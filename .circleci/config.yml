defaults: &defaults
  docker:
    - image: buildpack-deps:xenial
      environment:
        LANG: C.UTF-8
        EMTEST_DETECT_TEMPFILE_LEAKS: 1
        EMCC_BUILD_SYSTEM_LIBS_ON_DEMAND: 0 # disallow system lib building in general - only the initial build should do it, for everyone

test-defaults: &test-defaults
  <<: *defaults
  working_directory: ~/
  steps:
    - checkout:
        path: emscripten/
    - attach_workspace:
        # Must be absolute path or relative path from working_directory
        at: ~/
    - run:
        name: install package dependencies
        command: |
          apt-get update -q
          # openjdk-9 is also available, but hits #7232
          apt-get install -q -y python3 cmake build-essential openjdk-8-jre-headless
    - run:
        name: run tests
        command: |
          EMCC_CORES=4 python3 emscripten/tests/runner.py $TEST_TARGET

test-chrome: &test-chrome
  <<: *defaults
  environment:
    - EMTEST_LACKS_SOUND_HARDWARE=1
    - EMTEST_DETECT_TEMPFILE_LEAKS=0
  working_directory: ~/
  steps:
    - checkout:
        path: emscripten/
    - attach_workspace:
        # Must be absolute path or relative path from working_directory
        at: ~/
    - run:
        name: install package dependencies
        command: |
          apt-get update -q
          # install chromium-browser in order to ensure we have most of the
          # dependecies for chrome.
          EXTRA_CHROME_DEPS="lsb-release fonts-liberation libappindicator3-1"
          apt-get install -q -y unzip xvfb chromium-browser openjdk-8-jre-headless $EXTRA_CHROME_DEPS
    - run:
        name: download chrome
        command: |
          wget https://dl.google.com/linux/direct/google-chrome-stable_current_amd64.deb
          dpkg -i google-chrome-stable_current_amd64.deb
    - run:
        name: run tests
        command: |
          # --no-sandbox becasue we are running as root and chrome requires
          # this flag for now: https://crbug.com/638180
          CHROME_FLAGS_BASE="--no-first-run -start-maximized --no-sandbox --use-gl=swiftshader"
          CHROME_FLAGS_WASM="--enable-features=WebAssembly --enable-features=SharedArrayBuffer --disable-features=WebAssemblyTrapHandler --js-flags=\"--experimental-wasm-threads --harmony-sharedarraybuffer --no-wasm-disable-structured-cloning\""
          export EMTEST_BROWSER="xvfb-run -a -e /dev/stdout /usr/bin/google-chrome-stable $CHROME_FLAGS_BASE $CHROME_FLAGS_WASM"
          export EMTEST_LACKS_GRAPHICS_HARDWARE=1
          export EMCC_CORES=4
          ./emscripten/tests/runner.py browser

version: 2
jobs:
  build:
    <<: *defaults
    working_directory: ~/
    steps:
      - checkout:
          path: emscripten/
      - run:
          name: install package dependencies
          command: |
            apt-get update -q
            apt-get install -q -y python3 cmake
      - run:
          name: install emsdk
          command: |
            wget https://github.com/juj/emsdk/archive/master.tar.gz
            tar -xf master.tar.gz
            cd emsdk-master
            ./emsdk --notty update-tags
            ./emsdk --notty install latest
            ./emsdk --notty activate latest
            cd -
            # Remove the emsdk version of emscripten to save space in the
            # persistent workspace and to avoid any confusion with the version
            # we are trying to test.
            rm -r ~/emsdk-master/emscripten/
            # Use Binaryen from the ports version.
            echo BINARYEN_ROOT="''" >> ~/.emscripten
            echo "final .emscripten:"
            cat ~/.emscripten
      - run:
          name: embuilder build ALL
          command: |
            EMCC_CORES=4 python3 ~/emscripten/embuilder.py build ALL
            python3 ~/emscripten/tests/runner.py test_hello_world
          environment:
            EMCC_BUILD_SYSTEM_LIBS_ON_DEMAND: 1
      - persist_to_workspace:
          # Must be an absolute path, or relative path from working_directory
          root: ~/
          # Must be relative path from root
          paths:
            - emsdk-master/
            - .emscripten_cache/
            - .emscripten_ports/
            - .emscripten
  build-docs:
    <<: *defaults
    steps:
      - checkout
      - run:
          name: install pip
          command: |
            apt-get update -q
            apt-get install -q -y python-pip
      - run:
          name: install sphinx
          command: |
            pip install sphinx==1.7.8
      - run: make -C site html
  flake8:
    <<: *defaults
    steps:
      - checkout
      - run:
          name: install pip
          command: |
            apt-get update -q
            apt-get install -q -y python-pip
      - run: pip install flake8==3.4.1
      - run: flake8
  test-other:
    <<: *test-defaults
    environment:
      - TEST_TARGET=other skip:other.test_native_link_error_message skip:other.test_emcc_v
      # some native-dependent tests fail because of the lack of native headers on emsdk-bundled clang
      # CircleCI actively kills memory-over-consuming process
      # skip llvm-lit tests which need lit, and pip to get lit, but pip has broken on CI
  test-browser-firefox:
    <<: *defaults
    environment:
    working_directory: ~/
    steps:
      - checkout:
          path: emscripten/
      - attach_workspace:
          # Must be absolute path or relative path from working_directory
          at: ~/
    steps:
      - checkout:
          path: emscripten/
      - attach_workspace:
          # Must be absolute path or relative path from working_directory
          at: ~/
      - run:
          name: install package dependencies
          command: |
            apt-get update -q
            apt-get install -q -y python3 cmake build-essential openjdk-8-jre-headless
            # preseed packages so that apt-get won't prompt for user input
            echo "keyboard-configuration keyboard-configuration/layoutcode string us" | debconf-set-selections
            echo "ttf-mscorefonts-installer msttcorefonts/accepted-mscorefonts-eula select true" | debconf-set-selections
            apt-get install -q -y dbus-x11 firefox menu openbox ttf-mscorefonts-installer xinit xserver-xorg xserver-xorg-video-dummy
      - run:
          name: download firefox
          command: |
            # wget https://download-installer.cdn.mozilla.net/pub/firefox/releases/62.0.2/linux-x86_64/en-US/firefox-62.0.2.tar.bz2
            # tar xf firefox-62.0.2.tar.bz2
            # Currently we need firefox nightly to test wasm threads
            wget -O nightly.tar.bz2 "https://download.mozilla.org/?product=firefox-nightly-latest-ssl&os=linux64&lang=en-US"
            tar xf nightly.tar.bz2
      - run:
          name: configure firefox
          command: |
            mkdir tmp-firefox-profile/
            cat > tmp-firefox-profile/user.js <<EOF
            user_pref("gfx.offscreencanvas.enabled", true);
            user_pref("javascript.options.shared_memory", true);
            EOF
      - run:
          name: configure openbox
          command: |
            # Set up X and Openbox config (if we move to a headless browser, this may not be needed).
            mkdir -p .config/X11
            cat > .config/X11/xorg.conf <<EOF
            Section "ServerLayout"
              Identifier "X.org Configured"
              Screen 0 "Screen0" 0 0
            EndSection

            Section "Monitor"
              Identifier "Monitor0"
              HorizSync 72
              Modeline "1920x1080@60" 144 1920 1920 1960 2000 1080 1080 1140 1200
            EndSection

            Section "Device"
              Identifier "Card0"
              Driver "dummy"
              VideoRam 1048576
            EndSection

            Section "Screen"
              Identifier "Screen0"
              Device "Card0"
              Monitor "Monitor0"
              DefaultDepth 24
              SubSection "Display"
                Depth 24
                Modes "1920x1080@60"
              EndSubSection
            EndSection
            EOF
            mkdir -p .config/openbox
            echo "[ -f \"\$EXTRA_AUTOSTART\" ] && sh \"\$EXTRA_AUTOSTART\"" > .config/openbox/autostart
            mkdir -p .config/autostart
            cat > .config/autostart/at-spi-dbus-bus.desktop <<EOF
            [Desktop Entry]
            Type=Application
            Name=AT-SPI D-Bus Bus
            Hidden=true # do not auto-start AT-SPI to suppress one warning
            EOF
      - run:
          # browser.test_sdl2_mouse and/or SDL2 should be fixed. The case happens
          # to be failing here, and the root cause might be related with the
          # initial position of the mouse pointer relative to the canvas.
          # browser.test_html5_webgl_create_context is skipped because
          # anti-aliasing is not well supported.
          # browser.test_webgl_offscreen_canvas_in_pthread and
          # browser.test_webgl_offscreen_canvas_in_mainthread_after_pthread
          # are crashing Firefox (bugzil.la/1281796). The former case is
          # further blocked by issue #6897.
          # TODO: use Firefox headless mode when https://bugzil.la/1375585 resolves
          name: run tests
          command: |
            export EMTEST_BROWSER="$HOME/firefox/firefox -profile tmp-firefox-profile/"
            export GALLIUM_DRIVER=softpipe # TODO: use the default llvmpipe when it supports more extensions
            export EMTEST_LACKS_SOUND_HARDWARE=1
            export EMTEST_DETECT_TEMPFILE_LEAKS=0
            export DISPLAY=:0
            # Start an X session. Openbox might be optional for now, but
            # an ICCCM/EWMH compliant window manager is potentially needed
            # for tests with fullscreen toggling (if we move to a headless
            # browser, this may not be needed eventually).
            TMPDIR=`mktemp -d`
            mkfifo $TMPDIR/fifo
            echo "echo -n > $TMPDIR/fifo" > $TMPDIR/autostart
            EXTRA_AUTOSTART=$TMPDIR/autostart startx /usr/bin/openbox-session -- $DISPLAY -config ~/.config/X11/xorg.conf -nolisten tcp &
            cat $TMPDIR/fifo > /dev/null # wait until $EXTRA_AUTOSTART is spawned, which indicates the end of Openbox initialization
            rm -r $TMPDIR
            export EMCC_CORES=4
            ./emscripten/tests/runner.py browser skip:browser.test_sdl2_mouse skip:browser.test_html5_webgl_create_context skip:browser.test_webgl_offscreen_canvas_in_pthread skip:browser.test_webgl_offscreen_canvas_in_mainthread_after_pthread skip:browser.test_glut_glutget
            openbox --exit
            wait # wait for startx to shutdown cleanly
  test-browser-chrome:
    <<: *test-chrome
  test-ab:
    <<: *test-defaults
    environment:
      - TEST_TARGET=asm*.test_a* asm*.test_b*
  test-c:
    <<: *test-defaults
    environment:
      - TEST_TARGET=asm*.test_c*
  test-d:
    <<: *test-defaults
    environment:
      - TEST_TARGET=default.test_d* asm1.test_d* asm2.test_d* asm2g.test_d* asm3.test_d*
  test-e:
    <<: *test-defaults
    environment:
      - TEST_TARGET=asm*.test_e*
  test-f:
    <<: *test-defaults
    environment:
      - TEST_TARGET=asm*.test_f*
  test-ghi:
    <<: *test-defaults
    environment:
      - TEST_TARGET=asm*.test_g* asm*.test_h* asm*.test_i*
  test-jklmno:
    <<: *test-defaults
    environment:
      - TEST_TARGET=asm*.test_j* asm*.test_k* asm*.test_l* asm*.test_m* asm*.test_n* asm*.test_o*
  test-p:
    <<: *test-defaults
    environment:
      - TEST_TARGET=default.test_p* asm1.test_p* asm2.test_p* asm2g.test_p* asm3.test_p*
  test-qrst:
    <<: *test-defaults
    environment:
      - TEST_TARGET=asm*.test_q* asm*.test_r* asm*.test_s* asm*.test_t*
  test-uvwxyz:
    <<: *test-defaults
    environment:
      - TEST_TARGET=asm*.test_u* asm*.test_w* asm*.test_v* asm*.test_x* asm*.test_y* asm*.test_z*
  test-wasm0:
    <<: *test-defaults
    environment:
      - TEST_TARGET=wasm0
  test-wasm1:
    <<: *test-defaults
    environment:
      - TEST_TARGET=wasm1
  test-wasm2:
    <<: *test-defaults
    environment:
      - TEST_TARGET=wasm2
  test-wasm3:
    <<: *test-defaults
    environment:
      - TEST_TARGET=wasm3
  test-sanity:
    <<: *test-defaults
    environment:
      - TEST_TARGET=sanity
      - EMCC_BUILD_SYSTEM_LIBS_ON_DEMAND=1
  build-upstream:
    <<: *defaults
    working_directory: ~/
    steps:
      - checkout:
          path: emscripten/
      - run:
          name: install package dependencies
          command: |
            apt-get update -q
            apt-get install -q -y python3 cmake
      - run:
          name: install emsdk
          command: |
            wget https://github.com/juj/emsdk/archive/master.tar.gz
            tar -xf master.tar.gz
            cd emsdk-master
            ./emsdk --notty update-tags
            ./emsdk --notty install latest-upstream
            ./emsdk --notty activate latest-upstream
            # Remove the emsdk version of emscripten to save space in the
            # persistent workspace and to avoid any confusion with the version
            # we are trying to test.
            rm -Rf `find -name "emscripten"`
            cd -
            # Use Binaryen from the ports version.
            echo BINARYEN_ROOT="''" >> ~/.emscripten
            echo "final .emscripten:"
            cat ~/.emscripten
      - run:
          name: embuilder build ALL
          command: |
            EMCC_CORES=4 python3 ~/emscripten/embuilder.py build ALL
            python3 ~/emscripten/tests/runner.py test_hello_world
          environment:
            EMCC_BUILD_SYSTEM_LIBS_ON_DEMAND: 1
      - persist_to_workspace:
          # Must be an absolute path, or relative path from working_directory
          root: ~/
          # Must be relative path from root
          paths:
            - emsdk-master/
            - .emscripten_cache/
            - .emscripten_ports/
            - .emscripten
  test-upstream-wasm0:
    <<: *test-defaults
    environment:
      - TEST_TARGET=wasm0
  test-upstream-wasm2:
    <<: *test-defaults
    environment:
<<<<<<< HEAD
      - TEST_TARGET=binaryen2
  test-upstream-wasmobj0:
    <<: *test-defaults
    environment:
      - TEST_TARGET=wasmobj0
  test-upstream-wasmobj2:
    <<: *test-defaults
    environment:
      - TEST_TARGET=wasmobj2
      - EMCC_BUILD_SYSTEM_LIBS_ON_DEMAND=1 # embuilder doesn't build both wasm-bc and wasm-obj dirs, we can remove this when we switch to just wasm-obj
=======
      - TEST_TARGET=wasm2
>>>>>>> 637582c0
  test-upstream-other:
    <<: *test-defaults
    environment:
      - TEST_TARGET=other skip:other.test_native_link_error_message skip:other.test_emcc_v
      # see explanations in the fastcomp skips for these, earlier
  test-upstream-browser-chrome:
    <<: *test-chrome

workflows:
  version: 2

  build-test:
    jobs:
      - flake8
      - build-docs
      - build
      - test-other:
          requires:
            - build
      - test-browser-firefox:
          requires:
            - build
      - test-browser-chrome:
          requires:
            - build
      - test-ab:
          requires:
            - build
      - test-c:
          requires:
            - build
      - test-d:
          requires:
            - build
      - test-e:
          requires:
            - build
      - test-f:
          requires:
            - build
      - test-ghi:
          requires:
            - build
      - test-jklmno:
          requires:
            - build
      - test-p:
          requires:
            - build
      - test-qrst:
          requires:
            - build
      - test-uvwxyz:
          requires:
            - build
      - test-wasm0:
          requires:
            - build
      - test-wasm1:
          requires:
            - build
      - test-wasm2:
          requires:
            - build
      - test-wasm3:
          requires:
            - build
      - test-sanity:
          requires:
            - build
      - build-upstream
      - test-upstream-wasm0:
          requires:
            - build-upstream
      - test-upstream-wasm2:
          requires:
            - build-upstream
      - test-upstream-other:
          requires:
            - build-upstream
      - test-upstream-browser-chrome:
          requires:
            - build-upstream
<|MERGE_RESOLUTION|>--- conflicted
+++ resolved
@@ -373,20 +373,7 @@
   test-upstream-wasm2:
     <<: *test-defaults
     environment:
-<<<<<<< HEAD
-      - TEST_TARGET=binaryen2
-  test-upstream-wasmobj0:
-    <<: *test-defaults
-    environment:
-      - TEST_TARGET=wasmobj0
-  test-upstream-wasmobj2:
-    <<: *test-defaults
-    environment:
-      - TEST_TARGET=wasmobj2
-      - EMCC_BUILD_SYSTEM_LIBS_ON_DEMAND=1 # embuilder doesn't build both wasm-bc and wasm-obj dirs, we can remove this when we switch to just wasm-obj
-=======
       - TEST_TARGET=wasm2
->>>>>>> 637582c0
   test-upstream-other:
     <<: *test-defaults
     environment:
