--- conflicted
+++ resolved
@@ -390,9 +390,6 @@
       - run-tests-linux:
           # also add a little select testing for wasm2js in -O3
           # also add a little select wasmfs testing
-<<<<<<< HEAD
-          test_targets: "core3 wasm2js3.test_memorygrowth_2 wasmfs.test_hello_world wasmfs.test_hello_world_standalone wasmfs.test_unistd_links* wasmfs.test_atexit_standalone wasmfs.test_emscripten_get_now wasmfs.test_dyncall_specific_minimal_runtime core2ss.test_pthread_dylink wasmfs.test_utime wasmfs.test_unistd_unlink wasmfs.test_unistd_access wasmfs.test_unistd_close wasmfs.test_unistd_truncate wasmfs.test_readdir wasmfs.test_unistd_pipe wasmfs.test_dlfcn_self wasmfs.test_dlfcn_unique_sig wasmfs.test_dylink_basics wasmfs.test_exit_status wasmfs.test_minimal_runtime_memorygrowth wasmfs.test_getcwd_with_non_ascii_name other.test_unistd_fstatfs_wasmfs wasmfs.test_mmap_file"
-=======
           test_targets: "
             core3
             core2ss.test_pthread_dylink
@@ -417,7 +414,6 @@
             wasmfs.test_exit_status
             wasmfs.test_minimal_runtime_memorygrowth
             wasmfs.test_getcwd_with_non_ascii_name"
->>>>>>> 597502b6
   test-wasm2js1:
     executor: bionic
     steps:
