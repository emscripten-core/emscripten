--- conflicted
+++ resolved
@@ -58,6 +58,16 @@
           name: freeze cache
           command: |
             echo "FROZEN_CACHE=True" >> ~/.emscripten
+      - run:
+          name: get wasmer
+          command: |
+            curl https://get.wasmer.io -sSfL | sh
+      - run:
+          name: get wasmtime
+          command: |
+            wget https://github.com/CraneStation/wasmtime/releases/download/dev/wasmtime-dev-x86_64-linux.tar.xz
+            tar -xf wasmtime-dev-x86_64-linux.tar.xz
+            cp wasmtime-dev-x86_64-linux/wasmtime ~/
       - persist_to_workspace:
           # Must be an absolute path, or relative path from working_directory
           root: ~/
@@ -419,75 +429,8 @@
           command: |
             apt-get update -q
             apt-get install -q -y python3 cmake
-<<<<<<< HEAD
-      - run:
-          name: get wasmer
-          command: |
-            curl https://get.wasmer.io -sSfL | sh
-      - run:
-          name: get wasmtime
-          command: |
-            wget https://github.com/CraneStation/wasmtime/releases/download/dev/wasmtime-dev-x86_64-linux.tar.xz
-            tar -xf wasmtime-dev-x86_64-linux.tar.xz
-            cp wasmtime-dev-x86_64-linux/wasmtime ~/
-      - run:
-          name: install emsdk
-          command: |
-            wget -O ~/emsdk-master.tar.gz https://github.com/juj/emsdk/archive/master.tar.gz
-            tar -C ~ -xf ~/emsdk-master.tar.gz
-            cd ~/emsdk-master
-            ./emsdk --notty update-tags
-            ./emsdk --notty install tot-upstream
-            ./emsdk --notty activate tot-upstream
-            # Remove the emsdk version of emscripten to save space in the
-            # persistent workspace and to avoid any confusion with the version
-            # we are trying to test.
-            rm -Rf `find -name "emscripten"`
-            echo "V8_ENGINE = '`pwd`/upstream/bin/d8'" >> ~/.emscripten
-            echo "JS_ENGINES = [NODE_JS, V8_ENGINE]" >> ~/.emscripten
-            cd -
-            echo "final .emscripten:"
-            cat ~/.emscripten
-            # Remove any system libs the emsdk installed: we want to rebuild
-            # them all from source here, to check whether new changes work.
-            rm -Rf ~/.emscripten_cache
-      - run:
-          name: embuilder build ALL
-          command: |
-            python3 ./embuilder.py build ALL
-            python3 tests/runner.py test_hello_world
-      - run:
-          name: embuilder (LTO)
-          command: |
-            python3 ./embuilder.py build libcompiler_rt libc libc++abi libc++ libc++-noexcept libal libdlmalloc libpthreads_stub libcompiler_rt_wasm libc_rt_wasm struct_info libc-wasm --lto
-            python3 tests/runner.py test_hello_world
-      - run:
-          name: embuilder (PIC)
-          command: |
-            python3 ./embuilder.py build SYSTEM --pic
-            python3 tests/runner.py test_hello_world
-      - run:
-          name: embuilder (PIC+LTO)
-          command: |
-            python3 ./embuilder.py build libcompiler_rt libc libc++abi libc++ libc++-noexcept libal libdlmalloc libpthreads_stub libcompiler_rt_wasm libc_rt_wasm struct_info libc-wasm --pic --lto
-            python3 tests/runner.py test_hello_world
-      - run:
-          name: freeze cache
-          command: |
-            echo "FROZEN_CACHE=True" >> ~/.emscripten
-      - persist_to_workspace:
-          # Must be an absolute path, or relative path from working_directory
-          root: ~/
-          # Must be relative path from root
-          paths:
-            - emsdk-master/
-            - .emscripten_cache/
-            - .emscripten_ports/
-            - .emscripten
-=======
       - checkout
       - build-upstream
->>>>>>> 9bb6994c
   test-upstream-wasm0:
     executor: bionic
     steps:
