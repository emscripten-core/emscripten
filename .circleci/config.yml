--- conflicted
+++ resolved
@@ -487,11 +487,7 @@
       - test-wasm3:
           requires:
             - build-linux
-<<<<<<< HEAD
-      - test-wasmz:
-=======
       - test-wasm64:
->>>>>>> 89883581
           requires:
             - build-linux
       - test-wasm2js1:
