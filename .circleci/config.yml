--- conflicted
+++ resolved
@@ -746,11 +746,8 @@
             wasmfs.test_fs_llseek_rawfs
             wasmfs.test_freetype
             minimal0.test_utf
-<<<<<<< HEAD
             minimal0.test_static_variable
-=======
             minimal0.test_stack_overflow
->>>>>>> 95658652
             omitexports0.test_asyncify_longjmp
             omitexports0.test_emscripten_api
             strict.test_no_declare_asm_module_exports
