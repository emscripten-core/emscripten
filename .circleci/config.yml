version: 2.1

orbs:
  win: circleci/windows@5.0

executors:
  linux-node:
    docker:
      - image: cimg/node:20.15.1
  linux-python:
    docker:
      - image: cimg/python:3.10.7
    environment:
      EMCC_CORES: "4"
  focal:
    docker:
      - image: emscripten/emscripten-ci:focal
    environment:
      LANG: "C.UTF-8"
      EMCC_CORES: "4"
      EMSDK_NOTTY: "1"
      EMTEST_WASI_SYSROOT: "~/wasi-sdk/wasi-sysroot"
      EMTEST_BUILD_VERBOSE: "2"
      EMTEST_DETECT_TEMPFILE_LEAKS: "1"
  mac-arm64:
    environment:
      EMSDK_NOTTY: "1"
    macos:
      xcode: "16.2.0"
    resource_class: macos.m1.medium.gen1

commands:
  download-chrome:
    description: "Download chrome"
    steps:
      - run:
          name: download chrome
          command: |
            # TODO: Make these part of the base image
            apt-get install -q -y libu2f-udev libvulkan1 xdg-utils
            wget -O ~/chrome.deb https://dl.google.com/linux/direct/google-chrome-unstable_current_amd64.deb
            # If that download link breaks, temporarily use this URL instead:
            # wget -O ~/chrome.deb https://storage.googleapis.com/webassembly/chrome/google-chrome-stable_current_amd64.deb
            dpkg -i ~/chrome.deb
            echo "Chrome version:"
            /usr/bin/google-chrome --version
  emsdk-env:
    description: "emsdk_env.sh"
    steps:
      - run:
          name: emsdk_env.sh
          command: |
            EMSDK_BASH=1 ~/emsdk/emsdk construct_env >> $BASH_ENV
            # In order make our external version of emscripten use the emsdk
            # config we need to explicitly set EM_CONFIG here.
            echo "export EM_CONFIG=~/emsdk/.emscripten" >> $BASH_ENV
  bootstrap:
    description: "bootstrap"
    steps:
      - run: ./bootstrap
  pip-install:
    description: "pip install"
    parameters:
      python:
        description: "Python executable to use"
        type: string
        default: python3
    steps:
      - run:
          name: pip install
          command: << parameters.python >> -m pip install -r requirements-dev.txt
  install-rust:
    steps:
      - run:
          name: install rust
          command: |
            curl --proto '=https' --tlsv1.2 -sSf https://sh.rustup.rs | sh -s -- -y
            export PATH=${HOME}/.cargo/bin:${PATH}
            rustup target add wasm32-unknown-emscripten
            echo "export PATH=\"\$HOME/.cargo/bin:\$PATH\"" >> $BASH_ENV
  install-node-version:
    description: "install a specific version of node"
    parameters:
      node_version:
        description: "version of node to install"
        type: string
      canary:
        description: "install a canary version of node"
        type: boolean
        default: false
    steps:
      - run:
          name: setup node v<< parameters.node_version >>
          command: |
            cd $HOME
            version=<< parameters.node_version >>
            if [[ << parameters.canary >> == "true" ]]; then
              wget https://nodejs.org/download/v8-canary/v${version}/node-v${version}-linux-x64.tar.xz
            else
              wget https://nodejs.org/dist/v${version}/node-v${version}-linux-x64.tar.xz
            fi
            tar xf node-v${version}-linux-x64.tar.xz
            echo "NODE_JS_TEST = [os.path.expanduser('~/node-v${version}-linux-x64/bin/node')]" >> ~/emsdk/.emscripten
            echo "JS_ENGINES = [NODE_JS_TEST]" >> ~/emsdk/.emscripten
            echo "if os.path.exists(V8_ENGINE[0]): JS_ENGINES.append(V8_ENGINE)" >> ~/emsdk/.emscripten
            cat ~/emsdk/.emscripten
            echo "export PATH=\"$HOME/node-v${version}-linux-x64/bin:\$PATH\"" >> $BASH_ENV
  install-node-latest:
    description: "install latest version of node"
    steps:
      - install-node-version:
         node_version: "19.0.0"
  install-node-canary:
    description: "install canary version of node"
    steps:
      - install-node-version:
         node_version: "25.0.0-v8-canary2025053097d65d1dc1"
         canary: true
  install-v8:
    description: "install v8 using jsvu"
    steps:
      - run:
          name: get v8
          command: |
            # We can't use a more recent version of node here because the linux
            # image we are using doesn't have a recent enough glibc.
            cd $HOME
            wget https://nodejs.org/dist/v15.14.0/node-v15.14.0-linux-x64.tar.xz
            tar -xf node-v15.14.0-linux-x64.tar.xz
            export PATH="`pwd`/node-v15.14.0-linux-x64/bin:${PATH}"
            npm install jsvu -g
            jsvu --os=default --engines=v8
  install-emsdk:
    description: "Install emsdk"
    steps:
      - run:
          name: install emsdk
          command: |
            curl -# -L -o ~/emsdk-main.tar.gz https://github.com/emscripten-core/emsdk/archive/main.tar.gz
            tar -C ~ -xf ~/emsdk-main.tar.gz
            mv ~/emsdk-main ~/emsdk
            cd ~/emsdk
            ./emsdk install tot
            ./emsdk activate tot
            # Write the version of clang into a file for use in the ccache key
            echo "test21" > clang_version.txt
            echo "clang version:"
            cat ~/emsdk/clang_version.txt
            # Remove the emsdk version of emscripten to save space in the
            # persistent workspace and to avoid any confusion with the version
            # we are trying to test.
            rm -Rf emscripten
            echo "import os" >> .emscripten
            # We use an out-of-tree cache directory so it can be part of the
            # persisted workspace (see below).
            echo "CACHE = os.path.expanduser('~/cache')" >> .emscripten
            # Refer to commit 0bc3640 if we need to pin V8 version.
            echo "V8_ENGINE = [os.path.expanduser('~/.jsvu/bin/v8')]" >> .emscripten
            echo "JS_ENGINES = [NODE_JS]" >> .emscripten
            echo "if os.path.exists(V8_ENGINE[0]): JS_ENGINES.append(V8_ENGINE)" >> .emscripten
            echo "WASM_ENGINES = []" >> .emscripten
            test -f ~/vms/wasmtime && echo "WASMTIME = os.path.expanduser(os.path.join('~', 'vms', 'wasmtime')) ; WASM_ENGINES.append(WASMTIME)" >> .emscripten || true
            test -f ~/vms/wasmer && echo "WASMER = os.path.expanduser(os.path.join('~', 'vms', 'wasmer')) ; WASM_ENGINES.append(WASMER)" >> .emscripten || true
            test -d ~/wasi-sdk && cp -a ~/wasi-sdk/lib/ $(~/emsdk/upstream/bin/clang -print-resource-dir)
            cd -
            echo "final .emscripten:"
            cat ~/emsdk/.emscripten
      - emsdk-env
      - bootstrap
  build-libs:
    description: "Build all libraries"
    steps:
      - run:
          name: clear cache
          command: |
            ./emcc --clear-cache
      - pip-install
      - run: apt-get install -q -y ninja-build ccache
      - run:
          name: Ccache stats and configuration
          command: |
            ccache --version
            ccache -s
            ccache --print-stats
            ccache -p
      - run:
          name: embuilder build ALL
          command: |
            ./embuilder build crtbegin
            ./test/runner test_hello_world
      # - run:
      #     name: embuilder (LTO)
      #     command: |
      #       ./embuilder build MINIMAL --lto
      #       ./test/runner test_hello_world
      # - run:
      #     name: embuilder (WASM64)
      #     command: |
      #       ./embuilder build MINIMAL --wasm64
      # - run:
      #     name: embuilder (PIC)
      #     command: |
      #       ./embuilder build MINIMAL_PIC --pic
      #       ./test/runner test_hello_world
      # - run:
      #     name: embuilder (PIC+LTO)
      #     command: |
      #       ./embuilder build MINIMAL --pic --lto
      #       ./test/runner test_hello_world
      - run:
          name: "Ccache stats and configuration"
          command: |
<<<<<<< HEAD
            ls ~/ccache-debug || echo "no ccache-debug"
=======
>>>>>>> cd1d72a2
            ls ~/cache/sysroot/lib/wasm32-emscripten || echo "no build"
            cat ~/cache/sysroot/lib/wasm32-emscripten/crtbegin.o.ccache-log
            date
            ccache -s
            ccache --print-stats
            ccache -p
            ccache --zero-stats

  persist:
    description: "Persist the emsdk, libraries, and engines"
    steps:
      - persist_to_workspace:
          # Must be an absolute path, or relative path from working_directory
          root: ~/
          # Must be relative path from root
          paths:
            - emsdk/
            - cache/
            - vms/
            - wasi-sdk/
            - .jsvu/

      - save_cache:
          name: "Save Ccache cache"
          paths:
            - ~/.ccache
          key: clang-{{ checksum "~/emsdk/clang_version.txt" }}

  prepare-for-tests:
    description: "Setup emscripten tests"
    steps:
      - attach_workspace:
          # Must be absolute path or relative path from working_directory
          at: ~/
      - checkout
      - run:
          name: submodule update
          command: git submodule update --init
      - emsdk-env
      - bootstrap
      - pip-install
      - when:
          # We only set EMTEST_RETRY_FLAKY on pull requests.  When we run
          # normal CI jobs on branches like main we still want to be able to
          # detect flakyness.
          condition: ${CIRCLE_PULL_REQUEST}
          steps:
            - set-retry-flaky-tests
  remove-linux-binaries:
    description: "Remove linux binaries from workspace"
    steps:
      - run:
          name: "Remove Linux binaries"
          command: rm -rf ~/emsdk ~/vms ~/.jsvu ~/wasi-sdk
  upload-test-results:
    description: "Upload test results"
    steps:
      - store_test_results:
          path: out/test-results.xml
  run-tests:
    description: "Runs emscripten tests"
    parameters:
      test_targets:
        description: "Test suites to run"
        type: string
      title:
        description: "Name of given test suite"
        type: string
        default: ""
      extra-cflags:
        description: "Extra EMCC_CFLAGS"
        type: string
        default: ""
    steps:
      - run:
          name: run tests (<< parameters.title >>)
          environment:
            EMCC_CFLAGS: << parameters.extra-cflags >>
          command: |
            env
            ./test/runner << parameters.test_targets >>
            $EMSDK_PYTHON ./test/check_clean.py
  freeze-cache:
    description: "Freeze emscripten cache"
    steps:
      - run:
          name: Add EM_FROZEN_CACHE to bash env
          command: echo "export EM_FROZEN_CACHE=1" >> $BASH_ENV
  set-retry-flaky-tests:
    description: "Set EMTEST_RETRY_FLAKY"
    steps:
      - run:
          name: Add EMTEST_RETRY_FLAKY to bash env
          command: echo "export EMTEST_RETRY_FLAKY=2" >> $BASH_ENV
  run-tests-linux:
    description: "Runs emscripten tests"
    parameters:
      test_targets:
        description: "Test suites to run"
        type: string
      frozen_cache:
        description: "Run with cache frozen"
        type: boolean
        default: true
      title:
        description: "Name of given test suite"
        type: string
        default: ""
    steps:
      - prepare-for-tests
      - when:
          condition: << parameters.frozen_cache >>
          steps:
            - freeze-cache
      - run-tests:
          test_targets: << parameters.test_targets >>
          title: << parameters.title >>
      - upload-test-results
  run-tests-chrome:
    description: "Runs browser tests under chrome"
    parameters:
      test_targets:
        description: "Test suites to run"
        type: string
      title:
        description: "Name of given test suite"
        type: string
        default: ""
    steps:
      - prepare-for-tests
      - download-chrome
      - run:
          name: run tests (<< parameters.title >>)
          environment:
            EMTEST_DETECT_TEMPFILE_LEAKS: "0"
            EMTEST_HEADLESS: "1"
            EMTEST_BROWSER: "/usr/bin/google-chrome"
            EMTEST_CORES: "2"
          command: |
            # There are tests in the browser test suite that using libraries
            # that are not included by "./embuilder build ALL".  For example the
            # PIC version of libSDL which is used by test_sdl2_misc_main_module
            export EM_FROZEN_CACHE=""
            test/runner << parameters.test_targets >>
      - upload-test-results
  setup-macos:
    steps:
      - run:
          name: Install brew package dependencies
          environment:
            HOMEBREW_NO_AUTO_UPDATE: "1"
          # Use --force-bottle to force homebrew use binary packages avoiding
          # costly build times.
          command: brew install --force-bottle cmake ninja pkg-config
      - attach_workspace:
          at: ~/
      - checkout
      - remove-linux-binaries
      - run:
          name: submodule update
          command: git submodule update --init
  run-tests-firefox:
    description: "Runs emscripten tests under firefox"
    parameters:
      test_targets:
        description: "Test suites to run"
        type: string
      title:
        description: "Name of given test suite"
        type: string
        default: ""
    steps:
      - run:
          name: download firefox
          command: |
            wget -O ~/ff.tar.bz2 "https://download.mozilla.org/?product=firefox-nightly-latest-ssl&os=linux64&lang=en-US"
            tar -C ~ -xf ~/ff.tar.bz2
      - run:
          name: Add audio dependencies
          command: |
            # This should add and start PulseAudio's dummy mixer. It will warn
            # that "This program is not intended to be run as root" but it can
            # be ignored.
            apt-get update -y
            apt-get install -q -y pulseaudio
            pulseaudio --start
      - run:
          name: run tests (<< parameters.title >>)
          environment:
            GALLIUM_DRIVER: softpipe # TODO: use the default llvmpipe when it supports more extensions
            # TODO: Do GL testing when https://bugzil.la/1375585 (lack of WebGL
            #       support in headless mode) resolves
            EMTEST_LACKS_GRAPHICS_HARDWARE: "1"
            # TODO(https://github.com/emscripten-core/emscripten/issues/24205)
            EMTEST_LACKS_SOUND_HARDWARE: "1"
            EMTEST_LACKS_WEBGPU: "1"
            EMTEST_DETECT_TEMPFILE_LEAKS: "0"
            EMTEST_HEADLESS: "1"
            EMTEST_CORES: "2"
            DISPLAY: ":0"
          command: |
            export EMTEST_BROWSER="$HOME/firefox/firefox"
            # There are tests in the browser test suite that using libraries
            # that are not included by "./embuilder build ALL".  For example the
            # PIC version of libSDL which is used by test_sdl2_misc_main_module
            export EM_FROZEN_CACHE=""
            echo "-----"
            echo "Running browser tests (EMTEST_BROWSER=$EMTEST_BROWSER)"
            echo "-----"
            test/runner << parameters.test_targets >>
            # posix and emrun suites are disabled because firefox errors on
            #  "Firefox is already running, but is not responding."
            # TODO: find out a way to shut down and restart firefox
      - upload-test-results
  run-tests-firefox-windows:
    description: "Runs emscripten tests under firefox on Windows"
    parameters:
      test_targets:
        description: "Test suites to run"
        type: string
      title:
        description: "Name of given test suite"
        type: string
        default: ""
    steps:
      - run:
          name: download firefox
          shell: powershell.exe -ExecutionPolicy Bypass
          command: |
            # To download Firefox, we must first figure out what the latest Firefox version name is.
            # This is because there does not exist a stable/static URL to download latest Firefox from.
            $html = Invoke-WebRequest "https://archive.mozilla.org/pub/firefox/nightly/latest-mozilla-central/"
            $zipLink = $html.Links |
              Where-Object { $_.href -match "firefox-.*\.en-US\.win64\.zip$" } |
              Select-Object -Last 1 -ExpandProperty href

            # Download Win64 Firefox.
            $nightlyUrl = "https://archive.mozilla.org$zipLink"
            $outZip = "$env:TEMP\firefox_nightly.zip"

            Write-Host "Downloading latest Firefox Nightly: $nightlyUrl"
            Invoke-WebRequest -Uri $nightlyUrl -OutFile $outZip

            # Extract to user home directory
            Write-Host "Extracing $outZip"
            $installDir = Join-Path $env:USERPROFILE "firefox"
            if (Test-Path $installDir) { Remove-Item -Recurse -Force $installDir }
            # All files in the archive are in the firefox/ directory so extract
            # directly to $USERPROFILE.
            Expand-Archive -LiteralPath $outZip -DestinationPath $env:USERPROFILE

            # FIXME(sbc): This does not seem to work, and EMTEST_BROWSER is
            # not set in the bash job below.
            # Set environment variable that will be visibvle in future steps
            #$ffExe = Join-Path $installDir "firefox.exe"
            #Write-Host "Setting EMTEST_BROWSER to '$ffExe' in $env:BASH_ENV"
            #Add-Content -Path $env:BASH_ENV -Value "export EMTEST_BROWSER='$ffExe'"
      - run:
          name: run tests (<< parameters.title >>)
          environment:
            EMTEST_LACKS_GRAPHICS_HARDWARE: "1"
            # TODO(https://github.com/emscripten-core/emscripten/issues/24205)
            EMTEST_LACKS_SOUND_HARDWARE: "1"
            EMTEST_LACKS_WEBGPU: "1"
            EMTEST_DETECT_TEMPFILE_LEAKS: "0"
            EMTEST_HEADLESS: "1"
            EMTEST_CORES: "2"
            DISPLAY: ":0"
          command: |
            # For some reason its not possible for the powershell job above to
            # add to BASH_ENV, so we need set this here
            export EMTEST_BROWSER="$USERPROFILE\\firefox\\firefox.exe"

            # There are tests in the browser test suite that using libraries
            # that are not included by "./embuilder build ALL".  For example the
            # PIC version of libSDL which is used by test_sdl2_misc_main_module
            export EM_FROZEN_CACHE=

            echo "BASH_ENV($BASH_ENV):"
            echo "-----"
            cat $BASH_ENV
            echo "-----"
            echo "Running browser tests (EMTEST_BROWSER=$EMTEST_BROWSER)"
            echo "-----"
            test/runner << parameters.test_targets >>
      - upload-test-results
  test-sockets-chrome:
    description: "Runs emscripten sockets tests under chrome"
    steps:
      - prepare-for-tests
      - download-chrome
      - run:
          name: run sockets tests
          environment:
            EMTEST_LACKS_SOUND_HARDWARE: "1"
            EMTEST_DETECT_TEMPFILE_LEAKS: "0"
            EMTEST_HEADLESS: "1"
            EMTEST_BROWSER: "/usr/bin/google-chrome"
            EMTEST_CORES: "2"
          command: |
            test/runner sockets
      - upload-test-results

jobs:
  build-docs:
    executor: focal
    steps:
      - checkout
      - pip-install
      - run: tools/maint/update_settings_docs.py --check
      - run: make -C site text
      - run: tools/maint/check_emcc_help_text.py
      - run: make -C site html
  ruff:
    # Keep in sync with ruff commands in tools/maint/pre-push
    executor: focal
    steps:
      - checkout
      - pip-install
      - run: ruff check
      # TODO (cclauss): When ruff supports rules these errors without --preview, remove following line
      - run: ruff check --preview --select=E20,E30,E221,E225,E226
  vulture:
    executor: focal
    steps:
      - checkout
      - pip-install
      - run: vulture . --min-confidence 100
  mypy:
    executor: focal
    steps:
      - checkout
      - pip-install
      - run: mypy
  eslint:
    executor: linux-node
    steps:
      - checkout
      - run: npm ci
      - run: |
          npm run lint
          npm run check
  test-sanity:
    executor: focal
    steps:
      - run-tests-linux:
          frozen_cache: false
          test_targets: "sanity"
  build-linux:
    executor: focal
    # xlarge has 4x the cores of the default medium, costs 4x as much, and runs
    # in about 1/2 the time, so it is not cost-effective (overall it is 2x the
    # cost for the same work), but given this blocks almost all the other jobs
    # we want it to finish asap
    resource_class: xlarge
    environment:
      EMCC_CORES: 16
      EMCC_USE_NINJA: 1
      EM_COMPILER_WRAPPER: "ccache"
      CCACHE_DEBUG: 1
      CCACHE_DEBUGLEVEL: 1
<<<<<<< HEAD
      CCACHE_DEBUGDIR: ~/ccache-debug
=======
>>>>>>> cd1d72a2
    steps:
      - run: echo "${CIRCLE_PR_NUMBER} ${CIRCLE_PULL_REQUEST} ${CIRCLE_REPOSITORY_URL} ${CIRCLE_BRANCH} << pipeline.project.git_url >> << pipeline.git.branch >>"
      - checkout
      - run:
          name: get wasmer
          command: |
            wget https://github.com/wasmerio/wasmer/releases/download/v3.1.1/wasmer-linux-amd64.tar.gz
            tar -xf wasmer-linux-amd64.tar.gz
            mkdir ~/vms
            cp bin/wasmer ~/vms
      - run:
          name: get wasmtime
          command: |
            # use a pinned version due to https://github.com/bytecodealliance/wasmtime/issues/714
            export VERSION=v0.33.0
            wget https://github.com/bytecodealliance/wasmtime/releases/download/$VERSION/wasmtime-$VERSION-x86_64-linux.tar.xz
            tar -xf wasmtime-$VERSION-x86_64-linux.tar.xz
            cp wasmtime-$VERSION-x86_64-linux/wasmtime ~/vms
      - run:
          name: get wasi-sdk-sysroot
          command: |
            wget https://github.com/WebAssembly/wasi-sdk/releases/download/wasi-sdk-11/libclang_rt.builtins-wasm32-wasi-11.0.tar.gz
            wget https://github.com/WebAssembly/wasi-sdk/releases/download/wasi-sdk-11/wasi-sysroot-11.0.tar.gz
            mkdir ~/wasi-sdk
            tar xvf libclang_rt.builtins-wasm32-wasi-11.0.tar.gz -C ~/wasi-sdk
            tar xvf wasi-sysroot-11.0.tar.gz -C ~/wasi-sdk/
      - install-v8
      - install-emsdk
      - when:
          condition:
            not:
              equal: [ "main", << pipeline.git.branch >> ]
          steps:
            - restore_cache:
                name: "Restore Ccache cache"
                key: clang-{{ checksum "~/emsdk/clang_version.txt" }}
      - build-libs
      - run:
          name: Clean build directory
          command: rm -rf ~/cache/build
      - persist
  # Perhaps we don't need to run this suite with every commit. Consider moving this to FYI bot.
  test-posixtest:
    executor: focal
    steps:
      - run-tests-linux:
          test_targets: "posixtest"
  test-core0:
    executor: focal
    environment:
      EMTEST_SKIP_NODE_CANARY: "1"
    steps:
      - run-tests-linux:
          test_targets: "core0"
  test-core2:
    executor: focal
    environment:
      EMTEST_BROWSER: "node"
      EMTEST_SKIP_NODE_CANARY: "1"
    steps:
      - run-tests-linux:
          # also run a few asan tests.  Run these with frozen_cache disabled
          # since we don't pre-build all the asan libraries.
          frozen_cache: false
          title: "asan+lsan"
          test_targets: "
            asan.test_stat
            asan.test_stack
            asan.test_float_builtins
            asan.test_embind*
            asan.test_abort_on_exceptions
            asan.test_ubsan_full_left_shift_fsanitize_integer
            asan.test_pthread*
            asan.test_dyncall_specific_minimal_runtime
            asan.test_async_hello
            asan.test_dlfcn_basic
            asan.test_async_hello_jspi
            asan.test_cubescript
            asan.test_externref_emjs_dynlink
            asan.test_asyncify_longjmp
            asan.test_pthread_run_on_main_thread
            asan.test_minimal_runtime_global_initializer
            asan.test_fs_js_api_wasmfs
            asan.test_modularize_instance_pthreads
            asan.test_minimal_runtime_hello_world
            lsan.test_dylink_dso_needed
            lsan.test_stdio_locking
            lsan.test_dlfcn_basic
            lsan.test_pthread_create
            lsan.test_pthread_exit_main_stub
            lsan.test_dylink_iostream
            ubsan.test_externref_emjs_dynlink"
      - freeze-cache
      - run-tests:
          # also run a single test of EMTEST_BROWSER=node.
          # also run a corez test of dynamic linking + forced syslibs.
          title: "core2+extras"
          test_targets: "
            core2
            browser.test_pthread_join
            corez.test_dylink_syslibs_all"
      - upload-test-results
  test-core3:
    executor: focal
    environment:
      EMTEST_SKIP_NODE_CANARY: "1"
    steps:
      - run-tests-linux:
          frozen_cache: false
          # also add a little select testing for wasm2js in -O3
          # also add a little select wasmfs testing
          title: "core3+extras"
          test_targets: "
            lto2.test_dylink_syslibs_all
            lto2.test_float_builtins
            lto2.test_avx_nontrapping
            lto0.test_exceptions_allowed_uncaught
            lto0.test_longjmp_standalone_standalone
            lto0.test_embind_i64_val
            core3
            core2g.test_externref
            corez.test_dylink_iostream
            core2ss.test_pthread_dylink
            core2ss.test_pthread_thread_local_storage
            core2s.test_dylink_syslibs_missing_assertions
            core2s.test_module_wasm_memory
            cores.test_minimal_runtime_safe_heap
            wasm2js3.test_memorygrowth_2
            wasm2js2.test_pthread_proxying
            wasmfs.test_hello_world
            wasmfs.test_unistd_links*
            wasmfs.test_atexit_standalone
            wasmfs.test_emscripten_get_now
            wasmfs.test_dyncall_specific_minimal_runtime
            wasmfs.test_fcntl_misc
            wasmfs.test_readdir_rawfs
            wasmfs.test_utime
            wasmfs.test_unistd_unlink
            wasmfs.test_unistd_dup
            wasmfs.test_unistd_access
            wasmfs.test_unistd_close
            wasmfs.test_unistd_truncate
            wasmfs.test_readdir
            wasmfs.test_readdir_unlink
            wasmfs.test_unistd_pipe
            wasmfs.test_unistd_io
            wasmfs.test_unistd_curdir
            wasmfs.test_poll
            wasmfs.test_fs_64bit
            wasmfs.test_fs_write
            wasmfs.test_fs_writev
            wasmfs.test_fs_writev_rawfs
            wasmfs.test_fs_readv
            wasmfs.test_fs_write
            wasmfs.test_fs_readv_rawfs
            wasmfs.test_fs_nodefs_nofollow
            wasmfs.test_fs_nodefs_readdir
            wasmfs.test_fs_nodefs_home
            wasmfs.test_fs_nodefs_cloexec
            wasmfs.test_fs_nodefs_cloexec_rawfs
            wasmfs.test_fs_errorstack
            wasmfs.test_fs_errorstack_rawfs
            wasmfs.test_fs_emptyPath
            wasmfs.test_webidl
            wasmfs.test_dlfcn_self
            wasmfs.test_dlfcn_unique_sig
            wasmfs.test_dylink_basics
            wasmfs.test_exit_status
            wasmfs.test_minimal_runtime_memorygrowth
            wasmfs.test_mmap_anon*
            wasmfs.test_mount
            wasmfs.test_getcwd_with_non_ascii_name
            wasmfs.test_stat
            wasmfs.test_fstatat
            wasmfs.test_futimens
            wasmfs.test_unistd_links
            wasmfs.test_fcntl_open
            wasmfs.test_fs_llseek
            wasmfs.test_fs_llseek_rawfs
            wasmfs.test_freetype
            minimal0.test_utf
            minimal0.test_ubsan_full_stack_trace_gsource_map
            minimal0.test_static_variable
            minimal0.test_stack_overflow
            omitexports0.test_asyncify_longjmp
            omitexports0.test_emscripten_api
            strict.test_no_declare_asm_module_exports
            "
  test-modularize-instance:
    executor: focal
    environment:
      EMTEST_SKIP_NODE_CANARY: "1"
    steps:
      - run-tests-linux:
          test_targets: "instance"
  test-stress:
    executor: focal
    environment:
      EMTEST_SKIP_NODE_CANARY: "1"
    steps:
      - run-tests-linux:
          test_targets: "stress"
  test-esm-integration:
    # We don't use `bionic` here since its too old to run recent node versions:
    # `/lib/x86_64-linux-gnu/libc.so.6: version `GLIBC_2.28' not found`
    executor: linux-python
    steps:
      - prepare-for-tests
      # The linux-python image uses /home/circleci rather than /root and jsvu
      # hardcodes /root into its launcher scripts so we need to reinstall v8.
      - run: rm -rf $HOME/.jsvu
      - install-v8
      - install-node-canary
      - run-tests:
          title: "esm_integration"
          test_targets: "esm_integration"
      - upload-test-results
  test-wasm2js1:
    environment:
      EMTEST_SKIP_NODE_CANARY: "1"
    executor: focal
    steps:
      - run-tests-linux:
          test_targets: "wasm2js1"
  test-wasm64-4gb:
    environment:
      LANG: "C.UTF-8"
    # We don't use `bionic` here since its too old to run recent node versions:
    # `/lib/x86_64-linux-gnu/libc.so.6: version `GLIBC_2.28' not found`
    executor: linux-python
    steps:
      - prepare-for-tests
      # The linux-python image uses /home/circleci rather than /root and jsvu
      # hardcodes /root into its launcher scripts so we need to reinstall v8.
      - run: rm -rf $HOME/.jsvu
      - install-v8
      - install-node-canary
      # When running wasm64 tests we need to make sure we use the testing
      # version of node (node canary) when running the compiler output (e.g.
      # in configure tests.
      - run:
          name: configure node canary
          command: echo "NODE_JS = NODE_JS_TEST" >> ~/emsdk/.emscripten
      - run-tests:
          title: "wasm64_4gb"
          test_targets: "wasm64_4gb
            core_2gb.test_*em_asm*
            core_2gb.test_*embind*
            core_2gb.test_fs_js_api_wasmfs
            wasm64.test_safe_stack
            wasm64l.test_hello_world
            wasm64l.test_bigswitch
            wasm64l.test_module_wasm_memory
            wasm64l.test_longjmp2_emscripten
            wasm64l.test_embind_val_basics_legacy
            other.test_failing_growth_wasm64"
      - upload-test-results
  test-jsc:
    executor: linux-python
    steps:
      - checkout
      - run:
          name: submodule update
          command: git submodule update --init
      - pip-install
      - install-emsdk
      - run:
          name: install jsc
          command: |
            cd $HOME
            wget https://nodejs.org/dist/v18.12.0/node-v18.12.0-linux-x64.tar.xz
            tar -xf node-v18.12.0-linux-x64.tar.xz
            export PATH="`pwd`/node-v18.12.0-linux-x64/bin:${PATH}"
            npm install jsvu -g
            jsvu --os=default --engines=javascriptcore
            echo "JSC_ENGINE = [os.path.expanduser('~/.jsvu/bin/javascriptcore')]" >> ~/emsdk/.emscripten
            echo "JS_ENGINES = [JSC_ENGINE]" >> ~/emsdk/.emscripten
      - run-tests:
          test_targets: "
            core0.test_hello_argc
            other.test_modularize_incoming
            other.test_modularize_incoming_export_name"
  test-spidermonkey:
    executor: linux-python
    steps:
      - checkout
      - run:
          name: submodule update
          command: git submodule update --init
      - pip-install
      - install-emsdk
      - run:
          name: install spidermonkey
          command: |
            cd $HOME
            wget https://nodejs.org/dist/v18.12.0/node-v18.12.0-linux-x64.tar.xz
            tar -xf node-v18.12.0-linux-x64.tar.xz
            export PATH="`pwd`/node-v18.12.0-linux-x64/bin:${PATH}"
            npm install jsvu -g
            jsvu --os=default --engines=spidermonkey
            echo "SPIDERMONKEY_ENGINE = [os.path.expanduser('~/.jsvu/bin/spidermonkey')]" >> ~/emsdk/.emscripten
            echo "JS_ENGINES = [SPIDERMONKEY_ENGINE]" >> ~/emsdk/.emscripten
      - run-tests:
          test_targets: "
            core0.test_hello_argc
            core2.test_demangle_stacks_symbol_map"
      - upload-test-results
  test-node-compat:
    # We don't use `bionic` here since its too old to run recent node versions:
    # `/lib/x86_64-linux-gnu/libc.so.6: version `GLIBC_2.28' not found`
    executor: linux-python
    environment:
      LANG: "C.UTF-8"
      EMTEST_SKIP_V8: "1"
    steps:
      - checkout
      - run:
          name: submodule update
          command: git submodule update --init
      - pip-install
      - install-emsdk
      # `install-node-version` only changes the NODE_JS_TEST (the version of
      # node used to run test), not NODE_JS (the version of node used to run the
      # compiler itself).
      # In order to test that the compiler itself can run under the oldest
      # supported version of node, we run all the tests in the runner under that
      # version.
      # Keep this in sync with MINIMUM_NODE_VERSION in tools/shared.py.
      - install-node-version:
          node_version: "18.3.0"
      - run:
          name: configure compiler to use 18.3.0
          command: echo "NODE_JS = '$(which node)'" >> ~/emsdk/.emscripten
      - install-node-canary
      - run-tests:
          title: "node (canary)"
          test_targets: "
            other.test_deterministic
            other.test_gen_struct_info
            other.test_native_call_before_init
            other.test_node_unhandled_rejection
            other.test_*growable_arraybuffers
            other.test_add_js_function_bigint_memory64
            core2.test_hello_world
            core2.test_esm_integration*
            core0.test_esm_integration*
            core0.test_pthread_join_and_asyncify
            core0.test_async_ccall_promise_jspi*
            core0.test_cubescript_jspi
            "
      # Run some basic tests with the minimum version of node that we currently
      # support in the generated code.
      # Keep this in sync with `OLDEST_SUPPORTED_NODE` in `feature_matrix.py`
      - install-node-version:
          node_version: "12.22.9"
      - run-tests:
          title: "node (oldest / 12.22.9)"
          extra-cflags: "-sMIN_NODE_VERSION=122209"
          # We include most but not all of the nodefs and node rawfs tests here.
          # test_fs_nodefs_rw, test_fs_nodefs_statvfs, and test_unistd_io_nodefs_bigint fail.
          test_targets: "
            other.test_gen_struct_info
            other.test_native_call_before_init
            other.test_js_optimizer_verbose
            other.test_node_unhandled_rejection
            other.test_file_packager_separate_metadata
            other.test_full_js_library*
            core2.test_hello_world
            core2.test_fcntl_open_nodefs
            core2.test_fcntl_open_rawfs
            core2.test_fgetc_ungetc_nodefs
            core2.test_fgetc_ungetc_rawfs
            core2.test_fs_append_rawfs
            core2.test_fs_emptyPath_rawfs
            core2.test_fs_enotdir_nodefs
            core2.test_fs_enotdir_rawfs
            core2.test_fs_errorstack_rawfs
            core2.test_fs_llseek_rawfs
            core2.test_fs_mkdir_dotdot_nodefs
            core2.test_fs_mkdir_dotdot_rawfs
            core2.test_fs_mmap_nodefs
            core2.test_fs_mmap_rawfs
            core2.test_fs_nodefs_cloexec
            core2.test_fs_nodefs_cloexec_rawfs
            core2.test_fs_nodefs_dup
            core2.test_fs_nodefs_dup_rawfs
            core2.test_fs_nodefs_home
            core2.test_fs_nodefs_nofollow
            core2.test_fs_nodefs_readdir
            core2.test_fs_noderawfs_nofollow
            core2.test_fs_readdir_ino_matches_stat_ino_nodefs
            core2.test_fs_readdir_ino_matches_stat_ino_rawfs
            core2.test_fs_readv_rawfs
            core2.test_fs_rename_on_existing_nodefs
            core2.test_fs_rename_on_existing_rawfs
            core2.test_fs_symlink_resolution_nodefs
            core2.test_fs_symlink_resolution_rawfs
            core2.test_fs_writeFile*
            core2.test_fs_write_rawfs
            core2.test_fs_writev_rawfs
            core2.test_futimens_rawfs
            core2.test_readdir_rawfs
            core2.test_stat_chmod_rawfs
            core2.test_unistd_access_nodefs
            core2.test_unistd_access_rawfs
            core2.test_unistd_close_rawfs
            core2.test_unistd_dup_rawfs
            core2.test_unistd_io_nodefs
            core2.test_unistd_links_nodefs
            core2.test_unistd_misc_nodefs
            core2.test_unistd_pipe_rawfs
            core2.test_unistd_symlink_on_nodefs
            core2.test_unistd_truncate_nodefs
            core2.test_unistd_truncate_rawfs
            core2.test_unistd_unlink_nodefs
            core2.test_unistd_unlink_rawfs
            core2.test_unistd_write_broken_link_rawfs
            "
      # Run a few test with the most recent version of node
      # In particular we have some tests that require node flags on older
      # versions of node but not with the most recent version.
      - install-node-latest
      - run-tests:
          # Run tests that on older versions of node would require flags, but
          # those flags should not be injected on newer versions.
          title: "node (latest)"
          test_targets: "-v
            other.test_gen_struct_info
            other.test_native_call_before_init
            other.test_node_unhandled_rejection
            other.test_js_optimizer_verbose
            other.test_min_node_version
            other.test_node_emscripten_num_logical_cores
            core2.test_pthread_create
            core2.test_i64_invoke_bigint
            core2.test_sse2
            core2.test_source_map
            core2.test_exceptions_wasm_legacy
            core2.test_pthread_unhandledrejection"
      - upload-test-results
  test-other:
    executor: focal
    environment:
      EMTEST_SKIP_NODE_CANARY: "1"
      EMTEST_SKIP_RUST: "1"
      EMTEST_SKIP_WASM64: "1"
      EMTEST_SKIP_NEW_CMAKE: "1"
    steps:
      - install-rust
      - run: apt-get install -q -y ninja-build scons ccache
      - run-tests-linux:
          # some native-dependent tests fail because of the lack of native
          # headers on emsdk-bundled clang
          test_targets: "other skip:other.test_native_link_error_message"
  test-browser-chrome:
    executor: focal
    environment:
      EMTEST_LACKS_WEBGPU: "1"
    steps:
      - checkout
      - run:
          name: submodule update
          command: git submodule update --init
      - pip-install
      - install-emsdk
      - run-tests-chrome:
          title: "browser"
          # Just tests that don't run in browser 2G mode
          test_targets: "
            browser.test_gl_stride
            browser.test_memory_growth_during_startup
            browser.test_pthread_large_pthread_allocation
            browser.test_pthread_sbrk*
            browser.test_pthread_asan*
            browser.test_webgl_multi_draw*
            browser.test_pthread_growth*
            browser.test_4gb
            browser.test_emmalloc_3gb*
            browser.test_dlmalloc_3gb
            browser.test_2gb_fail
            browser.test_audio_worklet*
            "
  test-browser-chrome-wasm64:
    executor: focal
    environment:
      EMTEST_LACKS_WEBGPU: "1"
    steps:
      - run-tests-chrome:
          title: "browser64"
          # Just tests that don't run in browser64 4G mode
          # TODO: restore this coverage (and the corresponding wasm64) and/or
          # make this exclusion list a bit more automatic.
          test_targets: "
            browser64.test_emscripten_animate_canvas_element_size*
            browser64.test_*malloc_*gb*
            browser64.test_emmalloc_memgrowth
            browser64.test_subdata_es2*
            browser64.test_webgl2_garbage_free_entrypoints*
            browser64.test_gl_stride
            browser64.test_webgl2_get_buffer_sub_data
            browser64.test_webgl2_pbo
            browser64.test_webgl2_sokol*
            browser64.test_memory_growth_during_startup
            browser64.test_pthread_large_pthread_allocation
            browser64.test_pthread_sbrk*
            browser64.test_pthread_asan*
            browser64.test_webgl_multi_draw*
            browser64.test_pthread_growth*"
  test-browser-chrome-2gb:
    executor: focal
    environment:
      EMTEST_LACKS_WEBGPU: "1"
    steps:
      - run-tests-chrome:
          title: "browser_2gb"
          test_targets: "browser_2gb"
  test-browser-chrome-wasm64-4gb:
    executor: focal
    environment:
      EMTEST_LACKS_WEBGPU: "1"
      EMTEST_SKIP_NODE_CANARY: "1"
    steps:
      - run-tests-chrome:
          title: "browser64_4gb"
          test_targets: "browser64_4gb"
  test-browser-firefox:
    executor: focal
    environment:
      EMTEST_LACKS_GROWABLE_ARRAYBUFFERS: "1"
    steps:
      - prepare-for-tests
      - run-tests-firefox:
          title: "browser"
          # browser.test_sdl2_mouse and/or SDL2 should be fixed. The case happens
          # to be failing here, and the root cause might be related with the
          # initial position of the mouse pointer relative to the canvas.
          # browser.test_html5_webgl_create_context is skipped because
          # anti-aliasing is not well supported.
          # browser.test_webgl_offscreen_canvas_in_pthread and
          # browser.test_webgl_offscreen_canvas_in_mainthread_after_pthread
          # are crashing Firefox (bugzil.la/1281796). The former case is
          # further blocked by issue #6897.
          test_targets: "
            browser
            skip:browser.test_sdl2_mouse
            skip:browser.test_html5_webgl_create_context
            skip:browser.test_webgl_offscreen_canvas_in_pthread
            skip:browser.test_webgl_offscreen_canvas_in_mainthread_after_pthread
            skip:browser.test_glut_glutget
            "
  test-browser-firefox-wasm64:
    executor: focal
    steps:
      - checkout
      - run:
          name: submodule update
          command: git submodule update --init
      - pip-install
      - install-emsdk
      - run-tests-firefox:
          title: "browser64"
          test_targets: "
            browser64.test_sdl_image
            browser64.test_dylink_many
            "
  test-windows-browser-firefox:
    # Use spaces and other special chars in the path to emsdk to flush out
    # issues with windows.  In particular, the .bat file launchers can have
    # trouble with these.
    working_directory: "~/path with spaces ()/"
    executor:
      name: win/server-2019
      shell: bash.exe -eo pipefail
    environment:
      PYTHONUNBUFFERED: "1"
      EMSDK_NOTTY: "1"
    steps:
      - checkout
      - run:
          name: Install packages
          command: |
            choco install -y cmake.portable ninja pkgconfiglite
      - run:
          name: Add python to bash path
          command: echo "export PATH=\"$PATH:/c/Python27amd64/\"" >> $BASH_ENV
      - install-emsdk
      - pip-install:
          python: "$EMSDK_PYTHON"
      - run-tests-firefox-windows:
          title: "browser on firefox on windows"
          # skip browser.test_glbook, as it requires mingw32-make, which is not
          # installed on CircleCI.
          # skip browser.test_sdl2_mixer_wav_dash_l, fails to build on Windows
          # on CircleCI (works locally)
          #
          # For now, just run a small subset of tests that are know to work.
          # TODO: Include more tests here.
          test_targets: "
            browser.test_sdl_image
            browser.test_dylink_many
            skip:browser.test_glbook
            skip:browser.test_sdl2_mixer_wav_dash_l
            "
  # TODO(sbc): Re-enable once we figure out why the emrun tests are
  # locking up.
  #test-browser-chrome-emrun:
  #  executor: focal
  #  steps:
  #    - run-tests-chrome:
  #        test_targets: "emrun"
  test-sockets-chrome:
    executor: focal
    steps:
      - test-sockets-chrome

  # windows and mac do not have separate build and test jobs, as they only run
  # a limited set of tests; it is simpler and faster to do it all in one job.
  test-windows:
    # Use spaces and other special chars in the path to emsdk to flush out
    # issues with windows.  In particular, the .bat file launchers can have
    # trouble with these.
    working_directory: "~/path with spaces ()/"
    executor:
      name: win/server-2019
      shell: bash.exe -eo pipefail
    environment:
      PYTHONUNBUFFERED: "1"
      EMSDK_NOTTY: "1"
      # clang can compile but not link in the current setup, see
      # https://github.com/emscripten-core/emscripten/pull/11382#pullrequestreview-428902638
      EMTEST_LACKS_NATIVE_CLANG: "1"
      EMTEST_SKIP_V8: "1"
      EMTEST_SKIP_WASM_LEGACY_EH: "1"
      EMTEST_SKIP_WASM_EH: "1"
      EMTEST_SKIP_WASM64: "1"
      EMTEST_SKIP_SCONS: "1"
      EMTEST_SKIP_RUST: "1"
      EMTEST_SKIP_NODE_CANARY: "1"
      EMTEST_BROWSER: "0"
    steps:
      - checkout
      - run:
          name: Install packages
          command: |
            choco install -y cmake.portable ninja pkgconfiglite
      - run:
          name: Add python to bash path
          command: echo "export PATH=\"$PATH:/c/Python27amd64/\"" >> $BASH_ENV
      # note we do *not* build all libraries and freeze the cache; as we run
      # only limited tests here, it's more efficient to build on demand
      - install-emsdk
      - pip-install:
          python: "$EMSDK_PYTHON"
      - run-tests:
          title: "crossplatform tests"
          test_targets: "--crossplatform-only"
      - upload-test-results
      # Run a single websockify-based test to ensure it works on windows.
      - run-tests:
          title: "sockets.test_nodejs_sockets_echo*"
          test_targets: "sockets.test_nodejs_sockets_echo*"
      - upload-test-results

  test-mac-arm64:
    executor: mac-arm64
    environment:
      # We don't install d8 or modern node on the mac runner so we skip any
      # tests that depend on those.
      EMTEST_SKIP_V8: "1"
      EMTEST_SKIP_WASM_LEGACY_EH: "1"
      EMTEST_SKIP_WASM_EH: "1"
      EMTEST_SKIP_WASM64: "1"
      EMTEST_SKIP_SCONS: "1"
      EMTEST_SKIP_RUST: "1"
      # Some native clang tests assume x86 clang (e.g. -sse2)
      EMTEST_LACKS_NATIVE_CLANG: "1"
      EMCC_SKIP_SANITY_CHECK: "1"
    steps:
      - setup-macos
      - install-emsdk
      - freeze-cache
      # TODO: We can't currently do pip install here since numpy and other packages
      # are currently missing arm64 macos binaries.
      - run-tests:
          title: "crossplatform tests"
          test_targets: "--crossplatform-only"
      - upload-test-results

workflows:
  build-test:
    jobs:
      - ruff
      - mypy
      - vulture
      - eslint
      - build-docs
      - build-linux
      - test-sanity:
          requires:
            - build-linux
      - test-posixtest:
          requires:
            - build-linux
      - test-core0:
          requires:
            - build-linux
      - test-core2:
          requires:
            - build-linux
      - test-core3:
          requires:
            - build-linux
      - test-wasm64-4gb:
          requires:
            - build-linux
      - test-wasm2js1:
          requires:
            - build-linux
      - test-other:
          requires:
            - build-linux
      - test-modularize-instance:
          requires:
            - build-linux
      - test-esm-integration:
          requires:
            - build-linux
      - test-stress:
          requires:
            - build-linux
      - test-browser-chrome
      - test-browser-chrome-2gb:
          requires:
            - build-linux
      - test-browser-chrome-wasm64:
          requires:
            - build-linux
      - test-browser-chrome-wasm64-4gb:
          requires:
            - build-linux
      - test-browser-firefox:
          requires:
            - build-linux
      - test-browser-firefox-wasm64
      - test-sockets-chrome:
          requires:
            - build-linux
      - test-jsc
      - test-spidermonkey
      - test-node-compat
      - test-windows
      - test-windows-browser-firefox
      - test-mac-arm64:
          requires:
            - build-linux<|MERGE_RESOLUTION|>--- conflicted
+++ resolved
@@ -210,10 +210,7 @@
       - run:
           name: "Ccache stats and configuration"
           command: |
-<<<<<<< HEAD
             ls ~/ccache-debug || echo "no ccache-debug"
-=======
->>>>>>> cd1d72a2
             ls ~/cache/sysroot/lib/wasm32-emscripten || echo "no build"
             cat ~/cache/sysroot/lib/wasm32-emscripten/crtbegin.o.ccache-log
             date
@@ -575,10 +572,6 @@
       EM_COMPILER_WRAPPER: "ccache"
       CCACHE_DEBUG: 1
       CCACHE_DEBUGLEVEL: 1
-<<<<<<< HEAD
-      CCACHE_DEBUGDIR: ~/ccache-debug
-=======
->>>>>>> cd1d72a2
     steps:
       - run: echo "${CIRCLE_PR_NUMBER} ${CIRCLE_PULL_REQUEST} ${CIRCLE_REPOSITORY_URL} ${CIRCLE_BRANCH} << pipeline.project.git_url >> << pipeline.git.branch >>"
       - checkout
