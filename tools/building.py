# Copyright 2020 The Emscripten Authors.  All rights reserved.
# Emscripten is available under two separate licenses, the MIT license and the
# University of Illinois/NCSA Open Source License.  Both these licenses can be
# found in the LICENSE file.

from .toolchain_profiler import ToolchainProfiler

import json
import logging
import os
import re
import shlex
import shutil
import subprocess
import sys
import tempfile
from subprocess import PIPE

from . import diagnostics
from . import response_file
from . import shared
from . import webassembly
from . import config
from . import utils
from .shared import CLANG_CC, CLANG_CXX, PYTHON
from .shared import LLVM_NM, EMCC, EMAR, EMXX, EMRANLIB, WASM_LD, LLVM_AR
from .shared import LLVM_LINK, LLVM_OBJCOPY
from .shared import try_delete, run_process, check_call, exit_with_error
from .shared import configuration, path_from_root
from .shared import asmjs_mangle, DEBUG
from .shared import TEMP_DIR
from .shared import CANONICAL_TEMP_DIR, LLVM_DWARFDUMP, demangle_c_symbol_name
from .shared import get_emscripten_temp_dir, exe_suffix, is_c_symbol
from .utils import WINDOWS
from .settings import settings

logger = logging.getLogger('building')

#  Building
binaryen_checked = False

<<<<<<< HEAD
EXPECTED_BINARYEN_VERSION = 103
=======
EXPECTED_BINARYEN_VERSION = 102
>>>>>>> e6ac12aa
# cache results of nm - it can be slow to run
nm_cache = {}
# Stores the object files contained in different archive files passed as input
ar_contents = {}
_is_ar_cache = {}
# the exports the user requested
user_requested_exports = set()


# llvm-ar appears to just use basenames inside archives. as a result, files
# with the same basename will trample each other when we extract them. to help
# warn of such situations, we warn if there are duplicate entries in the
# archive
def warn_if_duplicate_entries(archive_contents, archive_filename):
  if len(archive_contents) != len(set(archive_contents)):
    msg = '%s: archive file contains duplicate entries. This is not supported by emscripten. Only the last member with a given name will be linked in which can result in undefined symbols. You should either rename your source files, or use `emar` to create you archives which works around this issue.' % archive_filename
    warned = set()
    for i in range(len(archive_contents)):
      curr = archive_contents[i]
      if curr not in warned and curr in archive_contents[i + 1:]:
        msg += '\n   duplicate: %s' % curr
        warned.add(curr)
    diagnostics.warning('emcc', msg)


# Extracts the given list of archive files and outputs their contents
def extract_archive_contents(archive_files):
  archive_results = shared.run_multiple_processes([[LLVM_AR, 't', a] for a in archive_files], pipe_stdout=True)

  unpack_temp_dir = tempfile.mkdtemp('_archive_contents', 'emscripten_temp_')

  def clean_at_exit():
    try_delete(unpack_temp_dir)
  shared.atexit.register(clean_at_exit)

  archive_contents = []

  for i in range(len(archive_results)):
    a = archive_results[i]
    contents = [l for l in a.splitlines() if len(l)]
    if len(contents) == 0:
      logger.debug('Archive %s appears to be empty (recommendation: link an .so instead of .a)' % a)

    # `ar` files can only contains filenames. Just to be sure, verify that each
    # file has only as filename component and is not absolute
    for f in contents:
      assert not os.path.dirname(f)
      assert not os.path.isabs(f)

    warn_if_duplicate_entries(contents, a)

    archive_contents += [{
      'archive_name': archive_files[i],
      'o_files': [os.path.join(unpack_temp_dir, c) for c in contents]
    }]

  shared.run_multiple_processes([[LLVM_AR, 'xo', a] for a in archive_files], cwd=unpack_temp_dir)

  # check that all files were created
  for a in archive_contents:
    missing_contents = [x for x in a['o_files'] if not os.path.exists(x)]
    if missing_contents:
      exit_with_error(f'llvm-ar failed to extract file(s) {missing_contents} from archive file {f}!')

  return archive_contents


def unique_ordered(values):
  """return a list of unique values in an input list, without changing order
  (list(set(.)) would change order randomly).
  """
  seen = set()

  def check(value):
    if value in seen:
      return False
    seen.add(value)
    return True

  return [v for v in values if check(v)]


# clear caches. this is not normally needed, except if the clang/LLVM
# used changes inside this invocation of Building, which can happen in the benchmarker
# when it compares different builds.
def clear():
  nm_cache.clear()
  ar_contents.clear()
  _is_ar_cache.clear()


# .. but for Popen, we cannot have doublequotes, so provide functionality to
# remove them when needed.
def remove_quotes(arg):
  if isinstance(arg, list):
    return [remove_quotes(a) for a in arg]

  if arg.startswith('"') and arg.endswith('"'):
    return arg[1:-1].replace('\\"', '"')
  elif arg.startswith("'") and arg.endswith("'"):
    return arg[1:-1].replace("\\'", "'")
  else:
    return arg


def get_building_env():
  env = os.environ.copy()
  # point CC etc. to the em* tools.
  env['CC'] = EMCC
  env['CXX'] = EMXX
  env['AR'] = EMAR
  env['LD'] = EMCC
  env['NM'] = LLVM_NM
  env['LDSHARED'] = EMCC
  env['RANLIB'] = EMRANLIB
  env['EMSCRIPTEN_TOOLS'] = path_from_root('tools')
  env['HOST_CC'] = CLANG_CC
  env['HOST_CXX'] = CLANG_CXX
  env['HOST_CFLAGS'] = '-W' # if set to nothing, CFLAGS is used, which we don't want
  env['HOST_CXXFLAGS'] = '-W' # if set to nothing, CXXFLAGS is used, which we don't want
  env['PKG_CONFIG_LIBDIR'] = shared.Cache.get_sysroot_dir('local', 'lib', 'pkgconfig') + os.path.pathsep + shared.Cache.get_sysroot_dir('lib', 'pkgconfig')
  env['PKG_CONFIG_PATH'] = os.environ.get('EM_PKG_CONFIG_PATH', '')
  env['EMSCRIPTEN'] = path_from_root()
  env['PATH'] = shared.Cache.get_sysroot_dir('bin') + os.pathsep + env['PATH']
  env['CROSS_COMPILE'] = path_from_root('em') # produces /path/to/emscripten/em , which then can have 'cc', 'ar', etc appended to it
  return env


def make_paths_absolute(f):
  if f.startswith('-'):  # skip flags
    return f
  else:
    return os.path.abspath(f)


# Runs llvm-nm for the given list of files.
# The results are populated in nm_cache, and also returned as an array with order corresponding with the input files.
# If a given file cannot be processed, None will be present in its place.
@ToolchainProfiler.profile_block('llvm_nm_multiple')
def llvm_nm_multiple(files):
  if len(files) == 0:
    return []
  # Run llvm-nm on files that we haven't cached yet
  cmd = [LLVM_NM, '--print-file-name'] + [f for f in files if f not in nm_cache]
  cmd = get_command_with_possible_response_file(cmd)
  results = run_process(cmd, stdout=PIPE, stderr=PIPE, check=False)

  # If one or more of the input files cannot be processed, llvm-nm will return a non-zero error code, but it will still process and print
  # out all the other files in order. So even if process return code is non zero, we should always look at what we got to stdout.
  if results.returncode != 0:
    logger.debug(f'Subcommand {" ".join(cmd)} failed with return code {results.returncode}! (An input file was corrupt?)')

  for key, value in parse_llvm_nm_symbols(results.stdout).items():
    nm_cache[key] = value

  return [nm_cache[f] if f in nm_cache else {'defs': set(), 'undefs': set(), 'parse_error': True} for f in files]


def llvm_nm(file):
  return llvm_nm_multiple([file])[0]


@ToolchainProfiler.profile_block('read_link_inputs')
def read_link_inputs(files):
  # Before performing the link, we need to look at each input file to determine which symbols
  # each of them provides. Do this in multiple parallel processes.
  archive_names = [] # .a files passed in to the command line to the link
  object_names = [] # .o/.bc files passed in to the command line to the link
  for f in files:
    absolute_path_f = make_paths_absolute(f)

    if absolute_path_f not in ar_contents and is_ar(absolute_path_f):
      archive_names.append(absolute_path_f)
    elif absolute_path_f not in nm_cache and is_bitcode(absolute_path_f):
      object_names.append(absolute_path_f)

  # Archives contain objects, so process all archives first in parallel to obtain the object files in them.
  archive_contents = extract_archive_contents(archive_names)

  for a in archive_contents:
    ar_contents[os.path.abspath(a['archive_name'])] = a['o_files']
    for o in a['o_files']:
      if o not in nm_cache:
        object_names.append(o)

  # Next, extract symbols from all object files (either standalone or inside archives we just extracted)
  # The results are not used here directly, but populated to llvm-nm cache structure.
  llvm_nm_multiple(object_names)


def llvm_backend_args():
  # disable slow and relatively unimportant optimization passes
  args = ['-combiner-global-alias-analysis=false']

  # asm.js-style exception handling
  if not settings.DISABLE_EXCEPTION_CATCHING:
    args += ['-enable-emscripten-cxx-exceptions']
  if settings.EXCEPTION_CATCHING_ALLOWED:
    # When 'main' has a non-standard signature, LLVM outlines its content out to
    # '__original_main'. So we add it to the allowed list as well.
    if 'main' in settings.EXCEPTION_CATCHING_ALLOWED:
      settings.EXCEPTION_CATCHING_ALLOWED += ['__original_main']
    allowed = ','.join(settings.EXCEPTION_CATCHING_ALLOWED)
    args += ['-emscripten-cxx-exceptions-allowed=' + allowed]

  # asm.js-style setjmp/longjmp handling
  if settings.SUPPORT_LONGJMP == 'emscripten':
    args += ['-enable-emscripten-sjlj']
  # setjmp/longjmp handling using Wasm EH
  elif settings.SUPPORT_LONGJMP == 'wasm':
    args += ['-wasm-enable-sjlj']

  # better (smaller, sometimes faster) codegen, see binaryen#1054
  # and https://bugs.llvm.org/show_bug.cgi?id=39488
  args += ['-disable-lsr']

  return args


@ToolchainProfiler.profile_block('linking to object file')
def link_to_object(args, target):
  # link using lld unless LTO is requested (lld can't output LTO/bitcode object files).
  if not settings.LTO:
    link_lld(args + ['--relocatable'], target)
  else:
    link_bitcode(args, target)


def link_llvm(linker_inputs, target):
  # runs llvm-link to link things.
  cmd = [LLVM_LINK] + linker_inputs + ['-o', target]
  cmd = get_command_with_possible_response_file(cmd)
  check_call(cmd)


def lld_flags_for_executable(external_symbols):
  cmd = []
  if external_symbols:
    undefs = configuration.get_temp_files().get('.undefined').name
    utils.write_file(undefs, '\n'.join(external_symbols))
    cmd.append('--allow-undefined-file=%s' % undefs)
  else:
    cmd.append('--import-undefined')

  if settings.IMPORTED_MEMORY:
    cmd.append('--import-memory')

  if settings.USE_PTHREADS:
    cmd.append('--shared-memory')

  if settings.MEMORY64:
    cmd.append('-mwasm64')

  # wasm-ld can strip debug info for us. this strips both the Names
  # section and DWARF, so we can only use it when we don't need any of
  # those things.
  if settings.DEBUG_LEVEL < 2 and (not settings.EMIT_SYMBOL_MAP and
                                   not settings.EMIT_NAME_SECTION and
                                   not settings.ASYNCIFY):
    cmd.append('--strip-debug')

  if settings.LINKABLE:
    cmd.append('--export-dynamic')
    cmd.append('--no-gc-sections')

  c_exports = [e for e in settings.EXPORTED_FUNCTIONS if is_c_symbol(e)]
  # Strip the leading underscores
  c_exports = [demangle_c_symbol_name(e) for e in c_exports]
  if external_symbols:
    # Filter out symbols external/JS symbols
    c_exports = [e for e in c_exports if e not in external_symbols]
  for export in c_exports:
    cmd.append('--export-if-defined=' + export)

  for export in settings.EXPORT_IF_DEFINED:
    cmd.append('--export-if-defined=' + export)

  if settings.RELOCATABLE:
    cmd.append('--experimental-pic')
    if settings.SIDE_MODULE:
      cmd.append('-shared')
    else:
      cmd.append('-pie')
    if not settings.LINKABLE:
      cmd.append('--no-export-dynamic')
  else:
    cmd.append('--export-table')
    if settings.ALLOW_TABLE_GROWTH:
      cmd.append('--growable-table')

  if not settings.SIDE_MODULE:
    # Export these two section start symbols so that we can extact the string
    # data that they contain.
    cmd += [
      '-z', 'stack-size=%s' % settings.TOTAL_STACK,
      '--initial-memory=%d' % settings.INITIAL_MEMORY,
    ]

    if settings.STANDALONE_WASM:
      # when settings.EXPECT_MAIN is set we fall back to wasm-ld default of _start
      if not settings.EXPECT_MAIN:
        cmd += ['--entry=_initialize']
    else:
      if settings.EXPECT_MAIN and not settings.IGNORE_MISSING_MAIN:
        cmd += ['--entry=main']
      else:
        cmd += ['--no-entry']
    if not settings.ALLOW_MEMORY_GROWTH:
      cmd.append('--max-memory=%d' % settings.INITIAL_MEMORY)
    elif settings.MAXIMUM_MEMORY != -1:
      cmd.append('--max-memory=%d' % settings.MAXIMUM_MEMORY)
    if not settings.RELOCATABLE:
      cmd.append('--global-base=%s' % settings.GLOBAL_BASE)

  return cmd


def link_lld(args, target, external_symbols=None):
  if not os.path.exists(WASM_LD):
    exit_with_error('linker binary not found in LLVM directory: %s', WASM_LD)
  # runs lld to link things.
  # lld doesn't currently support --start-group/--end-group since the
  # semantics are more like the windows linker where there is no need for
  # grouping.
  args = [a for a in args if a not in ('--start-group', '--end-group')]

  # Emscripten currently expects linkable output (SIDE_MODULE/MAIN_MODULE) to
  # include all archive contents.
  if settings.LINKABLE:
    args.insert(0, '--whole-archive')
    args.append('--no-whole-archive')

  if settings.STRICT:
    args.append('--fatal-warnings')

  cmd = [WASM_LD, '-o', target] + args
  for a in llvm_backend_args():
    cmd += ['-mllvm', a]

  if settings.EXCEPTION_HANDLING:
    cmd += ['-mllvm', '-wasm-enable-eh']
  if settings.EXCEPTION_HANDLING or settings.SUPPORT_LONGJMP == 'wasm':
    cmd += ['-mllvm', '-exception-model=wasm']

  # For relocatable output (generating an object file) we don't pass any of the
  # normal linker flags that are used when building and exectuable
  if '--relocatable' not in args and '-r' not in args:
    cmd += lld_flags_for_executable(external_symbols)

  cmd = get_command_with_possible_response_file(cmd)
  check_call(cmd)


def link_bitcode(args, target, force_archive_contents=False):
  # "Full-featured" linking: looks into archives (duplicates lld functionality)
  input_files = [a for a in args if not a.startswith('-')]
  files_to_link = []
  # Tracking unresolveds is necessary for .a linking, see below.
  # Specify all possible entry points to seed the linking process.
  # For a simple application, this would just be "main".
  unresolved_symbols = set([func[1:] for func in settings.EXPORTED_FUNCTIONS])
  resolved_symbols = set()
  # Paths of already included object files from archives.
  added_contents = set()
  has_ar = any(is_ar(make_paths_absolute(f)) for f in input_files)

  # If we have only one archive or the force_archive_contents flag is set,
  # then we will add every object file we see, regardless of whether it
  # resolves any undefined symbols.
  force_add_all = len(input_files) == 1 or force_archive_contents

  # Considers an object file for inclusion in the link. The object is included
  # if force_add=True or if the object provides a currently undefined symbol.
  # If the object is included, the symbol tables are updated and the function
  # returns True.
  def consider_object(f, force_add=False):
    new_symbols = llvm_nm(f)
    # Check if the object was valid according to llvm-nm. It also accepts
    # native object files.
    if new_symbols['parse_error']:
      diagnostics.warning('emcc', 'object %s is not valid according to llvm-nm, cannot link', f)
      return False
    # Check the object is valid for us, and not a native object file.
    if not is_bitcode(f):
      exit_with_error('unknown file type: %s', f)
    provided = new_symbols['defs'].union(new_symbols['commons'])
    do_add = force_add or not unresolved_symbols.isdisjoint(provided)
    if do_add:
      logger.debug('adding object %s to link (forced: %d)' % (f, force_add))
      # Update resolved_symbols table with newly resolved symbols
      resolved_symbols.update(provided)
      # Update unresolved_symbols table by adding newly unresolved symbols and
      # removing newly resolved symbols.
      unresolved_symbols.update(new_symbols['undefs'].difference(resolved_symbols))
      unresolved_symbols.difference_update(provided)
      files_to_link.append(f)
    return do_add

  # Traverse a single archive. The object files are repeatedly scanned for
  # newly satisfied symbols until no new symbols are found. Returns true if
  # any object files were added to the link.
  def consider_archive(f, force_add):
    added_any_objects = False
    loop_again = True
    logger.debug('considering archive %s' % (f))
    contents = ar_contents[f]
    while loop_again: # repeatedly traverse until we have everything we need
      loop_again = False
      for content in contents:
        if content in added_contents:
          continue
        # Link in the .o if it provides symbols, *or* this is a singleton archive (which is
        # apparently an exception in gcc ld)
        if consider_object(content, force_add=force_add):
          added_contents.add(content)
          loop_again = True
          added_any_objects = True
    logger.debug('done running loop of archive %s' % (f))
    return added_any_objects

  read_link_inputs(input_files)

  # Rescan a group of archives until we don't find any more objects to link.
  def scan_archive_group(group):
    loop_again = True
    logger.debug('starting archive group loop')
    while loop_again:
      loop_again = False
      for archive in group:
        if consider_archive(archive, force_add=False):
          loop_again = True
    logger.debug('done with archive group loop')

  current_archive_group = None
  in_whole_archive = False
  for a in args:
    if a.startswith('-'):
      if a in ['--start-group', '-(']:
        assert current_archive_group is None, 'Nested --start-group, missing --end-group?'
        current_archive_group = []
      elif a in ['--end-group', '-)']:
        assert current_archive_group is not None, '--end-group without --start-group'
        scan_archive_group(current_archive_group)
        current_archive_group = None
      elif a in ['--whole-archive', '-whole-archive']:
        in_whole_archive = True
      elif a in ['--no-whole-archive', '-no-whole-archive']:
        in_whole_archive = False
      else:
        # Command line flags should already be vetted by the time this method
        # is called, so this is an internal error
        exit_with_error('unsupported link flag: %s', a)
    else:
      lib_path = make_paths_absolute(a)
      if is_ar(lib_path):
        # Extract object files from ar archives, and link according to gnu ld semantics
        # (link in an entire .o from the archive if it supplies symbols still unresolved)
        consider_archive(lib_path, in_whole_archive or force_add_all)
        # If we're inside a --start-group/--end-group section, add to the list
        # so we can loop back around later.
        if current_archive_group is not None:
          current_archive_group.append(lib_path)
      elif is_bitcode(lib_path):
        if has_ar:
          consider_object(a, force_add=True)
        else:
          # If there are no archives then we can simply link all valid object
          # files and skip the symbol table stuff.
          files_to_link.append(a)
      else:
        exit_with_error('unknown file type: %s', a)

  # We have to consider the possibility that --start-group was used without a matching
  # --end-group; GNU ld permits this behavior and implicitly treats the end of the
  # command line as having an --end-group.
  if current_archive_group:
    logger.debug('--start-group without matching --end-group, rescanning')
    scan_archive_group(current_archive_group)
    current_archive_group = None

  try_delete(target)

  # Finish link
  # tolerate people trying to link a.so a.so etc.
  files_to_link = unique_ordered(files_to_link)

  logger.debug('emcc: linking: %s to %s', files_to_link, target)
  link_llvm(files_to_link, target)


def get_command_with_possible_response_file(cmd):
  # 8k is a bit of an arbitrary limit, but a reasonable one
  # for max command line size before we use a response file
  if len(shared.shlex_join(cmd)) <= 8192:
    return cmd

  logger.debug('using response file for %s' % cmd[0])
  filename = response_file.create_response_file(cmd[1:], TEMP_DIR)
  new_cmd = [cmd[0], "@" + filename]
  return new_cmd


# Parses the output of llnm-nm and returns a dictionary of symbols for each file in the output.
# This function can be called either for a single file output listing ("llvm-nm a.o", or for
# multiple files listing ("llvm-nm a.o b.o").
def parse_llvm_nm_symbols(output):
  # a dictionary from 'filename' -> { 'defs': set(), 'undefs': set(), 'commons': set() }
  symbols = {}

  for line in output.split('\n'):
    # Line format: "[archive filename:]object filename: address status name"
    entry_pos = line.rfind(':')
    if entry_pos < 0:
      continue

    filename_pos = line.rfind(':', 0, entry_pos)
    # Disambiguate between
    #   C:\bar.o: T main
    # and
    #   /foo.a:bar.o: T main
    # (both of these have same number of ':'s, but in the first, the file name on disk is "C:\bar.o", in second, it is "/foo.a")
    if filename_pos < 0 or line[filename_pos + 1] in '/\\':
      filename_pos = entry_pos

    filename = line[:filename_pos]
    status = line[entry_pos + 11] # Skip address, which is always fixed-length 8 chars.
    symbol = line[entry_pos + 13:]

    if filename not in symbols:
      record = symbols.setdefault(filename, {
        'defs': set(),
        'undefs': set(),
        'commons': set(),
        'parse_error': False
      })
    if status == 'U':
      record['undefs'] |= {symbol}
    elif status == 'C':
      record['commons'] |= {symbol}
    elif status == status.upper():
      record['defs'] |= {symbol}
  return symbols


def emar(action, output_filename, filenames, stdout=None, stderr=None, env=None):
  try_delete(output_filename)
  cmd = [EMAR, action, output_filename] + filenames
  cmd = get_command_with_possible_response_file(cmd)
  run_process(cmd, stdout=stdout, stderr=stderr, env=env)

  if 'c' in action:
    assert os.path.exists(output_filename), 'emar could not create output file: ' + output_filename


def opt_level_to_str(opt_level, shrink_level=0):
  # convert opt_level/shrink_level pair to a string argument like -O1
  if opt_level == 0:
    return '-O0'
  if shrink_level == 1:
    return '-Os'
  elif shrink_level >= 2:
    return '-Oz'
  else:
    return f'-O{min(opt_level, 3)}'


def js_optimizer(filename, passes):
  from . import js_optimizer
  try:
    return js_optimizer.run(filename, passes)
  except subprocess.CalledProcessError as e:
    exit_with_error("'%s' failed (%d)", ' '.join(e.cmd), e.returncode)


# run JS optimizer on some JS, ignoring asm.js contents if any - just run on it all
def acorn_optimizer(filename, passes, extra_info=None, return_output=False):
  optimizer = path_from_root('tools/acorn-optimizer.js')
  original_filename = filename
  if extra_info is not None:
    temp_files = configuration.get_temp_files()
    temp = temp_files.get('.js').name
    shutil.copyfile(filename, temp)
    with open(temp, 'a') as f:
      f.write('// EXTRA_INFO: ' + extra_info)
    filename = temp
  cmd = config.NODE_JS + [optimizer, filename] + passes
  # Keep JS code comments intact through the acorn optimization pass so that JSDoc comments
  # will be carried over to a later Closure run.
  if settings.USE_CLOSURE_COMPILER:
    cmd += ['--closureFriendly']
  if settings.EXPORT_ES6:
    cmd += ['--exportES6']
  if settings.VERBOSE:
    cmd += ['verbose']
  if not return_output:
    next = original_filename + '.jso.js'
    configuration.get_temp_files().note(next)
    check_call(cmd, stdout=open(next, 'w'))
    save_intermediate(next, '%s.js' % passes[0])
    return next
  output = check_call(cmd, stdout=PIPE).stdout
  return output


# evals ctors. if binaryen_bin is provided, it is the dir of the binaryen tool
# for this, and we are in wasm mode
def eval_ctors(js_file, binary_file, debug_info=False): # noqa
  logger.debug('Ctor evalling in the wasm backend is disabled due to https://github.com/emscripten-core/emscripten/issues/9527')
  return
  # TODO re-enable
  # cmd = [PYTHON, path_from_root('tools/ctor_evaller.py'), js_file, binary_file, str(settings.INITIAL_MEMORY), str(settings.TOTAL_STACK), str(settings.GLOBAL_BASE), binaryen_bin, str(int(debug_info))]
  # if binaryen_bin:
  #   cmd += get_binaryen_feature_flags()
  # check_call(cmd)


def get_closure_compiler():
  # First check if the user configured a specific CLOSURE_COMPILER in thier settings
  if config.CLOSURE_COMPILER:
    return config.CLOSURE_COMPILER

  # Otherwise use the one installed vai npm
  cmd = shared.get_npm_cmd('google-closure-compiler')
  if not WINDOWS:
    # Work around an issue that Closure compiler can take up a lot of memory and crash in an error
    # "FATAL ERROR: Ineffective mark-compacts near heap limit Allocation failed - JavaScript heap
    # out of memory"
    cmd.insert(-1, '--max_old_space_size=8192')
  return cmd


def check_closure_compiler(cmd, args, env, allowed_to_fail):
  cmd = cmd + args + ['--version']
  try:
    output = run_process(cmd, stdout=PIPE, env=env).stdout
  except Exception as e:
    if allowed_to_fail:
      return False
    if isinstance(e, subprocess.CalledProcessError):
      sys.stderr.write(e.stdout)
    sys.stderr.write(str(e) + '\n')
    exit_with_error('closure compiler (%s) did not execute properly!' % shared.shlex_join(cmd))

  if 'Version:' not in output:
    if allowed_to_fail:
      return False
    exit_with_error('unrecognized closure compiler --version output (%s):\n%s' % (shared.shlex_join(cmd), output))

  return True


# Remove this once we require python3.7 and can use std.isascii.
# See: https://docs.python.org/3/library/stdtypes.html#str.isascii
def isascii(s):
  try:
    s.encode('ascii')
  except UnicodeEncodeError:
    return False
  else:
    return True


@ToolchainProfiler.profile_block('closure_compiler')
def closure_compiler(filename, pretty, advanced=True, extra_closure_args=None):
  env = shared.env_with_node_in_path()
  user_args = []
  env_args = os.environ.get('EMCC_CLOSURE_ARGS')
  if env_args:
    user_args += shlex.split(env_args)
  if extra_closure_args:
    user_args += extra_closure_args

  closure_cmd = get_closure_compiler()

  native_closure_compiler_works = check_closure_compiler(closure_cmd, user_args, env, allowed_to_fail=True)
  if not native_closure_compiler_works and not any(a.startswith('--platform') for a in user_args):
    # Run with Java Closure compiler as a fallback if the native version does not work
    user_args.append('--platform=java')
    check_closure_compiler(closure_cmd, user_args, env, allowed_to_fail=False)

  if config.JAVA and '--platform=java' in user_args:
    # Closure compiler expects JAVA_HOME to be set *and* java.exe to be in the PATH in order
    # to enable use the java backend.  Without this it will only try the native and JavaScript
    # versions of the compiler.
    java_bin = os.path.dirname(config.JAVA)
    if java_bin:
      def add_to_path(dirname):
        env['PATH'] = env['PATH'] + os.pathsep + dirname
      add_to_path(java_bin)
      java_home = os.path.dirname(java_bin)
      env.setdefault('JAVA_HOME', java_home)

  # Closure externs file contains known symbols to be extern to the minification, Closure
  # should not minify these symbol names.
  CLOSURE_EXTERNS = [path_from_root('src/closure-externs/closure-externs.js')]

  # Closure compiler needs to know about all exports that come from the wasm module, because to optimize for small code size,
  # the exported symbols are added to global scope via a foreach loop in a way that evades Closure's static analysis. With an explicit
  # externs file for the exports, Closure is able to reason about the exports.
  if settings.WASM_FUNCTION_EXPORTS and not settings.DECLARE_ASM_MODULE_EXPORTS:
    # Generate an exports file that records all the exported symbols from the wasm module.
    module_exports_suppressions = '\n'.join(['/**\n * @suppress {duplicate, undefinedVars}\n */\nvar %s;\n' % asmjs_mangle(i) for i in settings.WASM_FUNCTION_EXPORTS])
    exports_file = configuration.get_temp_files().get('_module_exports.js')
    exports_file.write(module_exports_suppressions.encode())
    exports_file.close()

    CLOSURE_EXTERNS += [exports_file.name]

  # Node.js specific externs
  if shared.target_environment_may_be('node'):
    NODE_EXTERNS_BASE = path_from_root('third_party/closure-compiler/node-externs')
    NODE_EXTERNS = os.listdir(NODE_EXTERNS_BASE)
    NODE_EXTERNS = [os.path.join(NODE_EXTERNS_BASE, name) for name in NODE_EXTERNS
                    if name.endswith('.js')]
    CLOSURE_EXTERNS += [path_from_root('src/closure-externs/node-externs.js')] + NODE_EXTERNS

  # V8/SpiderMonkey shell specific externs
  if shared.target_environment_may_be('shell'):
    V8_EXTERNS = [path_from_root('src/closure-externs/v8-externs.js')]
    SPIDERMONKEY_EXTERNS = [path_from_root('src/closure-externs/spidermonkey-externs.js')]
    CLOSURE_EXTERNS += V8_EXTERNS + SPIDERMONKEY_EXTERNS

  # Web environment specific externs
  if shared.target_environment_may_be('web') or shared.target_environment_may_be('worker'):
    BROWSER_EXTERNS_BASE = path_from_root('src/closure-externs/browser-externs')
    if os.path.isdir(BROWSER_EXTERNS_BASE):
      BROWSER_EXTERNS = os.listdir(BROWSER_EXTERNS_BASE)
      BROWSER_EXTERNS = [os.path.join(BROWSER_EXTERNS_BASE, name) for name in BROWSER_EXTERNS
                         if name.endswith('.js')]
      CLOSURE_EXTERNS += BROWSER_EXTERNS

  if settings.DYNCALLS:
    CLOSURE_EXTERNS += [path_from_root('src/closure-externs/dyncall-externs.js')]

  if settings.MINIMAL_RUNTIME and settings.USE_PTHREADS:
    CLOSURE_EXTERNS += [path_from_root('src/minimal_runtime_worker_externs.js')]

  args = ['--compilation_level', 'ADVANCED_OPTIMIZATIONS' if advanced else 'SIMPLE_OPTIMIZATIONS']
  # Keep in sync with ecmaVersion in tools/acorn-optimizer.js
  args += ['--language_in', 'ECMASCRIPT_2020']
  # Tell closure not to do any transpiling or inject any polyfills.
  # At some point we may want to look into using this as way to convert to ES5 but
  # babel is perhaps a better tool for that.
  args += ['--language_out', 'NO_TRANSPILE']
  # Tell closure never to inject the 'use strict' directive.
  args += ['--emit_use_strict=false']

  # Closure compiler is unable to deal with path names that are not 7-bit ASCII:
  # https://github.com/google/closure-compiler/issues/3784
  tempfiles = configuration.get_temp_files()
  outfile = tempfiles.get('.cc.js').name  # Safe 7-bit filename

  def move_to_safe_7bit_ascii_filename(filename):
    if isascii(filename):
      return filename
    safe_filename = tempfiles.get('.js').name  # Safe 7-bit filename
    shutil.copyfile(filename, safe_filename)
    return os.path.relpath(safe_filename, tempfiles.tmpdir)

  for e in CLOSURE_EXTERNS:
    args += ['--externs', move_to_safe_7bit_ascii_filename(e)]

  for i in range(len(user_args)):
    if user_args[i] == '--externs':
      user_args[i + 1] = move_to_safe_7bit_ascii_filename(user_args[i + 1])

  # Specify output file relative to the temp directory to avoid specifying non-7-bit-ASCII path names.
  args += ['--js_output_file', os.path.relpath(outfile, tempfiles.tmpdir)]

  if settings.IGNORE_CLOSURE_COMPILER_ERRORS:
    args.append('--jscomp_off=*')
  if pretty:
    args += ['--formatting', 'PRETTY_PRINT']
  # Specify input file relative to the temp directory to avoid specifying non-7-bit-ASCII path names.
  args += ['--js', move_to_safe_7bit_ascii_filename(filename)]
  cmd = closure_cmd + args + user_args
  logger.debug(f'closure compiler: {shared.shlex_join(cmd)}')

  # Closure compiler does not work if any of the input files contain characters outside the
  # 7-bit ASCII range. Therefore make sure the command line we pass does not contain any such
  # input files by passing all input filenames relative to the cwd. (user temp directory might
  # be in user's home directory, and user's profile name might contain unicode characters)
  proc = run_process(cmd, stderr=PIPE, check=False, env=env, cwd=tempfiles.tmpdir)

  # XXX Closure bug: if Closure is invoked with --create_source_map, Closure should create a
  # outfile.map source map file (https://github.com/google/closure-compiler/wiki/Source-Maps)
  # But it looks like it creates such files on Linux(?) even without setting that command line
  # flag (and currently we don't), so delete the produced source map file to not leak files in
  # temp directory.
  try_delete(outfile + '.map')

  # Print Closure diagnostics result up front.
  if proc.returncode != 0:
    logger.error('Closure compiler run failed:\n')
  elif len(proc.stderr.strip()) > 0:
    if settings.CLOSURE_WARNINGS == 'error':
      logger.error('Closure compiler completed with warnings and -s CLOSURE_WARNINGS=error enabled, aborting!\n')
    elif settings.CLOSURE_WARNINGS == 'warn':
      logger.warn('Closure compiler completed with warnings:\n')

  # Print input file (long wall of text!)
  if DEBUG == 2 and (proc.returncode != 0 or (len(proc.stderr.strip()) > 0 and settings.CLOSURE_WARNINGS != 'quiet')):
    input_file = open(filename, 'r').read().splitlines()
    for i in range(len(input_file)):
      sys.stderr.write(f'{i + 1}: {input_file[i]}\n')

  if proc.returncode != 0:
    logger.error(proc.stderr) # print list of errors (possibly long wall of text if input was minified)

    # Exit and print final hint to get clearer output
    msg = f'closure compiler failed (rc: {proc.returncode}): {shared.shlex_join(cmd)}'
    if not pretty:
      msg += ' the error message may be clearer with -g1 and EMCC_DEBUG=2 set'
    exit_with_error(msg)

  if len(proc.stderr.strip()) > 0 and settings.CLOSURE_WARNINGS != 'quiet':
    # print list of warnings (possibly long wall of text if input was minified)
    if settings.CLOSURE_WARNINGS == 'error':
      logger.error(proc.stderr)
    else:
      logger.warn(proc.stderr)

    # Exit and/or print final hint to get clearer output
    if not pretty:
      logger.warn('(rerun with -g1 linker flag for an unminified output)')
    elif DEBUG != 2:
      logger.warn('(rerun with EMCC_DEBUG=2 enabled to dump Closure input file)')

    if settings.CLOSURE_WARNINGS == 'error':
      exit_with_error('closure compiler produced warnings and -s CLOSURE_WARNINGS=error enabled')

  return outfile


# minify the final wasm+JS combination. this is done after all the JS
# and wasm optimizations; here we do the very final optimizations on them
def minify_wasm_js(js_file, wasm_file, expensive_optimizations, minify_whitespace, debug_info):
  # start with JSDCE, to clean up obvious JS garbage. When optimizing for size,
  # use AJSDCE (aggressive JS DCE, performs multiple iterations). Clean up
  # whitespace if necessary too.
  passes = []
  if not settings.LINKABLE:
    passes.append('JSDCE' if not expensive_optimizations else 'AJSDCE')
  if minify_whitespace:
    passes.append('minifyWhitespace')
  if passes:
    logger.debug('running cleanup on shell code: ' + ' '.join(passes))
    js_file = acorn_optimizer(js_file, passes)
  # if we can optimize this js+wasm combination under the assumption no one else
  # will see the internals, do so
  if not settings.LINKABLE:
    # if we are optimizing for size, shrink the combined wasm+JS
    # TODO: support this when a symbol map is used
    if expensive_optimizations:
      js_file = metadce(js_file, wasm_file, minify_whitespace=minify_whitespace, debug_info=debug_info)
      # now that we removed unneeded communication between js and wasm, we can clean up
      # the js some more.
      passes = ['AJSDCE']
      if minify_whitespace:
        passes.append('minifyWhitespace')
      logger.debug('running post-meta-DCE cleanup on shell code: ' + ' '.join(passes))
      js_file = acorn_optimizer(js_file, passes)
      if settings.MINIFY_WASM_IMPORTS_AND_EXPORTS:
        js_file = minify_wasm_imports_and_exports(js_file, wasm_file, minify_whitespace=minify_whitespace, minify_exports=settings.MINIFY_ASMJS_EXPORT_NAMES, debug_info=debug_info)
  return js_file


# run binaryen's wasm-metadce to dce both js and wasm
def metadce(js_file, wasm_file, minify_whitespace, debug_info):
  logger.debug('running meta-DCE')
  temp_files = configuration.get_temp_files()
  # first, get the JS part of the graph
  if settings.MAIN_MODULE:
    # For the main module we include all exports as possible roots, not just function exports.
    # This means that any usages of data symbols within the JS or in the side modules can/will keep
    # these exports alive on the wasm module.
    # This is important today for weak data symbols that are defined by the main and the side module
    # (i.e.  RTTI info).  We want to make sure the main module's symbols get added to asmLibraryArg
    # when the main module is loaded.  If this doesn't happen then the symbols in the side module
    # will take precedence.
    exports = settings.WASM_EXPORTS
  else:
    exports = settings.WASM_FUNCTION_EXPORTS
  extra_info = '{ "exports": [' + ','.join(f'["{asmjs_mangle(x)}", "{x}"]' for x in exports) + ']}'

  txt = acorn_optimizer(js_file, ['emitDCEGraph', 'noPrint'], return_output=True, extra_info=extra_info)
  graph = json.loads(txt)
  # ensure that functions expected to be exported to the outside are roots
  required_symbols = user_requested_exports.union(set(settings.SIDE_MODULE_IMPORTS))
  for item in graph:
    if 'export' in item:
      export = asmjs_mangle(item['export'])
      if settings.EXPORT_ALL or export in required_symbols:
        item['root'] = True
  # in standalone wasm, always export the memory
  if not settings.IMPORTED_MEMORY:
    graph.append({
      'export': 'memory',
      'name': 'emcc$export$memory',
      'reaches': [],
      'root': True
    })
  if not settings.RELOCATABLE:
    graph.append({
      'export': '__indirect_function_table',
      'name': 'emcc$export$__indirect_function_table',
      'reaches': [],
      'root': True
    })
  # fix wasi imports TODO: support wasm stable with an option?
  WASI_IMPORTS = set([
    'environ_get',
    'environ_sizes_get',
    'args_get',
    'args_sizes_get',
    'fd_write',
    'fd_close',
    'fd_read',
    'fd_seek',
    'fd_fdstat_get',
    'fd_sync',
    'fd_pread',
    'fd_pwrite',
    'proc_exit',
    'clock_res_get',
    'clock_time_get',
  ])
  for item in graph:
    if 'import' in item and item['import'][1][1:] in WASI_IMPORTS:
      item['import'][0] = settings.WASI_MODULE_NAME
  # fixup wasm backend prefixing
  for item in graph:
    if 'import' in item:
      if item['import'][1][0] == '_':
        item['import'][1] = item['import'][1][1:]
  # map import names from wasm to JS, using the actual name the wasm uses for the import
  import_name_map = {}
  for item in graph:
    if 'import' in item:
      import_name_map[item['name']] = 'emcc$import$' + item['import'][1]
  temp = temp_files.get('.txt').name
  utils.write_file(temp, json.dumps(graph))
  # run wasm-metadce
  out = run_binaryen_command('wasm-metadce',
                             wasm_file,
                             wasm_file,
                             ['--graph-file=' + temp],
                             debug=debug_info,
                             stdout=PIPE)
  # find the unused things in js
  unused = []
  PREFIX = 'unused: '
  for line in out.splitlines():
    if line.startswith(PREFIX):
      name = line.replace(PREFIX, '').strip()
      if name in import_name_map:
        name = import_name_map[name]
      unused.append(name)
  # remove them
  passes = ['applyDCEGraphRemovals']
  if minify_whitespace:
    passes.append('minifyWhitespace')
  extra_info = {'unused': unused}
  return acorn_optimizer(js_file, passes, extra_info=json.dumps(extra_info))


def asyncify_lazy_load_code(wasm_target, debug):
  # create the lazy-loaded wasm. remove the memory segments from it, as memory
  # segments have already been applied by the initial wasm, and apply the knowledge
  # that it will only rewind, after which optimizations can remove some code
  args = ['--remove-memory', '--mod-asyncify-never-unwind']
  if settings.OPT_LEVEL > 0:
    args.append(opt_level_to_str(settings.OPT_LEVEL, settings.SHRINK_LEVEL))
  run_wasm_opt(wasm_target,
               wasm_target + '.lazy.wasm',
               args=args,
               debug=debug)
  # re-optimize the original, by applying the knowledge that imports will
  # definitely unwind, and we never rewind, after which optimizations can remove
  # a lot of code
  # TODO: support other asyncify stuff, imports that don't always unwind?
  # TODO: source maps etc.
  args = ['--mod-asyncify-always-and-only-unwind']
  if settings.OPT_LEVEL > 0:
    args.append(opt_level_to_str(settings.OPT_LEVEL, settings.SHRINK_LEVEL))
  run_wasm_opt(infile=wasm_target,
               outfile=wasm_target,
               args=args,
               debug=debug)


def minify_wasm_imports_and_exports(js_file, wasm_file, minify_whitespace, minify_exports, debug_info):
  logger.debug('minifying wasm imports and exports')
  # run the pass
  if minify_exports:
    # standalone wasm mode means we need to emit a wasi import module.
    # otherwise, minify even the imported module names.
    if settings.MINIFY_WASM_IMPORTED_MODULES:
      pass_name = '--minify-imports-and-exports-and-modules'
    else:
      pass_name = '--minify-imports-and-exports'
  else:
    pass_name = '--minify-imports'
  out = run_wasm_opt(wasm_file, wasm_file,
                     [pass_name],
                     debug=debug_info,
                     stdout=PIPE)
  # TODO this is the last tool we run, after normal opts and metadce. it
  # might make sense to run Stack IR optimizations here or even -O (as
  # metadce which runs before us might open up new general optimization
  # opportunities). however, the benefit is less than 0.5%.

  # get the mapping
  SEP = ' => '
  mapping = {}
  for line in out.split('\n'):
    if SEP in line:
      old, new = line.strip().split(SEP)
      assert old not in mapping, 'imports must be unique'
      mapping[old] = new
  # apply them
  passes = ['applyImportAndExportNameChanges']
  if minify_whitespace:
    passes.append('minifyWhitespace')
  extra_info = {'mapping': mapping}
  return acorn_optimizer(js_file, passes, extra_info=json.dumps(extra_info))


def wasm2js(js_file, wasm_file, opt_level, minify_whitespace, use_closure_compiler, debug_info, symbols_file=None, symbols_file_js=None):
  logger.debug('wasm2js')
  args = ['--emscripten']
  if opt_level > 0:
    args += ['-O']
  if symbols_file:
    args += ['--symbols-file=%s' % symbols_file]
  wasm2js_js = run_binaryen_command('wasm2js', wasm_file,
                                    args=args,
                                    debug=debug_info,
                                    stdout=PIPE)
  if DEBUG:
    utils.write_file(os.path.join(get_emscripten_temp_dir(), 'wasm2js-output.js'), wasm2js_js)
  # JS optimizations
  if opt_level >= 2:
    passes = []
    if not debug_info and not settings.USE_PTHREADS:
      passes += ['minifyNames']
      if symbols_file_js:
        passes += ['symbolMap=%s' % symbols_file_js]
    if minify_whitespace:
      passes += ['minifyWhitespace']
    passes += ['last']
    if passes:
      # hackish fixups to work around wasm2js style and the js optimizer FIXME
      wasm2js_js = f'// EMSCRIPTEN_START_ASM\n{wasm2js_js}// EMSCRIPTEN_END_ASM\n'
      wasm2js_js = wasm2js_js.replace('// EMSCRIPTEN_START_FUNCS;\n', '// EMSCRIPTEN_START_FUNCS\n')
      wasm2js_js = wasm2js_js.replace('// EMSCRIPTEN_END_FUNCS;\n', '// EMSCRIPTEN_END_FUNCS\n')
      wasm2js_js = wasm2js_js.replace('\n function $', '\nfunction $')
      wasm2js_js = wasm2js_js.replace('\n }', '\n}')
      wasm2js_js += '\n// EMSCRIPTEN_GENERATED_FUNCTIONS\n'
      temp = configuration.get_temp_files().get('.js').name
      utils.write_file(temp, wasm2js_js)
      temp = js_optimizer(temp, passes)
      wasm2js_js = utils.read_file(temp)
  # Closure compiler: in mode 1, we just minify the shell. In mode 2, we
  # minify the wasm2js output as well, which is ok since it isn't
  # validating asm.js.
  # TODO: in the non-closure case, we could run a lightweight general-
  #       purpose JS minifier here.
  if use_closure_compiler == 2:
    temp = configuration.get_temp_files().get('.js').name
    with open(temp, 'a') as f:
      f.write(wasm2js_js)
    temp = closure_compiler(temp, pretty=not minify_whitespace, advanced=False)
    wasm2js_js = utils.read_file(temp)
    # closure may leave a trailing `;`, which would be invalid given where we place
    # this code (inside parens)
    wasm2js_js = wasm2js_js.strip()
    if wasm2js_js[-1] == ';':
      wasm2js_js = wasm2js_js[:-1]
  all_js = utils.read_file(js_file)
  # quoted notation, something like Module['__wasm2jsInstantiate__']
  finds = re.findall(r'''[\w\d_$]+\[['"]__wasm2jsInstantiate__['"]\]''', all_js)
  if not finds:
    # post-closure notation, something like a.__wasm2jsInstantiate__
    finds = re.findall(r'''[\w\d_$]+\.__wasm2jsInstantiate__''', all_js)
  assert len(finds) == 1
  marker = finds[0]
  all_js = all_js.replace(marker, f'(\n{wasm2js_js}\n)')
  # replace the placeholder with the actual code
  js_file = js_file + '.wasm2js.js'
  utils.write_file(js_file, all_js)
  return js_file


def strip(infile, outfile, debug=False, producers=False):
  cmd = [LLVM_OBJCOPY, infile, outfile]
  if debug:
    cmd += ['--remove-section=.debug*']
  if producers:
    cmd += ['--remove-section=producers']
  check_call(cmd)


# extract the DWARF info from the main file, and leave the wasm with
# debug into as a file on the side
# TODO: emit only debug sections in the side file, and not the entire
#       wasm as well
def emit_debug_on_side(wasm_file, wasm_file_with_dwarf):
  # if the dwarf filename wasn't provided, use the default target + a suffix
  wasm_file_with_dwarf = settings.SEPARATE_DWARF
  if wasm_file_with_dwarf is True:
    wasm_file_with_dwarf = wasm_file + '.debug.wasm'
  embedded_path = settings.SEPARATE_DWARF_URL
  if not embedded_path:
    # a path was provided - make it relative to the wasm.
    embedded_path = os.path.relpath(wasm_file_with_dwarf,
                                    os.path.dirname(wasm_file))
    # normalize the path to use URL-style separators, per the spec
    embedded_path = embedded_path.replace('\\', '/').replace('//', '/')

  shutil.move(wasm_file, wasm_file_with_dwarf)
  strip(wasm_file_with_dwarf, wasm_file, debug=True)

  # embed a section in the main wasm to point to the file with external DWARF,
  # see https://yurydelendik.github.io/webassembly-dwarf/#external-DWARF
  section_name = b'\x13external_debug_info' # section name, including prefixed size
  filename_bytes = embedded_path.encode('utf-8')
  contents = webassembly.toLEB(len(filename_bytes)) + filename_bytes
  section_size = len(section_name) + len(contents)
  with open(wasm_file, 'ab') as f:
    f.write(b'\0') # user section is code 0
    f.write(webassembly.toLEB(section_size))
    f.write(section_name)
    f.write(contents)


def little_endian_heap(js_file):
  logger.debug('enforcing little endian heap byte order')
  return acorn_optimizer(js_file, ['littleEndianHeap'])


def apply_wasm_memory_growth(js_file):
  logger.debug('supporting wasm memory growth with pthreads')
  fixed = acorn_optimizer(js_file, ['growableHeap'])
  ret = js_file + '.pgrow.js'
  fixed = utils.read_file(fixed)
  support_code = utils.read_file(path_from_root('src/growableHeap.js'))
  utils.write_file(ret, support_code + '\n' + fixed)
  return ret


def use_unsigned_pointers_in_js(js_file):
  logger.debug('using unsigned pointers in JS')
  return acorn_optimizer(js_file, ['unsignPointers'])


def instrument_js_for_asan(js_file):
  logger.debug('instrumenting JS memory accesses for ASan')
  return acorn_optimizer(js_file, ['asanify'])


def instrument_js_for_safe_heap(js_file):
  logger.debug('instrumenting JS memory accesses for SAFE_HEAP')
  return acorn_optimizer(js_file, ['safeHeap'])


def handle_final_wasm_symbols(wasm_file, symbols_file, debug_info):
  logger.debug('handle_final_wasm_symbols')
  args = []
  if symbols_file:
    args += ['--print-function-map']
  if not debug_info:
    # to remove debug info, we just write to that same file, and without -g
    args += ['-o', wasm_file]
  else:
    # suppress the wasm-opt warning regarding "no output file specified"
    args += ['--quiet']
  # ignore stderr because if wasm-opt is run without a -o it will warn
  output = run_wasm_opt(wasm_file, args=args, stdout=PIPE)
  if symbols_file:
    utils.write_file(symbols_file, output)


def is_ar(filename):
  try:
    if _is_ar_cache.get(filename):
      return _is_ar_cache[filename]
    header = open(filename, 'rb').read(8)
    sigcheck = header in (b'!<arch>\n', b'!<thin>\n')
    _is_ar_cache[filename] = sigcheck
    return sigcheck
  except Exception as e:
    logger.debug('is_ar failed to test whether file \'%s\' is a llvm archive file! Failed on exception: %s' % (filename, e))
    return False


def is_bitcode(filename):
  try:
    # look for magic signature
    b = open(filename, 'rb').read(4)
    if b[:2] == b'BC':
      return True
    # on macOS, there is a 20-byte prefix which starts with little endian
    # encoding of 0x0B17C0DE
    elif b == b'\xDE\xC0\x17\x0B':
      b = bytearray(open(filename, 'rb').read(22))
      return b[20:] == b'BC'
  except IndexError:
    # not enough characters in the input
    # note that logging will be done on the caller function
    pass
  return False


def is_wasm(filename):
  if not os.path.isfile(filename):
    return False
  header = open(filename, 'rb').read(webassembly.HEADER_SIZE)
  return header == webassembly.MAGIC + webassembly.VERSION


def is_wasm_dylib(filename):
  """Detect wasm dynamic libraries by the presence of the "dylink" custom section."""
  if not is_wasm(filename):
    return False
  module = webassembly.Module(filename)
  section = next(module.sections())
  if section.type == webassembly.SecType.CUSTOM:
    module.seek(section.offset)
    if module.readString() in ('dylink', 'dylink.0'):
      return True
  return False


def map_to_js_libs(library_name):
  """Given the name of a special Emscripten-implemented system library, returns an
  pair containing
  1. Array of absolute paths to JS library files, inside emscripten/src/ that corresponds to the
     library name. `None` means there is no mapping and the library will be processed by the linker
     as a require for normal native library.
  2. Optional name of a corresponding native library to link in.
  """
  # Some native libraries are implemented in Emscripten as system side JS libraries
  library_map = {
    'EGL': ['library_egl.js'],
    'GL': ['library_webgl.js', 'library_html5_webgl.js'],
    'webgl.js': ['library_webgl.js', 'library_html5_webgl.js'],
    'GLESv2': ['library_webgl.js'],
    # N.b. there is no GLESv3 to link to (note [f] in https://www.khronos.org/registry/implementers_guide.html)
    'GLEW': ['library_glew.js'],
    'glfw': ['library_glfw.js'],
    'glfw3': ['library_glfw.js'],
    'GLU': [],
    'glut': ['library_glut.js'],
    'openal': ['library_openal.js'],
    'X11': ['library_xlib.js'],
    'SDL': ['library_sdl.js'],
    'uuid': ['library_uuid.js'],
    'websocket': ['library_websocket.js'],
    # These 4 libraries are seperate under glibc but are all rolled into
    # libc with musl.  For compatibility with glibc we just ignore them
    # completely.
    'dl': [],
    'm': [],
    'rt': [],
    'pthread': [],
    # This is the name of GNU's C++ standard library. We ignore it here
    # for compatability with GNU toolchains.
    'stdc++': [],
  }
  # And some are hybrid and require JS and native libraries to be included
  native_library_map = {
    'GL': 'libGL',
  }

  if library_name in library_map:
    libs = library_map[library_name]
    logger.debug('Mapping library `%s` to JS libraries: %s' % (library_name, libs))
    return (libs, native_library_map.get(library_name))

  if library_name.endswith('.js') and os.path.isfile(path_from_root('src', f'library_{library_name}')):
    return ([f'library_{library_name}'], None)

  return (None, None)


# Map a linker flag to a settings. This lets a user write -lSDL2 and it will have the same effect as
# -s USE_SDL=2.
def map_and_apply_to_settings(library_name):
  # most libraries just work, because the -l name matches the name of the
  # library we build. however, if a library has variations, which cause us to
  # build multiple versions with multiple names, then we need this mechanism.
  library_map = {
    # SDL2_mixer's built library name contains the specific codecs built in.
    'SDL2_mixer': [('USE_SDL_MIXER', 2)],
  }

  if library_name in library_map:
    for key, value in library_map[library_name]:
      logger.debug('Mapping library `%s` to settings changes: %s = %s' % (library_name, key, value))
      setattr(settings, key, value)
    return True

  return False


def emit_wasm_source_map(wasm_file, map_file, final_wasm):
  # source file paths must be relative to the location of the map (which is
  # emitted alongside the wasm)
  base_path = os.path.dirname(os.path.abspath(final_wasm))
  sourcemap_cmd = [PYTHON, path_from_root('tools/wasm-sourcemap.py'),
                   wasm_file,
                   '--dwarfdump=' + LLVM_DWARFDUMP,
                   '-o',  map_file,
                   '--basepath=' + base_path]
  check_call(sourcemap_cmd)


def get_binaryen_feature_flags():
  # settings.BINARYEN_FEATURES is empty unless features have been extracted by
  # wasm-emscripten-finalize already.
  if settings.BINARYEN_FEATURES:
    return settings.BINARYEN_FEATURES
  else:
    return ['--detect-features']


def check_binaryen(bindir):
  opt = os.path.join(bindir, exe_suffix('wasm-opt'))
  if not os.path.exists(opt):
    exit_with_error('binaryen executable not found (%s). Please check your binaryen installation' % opt)
  try:
    output = run_process([opt, '--version'], stdout=PIPE).stdout
  except subprocess.CalledProcessError:
    exit_with_error('error running binaryen executable (%s). Please check your binaryen installation' % opt)
  if output:
    output = output.splitlines()[0]
  try:
    version = output.split()[2]
    version = int(version)
  except (IndexError, ValueError):
    exit_with_error('error parsing binaryen version (%s). Please check your binaryen installation (%s)' % (output, opt))

  # Allow the expected version or the following one in order avoid needing to update both
  # emscripten and binaryen in lock step in emscripten-releases.
  if version not in (EXPECTED_BINARYEN_VERSION, EXPECTED_BINARYEN_VERSION + 1):
    diagnostics.warning('version-check', 'unexpected binaryen version: %s (expected %s)', version, EXPECTED_BINARYEN_VERSION)


def get_binaryen_bin():
  global binaryen_checked
  rtn = os.path.join(config.BINARYEN_ROOT, 'bin')
  if not binaryen_checked:
    check_binaryen(rtn)
    binaryen_checked = True
  return rtn


# track whether the last binaryen command kept debug info around. this is used
# to see whether we need to do an extra step at the end to strip it.
binaryen_kept_debug_info = False


def run_binaryen_command(tool, infile, outfile=None, args=[], debug=False, stdout=None):
  cmd = [os.path.join(get_binaryen_bin(), tool)]
  if outfile and tool == 'wasm-opt' and \
     (settings.DEBUG_LEVEL < 3 or settings.GENERATE_SOURCE_MAP):
    # remove any dwarf debug info sections, if the debug level is <3, as
    # we don't need them; also remove them if we use source maps (which are
    # implemented separately from dwarf).
    # note that we add this pass first, so that it doesn't interfere with
    # the final set of passes (which may generate stack IR, and nothing
    # should be run after that)
    # TODO: if lld can strip dwarf then we don't need this. atm though it can
    #       only strip all debug info or none, which includes the name section
    #       which we may need
    # TODO: once fastcomp is gone, either remove source maps entirely, or
    #       support them by emitting a source map at the end from the dwarf,
    #       and use llvm-objcopy to remove that final dwarf
    cmd += ['--strip-dwarf']
  cmd += args
  if infile:
    cmd += [infile]
  if outfile:
    cmd += ['-o', outfile]
    if settings.ERROR_ON_WASM_CHANGES_AFTER_LINK:
      # emit some extra helpful text for common issues
      extra = ''
      # a plain -O0 build *almost* doesn't need post-link changes, except for
      # legalization. show a clear error for those (as the flags the user passed
      # in are not enough to see what went wrong)
      if settings.LEGALIZE_JS_FFI:
        extra += '\nnote: to disable int64 legalization (which requires changes after link) use -s WASM_BIGINT'
      if settings.OPT_LEVEL > 0:
        extra += '\nnote: -O2+ optimizations always require changes, build with -O0 or -O1 instead'
      exit_with_error(f'changes to the wasm are required after link, but disallowed by ERROR_ON_WASM_CHANGES_AFTER_LINK: {cmd}{extra}')
  if debug:
    cmd += ['-g'] # preserve the debug info
  # if the features are not already handled, handle them
  cmd += get_binaryen_feature_flags()
  # if we are emitting a source map, every time we load and save the wasm
  # we must tell binaryen to update it
  if settings.GENERATE_SOURCE_MAP and outfile:
    cmd += [f'--input-source-map={infile}.map']
    cmd += [f'--output-source-map={outfile}.map']
  ret = check_call(cmd, stdout=stdout).stdout
  if outfile:
    save_intermediate(outfile, '%s.wasm' % tool)
    global binaryen_kept_debug_info
    binaryen_kept_debug_info = '-g' in cmd
  return ret


def run_wasm_opt(*args, **kwargs):
  return run_binaryen_command('wasm-opt', *args, **kwargs)


save_intermediate_counter = 0


def save_intermediate(src, dst):
  if DEBUG:
    global save_intermediate_counter
    dst = 'emcc-%d-%s' % (save_intermediate_counter, dst)
    save_intermediate_counter += 1
    dst = os.path.join(CANONICAL_TEMP_DIR, dst)
    logger.debug('saving debug copy %s' % dst)
    shutil.copyfile(src, dst)<|MERGE_RESOLUTION|>--- conflicted
+++ resolved
@@ -39,11 +39,7 @@
 #  Building
 binaryen_checked = False
 
-<<<<<<< HEAD
 EXPECTED_BINARYEN_VERSION = 103
-=======
-EXPECTED_BINARYEN_VERSION = 102
->>>>>>> e6ac12aa
 # cache results of nm - it can be slow to run
 nm_cache = {}
 # Stores the object files contained in different archive files passed as input
