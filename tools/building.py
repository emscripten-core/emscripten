# Copyright 2020 The Emscripten Authors.  All rights reserved.
# Emscripten is available under two separate licenses, the MIT license and the
# University of Illinois/NCSA Open Source License.  Both these licenses can be
# found in the LICENSE file.

from .toolchain_profiler import ToolchainProfiler

import json
import logging
import os
import re
import shlex
import shutil
import subprocess
import sys
from typing import Set, Dict
from subprocess import PIPE

from . import cache
from . import diagnostics
from . import response_file
from . import shared
from . import webassembly
from . import config
from . import utils
from .shared import CLANG_CC, CLANG_CXX
from .shared import LLVM_NM, EMCC, EMAR, EMXX, EMRANLIB, WASM_LD
from .shared import LLVM_OBJCOPY
from .shared import run_process, check_call, exit_with_error
from .shared import path_from_root
from .shared import asmjs_mangle, DEBUG
from .shared import LLVM_DWARFDUMP, demangle_c_symbol_name
from .shared import get_emscripten_temp_dir, exe_suffix, is_c_symbol
from .utils import WINDOWS
from .settings import settings

logger = logging.getLogger('building')

#  Building
binaryen_checked = False
EXPECTED_BINARYEN_VERSION = 113

_is_ar_cache: Dict[str, bool] = {}
# the exports the user requested
user_requested_exports: Set[str] = set()


# .. but for Popen, we cannot have doublequotes, so provide functionality to
# remove them when needed.
def remove_quotes(arg):
  if isinstance(arg, list):
    return [remove_quotes(a) for a in arg]

  if arg.startswith('"') and arg.endswith('"'):
    return arg[1:-1].replace('\\"', '"')
  elif arg.startswith("'") and arg.endswith("'"):
    return arg[1:-1].replace("\\'", "'")
  else:
    return arg


def get_building_env():
  cache.ensure()
  env = os.environ.copy()
  # point CC etc. to the em* tools.
  env['CC'] = EMCC
  env['CXX'] = EMXX
  env['AR'] = EMAR
  env['LD'] = EMCC
  env['NM'] = LLVM_NM
  env['LDSHARED'] = EMCC
  env['RANLIB'] = EMRANLIB
  env['EMSCRIPTEN_TOOLS'] = path_from_root('tools')
  env['HOST_CC'] = CLANG_CC
  env['HOST_CXX'] = CLANG_CXX
  env['HOST_CFLAGS'] = '-W' # if set to nothing, CFLAGS is used, which we don't want
  env['HOST_CXXFLAGS'] = '-W' # if set to nothing, CXXFLAGS is used, which we don't want
  env['PKG_CONFIG_LIBDIR'] = cache.get_sysroot_dir('local/lib/pkgconfig') + os.path.pathsep + cache.get_sysroot_dir('lib/pkgconfig')
  env['PKG_CONFIG_PATH'] = os.environ.get('EM_PKG_CONFIG_PATH', '')
  env['EMSCRIPTEN'] = path_from_root()
  env['PATH'] = cache.get_sysroot_dir('bin') + os.pathsep + env['PATH']
  env['CROSS_COMPILE'] = path_from_root('em') # produces /path/to/emscripten/em , which then can have 'cc', 'ar', etc appended to it
  return env


def llvm_backend_args():
  # disable slow and relatively unimportant optimization passes
  args = ['-combiner-global-alias-analysis=false']

  # asm.js-style exception handling
  if not settings.DISABLE_EXCEPTION_CATCHING:
    args += ['-enable-emscripten-cxx-exceptions']
  if settings.EXCEPTION_CATCHING_ALLOWED:
    # When 'main' has a non-standard signature, LLVM outlines its content out to
    # '__original_main'. So we add it to the allowed list as well.
    if 'main' in settings.EXCEPTION_CATCHING_ALLOWED:
      settings.EXCEPTION_CATCHING_ALLOWED += ['__original_main', '__main_argc_argv']
    allowed = ','.join(settings.EXCEPTION_CATCHING_ALLOWED)
    args += ['-emscripten-cxx-exceptions-allowed=' + allowed]

  # asm.js-style setjmp/longjmp handling
  if settings.SUPPORT_LONGJMP == 'emscripten':
    args += ['-enable-emscripten-sjlj']
  # setjmp/longjmp handling using Wasm EH
  elif settings.SUPPORT_LONGJMP == 'wasm':
    args += ['-wasm-enable-sjlj']

  # better (smaller, sometimes faster) codegen, see binaryen#1054
  # and https://bugs.llvm.org/show_bug.cgi?id=39488
  args += ['-disable-lsr']

  return args


@ToolchainProfiler.profile()
def link_to_object(args, target):
  link_lld(args + ['--relocatable'], target)


def side_module_external_deps(external_symbols):
  """Find the list of the external symbols that are needed by the
  linked side modules.
  """
  deps = set()
  for sym in settings.SIDE_MODULE_IMPORTS:
    sym = demangle_c_symbol_name(sym)
    if sym in external_symbols:
      deps = deps.union(external_symbols[sym])
  return sorted(list(deps))


def create_stub_object(external_symbols):
  """Create a stub object, based on the JS libary symbols and their
  dependencies, that we can pass to wasm-ld.
  """
  stubfile = shared.get_temp_files().get('libemscripten_js_symbols.so').name
  stubs = ['#STUB']
  for name, deps in external_symbols.items():
    if not name.startswith('$'):
      stubs.append('%s: %s' % (name, ','.join(deps)))
  utils.write_file(stubfile, '\n'.join(stubs))
  return stubfile


def lld_flags_for_executable(external_symbols):
  cmd = []
  if external_symbols:
    if settings.INCLUDE_FULL_LIBRARY:
      # When INCLUDE_FULL_LIBRARY is set try to export every possible
      # native dependency of a JS function.
      all_deps = set()
      for deps in external_symbols.values():
        for dep in deps:
          if dep not in all_deps:
            cmd.append('--export-if-defined=' + dep)
          all_deps.add(dep)
    stub = create_stub_object(external_symbols)
    cmd.append(stub)

  if not settings.ERROR_ON_UNDEFINED_SYMBOLS:
    cmd.append('--import-undefined')

  if settings.IMPORTED_MEMORY:
    cmd.append('--import-memory')

  if settings.SHARED_MEMORY:
    cmd.append('--shared-memory')

  # wasm-ld can strip debug info for us. this strips both the Names
  # section and DWARF, so we can only use it when we don't need any of
  # those things.
  if settings.DEBUG_LEVEL < 2 and (not settings.EMIT_SYMBOL_MAP and
                                   not settings.EMIT_NAME_SECTION and
                                   not settings.ASYNCIFY):
    cmd.append('--strip-debug')

  if settings.LINKABLE:
    cmd.append('--export-dynamic')

  c_exports = [e for e in settings.EXPORTED_FUNCTIONS if is_c_symbol(e)]
  # Strip the leading underscores
  c_exports = [demangle_c_symbol_name(e) for e in c_exports]
  c_exports += settings.EXPORT_IF_DEFINED
  # Filter out symbols external/JS symbols
  c_exports = [e for e in c_exports if e not in external_symbols]
  if settings.MAIN_MODULE:
    c_exports += side_module_external_deps(external_symbols)
  for export in c_exports:
    cmd.append('--export-if-defined=' + export)

  for export in settings.REQUIRED_EXPORTS:
    if settings.ERROR_ON_UNDEFINED_SYMBOLS:
      cmd.append('--export=' + export)
    else:
      cmd.append('--export-if-defined=' + export)

  if settings.RELOCATABLE:
    cmd.append('--experimental-pic')
    if settings.SIDE_MODULE:
      cmd.append('-shared')
    else:
      cmd.append('-pie')
    if not settings.LINKABLE:
      cmd.append('--no-export-dynamic')
  else:
    cmd.append('--export-table')
    if settings.ALLOW_TABLE_GROWTH:
      cmd.append('--growable-table')

  if not settings.SIDE_MODULE:
    # Export these two section start symbols so that we can extract the string
    # data that they contain.
    cmd += [
      '-z', 'stack-size=%s' % settings.STACK_SIZE,
      '--initial-memory=%d' % settings.INITIAL_MEMORY,
    ]

    if settings.STANDALONE_WASM:
      # when settings.EXPECT_MAIN is set we fall back to wasm-ld default of _start
      if not settings.EXPECT_MAIN:
        cmd += ['--entry=_initialize']
    else:
      if settings.PROXY_TO_PTHREAD:
        cmd += ['--entry=_emscripten_proxy_main']
      else:
        # TODO(sbc): Avoid passing --no-entry when we know we have an entry point.
        # For now we need to do this since the entry point can be either `main` or
        # `__main_argv_argc`, but we should address that by using a single `_start`
        # function like we do in STANDALONE_WASM mode.
        cmd += ['--no-entry']
    if not settings.ALLOW_MEMORY_GROWTH:
      cmd.append('--max-memory=%d' % settings.INITIAL_MEMORY)
    elif settings.MAXIMUM_MEMORY != -1:
      cmd.append('--max-memory=%d' % settings.MAXIMUM_MEMORY)

  if settings.STACK_FIRST:
    cmd.append('--stack-first')
  elif not settings.RELOCATABLE:
    cmd.append('--global-base=%s' % settings.GLOBAL_BASE)

  return cmd


def link_lld(args, target, external_symbols=None):
  if not os.path.exists(WASM_LD):
    exit_with_error('linker binary not found in LLVM directory: %s', WASM_LD)
  # runs lld to link things.
  # lld doesn't currently support --start-group/--end-group since the
  # semantics are more like the windows linker where there is no need for
  # grouping.
  args = [a for a in args if a not in ('--start-group', '--end-group')]

  # Emscripten currently expects linkable output (SIDE_MODULE/MAIN_MODULE) to
  # include all archive contents.
  if settings.LINKABLE:
    args.insert(0, '--whole-archive')
    args.append('--no-whole-archive')

  if settings.STRICT:
    args.append('--fatal-warnings')

  cmd = [WASM_LD, '-o', target] + args
  for a in llvm_backend_args():
    cmd += ['-mllvm', a]

  if settings.WASM_EXCEPTIONS:
    cmd += ['-mllvm', '-wasm-enable-eh']
  if settings.WASM_EXCEPTIONS or settings.SUPPORT_LONGJMP == 'wasm':
    cmd += ['-mllvm', '-exception-model=wasm']

  if settings.MEMORY64:
    cmd.append('-mwasm64')

  # For relocatable output (generating an object file) we don't pass any of the
  # normal linker flags that are used when building and executable
  if '--relocatable' not in args and '-r' not in args:
    cmd += lld_flags_for_executable(external_symbols)

  cmd = get_command_with_possible_response_file(cmd)
  check_call(cmd)


def get_command_with_possible_response_file(cmd):
  # One of None, 0 or 1. (None: do default decision, 0: force disable, 1: force enable)
  force_response_files = os.getenv('EM_FORCE_RESPONSE_FILES')

  # 8k is a bit of an arbitrary limit, but a reasonable one
  # for max command line size before we use a response file
  if (len(shared.shlex_join(cmd)) <= 8192 and force_response_files != '1') or force_response_files == '0':
    return cmd

  logger.debug('using response file for %s' % cmd[0])
  filename = response_file.create_response_file(cmd[1:], shared.TEMP_DIR)
  new_cmd = [cmd[0], "@" + filename]
  return new_cmd


def emar(action, output_filename, filenames, stdout=None, stderr=None, env=None):
  utils.delete_file(output_filename)
  cmd = [EMAR, action, output_filename] + filenames
  cmd = get_command_with_possible_response_file(cmd)
  run_process(cmd, stdout=stdout, stderr=stderr, env=env)

  if 'c' in action:
    assert os.path.exists(output_filename), 'emar could not create output file: ' + output_filename


def opt_level_to_str(opt_level, shrink_level=0):
  # convert opt_level/shrink_level pair to a string argument like -O1
  if opt_level == 0:
    return '-O0'
  if shrink_level == 1:
    return '-Os'
  elif shrink_level >= 2:
    return '-Oz'
  else:
    return f'-O{min(opt_level, 3)}'


def js_optimizer(filename, passes):
  from . import js_optimizer
  try:
    return js_optimizer.run(filename, passes)
  except subprocess.CalledProcessError as e:
    exit_with_error("'%s' failed (%d)", ' '.join(e.cmd), e.returncode)


# run JS optimizer on some JS, ignoring asm.js contents if any - just run on it all
def acorn_optimizer(filename, passes, extra_info=None, return_output=False):
  optimizer = path_from_root('tools/acorn-optimizer.js')
  original_filename = filename
  if extra_info is not None:
    temp_files = shared.get_temp_files()
    temp = temp_files.get('.js', prefix='emcc_acorn_info_').name
    shutil.copyfile(filename, temp)
    with open(temp, 'a') as f:
      f.write('// EXTRA_INFO: ' + extra_info)
    filename = temp
  cmd = config.NODE_JS + [optimizer, filename] + passes
  # Keep JS code comments intact through the acorn optimization pass so that JSDoc comments
  # will be carried over to a later Closure run.
  if settings.USE_CLOSURE_COMPILER:
    cmd += ['--closureFriendly']
  if settings.EXPORT_ES6:
    cmd += ['--exportES6']
  if settings.VERBOSE:
    cmd += ['verbose']
  if return_output:
    return check_call(cmd, stdout=PIPE).stdout

  acorn_optimizer.counter += 1
  basename = shared.unsuffixed(original_filename)
  if '.jso' in basename:
    basename = shared.unsuffixed(basename)
  output_file = basename + '.jso%d.js' % acorn_optimizer.counter
  shared.get_temp_files().note(output_file)
  cmd += ['-o', output_file]
  check_call(cmd)
  save_intermediate(output_file, '%s.js' % passes[0])
  return output_file


acorn_optimizer.counter = 0  # type: ignore

WASM_CALL_CTORS = '__wasm_call_ctors'


# evals ctors. if binaryen_bin is provided, it is the dir of the binaryen tool
# for this, and we are in wasm mode
def eval_ctors(js_file, wasm_file, debug_info):
  if settings.MINIMAL_RUNTIME:
    CTOR_ADD_PATTERN = f"asm['{WASM_CALL_CTORS}']();" # TODO test
  else:
    CTOR_ADD_PATTERN = f"addOnInit(Module['asm']['{WASM_CALL_CTORS}']);"

  js = utils.read_file(js_file)

  has_wasm_call_ctors = False

  # eval the ctor caller as well as main, or, in standalone mode, the proper
  # entry/init function
  if not settings.STANDALONE_WASM:
    ctors = []
    kept_ctors = []
    has_wasm_call_ctors = CTOR_ADD_PATTERN in js
    if has_wasm_call_ctors:
      ctors += [WASM_CALL_CTORS]
    if settings.HAS_MAIN:
      main = 'main'
      if '__main_argc_argv' in settings.WASM_EXPORTS:
        main = '__main_argc_argv'
      ctors += [main]
      # TODO perhaps remove the call to main from the JS? or is this an abi
      #      we want to preserve?
      kept_ctors += [main]
    if not ctors:
      logger.info('ctor_evaller: no ctors')
      return
    args = ['--ctors=' + ','.join(ctors)]
    if kept_ctors:
      args += ['--kept-exports=' + ','.join(kept_ctors)]
  else:
    if settings.EXPECT_MAIN:
      ctor = '_start'
    else:
      ctor = '_initialize'
    args = ['--ctors=' + ctor, '--kept-exports=' + ctor]
  if settings.EVAL_CTORS == 2:
    args += ['--ignore-external-input']
  logger.info('ctor_evaller: trying to eval global ctors (' + ' '.join(args) + ')')
  out = run_binaryen_command('wasm-ctor-eval', wasm_file, wasm_file, args=args, stdout=PIPE, debug=debug_info)
  logger.info('\n\n' + out)
  num_successful = out.count('success on')
  if num_successful and has_wasm_call_ctors:
    js = js.replace(CTOR_ADD_PATTERN, '')
  utils.write_file(js_file, js)


def get_closure_compiler():
  # First check if the user configured a specific CLOSURE_COMPILER in their settings
  if config.CLOSURE_COMPILER:
    return config.CLOSURE_COMPILER

  # Otherwise use the one installed via npm
  cmd = shared.get_npm_cmd('google-closure-compiler')
  if not WINDOWS:
    # Work around an issue that Closure compiler can take up a lot of memory and crash in an error
    # "FATAL ERROR: Ineffective mark-compacts near heap limit Allocation failed - JavaScript heap
    # out of memory"
    cmd.insert(-1, '--max_old_space_size=8192')
  return cmd


def check_closure_compiler(cmd, args, env, allowed_to_fail):
  cmd = cmd + args + ['--version']
  try:
    output = run_process(cmd, stdout=PIPE, env=env).stdout
  except Exception as e:
    if allowed_to_fail:
      return False
    if isinstance(e, subprocess.CalledProcessError):
      sys.stderr.write(e.stdout)
    sys.stderr.write(str(e) + '\n')
    exit_with_error('closure compiler (%s) did not execute properly!' % shared.shlex_join(cmd))

  if 'Version:' not in output:
    if allowed_to_fail:
      return False
    exit_with_error('unrecognized closure compiler --version output (%s):\n%s' % (shared.shlex_join(cmd), output))

  return True


# Remove this once we require python3.7 and can use std.isascii.
# See: https://docs.python.org/3/library/stdtypes.html#str.isascii
def isascii(s):
  try:
    s.encode('ascii')
  except UnicodeEncodeError:
    return False
  else:
    return True


def get_closure_compiler_and_env(user_args):
  env = shared.env_with_node_in_path()
  closure_cmd = get_closure_compiler()

  native_closure_compiler_works = check_closure_compiler(closure_cmd, user_args, env, allowed_to_fail=True)
  if not native_closure_compiler_works and not any(a.startswith('--platform') for a in user_args):
    # Run with Java Closure compiler as a fallback if the native version does not work
    user_args.append('--platform=java')
    check_closure_compiler(closure_cmd, user_args, env, allowed_to_fail=False)

  if config.JAVA and '--platform=java' in user_args:
    # Closure compiler expects JAVA_HOME to be set *and* java.exe to be in the PATH in order
    # to enable use the java backend.  Without this it will only try the native and JavaScript
    # versions of the compiler.
    java_bin = os.path.dirname(config.JAVA)
    if java_bin:
      def add_to_path(dirname):
        env['PATH'] = env['PATH'] + os.pathsep + dirname
      add_to_path(java_bin)
      java_home = os.path.dirname(java_bin)
      env.setdefault('JAVA_HOME', java_home)

  return closure_cmd, env


@ToolchainProfiler.profile()
def closure_transpile(filename, pretty):
  user_args = []
  closure_cmd, env = get_closure_compiler_and_env(user_args)
  closure_cmd += ['--language_out', 'ES5']
  closure_cmd += ['--compilation_level', 'WHITESPACE_ONLY']
  return run_closure_cmd(closure_cmd, filename, env, pretty)


@ToolchainProfiler.profile()
def closure_compiler(filename, pretty, advanced=True, extra_closure_args=None):
  user_args = []
  env_args = os.environ.get('EMCC_CLOSURE_ARGS')
  if env_args:
    user_args += shlex.split(env_args)
  if extra_closure_args:
    user_args += extra_closure_args

  closure_cmd, env = get_closure_compiler_and_env(user_args)

  # Closure externs file contains known symbols to be extern to the minification, Closure
  # should not minify these symbol names.
  CLOSURE_EXTERNS = [path_from_root('src/closure-externs/closure-externs.js')]

  if settings.USE_WEBGPU:
    CLOSURE_EXTERNS += [path_from_root('src/closure-externs/webgpu-externs.js')]

  # Closure compiler needs to know about all exports that come from the wasm module, because to optimize for small code size,
  # the exported symbols are added to global scope via a foreach loop in a way that evades Closure's static analysis. With an explicit
  # externs file for the exports, Closure is able to reason about the exports.
  if settings.WASM_FUNCTION_EXPORTS and not settings.DECLARE_ASM_MODULE_EXPORTS:
    # Generate an exports file that records all the exported symbols from the wasm module.
    module_exports_suppressions = '\n'.join(['/**\n * @suppress {duplicate, undefinedVars}\n */\nvar %s;\n' % asmjs_mangle(i) for i in settings.WASM_FUNCTION_EXPORTS])
    exports_file = shared.get_temp_files().get('.js', prefix='emcc_module_exports_')
    exports_file.write(module_exports_suppressions.encode())
    exports_file.close()

    CLOSURE_EXTERNS += [exports_file.name]

  # Node.js specific externs
  if shared.target_environment_may_be('node'):
    NODE_EXTERNS_BASE = path_from_root('third_party/closure-compiler/node-externs')
    NODE_EXTERNS = os.listdir(NODE_EXTERNS_BASE)
    NODE_EXTERNS = [os.path.join(NODE_EXTERNS_BASE, name) for name in NODE_EXTERNS
                    if name.endswith('.js')]
    CLOSURE_EXTERNS += [path_from_root('src/closure-externs/node-externs.js')] + NODE_EXTERNS

  # V8/SpiderMonkey shell specific externs
  if shared.target_environment_may_be('shell'):
    V8_EXTERNS = [path_from_root('src/closure-externs/v8-externs.js')]
    SPIDERMONKEY_EXTERNS = [path_from_root('src/closure-externs/spidermonkey-externs.js')]
    CLOSURE_EXTERNS += V8_EXTERNS + SPIDERMONKEY_EXTERNS

  # Web environment specific externs
  if shared.target_environment_may_be('web') or shared.target_environment_may_be('worker'):
    BROWSER_EXTERNS_BASE = path_from_root('src/closure-externs/browser-externs')
    if os.path.isdir(BROWSER_EXTERNS_BASE):
      BROWSER_EXTERNS = os.listdir(BROWSER_EXTERNS_BASE)
      BROWSER_EXTERNS = [os.path.join(BROWSER_EXTERNS_BASE, name) for name in BROWSER_EXTERNS
                         if name.endswith('.js')]
      CLOSURE_EXTERNS += BROWSER_EXTERNS

  if settings.DYNCALLS:
    CLOSURE_EXTERNS += [path_from_root('src/closure-externs/dyncall-externs.js')]

  if settings.MINIMAL_RUNTIME and settings.PTHREADS:
    CLOSURE_EXTERNS += [path_from_root('src/closure-externs/minimal_runtime_worker_externs.js')]

  args = ['--compilation_level', 'ADVANCED_OPTIMIZATIONS' if advanced else 'SIMPLE_OPTIMIZATIONS']
  # Keep in sync with ecmaVersion in tools/acorn-optimizer.js
  args += ['--language_in', 'ECMASCRIPT_2020']
  # Tell closure not to do any transpiling or inject any polyfills.
  # At some point we may want to look into using this as way to convert to ES5 but
  # babel is perhaps a better tool for that.
  if settings.TRANSPILE_TO_ES5:
    args += ['--language_out', 'ES5']
  else:
    args += ['--language_out', 'NO_TRANSPILE']
  # Tell closure never to inject the 'use strict' directive.
  args += ['--emit_use_strict=false']

  if settings.IGNORE_CLOSURE_COMPILER_ERRORS:
    args.append('--jscomp_off=*')
  # Specify input file relative to the temp directory to avoid specifying non-7-bit-ASCII path names.
  for e in CLOSURE_EXTERNS:
    args += ['--externs', e]
  args += user_args

  cmd = closure_cmd + args
  return run_closure_cmd(cmd, filename, env, pretty=pretty)


def run_closure_cmd(cmd, filename, env, pretty):
  cmd += ['--js', filename]

  # Closure compiler is unable to deal with path names that are not 7-bit ASCII:
  # https://github.com/google/closure-compiler/issues/3784
  tempfiles = shared.get_temp_files()

  def move_to_safe_7bit_ascii_filename(filename):
    if isascii(filename):
      return os.path.abspath(filename)
    safe_filename = tempfiles.get('.js').name  # Safe 7-bit filename
    shutil.copyfile(filename, safe_filename)
    return os.path.relpath(safe_filename, tempfiles.tmpdir)

  for i in range(len(cmd)):
    for prefix in ('--externs', '--js'):
      # Handle the case where the flag and the value are two separate arguments.
      if cmd[i] == prefix:
        cmd[i + 1] = move_to_safe_7bit_ascii_filename(cmd[i + 1])
      # and the case where they are one argument, e.g. --externs=foo.js
      elif cmd[i].startswith(prefix + '='):
        # Replace the argument with a version that has a safe filename.
        filename = cmd[i].split('=', 1)[1]
        cmd[i] = '='.join([prefix, move_to_safe_7bit_ascii_filename(filename)])

  outfile = tempfiles.get('.cc.js').name  # Safe 7-bit filename

  # Specify output file relative to the temp directory to avoid specifying non-7-bit-ASCII path names.
  cmd += ['--js_output_file', os.path.relpath(outfile, tempfiles.tmpdir)]
  if pretty:
    cmd += ['--formatting', 'PRETTY_PRINT']

  shared.print_compiler_stage(cmd)

  # Closure compiler does not work if any of the input files contain characters outside the
  # 7-bit ASCII range. Therefore make sure the command line we pass does not contain any such
  # input files by passing all input filenames relative to the cwd. (user temp directory might
  # be in user's home directory, and user's profile name might contain unicode characters)
  proc = run_process(cmd, stderr=PIPE, check=False, env=env, cwd=tempfiles.tmpdir)

  # XXX Closure bug: if Closure is invoked with --create_source_map, Closure should create a
  # outfile.map source map file (https://github.com/google/closure-compiler/wiki/Source-Maps)
  # But it looks like it creates such files on Linux(?) even without setting that command line
  # flag (and currently we don't), so delete the produced source map file to not leak files in
  # temp directory.
  utils.delete_file(outfile + '.map')

  closure_warnings = diagnostics.manager.warnings['closure']

  # Print Closure diagnostics result up front.
  if proc.returncode != 0:
    logger.error('Closure compiler run failed:\n')
  elif len(proc.stderr.strip()) > 0 and closure_warnings['enabled']:
    if closure_warnings['error']:
      logger.error('Closure compiler completed with warnings and -Werror=closure enabled, aborting!\n')
    else:
      logger.warn('Closure compiler completed with warnings:\n')

  # Print input file (long wall of text!)
  if DEBUG == 2 and (proc.returncode != 0 or (len(proc.stderr.strip()) > 0 and closure_warnings['enabled'])):
    input_file = open(filename, 'r').read().splitlines()
    for i in range(len(input_file)):
      sys.stderr.write(f'{i + 1}: {input_file[i]}\n')

  if proc.returncode != 0:
    logger.error(proc.stderr) # print list of errors (possibly long wall of text if input was minified)

    # Exit and print final hint to get clearer output
    msg = f'closure compiler failed (rc: {proc.returncode}): {shared.shlex_join(cmd)}'
    if not pretty:
      msg += ' the error message may be clearer with -g1 and EMCC_DEBUG=2 set'
    exit_with_error(msg)

  if len(proc.stderr.strip()) > 0 and closure_warnings['enabled']:
    # print list of warnings (possibly long wall of text if input was minified)
    if closure_warnings['error']:
      logger.error(proc.stderr)
    else:
      logger.warn(proc.stderr)

    # Exit and/or print final hint to get clearer output
    if not pretty:
      logger.warn('(rerun with -g1 linker flag for an unminified output)')
    elif DEBUG != 2:
      logger.warn('(rerun with EMCC_DEBUG=2 enabled to dump Closure input file)')

    if closure_warnings['error']:
      exit_with_error('closure compiler produced warnings and -W=error=closure enabled')

  return outfile


# minify the final wasm+JS combination. this is done after all the JS
# and wasm optimizations; here we do the very final optimizations on them
def minify_wasm_js(js_file, wasm_file, expensive_optimizations, minify_whitespace, debug_info):
  # start with JSDCE, to clean up obvious JS garbage. When optimizing for size,
  # use AJSDCE (aggressive JS DCE, performs multiple iterations). Clean up
  # whitespace if necessary too.
  passes = []
  if not settings.LINKABLE:
    passes.append('JSDCE' if not expensive_optimizations else 'AJSDCE')
  if minify_whitespace:
    passes.append('minifyWhitespace')
  if passes:
    logger.debug('running cleanup on shell code: ' + ' '.join(passes))
    js_file = acorn_optimizer(js_file, passes)
  # if we can optimize this js+wasm combination under the assumption no one else
  # will see the internals, do so
  if not settings.LINKABLE:
    # if we are optimizing for size, shrink the combined wasm+JS
    # TODO: support this when a symbol map is used
    if expensive_optimizations:
      js_file = metadce(js_file, wasm_file, minify_whitespace=minify_whitespace, debug_info=debug_info)
      # now that we removed unneeded communication between js and wasm, we can clean up
      # the js some more.
      passes = ['AJSDCE']
      if minify_whitespace:
        passes.append('minifyWhitespace')
      logger.debug('running post-meta-DCE cleanup on shell code: ' + ' '.join(passes))
      js_file = acorn_optimizer(js_file, passes)
      if settings.MINIFY_WASM_IMPORTS_AND_EXPORTS:
        js_file = minify_wasm_imports_and_exports(js_file, wasm_file,
                                                  minify_whitespace=minify_whitespace,
                                                  minify_exports=settings.MINIFY_WASM_EXPORT_NAMES,
                                                  debug_info=debug_info)
  return js_file


# run binaryen's wasm-metadce to dce both js and wasm
def metadce(js_file, wasm_file, minify_whitespace, debug_info):
  logger.debug('running meta-DCE')
  temp_files = shared.get_temp_files()
  # first, get the JS part of the graph
  if settings.MAIN_MODULE:
    # For the main module we include all exports as possible roots, not just function exports.
    # This means that any usages of data symbols within the JS or in the side modules can/will keep
    # these exports alive on the wasm module.
    # This is important today for weak data symbols that are defined by the main and the side module
    # (i.e.  RTTI info).  We want to make sure the main module's symbols get added to wasmImports
    # when the main module is loaded.  If this doesn't happen then the symbols in the side module
    # will take precedence.
    exports = settings.WASM_EXPORTS
  else:
    exports = settings.WASM_FUNCTION_EXPORTS

  extra_info = '{ "exports": [' + ','.join(f'["{asmjs_mangle(x)}", "{x}"]' for x in exports) + ']}'

  txt = acorn_optimizer(js_file, ['emitDCEGraph', 'noPrint'], return_output=True, extra_info=extra_info)
  graph = json.loads(txt)
  # ensure that functions expected to be exported to the outside are roots
  required_symbols = user_requested_exports.union(set(settings.SIDE_MODULE_IMPORTS))
  for item in graph:
    if 'export' in item:
      export = asmjs_mangle(item['export'])
      if settings.EXPORT_ALL or export in required_symbols:
        item['root'] = True
  # in standalone wasm, always export the memory
  if not settings.IMPORTED_MEMORY:
    graph.append({
      'export': 'memory',
      'name': 'emcc$export$memory',
      'reaches': [],
      'root': True
    })
  if not settings.RELOCATABLE:
    graph.append({
      'export': '__indirect_function_table',
      'name': 'emcc$export$__indirect_function_table',
      'reaches': [],
      'root': True
    })
  # fix wasi imports TODO: support wasm stable with an option?
  WASI_IMPORTS = {
    'environ_get',
    'environ_sizes_get',
    'args_get',
    'args_sizes_get',
    'fd_write',
    'fd_close',
    'fd_read',
    'fd_seek',
    'fd_fdstat_get',
    'fd_sync',
    'fd_pread',
    'fd_pwrite',
    'proc_exit',
    'clock_res_get',
    'clock_time_get',
    'path_open',
  }
  for item in graph:
    if 'import' in item and item['import'][1][1:] in WASI_IMPORTS:
      item['import'][0] = settings.WASI_MODULE_NAME
  # fixup wasm backend prefixing
  for item in graph:
    if 'import' in item:
      if item['import'][1][0] == '_':
        item['import'][1] = item['import'][1][1:]
  # map import names from wasm to JS, using the actual name the wasm uses for the import
  import_name_map = {}
  for item in graph:
    if 'import' in item:
      name = item['import'][1]
      import_name_map[item['name']] = 'emcc$import$' + name
      if asmjs_mangle(name) in settings.SIDE_MODULE_IMPORTS:
        item['root'] = True
  temp = temp_files.get('.json', prefix='emcc_dce_graph_').name
  utils.write_file(temp, json.dumps(graph, indent=2))
  # run wasm-metadce
  out = run_binaryen_command('wasm-metadce',
                             wasm_file,
                             wasm_file,
                             ['--graph-file=' + temp],
                             debug=debug_info,
                             stdout=PIPE)
  # find the unused things in js
  unused = []
  PREFIX = 'unused: '
  for line in out.splitlines():
    if line.startswith(PREFIX):
      name = line.replace(PREFIX, '').strip()
      if name in import_name_map:
        name = import_name_map[name]
      unused.append(name)
  # remove them
  passes = ['applyDCEGraphRemovals']
  if minify_whitespace:
    passes.append('minifyWhitespace')
  extra_info = {'unused': unused}
  return acorn_optimizer(js_file, passes, extra_info=json.dumps(extra_info))


def asyncify_lazy_load_code(wasm_target, debug):
  # create the lazy-loaded wasm. remove the memory segments from it, as memory
  # segments have already been applied by the initial wasm, and apply the knowledge
  # that it will only rewind, after which optimizations can remove some code
  args = ['--remove-memory', '--mod-asyncify-never-unwind']
  if settings.OPT_LEVEL > 0:
    args.append(opt_level_to_str(settings.OPT_LEVEL, settings.SHRINK_LEVEL))
  run_wasm_opt(wasm_target,
               wasm_target + '.lazy.wasm',
               args=args,
               debug=debug)
  # re-optimize the original, by applying the knowledge that imports will
  # definitely unwind, and we never rewind, after which optimizations can remove
  # a lot of code
  # TODO: support other asyncify stuff, imports that don't always unwind?
  # TODO: source maps etc.
  args = ['--mod-asyncify-always-and-only-unwind']
  if settings.OPT_LEVEL > 0:
    args.append(opt_level_to_str(settings.OPT_LEVEL, settings.SHRINK_LEVEL))
  run_wasm_opt(infile=wasm_target,
               outfile=wasm_target,
               args=args,
               debug=debug)


def minify_wasm_imports_and_exports(js_file, wasm_file, minify_whitespace, minify_exports, debug_info):
  logger.debug('minifying wasm imports and exports')
  # run the pass
  if minify_exports:
    # standalone wasm mode means we need to emit a wasi import module.
    # otherwise, minify even the imported module names.
    if settings.MINIFY_WASM_IMPORTED_MODULES:
      pass_name = '--minify-imports-and-exports-and-modules'
    else:
      pass_name = '--minify-imports-and-exports'
  else:
    pass_name = '--minify-imports'
  out = run_wasm_opt(wasm_file, wasm_file,
                     [pass_name],
                     debug=debug_info,
                     stdout=PIPE)
  # TODO this is the last tool we run, after normal opts and metadce. it
  # might make sense to run Stack IR optimizations here or even -O (as
  # metadce which runs before us might open up new general optimization
  # opportunities). however, the benefit is less than 0.5%.

  # get the mapping
  SEP = ' => '
  mapping = {}
  for line in out.split('\n'):
    if SEP in line:
      old, new = line.strip().split(SEP)
      assert old not in mapping, 'imports must be unique'
      mapping[old] = new
  # apply them
  passes = ['applyImportAndExportNameChanges']
  if minify_whitespace:
    passes.append('minifyWhitespace')
  extra_info = {'mapping': mapping}
  return acorn_optimizer(js_file, passes, extra_info=json.dumps(extra_info))


def wasm2js(js_file, wasm_file, opt_level, minify_whitespace, use_closure_compiler, debug_info, symbols_file=None, symbols_file_js=None):
  logger.debug('wasm2js')
  args = ['--emscripten']
  if opt_level > 0:
    args += ['-O']
  if symbols_file:
    args += ['--symbols-file=%s' % symbols_file]
  wasm2js_js = run_binaryen_command('wasm2js', wasm_file,
                                    args=args,
                                    debug=debug_info,
                                    stdout=PIPE)
  if DEBUG:
    utils.write_file(os.path.join(get_emscripten_temp_dir(), 'wasm2js-output.js'), wasm2js_js)
  # JS optimizations
  if opt_level >= 2:
    passes = []
    if not debug_info and not settings.PTHREADS:
      passes += ['minifyNames']
      if symbols_file_js:
        passes += ['symbolMap=%s' % symbols_file_js]
    if minify_whitespace:
      passes += ['minifyWhitespace']
    passes += ['last']
    if passes:
      # hackish fixups to work around wasm2js style and the js optimizer FIXME
      wasm2js_js = f'// EMSCRIPTEN_START_ASM\n{wasm2js_js}// EMSCRIPTEN_END_ASM\n'
      wasm2js_js = wasm2js_js.replace('\n function $', '\nfunction $')
      wasm2js_js = wasm2js_js.replace('\n }', '\n}')
      temp = shared.get_temp_files().get('.js').name
      utils.write_file(temp, wasm2js_js)
      temp = js_optimizer(temp, passes)
      wasm2js_js = utils.read_file(temp)
  # Closure compiler: in mode 1, we just minify the shell. In mode 2, we
  # minify the wasm2js output as well, which is ok since it isn't
  # validating asm.js.
  # TODO: in the non-closure case, we could run a lightweight general-
  #       purpose JS minifier here.
  if use_closure_compiler == 2:
    temp = shared.get_temp_files().get('.js').name
    with open(temp, 'a') as f:
      f.write(wasm2js_js)
    temp = closure_compiler(temp, pretty=not minify_whitespace, advanced=False)
    wasm2js_js = utils.read_file(temp)
    # closure may leave a trailing `;`, which would be invalid given where we place
    # this code (inside parens)
    wasm2js_js = wasm2js_js.strip()
    if wasm2js_js[-1] == ';':
      wasm2js_js = wasm2js_js[:-1]
  all_js = utils.read_file(js_file)
  # quoted notation, something like Module['__wasm2jsInstantiate__']
  finds = re.findall(r'''[\w\d_$]+\[['"]__wasm2jsInstantiate__['"]\]''', all_js)
  if not finds:
    # post-closure notation, something like a.__wasm2jsInstantiate__
    finds = re.findall(r'''[\w\d_$]+\.__wasm2jsInstantiate__''', all_js)
  assert len(finds) == 1
  marker = finds[0]
  all_js = all_js.replace(marker, f'(\n{wasm2js_js}\n)')
  # replace the placeholder with the actual code
  js_file = js_file + '.wasm2js.js'
  utils.write_file(js_file, all_js)
  return js_file


def strip(infile, outfile, debug=False, sections=None):
  cmd = [LLVM_OBJCOPY, infile, outfile]
  if debug:
    cmd += ['--remove-section=.debug*']
  if sections:
    cmd += ['--remove-section=' + section for section in sections]
  check_call(cmd)


# extract the DWARF info from the main file, and leave the wasm with
# debug into as a file on the side
def emit_debug_on_side(wasm_file):
  # if the dwarf filename wasn't provided, use the default target + a suffix
  wasm_file_with_dwarf = settings.SEPARATE_DWARF
  if wasm_file_with_dwarf is True:
    wasm_file_with_dwarf = wasm_file + '.debug.wasm'
  embedded_path = settings.SEPARATE_DWARF_URL
  if not embedded_path:
    # a path was provided - make it relative to the wasm.
    embedded_path = os.path.relpath(wasm_file_with_dwarf,
                                    os.path.dirname(wasm_file))
    # normalize the path to use URL-style separators, per the spec
    embedded_path = embedded_path.replace('\\', '/').replace('//', '/')

  shutil.move(wasm_file, wasm_file_with_dwarf)
  strip(wasm_file_with_dwarf, wasm_file, debug=True)

  # Strip code and data from the debug file to limit its size. The other known
  # sections are still required to correctly interpret the DWARF info.
  # TODO(dschuff): Also strip the DATA section? To make this work we'd need to
  # either allow "invalid" data segment name entries, or maybe convert the DATA
  # to a DATACOUNT section.
  # TODO(https://github.com/emscripten-core/emscripten/issues/13084): Re-enable
  # this code once the debugger extension can handle wasm files with name
  # sections but no code sections.
  # strip(wasm_file_with_dwarf, wasm_file_with_dwarf, sections=['CODE'])

  # embed a section in the main wasm to point to the file with external DWARF,
  # see https://yurydelendik.github.io/webassembly-dwarf/#external-DWARF
  section_name = b'\x13external_debug_info' # section name, including prefixed size
  filename_bytes = embedded_path.encode('utf-8')
  contents = webassembly.to_leb(len(filename_bytes)) + filename_bytes
  section_size = len(section_name) + len(contents)
  with open(wasm_file, 'ab') as f:
    f.write(b'\0') # user section is code 0
    f.write(webassembly.to_leb(section_size))
    f.write(section_name)
    f.write(contents)


def little_endian_heap(js_file):
  logger.debug('enforcing little endian heap byte order')
  return acorn_optimizer(js_file, ['littleEndianHeap'])


def apply_wasm_memory_growth(js_file):
  logger.debug('supporting wasm memory growth with pthreads')
  fixed = acorn_optimizer(js_file, ['growableHeap'])
  ret = js_file + '.pgrow.js'
  fixed = utils.read_file(fixed)
  support_code = utils.read_file(path_from_root('src/growableHeap.js'))
  utils.write_file(ret, support_code + '\n' + fixed)
  return ret


def use_unsigned_pointers_in_js(js_file):
  logger.debug('using unsigned pointers in JS')
  return acorn_optimizer(js_file, ['unsignPointers'])


def instrument_js_for_asan(js_file):
  logger.debug('instrumenting JS memory accesses for ASan')
  return acorn_optimizer(js_file, ['asanify'])


def instrument_js_for_safe_heap(js_file):
  logger.debug('instrumenting JS memory accesses for SAFE_HEAP')
  return acorn_optimizer(js_file, ['safeHeap'])


@ToolchainProfiler.profile()
def handle_final_wasm_symbols(wasm_file, symbols_file, debug_info):
  logger.debug('handle_final_wasm_symbols')
  args = []
  if symbols_file:
    args += ['--print-function-map']
  if not debug_info:
    # to remove debug info, we just write to that same file, and without -g
    args += ['-o', wasm_file]
  else:
    # suppress the wasm-opt warning regarding "no output file specified"
    args += ['--quiet']
  output = run_wasm_opt(wasm_file, args=args, stdout=PIPE)
  if symbols_file:
    utils.write_file(symbols_file, output)


def is_ar(filename):
  try:
    if _is_ar_cache.get(filename):
      return _is_ar_cache[filename]
    header = open(filename, 'rb').read(8)
    sigcheck = header in (b'!<arch>\n', b'!<thin>\n')
    _is_ar_cache[filename] = sigcheck
    return sigcheck
  except Exception as e:
    logger.debug('is_ar failed to test whether file \'%s\' is a llvm archive file! Failed on exception: %s' % (filename, e))
    return False


def is_bitcode(filename):
  try:
    # look for magic signature
    b = open(filename, 'rb').read(4)
    if b[:2] == b'BC':
      return True
    # on macOS, there is a 20-byte prefix which starts with little endian
    # encoding of 0x0B17C0DE
    elif b == b'\xDE\xC0\x17\x0B':
      b = bytearray(open(filename, 'rb').read(22))
      return b[20:] == b'BC'
  except IndexError:
    # not enough characters in the input
    # note that logging will be done on the caller function
    pass
  return False


def is_wasm(filename):
  if not os.path.isfile(filename):
    return False
  header = open(filename, 'rb').read(webassembly.HEADER_SIZE)
  return header == webassembly.MAGIC + webassembly.VERSION


def is_wasm_dylib(filename):
  """Detect wasm dynamic libraries by the presence of the "dylink" custom section."""
  if not is_wasm(filename):
    return False
  with webassembly.Module(filename) as module:
    section = next(module.sections())
    if section.type == webassembly.SecType.CUSTOM:
      module.seek(section.offset)
      if module.read_string() in ('dylink', 'dylink.0'):
        return True
  return False


def map_to_js_libs(library_name):
  """Given the name of a special Emscripten-implemented system library, returns an
  pair containing
  1. Array of absolute paths to JS library files, inside emscripten/src/ that corresponds to the
     library name. `None` means there is no mapping and the library will be processed by the linker
     as a require for normal native library.
  2. Optional name of a corresponding native library to link in.
  """
  # Some native libraries are implemented in Emscripten as system side JS libraries
  library_map = {
    'embind': ['embind/embind.js', 'embind/emval.js'],
    'EGL': ['library_egl.js'],
    'GL': ['library_webgl.js', 'library_html5_webgl.js'],
    'webgl.js': ['library_webgl.js', 'library_html5_webgl.js'],
    'GLESv2': ['library_webgl.js'],
    # N.b. there is no GLESv3 to link to (note [f] in https://www.khronos.org/registry/implementers_guide.html)
    'GLEW': ['library_glew.js'],
    'glfw': ['library_glfw.js'],
    'glfw3': ['library_glfw.js'],
    'GLU': [],
    'glut': ['library_glut.js'],
    'openal': ['library_openal.js'],
    'X11': ['library_xlib.js'],
    'SDL': ['library_sdl.js'],
    'uuid': ['library_uuid.js'],
    'websocket': ['library_websocket.js'],
    # These 4 libraries are seperate under glibc but are all rolled into
    # libc with musl.  For compatibility with glibc we just ignore them
    # completely.
    'dl': [],
    'm': [],
    'rt': [],
    'pthread': [],
    # This is the name of GNU's C++ standard library. We ignore it here
    # for compatibility with GNU toolchains.
    'stdc++': [],
  }
  # And some are hybrid and require JS and native libraries to be included
  native_library_map = {
    'embind': 'libembind',
    'GL': 'libGL',
  }

  if library_name in library_map:
    libs = library_map[library_name]
    logger.debug('Mapping library `%s` to JS libraries: %s' % (library_name, libs))
    return (libs, native_library_map.get(library_name))

  if library_name.endswith('.js') and os.path.isfile(path_from_root('src', f'library_{library_name}')):
    return ([f'library_{library_name}'], None)

  return (None, None)


# Map a linker flag to a settings. This lets a user write -lSDL2 and it will
# have the same effect as -sUSE_SDL=2.
def map_and_apply_to_settings(library_name):
  # most libraries just work, because the -l name matches the name of the
  # library we build. however, if a library has variations, which cause us to
  # build multiple versions with multiple names, then we need this mechanism.
  library_map = {
    # SDL2_mixer's built library name contains the specific codecs built in.
    'SDL2_mixer': [('USE_SDL_MIXER', 2)],
  }

  if library_name in library_map:
    for key, value in library_map[library_name]:
      logger.debug('Mapping library `%s` to settings changes: %s = %s' % (library_name, key, value))
      setattr(settings, key, value)
    return True

  return False


def emit_wasm_source_map(wasm_file, map_file, final_wasm):
  # source file paths must be relative to the location of the map (which is
  # emitted alongside the wasm)
  base_path = os.path.dirname(os.path.abspath(final_wasm))
  sourcemap_cmd = [sys.executable, '-E', path_from_root('tools/wasm-sourcemap.py'),
                   wasm_file,
                   '--dwarfdump=' + LLVM_DWARFDUMP,
                   '-o',  map_file,
                   '--basepath=' + base_path]
  check_call(sourcemap_cmd)


def get_binaryen_feature_flags():
  # settings.BINARYEN_FEATURES is empty unless features have been extracted by
  # wasm-emscripten-finalize already.
  if settings.BINARYEN_FEATURES:
    return settings.BINARYEN_FEATURES
  else:
    return ['--detect-features']


def check_binaryen(bindir):
  opt = os.path.join(bindir, exe_suffix('wasm-opt'))
  if not os.path.exists(opt):
    exit_with_error('binaryen executable not found (%s). Please check your binaryen installation' % opt)
  try:
    output = run_process([opt, '--version'], stdout=PIPE).stdout
  except subprocess.CalledProcessError:
    exit_with_error('error running binaryen executable (%s). Please check your binaryen installation' % opt)
  if output:
    output = output.splitlines()[0]
  try:
    version = output.split()[2]
    version = int(version)
  except (IndexError, ValueError):
    exit_with_error('error parsing binaryen version (%s). Please check your binaryen installation (%s)' % (output, opt))

  # Allow the expected version or the following one in order avoid needing to update both
  # emscripten and binaryen in lock step in emscripten-releases.
  if version not in (EXPECTED_BINARYEN_VERSION, EXPECTED_BINARYEN_VERSION + 1):
    diagnostics.warning('version-check', 'unexpected binaryen version: %s (expected %s)', version, EXPECTED_BINARYEN_VERSION)


def get_binaryen_bin():
  global binaryen_checked
  rtn = os.path.join(config.BINARYEN_ROOT, 'bin')
  if not binaryen_checked:
    check_binaryen(rtn)
    binaryen_checked = True
  return rtn


# track whether the last binaryen command kept debug info around. this is used
# to see whether we need to do an extra step at the end to strip it.
binaryen_kept_debug_info = False


def run_binaryen_command(tool, infile, outfile=None, args=None, debug=False, stdout=None):
  cmd = [os.path.join(get_binaryen_bin(), tool)]
  if args:
    cmd += args
  if infile:
    cmd += [infile]
  if outfile:
    cmd += ['-o', outfile]
    if settings.ERROR_ON_WASM_CHANGES_AFTER_LINK:
      # emit some extra helpful text for common issues
      extra = ''
      # a plain -O0 build *almost* doesn't need post-link changes, except for
      # legalization. show a clear error for those (as the flags the user passed
      # in are not enough to see what went wrong)
      if settings.LEGALIZE_JS_FFI:
        extra += '\nnote: to disable int64 legalization (which requires changes after link) use -sWASM_BIGINT'
      if settings.OPT_LEVEL > 0:
        extra += '\nnote: -O2+ optimizations always require changes, build with -O0 or -O1 instead'
      exit_with_error(f'changes to the wasm are required after link, but disallowed by ERROR_ON_WASM_CHANGES_AFTER_LINK: {cmd}{extra}')
  if debug:
    cmd += ['-g'] # preserve the debug info
  # if the features are not already handled, handle them
  cmd += get_binaryen_feature_flags()
  # if we are emitting a source map, every time we load and save the wasm
  # we must tell binaryen to update it
  # TODO: all tools should support source maps; wasm-ctor-eval does not atm,
  #       for example
  if settings.GENERATE_SOURCE_MAP and outfile and tool in ['wasm-opt', 'wasm-emscripten-finalize']:
    cmd += [f'--input-source-map={infile}.map']
    cmd += [f'--output-source-map={outfile}.map']
  ret = check_call(cmd, stdout=stdout).stdout
  if outfile:
    save_intermediate(outfile, '%s.wasm' % tool)
    global binaryen_kept_debug_info
    binaryen_kept_debug_info = '-g' in cmd
  return ret


def run_wasm_opt(infile, outfile=None, args=[], **kwargs):  # noqa
  if outfile and not settings.GENERATE_DWARF:
    # remove any dwarf debug info sections if dwarf is not requested.
    # note that we add this pass first, so that it doesn't interfere with
    # the final set of passes (which may generate stack IR, and nothing
    # should be run after that)
    # TODO: if lld can strip dwarf then we don't need this. atm though it can
    #       only strip all debug info or none, which includes the name section
    #       which we may need
    # TODO: once fastcomp is gone, either remove source maps entirely, or
    #       support them by emitting a source map at the end from the dwarf,
    #       and use llvm-objcopy to remove that final dwarf
    args.insert(0, '--strip-dwarf')
  return run_binaryen_command('wasm-opt', infile, outfile, args=args, **kwargs)


def save_intermediate(src, dst):
  if DEBUG:
    dst = 'emcc-%d-%s' % (save_intermediate.counter, dst)
    save_intermediate.counter += 1
    dst = os.path.join(shared.CANONICAL_TEMP_DIR, dst)
    logger.debug('saving debug copy %s' % dst)
    shutil.copyfile(src, dst)


save_intermediate.counter = 0  # type: ignore


def js_legalization_pass_flags():
  flags = []
  if settings.RELOCATABLE:
    # When building in relocatable mode, we also want access the original
    # non-legalized wasm functions (since wasm modules can and do link to
    # the original, non-legalized, functions).
    flags += ['--pass-arg=legalize-js-interface-export-originals']
  if not settings.SIDE_MODULE:
    # Unless we are building a side module the helper functions should be
    # assumed to be defined and exports within the module, otherwise binaryen
    # assumes they are imports.
    flags += ['--pass-arg=legalize-js-interface-exported-helpers']
  return flags


# Returns a list of flags to pass to emcc that make the output run properly in
# the given node version.
def get_emcc_node_flags(node_version):
  if not node_version:
    return []
  # Convert to the format we use in our settings, XXYYZZ, for example,
  # 10.1.7 will turn into "100107".
<<<<<<< HEAD
  str_node_version = ''.join([str(part).rjust(2, '0') for part in node_version])
=======
  str_node_version = "%02d%02d%02d" % node_version
>>>>>>> d25f32e8
  return [f'-sMIN_NODE_VERSION={str_node_version}']<|MERGE_RESOLUTION|>--- conflicted
+++ resolved
@@ -1303,9 +1303,5 @@
     return []
   # Convert to the format we use in our settings, XXYYZZ, for example,
   # 10.1.7 will turn into "100107".
-<<<<<<< HEAD
-  str_node_version = ''.join([str(part).rjust(2, '0') for part in node_version])
-=======
   str_node_version = "%02d%02d%02d" % node_version
->>>>>>> d25f32e8
   return [f'-sMIN_NODE_VERSION={str_node_version}']