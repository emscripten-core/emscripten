# Copyright 2020 The Emscripten Authors.  All rights reserved.
# Emscripten is available under two separate licenses, the MIT license and the
# University of Illinois/NCSA Open Source License.  Both these licenses can be
# found in the LICENSE file.

from .toolchain_profiler import ToolchainProfiler

import json
import logging
import os
import re
import shlex
import shutil
import subprocess
import sys
from typing import Set, Dict
from subprocess import PIPE

from . import cache
from . import diagnostics
from . import response_file
from . import shared
from . import webassembly
from . import config
from . import utils
from .shared import CLANG_CC, CLANG_CXX
from .shared import LLVM_NM, EMCC, EMAR, EMXX, EMRANLIB, WASM_LD
from .shared import LLVM_OBJCOPY
from .shared import run_process, check_call, exit_with_error
from .shared import path_from_root
from .shared import asmjs_mangle, DEBUG
from .shared import LLVM_DWARFDUMP, demangle_c_symbol_name
from .shared import get_emscripten_temp_dir, exe_suffix, is_c_symbol
from .utils import WINDOWS
from .settings import settings
from .feature_matrix import UNSUPPORTED

logger = logging.getLogger('building')

#  Building
binaryen_checked = False
EXPECTED_BINARYEN_VERSION = 121

_is_ar_cache: Dict[str, bool] = {}
# the exports the user requested
user_requested_exports: Set[str] = set()


def get_building_env():
  cache.ensure()
  env = os.environ.copy()
  # point CC etc. to the em* tools.
  env['CC'] = EMCC
  env['CXX'] = EMXX
  env['AR'] = EMAR
  env['LD'] = EMCC
  env['NM'] = LLVM_NM
  env['LDSHARED'] = EMCC
  env['RANLIB'] = EMRANLIB
  env['EMSCRIPTEN_TOOLS'] = path_from_root('tools')
  env['HOST_CC'] = CLANG_CC
  env['HOST_CXX'] = CLANG_CXX
  env['HOST_CFLAGS'] = '-W' # if set to nothing, CFLAGS is used, which we don't want
  env['HOST_CXXFLAGS'] = '-W' # if set to nothing, CXXFLAGS is used, which we don't want
  env['PKG_CONFIG_LIBDIR'] = cache.get_sysroot_dir('local/lib/pkgconfig') + os.path.pathsep + cache.get_sysroot_dir('lib/pkgconfig')
  env['PKG_CONFIG_PATH'] = os.environ.get('EM_PKG_CONFIG_PATH', '')
  env['EMSCRIPTEN'] = path_from_root()
  env['PATH'] = cache.get_sysroot_dir('bin') + os.pathsep + env['PATH']
  env['ACLOCAL_PATH'] = cache.get_sysroot_dir('share/aclocal')
  env['CROSS_COMPILE'] = path_from_root('em') # produces /path/to/emscripten/em , which then can have 'cc', 'ar', etc appended to it
  return env


def llvm_backend_args():
  # disable slow and relatively unimportant optimization passes
  args = ['-combiner-global-alias-analysis=false']

  # asm.js-style exception handling
  if not settings.DISABLE_EXCEPTION_CATCHING:
    args += ['-enable-emscripten-cxx-exceptions']
  if settings.EXCEPTION_CATCHING_ALLOWED:
    # When 'main' has a non-standard signature, LLVM outlines its content out to
    # '__original_main'. So we add it to the allowed list as well.
    if 'main' in settings.EXCEPTION_CATCHING_ALLOWED:
      settings.EXCEPTION_CATCHING_ALLOWED += ['__original_main', '__main_argc_argv']
    allowed = ','.join(settings.EXCEPTION_CATCHING_ALLOWED)
    args += ['-emscripten-cxx-exceptions-allowed=' + allowed]

  # asm.js-style setjmp/longjmp handling
  if settings.SUPPORT_LONGJMP == 'emscripten':
    args += ['-enable-emscripten-sjlj']
  # setjmp/longjmp handling using Wasm EH
  elif settings.SUPPORT_LONGJMP == 'wasm':
    args += ['-wasm-enable-sjlj']

  if settings.WASM_EXCEPTIONS:
    if settings.WASM_LEGACY_EXCEPTIONS:
      args += ['-wasm-use-legacy-eh']
    else:
      args += ['-wasm-use-legacy-eh=0']

  # better (smaller, sometimes faster) codegen, see binaryen#1054
  # and https://bugs.llvm.org/show_bug.cgi?id=39488
  args += ['-disable-lsr']

  return args


@ToolchainProfiler.profile()
def link_to_object(args, target):
  link_lld(args + ['--relocatable'], target)


def side_module_external_deps(external_symbols):
  """Find the list of the external symbols that are needed by the
  linked side modules.
  """
  deps = set()
  for sym in settings.SIDE_MODULE_IMPORTS:
    sym = demangle_c_symbol_name(sym)
    if sym in external_symbols:
      deps = deps.union(external_symbols[sym])
  return sorted(deps)


def create_stub_object(external_symbols):
  """Create a stub object, based on the JS library symbols and their
  dependencies, that we can pass to wasm-ld.
  """
  stubfile = shared.get_temp_files().get('libemscripten_js_symbols.so').name
  stubs = ['#STUB']
  for name, deps in external_symbols.items():
    if not name.startswith('$'):
      stubs.append('%s: %s' % (name, ','.join(deps)))
  utils.write_file(stubfile, '\n'.join(stubs))
  return stubfile


def lld_flags_for_executable(external_symbols):
  cmd = []
  if external_symbols:
    if settings.INCLUDE_FULL_LIBRARY:
      # When INCLUDE_FULL_LIBRARY is set try to export every possible
      # native dependency of a JS function.
      all_deps = set()
      for deps in external_symbols.values():
        for dep in deps:
          if dep not in all_deps:
            cmd.append('--export-if-defined=' + dep)
          all_deps.add(dep)
    stub = create_stub_object(external_symbols)
    cmd.append(stub)

  if not settings.ERROR_ON_UNDEFINED_SYMBOLS:
    cmd.append('--import-undefined')

  if settings.IMPORTED_MEMORY:
    cmd.append('--import-memory')

  if settings.SHARED_MEMORY:
    cmd.append('--shared-memory')

  # wasm-ld can strip debug info for us. this strips both the Names
  # section and DWARF, so we can only use it when we don't need any of
  # those things.
  if settings.DEBUG_LEVEL < 2 and (not settings.EMIT_SYMBOL_MAP and
                                   not settings.EMIT_NAME_SECTION and
                                   not settings.ASYNCIFY):
    cmd.append('--strip-debug')

  if settings.LINKABLE:
    cmd.append('--export-dynamic')

  if settings.LTO and not settings.EXIT_RUNTIME:
    # The WebAssembly backend can generate new references to `__cxa_atexit` at
    # LTO time.  This `-u` flag forces the `__cxa_atexit` symbol to be
    # included at LTO time.  For other such symbols we exclude them from LTO
    # and always build them as normal object files, but that would inhibit the
    # LowerGlobalDtors optimization which allows destructors to be completely
    # removed when __cxa_atexit is a no-op.
    cmd.append('-u__cxa_atexit')

  c_exports = [e for e in settings.EXPORTED_FUNCTIONS if is_c_symbol(e)]
  # Strip the leading underscores
  c_exports = [demangle_c_symbol_name(e) for e in c_exports]
  # Filter out symbols external/JS symbols
  c_exports = [e for e in c_exports if e not in external_symbols]
  c_exports += settings.REQUIRED_EXPORTS
  if settings.MAIN_MODULE:
    c_exports += side_module_external_deps(external_symbols)
  for export in c_exports:
    if settings.ERROR_ON_UNDEFINED_SYMBOLS:
      cmd.append(f'--export={export}')
    else:
      cmd.append(f'--export-if-defined={export}')

  cmd.extend(f'--export-if-defined={e}' for e in settings.EXPORT_IF_DEFINED)

  if settings.RELOCATABLE:
    cmd.append('--experimental-pic')
    cmd.append('--unresolved-symbols=import-dynamic')
    if not settings.WASM_BIGINT:
      # When we don't have WASM_BIGINT available, JS signature legalization
      # in binaryen will mutate the signatures of the imports/exports of our
      # shared libraries.  Because of this we need to disabled signature
      # checking of shared library functions in this case.
      cmd.append('--no-shlib-sigcheck')
    if settings.SIDE_MODULE:
      cmd.append('-shared')
    else:
      cmd.append('-pie')
    if not settings.LINKABLE:
      cmd.append('--no-export-dynamic')
  else:
    cmd.append('--export-table')
    if settings.ALLOW_TABLE_GROWTH:
      cmd.append('--growable-table')

  if not settings.SIDE_MODULE:
    cmd += ['-z', 'stack-size=%s' % settings.STACK_SIZE]

    if settings.ALLOW_MEMORY_GROWTH:
      cmd += ['--max-memory=%d' % settings.MAXIMUM_MEMORY]
    else:
      cmd += ['--no-growable-memory']

    if settings.INITIAL_HEAP != -1:
      cmd += ['--initial-heap=%d' % settings.INITIAL_HEAP]
    if settings.INITIAL_MEMORY != -1:
      cmd += ['--initial-memory=%d' % settings.INITIAL_MEMORY]

    if settings.STANDALONE_WASM:
      # when settings.EXPECT_MAIN is set we fall back to wasm-ld default of _start
      if not settings.EXPECT_MAIN:
        cmd += ['--entry=_initialize']
    else:
      if settings.PROXY_TO_PTHREAD:
        cmd += ['--entry=_emscripten_proxy_main']
      else:
        # TODO(sbc): Avoid passing --no-entry when we know we have an entry point.
        # For now we need to do this since the entry point can be either `main` or
        # `__main_argv_argc`, but we should address that by using a single `_start`
        # function like we do in STANDALONE_WASM mode.
        cmd += ['--no-entry']

  if settings.STACK_FIRST:
    cmd.append('--stack-first')

  if not settings.RELOCATABLE:
    cmd.append('--table-base=%s' % settings.TABLE_BASE)
    if not settings.STACK_FIRST:
      cmd.append('--global-base=%s' % settings.GLOBAL_BASE)

  return cmd


def link_lld(args, target, external_symbols=None):
  if not os.path.exists(WASM_LD):
    exit_with_error('linker binary not found in LLVM directory: %s', WASM_LD)
  # runs lld to link things.
  # lld doesn't currently support --start-group/--end-group since the
  # semantics are more like the windows linker where there is no need for
  # grouping.
  args = [a for a in args if a not in ('--start-group', '--end-group')]

  # Emscripten currently expects linkable output (SIDE_MODULE/MAIN_MODULE) to
  # include all archive contents.
  if settings.LINKABLE:
    args.insert(0, '--whole-archive')
    args.append('--no-whole-archive')

  if settings.STRICT and '--no-fatal-warnings' not in args:
    args.append('--fatal-warnings')

  if any(a in args for a in ('--strip-all', '-s')):
    # Tell wasm-ld to always generate a target_features section even if --strip-all/-s
    # is passed.
    args.append('--keep-section=target_features')

  cmd = [WASM_LD, '-o', target] + args
  for a in llvm_backend_args():
    cmd += ['-mllvm', a]

  if settings.WASM_EXCEPTIONS:
    cmd += ['-mllvm', '-wasm-enable-eh']
    if settings.WASM_LEGACY_EXCEPTIONS:
      cmd += ['-mllvm', '-wasm-use-legacy-eh']
    else:
      cmd += ['-mllvm', '-wasm-use-legacy-eh=0']
  if settings.WASM_EXCEPTIONS or settings.SUPPORT_LONGJMP == 'wasm':
    cmd += ['-mllvm', '-exception-model=wasm']

  if settings.MEMORY64:
    cmd.append('-mwasm64')

  # For relocatable output (generating an object file) we don't pass any of the
  # normal linker flags that are used when building and executable
  if '--relocatable' not in args and '-r' not in args:
    cmd += lld_flags_for_executable(external_symbols)

  cmd = get_command_with_possible_response_file(cmd)
  check_call(cmd)


def get_command_with_possible_response_file(cmd):
  # One of None, 0 or 1. (None: do default decision, 0: force disable, 1: force enable)
  force_response_files = os.getenv('EM_FORCE_RESPONSE_FILES')

  # Different OS have different limits. The most limiting usually is Windows one
  # which is set at 8191 characters. We could just use that, but it leads to
  # problems when invoking shell wrappers (e.g. emcc.bat), which, in turn,
  # pass arguments to some longer command like `(full path to Clang) ...args`.
  # In that scenario, even if the initial command line is short enough, the
  # subprocess can still run into the Command Line Too Long error.
  # Reduce the limit by ~1K for now to be on the safe side, but we might need to
  # adjust this in the future if it turns out not to be enough.
  if (len(shared.shlex_join(cmd)) <= 7000 and force_response_files != '1') or force_response_files == '0':
    return cmd

  logger.debug('using response file for %s' % cmd[0])
  filename = response_file.create_response_file(cmd[1:], shared.TEMP_DIR)
  new_cmd = [cmd[0], "@" + filename]
  return new_cmd


def emar(action, output_filename, filenames, stdout=None, stderr=None, env=None):
  utils.delete_file(output_filename)
  cmd = [EMAR, action, output_filename] + filenames
  cmd = get_command_with_possible_response_file(cmd)
  run_process(cmd, stdout=stdout, stderr=stderr, env=env)

  if 'c' in action:
    assert os.path.exists(output_filename), 'emar could not create output file: ' + output_filename


def opt_level_to_str(opt_level, shrink_level=0):
  # convert opt_level/shrink_level pair to a string argument like -O1
  if opt_level == 0:
    return '-O0'
  if shrink_level == 1:
    return '-Os'
  elif shrink_level >= 2:
    return '-Oz'
  else:
    return f'-O{min(opt_level, 3)}'


def js_optimizer(filename, passes):
  from . import js_optimizer
  try:
    return js_optimizer.run_on_file(filename, passes)
  except subprocess.CalledProcessError as e:
    exit_with_error("'%s' failed (%d)", ' '.join(e.cmd), e.returncode)


# run JS optimizer on some JS, ignoring asm.js contents if any - just run on it all
def acorn_optimizer(filename, passes, extra_info=None, return_output=False, worker_js=False):
  optimizer = path_from_root('tools/acorn-optimizer.mjs')
  original_filename = filename
  if extra_info is not None and not shared.SKIP_SUBPROCS:
    temp_files = shared.get_temp_files()
    temp = temp_files.get('.js', prefix='emcc_acorn_info_').name
    shutil.copyfile(filename, temp)
    with open(temp, 'a') as f:
      f.write('// EXTRA_INFO: ' + extra_info)
    filename = temp
  cmd = config.NODE_JS + [optimizer, filename] + passes
  if not worker_js:
    # Keep JS code comments intact through the acorn optimization pass so that
    # JSDoc comments will be carried over to a later Closure run.
    if settings.MAYBE_CLOSURE_COMPILER:
      cmd += ['--closure-friendly']
    if settings.EXPORT_ES6:
      cmd += ['--export-es6']
  if settings.VERBOSE:
    cmd += ['--verbose']
  if return_output:
    shared.print_compiler_stage(cmd)
    if shared.SKIP_SUBPROCS:
      return ''
    return check_call(cmd, stdout=PIPE).stdout

  acorn_optimizer.counter += 1
  basename = shared.unsuffixed(original_filename)
  if '.jso' in basename:
    basename = shared.unsuffixed(basename)
  output_file = basename + '.jso%d.js' % acorn_optimizer.counter
  shared.get_temp_files().note(output_file)
  cmd += ['-o', output_file]
  shared.print_compiler_stage(cmd)
  if shared.SKIP_SUBPROCS:
    return output_file
  check_call(cmd)
  save_intermediate(output_file, '%s.js' % passes[0])
  return output_file


acorn_optimizer.counter = 0  # type: ignore

WASM_CALL_CTORS = '__wasm_call_ctors'


# evals ctors. if binaryen_bin is provided, it is the dir of the binaryen tool
# for this, and we are in wasm mode
def eval_ctors(js_file, wasm_file, debug_info):
  CTOR_ADD_PATTERN = f"wasmExports['{WASM_CALL_CTORS}']();"

  js = utils.read_file(js_file)

  has_wasm_call_ctors = False

  # eval the ctor caller as well as main, or, in standalone mode, the proper
  # entry/init function
  if not settings.STANDALONE_WASM:
    ctors = []
    kept_ctors = []
    has_wasm_call_ctors = CTOR_ADD_PATTERN in js
    if has_wasm_call_ctors:
      ctors += [WASM_CALL_CTORS]
    if settings.HAS_MAIN:
      main = 'main'
      if '__main_argc_argv' in settings.WASM_EXPORTS:
        main = '__main_argc_argv'
      ctors += [main]
      # TODO perhaps remove the call to main from the JS? or is this an abi
      #      we want to preserve?
      kept_ctors += [main]
    if not ctors:
      logger.info('ctor_evaller: no ctors')
      return
    args = ['--ctors=' + ','.join(ctors)]
    if kept_ctors:
      args += ['--kept-exports=' + ','.join(kept_ctors)]
  else:
    if settings.EXPECT_MAIN:
      ctor = '_start'
    else:
      ctor = '_initialize'
    args = ['--ctors=' + ctor, '--kept-exports=' + ctor]
  if settings.EVAL_CTORS == 2:
    args += ['--ignore-external-input']
  logger.info('ctor_evaller: trying to eval global ctors (' + ' '.join(args) + ')')
  out = run_binaryen_command('wasm-ctor-eval', wasm_file, wasm_file, args=args, stdout=PIPE, debug=debug_info)
  logger.info('\n\n' + out)
  num_successful = out.count('success on')
  if num_successful and has_wasm_call_ctors:
    js = js.replace(CTOR_ADD_PATTERN, '')
  utils.write_file(js_file, js)


def get_closure_compiler():
  # First check if the user configured a specific CLOSURE_COMPILER in their settings
  if config.CLOSURE_COMPILER:
    return config.CLOSURE_COMPILER

  # Otherwise use the one installed via npm
  cmd = shared.get_npm_cmd('google-closure-compiler')
  if not WINDOWS:
    # Work around an issue that Closure compiler can take up a lot of memory and crash in an error
    # "FATAL ERROR: Ineffective mark-compacts near heap limit Allocation failed - JavaScript heap
    # out of memory"
    cmd.insert(-1, '--max_old_space_size=8192')
  return cmd


def check_closure_compiler(cmd, args, env, allowed_to_fail):
  cmd = cmd + args + ['--version']
  try:
    output = run_process(cmd, stdout=PIPE, env=env).stdout
  except Exception as e:
    if allowed_to_fail:
      return False
    if isinstance(e, subprocess.CalledProcessError):
      sys.stderr.write(e.stdout)
    sys.stderr.write(str(e) + '\n')
    exit_with_error('closure compiler (%s) did not execute properly!' % shared.shlex_join(cmd))

  if 'Version:' not in output:
    if allowed_to_fail:
      return False
    exit_with_error('unrecognized closure compiler --version output (%s):\n%s' % (shared.shlex_join(cmd), output))

  return True


def get_closure_compiler_and_env(user_args):
  env = shared.env_with_node_in_path()
  closure_cmd = get_closure_compiler()

  native_closure_compiler_works = check_closure_compiler(closure_cmd, user_args, env, allowed_to_fail=True)
  if not native_closure_compiler_works and not any(a.startswith('--platform') for a in user_args):
    # Run with Java Closure compiler as a fallback if the native version does not work.
    # This can happen, for example, on arm64 macOS machines that do not have Rosetta installed.
    logger.warn('falling back to java version of closure compiler')
    user_args.append('--platform=java')
    check_closure_compiler(closure_cmd, user_args, env, allowed_to_fail=False)

  return closure_cmd, env


def version_split(v):
  """Split version setting number (e.g. 162000) into versions string (e.g. "16.2.0")
  """
  v = str(v).rjust(6, '0')
  assert len(v) == 6
  m = re.match(r'(\d{2})(\d{2})(\d{2})', v)
  major, minor, rev = m.group(1, 2, 3)
  return f'{int(major)}.{int(minor)}.{int(rev)}'


@ToolchainProfiler.profile()
def transpile(filename):
  config = {
    'sourceType': 'script',
    'targets': {}
  }
  if settings.MIN_CHROME_VERSION != UNSUPPORTED:
    config['targets']['chrome'] = str(settings.MIN_CHROME_VERSION)
  if settings.MIN_FIREFOX_VERSION != UNSUPPORTED:
    config['targets']['firefox'] = str(settings.MIN_FIREFOX_VERSION)
  if settings.MIN_IE_VERSION != UNSUPPORTED:
    config['targets']['ie'] = str(settings.MIN_IE_VERSION)
  if settings.MIN_SAFARI_VERSION != UNSUPPORTED:
    config['targets']['safari'] = version_split(settings.MIN_SAFARI_VERSION)
  if settings.MIN_NODE_VERSION != UNSUPPORTED:
    config['targets']['node'] = version_split(settings.MIN_NODE_VERSION)
  config_json = json.dumps(config, indent=2)
  outfile = shared.get_temp_files().get('babel.js').name
  config_file = shared.get_temp_files().get('babel_config.json').name
  logger.debug(config_json)
  utils.write_file(config_file, config_json)
  cmd = shared.get_npm_cmd('babel') + [filename, '-o', outfile, '--presets', '@babel/preset-env', '--config-file', config_file]
  check_call(cmd, cwd=path_from_root())
  return outfile


@ToolchainProfiler.profile()
def closure_compiler(filename, advanced=True, extra_closure_args=None):
  user_args = []
  env_args = os.environ.get('EMCC_CLOSURE_ARGS')
  if env_args:
    user_args += shlex.split(env_args)
  if extra_closure_args:
    user_args += extra_closure_args

  closure_cmd, env = get_closure_compiler_and_env(user_args)

  # Closure externs file contains known symbols to be extern to the minification, Closure
  # should not minify these symbol names.
  CLOSURE_EXTERNS = [path_from_root('src/closure-externs/closure-externs.js')]

  if settings.MODULARIZE:
    CLOSURE_EXTERNS += [path_from_root('src/closure-externs/modularize-externs.js')]

  if settings.USE_WEBGPU:
    CLOSURE_EXTERNS += [path_from_root('src/closure-externs/webgpu-externs.js')]

  # Closure compiler needs to know about all exports that come from the wasm module, because to optimize for small code size,
  # the exported symbols are added to global scope via a foreach loop in a way that evades Closure's static analysis. With an explicit
  # externs file for the exports, Closure is able to reason about the exports.
  if settings.WASM_EXPORTS and not settings.DECLARE_ASM_MODULE_EXPORTS:
    # Generate an exports file that records all the exported symbols from the wasm module.
    module_exports_suppressions = '\n'.join(['/**\n * @suppress {duplicate, undefinedVars}\n */\nvar %s;\n' % asmjs_mangle(i) for i in settings.WASM_EXPORTS])
    exports_file = shared.get_temp_files().get('.js', prefix='emcc_module_exports_')
    exports_file.write(module_exports_suppressions.encode())
    exports_file.close()

    CLOSURE_EXTERNS += [exports_file.name]

  # Node.js specific externs
  if settings.ENVIRONMENT_MAY_BE_NODE:
    NODE_EXTERNS_BASE = path_from_root('third_party/closure-compiler/node-externs')
    NODE_EXTERNS = os.listdir(NODE_EXTERNS_BASE)
    NODE_EXTERNS = [os.path.join(NODE_EXTERNS_BASE, name) for name in NODE_EXTERNS
                    if name.endswith('.js')]
    CLOSURE_EXTERNS += [path_from_root('src/closure-externs/node-externs.js')] + NODE_EXTERNS

  # V8/SpiderMonkey shell specific externs
  if settings.ENVIRONMENT_MAY_BE_SHELL:
    V8_EXTERNS = [path_from_root('src/closure-externs/v8-externs.js')]
    SPIDERMONKEY_EXTERNS = [path_from_root('src/closure-externs/spidermonkey-externs.js')]
    CLOSURE_EXTERNS += V8_EXTERNS + SPIDERMONKEY_EXTERNS

  # Web environment specific externs
  if settings.ENVIRONMENT_MAY_BE_WEB or settings.ENVIRONMENT_MAY_BE_WORKER:
    BROWSER_EXTERNS_BASE = path_from_root('src/closure-externs/browser-externs')
    if os.path.isdir(BROWSER_EXTERNS_BASE):
      BROWSER_EXTERNS = os.listdir(BROWSER_EXTERNS_BASE)
      BROWSER_EXTERNS = [os.path.join(BROWSER_EXTERNS_BASE, name) for name in BROWSER_EXTERNS
                         if name.endswith('.js')]
      CLOSURE_EXTERNS += BROWSER_EXTERNS

  if settings.DYNCALLS:
    CLOSURE_EXTERNS += [path_from_root('src/closure-externs/dyncall-externs.js')]

  args = ['--compilation_level', 'ADVANCED_OPTIMIZATIONS' if advanced else 'SIMPLE_OPTIMIZATIONS']
  args += ['--language_in', 'UNSTABLE']
  # We do transpilation using babel
  args += ['--language_out', 'NO_TRANSPILE']
  # Tell closure never to inject the 'use strict' directive.
  args += ['--emit_use_strict=false']

  if settings.IGNORE_CLOSURE_COMPILER_ERRORS:
    args.append('--jscomp_off=*')
  # Specify input file relative to the temp directory to avoid specifying non-7-bit-ASCII path names.
  for e in CLOSURE_EXTERNS:
    args += ['--externs', e]
  args += user_args

  cmd = closure_cmd + args
  return run_closure_cmd(cmd, filename, env)


def run_closure_cmd(cmd, filename, env):
  cmd += ['--js', filename]

  # Closure compiler is unable to deal with path names that are not 7-bit ASCII:
  # https://github.com/google/closure-compiler/issues/3784
  tempfiles = shared.get_temp_files()

  def move_to_safe_7bit_ascii_filename(filename):
    if filename.isascii():
      return os.path.abspath(filename)
    safe_filename = tempfiles.get('.js').name  # Safe 7-bit filename
    shutil.copyfile(filename, safe_filename)
    return os.path.relpath(safe_filename, tempfiles.tmpdir)

  for i in range(len(cmd)):
    for prefix in ('--externs', '--js'):
      # Handle the case where the flag and the value are two separate arguments.
      if cmd[i] == prefix:
        cmd[i + 1] = move_to_safe_7bit_ascii_filename(cmd[i + 1])
      # and the case where they are one argument, e.g. --externs=foo.js
      elif cmd[i].startswith(prefix + '='):
        # Replace the argument with a version that has a safe filename.
        filename = cmd[i].split('=', 1)[1]
        cmd[i] = '='.join([prefix, move_to_safe_7bit_ascii_filename(filename)])

  outfile = tempfiles.get('.cc.js').name  # Safe 7-bit filename

  # Specify output file relative to the temp directory to avoid specifying non-7-bit-ASCII path names.
  cmd += ['--js_output_file', os.path.relpath(outfile, tempfiles.tmpdir)]
  if not settings.MINIFY_WHITESPACE:
    cmd += ['--formatting', 'PRETTY_PRINT']

  shared.print_compiler_stage(cmd)

  # Closure compiler does not work if any of the input files contain characters outside the
  # 7-bit ASCII range. Therefore make sure the command line we pass does not contain any such
  # input files by passing all input filenames relative to the cwd. (user temp directory might
  # be in user's home directory, and user's profile name might contain unicode characters)
  proc = run_process(cmd, stderr=PIPE, check=False, env=env, cwd=tempfiles.tmpdir)

  # XXX Closure bug: if Closure is invoked with --create_source_map, Closure should create a
  # outfile.map source map file (https://github.com/google/closure-compiler/wiki/Source-Maps)
  # But it looks like it creates such files on Linux(?) even without setting that command line
  # flag (and currently we don't), so delete the produced source map file to not leak files in
  # temp directory.
  utils.delete_file(outfile + '.map')

  closure_warnings = diagnostics.manager.warnings['closure']

  # Print Closure diagnostics result up front.
  if proc.returncode != 0:
    logger.error('Closure compiler run failed:\n')
  elif len(proc.stderr.strip()) > 0 and closure_warnings['enabled']:
    if closure_warnings['error']:
      logger.error('Closure compiler completed with warnings and -Werror=closure enabled, aborting!\n')
    else:
      logger.warn('Closure compiler completed with warnings:\n')

  # Print input file (long wall of text!)
  if DEBUG == 2 and (proc.returncode != 0 or (len(proc.stderr.strip()) > 0 and closure_warnings['enabled'])):
    input_file = open(filename, 'r').read().splitlines()
    for i in range(len(input_file)):
      sys.stderr.write(f'{i + 1}: {input_file[i]}\n')

  if proc.returncode != 0:
    logger.error(proc.stderr) # print list of errors (possibly long wall of text if input was minified)

    # Exit and print final hint to get clearer output
    msg = f'closure compiler failed (rc: {proc.returncode}): {shared.shlex_join(cmd)}'
    if settings.MINIFY_WHITESPACE:
      msg += ' the error message may be clearer with -g1 and EMCC_DEBUG=2 set'
    exit_with_error(msg)

  if len(proc.stderr.strip()) > 0 and closure_warnings['enabled']:
    # print list of warnings (possibly long wall of text if input was minified)
    if closure_warnings['error']:
      logger.error(proc.stderr)
    else:
      logger.warn(proc.stderr)

    # Exit and/or print final hint to get clearer output
    if settings.MINIFY_WHITESPACE:
      logger.warn('(rerun with -g1 linker flag for an unminified output)')
    elif DEBUG != 2:
      logger.warn('(rerun with EMCC_DEBUG=2 enabled to dump Closure input file)')

    if closure_warnings['error']:
      exit_with_error('closure compiler produced warnings and -W=error=closure enabled')

  return outfile


# minify the final wasm+JS combination. this is done after all the JS
# and wasm optimizations; here we do the very final optimizations on them
def minify_wasm_js(js_file, wasm_file, expensive_optimizations, debug_info):
  # start with JSDCE, to clean up obvious JS garbage. When optimizing for size,
  # use AJSDCE (aggressive JS DCE, performs multiple iterations). Clean up
  # whitespace if necessary too.
  passes = []
  if not settings.LINKABLE:
    passes.append('JSDCE' if not expensive_optimizations else 'AJSDCE')
  # Don't minify if we are going to run closure compiler afterwards
  minify = settings.MINIFY_WHITESPACE and not settings.MAYBE_CLOSURE_COMPILER
  if minify:
    passes.append('--minify-whitespace')
  if passes:
    logger.debug('running cleanup on shell code: ' + ' '.join(passes))
    js_file = acorn_optimizer(js_file, passes)
  # if we can optimize this js+wasm combination under the assumption no one else
  # will see the internals, do so
  if not settings.LINKABLE:
    # if we are optimizing for size, shrink the combined wasm+JS
    # TODO: support this when a symbol map is used
    if expensive_optimizations:
      js_file = metadce(js_file,
                        wasm_file,
                        debug_info=debug_info,
                        last=not settings.MINIFY_WASM_IMPORTS_AND_EXPORTS)
      # now that we removed unneeded communication between js and wasm, we can clean up
      # the js some more.
      passes = ['AJSDCE']
      if minify:
        passes.append('--minify-whitespace')
      logger.debug('running post-meta-DCE cleanup on shell code: ' + ' '.join(passes))
      js_file = acorn_optimizer(js_file, passes)
      if settings.MINIFY_WASM_IMPORTS_AND_EXPORTS:
        js_file = minify_wasm_imports_and_exports(js_file, wasm_file,
                                                  minify_exports=settings.MINIFY_WASM_EXPORT_NAMES,
                                                  debug_info=debug_info)
  return js_file


def is_internal_global(name):
  internal_start_stop_symbols = {'__start_em_asm', '__stop_em_asm',
                                 '__start_em_js', '__stop_em_js',
                                 '__start_em_lib_deps', '__stop_em_lib_deps',
                                 '__em_lib_deps'}
  internal_prefixes = ('__em_js__', '__em_lib_deps')
  return name in internal_start_stop_symbols or any(name.startswith(p) for p in internal_prefixes)


# get the flags to pass into the very last binaryen tool invocation, that runs
# the final set of optimizations
def get_last_binaryen_opts():
  return [f'--optimize-level={settings.OPT_LEVEL}',
          f'--shrink-level={settings.SHRINK_LEVEL}',
          '--optimize-stack-ir']


# run binaryen's wasm-metadce to dce both js and wasm
def metadce(js_file, wasm_file, debug_info, last):
  logger.debug('running meta-DCE')
  temp_files = shared.get_temp_files()
  # first, get the JS part of the graph
  if settings.MAIN_MODULE:
    # For the main module we include all exports as possible roots, not just function exports.
    # This means that any usages of data symbols within the JS or in the side modules can/will keep
    # these exports alive on the wasm module.
    # This is important today for weak data symbols that are defined by the main and the side module
    # (i.e.  RTTI info).  We want to make sure the main module's symbols get added to wasmImports
    # when the main module is loaded.  If this doesn't happen then the symbols in the side module
    # will take precedence.
    exports = settings.WASM_EXPORTS
  else:
    # Ignore exported wasm globals.  Those get inlined directly into the JS code.
    exports = sorted(set(settings.WASM_EXPORTS) - set(settings.WASM_GLOBAL_EXPORTS))

  extra_info = '{ "exports": [' + ','.join(f'["{asmjs_mangle(x)}", "{x}"]' for x in exports) + ']}'

  txt = acorn_optimizer(js_file, ['emitDCEGraph', '--no-print'], return_output=True, extra_info=extra_info)
  if shared.SKIP_SUBPROCS:
    # The next steps depend on the output from this step, so we can't do them if we aren't actually running.
    return js_file
  graph = json.loads(txt)
  # ensure that functions expected to be exported to the outside are roots
  required_symbols = user_requested_exports.union(set(settings.SIDE_MODULE_IMPORTS))
  for item in graph:
    if 'export' in item:
      export = asmjs_mangle(item['export'])
      if settings.EXPORT_ALL or export in required_symbols:
        item['root'] = True

  # fix wasi imports TODO: support wasm stable with an option?
  WASI_IMPORTS = {
    'environ_get',
    'environ_sizes_get',
    'args_get',
    'args_sizes_get',
    'fd_write',
    'fd_close',
    'fd_read',
    'fd_seek',
    'fd_fdstat_get',
    'fd_sync',
    'fd_pread',
    'fd_pwrite',
    'proc_exit',
    'clock_res_get',
    'clock_time_get',
    'path_open',
    'random_get',
  }
  for item in graph:
    if 'import' in item and item['import'][1] in WASI_IMPORTS:
      item['import'][0] = settings.WASI_MODULE_NAME

  # map import/export names to native wasm symbols.
  import_name_map = {}
  export_name_map = {}
  for item in graph:
    if 'import' in item:
      name = item['import'][1]
      import_name_map[item['name']] = name
      if asmjs_mangle(name) in settings.SIDE_MODULE_IMPORTS:
        item['root'] = True
    elif 'export' in item:
      export_name_map[item['name']] = item['export']
  temp = temp_files.get('.json', prefix='emcc_dce_graph_').name
  utils.write_file(temp, json.dumps(graph, indent=2))
  # run wasm-metadce
  args = ['--graph-file=' + temp]
  if last:
    args += get_last_binaryen_opts()
  out = run_binaryen_command('wasm-metadce',
                             wasm_file,
                             wasm_file,
                             args,
                             debug=debug_info,
                             stdout=PIPE)
  # find the unused things in js
  unused_imports = []
  unused_exports = []
  PREFIX = 'unused: '
  for line in out.splitlines():
    if line.startswith(PREFIX):
      name = line.replace(PREFIX, '').strip()
      # With dynamic linking we never want to strip the memory or the table
      # This can be removed once SIDE_MODULE_IMPORTS includes tables and memories.
      if settings.MAIN_MODULE and name.split('$')[-1] in ('wasmMemory', 'wasmTable'):
        continue
      # we only remove imports and exports in applyDCEGraphRemovals
      if name.startswith('emcc$import$'):
        native_name = import_name_map[name]
        unused_imports.append(native_name)
      elif name.startswith('emcc$export$'):
        if settings.DECLARE_ASM_MODULE_EXPORTS:
          native_name = export_name_map[name]
          if not is_internal_global(native_name):
            unused_exports.append(native_name)
  if not unused_exports and not unused_imports:
    # nothing found to be unused, so we have nothing to remove
    return js_file
  # remove them
  passes = ['applyDCEGraphRemovals']
  if settings.MINIFY_WHITESPACE:
    passes.append('--minify-whitespace')
  if DEBUG:
    logger.debug("unused_imports: %s", str(unused_imports))
    logger.debug("unused_exports: %s", str(unused_exports))
  extra_info = {'unusedImports': unused_imports, 'unusedExports': unused_exports}
  return acorn_optimizer(js_file, passes, extra_info=json.dumps(extra_info))


def asyncify_lazy_load_code(wasm_target, debug):
  # Create the lazy-loaded wasm. Remove any active memory segments and the
  # start function from it (as these will segments have already been applied
  # by the initial wasm) and apply the knowledge that it will only rewind,
  # after which optimizations can remove some code
  args = ['--remove-memory-init', '--mod-asyncify-never-unwind']
  if settings.OPT_LEVEL > 0:
    args.append(opt_level_to_str(settings.OPT_LEVEL, settings.SHRINK_LEVEL))
  run_wasm_opt(wasm_target,
               wasm_target + '.lazy.wasm',
               args=args,
               debug=debug)
  # re-optimize the original, by applying the knowledge that imports will
  # definitely unwind, and we never rewind, after which optimizations can remove
  # a lot of code
  # TODO: support other asyncify stuff, imports that don't always unwind?
  # TODO: source maps etc.
  args = ['--mod-asyncify-always-and-only-unwind']
  if settings.OPT_LEVEL > 0:
    args.append(opt_level_to_str(settings.OPT_LEVEL, settings.SHRINK_LEVEL))
  run_wasm_opt(infile=wasm_target,
               outfile=wasm_target,
               args=args,
               debug=debug)


def minify_wasm_imports_and_exports(js_file, wasm_file, minify_exports, debug_info):
  logger.debug('minifying wasm imports and exports')
  # run the pass
  args = []
  if minify_exports:
    # standalone wasm mode means we need to emit a wasi import module.
    # otherwise, minify even the imported module names.
    if settings.MINIFY_WASM_IMPORTED_MODULES:
      args.append('--minify-imports-and-exports-and-modules')
    else:
      args.append('--minify-imports-and-exports')
  else:
    args.append('--minify-imports')
  # this is always the last tool we run (if we run it)
  args += get_last_binaryen_opts()
  out = run_wasm_opt(wasm_file, wasm_file, args, debug=debug_info, stdout=PIPE)

  # get the mapping
  SEP = ' => '
  mapping = {}
  for line in out.split('\n'):
    if SEP in line:
      old, new = line.strip().split(SEP)
      assert old not in mapping, 'imports must be unique'
      mapping[old] = new
  # apply them
  passes = ['applyImportAndExportNameChanges']
  if settings.MINIFY_WHITESPACE:
    passes.append('--minify-whitespace')
  extra_info = {'mapping': mapping}
  if settings.MINIFICATION_MAP:
    lines = [f'{new}:{old}' for old, new in mapping.items()]
    utils.write_file(settings.MINIFICATION_MAP, '\n'.join(lines) + '\n')
  return acorn_optimizer(js_file, passes, extra_info=json.dumps(extra_info))


def wasm2js(js_file, wasm_file, opt_level, use_closure_compiler, debug_info, symbols_file=None, symbols_file_js=None):
  logger.debug('wasm2js')
  args = ['--emscripten']
  if opt_level > 0:
    args += ['-O']
  if symbols_file:
    args += ['--symbols-file=%s' % symbols_file]
  wasm2js_js = run_binaryen_command('wasm2js', wasm_file,
                                    args=args,
                                    debug=debug_info,
                                    stdout=PIPE)
  if DEBUG:
    utils.write_file(os.path.join(get_emscripten_temp_dir(), 'wasm2js-output.js'), wasm2js_js)
  # JS optimizations
  if opt_level >= 2:
    passes = []
    if not debug_info and not settings.PTHREADS:
      passes += ['minifyNames']
      if symbols_file_js:
        passes += ['symbolMap=%s' % symbols_file_js]
    if settings.MINIFY_WHITESPACE:
      passes += ['--minify-whitespace']
    if passes:
      # hackish fixups to work around wasm2js style and the js optimizer FIXME
      wasm2js_js = f'// EMSCRIPTEN_START_ASM\n{wasm2js_js}// EMSCRIPTEN_END_ASM\n'
      wasm2js_js = wasm2js_js.replace('\n function $', '\nfunction $')
      wasm2js_js = wasm2js_js.replace('\n }', '\n}')
      temp = shared.get_temp_files().get('.js').name
      utils.write_file(temp, wasm2js_js)
      temp = js_optimizer(temp, passes)
      wasm2js_js = utils.read_file(temp)
  # Closure compiler: in mode 1, we just minify the shell. In mode 2, we
  # minify the wasm2js output as well, which is ok since it isn't
  # validating asm.js.
  # TODO: in the non-closure case, we could run a lightweight general-
  #       purpose JS minifier here.
  if use_closure_compiler == 2:
    temp = shared.get_temp_files().get('.js').name
    with open(temp, 'a') as f:
      f.write(wasm2js_js)
    temp = closure_compiler(temp, advanced=False)
    wasm2js_js = utils.read_file(temp)
    # closure may leave a trailing `;`, which would be invalid given where we place
    # this code (inside parens)
    wasm2js_js = wasm2js_js.strip()
    if wasm2js_js[-1] == ';':
      wasm2js_js = wasm2js_js[:-1]
  all_js = utils.read_file(js_file)
  # quoted notation, something like Module['__wasm2jsInstantiate__']
  finds = re.findall(r'''[\w\d_$]+\[['"]__wasm2jsInstantiate__['"]\]''', all_js)
  if not finds:
    # post-closure notation, something like a.__wasm2jsInstantiate__
    finds = re.findall(r'''[\w\d_$]+\.__wasm2jsInstantiate__''', all_js)
  assert len(finds) == 1
  marker = finds[0]
  all_js = all_js.replace(marker, f'(\n{wasm2js_js}\n)')
  # replace the placeholder with the actual code
  js_file = js_file + '.wasm2js.js'
  utils.write_file(js_file, all_js)
  return js_file


def strip(infile, outfile, debug=False, sections=None):
  """Strip DWARF and/or other specified sections from a wasm file"""
  cmd = [LLVM_OBJCOPY, infile, outfile]
  if debug:
    cmd += ['--remove-section=.debug*']
  if sections:
    cmd += ['--remove-section=' + section for section in sections]
  check_call(cmd)


# extract the DWARF info from the main file, and leave the wasm with
# debug into as a file on the side
def emit_debug_on_side(wasm_file, wasm_file_with_dwarf):
  embedded_path = settings.SEPARATE_DWARF_URL
  if not embedded_path:
    # a path was provided - make it relative to the wasm.
    embedded_path = os.path.relpath(wasm_file_with_dwarf,
                                    os.path.dirname(wasm_file))
    # normalize the path to use URL-style separators, per the spec
    embedded_path = utils.normalize_path(embedded_path)

  shutil.move(wasm_file, wasm_file_with_dwarf)
  strip(wasm_file_with_dwarf, wasm_file, debug=True)

  # Strip code and data from the debug file to limit its size. The other known
  # sections are still required to correctly interpret the DWARF info.
  # TODO(dschuff): Also strip the DATA section? To make this work we'd need to
  # either allow "invalid" data segment name entries, or maybe convert the DATA
  # to a DATACOUNT section.
  # TODO(https://github.com/emscripten-core/emscripten/issues/13084): Re-enable
  # this code once the debugger extension can handle wasm files with name
  # sections but no code sections.
  # strip(wasm_file_with_dwarf, wasm_file_with_dwarf, sections=['CODE'])

  # embed a section in the main wasm to point to the file with external DWARF,
  # see https://yurydelendik.github.io/webassembly-dwarf/#external-DWARF
  section_name = b'\x13external_debug_info' # section name, including prefixed size
  filename_bytes = embedded_path.encode('utf-8')
  contents = webassembly.to_leb(len(filename_bytes)) + filename_bytes
  section_size = len(section_name) + len(contents)
  with open(wasm_file, 'ab') as f:
    f.write(b'\0') # user section is code 0
    f.write(webassembly.to_leb(section_size))
    f.write(section_name)
    f.write(contents)


def little_endian_heap(js_file):
  logger.debug('enforcing little endian heap byte order')
  return acorn_optimizer(js_file, ['littleEndianHeap'])


def apply_wasm_memory_growth(js_file):
  logger.debug('supporting wasm memory growth with pthreads')
  return acorn_optimizer(js_file, ['growableHeap'])


def use_unsigned_pointers_in_js(js_file):
  logger.debug('using unsigned pointers in JS')
  return acorn_optimizer(js_file, ['unsignPointers'])


def instrument_js_for_asan(js_file):
  logger.debug('instrumenting JS memory accesses for ASan')
  return acorn_optimizer(js_file, ['asanify'])


def instrument_js_for_safe_heap(js_file):
  logger.debug('instrumenting JS memory accesses for SAFE_HEAP')
  return acorn_optimizer(js_file, ['safeHeap'])


@ToolchainProfiler.profile()
def handle_final_wasm_symbols(wasm_file, symbols_file, debug_info):
  logger.debug('handle_final_wasm_symbols')
  args = []
  if symbols_file:
    args += ['--print-function-map']
  else:
    # suppress the wasm-opt warning regarding "no output file specified"
    args += ['--quiet']
  output = run_wasm_opt(wasm_file, args=args, stdout=PIPE)
  if symbols_file:
    utils.write_file(symbols_file, output)
  if not debug_info:
    # strip the names section using llvm-objcopy. this is slightly slower than
    # using wasm-opt (we could run wasm-opt without -g here and just tell it to
    # write the file back out), but running wasm-opt would undo StackIR
    # optimizations, if we did those.
    strip(wasm_file, wasm_file, sections=['name'])


def is_ar(filename):
  """Return True if a the given filename is an ar archive, False otherwise.
  """
  try:
    header = open(filename, 'rb').read(8)
  except Exception as e:
    logger.debug('is_ar failed to test whether file \'%s\' is a llvm archive file! Failed on exception: %s' % (filename, e))
    return False

  return header in (b'!<arch>\n', b'!<thin>\n')


def is_wasm(filename):
  if not os.path.isfile(filename):
    return False
  header = open(filename, 'rb').read(webassembly.HEADER_SIZE)
  return header == webassembly.MAGIC + webassembly.VERSION


def is_wasm_dylib(filename):
  """Detect wasm dynamic libraries by the presence of the "dylink" custom section."""
  if not is_wasm(filename):
    return False
  with webassembly.Module(filename) as module:
    section = next(module.sections())
    if section.type == webassembly.SecType.CUSTOM:
      module.seek(section.offset)
      if module.read_string() in ('dylink', 'dylink.0'):
        return True
  return False


def emit_wasm_source_map(wasm_file, map_file, final_wasm):
  # source file paths must be relative to the location of the map (which is
  # emitted alongside the wasm)
  base_path = os.path.dirname(os.path.abspath(final_wasm))
  sourcemap_cmd = [sys.executable, '-E', path_from_root('tools/wasm-sourcemap.py'),
                   wasm_file,
                   '--dwarfdump=' + LLVM_DWARFDUMP,
                   '-o',  map_file,
                   '--basepath=' + base_path]
  check_call(sourcemap_cmd)


def get_binaryen_feature_flags():
  # settings.BINARYEN_FEATURES is empty unless features have been extracted by
  # wasm-emscripten-finalize already.
  if settings.BINARYEN_FEATURES:
    return settings.BINARYEN_FEATURES
  else:
    return ['--detect-features']


def check_binaryen(bindir):
  opt = os.path.join(bindir, exe_suffix('wasm-opt'))
  if not os.path.exists(opt):
    exit_with_error('binaryen executable not found (%s). Please check your binaryen installation' % opt)
  try:
    output = run_process([opt, '--version'], stdout=PIPE).stdout
  except subprocess.CalledProcessError:
    exit_with_error('error running binaryen executable (%s). Please check your binaryen installation' % opt)
  if output:
    output = output.splitlines()[0]
  try:
    version = output.split()[2]
    version = int(version)
  except (IndexError, ValueError):
    exit_with_error('error parsing binaryen version (%s). Please check your binaryen installation (%s)' % (output, opt))

  # Allow the expected version or the following one in order avoid needing to update both
  # emscripten and binaryen in lock step in emscripten-releases.
  if version not in (EXPECTED_BINARYEN_VERSION, EXPECTED_BINARYEN_VERSION + 1):
    diagnostics.warning('version-check', 'unexpected binaryen version: %s (expected %s)', version, EXPECTED_BINARYEN_VERSION)


def get_binaryen_bin():
  global binaryen_checked
  rtn = os.path.join(config.BINARYEN_ROOT, 'bin')
  if not binaryen_checked:
    check_binaryen(rtn)
    binaryen_checked = True
  return rtn


# track whether the last binaryen command kept debug info around. this is used
# to see whether we need to do an extra step at the end to strip it.
binaryen_kept_debug_info = False


def run_binaryen_command(tool, infile, outfile=None, args=None, debug=False, stdout=None):
  cmd = [os.path.join(get_binaryen_bin(), tool)]
  if args:
    cmd += args
  if infile:
    cmd += [infile]
  if outfile:
    cmd += ['-o', outfile]
    if settings.ERROR_ON_WASM_CHANGES_AFTER_LINK:
      # emit some extra helpful text for common issues
      extra = ''
      # a plain -O0 build *almost* doesn't need post-link changes, except for
      # legalization. show a clear error for those (as the flags the user passed
      # in are not enough to see what went wrong)
      if settings.LEGALIZE_JS_FFI:
        extra += '\nnote: to disable int64 legalization (which requires changes after link) use -sWASM_BIGINT'
      if settings.OPT_LEVEL > 1:
        extra += '\nnote: -O2+ optimizations always require changes, build with -O0 or -O1 instead'
      exit_with_error(f'changes to the wasm are required after link, but disallowed by ERROR_ON_WASM_CHANGES_AFTER_LINK: {cmd}{extra}')
  if debug:
    cmd += ['-g'] # preserve the debug info
  # if the features are not already handled, handle them
  cmd += get_binaryen_feature_flags()
  # if we are emitting a source map, every time we load and save the wasm
  # we must tell binaryen to update it
  # TODO: all tools should support source maps; wasm-ctor-eval does not atm,
  #       for example
  if settings.GENERATE_SOURCE_MAP and outfile and tool in ['wasm-opt', 'wasm-emscripten-finalize']:
    cmd += [f'--input-source-map={infile}.map']
    cmd += [f'--output-source-map={outfile}.map']
  shared.print_compiler_stage(cmd)
  if shared.SKIP_SUBPROCS:
    return ''
  ret = check_call(cmd, stdout=stdout).stdout
  if outfile:
    save_intermediate(outfile, '%s.wasm' % tool)
    global binaryen_kept_debug_info
    binaryen_kept_debug_info = '-g' in cmd
  return ret


def run_wasm_opt(infile, outfile=None, args=[], **kwargs):  # noqa
  return run_binaryen_command('wasm-opt', infile, outfile, args=args, **kwargs)


<<<<<<< HEAD
def run_wasm_bindgen(infile, outfile=None, args=[], **kwargs):  # noqa
  bindgen_out_dir = get_emscripten_temp_dir() + '/bindgen_out/'

  cmd = config.WASM_BINDGEN + [
    infile,
    '--target',
    'emscripten',
    '--keep-lld-exports',
    '--out-dir',
    bindgen_out_dir,
  ]
  check_call(cmd)

  # TODO(walkingeye): don't try to predict the .wasm filename that wasm-bindgen
  # outputs. instead just grab the .wasm file itself (there will only ever be one).
  all_output_files = os.listdir(bindgen_out_dir)
  new_wasm_file = list(filter(lambda x: x.endswith('.wasm'), all_output_files))[0]
  if outfile == None:
    outfile = infile

  shutil.copyfile(bindgen_out_dir + new_wasm_file, outfile)


def save_intermediate(src, dst):
=======
intermediate_counter = 0


def new_intermediate_filename(name):
  assert DEBUG
  global intermediate_counter
  basename = 'emcc-%02d-%s' % (intermediate_counter, name)
  intermediate_counter += 1
  filename = os.path.join(shared.CANONICAL_TEMP_DIR, basename)
  logger.debug('saving intermediate file %s' % filename)
  return filename


def save_intermediate(src, name):
  """Copy an existing file CANONICAL_TEMP_DIR"""
>>>>>>> f66c67c0
  if DEBUG:
    shutil.copyfile(src, new_intermediate_filename(name))


def write_intermediate(content, name):
  """Generate a new debug file CANONICAL_TEMP_DIR"""
  if DEBUG:
    utils.write_file(new_intermediate_filename(name), content)


def read_and_preprocess(filename, expand_macros=False):
  # Create a settings file with the current settings to pass to the JS preprocessor
  settings_json = json.dumps(settings.external_dict(), sort_keys=True, indent=2)
  write_intermediate(settings_json, 'settings.json')

  # Run the JS preprocessor
  dirname, filename = os.path.split(filename)
  if not dirname:
    dirname = None
  args = ['-', filename]
  if expand_macros:
    args += ['--expand-macros']

  return shared.run_js_tool(path_from_root('tools/preprocessor.mjs'), args, input=settings_json, stdout=subprocess.PIPE, cwd=dirname)


def js_legalization_pass_flags():
  flags = []
  if settings.RELOCATABLE:
    # When building in relocatable mode, we also want access the original
    # non-legalized wasm functions (since wasm modules can and do link to
    # the original, non-legalized, functions).
    flags += ['--pass-arg=legalize-js-interface-export-originals']
  if not settings.SIDE_MODULE:
    # Unless we are building a side module the helper functions should be
    # assumed to be defined and exports within the module, otherwise binaryen
    # assumes they are imports.
    flags += ['--pass-arg=legalize-js-interface-exported-helpers']
  return flags


# Returns a list of flags to pass to emcc that make the output run properly in
# the given node version.
def get_emcc_node_flags(node_version):
  if not node_version:
    return []
  # Convert to the format we use in our settings, XXYYZZ, for example,
  # 10.1.7 will turn into "100107".
  str_node_version = "%02d%02d%02d" % node_version
  return [f'-sMIN_NODE_VERSION={str_node_version}']<|MERGE_RESOLUTION|>--- conflicted
+++ resolved
@@ -1224,7 +1224,6 @@
   return run_binaryen_command('wasm-opt', infile, outfile, args=args, **kwargs)
 
 
-<<<<<<< HEAD
 def run_wasm_bindgen(infile, outfile=None, args=[], **kwargs):  # noqa
   bindgen_out_dir = get_emscripten_temp_dir() + '/bindgen_out/'
 
@@ -1248,8 +1247,6 @@
   shutil.copyfile(bindgen_out_dir + new_wasm_file, outfile)
 
 
-def save_intermediate(src, dst):
-=======
 intermediate_counter = 0
 
 
@@ -1265,7 +1262,6 @@
 
 def save_intermediate(src, name):
   """Copy an existing file CANONICAL_TEMP_DIR"""
->>>>>>> f66c67c0
   if DEBUG:
     shutil.copyfile(src, new_intermediate_filename(name))
 
