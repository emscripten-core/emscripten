# Copyright 2020 The Emscripten Authors.  All rights reserved.
# Emscripten is available under two separate licenses, the MIT license and the
# University of Illinois/NCSA Open Source License.  Both these licenses can be
# found in the LICENSE file.

import atexit
import json
import logging
import multiprocessing
import os
import re
import shlex
import shutil
import subprocess
import sys
import tempfile
from subprocess import STDOUT, PIPE

from . import diagnostics
from . import response_file
from . import shared
from . import webassembly
from . import config
from .toolchain_profiler import ToolchainProfiler
from .shared import Settings, CLANG_CC, CLANG_CXX, PYTHON
from .shared import LLVM_NM, EMCC, EMAR, EMXX, EMRANLIB, WASM_LD, LLVM_AR
from .shared import LLVM_LINK, LLVM_OBJCOPY
from .shared import try_delete, run_process, check_call, exit_with_error
from .shared import configuration, path_from_root
from .shared import asmjs_mangle, DEBUG
from .shared import EM_BUILD_VERBOSE, TEMP_DIR
from .shared import CANONICAL_TEMP_DIR, LLVM_DWARFDUMP, demangle_c_symbol_name
from .shared import get_emscripten_temp_dir, exe_suffix, is_c_symbol
from .utils import which, WINDOWS

logger = logging.getLogger('building')

#  Building
multiprocessing_pool = None
binaryen_checked = False

EXPECTED_BINARYEN_VERSION = 100
# cache results of nm - it can be slow to run
nm_cache = {}
# Stores the object files contained in different archive files passed as input
ar_contents = {}
_is_ar_cache = {}
# the exports the user requested
user_requested_exports = []


class ObjectFileInfo(object):
  def __init__(self, returncode, output, defs=set(), undefs=set(), commons=set()):
    self.returncode = returncode
    self.output = output
    self.defs = defs
    self.undefs = undefs
    self.commons = commons

  def is_valid_for_nm(self):
    return self.returncode == 0


# llvm-ar appears to just use basenames inside archives. as a result, files
# with the same basename will trample each other when we extract them. to help
# warn of such situations, we warn if there are duplicate entries in the
# archive
def warn_if_duplicate_entries(archive_contents, archive_filename):
  if len(archive_contents) != len(set(archive_contents)):
    msg = '%s: archive file contains duplicate entries. This is not supported by emscripten. Only the last member with a given name will be linked in which can result in undefined symbols. You should either rename your source files, or use `emar` to create you archives which works around this issue.' % archive_filename
    warned = set()
    for i in range(len(archive_contents)):
      curr = archive_contents[i]
      if curr not in warned and curr in archive_contents[i + 1:]:
        msg += '\n   duplicate: %s' % curr
        warned.add(curr)
    diagnostics.warning('emcc', msg)


# This function creates a temporary directory specified by the 'dir' field in
# the returned dictionary. Caller is responsible for cleaning up those files
# after done.
def extract_archive_contents(archive_file):
  lines = run_process([LLVM_AR, 't', archive_file], stdout=PIPE).stdout.splitlines()
  # ignore empty lines
  contents = [l for l in lines if len(l)]
  if len(contents) == 0:
    logger.debug('Archive %s appears to be empty (recommendation: link an .so instead of .a)' % archive_file)
    return {
      'returncode': 0,
      'dir': None,
      'files': []
    }

  # `ar` files can only contains filenames. Just to be sure,  verify that each
  # file has only as filename component and is not absolute
  for f in contents:
    assert not os.path.dirname(f)
    assert not os.path.isabs(f)

  warn_if_duplicate_entries(contents, archive_file)

  # create temp dir
  temp_dir = tempfile.mkdtemp('_archive_contents', 'emscripten_temp_')

  # extract file in temp dir
  proc = run_process([LLVM_AR, 'xo', archive_file], stdout=PIPE, stderr=STDOUT, cwd=temp_dir)
  abs_contents = [os.path.join(temp_dir, c) for c in contents]

  # check that all files were created
  missing_contents = [x for x in abs_contents if not os.path.exists(x)]
  if missing_contents:
    exit_with_error('llvm-ar failed to extract file(s) ' + str(missing_contents) + ' from archive file ' + f + '! Error:' + str(proc.stdout))

  return {
    'returncode': proc.returncode,
    'dir': temp_dir,
    'files': abs_contents
  }


def g_multiprocessing_initializer(*args):
  for item in args:
    (key, value) = item.split('=', 1)
    if key == 'EMCC_POOL_CWD':
      os.chdir(value)
    else:
      os.environ[key] = value


def unique_ordered(values):
  """return a list of unique values in an input list, without changing order
  (list(set(.)) would change order randomly).
  """
  seen = set()

  def check(value):
    if value in seen:
      return False
    seen.add(value)
    return True

  return list(filter(check, values))


# clear caches. this is not normally needed, except if the clang/LLVM
# used changes inside this invocation of Building, which can happen in the benchmarker
# when it compares different builds.
def clear():
  nm_cache.clear()
  ar_contents.clear()
  _is_ar_cache.clear()


def get_num_cores():
  return int(os.environ.get('EMCC_CORES', multiprocessing.cpu_count()))


# Multiprocessing pools are very slow to build up and tear down, and having
# several pools throughout the application has a problem of overallocating
# child processes. Therefore maintain a single centralized pool that is shared
# between all pooled task invocations.
def get_multiprocessing_pool():
  global multiprocessing_pool
  if not multiprocessing_pool:
    cores = get_num_cores()

    # If running with one core only, create a mock instance of a pool that does not
    # actually spawn any new subprocesses. Very useful for internal debugging.
    if cores == 1:
      class FakeMultiprocessor(object):
        def map(self, func, tasks, *args, **kwargs):
          results = []
          for t in tasks:
            results += [func(t)]
          return results

        def map_async(self, func, tasks, *args, **kwargs):
          class Result:
            def __init__(self, func, tasks):
              self.func = func
              self.tasks = tasks

            def get(self, timeout):
              results = []
              for t in tasks:
                results += [func(t)]
              return results

          return Result(func, tasks)

      multiprocessing_pool = FakeMultiprocessor()
    else:
      child_env = [
        # Multiprocessing pool children must have their current working
        # directory set to a safe path that is guaranteed not to die in
        # between of executing commands, or otherwise the pool children will
        # have trouble spawning subprocesses of their own.
        'EMCC_POOL_CWD=' + path_from_root(),
        # Multiprocessing pool children can't spawn their own linear number of
        # children, that could cause a quadratic amount of spawned processes.
        'EMCC_CORES=1'
      ]
      multiprocessing_pool = multiprocessing.Pool(processes=cores, initializer=g_multiprocessing_initializer, initargs=child_env)

      def close_multiprocessing_pool():
        global multiprocessing_pool
        try:
          # Shut down the pool explicitly, because leaving that for Python to do at process shutdown is buggy and can generate
          # noisy "WindowsError: [Error 5] Access is denied" spam which is not fatal.
          multiprocessing_pool.terminate()
          multiprocessing_pool.join()
          multiprocessing_pool = None
        except OSError as e:
          # Mute the "WindowsError: [Error 5] Access is denied" errors, raise all others through
          if not (sys.platform.startswith('win') and isinstance(e, WindowsError) and e.winerror == 5):
            raise
      atexit.register(close_multiprocessing_pool)

  return multiprocessing_pool


# .. but for Popen, we cannot have doublequotes, so provide functionality to
# remove them when needed.
def remove_quotes(arg):
  if isinstance(arg, list):
    return [remove_quotes(a) for a in arg]

  if arg.startswith('"') and arg.endswith('"'):
    return arg[1:-1].replace('\\"', '"')
  elif arg.startswith("'") and arg.endswith("'"):
    return arg[1:-1].replace("\\'", "'")
  else:
    return arg


def get_building_env(cflags=[]):
  env = os.environ.copy()
  # point CC etc. to the em* tools.
  env['CC'] = EMCC
  env['CXX'] = EMXX
  env['AR'] = EMAR
  env['LD'] = EMCC
  env['NM'] = LLVM_NM
  env['LDSHARED'] = EMCC
  env['RANLIB'] = EMRANLIB
  env['EMSCRIPTEN_TOOLS'] = path_from_root('tools')
  if cflags:
    env['CFLAGS'] = env['EMMAKEN_CFLAGS'] = ' '.join(cflags)
  env['HOST_CC'] = CLANG_CC
  env['HOST_CXX'] = CLANG_CXX
  env['HOST_CFLAGS'] = "-W" # if set to nothing, CFLAGS is used, which we don't want
  env['HOST_CXXFLAGS'] = "-W" # if set to nothing, CXXFLAGS is used, which we don't want
  env['PKG_CONFIG_LIBDIR'] = path_from_root('system', 'local', 'lib', 'pkgconfig') + os.path.pathsep + path_from_root('system', 'lib', 'pkgconfig')
  env['PKG_CONFIG_PATH'] = os.environ.get('EM_PKG_CONFIG_PATH', '')
  env['EMSCRIPTEN'] = path_from_root()
  env['PATH'] = path_from_root('system', 'bin') + os.pathsep + env['PATH']
  env['CROSS_COMPILE'] = path_from_root('em') # produces /path/to/emscripten/em , which then can have 'cc', 'ar', etc appended to it
  return env


# Returns a clone of the given environment with all directories that contain
# sh.exe removed from the PATH.  Used to work around CMake limitation with
# MinGW Makefiles, where sh.exe is not allowed to be present.
def remove_sh_exe_from_path(env):
  env = env.copy()
  if not WINDOWS:
    return env
  path = env['PATH'].split(';')
  path = [p for p in path if not os.path.exists(os.path.join(p, 'sh.exe'))]
  env['PATH'] = ';'.join(path)
  return env


def handle_cmake_toolchain(args, env):
  def has_substr(args, substr):
    return any(substr in s for s in args)

  # Append the Emscripten toolchain file if the user didn't specify one.
  if not has_substr(args, '-DCMAKE_TOOLCHAIN_FILE'):
    args.append('-DCMAKE_TOOLCHAIN_FILE=' + path_from_root('cmake', 'Modules', 'Platform', 'Emscripten.cmake'))
  node_js = config.NODE_JS

  if not has_substr(args, '-DCMAKE_CROSSCOMPILING_EMULATOR'):
    node_js = config.NODE_JS[0].replace('"', '\"')
    args.append('-DCMAKE_CROSSCOMPILING_EMULATOR="%s"' % node_js)

  # On Windows specify MinGW Makefiles or ninja if we have them and no other
  # toolchain was specified, to keep CMake from pulling in a native Visual
  # Studio, or Unix Makefiles.
  if WINDOWS and '-G' not in args:
    if which('mingw32-make'):
      args += ['-G', 'MinGW Makefiles']
    elif which('ninja'):
      args += ['-G', 'Ninja']

  # CMake has a requirement that it wants sh.exe off PATH if MinGW Makefiles
  # is being used. This happens quite often, so do this automatically on
  # behalf of the user. See
  # http://www.cmake.org/Wiki/CMake_MinGW_Compiler_Issues
  if WINDOWS and 'MinGW Makefiles' in args:
    env = remove_sh_exe_from_path(env)

  return (args, env)


def configure(args, stdout=None, stderr=None, env=None, cflags=[], **kwargs):
  if env:
    env = env.copy()
  else:
    env = get_building_env(cflags=cflags)
  if 'cmake' in args[0]:
    # Note: EMMAKEN_JUST_CONFIGURE shall not be enabled when configuring with
    #       CMake. This is because CMake does expect to be able to do
    #       config-time builds with emcc.
    args, env = handle_cmake_toolchain(args, env)
  else:
    # When we configure via a ./configure script, don't do config-time
    # compilation with emcc, but instead do builds natively with Clang. This
    # is a heuristic emulation that may or may not work.
    env['EMMAKEN_JUST_CONFIGURE'] = '1'
  if EM_BUILD_VERBOSE >= 2:
    stdout = None
  if EM_BUILD_VERBOSE >= 1:
    stderr = None
  print('configure: ' + shared.shlex_join(args), file=sys.stderr)
  run_process(args, stdout=stdout, stderr=stderr, env=env, **kwargs)


def make(args, stdout=None, stderr=None, env=None, cflags=[], **kwargs):
  if env is None:
    env = get_building_env(cflags=cflags)

  # On Windows prefer building with mingw32-make instead of make, if it exists.
  if WINDOWS:
    if args[0] == 'make':
      mingw32_make = which('mingw32-make')
      if mingw32_make:
        args[0] = mingw32_make

    if 'mingw32-make' in args[0]:
      env = remove_sh_exe_from_path(env)

  # On Windows, run the execution through shell to get PATH expansion and
  # executable extension lookup, e.g. 'sdl2-config' will match with
  # 'sdl2-config.bat' in PATH.
  if EM_BUILD_VERBOSE >= 2:
    stdout = None
  if EM_BUILD_VERBOSE >= 1:
    stderr = None
  print('make: ' + ' '.join(args), file=sys.stderr)
  run_process(args, stdout=stdout, stderr=stderr, env=env, shell=WINDOWS, **kwargs)


def make_paths_absolute(f):
  if f.startswith('-'):  # skip flags
    return f
  else:
    return os.path.abspath(f)


# Runs llvm-nm for the given list of files.
# The results are populated in nm_cache
def llvm_nm_multiple(files):
  with ToolchainProfiler.profile_block('llvm_nm_multiple'):
    if len(files) == 0:
      return []
    # Run llvm-nm on files that we haven't cached yet
    llvm_nm_files = [f for f in files if f not in nm_cache]

    # We can issue multiple files in a single llvm-nm calls, but only if those
    # files are all .o or .bc files. Because of llvm-nm output format, we cannot
    # llvm-nm multiple .a files in one call, but those must be individually checked.
    if len(llvm_nm_files) > 1:
      llvm_nm_files = [f for f in files if f.endswith('.o') or f.endswith('.bc')]

    if len(llvm_nm_files) > 0:
      cmd = [LLVM_NM] + llvm_nm_files
      cmd = get_command_with_possible_response_file(cmd)
      results = run_process(cmd, stdout=PIPE, stderr=PIPE, check=False)

      # If one or more of the input files cannot be processed, llvm-nm will return a non-zero error code, but it will still process and print
      # out all the other files in order. So even if process return code is non zero, we should always look at what we got to stdout.
      if results.returncode != 0:
        logger.debug('Subcommand ' + ' '.join(cmd) + ' failed with return code ' + str(results.returncode) + '! (An input file was corrupt?)')

      results = results.stdout

      # llvm-nm produces a single listing of form
      # file1.o:
      # 00000001 T __original_main
      #          U __stack_pointer
      #
      # file2.o:
      # 0000005d T main
      #          U printf
      #
      # ...
      # so loop over the report to extract the results
      # for each individual file.

      filename = llvm_nm_files[0]

      # When we dispatched more than one file, we must manually parse
      # the file result delimiters (like shown structured above)
      if len(llvm_nm_files) > 1:
        file_start = 0
        i = 0

        while True:
          nl = results.find('\n', i)
          if nl < 0:
            break
          colon = results.rfind(':', i, nl)
          if colon >= 0 and results[colon + 1] == '\n': # New file start?
            nm_cache[filename] = parse_symbols(results[file_start:i - 1])
            filename = results[i:colon].strip()
            file_start = colon + 2
          i = nl + 1

        nm_cache[filename] = parse_symbols(results[file_start:])
      else:
        # We only dispatched a single file, we can just parse that directly
        # to the output.
        nm_cache[filename] = parse_symbols(results)

    # Any .a files that have multiple .o files will have hard time parsing. Scan those
    # sequentially to confirm. TODO: Move this to use run_multiple_processes()
    # when available.
    for f in files:
      if f not in nm_cache:
        nm_cache[f] = llvm_nm(f)

  return [nm_cache[f] for f in files]


def llvm_nm(file):
  return llvm_nm_multiple([file])[0]


def read_link_inputs(files):
  with ToolchainProfiler.profile_block('read_link_inputs'):
    # Before performing the link, we need to look at each input file to determine which symbols
    # each of them provides. Do this in multiple parallel processes.
    archive_names = [] # .a files passed in to the command line to the link
    object_names = [] # .o/.bc files passed in to the command line to the link
    for f in files:
      absolute_path_f = make_paths_absolute(f)

      if absolute_path_f not in ar_contents and is_ar(absolute_path_f):
        archive_names.append(absolute_path_f)
      elif absolute_path_f not in nm_cache and is_bitcode(absolute_path_f):
        object_names.append(absolute_path_f)

    # Archives contain objects, so process all archives first in parallel to obtain the object files in them.
    pool = get_multiprocessing_pool()
    object_names_in_archives = pool.map(extract_archive_contents, archive_names)

    def clean_temporary_archive_contents_directory(directory):
      def clean_at_exit():
        try_delete(directory)
      if directory:
        atexit.register(clean_at_exit)

    for n in range(len(archive_names)):
      if object_names_in_archives[n]['returncode'] != 0:
        raise Exception('llvm-ar failed on archive ' + archive_names[n] + '!')
      ar_contents[archive_names[n]] = object_names_in_archives[n]['files']
      clean_temporary_archive_contents_directory(object_names_in_archives[n]['dir'])

    for o in object_names_in_archives:
      for f in o['files']:
        if f not in nm_cache:
          object_names.append(f)

    # Next, extract symbols from all object files (either standalone or inside archives we just extracted)
    # The results are not used here directly, but populated to llvm-nm cache structure.
    llvm_nm_multiple(object_names)


def llvm_backend_args():
  # disable slow and relatively unimportant optimization passes
  args = ['-combiner-global-alias-analysis=false']

  # asm.js-style exception handling
  if not Settings.DISABLE_EXCEPTION_CATCHING:
    args += ['-enable-emscripten-cxx-exceptions']
<<<<<<< HEAD
  if Settings.DISABLE_EXCEPTION_CATCHING == 2:
    # When 'main' has a non-standard signature, LLVM outlines its content out to
    # '__original_main'. So we add it to the allowed list as well.
    if 'main' in Settings.EXCEPTION_CATCHING_ALLOWED:
      Settings.EXCEPTION_CATCHING_ALLOWED += ['__original_main']
    allowed = ','.join(Settings.EXCEPTION_CATCHING_ALLOWED or ['__fake'])
=======
  if Settings.EXCEPTION_CATCHING_ALLOWED:
    allowed = ','.join(Settings.EXCEPTION_CATCHING_ALLOWED)
>>>>>>> 75bd98ca
    args += ['-emscripten-cxx-exceptions-allowed=' + allowed]

  if Settings.SUPPORT_LONGJMP:
    # asm.js-style setjmp/longjmp handling
    args += ['-enable-emscripten-sjlj']

  # better (smaller, sometimes faster) codegen, see binaryen#1054
  # and https://bugs.llvm.org/show_bug.cgi?id=39488
  args += ['-disable-lsr']

  return args


def link_to_object(linker_inputs, target):
  # link using lld unless LTO is requested (lld can't output LTO/bitcode object files).
  if not Settings.LTO:
    link_lld(linker_inputs + ['--relocatable'], target)
  else:
    link_bitcode(linker_inputs, target)


def link_llvm(linker_inputs, target):
  # runs llvm-link to link things.
  cmd = [LLVM_LINK] + linker_inputs + ['-o', target]
  cmd = get_command_with_possible_response_file(cmd)
  check_call(cmd)


def lld_flags_for_executable(external_symbol_list):
  cmd = []
  if external_symbol_list:
    undefs = configuration.get_temp_files().get('.undefined').name
    with open(undefs, 'w') as f:
      f.write('\n'.join(external_symbol_list))
    cmd.append('--allow-undefined-file=%s' % undefs)
  else:
    cmd.append('--allow-undefined')

  if Settings.IMPORTED_MEMORY:
    cmd.append('--import-memory')

  if Settings.USE_PTHREADS:
    cmd.append('--shared-memory')

  if Settings.MEMORY64:
    cmd.append('-mwasm64')

  # wasm-ld can strip debug info for us. this strips both the Names
  # section and DWARF, so we can only use it when we don't need any of
  # those things.
  if Settings.DEBUG_LEVEL < 2 and (not Settings.EMIT_SYMBOL_MAP and
                                   not Settings.PROFILING_FUNCS and
                                   not Settings.ASYNCIFY):
    cmd.append('--strip-debug')

  if Settings.LINKABLE:
    cmd.append('--export-all')
    cmd.append('--no-gc-sections')
  else:
    c_exports = [e for e in Settings.EXPORTED_FUNCTIONS if is_c_symbol(e)]
    # Strip the leading underscores
    c_exports = [demangle_c_symbol_name(e) for e in c_exports]
    if external_symbol_list:
      # Filter out symbols external/JS symbols
      c_exports = [e for e in c_exports if e not in external_symbol_list]
    for export in c_exports:
      cmd += ['--export', export]

  if Settings.RELOCATABLE:
    cmd.append('--experimental-pic')
    if Settings.SIDE_MODULE:
      cmd.append('-shared')
    else:
      cmd.append('-pie')
    if not Settings.LINKABLE:
      cmd.append('--no-export-dynamic')
  else:
    cmd.append('--export-table')
    if Settings.ALLOW_TABLE_GROWTH:
      cmd.append('--growable-table')

  if not Settings.SIDE_MODULE:
    # Export these two section start symbols so that we can extact the string
    # data that they contain.
    cmd += [
      '--export', '__start_em_asm',
      '--export', '__stop_em_asm',
      '-z', 'stack-size=%s' % Settings.TOTAL_STACK,
      '--initial-memory=%d' % Settings.INITIAL_MEMORY,
    ]

    if Settings.STANDALONE_WASM:
      # when Settings.EXPECT_MAIN is set we fall back to wasm-ld default of _start
      if not Settings.EXPECT_MAIN:
        cmd += ['--entry=_initialize']
    else:
      if Settings.EXPECT_MAIN and not Settings.IGNORE_MISSING_MAIN:
        cmd += ['--entry=main']
      else:
        cmd += ['--no-entry']
    if not Settings.ALLOW_MEMORY_GROWTH:
      cmd.append('--max-memory=%d' % Settings.INITIAL_MEMORY)
    elif Settings.MAXIMUM_MEMORY != -1:
      cmd.append('--max-memory=%d' % Settings.MAXIMUM_MEMORY)
    if not Settings.RELOCATABLE:
      cmd.append('--global-base=%s' % Settings.GLOBAL_BASE)

  return cmd


def link_lld(args, target, external_symbol_list=None):
  if not os.path.exists(WASM_LD):
    exit_with_error('linker binary not found in LLVM directory: %s', WASM_LD)
  # runs lld to link things.
  # lld doesn't currently support --start-group/--end-group since the
  # semantics are more like the windows linker where there is no need for
  # grouping.
  args = [a for a in args if a not in ('--start-group', '--end-group')]

  # Emscripten currently expects linkable output (SIDE_MODULE/MAIN_MODULE) to
  # include all archive contents.
  if Settings.LINKABLE:
    args.insert(0, '--whole-archive')
    args.append('--no-whole-archive')

  if Settings.STRICT:
    args.append('--fatal-warnings')

  cmd = [WASM_LD, '-o', target] + args
  for a in llvm_backend_args():
    cmd += ['-mllvm', a]

  # LLVM has turned on the new pass manager by default, but it causes some code
  # size regressions. For now, use the legacy one.
  # https://github.com/emscripten-core/emscripten/issues/13427
  cmd += ['--lto-legacy-pass-manager']

  # For relocatable output (generating an object file) we don't pass any of the
  # normal linker flags that are used when building and exectuable
  if '--relocatable' not in args and '-r' not in args:
    cmd += lld_flags_for_executable(external_symbol_list)

  cmd = get_command_with_possible_response_file(cmd)
  check_call(cmd)


def link_bitcode(files, target, force_archive_contents=False):
  # "Full-featured" linking: looks into archives (duplicates lld functionality)
  actual_files = []
  # Tracking unresolveds is necessary for .a linking, see below.
  # Specify all possible entry points to seed the linking process.
  # For a simple application, this would just be "main".
  unresolved_symbols = set([func[1:] for func in Settings.EXPORTED_FUNCTIONS])
  resolved_symbols = set()
  # Paths of already included object files from archives.
  added_contents = set()
  has_ar = False
  for f in files:
    if not f.startswith('-'):
      has_ar = has_ar or is_ar(make_paths_absolute(f))

  # If we have only one archive or the force_archive_contents flag is set,
  # then we will add every object file we see, regardless of whether it
  # resolves any undefined symbols.
  force_add_all = len(files) == 1 or force_archive_contents

  # Considers an object file for inclusion in the link. The object is included
  # if force_add=True or if the object provides a currently undefined symbol.
  # If the object is included, the symbol tables are updated and the function
  # returns True.
  def consider_object(f, force_add=False):
    new_symbols = llvm_nm(f)
    # Check if the object was valid according to llvm-nm. It also accepts
    # native object files.
    if not new_symbols.is_valid_for_nm():
      diagnostics.warning('emcc', 'object %s is not valid according to llvm-nm, cannot link', f)
      return False
    # Check the object is valid for us, and not a native object file.
    if not is_bitcode(f):
      exit_with_error('unknown file type: %s', f)
    provided = new_symbols.defs.union(new_symbols.commons)
    do_add = force_add or not unresolved_symbols.isdisjoint(provided)
    if do_add:
      logger.debug('adding object %s to link (forced: %d)' % (f, force_add))
      # Update resolved_symbols table with newly resolved symbols
      resolved_symbols.update(provided)
      # Update unresolved_symbols table by adding newly unresolved symbols and
      # removing newly resolved symbols.
      unresolved_symbols.update(new_symbols.undefs.difference(resolved_symbols))
      unresolved_symbols.difference_update(provided)
      actual_files.append(f)
    return do_add

  # Traverse a single archive. The object files are repeatedly scanned for
  # newly satisfied symbols until no new symbols are found. Returns true if
  # any object files were added to the link.
  def consider_archive(f, force_add):
    added_any_objects = False
    loop_again = True
    logger.debug('considering archive %s' % (f))
    contents = ar_contents[f]
    while loop_again: # repeatedly traverse until we have everything we need
      loop_again = False
      for content in contents:
        if content in added_contents:
          continue
        # Link in the .o if it provides symbols, *or* this is a singleton archive (which is
        # apparently an exception in gcc ld)
        if consider_object(content, force_add=force_add):
          added_contents.add(content)
          loop_again = True
          added_any_objects = True
    logger.debug('done running loop of archive %s' % (f))
    return added_any_objects

  read_link_inputs([x for x in files if not x.startswith('-')])

  # Rescan a group of archives until we don't find any more objects to link.
  def scan_archive_group(group):
    loop_again = True
    logger.debug('starting archive group loop')
    while loop_again:
      loop_again = False
      for archive in group:
        if consider_archive(archive, force_add=False):
          loop_again = True
    logger.debug('done with archive group loop')

  current_archive_group = None
  in_whole_archive = False
  for f in files:
    absolute_path_f = make_paths_absolute(f)
    if f.startswith('-'):
      if f in ['--start-group', '-(']:
        assert current_archive_group is None, 'Nested --start-group, missing --end-group?'
        current_archive_group = []
      elif f in ['--end-group', '-)']:
        assert current_archive_group is not None, '--end-group without --start-group'
        scan_archive_group(current_archive_group)
        current_archive_group = None
      elif f in ['--whole-archive', '-whole-archive']:
        in_whole_archive = True
      elif f in ['--no-whole-archive', '-no-whole-archive']:
        in_whole_archive = False
      else:
        # Command line flags should already be vetted by the time this method
        # is called, so this is an internal error
        assert False, 'unsupported link flag: ' + f
    elif is_ar(absolute_path_f):
      # Extract object files from ar archives, and link according to gnu ld semantics
      # (link in an entire .o from the archive if it supplies symbols still unresolved)
      consider_archive(absolute_path_f, in_whole_archive or force_add_all)
      # If we're inside a --start-group/--end-group section, add to the list
      # so we can loop back around later.
      if current_archive_group is not None:
        current_archive_group.append(absolute_path_f)
    elif is_bitcode(absolute_path_f):
      if has_ar:
        consider_object(f, force_add=True)
      else:
        # If there are no archives then we can simply link all valid object
        # files and skip the symbol table stuff.
        actual_files.append(f)
    else:
      exit_with_error('unknown file type: %s', f)

  # We have to consider the possibility that --start-group was used without a matching
  # --end-group; GNU ld permits this behavior and implicitly treats the end of the
  # command line as having an --end-group.
  if current_archive_group:
    logger.debug('--start-group without matching --end-group, rescanning')
    scan_archive_group(current_archive_group)
    current_archive_group = None

  try_delete(target)

  # Finish link
  # tolerate people trying to link a.so a.so etc.
  actual_files = unique_ordered(actual_files)

  logger.debug('emcc: linking: %s to %s', actual_files, target)
  link_llvm(actual_files, target)


def get_command_with_possible_response_file(cmd):
  # 8k is a bit of an arbitrary limit, but a reasonable one
  # for max command line size before we use a response file
  if len(' '.join(cmd)) <= 8192:
    return cmd

  logger.debug('using response file for %s' % cmd[0])
  filename = response_file.create_response_file(cmd[1:], TEMP_DIR)
  new_cmd = [cmd[0], "@" + filename]
  return new_cmd


def parse_symbols(output):
  defs = []
  undefs = []
  commons = []
  for line in output.split('\n'):
    if not line or line[0] == '#':
      continue
    # e.g.  filename.o:  , saying which file it's from
    if ':' in line:
      continue
    parts = [seg for seg in line.split(' ') if len(seg)]
    # pnacl-nm will print zero offsets for bitcode, and newer llvm-nm will print present symbols
    # as  -------- T name
    if len(parts) == 3 and parts[0] == "--------" or re.match(r'^[\da-f]{8}$', parts[0]):
      parts.pop(0)
    if len(parts) == 2:
      # ignore lines with absolute offsets, these are not bitcode anyhow
      # e.g. |00000630 t d_source_name|
      status, symbol = parts
      if status == 'U':
        undefs.append(symbol)
      elif status == 'C':
        commons.append(symbol)
      elif status == status.upper():
        # FIXME: using WTD in the previous line fails due to llvm-nm behavior on macOS,
        #        so for now we assume all uppercase are normally defined external symbols
        defs.append(symbol)
  return ObjectFileInfo(0, None, set(defs), set(undefs), set(commons))


def emcc(filename, args=[], output_filename=None, stdout=None, stderr=None, env=None):
  if output_filename is None:
    output_filename = filename + '.o'
  try_delete(output_filename)
  run_process([EMCC, filename] + args + ['-o', output_filename], stdout=stdout, stderr=stderr, env=env)


def emar(action, output_filename, filenames, stdout=None, stderr=None, env=None):
  try_delete(output_filename)
  response_filename = response_file.create_response_file(filenames, TEMP_DIR)
  cmd = [EMAR, action, output_filename] + ['@' + response_filename]
  try:
    run_process(cmd, stdout=stdout, stderr=stderr, env=env)
  finally:
    try_delete(response_filename)

  if 'c' in action:
    assert os.path.exists(output_filename), 'emar could not create output file: ' + output_filename


def opt_level_to_str(opt_level, shrink_level=0):
  # convert opt_level/shrink_level pair to a string argument like -O1
  if opt_level == 0:
    return '-O0'
  if shrink_level == 1:
    return '-Os'
  elif shrink_level >= 2:
    return '-Oz'
  else:
    return '-O' + str(min(opt_level, 3))


def js_optimizer(filename, passes):
  from . import js_optimizer
  try:
    return js_optimizer.run(filename, passes)
  except subprocess.CalledProcessError as e:
    exit_with_error("'%s' failed (%d)", ' '.join(e.cmd), e.returncode)


# run JS optimizer on some JS, ignoring asm.js contents if any - just run on it all
def acorn_optimizer(filename, passes, extra_info=None, return_output=False):
  optimizer = path_from_root('tools', 'acorn-optimizer.js')
  original_filename = filename
  if extra_info is not None:
    temp_files = configuration.get_temp_files()
    temp = temp_files.get('.js').name
    shutil.copyfile(filename, temp)
    with open(temp, 'a') as f:
      f.write('// EXTRA_INFO: ' + extra_info)
    filename = temp
  cmd = config.NODE_JS + [optimizer, filename] + passes
  # Keep JS code comments intact through the acorn optimization pass so that JSDoc comments
  # will be carried over to a later Closure run.
  if Settings.USE_CLOSURE_COMPILER:
    cmd += ['--closureFriendly']
  if not return_output:
    next = original_filename + '.jso.js'
    configuration.get_temp_files().note(next)
    check_call(cmd, stdout=open(next, 'w'))
    save_intermediate(next, '%s.js' % passes[0])
    return next
  output = check_call(cmd, stdout=PIPE).stdout
  return output


# evals ctors. if binaryen_bin is provided, it is the dir of the binaryen tool
# for this, and we are in wasm mode
def eval_ctors(js_file, binary_file, debug_info=False): # noqa
  logger.debug('Ctor evalling in the wasm backend is disabled due to https://github.com/emscripten-core/emscripten/issues/9527')
  return
  # TODO re-enable
  # cmd = [PYTHON, path_from_root('tools', 'ctor_evaller.py'), js_file, binary_file, str(Settings.INITIAL_MEMORY), str(Settings.TOTAL_STACK), str(Settings.GLOBAL_BASE), binaryen_bin, str(int(debug_info))]
  # if binaryen_bin:
  #   cmd += get_binaryen_feature_flags()
  # check_call(cmd)


def get_closure_compiler():
  # First check if the user configured a specific CLOSURE_COMPILER in thier settings
  if config.CLOSURE_COMPILER:
    return shared.CLOSURE_COMPILER

  # Otherwise use the one installed vai npm
  cmd = shared.get_npm_cmd('google-closure-compiler')
  if not WINDOWS:
    # Work around an issue that Closure compiler can take up a lot of memory and crash in an error
    # "FATAL ERROR: Ineffective mark-compacts near heap limit Allocation failed - JavaScript heap
    # out of memory"
    cmd.insert(-1, '--max_old_space_size=8192')
  return cmd


def check_closure_compiler(cmd, args, env, allowed_to_fail):
  try:
    output = run_process(cmd + args + ['--version'], stdout=PIPE, env=env).stdout
  except Exception as e:
    if allowed_to_fail:
      return False
    logger.warn(str(e))
    exit_with_error('closure compiler ("%s --version") did not execute properly!' % str(cmd))

  if 'Version:' not in output:
    if allowed_to_fail:
      return False
    exit_with_error('unrecognized closure compiler --version output (%s):\n%s' % (str(cmd), output))

  return True


def closure_compiler(filename, pretty=True, advanced=True, extra_closure_args=None):
  with ToolchainProfiler.profile_block('closure_compiler'):
    env = shared.env_with_node_in_path()
    user_args = []
    env_args = os.environ.get('EMCC_CLOSURE_ARGS')
    if env_args:
      user_args += shlex.split(env_args)
    if extra_closure_args:
      user_args += extra_closure_args

    # Closure compiler expects JAVA_HOME to be set *and* java.exe to be in the PATH in order
    # to enable use the java backend.  Without this it will only try the native and JavaScript
    # versions of the compiler.
    java_bin = os.path.dirname(config.JAVA)
    if java_bin:
      def add_to_path(dirname):
        env['PATH'] = env['PATH'] + os.pathsep + dirname
      add_to_path(java_bin)
      java_home = os.path.dirname(java_bin)
      env.setdefault('JAVA_HOME', java_home)

    closure_cmd = get_closure_compiler()

    native_closure_compiler_works = check_closure_compiler(closure_cmd, user_args, env, allowed_to_fail=True)
    if not native_closure_compiler_works and not any(a.startswith('--platform') for a in user_args):
      # Run with Java Closure compiler as a fallback if the native version does not work
      user_args.append('--platform=java')
      check_closure_compiler(closure_cmd, user_args, env, allowed_to_fail=False)

    # Closure externs file contains known symbols to be extern to the minification, Closure
    # should not minify these symbol names.
    CLOSURE_EXTERNS = [path_from_root('src', 'closure-externs', 'closure-externs.js')]

    # Closure compiler needs to know about all exports that come from the wasm module, because to optimize for small code size,
    # the exported symbols are added to global scope via a foreach loop in a way that evades Closure's static analysis. With an explicit
    # externs file for the exports, Closure is able to reason about the exports.
    if Settings.MODULE_EXPORTS and not Settings.DECLARE_ASM_MODULE_EXPORTS:
      # Generate an exports file that records all the exported symbols from the wasm module.
      module_exports_suppressions = '\n'.join(['/**\n * @suppress {duplicate, undefinedVars}\n */\nvar %s;\n' % i for i, j in Settings.MODULE_EXPORTS])
      exports_file = configuration.get_temp_files().get('_module_exports.js')
      exports_file.write(module_exports_suppressions.encode())
      exports_file.close()

      CLOSURE_EXTERNS += [exports_file.name]

    # Node.js specific externs
    if Settings.target_environment_may_be('node'):
      NODE_EXTERNS_BASE = path_from_root('third_party', 'closure-compiler', 'node-externs')
      NODE_EXTERNS = os.listdir(NODE_EXTERNS_BASE)
      NODE_EXTERNS = [os.path.join(NODE_EXTERNS_BASE, name) for name in NODE_EXTERNS
                      if name.endswith('.js')]
      CLOSURE_EXTERNS += [path_from_root('src', 'closure-externs', 'node-externs.js')] + NODE_EXTERNS

    # V8/SpiderMonkey shell specific externs
    if Settings.target_environment_may_be('shell'):
      V8_EXTERNS = [path_from_root('src', 'closure-externs', 'v8-externs.js')]
      SPIDERMONKEY_EXTERNS = [path_from_root('src', 'closure-externs', 'spidermonkey-externs.js')]
      CLOSURE_EXTERNS += V8_EXTERNS + SPIDERMONKEY_EXTERNS

    # Web environment specific externs
    if Settings.target_environment_may_be('web') or Settings.target_environment_may_be('worker'):
      BROWSER_EXTERNS_BASE = path_from_root('src', 'closure-externs', 'browser-externs')
      if os.path.isdir(BROWSER_EXTERNS_BASE):
        BROWSER_EXTERNS = os.listdir(BROWSER_EXTERNS_BASE)
        BROWSER_EXTERNS = [os.path.join(BROWSER_EXTERNS_BASE, name) for name in BROWSER_EXTERNS
                           if name.endswith('.js')]
        CLOSURE_EXTERNS += BROWSER_EXTERNS

    if Settings.MINIMAL_RUNTIME and Settings.USE_PTHREADS and not Settings.MODULARIZE:
      CLOSURE_EXTERNS += [path_from_root('src', 'minimal_runtime_worker_externs.js')]

    args = ['--compilation_level', 'ADVANCED_OPTIMIZATIONS' if advanced else 'SIMPLE_OPTIMIZATIONS']
    # Keep in sync with ecmaVersion in tools/acorn-optimizer.js
    args += ['--language_in', 'ECMASCRIPT_2020']
    # Tell closure not to do any transpiling or inject any polyfills.
    # At some point we may want to look into using this as way to convert to ES5 but
    # babel is perhaps a better tool for that.
    args += ['--language_out', 'NO_TRANSPILE']
    # Tell closure never to inject the 'use strict' directive.
    args += ['--emit_use_strict=false']

    # Closure compiler is unable to deal with path names that are not 7-bit ASCII:
    # https://github.com/google/closure-compiler/issues/3784
    tempfiles = configuration.get_temp_files()
    outfile = tempfiles.get('.cc.js').name  # Safe 7-bit filename

    def move_to_safe_7bit_ascii_filename(filename):
      safe_filename = tempfiles.get('.js').name  # Safe 7-bit filename
      shutil.copyfile(filename, safe_filename)
      return os.path.relpath(safe_filename, tempfiles.tmpdir)

    for e in CLOSURE_EXTERNS:
      args += ['--externs', move_to_safe_7bit_ascii_filename(e)]

    for i in range(len(user_args)):
      if user_args[i] == '--externs':
        user_args[i + 1] = move_to_safe_7bit_ascii_filename(user_args[i + 1])

    # Specify output file relative to the temp directory to avoid specifying non-7-bit-ASCII path names.
    args += ['--js_output_file', os.path.relpath(outfile, tempfiles.tmpdir)]

    if Settings.IGNORE_CLOSURE_COMPILER_ERRORS:
      args.append('--jscomp_off=*')
    if pretty:
      args += ['--formatting', 'PRETTY_PRINT']
    # Specify input file relative to the temp directory to avoid specifying non-7-bit-ASCII path names.
    args += ['--js', move_to_safe_7bit_ascii_filename(filename)]
    cmd = closure_cmd + args + user_args
    logger.debug('closure compiler: ' + ' '.join(cmd))

    # Closure compiler does not work if any of the input files contain characters outside the
    # 7-bit ASCII range. Therefore make sure the command line we pass does not contain any such
    # input files by passing all input filenames relative to the cwd. (user temp directory might
    # be in user's home directory, and user's profile name might contain unicode characters)
    proc = run_process(cmd, stderr=PIPE, check=False, env=env, cwd=tempfiles.tmpdir)

    # XXX Closure bug: if Closure is invoked with --create_source_map, Closure should create a
    # outfile.map source map file (https://github.com/google/closure-compiler/wiki/Source-Maps)
    # But it looks like it creates such files on Linux(?) even without setting that command line
    # flag (and currently we don't), so delete the produced source map file to not leak files in
    # temp directory.
    try_delete(outfile + '.map')

    # Print Closure diagnostics result up front.
    if proc.returncode != 0:
      logger.error('Closure compiler run failed:\n')
    elif len(proc.stderr.strip()) > 0:
      if Settings.CLOSURE_WARNINGS == 'error':
        logger.error('Closure compiler completed with warnings and -s CLOSURE_WARNINGS=error enabled, aborting!\n')
      elif Settings.CLOSURE_WARNINGS == 'warn':
        logger.warn('Closure compiler completed with warnings:\n')

    # Print input file (long wall of text!)
    if DEBUG == 2 and (proc.returncode != 0 or (len(proc.stderr.strip()) > 0 and Settings.CLOSURE_WARNINGS != 'quiet')):
      input_file = open(filename, 'r').read().splitlines()
      for i in range(len(input_file)):
        sys.stderr.write(str(i + 1) + ': ' + input_file[i] + '\n')

    if proc.returncode != 0:
      logger.error(proc.stderr) # print list of errors (possibly long wall of text if input was minified)

      # Exit and print final hint to get clearer output
      msg = 'closure compiler failed (rc: %d): %s' % (proc.returncode, shared.shlex_join(cmd))
      if not pretty:
        msg += ' the error message may be clearer with -g1 and EMCC_DEBUG=2 set'
      exit_with_error(msg)

    if len(proc.stderr.strip()) > 0 and Settings.CLOSURE_WARNINGS != 'quiet':
      # print list of warnings (possibly long wall of text if input was minified)
      if Settings.CLOSURE_WARNINGS == 'error':
        logger.error(proc.stderr)
      else:
        logger.warn(proc.stderr)

      # Exit and/or print final hint to get clearer output
      if not pretty:
        logger.warn('(rerun with -g1 linker flag for an unminified output)')
      elif DEBUG != 2:
        logger.warn('(rerun with EMCC_DEBUG=2 enabled to dump Closure input file)')

      if Settings.CLOSURE_WARNINGS == 'error':
        exit_with_error('closure compiler produced warnings and -s CLOSURE_WARNINGS=error enabled')

    return outfile


# minify the final wasm+JS combination. this is done after all the JS
# and wasm optimizations; here we do the very final optimizations on them
def minify_wasm_js(js_file, wasm_file, expensive_optimizations, minify_whitespace, debug_info):
  # start with JSDCE, to clean up obvious JS garbage. When optimizing for size,
  # use AJSDCE (aggressive JS DCE, performs multiple iterations). Clean up
  # whitespace if necessary too.
  passes = []
  if not Settings.LINKABLE:
    passes.append('JSDCE' if not expensive_optimizations else 'AJSDCE')
  if minify_whitespace:
    passes.append('minifyWhitespace')
  if passes:
    logger.debug('running cleanup on shell code: ' + ' '.join(passes))
    js_file = acorn_optimizer(js_file, passes)
  # if we can optimize this js+wasm combination under the assumption no one else
  # will see the internals, do so
  if not Settings.LINKABLE:
    # if we are optimizing for size, shrink the combined wasm+JS
    # TODO: support this when a symbol map is used
    if expensive_optimizations:
      js_file = metadce(js_file, wasm_file, minify_whitespace=minify_whitespace, debug_info=debug_info)
      # now that we removed unneeded communication between js and wasm, we can clean up
      # the js some more.
      passes = ['AJSDCE']
      if minify_whitespace:
        passes.append('minifyWhitespace')
      logger.debug('running post-meta-DCE cleanup on shell code: ' + ' '.join(passes))
      js_file = acorn_optimizer(js_file, passes)
      if Settings.MINIFY_WASM_IMPORTS_AND_EXPORTS:
        js_file = minify_wasm_imports_and_exports(js_file, wasm_file, minify_whitespace=minify_whitespace, minify_exports=Settings.MINIFY_ASMJS_EXPORT_NAMES, debug_info=debug_info)
  return js_file


# run binaryen's wasm-metadce to dce both js and wasm
def metadce(js_file, wasm_file, minify_whitespace, debug_info):
  logger.debug('running meta-DCE')
  temp_files = configuration.get_temp_files()
  # first, get the JS part of the graph
  extra_info = '{ "exports": [' + ','.join(map(lambda x: '["' + x[0] + '","' + x[1] + '"]', Settings.MODULE_EXPORTS)) + ']}'
  txt = acorn_optimizer(js_file, ['emitDCEGraph', 'noPrint'], return_output=True, extra_info=extra_info)
  graph = json.loads(txt)
  # add exports based on the backend output, that are not present in the JS
  if not Settings.DECLARE_ASM_MODULE_EXPORTS:
    exports = set()
    for item in graph:
      if 'export' in item:
        exports.add(item['export'])
    for export, unminified in Settings.MODULE_EXPORTS:
      if export not in exports:
        graph.append({
          'export': export,
          'name': 'emcc$export$' + export,
          'reaches': []
        })
  # ensure that functions expected to be exported to the outside are roots
  for item in graph:
    if 'export' in item:
      export = item['export']
      # wasm backend's exports are prefixed differently inside the wasm
      export = asmjs_mangle(export)
      if export in user_requested_exports or Settings.EXPORT_ALL:
        item['root'] = True
  # in standalone wasm, always export the memory
  if not Settings.IMPORTED_MEMORY:
    graph.append({
      'export': 'memory',
      'name': 'emcc$export$memory',
      'reaches': [],
      'root': True
    })
  if not Settings.RELOCATABLE:
    graph.append({
      'export': '__indirect_function_table',
      'name': 'emcc$export$__indirect_function_table',
      'reaches': [],
      'root': True
    })
  # fix wasi imports TODO: support wasm stable with an option?
  WASI_IMPORTS = set([
    'environ_get',
    'environ_sizes_get',
    'args_get',
    'args_sizes_get',
    'fd_write',
    'fd_close',
    'fd_read',
    'fd_seek',
    'fd_fdstat_get',
    'fd_sync',
    'fd_pread',
    'fd_pwrite',
    'proc_exit',
    'clock_res_get',
    'clock_time_get',
  ])
  for item in graph:
    if 'import' in item and item['import'][1][1:] in WASI_IMPORTS:
      item['import'][0] = Settings.WASI_MODULE_NAME
  # fixup wasm backend prefixing
  for item in graph:
    if 'import' in item:
      if item['import'][1][0] == '_':
        item['import'][1] = item['import'][1][1:]
  # map import names from wasm to JS, using the actual name the wasm uses for the import
  import_name_map = {}
  for item in graph:
    if 'import' in item:
      import_name_map[item['name']] = 'emcc$import$' + item['import'][1]
  temp = temp_files.get('.txt').name
  txt = json.dumps(graph)
  with open(temp, 'w') as f:
    f.write(txt)
  # run wasm-metadce
  out = run_binaryen_command('wasm-metadce',
                             wasm_file,
                             wasm_file,
                             ['--graph-file=' + temp],
                             debug=debug_info,
                             stdout=PIPE)
  # find the unused things in js
  unused = []
  PREFIX = 'unused: '
  for line in out.splitlines():
    if line.startswith(PREFIX):
      name = line.replace(PREFIX, '').strip()
      if name in import_name_map:
        name = import_name_map[name]
      unused.append(name)
  # remove them
  passes = ['applyDCEGraphRemovals']
  if minify_whitespace:
    passes.append('minifyWhitespace')
  extra_info = {'unused': unused}
  return acorn_optimizer(js_file, passes, extra_info=json.dumps(extra_info))


def asyncify_lazy_load_code(wasm_target, debug):
  # create the lazy-loaded wasm. remove the memory segments from it, as memory
  # segments have already been applied by the initial wasm, and apply the knowledge
  # that it will only rewind, after which optimizations can remove some code
  args = ['--remove-memory', '--mod-asyncify-never-unwind']
  if Settings.OPT_LEVEL > 0:
    args.append(opt_level_to_str(Settings.OPT_LEVEL, Settings.SHRINK_LEVEL))
  run_wasm_opt(wasm_target,
               wasm_target + '.lazy.wasm',
               args=args,
               debug=debug)
  # re-optimize the original, by applying the knowledge that imports will
  # definitely unwind, and we never rewind, after which optimizations can remove
  # a lot of code
  # TODO: support other asyncify stuff, imports that don't always unwind?
  # TODO: source maps etc.
  args = ['--mod-asyncify-always-and-only-unwind']
  if Settings.OPT_LEVEL > 0:
    args.append(opt_level_to_str(Settings.OPT_LEVEL, Settings.SHRINK_LEVEL))
  run_wasm_opt(infile=wasm_target,
               outfile=wasm_target,
               args=args,
               debug=debug)


def minify_wasm_imports_and_exports(js_file, wasm_file, minify_whitespace, minify_exports, debug_info):
  logger.debug('minifying wasm imports and exports')
  # run the pass
  if minify_exports:
    # standalone wasm mode means we need to emit a wasi import module.
    # otherwise, minify even the imported module names.
    if Settings.MINIFY_WASM_IMPORTED_MODULES:
      pass_name = '--minify-imports-and-exports-and-modules'
    else:
      pass_name = '--minify-imports-and-exports'
  else:
    pass_name = '--minify-imports'
  out = run_wasm_opt(wasm_file, wasm_file,
                     [pass_name],
                     debug=debug_info,
                     stdout=PIPE)
  # TODO this is the last tool we run, after normal opts and metadce. it
  # might make sense to run Stack IR optimizations here or even -O (as
  # metadce which runs before us might open up new general optimization
  # opportunities). however, the benefit is less than 0.5%.

  # get the mapping
  SEP = ' => '
  mapping = {}
  for line in out.split('\n'):
    if SEP in line:
      old, new = line.strip().split(SEP)
      assert old not in mapping, 'imports must be unique'
      mapping[old] = new
  # apply them
  passes = ['applyImportAndExportNameChanges']
  if minify_whitespace:
    passes.append('minifyWhitespace')
  extra_info = {'mapping': mapping}
  return acorn_optimizer(js_file, passes, extra_info=json.dumps(extra_info))


def wasm2js(js_file, wasm_file, opt_level, minify_whitespace, use_closure_compiler, debug_info, symbols_file=None):
  logger.debug('wasm2js')
  args = ['--emscripten']
  if opt_level > 0:
    args += ['-O']
  if symbols_file:
    args += ['--symbols-file=%s' % symbols_file]
  wasm2js_js = run_binaryen_command('wasm2js', wasm_file,
                                    args=args,
                                    debug=debug_info,
                                    stdout=PIPE)
  if DEBUG:
    with open(os.path.join(get_emscripten_temp_dir(), 'wasm2js-output.js'), 'w') as f:
      f.write(wasm2js_js)
  # JS optimizations
  if opt_level >= 2:
    passes = []
    if not debug_info and not Settings.USE_PTHREADS:
      passes += ['minifyNames']
    if minify_whitespace:
      passes += ['minifyWhitespace']
    passes += ['last']
    if passes:
      # hackish fixups to work around wasm2js style and the js optimizer FIXME
      wasm2js_js = '// EMSCRIPTEN_START_ASM\n' + wasm2js_js + '// EMSCRIPTEN_END_ASM\n'
      wasm2js_js = wasm2js_js.replace('// EMSCRIPTEN_START_FUNCS;\n', '// EMSCRIPTEN_START_FUNCS\n')
      wasm2js_js = wasm2js_js.replace('// EMSCRIPTEN_END_FUNCS;\n', '// EMSCRIPTEN_END_FUNCS\n')
      wasm2js_js = wasm2js_js.replace('\n function $', '\nfunction $')
      wasm2js_js = wasm2js_js.replace('\n }', '\n}')
      wasm2js_js += '\n// EMSCRIPTEN_GENERATED_FUNCTIONS\n'
      temp = configuration.get_temp_files().get('.js').name
      with open(temp, 'w') as f:
        f.write(wasm2js_js)
      temp = js_optimizer(temp, passes)
      with open(temp) as f:
        wasm2js_js = f.read()
  # Closure compiler: in mode 1, we just minify the shell. In mode 2, we
  # minify the wasm2js output as well, which is ok since it isn't
  # validating asm.js.
  # TODO: in the non-closure case, we could run a lightweight general-
  #       purpose JS minifier here.
  if use_closure_compiler == 2:
    temp = configuration.get_temp_files().get('.js').name
    with open(temp, 'a') as f:
      f.write(wasm2js_js)
    temp = closure_compiler(temp, pretty=not minify_whitespace, advanced=False)
    with open(temp) as f:
      wasm2js_js = f.read()
    # closure may leave a trailing `;`, which would be invalid given where we place
    # this code (inside parens)
    wasm2js_js = wasm2js_js.strip()
    if wasm2js_js[-1] == ';':
      wasm2js_js = wasm2js_js[:-1]
  with open(js_file) as f:
    all_js = f.read()
  # quoted notation, something like Module['__wasm2jsInstantiate__']
  finds = re.findall(r'''[\w\d_$]+\[['"]__wasm2jsInstantiate__['"]\]''', all_js)
  if not finds:
    # post-closure notation, something like a.__wasm2jsInstantiate__
    finds = re.findall(r'''[\w\d_$]+\.__wasm2jsInstantiate__''', all_js)
  assert len(finds) == 1
  marker = finds[0]
  all_js = all_js.replace(marker, '(\n' + wasm2js_js + '\n)')
  # replace the placeholder with the actual code
  js_file = js_file + '.wasm2js.js'
  with open(js_file, 'w') as f:
    f.write(all_js)
  return js_file


def strip(infile, outfile, debug=False, producers=False):
  cmd = [LLVM_OBJCOPY, infile, outfile]
  if debug:
    cmd += ['--remove-section=.debug*']
  if producers:
    cmd += ['--remove-section=producers']
  check_call(cmd)


# extract the DWARF info from the main file, and leave the wasm with
# debug into as a file on the side
# TODO: emit only debug sections in the side file, and not the entire
#       wasm as well
def emit_debug_on_side(wasm_file, wasm_file_with_dwarf):
  # if the dwarf filename wasn't provided, use the default target + a suffix
  wasm_file_with_dwarf = shared.Settings.SEPARATE_DWARF
  if wasm_file_with_dwarf is True:
    wasm_file_with_dwarf = wasm_file + '.debug.wasm'
  embedded_path = shared.Settings.SEPARATE_DWARF_URL
  if not embedded_path:
    # a path was provided - make it relative to the wasm.
    embedded_path = os.path.relpath(wasm_file_with_dwarf,
                                    os.path.dirname(wasm_file))
    # normalize the path to use URL-style separators, per the spec
    embedded_path = embedded_path.replace('\\', '/').replace('//', '/')

  shutil.move(wasm_file, wasm_file_with_dwarf)
  strip(wasm_file_with_dwarf, wasm_file, debug=True)

  # embed a section in the main wasm to point to the file with external DWARF,
  # see https://yurydelendik.github.io/webassembly-dwarf/#external-DWARF
  section_name = b'\x13external_debug_info' # section name, including prefixed size
  filename_bytes = embedded_path.encode('utf-8')
  contents = webassembly.toLEB(len(filename_bytes)) + filename_bytes
  section_size = len(section_name) + len(contents)
  with open(wasm_file, 'ab') as f:
    f.write(b'\0') # user section is code 0
    f.write(webassembly.toLEB(section_size))
    f.write(section_name)
    f.write(contents)


def little_endian_heap(js_file):
  logger.debug('enforcing little endian heap byte order')
  return acorn_optimizer(js_file, ['littleEndianHeap'])


def apply_wasm_memory_growth(js_file):
  logger.debug('supporting wasm memory growth with pthreads')
  fixed = acorn_optimizer(js_file, ['growableHeap'])
  ret = js_file + '.pgrow.js'
  with open(fixed, 'r') as fixed_f:
    with open(ret, 'w') as ret_f:
      with open(path_from_root('src', 'growableHeap.js')) as support_code_f:
        ret_f.write(support_code_f.read() + '\n' + fixed_f.read())
  return ret


def use_unsigned_pointers_in_js(js_file):
  logger.debug('using unsigned pointers in JS')
  return acorn_optimizer(js_file, ['unsignPointers'])


def instrument_js_for_asan(js_file):
  logger.debug('instrumenting JS memory accesses for ASan')
  return acorn_optimizer(js_file, ['asanify'])


def instrument_js_for_safe_heap(js_file):
  logger.debug('instrumenting JS memory accesses for SAFE_HEAP')
  return acorn_optimizer(js_file, ['safeHeap'])


def handle_final_wasm_symbols(wasm_file, symbols_file, debug_info):
  logger.debug('handle_final_wasm_symbols')
  args = []
  if symbols_file:
    args += ['--print-function-map']
  if not debug_info:
    # to remove debug info, we just write to that same file, and without -g
    args += ['-o', wasm_file]
  else:
    # suppress the wasm-opt warning regarding "no output file specified"
    args += ['--quiet']
  # ignore stderr because if wasm-opt is run without a -o it will warn
  output = run_wasm_opt(wasm_file, args=args, stdout=PIPE)
  if symbols_file:
    with open(symbols_file, 'w') as f:
      f.write(output)


def is_ar(filename):
  try:
    if _is_ar_cache.get(filename):
      return _is_ar_cache[filename]
    header = open(filename, 'rb').read(8)
    sigcheck = header == b'!<arch>\n'
    _is_ar_cache[filename] = sigcheck
    return sigcheck
  except Exception as e:
    logger.debug('is_ar failed to test whether file \'%s\' is a llvm archive file! Failed on exception: %s' % (filename, e))
    return False


def is_bitcode(filename):
  try:
    # look for magic signature
    b = open(filename, 'rb').read(4)
    if b[:2] == b'BC':
      return True
    # on macOS, there is a 20-byte prefix which starts with little endian
    # encoding of 0x0B17C0DE
    elif b == b'\xDE\xC0\x17\x0B':
      b = bytearray(open(filename, 'rb').read(22))
      return b[20:] == b'BC'
  except IndexError:
    # not enough characters in the input
    # note that logging will be done on the caller function
    pass
  return False


def is_wasm(filename):
  magic = open(filename, 'rb').read(4)
  return magic == b'\0asm'


# Given the name of a special Emscripten-implemented system library, returns an
# array of absolute paths to JS library files inside emscripten/src/ that
# corresponds to the library name.
def map_to_js_libs(library_name):
  # Some native libraries are implemented in Emscripten as system side JS libraries
  library_map = {
    'c': [],
    'dl': [],
    'EGL': ['library_egl.js'],
    'GL': ['library_webgl.js', 'library_html5_webgl.js'],
    'webgl.js': ['library_webgl.js', 'library_html5_webgl.js'],
    'GLESv2': ['library_webgl.js'],
    # N.b. there is no GLESv3 to link to (note [f] in https://www.khronos.org/registry/implementers_guide.html)
    'GLEW': ['library_glew.js'],
    'glfw': ['library_glfw.js'],
    'glfw3': ['library_glfw.js'],
    'GLU': [],
    'glut': ['library_glut.js'],
    'm': [],
    'openal': ['library_openal.js'],
    'rt': [],
    'pthread': [],
    'X11': ['library_xlib.js'],
    'SDL': ['library_sdl.js'],
    'stdc++': [],
    'uuid': ['library_uuid.js'],
    'websocket': ['library_websocket.js']
  }

  if library_name in library_map:
    libs = library_map[library_name]
    logger.debug('Mapping library `%s` to JS libraries: %s' % (library_name, libs))
    return libs

  if library_name.endswith('.js') and os.path.isfile(path_from_root('src', 'library_' + library_name)):
    return ['library_' + library_name]

  return None


# map a linker flag to a Settings option, and apply it. this lets a user write
# -lSDL2 and it will have the same effect as -s USE_SDL=2.
def map_and_apply_to_settings(library_name):
  # most libraries just work, because the -l name matches the name of the
  # library we build. however, if a library has variations, which cause us to
  # build multiple versions with multiple names, then we need this mechanism.
  library_map = {
    # SDL2_mixer's built library name contains the specific codecs built in.
    'SDL2_mixer': [('USE_SDL_MIXER', 2)],
  }

  if library_name in library_map:
    for key, value in library_map[library_name]:
      logger.debug('Mapping library `%s` to settings changes: %s = %s' % (library_name, key, value))
      setattr(shared.Settings, key, value)
    return True

  return False


def emit_wasm_source_map(wasm_file, map_file, final_wasm):
  # source file paths must be relative to the location of the map (which is
  # emitted alongside the wasm)
  base_path = os.path.dirname(os.path.abspath(final_wasm))
  sourcemap_cmd = [PYTHON, path_from_root('tools', 'wasm-sourcemap.py'),
                   wasm_file,
                   '--dwarfdump=' + LLVM_DWARFDUMP,
                   '-o',  map_file,
                   '--basepath=' + base_path]
  check_call(sourcemap_cmd)


def get_binaryen_feature_flags():
  # start with the MVP features, add the rest as needed
  ret = ['--mvp-features']
  if Settings.USE_PTHREADS:
    ret += ['--enable-threads']
  if Settings.MEMORY64:
    ret += ['--enable-memory64']
  ret += Settings.BINARYEN_FEATURES
  return ret


def check_binaryen(bindir):
  opt = os.path.join(bindir, exe_suffix('wasm-opt'))
  if not os.path.exists(opt):
    exit_with_error('binaryen executable not found (%s). Please check your binaryen installation' % opt)
  try:
    output = run_process([opt, '--version'], stdout=PIPE).stdout
  except subprocess.CalledProcessError:
    exit_with_error('error running binaryen executable (%s). Please check your binaryen installation' % opt)
  if output:
    output = output.splitlines()[0]
  try:
    version = output.split()[2]
    version = int(version)
  except (IndexError, ValueError):
    exit_with_error('error parsing binaryen version (%s). Please check your binaryen installation (%s)' % (output, opt))

  # Allow the expected version or the following one in order avoid needing to update both
  # emscripten and binaryen in lock step in emscripten-releases.
  if version not in (EXPECTED_BINARYEN_VERSION, EXPECTED_BINARYEN_VERSION + 1):
    diagnostics.warning('version-check', 'unexpected binaryen version: %s (expected %s)', version, EXPECTED_BINARYEN_VERSION)


def get_binaryen_bin():
  global binaryen_checked
  rtn = os.path.join(config.BINARYEN_ROOT, 'bin')
  if not binaryen_checked:
    check_binaryen(rtn)
    binaryen_checked = True
  return rtn


def run_binaryen_command(tool, infile, outfile=None, args=[], debug=False, stdout=None):
  cmd = [os.path.join(get_binaryen_bin(), tool)]
  if outfile and tool == 'wasm-opt' and Settings.DEBUG_LEVEL != 3:
    # remove any dwarf debug info sections, if the debug level is <3, as
    # we don't need them; also remove them if we the level is 4, as then we
    # want a source map, which is implemented separately from dwarf.
    # note that we add this pass first, so that it doesn't interfere with
    # the final set of passes (which may generate stack IR, and nothing
    # should be run after that)
    # TODO: if lld can strip dwarf then we don't need this. atm though it can
    #       only strip all debug info or none, which includes the name section
    #       which we may need
    # TODO: once fastcomp is gone, either remove source maps entirely, or
    #       support them by emitting a source map at the end from the dwarf,
    #       and use llvm-objcopy to remove that final dwarf
    cmd += ['--strip-dwarf']
  cmd += args
  if infile:
    cmd += [infile]
  if outfile:
    cmd += ['-o', outfile]
    if Settings.ERROR_ON_WASM_CHANGES_AFTER_LINK:
      # emit some extra helpful text for common issues
      extra = ''
      # a plain -O0 build *almost* doesn't need post-link changes, except for
      # legalization. show a clear error for those (as the flags the user passed
      # in are not enough to see what went wrong)
      if shared.Settings.LEGALIZE_JS_FFI:
        extra += '\nnote: to disable int64 legalization (which requires changes after link) use -s WASM_BIGINT'
      if shared.Settings.OPT_LEVEL > 0:
        extra += '\nnote: -O2+ optimizations always require changes, build with -O0 or -O1 instead'
      exit_with_error('changes to the wasm are required after link, but disallowed by ERROR_ON_WASM_CHANGES_AFTER_LINK: ' + str(cmd) + extra)
  if debug:
    cmd += ['-g'] # preserve the debug info
  # if the features are not already handled, handle them
  if '--detect-features' not in cmd:
    cmd += get_binaryen_feature_flags()
  # if we are emitting a source map, every time we load and save the wasm
  # we must tell binaryen to update it
  if Settings.GENERATE_SOURCE_MAP and outfile:
    cmd += ['--input-source-map=' + infile + '.map']
    cmd += ['--output-source-map=' + outfile + '.map']
  ret = check_call(cmd, stdout=stdout).stdout
  if outfile:
    save_intermediate(outfile, '%s.wasm' % tool)
  return ret


def run_wasm_opt(*args, **kwargs):
  return run_binaryen_command('wasm-opt', *args, **kwargs)


save_intermediate_counter = 0


def save_intermediate(src, dst):
  if DEBUG:
    global save_intermediate_counter
    dst = 'emcc-%d-%s' % (save_intermediate_counter, dst)
    save_intermediate_counter += 1
    dst = os.path.join(CANONICAL_TEMP_DIR, dst)
    logger.debug('saving debug copy %s' % dst)
    shutil.copyfile(src, dst)<|MERGE_RESOLUTION|>--- conflicted
+++ resolved
@@ -485,17 +485,12 @@
   # asm.js-style exception handling
   if not Settings.DISABLE_EXCEPTION_CATCHING:
     args += ['-enable-emscripten-cxx-exceptions']
-<<<<<<< HEAD
-  if Settings.DISABLE_EXCEPTION_CATCHING == 2:
+  if Settings.EXCEPTION_CATCHING_ALLOWED:
     # When 'main' has a non-standard signature, LLVM outlines its content out to
     # '__original_main'. So we add it to the allowed list as well.
-    if 'main' in Settings.EXCEPTION_CATCHING_ALLOWED:
+    if 'main' in settings.exception_catching_allowed:
       Settings.EXCEPTION_CATCHING_ALLOWED += ['__original_main']
-    allowed = ','.join(Settings.EXCEPTION_CATCHING_ALLOWED or ['__fake'])
-=======
-  if Settings.EXCEPTION_CATCHING_ALLOWED:
     allowed = ','.join(Settings.EXCEPTION_CATCHING_ALLOWED)
->>>>>>> 75bd98ca
     args += ['-emscripten-cxx-exceptions-allowed=' + allowed]
 
   if Settings.SUPPORT_LONGJMP:
