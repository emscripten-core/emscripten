--- conflicted
+++ resolved
@@ -1426,22 +1426,12 @@
   return js_file
 
 
-<<<<<<< HEAD
-def strip(infile, outfile, debug=False, producers=False):
-  cmd = [LLVM_OBJCOPY, infile, outfile]
-  if debug:
-    cmd += ['--remove-section=.debug*']
-  if producers:
-    cmd += ['--remove-section=producers']
-  run_process(cmd)
-=======
 def strip_debug(infile, outfile):
   run_process([LLVM_OBJCOPY, '--remove-section=.debug*', infile, outfile])
 
 
 def strip_producers(infile, outfile):
   run_process([LLVM_OBJCOPY, '--remove-section=producers', infile, outfile])
->>>>>>> 3e2c1073
 
 
 # extract the DWARF info from the main file, and leave the wasm with
@@ -1456,11 +1446,7 @@
   embedded_path = shared.Settings.SEPARATE_DWARF_URL or wasm_file_with_dwarf
 
   shutil.move(wasm_file, wasm_file_with_dwarf)
-<<<<<<< HEAD
   strip(wasm_file_with_dwarf, wasm_file, debug=True)
-=======
-  strip_debug(wasm_file_with_dwarf, wasm_file)
->>>>>>> 3e2c1073
 
   # embed a section in the main wasm to point to the file with external DWARF,
   # see https://yurydelendik.github.io/webassembly-dwarf/#external-DWARF
