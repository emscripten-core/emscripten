--- conflicted
+++ resolved
@@ -7971,301 +7971,6 @@
          (node[0] === 'string' && node[1] === 'dynCall_');
 }
 
-<<<<<<< HEAD
-=======
-//
-// Emit the DCE graph, to help optimize the combined JS+wasm.
-// This finds where JS depends on wasm, and where wasm depends
-// on JS, and prints that out.
-//
-// The analysis here is simplified, and not completely general. It
-// is enough to optimize the common case of JS library and runtime
-// functions involved in loops with wasm, but not more complicated
-// things like JS objects and sub-functions. Specifically we
-// analyze as follows:
-//
-//  * We consider (1) the toplevel scope, and (2) the scopes of toplevel defined
-//    functions (defun, not function; i.e., function X() {} where
-//    X can be called later, and not y = function Z() {} where Z is
-//    just a name for stack traces). We also consider the wasm, which
-//    we can see things going to and arriving from.
-//  * Anything used in a defun creates a link in the DCE graph, either
-//    to another defun, or the wasm.
-//  * Anything used in the toplevel scope is rooted, as it is code
-//    we assume will execute. The exceptions are
-//     * when we receive something from wasm; those are "free" and
-//       do not cause rooting. (They will become roots if they are
-//       exported, the metadce logic will handle that.)
-//     * when we send something to wasm; sending a defun causes a
-//       link in the DCE graph.
-//  * Anything not in the toplevel or not in a toplevel defun is
-//    considering rooted. We don't optimize those cases.
-//
-// Special handling:
-//
-//  * dynCall('vii', ..) are dynamic dynCalls, but we analyze them
-//    statically, to preserve the dynCall_vii etc. method they depend on.
-//    Truly dynamic dynCalls (not to a string constant) will not work,
-//    and require the user to export them.
-//  * Truly dynamic dynCalls are assumed to reach any dynCall_*.
-//
-// XXX this modifies the input AST. if you want to keep using it,
-//     that should be fixed. Currently the main use case here does
-//     not require that. TODO FIXME
-//
-function emitDCEGraph(ast) {
-  // First pass: find the wasm imports and exports, and the toplevel
-  // defuns, and save them on the side, removing them from the AST,
-  // which makes the second pass simpler.
-  //
-  // The imports that wasm receives look like this:
-  //
-  //  var asmLibraryArg = { "abort": abort, "assert": assert, [..] };
-  //
-  // The exports are trickier, as they have a different form whether or not
-  // async compilation is enabled. It can be either:
-  //
-  //  var _malloc = Module["_malloc"] = asm["_malloc"];
-  //
-  // or
-  //
-  //  var _malloc = Module["_malloc"] = (function() {
-  //   return Module["asm"]["_malloc"].apply(null, arguments);
-  //  });
-  //
-  var imports = [];
-  var defuns = [];
-  var dynCallNames = [];
-  var nameToGraphName = {};
-  var modulePropertyToGraphName = {};
-  var exportNameToGraphName = {}; // identical to asm['..'] nameToGraphName
-  var foundAsmLibraryArgAssign = false;
-  var graph = [];
-  traverse(ast, function(node, type) {
-    if (isAsmLibraryArgAssign(node)) {
-      var items = asmLibraryArgs(node)[1];
-      items.forEach(function(item) {
-        imports.push(item[1][1]); // the name doesn't matter, only the value which is that actual thing we are importing
-      });
-      foundAsmLibraryArgAssign = true;
-      return emptyNode(); // ignore this in the second pass; this does not root
-    } else if (type === 'var') {
-      if (node[1] && node[1].length === 1) {
-        var item = node[1][0];
-        var name = item[0];
-        var value = item[1];
-        if (Array.isArray(value) && value[0] === 'assign') {
-          var assigned = value[2];
-          if (isModuleUse(assigned) && getModuleUseName(assigned) === name) {
-            // this is
-            //  var x = Module['x'] = ?
-            // which looks like a wasm export being received. confirm with the asm use
-            var found = 0;
-            var asmName;
-            traverse(value[3], function(node, type) {
-              if (isAsmUse(node)) {
-                found++;
-                asmName = getAsmUseName(node);
-              }
-            });
-            // in the wasm backend, the asm name may have one fewer "_" prefixed
-            if (found === 1) {
-              // this is indeed an export
-              // the asmName is what the wasm provides directly; the outside JS
-              // name may be slightly different (extra "_" in wasm backend)
-              var graphName = getGraphName(name, 'export');
-              nameToGraphName[name] = graphName;
-              modulePropertyToGraphName[name] = graphName;
-              exportNameToGraphName[asmName] = graphName;
-              if (/^dynCall_/.test(name)) {
-                dynCallNames.push(graphName);
-              }
-              return emptyNode(); // ignore this in the second pass; this does not root
-            }
-          }
-        }
-      }
-    } else if (type === 'defun') {
-      defuns.push(node);
-      var name = node[1];
-      nameToGraphName[name] = getGraphName(name, 'defun');
-      return emptyNode(); // ignore this in the second pass; we scan defuns separately
-    } else if (type === 'function') {
-      return null; // don't look inside
-    }
-  });
-  // must find the info we need
-  assert(foundAsmLibraryArgAssign, 'could not find the assigment to "asmLibraryArg". perhaps --pre-js or --post-js code moved it out of the global scope? (things like that should be done after emcc runs, as they do not need to be run through the optimizer which is the special thing about --pre-js/--post-js code)');
-  // Second pass: everything used in the toplevel scope is rooted;
-  // things used in defun scopes create links
-  function getGraphName(name, what) {
-    return 'emcc$' + what + '$' + name;
-  }
-  var infos = {}; // the graph name of the item => info for it
-  imports.forEach(function(import_) {
-    var name = getGraphName(import_, 'import');
-    var info = infos[name] = {
-      name: name,
-      import: ['env', import_],
-      reaches: {}
-    };
-    if (nameToGraphName.hasOwnProperty(import_)) {
-      info.reaches[nameToGraphName[import_]] = 1;
-    } // otherwise, it's a number, ignore
-  });
-  for (var e in exportNameToGraphName) {
-    var name = exportNameToGraphName[e];
-    infos[name] = {
-      name: name,
-      export: e,
-      reaches: {}
-    };
-  }
-  // a function that handles a node we visit, in either a defun or
-  // the toplevel scope (in which case the second param is not provided)
-  function visitNode(node, defunInfo) {
-    // TODO: scope awareness here. for now we just assume all uses are
-    //       from the top scope, which might create more uses than needed
-    var reached;
-    if (node[0] === 'name') {
-      var name = node[1];
-      if (nameToGraphName.hasOwnProperty(name)) {
-        reached = nameToGraphName[name];
-      }
-    } else if (isModuleUse(node)) {
-      var name = getModuleUseName(node);
-      if (modulePropertyToGraphName.hasOwnProperty(name)) {
-        reached = modulePropertyToGraphName[name];
-      }
-    } else if (isStaticDynCall(node)) {
-      reached = getGraphName(getStaticDynCallName(node), 'export');
-    } else if (isDynamicDynCall(node)) {
-      // this can reach *all* dynCall_* targets, we can't narrow it down
-      reached = dynCallNames;
-    } else if (isAsmUse(node)) {
-      // any remaining asm uses are always rooted in any case
-      var name = getAsmUseName(node);
-      if (exportNameToGraphName.hasOwnProperty(name)) {
-        infos[exportNameToGraphName[name]].root = true;
-      }
-      return;
-    }
-    if (reached) {
-      function addReach(reached) {
-        if (defunInfo) {
-          defunInfo.reaches[reached] = 1; // defun reaches it
-        } else {
-          infos[reached].root = true; // in global scope, root it
-        }
-      }
-      if (typeof reached === 'string') {
-        addReach(reached);
-      } else {
-        reached.forEach(addReach);
-      }
-    }
-  }
-  defuns.forEach(function(defun) {
-    var name = getGraphName(defun[1], 'defun');
-    var info = infos[name] = {
-      name: name,
-      reaches: {}
-    };
-    traverse(defun[3], function(node, type) {
-      visitNode(node, info);
-    });
-  });
-  traverse(ast, function(node, type) {
-    visitNode(node, null);
-  });
-  // Final work: print out the graph
-  // sort for determinism
-  function sortedNamesFromMap(map) {
-    var names = [];
-    for (var name in map) {
-      names.push(name);
-    }
-    names.sort();
-    return names;
-  }
-  sortedNamesFromMap(infos).forEach(function(name) {
-    var info = infos[name];
-    info.reaches = sortedNamesFromMap(info.reaches);
-    graph.push(info);
-  });
-  print(JSON.stringify(graph, null, ' '));
-}
-
-// Apply graph removals from running wasm-metadce
-function applyDCEGraphRemovals(ast) {
-  var unused = set(extraInfo.unused);
-
-  traverse(ast, function(node, type) {
-    if (isAsmLibraryArgAssign(node)) {
-      var args = asmLibraryArgs(node);
-      args[1] = args[1].filter(function(item) {
-        var name = item[0];
-        var value = item[1];
-        var full = 'emcc$import$' + name;
-        return !((full in unused) && !hasSideEffects(value));
-      });
-    } else if (type === 'assign') {
-      // when we assign to a thing we don't need, we can just remove the assign
-      var target = node[2];
-      if (isAsmUse(target) || isModuleUse(target)) {
-        var name = target[2][1];
-        var full = 'emcc$export$' + name;
-        var value = node[3];
-        if ((full in unused) && !hasSideEffects(value)) {
-          return ['name', 'undefined'];
-        }
-      }
-    }
-  });
-}
-
-// Apply import/export name changes (after minifying them)
-function applyImportAndExportNameChanges(ast) {
-  var mapping = extraInfo.mapping;
-  traverse(ast, function(node, type) {
-    if (isAsmLibraryArgAssign(node)) {
-      var args = asmLibraryArgs(node);
-      args[1] = args[1].map(function(item) {
-        var name = item[0];
-        var value = item[1];
-        if (mapping[name]) {
-          var ret = [mapping[name], value];
-          // Uglify uses this property to tell it to emit
-          // { "quotedname": .. }
-          // as opposed to
-          // { quotedname: }
-          // We need quoting for closure compiler to work
-          // TODO: disable otherwise
-          ret.quoted = true;
-          return ret;
-        }
-        return item;
-      });
-    } else if (type === 'assign') {
-      var target = node[2];
-      var value = node[3];
-      if (isAsmUse(value)) {
-        var name = value[2][1];
-        if (mapping[name]) {
-          value[2][1] = mapping[name];
-        }
-      }
-    } else if (isModuleAsmUse(node)) {
-      var prop = node[2];
-      var name = prop[1];
-      if (mapping[name]) {
-        prop[1] = mapping[name];
-      }
-    }
-  });
-}
-
->>>>>>> 694ebcdf
 function removeFuncs(ast) {
   assert(ast[0] === 'toplevel');
   var keep = set(extraInfo.keep);
