--- conflicted
+++ resolved
@@ -1334,7 +1334,168 @@
   });
 }
 
-<<<<<<< HEAD
+// Name minification
+
+var RESERVED = new Set(['do', 'if', 'in', 'for', 'new', 'try', 'var', 'env', 'let', 'case', 'else', 'enum', 'void', 'this', 'void', 'with']);
+var VALID_MIN_INITS = 'abcdefghijklmnopqrstuvwxyzABCDEFGHIJKLMNOPQRSTUVWXYZ_$';
+var VALID_MIN_LATERS = VALID_MIN_INITS + '0123456789';
+
+var minifiedNames = [];
+var minifiedState = [0];
+
+// Make sure the nth index in minifiedNames exists. Done 100% deterministically.
+function ensureMinifiedNames(n) {
+  while (minifiedNames.length < n+1) {
+    // generate the current name
+    var name = VALID_MIN_INITS[minifiedState[0]];
+    for (var i = 1; i < minifiedState.length; i++) {
+      name += VALID_MIN_LATERS[minifiedState[i]];
+    }
+    if (!RESERVED.has(name)) minifiedNames.push(name);
+    // increment the state
+    var i = 0;
+    while (1) {
+      minifiedState[i]++;
+      if (minifiedState[i] < (i === 0 ? VALID_MIN_INITS : VALID_MIN_LATERS).length) break;
+      // overflow
+      minifiedState[i] = 0;
+      i++;
+      // will become 0 after increment in next loop head
+      if (i === minifiedState.length) minifiedState.push(-1);
+    }
+  }
+}
+
+function minifyLocals(ast) {
+  // We are given a mapping of global names to their minified forms.
+  assert(extraInfo && extraInfo.globals);
+
+  for (var fun of ast.body) {
+    if (!fun.type === 'FunctionDeclaration') {
+      continue;
+    }
+    // Find the list of local names, including params.
+    var localNames = new Set();
+    for (var param of fun.params) {
+      localNames.add(param.name);
+    }
+    simpleWalk(fun, {
+      VariableDeclaration(node, c) {
+        for (var dec of node.declarations) {
+          localNames.add(dec.id.name)
+        }
+      }
+    });
+
+    function isLocalName(name) {
+      return localNames.has(name);
+    }
+
+    // Names old to new names.
+    var newNames = new Map();
+
+    // The names in use, that must not be collided with.
+    var usedNames = new Set;
+
+    // Put the function name aside. We don't want to traverse it as it is not
+    // in the scope of itself.
+    var funId = fun.id;
+    fun.id = null;
+
+    // Find all the globals that we need to minify using pre-assigned names.
+    // Don't actually minify them yet as that might interfere with local
+    // variable names; just mark them as used, and what their new name will be.
+    simpleWalk(fun, {
+      Identifier(node, c) {
+        var name = node.name;
+        if (!isLocalName(name)) {
+          var minified = extraInfo.globals[name];
+          if (minified){
+            newNames.set(name, minified);
+            usedNames.add(minified);
+          }
+        }
+      },
+      CallExpression(node, c) {
+        // We should never call a local name, as in asm.js-style code our
+        // locals are just numbers, not functions; functions are all declared
+        // in the outer scope. If a local is called, that is a bug.
+        if (node.callee.type === 'Identifier') {
+          assert(!isLocalName(node.callee.name), 'cannot call a local');
+        }
+      }
+    });
+
+    // The first time we encounter a local name, we assign it a/ minified name
+    // that's not currently in use. Allocating on demand means they're processed
+    // in a predictable order, which is very handy for testing/debugging
+    // purposes.
+    var nextMinifiedName = 0;
+
+    function getNextMinifiedName() {
+      while (1) {
+        ensureMinifiedNames(nextMinifiedName);
+        var minified = minifiedNames[nextMinifiedName++];
+        // TODO: we can probably remove !isLocalName here
+        if (!usedNames.has(minified) && !isLocalName(minified)) {
+          return minified;
+        }
+      }
+    }
+
+    // Traverse and minify all names. First the function parameters.
+    for (var param of fun.params) {
+      var minified = getNextMinifiedName();
+      newNames.set(param.name, minified);
+      param.name = minified;
+    }
+
+    // Label minification is done in a separate namespace.
+    var labelNames = new Map();
+    var nextMinifiedLabel = 0;
+    function getNextMinifiedLabel() {
+      ensureMinifiedNames(nextMinifiedLabel);
+      return minifiedNames[nextMinifiedLabel++];
+    }
+
+    // Finally, the function body.
+    recursiveWalk(fun, {
+      Identifier(node) {
+        var name = node.name;
+        if (newNames.has(name)) {
+          node.name = newNames.get(name);
+        } else if (isLocalName(name)) {
+          minified = getNextMinifiedName();
+          newNames.set(name, minified);
+          node.name = minified;
+        }
+      },
+      LabeledStatement(node, c) {
+        if (!labelNames.has(node.label.name)) {
+          labelNames.set(node.label.name, getNextMinifiedLabel());
+        }
+        node.label.name = labelNames.get(node.label.name);
+        c(node.body);
+      },
+      BreakStatement(node, c) {
+        if (node.label) {
+          node.label.name = labelNames.get(node.label.name);
+        }
+      },
+      ContinueStatement(node, c) {
+        if (node.label) {
+          node.label.name = labelNames.get(node.label.name);
+        }
+      },
+    });
+
+    // Finally, the function name, after restoring it.
+    fun.id = funId;
+    assert(extraInfo.globals.hasOwnProperty(fun.id.name));
+    fun.id.name = extraInfo.globals[fun.id.name];
+  }
+}
+
 function minifyGlobals(ast) {
   // The input is in form
   //
@@ -1374,261 +1535,62 @@
   var funId = fun.id;
   fun.id = null;
 
-  assert(ast[0] === 'toplevel');
-  var instantiateFunc = ast[1][0];
-  assert(instantiateFunc[0] === 'defun');
-  assert(instantiateFunc[1] === 'instantiate');
+  // Find all the declarations.
+  var declared = new Set();
+
+  simpleWalk(fun, {
+    FunctionDeclaration(node) {
+      if (node.id) {
+        declared.add(node.id.name);
+      }
+      for (var param of node.params) {
+        declared.add(param.name);
+      }
+    },
+    VariableDeclaration(node) {
+      for (var decl of node.declarations) {
+        declared.add(decl.id.name);
+      }
+    }
+  });
+
+  // TODO: find names to avoid, that are not declared (should not happen in
+  // wasm2js output)
+
+  // Minify the names.
+  var nextMinifiedName = 0;
+
+  function getNewMinifiedName() {
+    ensureMinifiedNames(nextMinifiedName);
+    return minifiedNames[nextMinifiedName++];
+  }
 
   var minified = new Map();
-  var next = 0;
-  function getMinified(name) {
-    assert(name);
-    if (minified.has(name)) return minified.get(name);
-    ensureMinifiedNames(next);
-    var m = minifiedNames[next++];
-    minified.set(name, m);
-    return m;
-  }
-
-  // name nodes, ['name', name]
-  var allNames = [];
-  // functions, whose element func[1] is the name
-  var allNamedFunctions = [];
-  // name arrays, as in func[2], [name1, name2] which are the arguments
-  var allNameArrays = [];
-  // var arrays, as in [[name, init], ..] in a var or const
-  var allVarArrays = [];
-
-  // Add instantiate's parameters, but *not* its own name, which is used
-  // externally.
-  allNameArrays.push(instantiateFunc[2]);
-
-  // First, find all the other things to minify.
-  instantiateFunc[3].forEach(function(ast) {
-    traverse(ast, function(node, type) {
-      if (type === 'defun') {
-        allNamedFunctions.push(node);
-        allNameArrays.push(node[2]);
-      } else if (type === 'function') {
-        allNameArrays.push(node[2]);
-      } else if (type === 'var' || type === 'const') {
-        allVarArrays.push(node[1]);
-      } else if (type === 'name') {
-        allNames.push(node);
-      }
-    });
-  });
-
-  // All the things that are valid to minify: names declared in vars, or
-  // params, etc.
-  var validNames = new Set();
-
-  // TODO: sort to find the optimal minification
-  allVarArrays.forEach(function(array) {
-    for (var i = 0; i < array.length; i++) {
-      var name = array[i][0];
-      validNames.add(name);
-      array[i][0] = getMinified(name);
-    }
-  });
-  // add all globals in function chunks, i.e. not here but passed to us
-  for (var i = 0; i < extraInfo.globals.length; i++) {
-    var name = extraInfo.globals[i];
-    validNames.add(name);
-    getMinified(name);
-  }
-  allNamedFunctions.forEach(function(node) {
-    var name = node[1];
-    validNames.add(name);
-    node[1] = getMinified(name);
-  });
-  allNameArrays.forEach(function(array) {
-    for (var i = 0; i < array.length; i++) {
-      var name = array[i];
-      validNames.add(name);
-      array[i] = getMinified(name);
-    }
-  });
-  allNames.forEach(function(node) {
-    var name = node[1];
-    // A name may refer to a true global like Int8Array, which is not a valid
-    // name to minify, as we didn't see it declared.
-    if (validNames.has(name)) {
-      node[1] = getMinified(name);
-    }
-  });
+
+  function minify(name) {
+    if (!minified.has(name)) {
+      minified.set(name, getNewMinifiedName());
+    }
+    assert(minified.get(name));
+    return minified.get(name);
+  }
+
+  simpleWalk(fun, {
+    Identifier(node, c) {
+      if (declared.has(node.name)) {
+        node.name = minify(node.name);
+      }
+    }
+  });
+
+  // Restore the name
+  fun.id = funId;
+
+  // Emit the metadata
   var json = {};
   for (var x of minified.entries()) json[x[0]] = x[1];
 
-
-
-
-  // Restore the name
-  fun.id = funId;
-
   suffix = '// EXTRA_INFO:' + JSON.stringify(json);
-=======
-// Name minification
-
-var RESERVED = new Set(['do', 'if', 'in', 'for', 'new', 'try', 'var', 'env', 'let', 'case', 'else', 'enum', 'void', 'this', 'void', 'with']);
-var VALID_MIN_INITS = 'abcdefghijklmnopqrstuvwxyzABCDEFGHIJKLMNOPQRSTUVWXYZ_$';
-var VALID_MIN_LATERS = VALID_MIN_INITS + '0123456789';
-
-var minifiedNames = [];
-var minifiedState = [0];
-
-// Make sure the nth index in minifiedNames exists. Done 100% deterministically.
-function ensureMinifiedNames(n) {
-  while (minifiedNames.length < n+1) {
-    // generate the current name
-    var name = VALID_MIN_INITS[minifiedState[0]];
-    for (var i = 1; i < minifiedState.length; i++) {
-      name += VALID_MIN_LATERS[minifiedState[i]];
-    }
-    if (!RESERVED.has(name)) minifiedNames.push(name);
-    // increment the state
-    var i = 0;
-    while (1) {
-      minifiedState[i]++;
-      if (minifiedState[i] < (i === 0 ? VALID_MIN_INITS : VALID_MIN_LATERS).length) break;
-      // overflow
-      minifiedState[i] = 0;
-      i++;
-      // will become 0 after increment in next loop head
-      if (i === minifiedState.length) minifiedState.push(-1);
-    }
-  }
-}
-
-function minifyLocals(ast) {
-  // We are given a mapping of global names to their minified forms.
-  assert(extraInfo && extraInfo.globals);
-
-  for (var fun of ast.body) {
-    if (!fun.type === 'FunctionDeclaration') {
-      continue;
-    }
-    // Find the list of local names, including params.
-    var localNames = new Set();
-    for (var param of fun.params) {
-      localNames.add(param.name);
-    }
-    simpleWalk(fun, {
-      VariableDeclaration(node, c) {
-        for (var dec of node.declarations) {
-          localNames.add(dec.id.name)
-        }
-      }
-    });
-
-    function isLocalName(name) {
-      return localNames.has(name);
-    }
-
-    // Names old to new names.
-    var newNames = new Map();
-
-    // The names in use, that must not be collided with.
-    var usedNames = new Set;
-
-    // Put the function name aside. We don't want to traverse it as it is not
-    // in the scope of itself.
-    var funId = fun.id;
-    fun.id = null;
-
-    // Find all the globals that we need to minify using pre-assigned names.
-    // Don't actually minify them yet as that might interfere with local
-    // variable names; just mark them as used, and what their new name will be.
-    simpleWalk(fun, {
-      Identifier(node, c) {
-        var name = node.name;
-        if (!isLocalName(name)) {
-          var minified = extraInfo.globals[name];
-          if (minified){
-            newNames.set(name, minified);
-            usedNames.add(minified);
-          }
-        }
-      },
-      CallExpression(node, c) {
-        // We should never call a local name, as in asm.js-style code our
-        // locals are just numbers, not functions; functions are all declared
-        // in the outer scope. If a local is called, that is a bug.
-        if (node.callee.type === 'Identifier') {
-          assert(!isLocalName(node.callee.name), 'cannot call a local');
-        }
-      }
-    });
-
-    // The first time we encounter a local name, we assign it a/ minified name
-    // that's not currently in use. Allocating on demand means they're processed
-    // in a predictable order, which is very handy for testing/debugging
-    // purposes.
-    var nextMinifiedName = 0;
-
-    function getNextMinifiedName() {
-      while (1) {
-        ensureMinifiedNames(nextMinifiedName);
-        var minified = minifiedNames[nextMinifiedName++];
-        // TODO: we can probably remove !isLocalName here
-        if (!usedNames.has(minified) && !isLocalName(minified)) {
-          return minified;
-        }
-      }
-    }
-
-    // Traverse and minify all names. First the function parameters.
-    for (var param of fun.params) {
-      var minified = getNextMinifiedName();
-      newNames.set(param.name, minified);
-      param.name = minified;
-    }
-
-    // Label minification is done in a separate namespace.
-    var labelNames = new Map();
-    var nextMinifiedLabel = 0;
-    function getNextMinifiedLabel() {
-      ensureMinifiedNames(nextMinifiedLabel);
-      return minifiedNames[nextMinifiedLabel++];
-    }
-
-    // Finally, the function body.
-    recursiveWalk(fun, {
-      Identifier(node) {
-        var name = node.name;
-        if (newNames.has(name)) {
-          node.name = newNames.get(name);
-        } else if (isLocalName(name)) {
-          minified = getNextMinifiedName();
-          newNames.set(name, minified);
-          node.name = minified;
-        }
-      },
-      LabeledStatement(node, c) {
-        if (!labelNames.has(node.label.name)) {
-          labelNames.set(node.label.name, getNextMinifiedLabel());
-        }
-        node.label.name = labelNames.get(node.label.name);
-        c(node.body);
-      },
-      BreakStatement(node, c) {
-        if (node.label) {
-          node.label.name = labelNames.get(node.label.name);
-        }
-      },
-      ContinueStatement(node, c) {
-        if (node.label) {
-          node.label.name = labelNames.get(node.label.name);
-        }
-      },
-    });
-
-    // Finally, the function name, after restoring it.
-    fun.id = funId;
-    assert(extraInfo.globals.hasOwnProperty(fun.id.name));
-    fun.id.name = extraInfo.globals[fun.id.name];
-  }
->>>>>>> cdcf0ae5
 }
 
 // Utilities
