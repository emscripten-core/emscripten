--- conflicted
+++ resolved
@@ -125,11 +125,8 @@
     'LEGALIZE_JS_FFI': 'to disable JS type legalization use `-sWASM_BIGINT` or `-sSTANDALONE_WASM`',
     'ASYNCIFY_EXPORTS': 'please use JSPI_EXPORTS instead',
     'MAYBE_WASM2JS': 'lack of usage',
-<<<<<<< HEAD
+    'ASYNCIFY_LAZY_LOAD_CODE': 'lack of usage',
     'USE_WEBGPU': 'please try migrating to --use-port=emdawnwebgpu, which implements a newer, incompatible version of webgpu.h (see tools/ports/emdawnwebgpu.py for more info)',
-=======
-    'ASYNCIFY_LAZY_LOAD_CODE': 'lack of usage',
->>>>>>> fc311f38
 }
 
 # Settings that don't need to be externalized when serializing to json because they
