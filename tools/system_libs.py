# Copyright 2014 The Emscripten Authors.  All rights reserved.
# Emscripten is available under two separate licenses, the MIT license and the
# University of Illinois/NCSA Open Source License.  Both these licenses can be
# found in the LICENSE file.

from __future__ import print_function
import itertools
import json
import logging
import os
import re
import shutil
import sys
import tarfile
import zipfile
from glob import iglob

from . import ports
from . import shared
from tools.shared import check_call

stdout = None
stderr = None

logger = logging.getLogger('system_libs')


def files_in_path(path_components, filenames):
  srcdir = shared.path_from_root(*path_components)
  return [os.path.join(srcdir, f) for f in filenames]


def glob_in_path(path_components, glob_pattern, excludes=()):
  srcdir = shared.path_from_root(*path_components)
  return [f for f in iglob(os.path.join(srcdir, glob_pattern)) if os.path.basename(f) not in excludes]


def get_cflags(force_object_files=False):
  flags = []
  if force_object_files:
    flags += ['-s', 'WASM_OBJECT_FILES=1']
  elif not shared.Settings.WASM_OBJECT_FILES:
    flags += ['-s', 'WASM_OBJECT_FILES=0']
  if shared.Settings.RELOCATABLE:
    flags += ['-s', 'RELOCATABLE']
  return flags


def run_build_command(cmd):
  # this must only be called on a standard build command
  assert cmd[0] == shared.PYTHON and cmd[1] in (shared.EMCC, shared.EMXX)
  # add standard cflags, but also allow the cmd to override them
  cmd = cmd[:2] + get_cflags() + cmd[2:]
  shared.run_process(cmd, stdout=stdout, stderr=stderr)


def run_commands(commands):
  cores = min(len(commands), shared.Building.get_num_cores())
  if cores <= 1:
    for command in commands:
      run_build_command(command)
  else:
    pool = shared.Building.get_multiprocessing_pool()
    # https://stackoverflow.com/questions/1408356/keyboard-interrupts-with-pythons-multiprocessing-pool
    # https://bugs.python.org/issue8296
    # 999999 seconds (about 11 days) is reasonably huge to not trigger actual timeout
    # and is smaller than the maximum timeout value 4294967.0 for Python 3 on Windows (threading.TIMEOUT_MAX)
    pool.map_async(run_build_command, commands, chunksize=1).get(999999)


def create_lib(libname, inputs):
  """Create a library from a set of input objects."""
  if libname.endswith('.bc'):
    shared.Building.link_to_object(inputs, libname)
  elif libname.endswith('.a'):
    shared.Building.emar('cr', libname, inputs)
  else:
    raise Exception('unknown suffix ' + libname)


def read_symbols(path):
  with open(path) as f:
    content = f.read()

    # Require that Windows newlines should not be present in a symbols file, if running on Linux or macOS
    # This kind of mismatch can occur if one copies a zip file of Emscripten cloned on Windows over to
    # a Linux or macOS system. It will result in Emscripten linker getting confused on stray \r characters,
    # and be unable to link any library symbols properly. We could harden against this by .strip()ping the
    # opened files, but it is possible that the mismatching line endings can cause random problems elsewhere
    # in the toolchain, hence abort execution if so.
    if os.name != 'nt' and '\r\n' in content:
      raise Exception('Windows newlines \\r\\n detected in symbols file "' + path + '"! This could happen for example when copying Emscripten checkout from Windows to Linux or macOS. Please use Unix line endings on checkouts of Emscripten on Linux and macOS!')

    return shared.Building.parse_symbols(content).defs


def get_wasm_libc_rt_files():
  # Static linking is tricky with LLVM, since e.g. memset might not be used
  # from libc, but be used as an intrinsic, and codegen will generate a libc
  # call from that intrinsic *after* static linking would have thought it is
  # all in there. In asm.js this is not an issue as we do JS linking anyhow,
  # and have asm.js-optimized versions of all the LLVM intrinsics. But for
  # wasm, we need a better solution. For now, make another archive that gets
  # included at the same time as compiler-rt.
  # Note that this also includes things that may be depended on by those
  # functions - fmin uses signbit, for example, so signbit must be here (so if
  # fmin is added by codegen, it will have all it needs).
  math_files = files_in_path(
    path_components=['system', 'lib', 'libc', 'musl', 'src', 'math'],
    filenames=[
      'fmin.c', 'fminf.c', 'fminl.c',
      'fmax.c', 'fmaxf.c', 'fmaxl.c',
      'fmod.c', 'fmodf.c', 'fmodl.c',
      'log2.c', 'log2f.c', 'log10.c', 'log10f.c',
      'exp2.c', 'exp2f.c', 'exp10.c', 'exp10f.c',
      'scalbn.c', '__fpclassifyl.c',
      '__signbitl.c', '__signbitf.c', '__signbit.c'
    ])
  string_files = files_in_path(
    path_components=['system', 'lib', 'libc', 'musl', 'src', 'string'],
    filenames=['memset.c', 'memmove.c'])
  other_files = files_in_path(
    path_components=['system', 'lib', 'libc'],
    filenames=['emscripten_memcpy.c'])
  return math_files + string_files + other_files


class Library(object):
  """
  `Library` is the base class of all system libraries.

  There are two types of libraries: abstract and concrete.
    * An abstract library, e.g. MTLibrary, is a subclass of `Library` that
      implements certain behaviour common to multiple libraries. The features
      of multiple abstract libraries can be used through multiple inheritance.
    * A concrete library, e.g. libc, is a subclass of `Library` that describes
      how to build a particular library, and its properties, such as name and
      dependencies.

  This library system is meant to handle having many versions of the same library,
  which we call *variations*. For example, some libraries (those that inherit
  from MTLibrary), have both single-threaded and multi-threaded versions.

  An instance of a `Library` subclass represents a specific variation of the
  library. Instance methods perform operations relating to this variation.
  For example, `get_cflags()` would return the emcc flags needed to build this
  variation, and `build()` would generate the library file for this variation.
  The constructor takes keyword arguments that defines the variation.

  Class methods perform tasks relating to all variations. For example,
  `variations()` returns a list of all variations that exists for this library,
  and `get_default_variation()` returns the variation suitable for the current
  environment.

  Other class methods act upon a group of libraries. For example,
  `Library.get_all_variations()` returns a mapping of all variations of
  existing libraries.
  """

  # The simple name of the library. When linking, this is the name to use to
  # automatically get the correct version of the library.
  # This should only be overridden in a concrete library class, e.g. libc,
  # and left as None in an abstract library class, e.g. MTLibrary.
  name = None

  # A list of simple names of other libraries that this one depends on.
  # For dynamic values, override `get_depends()` instead.
  depends = []

  # A set of symbols that this library exports. If this library is intended to
  # pulled in via undefined symbols, this should be overridden with a set
  # returned by `read_symbols`.
  # If this library is to be linked in manually, leave this empty.
  # For dynamic values, override `get_symbols()` instead.
  symbols = set()

  # A list of symbols that must be exported to keep the JavaScript
  # dependencies of this library working.
  js_depends = []

  # The C compile executable to use. You can override this to shared.EMXX for C++.
  emcc = shared.EMCC

  # A list of flags to pass to emcc.
  # The flags for the parent class is automatically inherited.
  cflags = ['-Werror']

  # A list of directories to put in the include path when building.
  # This is a list of tuples of path components.
  # For example, to put system/lib/a and system/lib/b under the emscripten
  # directory into the include path, you would write:
  #    includes = [('system', 'lib', 'a'), ('system', 'lib', 'b')]
  # The include path of the parent class is automatically inherited.
  includes = []

  # By default, `get_files` look for source files for this library under `src_dir`.
  # It will either use the files listed in `src_files`, or use the glob pattern in
  # `src_glob`. You may not specify both `src_files` and `src_glob`.
  # When using `src_glob`, you can specify a list of files in `src_glob_exclude`
  # to be excluded from the library.
  # Alternatively, you can override `get_files` to use your own logic.
  src_dir = None
  src_files = None
  src_glob = None
  src_glob_exclude = None

  # Whether to always generate WASM object files, even though WASM_OBJECT_FILES=0.
  force_object_files = False

  def __init__(self):
    """
    Creates a variation of this library.

    A variation is a specific combination of settings a library can have.
    For example, libc++-mt-noexcept is a variation of libc++.
    There might be only one variation of a library.

    The constructor keyword arguments will define what variation to use.

    Use the `variations` classmethod to get the list of all possible constructor
    arguments for this library.

    Use the `get_default_variation` classmethod to construct the variation
    suitable for the current invocation of emscripten.
    """
    if not self.name:
      raise NotImplementedError('Cannot instantiate an abstract library')

  def in_temp(cls, *args):
    """Gets the path of a file in our temporary directory."""
    return os.path.join(shared.get_emscripten_temp_dir(), *args)

  def can_use(self):
    """
    Whether this library can be used in the current environment.

    For example, libmalloc would override this and return False
    if the user requested no malloc.
    """
    return True

  def can_build(self):
    """
    Whether this library can be built in the current environment.

    Override this if, for example, the library can only be built on WASM backend.
    """
    return True

  def get_path(self):
    """
    Gets the cached path of this library.

    This will trigger a build if this library is not in the cache.
    """
    return shared.Cache.get(self.get_name(), self.build)

  def get_files(self):
    """
    Gets a list of source files for this library.

    Typically, you will use `src_dir`, `src_files`, `src_glob` and `src_glob_exclude`.
    If those are insufficient to describe the files needed, you can override this method.
    """
    if self.src_dir:
      if self.src_files and self.src_glob:
        raise Exception('Cannot use src_files and src_glob together')

      if self.src_files:
        return files_in_path(self.src_dir, self.src_files)
      elif self.src_glob:
        return glob_in_path(self.src_dir, self.src_glob, self.src_glob_exclude or ())

    raise NotImplementedError()

  def build_objects(self):
    """
    Returns a list of compiled object files for this library.

    By default, this builds all the source files returned by `self.get_files()`,
    with the `cflags` returned by `self.get_cflags()`.
    """
    commands = []
    objects = []
    cflags = self.get_cflags()
    for src in self.get_files():
      o = self.in_temp(os.path.basename(src) + '.o')
      commands.append([shared.PYTHON, self.emcc, src, '-o', o] + cflags)
      objects.append(o)
    run_commands(commands)
    return objects

  def build(self):
    """Builds the library and returns the path to the file."""
    lib_filename = self.in_temp(self.get_name())
    create_lib(lib_filename, self.build_objects())
    return lib_filename

  @classmethod
  def _inherit_list(cls, attr):
    # Some properties, like cflags and includes, makes more sense to inherit
    # via concatenation than replacement.
    result = []
    for item in cls.__mro__[::-1]:
      # Using  __dict__ to avoid inheritance
      result += item.__dict__.get(attr, [])
    return result

  def get_cflags(self):
    """
    Returns the list of flags to pass to emcc when building this variation
    of the library.

    Override and add any flags as needed to handle new variations.
    """
    cflags = self._inherit_list('cflags')
    cflags += get_cflags(force_object_files=self.force_object_files)

    if self.includes:
      cflags += ['-I' + shared.path_from_root(*path) for path in self._inherit_list('includes')]

    return cflags

  def get_base_name_prefix(self):
    """
    Returns the base name of the library without any suffixes.
    """
    return self.name

  def get_base_name(self):
    """
    Returns the base name of the library file.

    This will include suffixes such as -mt, but will not include a file extension.
    """
    return self.get_base_name_prefix()

  def get_ext(self):
    """
    Return the appropriate file extension for this library.
    """
    return 'a' if shared.Settings.WASM_BACKEND and shared.Settings.WASM_OBJECT_FILES else 'bc'

  def get_name(self):
    """
    Return the full name of the library file, including the file extension.
    """
    return self.get_base_name() + '.' + self.get_ext()

  def get_symbols(self):
    """
    Return a list of symbols this library exports. See `symbols`.

    This is the dynamic version of `symbols`.
    """
    return self.symbols.copy()

  def get_depends(self):
    """
    Return a list of simple names of libraries that this library depends on.

    This is the dynamic version of `depends`.
    """
    return self.depends

  @classmethod
  def vary_on(cls):
    """
    Returns a list of strings that are the names of boolean constructor
    arguments that defines the variations of this library.

    This is used by the default implementation of `cls.variations()` to generate
    every possible combination of boolean values to pass to these arguments.
    """
    return []

  @classmethod
  def variations(cls):
    """
    Returns a list of keyword arguments to pass to the constructor to create
    every possible variation of this library.

    By default, this is every possible combination of boolean values to pass
    to the list of arguments returned by `vary_on`, but you can override
    the behaviour.
    """
    vary_on = cls.vary_on()
    return [dict(zip(vary_on, toggles)) for toggles in
            itertools.product([False, True], repeat=len(vary_on))]

  @classmethod
  def get_default_variation(cls, **kwargs):
    """
    Construct the variation suitable for the current invocation of emscripten.

    Subclasses should pass the keyword arguments they introduce to the
    superclass version, and propagate **kwargs. The base class collects
    all the keyword arguments and creates the instance.
    """
    return cls(**kwargs)

  @classmethod
  def get_inheritance_tree(cls):
    """Returns all the classes in the inheritance tree of the current class."""
    yield cls
    for subclass in cls.__subclasses__():
      for subclass in subclass.get_inheritance_tree():
        yield subclass

  @classmethod
  def get_all_variations(cls):
    """
    Gets all the variations of libraries in the inheritance tree of the current
    library.

    Calling Library.get_all_variations() returns the variations of ALL libraries
    that can be built as a dictionary of variation names to Library objects.
    """
    result = {}
    for library in cls.get_inheritance_tree():
      if library.name:
        for flags in library.variations():
          variation = library(**flags)
          if variation.can_build():
            result[variation.get_base_name()] = variation
    return result

  @classmethod
  def get_usable_variations(cls):
    """
    Gets all libraries suitable for the current invocation of emscripten.

    This returns a dictionary of simple names to Library objects.
    """
    result = {}
    for subclass in cls.get_inheritance_tree():
      if subclass.name:
        library = subclass.get_default_variation()
        if library.can_build() and library.can_use():
          result[subclass.name] = library
    return result


class MTLibrary(Library):
  def __init__(self, **kwargs):
    self.is_mt = kwargs.pop('is_mt')
    super(MTLibrary, self).__init__(**kwargs)

  def get_cflags(self):
    cflags = super(MTLibrary, self).get_cflags()
    if self.is_mt:
      cflags += ['-s', 'USE_PTHREADS=1']
    return cflags

  def get_base_name(self):
    name = super(MTLibrary, self).get_base_name()
    if self.is_mt:
      name += '-mt'
    return name

  @classmethod
  def vary_on(cls):
    return super(MTLibrary, cls).vary_on() + ['is_mt']

  @classmethod
  def get_default_variation(cls, **kwargs):
    return super(MTLibrary, cls).get_default_variation(is_mt=shared.Settings.USE_PTHREADS, **kwargs)


class NoExceptLibrary(Library):
  def __init__(self, **kwargs):
    self.is_noexcept = kwargs.pop('is_noexcept')
    super(NoExceptLibrary, self).__init__(**kwargs)

  def get_cflags(self):
    cflags = super(NoExceptLibrary, self).get_cflags()
    if self.is_noexcept:
      cflags += ['-fno-exceptions']
    else:
      cflags += ['-s', 'DISABLE_EXCEPTION_CATCHING=0']
    return cflags

  def get_base_name(self):
    name = super(NoExceptLibrary, self).get_base_name()
    if self.is_noexcept:
      name += '-noexcept'
    return name

  @classmethod
  def vary_on(cls):
    return super(NoExceptLibrary, cls).vary_on() + ['is_noexcept']

  @classmethod
  def get_default_variation(cls, **kwargs):
    return super(NoExceptLibrary, cls).get_default_variation(is_noexcept=shared.Settings.DISABLE_EXCEPTION_CATCHING, **kwargs)


class MuslInternalLibrary(Library):
  includes = [
    ['system', 'lib', 'libc', 'musl', 'src', 'internal'],
    ['system', 'lib', 'libc', 'musl', 'arch', 'js'],
  ]


class CXXLibrary(Library):
  emcc = shared.EMXX


class NoBCLibrary(Library):
  # Some libraries cannot be compiled as .bc files. This is because .bc files will link in every object in the library.
  # While the optimizer will readily optimize out most of the unused functions, things like global constructors that
  # are linked in cannot be optimized out, even though they are not actually needed. If we use .a files for such
  # libraries, only the object files, and by extension, their contained global constructors, that are actually needed
  # will be linked in.
  def get_ext(self):
    return 'a'


class libcompiler_rt(Library):
  name = 'libcompiler_rt'
  symbols = read_symbols(shared.path_from_root('system', 'lib', 'compiler-rt.symbols'))
  depends = ['libc']

  cflags = ['-O2']
  src_dir = ['system', 'lib', 'compiler-rt', 'lib', 'builtins']
  src_files = ['divdc3.c', 'divsc3.c', 'muldc3.c', 'mulsc3.c']


class libc(MuslInternalLibrary, MTLibrary):
  name = 'libc'

  # XXX We also need to add libc symbols that use malloc, for example strdup. It's very rare to use just them and not
  #     a normal malloc symbol (like free, after calling strdup), so we haven't hit this yet, but it is possible.
  symbols = read_symbols(shared.path_from_root('system', 'lib', 'libc.symbols'))

  depends = ['libcompiler_rt']

  # Without -fno-builtin, LLVM can optimize away or convert calls to library
  # functions to something else based on assumptions that they behave exactly
  # like the standard library. This can cause unexpected bugs when we use our
  # custom standard library. The same for other libc/libm builds.
  cflags = ['-Os', '-fno-builtin']

  # Hide several musl warnings that produce a lot of spam to unit test build server logs.
  # TODO: When updating musl the next time, feel free to recheck which of their warnings might have been fixed, and which ones of these could be cleaned up.
  cflags += ['-Wno-return-type', '-Wno-parentheses', '-Wno-ignored-attributes',
             '-Wno-shift-count-overflow', '-Wno-shift-negative-value',
             '-Wno-dangling-else', '-Wno-unknown-pragmas',
             '-Wno-shift-op-parentheses', '-Wno-string-plus-int',
             '-Wno-logical-op-parentheses', '-Wno-bitwise-op-parentheses',
             '-Wno-visibility', '-Wno-pointer-sign', '-Wno-absolute-value',
             '-Wno-empty-body']

  def get_files(self):
    libc_files = []
    musl_srcdir = shared.path_from_root('system', 'lib', 'libc', 'musl', 'src')

    # musl modules
    blacklist = [
        'ipc', 'passwd', 'thread', 'signal', 'sched', 'ipc', 'time', 'linux',
        'aio', 'exit', 'legacy', 'mq', 'process', 'search', 'setjmp', 'env',
        'ldso', 'conf'
    ]

    # individual files
    blacklist += [
        'memcpy.c', 'memset.c', 'memmove.c', 'getaddrinfo.c', 'getnameinfo.c',
        'inet_addr.c', 'res_query.c', 'res_querydomain.c', 'gai_strerror.c',
        'proto.c', 'gethostbyaddr.c', 'gethostbyaddr_r.c', 'gethostbyname.c',
        'gethostbyname2_r.c', 'gethostbyname_r.c', 'gethostbyname2.c',
        'usleep.c', 'alarm.c', 'syscall.c', '_exit.c', 'popen.c',
        'getgrouplist.c', 'initgroups.c', 'wordexp.c', 'timer_create.c',
        'faccessat.c',
    ]

    # individual math files
    blacklist += [
        'abs.c', 'cos.c', 'cosf.c', 'cosl.c', 'sin.c', 'sinf.c', 'sinl.c',
        'tan.c', 'tanf.c', 'tanl.c', 'acos.c', 'acosf.c', 'acosl.c', 'asin.c',
        'asinf.c', 'asinl.c', 'atan.c', 'atanf.c', 'atanl.c', 'atan2.c',
        'atan2f.c', 'atan2l.c', 'exp.c', 'expf.c', 'expl.c', 'log.c', 'logf.c',
        'logl.c', 'sqrt.c', 'sqrtf.c', 'sqrtl.c', 'fabs.c', 'fabsf.c',
        'fabsl.c', 'ceil.c', 'ceilf.c', 'ceill.c', 'floor.c', 'floorf.c',
        'floorl.c', 'pow.c', 'powf.c', 'powl.c', 'round.c', 'roundf.c',
        'rintf.c'
    ]

    if shared.Settings.WASM_BACKEND:
      # With the wasm backend these are included in wasm_libc_rt instead
      blacklist += [os.path.basename(f) for f in get_wasm_libc_rt_files()]

    blacklist = set(blacklist)
    # TODO: consider using more math code from musl, doing so makes box2d faster
    for dirpath, dirnames, filenames in os.walk(musl_srcdir):
      for f in filenames:
        if f.endswith('.c'):
          if f in blacklist:
            continue
          dir_parts = os.path.split(dirpath)
          cancel = False
          for part in dir_parts:
            if part in blacklist:
              cancel = True
              break
          if not cancel:
            libc_files.append(os.path.join(musl_srcdir, dirpath, f))

    return libc_files

  def get_depends(self):
    depends = super(libc, self).get_depends()
    if shared.Settings.WASM:
      return depends + ['libc-wasm']
    return depends


class libc_wasm(MuslInternalLibrary):
  name = 'libc-wasm'
  symbols = read_symbols(shared.path_from_root('system', 'lib', 'wasm-libc.symbols'))

  cflags = ['-O2', '-fno-builtin']
  src_dir = ['system', 'lib', 'libc', 'musl', 'src', 'math']
  src_files = ['cos.c', 'cosf.c', 'cosl.c', 'sin.c', 'sinf.c', 'sinl.c',
               'tan.c', 'tanf.c', 'tanl.c', 'acos.c', 'acosf.c', 'acosl.c',
               'asin.c', 'asinf.c', 'asinl.c', 'atan.c', 'atanf.c', 'atanl.c',
               'atan2.c', 'atan2f.c', 'atan2l.c', 'exp.c', 'expf.c', 'expl.c',
               'log.c', 'logf.c', 'logl.c', 'pow.c', 'powf.c', 'powl.c']

  def can_use(self):
    # if building to wasm, we need more math code, since we have fewer builtins
    return shared.Settings.WASM


class libc_extras(MuslInternalLibrary):
  name = 'libc-extras'
  symbols = read_symbols(shared.path_from_root('system', 'lib', 'libc_extras.symbols'))

  src_dir = ['system', 'lib', 'libc']
  src_files = ['extras.c']


class libcxxabi(CXXLibrary, MTLibrary):
  name = 'libc++abi'
  symbols = read_symbols(shared.path_from_root('system', 'lib', 'libcxxabi', 'symbols'))
  depends = ['libc']

  cflags = ['-std=c++11', '-Oz', '-D_LIBCPP_DISABLE_VISIBILITY_ANNOTATIONS']
  includes = ['system', 'lib', 'libcxxabi', 'include']
  src_dir = ['system', 'lib', 'libcxxabi', 'src']
  src_files = [
    'abort_message.cpp',
    'cxa_aux_runtime.cpp',
    'cxa_default_handlers.cpp',
    'cxa_demangle.cpp',
    'cxa_exception_storage.cpp',
    'cxa_guard.cpp',
    'cxa_new_delete.cpp',
    'cxa_handlers.cpp',
    'exception.cpp',
    'stdexcept.cpp',
    'typeinfo.cpp',
    'private_typeinfo.cpp'
  ]


class libcxx(NoBCLibrary, CXXLibrary, NoExceptLibrary, MTLibrary):
  name = 'libc++'
  symbols = read_symbols(shared.path_from_root('system', 'lib', 'libcxx', 'symbols'))
  depends = ['libc++abi']

  includes = ['system', 'lib', 'libcxxabi', 'include']
  cflags = ['-std=c++11', '-DLIBCXX_BUILDING_LIBCXXABI=1', '-D_LIBCPP_BUILDING_LIBRARY', '-Oz',
            '-D_LIBCPP_DISABLE_VISIBILITY_ANNOTATIONS']

  src_dir = ['system', 'lib', 'libcxx']
  src_files = [
    'algorithm.cpp',
    'any.cpp',
    'bind.cpp',
    'chrono.cpp',
    'condition_variable.cpp',
    'debug.cpp',
    'exception.cpp',
    'future.cpp',
    'functional.cpp',
    'hash.cpp',
    'ios.cpp',
    'iostream.cpp',
    'locale.cpp',
    'memory.cpp',
    'mutex.cpp',
    'new.cpp',
    'optional.cpp',
    'random.cpp',
    'regex.cpp',
    'shared_mutex.cpp',
    'stdexcept.cpp',
    'string.cpp',
    'strstream.cpp',
    'system_error.cpp',
    'thread.cpp',
    'typeinfo.cpp',
    'utility.cpp',
    'valarray.cpp',
    'variant.cpp',
    'vector.cpp',
    os.path.join('experimental', 'memory_resource.cpp'),
    os.path.join('experimental', 'filesystem', 'directory_iterator.cpp'),
    os.path.join('experimental', 'filesystem', 'path.cpp'),
    os.path.join('experimental', 'filesystem', 'operations.cpp')
  ]


class libmalloc(MTLibrary):
  name = 'libmalloc'

  cflags = ['-O2', '-fno-builtin']

  def __init__(self, **kwargs):
    self.malloc = kwargs.pop('malloc')
    if self.malloc not in ('dlmalloc', 'emmalloc', 'none'):
      raise Exception('malloc must be one of "emmalloc", "dlmalloc" or "none", see settings.js')

    self.is_debug = kwargs.pop('is_debug')
    self.use_errno = kwargs.pop('use_errno')
    self.is_tracing = kwargs.pop('is_tracing')

    super(libmalloc, self).__init__(**kwargs)

    if self.malloc != 'dlmalloc':
      assert not self.is_mt
      assert not self.is_tracing

  def get_files(self):
    return [shared.path_from_root('system', 'lib', {
      'dlmalloc': 'dlmalloc.c', 'emmalloc': 'emmalloc.cpp'
    }[self.malloc])]

  def get_cflags(self):
    cflags = super(libmalloc, self).get_cflags()
    if self.is_debug:
      cflags += ['-UNDEBUG', '-DDLMALLOC_DEBUG']
      # TODO: consider adding -DEMMALLOC_DEBUG, but that is quite slow
    else:
      cflags += ['-DNDEBUG']
    if not self.use_errno:
      cflags += ['-DMALLOC_FAILURE_ACTION=']
    if self.is_tracing:
      cflags += ['--tracing']
    return cflags

  def get_base_name_prefix(self):
    return 'lib%s' % self.malloc

  def get_base_name(self):
    name = super(libmalloc, self).get_base_name()
    if self.is_debug:
      name += '-debug'
    if not self.use_errno:
      # emmalloc doesn't actually use errno, but it's easier to build it again
      name += '-noerrno'
    if self.is_tracing:
      name += '-tracing'
    return name

  def can_use(self):
    return shared.Settings.MALLOC != 'none'

  @classmethod
  def vary_on(cls):
    return super(libmalloc, cls).vary_on() + ['is_debug', 'use_errno', 'is_tracing']

  @classmethod
  def get_default_variation(cls, **kwargs):
    return super(libmalloc, cls).get_default_variation(
      malloc=shared.Settings.MALLOC,
      is_debug=shared.Settings.DEBUG_LEVEL >= 3,
      use_errno=shared.Settings.SUPPORT_ERRNO,
      is_tracing=shared.Settings.EMSCRIPTEN_TRACING,
      **kwargs
    )

  @classmethod
  def variations(cls):
    combos = super(libmalloc, cls).variations()
    return ([dict(malloc='dlmalloc', **combo) for combo in combos] +
            [dict(malloc='emmalloc', **combo) for combo in combos
             if not combo['is_mt'] and not combo['is_tracing']])


class libal(Library):
  name = 'libal'
  depends = ['libc']
  symbols = read_symbols(shared.path_from_root('system', 'lib', 'al.symbols'))

  cflags = ['-Os']
  src_dir = ['system', 'lib']
  src_files = ['al.c']


class libgl(MTLibrary):
  name = 'libgl'
  depends = ['libc']
  symbols = read_symbols(shared.path_from_root('system', 'lib', 'gl.symbols'))

  src_dir = ['system', 'lib', 'gl']
  src_glob = '*.c'

  cflags = ['-Oz', '-Wno-return-type']

  def __init__(self, **kwargs):
    self.is_legacy = kwargs.pop('is_legacy')
    self.is_webgl2 = kwargs.pop('is_webgl2')
    self.is_ofb = kwargs.pop('is_ofb')
    super(libgl, self).__init__(**kwargs)

  def get_base_name(self):
    name = super(libgl, self).get_base_name()
    if self.is_legacy:
      name += '-emu'
    if self.is_webgl2:
      name += '-webgl2'
    if self.is_ofb:
      name += '-ofb'
    return name

  def get_cflags(self):
    cflags = super(libgl, self).get_cflags()
    if self.is_legacy:
      cflags += ['-DLEGACY_GL_EMULATION=1']
    if self.is_webgl2:
      cflags += ['-DUSE_WEBGL2=1', '-s', 'USE_WEBGL2=1']
    if self.is_ofb:
      cflags += ['-D__EMSCRIPTEN_OFFSCREEN_FRAMEBUFFER__']
    return cflags

  @classmethod
  def vary_on(cls):
    return super(libgl, cls).vary_on() + ['is_legacy', 'is_webgl2', 'is_ofb']

  @classmethod
  def get_default_variation(cls, **kwargs):
    return super(libgl, cls).get_default_variation(
      is_legacy=shared.Settings.LEGACY_GL_EMULATION,
      is_webgl2=shared.Settings.USE_WEBGL2,
      is_ofb=shared.Settings.OFFSCREEN_FRAMEBUFFER,
      **kwargs
    )

<<<<<<< HEAD
  def create_wasm_interception_rt(libname):
    files = glob_in_path(
      path_components=['system', 'lib', 'compiler-rt', 'lib', 'interception'],
      glob_pattern='*.cc',
    )
    return create_wasm_rt_lib(libname, files, extra_flags=[
      '-I', shared.path_from_root('system', 'lib', 'compiler-rt', 'lib'), '-std=c++11'
    ])

  def create_wasm_lsan_rt(libname):
    files = glob_in_path(
      path_components=['system', 'lib', 'compiler-rt', 'lib', 'lsan'],
      glob_pattern='*.cc',
    )
    return create_wasm_rt_lib(libname, files, extra_flags=[
      '-I', shared.path_from_root('system', 'lib', 'compiler-rt', 'lib'), '-std=c++11'
    ])

  def create_wasm_libc_rt(libname):
    return create_wasm_rt_lib(libname, get_wasm_libc_rt_files())
=======

class libhtml5(Library):
  name = 'libhtml5'
  symbols = read_symbols(shared.path_from_root('system', 'lib', 'html5.symbols'))

  cflags = ['-Oz']
  src_dir = ['system', 'lib', 'html5']
  src_glob = '*.c'


class libpthreads(MuslInternalLibrary, MTLibrary):
  name = 'libpthreads'
  depends = ['libc']
  cflags = ['-O2', '-Wno-return-type', '-Wno-visibility']

  def get_files(self):
    if self.is_mt:
      files = files_in_path(
        path_components=['system', 'lib', 'libc', 'musl', 'src', 'thread'],
        filenames=[
          'pthread_attr_destroy.c', 'pthread_condattr_setpshared.c',
          'pthread_mutex_lock.c', 'pthread_spin_destroy.c', 'pthread_attr_get.c',
          'pthread_cond_broadcast.c', 'pthread_mutex_setprioceiling.c',
          'pthread_spin_init.c', 'pthread_attr_init.c', 'pthread_cond_destroy.c',
          'pthread_mutex_timedlock.c', 'pthread_spin_lock.c',
          'pthread_attr_setdetachstate.c', 'pthread_cond_init.c',
          'pthread_mutex_trylock.c', 'pthread_spin_trylock.c',
          'pthread_attr_setguardsize.c', 'pthread_cond_signal.c',
          'pthread_mutex_unlock.c', 'pthread_spin_unlock.c',
          'pthread_attr_setinheritsched.c', 'pthread_cond_timedwait.c',
          'pthread_once.c', 'sem_destroy.c', 'pthread_attr_setschedparam.c',
          'pthread_cond_wait.c', 'pthread_rwlockattr_destroy.c', 'sem_getvalue.c',
          'pthread_attr_setschedpolicy.c', 'pthread_equal.c', 'pthread_rwlockattr_init.c',
          'sem_init.c', 'pthread_attr_setscope.c', 'pthread_getspecific.c',
          'pthread_rwlockattr_setpshared.c', 'sem_open.c', 'pthread_attr_setstack.c',
          'pthread_key_create.c', 'pthread_rwlock_destroy.c', 'sem_post.c',
          'pthread_attr_setstacksize.c', 'pthread_mutexattr_destroy.c',
          'pthread_rwlock_init.c', 'sem_timedwait.c', 'pthread_barrierattr_destroy.c',
          'pthread_mutexattr_init.c', 'pthread_rwlock_rdlock.c', 'sem_trywait.c',
          'pthread_barrierattr_init.c', 'pthread_mutexattr_setprotocol.c',
          'pthread_rwlock_timedrdlock.c', 'sem_unlink.c',
          'pthread_barrierattr_setpshared.c', 'pthread_mutexattr_setpshared.c',
          'pthread_rwlock_timedwrlock.c', 'sem_wait.c', 'pthread_barrier_destroy.c',
          'pthread_mutexattr_setrobust.c', 'pthread_rwlock_tryrdlock.c',
          '__timedwait.c', 'pthread_barrier_init.c', 'pthread_mutexattr_settype.c',
          'pthread_rwlock_trywrlock.c', 'vmlock.c', 'pthread_barrier_wait.c',
          'pthread_mutex_consistent.c', 'pthread_rwlock_unlock.c', '__wait.c',
          'pthread_condattr_destroy.c', 'pthread_mutex_destroy.c',
          'pthread_rwlock_wrlock.c', 'pthread_condattr_init.c',
          'pthread_mutex_getprioceiling.c', 'pthread_setcanceltype.c',
          'pthread_condattr_setclock.c', 'pthread_mutex_init.c',
          'pthread_setspecific.c', 'pthread_setcancelstate.c'
        ])
      files += [shared.path_from_root('system', 'lib', 'pthread', 'library_pthread.c')]
      if shared.Settings.WASM_BACKEND:
        files += [shared.path_from_root('system', 'lib', 'pthread', 'library_pthread_wasm.c')]
      else:
        files += [shared.path_from_root('system', 'lib', 'pthread', 'library_pthread_asmjs.c')]
      return files
    else:
      return [shared.path_from_root('system', 'lib', 'pthread', 'library_pthread_stub.c')]

  def get_base_name(self):
    return 'libpthreads' if self.is_mt else 'libpthreads_stub'

  pthreads_symbols = read_symbols(shared.path_from_root('system', 'lib', 'pthreads.symbols'))
  asmjs_pthreads_symbols = read_symbols(shared.path_from_root('system', 'lib', 'asmjs_pthreads.symbols'))
  stub_pthreads_symbols = read_symbols(shared.path_from_root('system', 'lib', 'stub_pthreads.symbols'))

  def get_symbols(self):
    symbols = self.pthreads_symbols if self.is_mt else self.stub_pthreads_symbols
    if self.is_mt and not shared.Settings.WASM_BACKEND:
      symbols += self.asmjs_pthreads_symbols
    return symbols


class CompilerRTWasmLibrary(NoBCLibrary):
  cflags = ['-O2', '-fno-builtin']
  force_object_files = True

  def can_build(self):
    return shared.Settings.WASM_BACKEND


class libcompiler_rt_wasm(CompilerRTWasmLibrary):
  name = 'libcompiler_rt_wasm'

  src_dir = ['system', 'lib', 'compiler-rt', 'lib', 'builtins']
  src_files = ['addtf3.c', 'ashlti3.c', 'ashrti3.c', 'atomic.c', 'comparetf2.c',
               'divtf3.c', 'divti3.c', 'udivmodti4.c',
               'extenddftf2.c', 'extendsftf2.c',
               'fixdfti.c', 'fixsfti.c', 'fixtfdi.c', 'fixtfsi.c', 'fixtfti.c',
               'fixunsdfti.c', 'fixunssfti.c', 'fixunstfdi.c', 'fixunstfsi.c', 'fixunstfti.c',
               'floatditf.c', 'floatsitf.c', 'floattidf.c', 'floattisf.c',
               'floatunditf.c', 'floatunsitf.c', 'floatuntidf.c', 'floatuntisf.c', 'lshrti3.c',
               'modti3.c', 'multc3.c', 'multf3.c', 'multi3.c', 'subtf3.c', 'udivti3.c', 'umodti3.c', 'ashrdi3.c',
               'ashldi3.c', 'fixdfdi.c', 'floatdidf.c', 'lshrdi3.c', 'moddi3.c',
               'trunctfdf2.c', 'trunctfsf2.c', 'umoddi3.c', 'fixunsdfdi.c', 'muldi3.c',
               'divdi3.c', 'divmoddi4.c', 'udivdi3.c', 'udivmoddi4.c']

  def get_files(self):
    return super(libcompiler_rt_wasm, self).get_files() + [shared.path_from_root('system', 'lib', 'compiler-rt', 'extras.c')]


class libc_rt_wasm(CompilerRTWasmLibrary, MuslInternalLibrary):
  name = 'libc_rt_wasm'

  def get_files(self):
    return get_wasm_libc_rt_files()


class libubsan_minimal_rt_wasm(CompilerRTWasmLibrary, MTLibrary):
  name = 'libubsan_minimal_rt_wasm'

  src_dir = ['system', 'lib', 'compiler-rt', 'lib', 'ubsan_minimal']
  src_files = ['ubsan_minimal_handlers.cpp']


class libsanitizer_common_rt_wasm(CompilerRTWasmLibrary, MTLibrary):
  name = 'libsanitizer_common_rt_wasm'
  depends = ['libc++abi']
  js_depends = ['memalign']

  cflags = ['-std=c++11']
  src_dir = ['system', 'lib', 'compiler-rt', 'lib', 'sanitizer_common']
  src_glob = '*.cc'
  src_glob_exclude = ['sanitizer_common_nolibc.cc']


class libubsan_rt_wasm(CompilerRTWasmLibrary, MTLibrary):
  name = 'libubsan_rt_wasm'
  depends = ['libsanitizer_common_rt_wasm']

  includes = [['system', 'lib', 'compiler-rt', 'lib']]
  cflags = ['-std=c++11', '-DUBSAN_CAN_USE_CXXABI']
  src_dir = ['system', 'lib', 'compiler-rt', 'lib', 'ubsan']
  src_glob = '*.cc'


def calculate(temp_files, in_temp, stdout_, stderr_, forced=[]):
  global stdout, stderr
  stdout = stdout_
  stderr = stderr_
>>>>>>> 08382c75

  # Set of libraries to include on the link line, as opposed to `force` which
  # is the set of libraries to force include (with --whole-archive).
  always_include = set()

  # Setting this will only use the forced libs in EMCC_FORCE_STDLIBS. This avoids spending time checking
  # for unresolved symbols in your project files, which can speed up linking, but if you do not have
  # the proper list of actually needed libraries, errors can occur. See below for how we must
  # export all the symbols in deps_info when using this option.
  only_forced = os.environ.get('EMCC_ONLY_FORCED_STDLIBS')
  if only_forced:
    temp_files = []

  # Add in some hacks for js libraries. If a js lib depends on a symbol provided by a C library, it must be
  # added to here, because our deps go only one way (each library here is checked, then we check the next
  # in order - libc++, libcxextra, etc. - and then we run the JS compiler and provide extra symbols from
  # library*.js files. But we cannot then go back to the C libraries if a new dep was added!
  # TODO: Move all __deps from src/library*.js to deps_info.json, and use that single source of info
  #       both here and in the JS compiler.
  deps_info = json.loads(open(shared.path_from_root('src', 'deps_info.json')).read())
  added = set()

  def add_back_deps(need):
    more = False
    for ident, deps in deps_info.items():
      if ident in need.undefs and ident not in added:
        added.add(ident)
        more = True
        for dep in deps:
          need.undefs.add(dep)
          if shared.Settings.VERBOSE:
            logger.debug('adding dependency on %s due to deps-info on %s' % (dep, ident))
          shared.Settings.EXPORTED_FUNCTIONS.append('_' + dep)
    if more:
      add_back_deps(need) # recurse to get deps of deps

  # Scan symbols
  symbolses = shared.Building.parallel_llvm_nm([os.path.abspath(t) for t in temp_files])

  if len(symbolses) == 0:
    class Dummy(object):
      defs = set()
      undefs = set()
    symbolses.append(Dummy())

  # depend on exported functions
  for export in shared.Settings.EXPORTED_FUNCTIONS:
    if shared.Settings.VERBOSE:
      logger.debug('adding dependency on export %s' % export)
    symbolses[0].undefs.add(export[1:])

  for symbols in symbolses:
    add_back_deps(symbols)

  # If we are only doing forced stdlibs, then we don't know the actual symbols we need,
  # and must assume all of deps_info must be exported. Note that this might cause
  # warnings on exports that do not exist.
  if only_forced:
    for key, value in deps_info.items():
      for dep in value:
        shared.Settings.EXPORTED_FUNCTIONS.append('_' + dep)

  always_include.add('libpthreads')
  if shared.Settings.MALLOC != 'none':
    always_include.add('libmalloc')
  if shared.Settings.WASM_BACKEND:
    always_include.add('libcompiler_rt')

  libs_to_link = []
  already_included = set()
  system_libs_map = Library.get_usable_variations()
  system_libs = sorted(system_libs_map.values(), key=lambda lib: lib.name)

  # Setting this in the environment will avoid checking dependencies and make building big projects a little faster
  # 1 means include everything; otherwise it can be the name of a lib (libc++, etc.)
  # You can provide 1 to include everything, or a comma-separated list with the ones you want
  force = os.environ.get('EMCC_FORCE_STDLIBS')
  if force == '1':
    force = ','.join(system_libs_map.keys())
  force_include = set((force.split(',') if force else []) + forced)
  if force_include:
    logger.debug('forcing stdlibs: ' + str(force_include))

  for lib in always_include:
    assert lib in system_libs_map

  for lib in force_include:
    if lib not in system_libs_map:
      shared.exit_with_error('invalid forced library: %s', lib)

  def add_library(lib):
    if lib.name in already_included:
      return
    already_included.add(lib.name)

    logger.debug('including %s (%s)' % (lib.name, lib.get_name()))

    need_whole_archive = lib.name in force_include and lib.get_ext() != 'bc'
    libs_to_link.append((lib.get_path(), need_whole_archive))

    # Recursively add dependencies
    for d in lib.get_depends():
      add_library(system_libs_map[d])

    for d in lib.js_depends:
      d = '_' + d
      if d not in shared.Settings.EXPORTED_FUNCTIONS:
        shared.Settings.EXPORTED_FUNCTIONS.append(d)

  # Go over libraries to figure out which we must include
  for lib in system_libs:
    if lib.name in already_included:
      continue
    force_this = lib.name in force_include
    if not force_this and only_forced:
      continue
    include_this = force_this or lib.name in always_include

    if not include_this:
      need_syms = set()
      has_syms = set()
      for symbols in symbolses:
        if shared.Settings.VERBOSE:
          logger.debug('undefs: ' + str(symbols.undefs))
        for library_symbol in lib.get_symbols():
          if library_symbol in symbols.undefs:
            need_syms.add(library_symbol)
          if library_symbol in symbols.defs:
            has_syms.add(library_symbol)
      for haz in has_syms:
        if haz in need_syms:
          # remove symbols that are supplied by another of the inputs
          need_syms.remove(haz)
      if shared.Settings.VERBOSE:
        logger.debug('considering %s: we need %s and have %s' % (lib.name, str(need_syms), str(has_syms)))
      if not len(need_syms):
        continue

    # We need to build and link the library in
    add_library(lib)

  if shared.Settings.WASM_BACKEND:
    add_library(system_libs_map['libcompiler_rt_wasm'])
    add_library(system_libs_map['libc_rt_wasm'])

  need_common_san = False

  if shared.Settings.UBSAN_RUNTIME == 1:
    add_library(system_libs_map['libubsan_minimal_rt_wasm'])
  elif shared.Settings.UBSAN_RUNTIME == 2:
<<<<<<< HEAD
    need_common_san = True
    libs_to_link.append((shared.Cache.get('libubsan_rt_wasm.a', lambda: create_wasm_ubsan_rt('libubsan_rt_wasm.a')), False))

  if shared.Settings.USE_LSAN:
    need_common_san = True
    libs_to_link.append((shared.Cache.get('liblsan_rt_wasm.a', lambda: create_wasm_lsan_rt('liblsan_rt_wasm.a')), True))
    shared.Settings.EXPORTED_FUNCTIONS += ['___data_end', '___heap_base']

  if need_common_san:
    add_library(system_libs_map['libc++abi'])
    libs_to_link.append((shared.Cache.get('libsanitizer_common_rt_wasm.a', lambda: create_wasm_common_san_rt('libsanitizer_common_rt_wasm.a')), False))
    shared.Settings.EXPORTED_FUNCTIONS += ['_emscripten_builtin_memalign', '_memalign']
=======
    add_library(system_libs_map['libubsan_rt_wasm'])
>>>>>>> 08382c75

  libs_to_link.sort(key=lambda x: x[0].endswith('.a')) # make sure to put .a files at the end.

  # libc++abi and libc++ *static* linking is tricky. e.g. cxa_demangle.cpp disables c++
  # exceptions, but since the string methods in the headers are *weakly* linked, then
  # we might have exception-supporting versions of them from elsewhere, and if libc++abi
  # is first then it would "win", breaking exception throwing from those string
  # header methods. To avoid that, we link libc++abi last.
  libs_to_link.sort(key=lambda x: x[0].endswith('libc++abi.bc'))

  # Wrap libraries in --whole-archive, as needed.  We need to do this last
  # since otherwise the abort sorting won't make sense.
  ret = []
  in_group = False
  for name, need_whole_archive in libs_to_link:
    if need_whole_archive and not in_group:
      ret.append('--whole-archive')
      in_group = True
    if in_group and not need_whole_archive:
      ret.append('--no-whole-archive')
      in_group = False
    ret.append(name)
  if in_group:
    ret.append('--no-whole-archive')

  return ret


class Ports(object):
  """emscripten-ports library management (https://github.com/emscripten-ports).
  """

  @staticmethod
  def get_lib_name(name):
    return shared.static_library_name(name)

  @staticmethod
  def build_port(src_path, output_path, includes=[], flags=[], exclude_files=[], exclude_dirs=[]):
    srcs = []
    for root, dirs, files in os.walk(src_path, topdown=False):
      if any((excluded in root) for excluded in exclude_dirs):
        continue
      for f in files:
        ext = os.path.splitext(f)[1]
        if ext in ('.c', '.cpp') and not any((excluded in f) for excluded in exclude_files):
            srcs.append(os.path.join(root, f))
    include_commands = ['-I' + src_path]
    for include in includes:
      include_commands.append('-I' + include)

    commands = []
    objects = []
    for src in srcs:
      obj = src + '.o'
      commands.append([shared.PYTHON, shared.EMCC, '-c', src, '-O2', '-o', obj, '-w'] + include_commands + flags)
      objects.append(obj)

    run_commands(commands)
    print('create_lib', output_path)
    create_lib(output_path, objects)
    return output_path

  @staticmethod
  def run_commands(commands): # make easily available for port objects
    run_commands(commands)

  @staticmethod
  def create_lib(libname, inputs): # make easily available for port objects
    create_lib(libname, inputs)

  @staticmethod
  def get_dir():
    dirname = os.environ.get('EM_PORTS') or os.path.expanduser(os.path.join('~', '.emscripten_ports'))
    shared.safe_ensure_dirs(dirname)
    return dirname

  @staticmethod
  def erase():
    dirname = Ports.get_dir()
    shared.try_delete(dirname)
    if os.path.exists(dirname):
      logger.warning('could not delete ports dir %s - try to delete it manually' % dirname)

  @staticmethod
  def get_build_dir():
    return shared.Cache.get_path('ports-builds')

  name_cache = set()

  @staticmethod
  def fetch_project(name, url, subdir, is_tarbz2=False):
    fullname = os.path.join(Ports.get_dir(), name)

    # if EMCC_LOCAL_PORTS is set, we use a local directory as our ports. This is useful
    # for testing. This env var should be in format
    #     name=dir,name=dir
    # e.g.
    #     sdl2=/home/username/dev/ports/SDL2
    # so you could run
    #     EMCC_LOCAL_PORTS="sdl2=/home/alon/Dev/ports/SDL2" ./tests/runner.py browser.test_sdl2_mouse
    # this will simply copy that directory into the ports directory for sdl2, and use that. It also
    # clears the build, so that it is rebuilt from that source.
    local_ports = os.environ.get('EMCC_LOCAL_PORTS')
    if local_ports:
      logger.warning('using local ports: %s' % local_ports)
      local_ports = [pair.split('=', 1) for pair in local_ports.split(',')]
      for local in local_ports:
        if name == local[0]:
          path = local[1]
          if name not in ports.ports_by_name:
            shared.exit_with_error('%s is not a known port' % name)
          port = ports.ports_by_name[name]
          if not hasattr(port, 'SUBDIR'):
            logger.error('port %s lacks .SUBDIR attribute, which we need in order to override it locally, please update it' % name)
            sys.exit(1)
          subdir = port.SUBDIR
          logger.warning('grabbing local port: ' + name + ' from ' + path + ' to ' + fullname + ' (subdir: ' + subdir + ')')
          shared.try_delete(fullname)
          shutil.copytree(path, os.path.join(fullname, subdir))
          Ports.clear_project_build(name)
          return

    if is_tarbz2:
      fullpath = fullname + '.tar.bz2'
    elif url.endswith('.tar.gz'):
      fullpath = fullname + '.tar.gz'
    else:
      fullpath = fullname + '.zip'

    if name not in Ports.name_cache: # only mention each port once in log
      logger.debug('including port: ' + name)
      logger.debug('    (at ' + fullname + ')')
      Ports.name_cache.add(name)

    class State(object):
      retrieved = False
      unpacked = False

    def retrieve():
      # retrieve from remote server
      logger.warning('retrieving port: ' + name + ' from ' + url)
      try:
        import requests
        response = requests.get(url)
        data = response.content
      except ImportError:
        try:
          from urllib.request import urlopen
          f = urlopen(url)
          data = f.read()
        except ImportError:
          # Python 2 compatibility
          from urllib2 import urlopen
          f = urlopen(url)
          data = f.read()

      open(fullpath, 'wb').write(data)
      State.retrieved = True

    def check_tag():
      if is_tarbz2:
        names = tarfile.open(fullpath, 'r:bz2').getnames()
      elif url.endswith('.tar.gz'):
        names = tarfile.open(fullpath, 'r:gz').getnames()
      else:
        names = zipfile.ZipFile(fullpath, 'r').namelist()

      # check if first entry of the archive is prefixed with the same
      # tag as we need so no longer download and recompile if so
      return bool(re.match(subdir + r'(\\|/|$)', names[0]))

    def unpack():
      logger.warning('unpacking port: ' + name)
      shared.safe_ensure_dirs(fullname)

      # TODO: Someday when we are using Python 3, we might want to change the
      # code below to use shlib.unpack_archive
      # e.g.: shutil.unpack_archive(filename=fullpath, extract_dir=fullname)
      # (https://docs.python.org/3/library/shutil.html#shutil.unpack_archive)
      if is_tarbz2:
        z = tarfile.open(fullpath, 'r:bz2')
      elif url.endswith('.tar.gz'):
        z = tarfile.open(fullpath, 'r:gz')
      else:
        z = zipfile.ZipFile(fullpath, 'r')
      try:
        cwd = os.getcwd()
        os.chdir(fullname)
        z.extractall()
      finally:
        os.chdir(cwd)

      State.unpacked = True

    # main logic. do this under a cache lock, since we don't want multiple jobs to
    # retrieve the same port at once

    shared.Cache.acquire_cache_lock()
    try:
      if not os.path.exists(fullpath):
        retrieve()

      if not os.path.exists(fullname):
        unpack()

      if not check_tag():
        logger.warning('local copy of port is not correct, retrieving from remote server')
        shared.try_delete(fullname)
        shared.try_delete(fullpath)
        retrieve()
        unpack()

      if State.unpacked:
        # we unpacked a new version, clear the build in the cache
        Ports.clear_project_build(name)
    finally:
      shared.Cache.release_cache_lock()

  @staticmethod
  def clear_project_build(name):
    port = ports.ports_by_name[name]
    port.clear(Ports, shared)
    shared.try_delete(os.path.join(Ports.get_build_dir(), name))

  @staticmethod
  def build_native(subdir):
    shared.Building.ensure_no_emmake('We cannot build the native system library in "%s" when under the influence of emmake/emconfigure. To avoid this, create system dirs beforehand, so they are not auto-built on demand. For example, for binaryen, do "python embuilder.py build binaryen"' % subdir)

    old = os.getcwd()

    try:
      os.chdir(subdir)

      cmake_build_type = 'Release'

      # Configure
      check_call(['cmake', '-DCMAKE_BUILD_TYPE=' + cmake_build_type, '.'])

      # Check which CMake generator CMake used so we know which form to pass parameters to make/msbuild/etc. build tool.
      generator = re.search('CMAKE_GENERATOR:INTERNAL=(.*)$', open('CMakeCache.txt', 'r').read(), re.MULTILINE).group(1)

      # Make variants support '-jX' for number of cores to build, MSBuild does /maxcpucount:X
      num_cores = str(shared.Building.get_num_cores())
      make_args = []
      if 'Makefiles' in generator and 'NMake' not in generator:
        make_args = ['--', '-j', num_cores]
      elif 'Visual Studio' in generator:
        make_args = ['--config', cmake_build_type, '--', '/maxcpucount:' + num_cores]

      # Kick off the build.
      check_call(['cmake', '--build', '.'] + make_args)
    finally:
      os.chdir(old)


# get all ports
def get_ports(settings):
  ret = []

  try:
    process_dependencies(settings)
    for port in ports.ports:
      # ports return their output files, which will be linked, or a txt file
      ret += [f for f in port.get(Ports, settings, shared) if not f.endswith('.txt')]
  except:
    logger.error('a problem occurred when using an emscripten-ports library.  try to run `emcc --clear-ports` and then run this command again')
    raise

  ret.reverse()
  return ret


def process_dependencies(settings):
  for port in reversed(ports.ports):
    if hasattr(port, "process_dependencies"):
      port.process_dependencies(settings)


def process_args(args, settings):
  process_dependencies(settings)
  for port in ports.ports:
    args = port.process_args(Ports, args, settings, shared)
  return args


# get a single port
def get_port(name, settings):
  port = ports.ports_by_name[name]
  if hasattr(port, "process_dependencies"):
    port.process_dependencies(settings)
  # ports return their output files, which will be linked, or a txt file
  return [f for f in port.get(Ports, settings, shared) if not f.endswith('.txt')]


def show_ports():
  print('Available ports:')
  for port in ports.ports:
    print('   ', port.show())<|MERGE_RESOLUTION|>--- conflicted
+++ resolved
@@ -847,28 +847,6 @@
       **kwargs
     )
 
-<<<<<<< HEAD
-  def create_wasm_interception_rt(libname):
-    files = glob_in_path(
-      path_components=['system', 'lib', 'compiler-rt', 'lib', 'interception'],
-      glob_pattern='*.cc',
-    )
-    return create_wasm_rt_lib(libname, files, extra_flags=[
-      '-I', shared.path_from_root('system', 'lib', 'compiler-rt', 'lib'), '-std=c++11'
-    ])
-
-  def create_wasm_lsan_rt(libname):
-    files = glob_in_path(
-      path_components=['system', 'lib', 'compiler-rt', 'lib', 'lsan'],
-      glob_pattern='*.cc',
-    )
-    return create_wasm_rt_lib(libname, files, extra_flags=[
-      '-I', shared.path_from_root('system', 'lib', 'compiler-rt', 'lib'), '-std=c++11'
-    ])
-
-  def create_wasm_libc_rt(libname):
-    return create_wasm_rt_lib(libname, get_wasm_libc_rt_files())
-=======
 
 class libhtml5(Library):
   name = 'libhtml5'
@@ -990,7 +968,7 @@
 class libsanitizer_common_rt_wasm(CompilerRTWasmLibrary, MTLibrary):
   name = 'libsanitizer_common_rt_wasm'
   depends = ['libc++abi']
-  js_depends = ['memalign']
+  js_depends = ['memalign', 'emscripten_builtin_memalign']
 
   cflags = ['-std=c++11']
   src_dir = ['system', 'lib', 'compiler-rt', 'lib', 'sanitizer_common']
@@ -998,21 +976,33 @@
   src_glob_exclude = ['sanitizer_common_nolibc.cc']
 
 
-class libubsan_rt_wasm(CompilerRTWasmLibrary, MTLibrary):
+class SanitizerLibrary(CompilerRTWasmLibrary, MTLibrary):
+  depends = ['libsanitizer_common_rt_wasm']
+
+  includes = [['system', 'lib', 'compiler-rt', 'lib']]
+  cflags = ['-std=c++11']
+  src_glob = '*.cc'
+
+
+class libubsan_rt_wasm(SanitizerLibrary):
   name = 'libubsan_rt_wasm'
-  depends = ['libsanitizer_common_rt_wasm']
-
-  includes = [['system', 'lib', 'compiler-rt', 'lib']]
-  cflags = ['-std=c++11', '-DUBSAN_CAN_USE_CXXABI']
+
+  cflags = ['-DUBSAN_CAN_USE_CXXABI']
   src_dir = ['system', 'lib', 'compiler-rt', 'lib', 'ubsan']
-  src_glob = '*.cc'
+
+
+class liblsan_rt_wasm(SanitizerLibrary):
+  name = 'liblsan_rt_wasm'
+  js_depends = ['__data_end', '__heap_base']
+
+  cflags = ['-DUBSAN_CAN_USE_CXXABI']
+  src_dir = ['system', 'lib', 'compiler-rt', 'lib', 'lsan']
 
 
 def calculate(temp_files, in_temp, stdout_, stderr_, forced=[]):
   global stdout, stderr
   stdout = stdout_
   stderr = stderr_
->>>>>>> 08382c75
 
   # Set of libraries to include on the link line, as opposed to `force` which
   # is the set of libraries to force include (with --whole-archive).
@@ -1158,27 +1148,14 @@
     add_library(system_libs_map['libcompiler_rt_wasm'])
     add_library(system_libs_map['libc_rt_wasm'])
 
-  need_common_san = False
-
   if shared.Settings.UBSAN_RUNTIME == 1:
     add_library(system_libs_map['libubsan_minimal_rt_wasm'])
   elif shared.Settings.UBSAN_RUNTIME == 2:
-<<<<<<< HEAD
-    need_common_san = True
-    libs_to_link.append((shared.Cache.get('libubsan_rt_wasm.a', lambda: create_wasm_ubsan_rt('libubsan_rt_wasm.a')), False))
+    add_library(system_libs_map['libubsan_rt_wasm'])
 
   if shared.Settings.USE_LSAN:
-    need_common_san = True
-    libs_to_link.append((shared.Cache.get('liblsan_rt_wasm.a', lambda: create_wasm_lsan_rt('liblsan_rt_wasm.a')), True))
-    shared.Settings.EXPORTED_FUNCTIONS += ['___data_end', '___heap_base']
-
-  if need_common_san:
-    add_library(system_libs_map['libc++abi'])
-    libs_to_link.append((shared.Cache.get('libsanitizer_common_rt_wasm.a', lambda: create_wasm_common_san_rt('libsanitizer_common_rt_wasm.a')), False))
-    shared.Settings.EXPORTED_FUNCTIONS += ['_emscripten_builtin_memalign', '_memalign']
-=======
-    add_library(system_libs_map['libubsan_rt_wasm'])
->>>>>>> 08382c75
+    force_include.add('liblsan_rt_wasm')
+    add_library(system_libs_map['liblsan_rt_wasm'])
 
   libs_to_link.sort(key=lambda x: x[0].endswith('.a')) # make sure to put .a files at the end.
 
