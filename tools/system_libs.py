--- conflicted
+++ resolved
@@ -591,15 +591,6 @@
 
     if self.includes:
       cflags += ['-I' + utils.path_from_root(i) for i in self._inherit_list('includes')]
-<<<<<<< HEAD
-
-    source_dir = utils.path_from_root()
-    relative_source_dir = os.path.relpath(source_dir, self.build_dir)
-    cflags += [f'-ffile-prefix-map={source_dir}={DETERMINISTIC_PREFIX}',
-               f'-ffile-prefix-map={relative_source_dir}={DETERMINISTIC_PREFIX}',
-               f'-fdebug-compilation-dir={DETERMINISTIC_PREFIX}']
-=======
->>>>>>> 4b765313
     return cflags
 
   def get_base_name_prefix(self):
