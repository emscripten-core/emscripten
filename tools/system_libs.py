# Copyright 2014 The Emscripten Authors.  All rights reserved.
# Emscripten is available under two separate licenses, the MIT license and the
# University of Illinois/NCSA Open Source License.  Both these licenses can be
# found in the LICENSE file.

from __future__ import print_function
import hashlib
import itertools
import json
import logging
import os
import re
import shutil
import sys
import tarfile
import zipfile
from glob import iglob

from . import ports
from . import shared
from tools.shared import check_call, mangle_c_symbol_name, demangle_c_symbol_name

stdout = None
stderr = None

logger = logging.getLogger('system_libs')


def files_in_path(path_components, filenames):
  srcdir = shared.path_from_root(*path_components)
  return [os.path.join(srcdir, f) for f in filenames]


def glob_in_path(path_components, glob_pattern, excludes=()):
  srcdir = shared.path_from_root(*path_components)
  return [f for f in iglob(os.path.join(srcdir, glob_pattern)) if os.path.basename(f) not in excludes]


def get_cflags(force_object_files=False):
  flags = []
  if force_object_files:
    flags += ['-s', 'WASM_OBJECT_FILES=1']
  elif not shared.Settings.WASM_OBJECT_FILES:
    flags += ['-s', 'WASM_OBJECT_FILES=0']
  if shared.Settings.RELOCATABLE:
    flags += ['-s', 'RELOCATABLE']
  if shared.Settings.WASM_BACKEND:
    # musl, compiler-rt, etc use ints in bool contexts in many places, like
    #  (x << 10) ? y : z
    flags += ['-Wno-int-in-bool-context']
  return flags


def run_build_command(cmd):
  # this must only be called on a standard build command
  assert cmd[0] == shared.PYTHON and cmd[1] in (shared.EMCC, shared.EMXX)
  # add standard cflags, but also allow the cmd to override them
  cmd = cmd[:2] + get_cflags() + cmd[2:]
  shared.run_process(cmd, stdout=stdout, stderr=stderr)


def run_commands(commands):
  cores = min(len(commands), shared.Building.get_num_cores())
  if cores <= 1:
    for command in commands:
      run_build_command(command)
  else:
    pool = shared.Building.get_multiprocessing_pool()
    # https://stackoverflow.com/questions/1408356/keyboard-interrupts-with-pythons-multiprocessing-pool
    # https://bugs.python.org/issue8296
    # 999999 seconds (about 11 days) is reasonably huge to not trigger actual timeout
    # and is smaller than the maximum timeout value 4294967.0 for Python 3 on Windows (threading.TIMEOUT_MAX)
    pool.map_async(run_build_command, commands, chunksize=1).get(999999)


def create_lib(libname, inputs):
  """Create a library from a set of input objects."""
  if libname.endswith('.bc'):
    shared.Building.link_to_object(inputs, libname)
  elif libname.endswith('.a'):
    shared.Building.emar('cr', libname, inputs)
  else:
    raise Exception('unknown suffix ' + libname)


def read_symbols(path):
  with open(path) as f:
    content = f.read()

    # Require that Windows newlines should not be present in a symbols file, if running on Linux or macOS
    # This kind of mismatch can occur if one copies a zip file of Emscripten cloned on Windows over to
    # a Linux or macOS system. It will result in Emscripten linker getting confused on stray \r characters,
    # and be unable to link any library symbols properly. We could harden against this by .strip()ping the
    # opened files, but it is possible that the mismatching line endings can cause random problems elsewhere
    # in the toolchain, hence abort execution if so.
    if os.name != 'nt' and '\r\n' in content:
      raise Exception('Windows newlines \\r\\n detected in symbols file "' + path + '"! This could happen for example when copying Emscripten checkout from Windows to Linux or macOS. Please use Unix line endings on checkouts of Emscripten on Linux and macOS!')

    return shared.Building.parse_symbols(content).defs


def get_wasm_libc_rt_files():
  # Static linking is tricky with LLVM, since e.g. memset might not be used
  # from libc, but be used as an intrinsic, and codegen will generate a libc
  # call from that intrinsic *after* static linking would have thought it is
  # all in there. In asm.js this is not an issue as we do JS linking anyhow,
  # and have asm.js-optimized versions of all the LLVM intrinsics. But for
  # wasm, we need a better solution. For now, make another archive that gets
  # included at the same time as compiler-rt.
  # Note that this also includes things that may be depended on by those
  # functions - fmin uses signbit, for example, so signbit must be here (so if
  # fmin is added by codegen, it will have all it needs).
  math_files = files_in_path(
    path_components=['system', 'lib', 'libc', 'musl', 'src', 'math'],
    filenames=[
      'fmin.c', 'fminf.c', 'fminl.c',
      'fmax.c', 'fmaxf.c', 'fmaxl.c',
      'fmod.c', 'fmodf.c', 'fmodl.c',
      'log2.c', 'log2f.c', 'log10.c', 'log10f.c',
      'exp2.c', 'exp2f.c', 'exp10.c', 'exp10f.c',
      'scalbn.c', '__fpclassifyl.c',
      '__signbitl.c', '__signbitf.c', '__signbit.c'
    ])
  other_files = files_in_path(
    path_components=['system', 'lib', 'libc'],
    filenames=['emscripten_memcpy.c', 'emscripten_memset.c',
               'emscripten_memmove.c'])
  return math_files + other_files


class Library(object):
  """
  `Library` is the base class of all system libraries.

  There are two types of libraries: abstract and concrete.
    * An abstract library, e.g. MTLibrary, is a subclass of `Library` that
      implements certain behaviour common to multiple libraries. The features
      of multiple abstract libraries can be used through multiple inheritance.
    * A concrete library, e.g. libc, is a subclass of `Library` that describes
      how to build a particular library, and its properties, such as name and
      dependencies.

  This library system is meant to handle having many versions of the same library,
  which we call *variations*. For example, some libraries (those that inherit
  from MTLibrary), have both single-threaded and multi-threaded versions.

  An instance of a `Library` subclass represents a specific variation of the
  library. Instance methods perform operations relating to this variation.
  For example, `get_cflags()` would return the emcc flags needed to build this
  variation, and `build()` would generate the library file for this variation.
  The constructor takes keyword arguments that defines the variation.

  Class methods perform tasks relating to all variations. For example,
  `variations()` returns a list of all variations that exists for this library,
  and `get_default_variation()` returns the variation suitable for the current
  environment.

  Other class methods act upon a group of libraries. For example,
  `Library.get_all_variations()` returns a mapping of all variations of
  existing libraries.

  To add a new type of variation, you must add an parameter to `__init__` that
  selects the variant. Then, override one of `vary_on` or `variations`, as well
  as `get_default_variation`.

  If the parameter is boolean, overriding `vary_on` to add the parameter name
  to the returned list is sufficient:

    @classmethod
    def vary_on(cls):
      return super().vary_on() + ['my_parameter']

  Otherwise, you must override `variations`:

    @classmethod
    def variations(cls):
      return [{'my_parameter': value, **other} for value, other in
              itertools.product([1, 2, 3], super().variations())]

  Overriding either `vary_on` or `variations` allows `embuilder.py` to know all
  possible variations so it can build all of them.

  You then need to modify `get_default_variation` to detect the correct value
  for your new parameter based on the settings:

    @classmethod
    def get_default_variation(cls, **kwargs):
      return super().get_default_variation(my_parameter=shared.Settings.MY_PARAMETER, **kwargs)

  This allows the correct variation of the library to be selected when building
  code with Emscripten.
  """

  # The simple name of the library. When linking, this is the name to use to
  # automatically get the correct version of the library.
  # This should only be overridden in a concrete library class, e.g. libc,
  # and left as None in an abstract library class, e.g. MTLibrary.
  name = None

  # A list of simple names of other libraries that this one depends on.
  # For dynamic values, override `get_depends()` instead.
  depends = []

  # A set of symbols that this library exports. This will be set with a set
  # returned by `read_symbols`.
  symbols = set()

  # A list of symbols that must be exported to keep the JavaScript
  # dependencies of this library working.
  js_depends = []

  # Set to true to prevent EMCC_FORCE_STDLIBS from linking this library.
  never_force = False

  # The C compile executable to use. You can override this to shared.EMXX for C++.
  emcc = shared.EMCC

  # A list of flags to pass to emcc.
  # The flags for the parent class is automatically inherited.
  cflags = ['-Werror']

  # A list of directories to put in the include path when building.
  # This is a list of tuples of path components.
  # For example, to put system/lib/a and system/lib/b under the emscripten
  # directory into the include path, you would write:
  #    includes = [('system', 'lib', 'a'), ('system', 'lib', 'b')]
  # The include path of the parent class is automatically inherited.
  includes = []

  # By default, `get_files` look for source files for this library under `src_dir`.
  # It will either use the files listed in `src_files`, or use the glob pattern in
  # `src_glob`. You may not specify both `src_files` and `src_glob`.
  # When using `src_glob`, you can specify a list of files in `src_glob_exclude`
  # to be excluded from the library.
  # Alternatively, you can override `get_files` to use your own logic.
  src_dir = None
  src_files = None
  src_glob = None
  src_glob_exclude = None

  # Whether to always generate WASM object files, even though WASM_OBJECT_FILES=0.
  force_object_files = False

  def __init__(self):
    """
    Creates a variation of this library.

    A variation is a specific combination of settings a library can have.
    For example, libc++-mt-noexcept is a variation of libc++.
    There might be only one variation of a library.

    The constructor keyword arguments will define what variation to use.

    Use the `variations` classmethod to get the list of all possible constructor
    arguments for this library.

    Use the `get_default_variation` classmethod to construct the variation
    suitable for the current invocation of emscripten.
    """
    if not self.name:
      raise NotImplementedError('Cannot instantiate an abstract library')

    # Read .symbols file if it exists. This first tries to read a symbols file
    # with the same basename with the library file name (e.g.
    # libc++-mt.symbols), and if there isn't one, it tries to read the 'default'
    # symbol file, which does not have any optional suffices (e.g.
    # libc++.symbols).
    basename = os.path.splitext(self.get_filename())[0]
    if shared.Settings.WASM_BACKEND:
      symbols_dir = shared.path_from_root('system', 'lib', 'symbols', 'wasm')
    else:
      symbols_dir = shared.path_from_root('system', 'lib', 'symbols', 'asmjs')
    symbols_file = os.path.join(symbols_dir, basename + '.symbols')
    default_symbols_file = os.path.join(symbols_dir, self.name + '.symbols')
    if os.path.isfile(symbols_file):
      self.symbols = read_symbols(symbols_file)
    elif os.path.isfile(default_symbols_file):
      self.symbols = read_symbols(default_symbols_file)

  def in_temp(cls, *args):
    """Gets the path of a file in our temporary directory."""
    return os.path.join(shared.get_emscripten_temp_dir(), *args)

  def can_use(self):
    """
    Whether this library can be used in the current environment.

    For example, libmalloc would override this and return False
    if the user requested no malloc.
    """
    return True

  def can_build(self):
    """
    Whether this library can be built in the current environment.

    Override this if, for example, the library can only be built on WASM backend.
    """
    return True

  def get_path(self):
    """
    Gets the cached path of this library.

    This will trigger a build if this library is not in the cache.
    """
    return shared.Cache.get(self.get_filename(), self.build)

  def get_files(self):
    """
    Gets a list of source files for this library.

    Typically, you will use `src_dir`, `src_files`, `src_glob` and `src_glob_exclude`.
    If those are insufficient to describe the files needed, you can override this method.
    """
    if self.src_dir:
      if self.src_files and self.src_glob:
        raise Exception('Cannot use src_files and src_glob together')

      if self.src_files:
        return files_in_path(self.src_dir, self.src_files)
      elif self.src_glob:
        return glob_in_path(self.src_dir, self.src_glob, self.src_glob_exclude or ())

    raise NotImplementedError()

  def build_objects(self):
    """
    Returns a list of compiled object files for this library.

    By default, this builds all the source files returned by `self.get_files()`,
    with the `cflags` returned by `self.get_cflags()`.
    """
    commands = []
    objects = []
    cflags = self.get_cflags()
    for src in self.get_files():
      o = self.in_temp(os.path.basename(src) + '.o')
      commands.append([shared.PYTHON, self.emcc, '-c', src, '-o', o] + cflags)
      objects.append(o)
    run_commands(commands)
    return objects

  def build(self):
    """Builds the library and returns the path to the file."""
    lib_filename = self.in_temp(self.get_filename())
    create_lib(lib_filename, self.build_objects())
    return lib_filename

  @classmethod
  def _inherit_list(cls, attr):
    # Some properties, like cflags and includes, makes more sense to inherit
    # via concatenation than replacement.
    result = []
    for item in cls.__mro__[::-1]:
      # Using  __dict__ to avoid inheritance
      result += item.__dict__.get(attr, [])
    return result

  def get_cflags(self):
    """
    Returns the list of flags to pass to emcc when building this variation
    of the library.

    Override and add any flags as needed to handle new variations.
    """
    cflags = self._inherit_list('cflags')
    cflags += get_cflags(force_object_files=self.force_object_files)

    if self.includes:
      cflags += ['-I' + shared.path_from_root(*path) for path in self._inherit_list('includes')]

    return cflags

  def get_base_name_prefix(self):
    """
    Returns the base name of the library without any suffixes.
    """
    return self.name

  def get_base_name(self):
    """
    Returns the base name of the library file.

    This will include suffixes such as -mt, but will not include a file extension.
    """
    return self.get_base_name_prefix()

  def get_ext(self):
    """
    Return the appropriate file extension for this library.
    """
    return '.a' if shared.Settings.WASM_BACKEND and shared.Settings.WASM_OBJECT_FILES else '.bc'

  def get_filename(self):
    """
    Return the full name of the library file, including the file extension.
    """
    return self.get_base_name() + self.get_ext()

  def get_depends(self):
    """
    Return a list of simple names of libraries that this library depends on.

    This is the dynamic version of `depends`.
    """
    return self.depends

  @classmethod
  def vary_on(cls):
    """
    Returns a list of strings that are the names of boolean constructor
    arguments that defines the variations of this library.

    This is used by the default implementation of `cls.variations()` to generate
    every possible combination of boolean values to pass to these arguments.
    """
    return []

  @classmethod
  def variations(cls):
    """
    Returns a list of keyword arguments to pass to the constructor to create
    every possible variation of this library.

    By default, this is every possible combination of boolean values to pass
    to the list of arguments returned by `vary_on`, but you can override
    the behaviour.
    """
    vary_on = cls.vary_on()
    return [dict(zip(vary_on, toggles)) for toggles in
            itertools.product([False, True], repeat=len(vary_on))]

  @classmethod
  def get_default_variation(cls, **kwargs):
    """
    Construct the variation suitable for the current invocation of emscripten.

    Subclasses should pass the keyword arguments they introduce to the
    superclass version, and propagate **kwargs. The base class collects
    all the keyword arguments and creates the instance.
    """
    return cls(**kwargs)

  @classmethod
  def get_inheritance_tree(cls):
    """Returns all the classes in the inheritance tree of the current class."""
    yield cls
    for subclass in cls.__subclasses__():
      for subclass in subclass.get_inheritance_tree():
        yield subclass

  @classmethod
  def get_all_variations(cls):
    """
    Gets all the variations of libraries in the inheritance tree of the current
    library.

    Calling Library.get_all_variations() returns the variations of ALL libraries
    that can be built as a dictionary of variation names to Library objects.
    """
    result = {}
    for library in cls.get_inheritance_tree():
      if library.name:
        for flags in library.variations():
          variation = library(**flags)
          if variation.can_build():
            result[variation.get_base_name()] = variation
    return result

  @classmethod
  def get_usable_variations(cls):
    """
    Gets all libraries suitable for the current invocation of emscripten.

    This returns a dictionary of simple names to Library objects.
    """
    result = {}
    for subclass in cls.get_inheritance_tree():
      if subclass.name:
        library = subclass.get_default_variation()
        if library.can_build() and library.can_use():
          result[subclass.name] = library
    return result


class MTLibrary(Library):
  def __init__(self, **kwargs):
    self.is_mt = kwargs.pop('is_mt')
    super(MTLibrary, self).__init__(**kwargs)

  def get_cflags(self):
    cflags = super(MTLibrary, self).get_cflags()
    if self.is_mt:
      cflags += ['-s', 'USE_PTHREADS=1', '-DUSE_THREADS']
    return cflags

  def get_base_name(self):
    name = super(MTLibrary, self).get_base_name()
    if self.is_mt:
      name += '-mt'
    return name

  @classmethod
  def vary_on(cls):
    return super(MTLibrary, cls).vary_on() + ['is_mt']

  @classmethod
  def get_default_variation(cls, **kwargs):
    return super(MTLibrary, cls).get_default_variation(is_mt=shared.Settings.USE_PTHREADS, **kwargs)


class NoExceptLibrary(Library):
  def __init__(self, **kwargs):
    self.is_noexcept = kwargs.pop('is_noexcept')
    super(NoExceptLibrary, self).__init__(**kwargs)

  def get_cflags(self):
    cflags = super(NoExceptLibrary, self).get_cflags()
    if self.is_noexcept:
      cflags += ['-fno-exceptions']
    else:
      cflags += ['-s', 'DISABLE_EXCEPTION_CATCHING=0']
    return cflags

  def get_base_name(self):
    name = super(NoExceptLibrary, self).get_base_name()
    if self.is_noexcept:
      name += '-noexcept'
    return name

  @classmethod
  def vary_on(cls):
    return super(NoExceptLibrary, cls).vary_on() + ['is_noexcept']

  @classmethod
  def get_default_variation(cls, **kwargs):
    return super(NoExceptLibrary, cls).get_default_variation(is_noexcept=shared.Settings.DISABLE_EXCEPTION_CATCHING, **kwargs)


class MuslInternalLibrary(Library):
  includes = [
    ['system', 'lib', 'libc', 'musl', 'src', 'internal'],
    ['system', 'lib', 'libc', 'musl', 'arch', 'js'],
  ]


class AsanInstrumentedLibrary(Library):
  def __init__(self, **kwargs):
    self.is_asan = kwargs.pop('is_asan', False)
    super(AsanInstrumentedLibrary, self).__init__(**kwargs)

  def get_cflags(self):
    cflags = super(AsanInstrumentedLibrary, self).get_cflags()
    if self.is_asan:
      cflags += ['-fsanitize=address']
    return cflags

  def get_base_name(self):
    name = super(AsanInstrumentedLibrary, self).get_base_name()
    if self.is_asan:
      name += '-asan'
    return name

  @classmethod
  def vary_on(cls):
    vary_on = super(AsanInstrumentedLibrary, cls).vary_on()
    if shared.Settings.WASM_BACKEND:
      vary_on += ['is_asan']
    return vary_on

  @classmethod
  def get_default_variation(cls, **kwargs):
    return super(AsanInstrumentedLibrary, cls).get_default_variation(is_asan=shared.Settings.USE_ASAN, **kwargs)


class CXXLibrary(Library):
  emcc = shared.EMXX


class NoBCLibrary(Library):
  # Some libraries cannot be compiled as .bc files. This is because .bc files will link in every object in the library.
  # While the optimizer will readily optimize out most of the unused functions, things like global constructors that
  # are linked in cannot be optimized out, even though they are not actually needed. If we use .a files for such
  # libraries, only the object files, and by extension, their contained global constructors, that are actually needed
  # will be linked in.
  def get_ext(self):
    return '.a'


class libcompiler_rt(Library):
  name = 'libcompiler_rt'

  cflags = ['-O2', '-fno-builtin']
  src_dir = ['system', 'lib', 'compiler-rt', 'lib', 'builtins']
  src_files = ['divdc3.c', 'divsc3.c', 'muldc3.c', 'mulsc3.c']
  if shared.Settings.WASM_BACKEND:
    src_files += ['addtf3.c', 'ashlti3.c', 'ashrti3.c', 'atomic.c', 'comparetf2.c', 'clzti2.c',
                  'divtf3.c', 'divti3.c', 'udivmodti4.c',
                  'extenddftf2.c', 'extendsftf2.c',
                  'fixdfti.c', 'fixsfti.c', 'fixtfdi.c', 'fixtfsi.c', 'fixtfti.c',
                  'fixunsdfti.c', 'fixunssfti.c', 'fixunstfdi.c', 'fixunstfsi.c', 'fixunstfti.c',
                  'floatditf.c', 'floatsitf.c', 'floattidf.c', 'floattisf.c', 'floattitf.c',
                  'floatunditf.c', 'floatunsitf.c', 'floatuntidf.c', 'floatuntisf.c', 'lshrti3.c',
                  'modti3.c', 'multc3.c', 'multf3.c', 'multi3.c', 'subtf3.c', 'udivti3.c', 'umodti3.c', 'ashrdi3.c',
                  'ashldi3.c', 'fixdfdi.c', 'floatdidf.c', 'lshrdi3.c', 'moddi3.c',
                  'trunctfdf2.c', 'trunctfsf2.c', 'umoddi3.c', 'fixunsdfdi.c', 'muldi3.c',
                  'divdi3.c', 'divmoddi4.c', 'udivdi3.c', 'udivmoddi4.c']
    src_files.append(shared.path_from_root('system', 'lib', 'compiler-rt', 'extras.c'))


class libc(AsanInstrumentedLibrary, MuslInternalLibrary, MTLibrary):
  name = 'libc'
  depends = ['libcompiler_rt']

  # Without -fno-builtin, LLVM can optimize away or convert calls to library
  # functions to something else based on assumptions that they behave exactly
  # like the standard library. This can cause unexpected bugs when we use our
  # custom standard library. The same for other libc/libm builds.
  cflags = ['-Os', '-fno-builtin']

  # Hide several musl warnings that produce a lot of spam to unit test build server logs.
  # TODO: When updating musl the next time, feel free to recheck which of their warnings might have been fixed, and which ones of these could be cleaned up.
  cflags += ['-Wno-return-type', '-Wno-parentheses', '-Wno-ignored-attributes',
             '-Wno-shift-count-overflow', '-Wno-shift-negative-value',
             '-Wno-dangling-else', '-Wno-unknown-pragmas',
             '-Wno-shift-op-parentheses', '-Wno-string-plus-int',
             '-Wno-logical-op-parentheses', '-Wno-bitwise-op-parentheses',
             '-Wno-visibility', '-Wno-pointer-sign', '-Wno-absolute-value',
             '-Wno-empty-body']

  def get_files(self):
    libc_files = []
    musl_srcdir = shared.path_from_root('system', 'lib', 'libc', 'musl', 'src')

    # musl modules
    blacklist = [
        'ipc', 'passwd', 'thread', 'signal', 'sched', 'ipc', 'time', 'linux',
        'aio', 'exit', 'legacy', 'mq', 'process', 'search', 'setjmp', 'env',
        'ldso', 'conf'
    ]

    # individual files
    blacklist += [
        'memcpy.c', 'memset.c', 'memmove.c', 'getaddrinfo.c', 'getnameinfo.c',
        'inet_addr.c', 'res_query.c', 'res_querydomain.c', 'gai_strerror.c',
        'proto.c', 'gethostbyaddr.c', 'gethostbyaddr_r.c', 'gethostbyname.c',
        'gethostbyname2_r.c', 'gethostbyname_r.c', 'gethostbyname2.c',
        'usleep.c', 'alarm.c', 'syscall.c', '_exit.c', 'popen.c',
        'getgrouplist.c', 'initgroups.c', 'wordexp.c', 'timer_create.c',
        'faccessat.c',
    ]

    # individual math files
    blacklist += [
        'abs.c', 'cos.c', 'cosf.c', 'cosl.c', 'sin.c', 'sinf.c', 'sinl.c',
        'tan.c', 'tanf.c', 'tanl.c', 'acos.c', 'acosf.c', 'acosl.c', 'asin.c',
        'asinf.c', 'asinl.c', 'atan.c', 'atanf.c', 'atanl.c', 'atan2.c',
        'atan2f.c', 'atan2l.c', 'exp.c', 'expf.c', 'expl.c', 'log.c', 'logf.c',
        'logl.c', 'sqrtl.c', 'round.c', 'roundf.c',
        'fabsl.c', 'ceill.c', 'floorl.c', 'pow.c', 'powf.c', 'powl.c',
    ]

    if self.is_asan:
      # With ASan, we need to use specialized implementations of certain libc
      # functions that do not rely on undefined behavior, for example, reading
      # multiple bytes at once as an int and overflowing a buffer.
      # Otherwise, ASan will catch these errors and terminate the program.
      blacklist += ['strcpy.c', 'memchr.c', 'strchrnul.c', 'strlen.c',
                    'aligned_alloc.c', 'fcntl.c']
      libc_files += [
        shared.path_from_root('system', 'lib', 'libc', 'emscripten_asan_strcpy.c'),
        shared.path_from_root('system', 'lib', 'libc', 'emscripten_asan_memchr.c'),
        shared.path_from_root('system', 'lib', 'libc', 'emscripten_asan_strchrnul.c'),
        shared.path_from_root('system', 'lib', 'libc', 'emscripten_asan_strlen.c'),
        shared.path_from_root('system', 'lib', 'libc', 'emscripten_asan_fcntl.c'),
      ]

    if shared.Settings.WASM_BACKEND:
      # With the wasm backend these are included in wasm_libc_rt instead
      blacklist += [os.path.basename(f) for f in get_wasm_libc_rt_files()]
    else:
      blacklist += ['rintf.c', 'ceil.c', 'ceilf.c', 'floor.c', 'floorf.c',
                    'fabs.c', 'fabsf.c', 'sqrt.c', 'sqrtf.c']

    blacklist = set(blacklist)
    # TODO: consider using more math code from musl, doing so makes box2d faster
    for dirpath, dirnames, filenames in os.walk(musl_srcdir):
      for f in filenames:
        if f.endswith('.c'):
          if f in blacklist:
            continue
          dir_parts = os.path.split(dirpath)
          cancel = False
          for part in dir_parts:
            if part in blacklist:
              cancel = True
              break
          if not cancel:
            libc_files.append(os.path.join(musl_srcdir, dirpath, f))

    return libc_files

  def get_depends(self):
    depends = super(libc, self).get_depends()
    if shared.Settings.WASM:
      return depends + ['libc-wasm']
    return depends


class libc_wasm(MuslInternalLibrary):
  name = 'libc-wasm'
  cflags = ['-O2', '-fno-builtin']
  src_dir = ['system', 'lib', 'libc', 'musl', 'src', 'math']
  src_files = ['cos.c', 'cosf.c', 'cosl.c', 'sin.c', 'sinf.c', 'sinl.c',
               'tan.c', 'tanf.c', 'tanl.c', 'acos.c', 'acosf.c', 'acosl.c',
               'asin.c', 'asinf.c', 'asinl.c', 'atan.c', 'atanf.c', 'atanl.c',
               'atan2.c', 'atan2f.c', 'atan2l.c', 'exp.c', 'expf.c', 'expl.c',
               'log.c', 'logf.c', 'logl.c', 'pow.c', 'powf.c', 'powl.c']

  def can_use(self):
    # if building to wasm, we need more math code, since we have fewer builtins
    return shared.Settings.WASM


class libc_extras(MuslInternalLibrary):
  name = 'libc-extras'
  src_dir = ['system', 'lib', 'libc']
  src_files = ['extras.c']


class libcxxabi(CXXLibrary, MTLibrary, NoExceptLibrary):
  name = 'libc++abi'
  depends = ['libc']
  cflags = ['-std=c++11', '-Oz', '-D_LIBCPP_DISABLE_VISIBILITY_ANNOTATIONS']

  def get_cflags(self):
    cflags = super(libcxxabi, self).get_cflags()
    cflags.append('-DNDEBUG')
    if not self.is_mt:
      cflags.append('-D_LIBCXXABI_HAS_NO_THREADS')
    if self.is_noexcept:
      cflags.append('-D_LIBCXXABI_NO_EXCEPTIONS')
    return cflags

<<<<<<< HEAD
  def get_files(self):
    filenames = [
      'abort_message.cpp',
      'cxa_aux_runtime.cpp',
      'cxa_default_handlers.cpp',
      'cxa_demangle.cpp',
      'cxa_exception_storage.cpp',
      'cxa_guard.cpp',
      'cxa_handlers.cpp',
      'fallback_malloc.cpp',
      'stdlib_new_delete.cpp',
      'stdlib_exception.cpp',
      'stdlib_stdexcept.cpp',
      'stdlib_typeinfo.cpp',
      'private_typeinfo.cpp'
    ]
    if self.is_noexcept:
      filenames += ['cxa_noexception.cpp']
    return files_in_path(
        path_components=['system', 'lib', 'libcxxabi', 'src'],
        filenames=filenames)
=======
  src_dir = ['system', 'lib', 'libcxxabi', 'src']
  src_files = [
    'abort_message.cpp',
    'cxa_aux_runtime.cpp',
    'cxa_default_handlers.cpp',
    'cxa_demangle.cpp',
    'cxa_exception_storage.cpp',
    'cxa_guard.cpp',
    'cxa_handlers.cpp',
    'cxa_virtual.cpp',
    'fallback_malloc.cpp',
    'stdlib_new_delete.cpp',
    'stdlib_exception.cpp',
    'stdlib_stdexcept.cpp',
    'stdlib_typeinfo.cpp',
    'private_typeinfo.cpp'
  ]
>>>>>>> a11deea7


class libcxx(NoBCLibrary, CXXLibrary, NoExceptLibrary, MTLibrary):
  name = 'libc++'
  depends = ['libc++abi']

  cflags = ['-std=c++11', '-DLIBCXX_BUILDING_LIBCXXABI=1', '-D_LIBCPP_BUILDING_LIBRARY', '-Oz',
            '-D_LIBCPP_DISABLE_VISIBILITY_ANNOTATIONS']

  src_dir = ['system', 'lib', 'libcxx']
  src_files = [
    'algorithm.cpp',
    'any.cpp',
    'bind.cpp',
    'chrono.cpp',
    'condition_variable.cpp',
    'debug.cpp',
    'exception.cpp',
    'future.cpp',
    'functional.cpp',
    'hash.cpp',
    'ios.cpp',
    'iostream.cpp',
    'locale.cpp',
    'memory.cpp',
    'mutex.cpp',
    'new.cpp',
    'optional.cpp',
    'random.cpp',
    'regex.cpp',
    'shared_mutex.cpp',
    'stdexcept.cpp',
    'string.cpp',
    'strstream.cpp',
    'system_error.cpp',
    'thread.cpp',
    'typeinfo.cpp',
    'utility.cpp',
    'valarray.cpp',
    'variant.cpp',
    'vector.cpp',
    os.path.join('experimental', 'memory_resource.cpp'),
    os.path.join('filesystem', 'directory_iterator.cpp'),
    os.path.join('filesystem', 'int128_builtins.cpp'),
    os.path.join('filesystem', 'operations.cpp')
  ]


class libmalloc(MTLibrary, NoBCLibrary):
  name = 'libmalloc'

  cflags = ['-O2', '-fno-builtin']

  def __init__(self, **kwargs):
    self.malloc = kwargs.pop('malloc')
    if self.malloc not in ('dlmalloc', 'emmalloc', 'none'):
      raise Exception('malloc must be one of "emmalloc", "dlmalloc" or "none", see settings.js')

    self.is_debug = kwargs.pop('is_debug')
    self.use_errno = kwargs.pop('use_errno')
    self.is_tracing = kwargs.pop('is_tracing')

    super(libmalloc, self).__init__(**kwargs)

    if self.malloc != 'dlmalloc':
      assert not self.is_mt
      assert not self.is_tracing

  def get_files(self):
    malloc = shared.path_from_root('system', 'lib', {
      'dlmalloc': 'dlmalloc.c', 'emmalloc': 'emmalloc.cpp'
    }[self.malloc])
    sbrk = shared.path_from_root('system', 'lib', 'sbrk.c')
    return [malloc, sbrk]

  def get_cflags(self):
    cflags = super(libmalloc, self).get_cflags()
    if self.is_debug:
      cflags += ['-UNDEBUG', '-DDLMALLOC_DEBUG']
      # TODO: consider adding -DEMMALLOC_DEBUG, but that is quite slow
    else:
      cflags += ['-DNDEBUG']
    if not self.use_errno:
      cflags += ['-DMALLOC_FAILURE_ACTION=', '-DEMSCRIPTEN_NO_ERRNO']
    if self.is_tracing:
      cflags += ['--tracing']
    return cflags

  def get_base_name_prefix(self):
    return 'lib%s' % self.malloc

  def get_base_name(self):
    name = super(libmalloc, self).get_base_name()
    if self.is_debug:
      name += '-debug'
    if not self.use_errno:
      # emmalloc doesn't actually use errno, but it's easier to build it again
      name += '-noerrno'
    if self.is_tracing:
      name += '-tracing'
    return name

  def can_use(self):
    return shared.Settings.MALLOC != 'none'

  @classmethod
  def vary_on(cls):
    return super(libmalloc, cls).vary_on() + ['is_debug', 'use_errno', 'is_tracing']

  @classmethod
  def get_default_variation(cls, **kwargs):
    return super(libmalloc, cls).get_default_variation(
      malloc=shared.Settings.MALLOC,
      is_debug=shared.Settings.DEBUG_LEVEL >= 3,
      use_errno=shared.Settings.SUPPORT_ERRNO,
      is_tracing=shared.Settings.EMSCRIPTEN_TRACING,
      **kwargs
    )

  @classmethod
  def variations(cls):
    combos = super(libmalloc, cls).variations()
    return ([dict(malloc='dlmalloc', **combo) for combo in combos] +
            [dict(malloc='emmalloc', **combo) for combo in combos
             if not combo['is_mt'] and not combo['is_tracing']])


class libal(Library):
  name = 'libal'
  depends = ['libc']

  cflags = ['-Os']
  src_dir = ['system', 'lib']
  src_files = ['al.c']


class libgl(MTLibrary):
  name = 'libgl'
  depends = ['libc']

  src_dir = ['system', 'lib', 'gl']
  src_glob = '*.c'

  cflags = ['-Oz']

  def __init__(self, **kwargs):
    self.is_legacy = kwargs.pop('is_legacy')
    self.is_webgl2 = kwargs.pop('is_webgl2')
    self.is_ofb = kwargs.pop('is_ofb')
    super(libgl, self).__init__(**kwargs)

  def get_base_name(self):
    name = super(libgl, self).get_base_name()
    if self.is_legacy:
      name += '-emu'
    if self.is_webgl2:
      name += '-webgl2'
    if self.is_ofb:
      name += '-ofb'
    return name

  def get_cflags(self):
    cflags = super(libgl, self).get_cflags()
    if self.is_legacy:
      cflags += ['-DLEGACY_GL_EMULATION=1']
    if self.is_webgl2:
      cflags += ['-DUSE_WEBGL2=1', '-s', 'USE_WEBGL2=1']
    if self.is_ofb:
      cflags += ['-D__EMSCRIPTEN_OFFSCREEN_FRAMEBUFFER__']
    return cflags

  @classmethod
  def vary_on(cls):
    return super(libgl, cls).vary_on() + ['is_legacy', 'is_webgl2', 'is_ofb']

  @classmethod
  def get_default_variation(cls, **kwargs):
    return super(libgl, cls).get_default_variation(
      is_legacy=shared.Settings.LEGACY_GL_EMULATION,
      is_webgl2=shared.Settings.USE_WEBGL2,
      is_ofb=shared.Settings.OFFSCREEN_FRAMEBUFFER,
      **kwargs
    )


class libembind(CXXLibrary):
  name = 'libembind'
  cflags = ['-std=c++11']
  depends = ['libc++abi']
  never_force = True

  def __init__(self, **kwargs):
    self.with_rtti = kwargs.pop('with_rtti', False)
    super(libembind, self).__init__(**kwargs)

  def get_cflags(self):
    cflags = super(libembind, self).get_cflags()
    if not self.with_rtti:
      cflags += ['-fno-rtti', '-DEMSCRIPTEN_HAS_UNBOUND_TYPE_NAMES=0']
    return cflags

  @classmethod
  def vary_on(cls):
    return super(libembind, cls).vary_on() + ['with_rtti']

  def get_base_name(self):
    name = super(libembind, self).get_base_name()
    if self.with_rtti:
      name += '-rtti'
    return name

  def get_files(self):
    return [shared.path_from_root('system', 'lib', 'embind', 'bind.cpp')]

  @classmethod
  def get_default_variation(cls, **kwargs):
    return super(libembind, cls).get_default_variation(with_rtti=shared.Settings.USE_RTTI, **kwargs)


class libfetch(CXXLibrary, MTLibrary):
  name = 'libfetch'
  depends = ['libc++abi']
  never_force = True

  def get_files(self):
    return [shared.path_from_root('system', 'lib', 'fetch', 'emscripten_fetch.cpp')]


class libasmfs(CXXLibrary, MTLibrary):
  name = 'libasmfs'
  depends = ['libc++abi']
  never_force = True

  def get_files(self):
    return [shared.path_from_root('system', 'lib', 'fetch', 'asmfs.cpp')]


class libhtml5(Library):
  name = 'libhtml5'

  cflags = ['-Oz']
  src_dir = ['system', 'lib', 'html5']
  src_glob = '*.c'


class libpthread(AsanInstrumentedLibrary, MuslInternalLibrary, MTLibrary):
  name = 'libpthread'
  depends = ['libc']
  cflags = ['-O2']

  def get_files(self):
    if self.is_mt:
      files = files_in_path(
        path_components=['system', 'lib', 'libc', 'musl', 'src', 'thread'],
        filenames=[
          'pthread_attr_destroy.c', 'pthread_condattr_setpshared.c',
          'pthread_mutex_lock.c', 'pthread_spin_destroy.c', 'pthread_attr_get.c',
          'pthread_cond_broadcast.c', 'pthread_mutex_setprioceiling.c',
          'pthread_spin_init.c', 'pthread_attr_init.c', 'pthread_cond_destroy.c',
          'pthread_mutex_timedlock.c', 'pthread_spin_lock.c',
          'pthread_attr_setdetachstate.c', 'pthread_cond_init.c',
          'pthread_mutex_trylock.c', 'pthread_spin_trylock.c',
          'pthread_attr_setguardsize.c', 'pthread_cond_signal.c',
          'pthread_mutex_unlock.c', 'pthread_spin_unlock.c',
          'pthread_attr_setinheritsched.c', 'pthread_cond_timedwait.c',
          'pthread_once.c', 'sem_destroy.c', 'pthread_attr_setschedparam.c',
          'pthread_cond_wait.c', 'pthread_rwlockattr_destroy.c', 'sem_getvalue.c',
          'pthread_attr_setschedpolicy.c', 'pthread_equal.c', 'pthread_rwlockattr_init.c',
          'sem_init.c', 'pthread_attr_setscope.c', 'pthread_getspecific.c',
          'pthread_rwlockattr_setpshared.c', 'sem_open.c', 'pthread_attr_setstack.c',
          'pthread_key_create.c', 'pthread_rwlock_destroy.c', 'sem_post.c',
          'pthread_attr_setstacksize.c', 'pthread_mutexattr_destroy.c',
          'pthread_rwlock_init.c', 'sem_timedwait.c', 'pthread_barrierattr_destroy.c',
          'pthread_mutexattr_init.c', 'pthread_rwlock_rdlock.c', 'sem_trywait.c',
          'pthread_barrierattr_init.c', 'pthread_mutexattr_setprotocol.c',
          'pthread_rwlock_timedrdlock.c', 'sem_unlink.c',
          'pthread_barrierattr_setpshared.c', 'pthread_mutexattr_setpshared.c',
          'pthread_rwlock_timedwrlock.c', 'sem_wait.c', 'pthread_barrier_destroy.c',
          'pthread_mutexattr_setrobust.c', 'pthread_rwlock_tryrdlock.c',
          '__timedwait.c', 'pthread_barrier_init.c', 'pthread_mutexattr_settype.c',
          'pthread_rwlock_trywrlock.c', 'vmlock.c', 'pthread_barrier_wait.c',
          'pthread_mutex_consistent.c', 'pthread_rwlock_unlock.c', '__wait.c',
          'pthread_condattr_destroy.c', 'pthread_mutex_destroy.c',
          'pthread_rwlock_wrlock.c', 'pthread_condattr_init.c',
          'pthread_mutex_getprioceiling.c', 'pthread_setcanceltype.c',
          'pthread_condattr_setclock.c', 'pthread_mutex_init.c',
          'pthread_setspecific.c', 'pthread_setcancelstate.c'
        ])
      files += [shared.path_from_root('system', 'lib', 'pthread', 'library_pthread.c')]
      if shared.Settings.WASM_BACKEND:
        files += [shared.path_from_root('system', 'lib', 'pthread', 'library_pthread_wasm.c')]
      else:
        files += [shared.path_from_root('system', 'lib', 'pthread', 'library_pthread_asmjs.c')]
      return files
    else:
      return [shared.path_from_root('system', 'lib', 'pthread', 'library_pthread_stub.c')]

  def get_base_name_prefix(self):
    return 'libpthread' if self.is_mt else 'libpthread_stub'


class CompilerRTWasmLibrary(NoBCLibrary):
  cflags = ['-O2', '-fno-builtin']
  force_object_files = True

  def can_build(self):
    return shared.Settings.WASM_BACKEND


class libc_rt_wasm(AsanInstrumentedLibrary, CompilerRTWasmLibrary, MuslInternalLibrary):
  name = 'libc_rt_wasm'

  def get_files(self):
    return get_wasm_libc_rt_files()


class libubsan_minimal_rt_wasm(CompilerRTWasmLibrary, MTLibrary):
  name = 'libubsan_minimal_rt_wasm'
  never_force = True

  includes = [['system', 'lib', 'compiler-rt', 'lib']]
  src_dir = ['system', 'lib', 'compiler-rt', 'lib', 'ubsan_minimal']
  src_files = ['ubsan_minimal_handlers.cpp']


class libsanitizer_common_rt_wasm(CompilerRTWasmLibrary, MTLibrary):
  name = 'libsanitizer_common_rt_wasm'
  depends = ['libc++abi']
  js_depends = ['memalign', 'emscripten_builtin_memalign', '__data_end', '__heap_base']
  never_force = True

  cflags = ['-std=c++11']
  src_dir = ['system', 'lib', 'compiler-rt', 'lib', 'sanitizer_common']
  src_glob = '*.cc'
  src_glob_exclude = ['sanitizer_common_nolibc.cc']


class SanitizerLibrary(CompilerRTWasmLibrary, MTLibrary):
  depends = ['libsanitizer_common_rt_wasm']
  never_force = True

  includes = [['system', 'lib', 'compiler-rt', 'lib']]
  cflags = ['-std=c++11']
  src_glob = '*.cc'


class libubsan_rt_wasm(SanitizerLibrary):
  name = 'libubsan_rt_wasm'
  js_depends = ['emscripten_builtin_malloc', 'emscripten_builtin_free']

  cflags = ['-DUBSAN_CAN_USE_CXXABI']
  src_dir = ['system', 'lib', 'compiler-rt', 'lib', 'ubsan']


class liblsan_common_rt_wasm(SanitizerLibrary):
  name = 'liblsan_common_rt_wasm'
  js_depends = ['__global_base']

  src_dir = ['system', 'lib', 'compiler-rt', 'lib', 'lsan']
  src_glob = 'lsan_common*.cc'


class liblsan_rt_wasm(SanitizerLibrary):
  name = 'liblsan_rt_wasm'
  depends = ['liblsan_common_rt_wasm']
  js_depends = ['emscripten_builtin_malloc', 'emscripten_builtin_free']

  src_dir = ['system', 'lib', 'compiler-rt', 'lib', 'lsan']
  src_glob_exclude = ['lsan_common.cc', 'lsan_common_mac.cc', 'lsan_common_linux.cc',
                      'lsan_common_emscripten.cc']


class libasan_rt_wasm(SanitizerLibrary):
  name = 'libasan_rt_wasm'
  depends = ['liblsan_common_rt_wasm', 'libubsan_rt_wasm']

  src_dir = ['system', 'lib', 'compiler-rt', 'lib', 'asan']


class libstandalonewasm(Library):
  name = 'libstandalonewasm'

  cflags = ['-Os']
  src_dir = ['system', 'lib']
  src_files = ['standalone_wasm.c']

  def can_build(self):
    return shared.Settings.WASM_BACKEND


# If main() is not in EXPORTED_FUNCTIONS, it may be dce'd out. This can be
# confusing, so issue a warning.
def warn_on_unexported_main(symbolses):
  if '_main' not in shared.Settings.EXPORTED_FUNCTIONS:
    for symbols in symbolses:
      if 'main' in symbols.defs:
        logger.warning('main() is in the input files, but "_main" is not in EXPORTED_FUNCTIONS, which means it may be eliminated as dead code. Export it if you want main() to run.')
        return


def calculate(temp_files, in_temp, stdout_, stderr_, forced=[]):
  global stdout, stderr
  stdout = stdout_
  stderr = stderr_

  # Set of libraries to include on the link line, as opposed to `force` which
  # is the set of libraries to force include (with --whole-archive).
  always_include = set()

  # Setting this will only use the forced libs in EMCC_FORCE_STDLIBS. This avoids spending time checking
  # for unresolved symbols in your project files, which can speed up linking, but if you do not have
  # the proper list of actually needed libraries, errors can occur. See below for how we must
  # export all the symbols in deps_info when using this option.
  only_forced = os.environ.get('EMCC_ONLY_FORCED_STDLIBS')
  if only_forced:
    temp_files = []

  # Add in some hacks for js libraries. If a js lib depends on a symbol provided by a C library, it must be
  # added to here, because our deps go only one way (each library here is checked, then we check the next
  # in order - libc++, libcxextra, etc. - and then we run the JS compiler and provide extra symbols from
  # library*.js files. But we cannot then go back to the C libraries if a new dep was added!
  # TODO: Move all __deps from src/library*.js to deps_info.json, and use that single source of info
  #       both here and in the JS compiler.
  deps_info = json.loads(open(shared.path_from_root('src', 'deps_info.json')).read())
  added = set()

  def add_back_deps(need):
    more = False
    for ident, deps in deps_info.items():
      if ident in need.undefs and ident not in added:
        added.add(ident)
        more = True
        for dep in deps:
          need.undefs.add(dep)
          if shared.Settings.VERBOSE:
            logger.debug('adding dependency on %s due to deps-info on %s' % (dep, ident))
          shared.Settings.EXPORTED_FUNCTIONS.append(mangle_c_symbol_name(dep))
    if more:
      add_back_deps(need) # recurse to get deps of deps

  # Scan symbols
  symbolses = shared.Building.parallel_llvm_nm([os.path.abspath(t) for t in temp_files])

  warn_on_unexported_main(symbolses)

  if len(symbolses) == 0:
    class Dummy(object):
      defs = set()
      undefs = set()
    symbolses.append(Dummy())

  # depend on exported functions
  for export in shared.Settings.EXPORTED_FUNCTIONS:
    if shared.Settings.VERBOSE:
      logger.debug('adding dependency on export %s' % export)
    symbolses[0].undefs.add(demangle_c_symbol_name(export))

  for symbols in symbolses:
    add_back_deps(symbols)

  # If we are only doing forced stdlibs, then we don't know the actual symbols we need,
  # and must assume all of deps_info must be exported. Note that this might cause
  # warnings on exports that do not exist.
  if only_forced:
    for key, value in deps_info.items():
      for dep in value:
        shared.Settings.EXPORTED_FUNCTIONS.append(mangle_c_symbol_name(dep))

  always_include.add('libpthread')
  if shared.Settings.MALLOC != 'none':
    always_include.add('libmalloc')
  if shared.Settings.WASM_BACKEND:
    always_include.add('libcompiler_rt')

  libs_to_link = []
  already_included = set()
  system_libs_map = Library.get_usable_variations()
  system_libs = sorted(system_libs_map.values(), key=lambda lib: lib.name)

  # Setting this in the environment will avoid checking dependencies and make
  # building big projects a little faster 1 means include everything; otherwise
  # it can be the name of a lib (libc++, etc.).
  # You can provide 1 to include everything, or a comma-separated list with the
  # ones you want
  force = os.environ.get('EMCC_FORCE_STDLIBS')
  if force == '1':
    force = ','.join(name for name, lib in system_libs_map.items() if not lib.never_force)
  force_include = set((force.split(',') if force else []) + forced)
  if force_include:
    logger.debug('forcing stdlibs: ' + str(force_include))

  for lib in always_include:
    assert lib in system_libs_map

  for lib in force_include:
    if lib not in system_libs_map:
      shared.exit_with_error('invalid forced library: %s', lib)

  def add_library(lib):
    if lib.name in already_included:
      return
    already_included.add(lib.name)

    logger.debug('including %s (%s)' % (lib.name, lib.get_filename()))

    need_whole_archive = lib.name in force_include and lib.get_ext() == '.a'
    libs_to_link.append((lib.get_path(), need_whole_archive))

    # Recursively add dependencies
    for d in lib.get_depends():
      add_library(system_libs_map[d])

    for d in lib.js_depends:
      d = '_' + d
      if d not in shared.Settings.EXPORTED_FUNCTIONS:
        shared.Settings.EXPORTED_FUNCTIONS.append(d)

  # Go over libraries to figure out which we must include
  for lib in system_libs:
    if lib.name in already_included:
      continue
    force_this = lib.name in force_include
    if not force_this and only_forced:
      continue
    include_this = force_this or lib.name in always_include

    if not include_this:
      need_syms = set()
      has_syms = set()
      for symbols in symbolses:
        if shared.Settings.VERBOSE:
          logger.debug('undefs: ' + str(symbols.undefs))
        for library_symbol in lib.symbols:
          if library_symbol in symbols.undefs:
            need_syms.add(library_symbol)
          if library_symbol in symbols.defs:
            has_syms.add(library_symbol)
      for haz in has_syms:
        if haz in need_syms:
          # remove symbols that are supplied by another of the inputs
          need_syms.remove(haz)
      if shared.Settings.VERBOSE:
        logger.debug('considering %s: we need %s and have %s' % (lib.name, str(need_syms), str(has_syms)))
      if not len(need_syms):
        continue

    # We need to build and link the library in
    add_library(lib)

  if shared.Settings.WASM_BACKEND:
    add_library(system_libs_map['libc_rt_wasm'])

  if shared.Settings.UBSAN_RUNTIME == 1:
    add_library(system_libs_map['libubsan_minimal_rt_wasm'])
  elif shared.Settings.UBSAN_RUNTIME == 2:
    add_library(system_libs_map['libubsan_rt_wasm'])

  if shared.Settings.USE_LSAN:
    force_include.add('liblsan_rt_wasm')
    add_library(system_libs_map['liblsan_rt_wasm'])

  if shared.Settings.USE_ASAN:
    force_include.add('libasan_rt_wasm')
    add_library(system_libs_map['libasan_rt_wasm'])

  if shared.Settings.STANDALONE_WASM:
    add_library(system_libs_map['libstandalonewasm'])

  libs_to_link.sort(key=lambda x: x[0].endswith('.a')) # make sure to put .a files at the end.

  # libc++abi and libc++ *static* linking is tricky. e.g. cxa_demangle.cpp disables c++
  # exceptions, but since the string methods in the headers are *weakly* linked, then
  # we might have exception-supporting versions of them from elsewhere, and if libc++abi
  # is first then it would "win", breaking exception throwing from those string
  # header methods. To avoid that, we link libc++abi last.
  libs_to_link.sort(key=lambda x: x[0].endswith('libc++abi.bc'))

  # Wrap libraries in --whole-archive, as needed.  We need to do this last
  # since otherwise the abort sorting won't make sense.
  ret = []
  in_group = False
  for name, need_whole_archive in libs_to_link:
    if need_whole_archive and not in_group:
      ret.append('--whole-archive')
      in_group = True
    if in_group and not need_whole_archive:
      ret.append('--no-whole-archive')
      in_group = False
    ret.append(name)
  if in_group:
    ret.append('--no-whole-archive')

  return ret


class Ports(object):
  """emscripten-ports library management (https://github.com/emscripten-ports).
  """

  @staticmethod
  def get_lib_name(name):
    return shared.static_library_name(name)

  @staticmethod
  def build_port(src_path, output_path, includes=[], flags=[], exclude_files=[], exclude_dirs=[]):
    srcs = []
    for root, dirs, files in os.walk(src_path, topdown=False):
      if any((excluded in root) for excluded in exclude_dirs):
        continue
      for f in files:
        ext = os.path.splitext(f)[1]
        if ext in ('.c', '.cpp') and not any((excluded in f) for excluded in exclude_files):
            srcs.append(os.path.join(root, f))
    include_commands = ['-I' + src_path]
    for include in includes:
      include_commands.append('-I' + include)

    commands = []
    objects = []
    for src in srcs:
      obj = src + '.o'
      commands.append([shared.PYTHON, shared.EMCC, '-c', src, '-O2', '-o', obj, '-w'] + include_commands + flags)
      objects.append(obj)

    run_commands(commands)
    print('create_lib', output_path)
    create_lib(output_path, objects)
    return output_path

  @staticmethod
  def run_commands(commands): # make easily available for port objects
    run_commands(commands)

  @staticmethod
  def create_lib(libname, inputs): # make easily available for port objects
    create_lib(libname, inputs)

  @staticmethod
  def get_dir():
    dirname = os.environ.get('EM_PORTS') or os.path.expanduser(os.path.join('~', '.emscripten_ports'))
    shared.safe_ensure_dirs(dirname)
    return dirname

  @staticmethod
  def erase():
    dirname = Ports.get_dir()
    shared.try_delete(dirname)
    if os.path.exists(dirname):
      logger.warning('could not delete ports dir %s - try to delete it manually' % dirname)

  @staticmethod
  def get_build_dir():
    return shared.Cache.get_path('ports-builds')

  name_cache = set()

  @staticmethod
  def fetch_project(name, url, subdir, is_tarbz2=False, sha512hash=None):
    # To compute the sha512 hash, run `curl URL | sha512sum`.
    fullname = os.path.join(Ports.get_dir(), name)

    # if EMCC_LOCAL_PORTS is set, we use a local directory as our ports. This is useful
    # for testing. This env var should be in format
    #     name=dir,name=dir
    # e.g.
    #     sdl2=/home/username/dev/ports/SDL2
    # so you could run
    #     EMCC_LOCAL_PORTS="sdl2=/home/alon/Dev/ports/SDL2" ./tests/runner.py browser.test_sdl2_mouse
    # this will simply copy that directory into the ports directory for sdl2, and use that. It also
    # clears the build, so that it is rebuilt from that source.
    local_ports = os.environ.get('EMCC_LOCAL_PORTS')
    if local_ports:
      shared.Cache.acquire_cache_lock()
      logger.warning('using local ports: %s' % local_ports)
      local_ports = [pair.split('=', 1) for pair in local_ports.split(',')]
      try:
        for local in local_ports:
          if name == local[0]:
            path = local[1]
            if name not in ports.ports_by_name:
              shared.exit_with_error('%s is not a known port' % name)
            port = ports.ports_by_name[name]
            if not hasattr(port, 'SUBDIR'):
              logger.error('port %s lacks .SUBDIR attribute, which we need in order to override it locally, please update it' % name)
              sys.exit(1)
            subdir = port.SUBDIR
            logger.warning('grabbing local port: ' + name + ' from ' + path + ' to ' + fullname + ' (subdir: ' + subdir + ')')
            shared.try_delete(fullname)
            shutil.copytree(path, os.path.join(fullname, subdir))
            Ports.clear_project_build(name)
      finally:
        shared.Cache.release_cache_lock()
      return

    if is_tarbz2:
      fullpath = fullname + '.tar.bz2'
    elif url.endswith('.tar.gz'):
      fullpath = fullname + '.tar.gz'
    else:
      fullpath = fullname + '.zip'

    if name not in Ports.name_cache: # only mention each port once in log
      logger.debug('including port: ' + name)
      logger.debug('    (at ' + fullname + ')')
      Ports.name_cache.add(name)

    class State(object):
      retrieved = False
      unpacked = False

    def retrieve():
      # retrieve from remote server
      logger.warning('retrieving port: ' + name + ' from ' + url)
      try:
        import requests
        response = requests.get(url)
        data = response.content
      except ImportError:
        try:
          from urllib.request import urlopen
          f = urlopen(url)
          data = f.read()
        except ImportError:
          # Python 2 compatibility
          from urllib2 import urlopen
          f = urlopen(url)
          data = f.read()

      if sha512hash:
        actual_hash = hashlib.sha512(data).hexdigest()
        if actual_hash != sha512hash:
          raise RuntimeError('Unexpected hash: ' + actual_hash + '\n'
                             'If you are updating the port, please update the hash in the port module.')
      open(fullpath, 'wb').write(data)
      State.retrieved = True

    def check_tag():
      if is_tarbz2:
        names = tarfile.open(fullpath, 'r:bz2').getnames()
      elif url.endswith('.tar.gz'):
        names = tarfile.open(fullpath, 'r:gz').getnames()
      else:
        names = zipfile.ZipFile(fullpath, 'r').namelist()

      # check if first entry of the archive is prefixed with the same
      # tag as we need so no longer download and recompile if so
      return bool(re.match(subdir + r'(\\|/|$)', names[0]))

    def unpack():
      logger.warning('unpacking port: ' + name)
      shared.safe_ensure_dirs(fullname)

      # TODO: Someday when we are using Python 3, we might want to change the
      # code below to use shlib.unpack_archive
      # e.g.: shutil.unpack_archive(filename=fullpath, extract_dir=fullname)
      # (https://docs.python.org/3/library/shutil.html#shutil.unpack_archive)
      if is_tarbz2:
        z = tarfile.open(fullpath, 'r:bz2')
      elif url.endswith('.tar.gz'):
        z = tarfile.open(fullpath, 'r:gz')
      else:
        z = zipfile.ZipFile(fullpath, 'r')
      try:
        cwd = os.getcwd()
        os.chdir(fullname)
        z.extractall()
      finally:
        os.chdir(cwd)

      State.unpacked = True

    # main logic. do this under a cache lock, since we don't want multiple jobs to
    # retrieve the same port at once

    shared.Cache.acquire_cache_lock()
    try:
      if not os.path.exists(fullpath):
        retrieve()

      if not os.path.exists(fullname):
        unpack()

      if not check_tag():
        logger.warning('local copy of port is not correct, retrieving from remote server')
        shared.try_delete(fullname)
        shared.try_delete(fullpath)
        retrieve()
        unpack()

      if State.unpacked:
        # we unpacked a new version, clear the build in the cache
        Ports.clear_project_build(name)
    finally:
      shared.Cache.release_cache_lock()

  @staticmethod
  def clear_project_build(name):
    port = ports.ports_by_name[name]
    port.clear(Ports, shared)
    shared.try_delete(os.path.join(Ports.get_build_dir(), name))

  @staticmethod
  def build_native(subdir):
    shared.Building.ensure_no_emmake('We cannot build the native system library in "%s" when under the influence of emmake/emconfigure. To avoid this, create system dirs beforehand, so they are not auto-built on demand. For example, for binaryen, do "python embuilder.py build binaryen"' % subdir)

    old = os.getcwd()

    try:
      os.chdir(subdir)

      cmake_build_type = 'Release'

      # Configure
      check_call(['cmake', '-DCMAKE_BUILD_TYPE=' + cmake_build_type, '.'])

      # Check which CMake generator CMake used so we know which form to pass parameters to make/msbuild/etc. build tool.
      generator = re.search('CMAKE_GENERATOR:INTERNAL=(.*)$', open('CMakeCache.txt', 'r').read(), re.MULTILINE).group(1)

      # Make variants support '-jX' for number of cores to build, MSBuild does /maxcpucount:X
      num_cores = str(shared.Building.get_num_cores())
      make_args = []
      if 'Makefiles' in generator and 'NMake' not in generator:
        make_args = ['--', '-j', num_cores]
      elif 'Visual Studio' in generator:
        make_args = ['--config', cmake_build_type, '--', '/maxcpucount:' + num_cores]

      # Kick off the build.
      check_call(['cmake', '--build', '.'] + make_args)
    finally:
      os.chdir(old)


# get all ports
def get_ports(settings):
  ret = []

  try:
    process_dependencies(settings)
    for port in ports.ports:
      # ports return their output files, which will be linked, or a txt file
      ret += [f for f in port.get(Ports, settings, shared) if not f.endswith('.txt')]
  except Exception:
    logger.error('a problem occurred when using an emscripten-ports library.  try to run `emcc --clear-ports` and then run this command again')
    raise

  ret.reverse()
  return ret


def process_dependencies(settings):
  for port in reversed(ports.ports):
    if hasattr(port, "process_dependencies"):
      port.process_dependencies(settings)


def process_args(args, settings):
  process_dependencies(settings)
  for port in ports.ports:
    args = port.process_args(Ports, args, settings, shared)
  return args


# get a single port
def get_port(name, settings):
  port = ports.ports_by_name[name]
  if hasattr(port, "process_dependencies"):
    port.process_dependencies(settings)
  # ports return their output files, which will be linked, or a txt file
  return [f for f in port.get(Ports, settings, shared) if not f.endswith('.txt')]


def show_ports():
  print('Available ports:')
  for port in ports.ports:
    print('   ', port.show())<|MERGE_RESOLUTION|>--- conflicted
+++ resolved
@@ -743,7 +743,6 @@
       cflags.append('-D_LIBCXXABI_NO_EXCEPTIONS')
     return cflags
 
-<<<<<<< HEAD
   def get_files(self):
     filenames = [
       'abort_message.cpp',
@@ -753,6 +752,7 @@
       'cxa_exception_storage.cpp',
       'cxa_guard.cpp',
       'cxa_handlers.cpp',
+      'cxa_virtual.cpp',
       'fallback_malloc.cpp',
       'stdlib_new_delete.cpp',
       'stdlib_exception.cpp',
@@ -765,25 +765,6 @@
     return files_in_path(
         path_components=['system', 'lib', 'libcxxabi', 'src'],
         filenames=filenames)
-=======
-  src_dir = ['system', 'lib', 'libcxxabi', 'src']
-  src_files = [
-    'abort_message.cpp',
-    'cxa_aux_runtime.cpp',
-    'cxa_default_handlers.cpp',
-    'cxa_demangle.cpp',
-    'cxa_exception_storage.cpp',
-    'cxa_guard.cpp',
-    'cxa_handlers.cpp',
-    'cxa_virtual.cpp',
-    'fallback_malloc.cpp',
-    'stdlib_new_delete.cpp',
-    'stdlib_exception.cpp',
-    'stdlib_stdexcept.cpp',
-    'stdlib_typeinfo.cpp',
-    'private_typeinfo.cpp'
-  ]
->>>>>>> a11deea7
 
 
 class libcxx(NoBCLibrary, CXXLibrary, NoExceptLibrary, MTLibrary):
