--- conflicted
+++ resolved
@@ -1379,27 +1379,6 @@
         return
 
 
-<<<<<<< HEAD
-def calculate(temp_files, cxx, forced, stdout_=None, stderr_=None):
-  global stdout, stderr
-  stdout = stdout_
-  stderr = stderr_
-
-  # side modules only link per-module support code.
-  # libraries are linked in the main module only.
-  if shared.Settings.SIDE_MODULE:
-    system_libs_map = Library.get_usable_variations()
-    lib = system_libs_map['side_module']
-    return [lib.get_path()]
-
-  # Setting this will only use the forced libs in EMCC_FORCE_STDLIBS. This avoids spending time checking
-  # for unresolved symbols in your project files, which can speed up linking, but if you do not have
-  # the proper list of actually needed libraries, errors can occur. See below for how we must
-  # export all the symbols in deps_info when using this option.
-  only_forced = os.environ.get('EMCC_ONLY_FORCED_STDLIBS')
-  if only_forced:
-    temp_files = []
-=======
 def handle_reverse_deps(input_files, only_forced):
   # If we are only doing forced stdlibs, then we don't know the actual
   # symbols we need, and must assume all of deps_info must be exported.
@@ -1409,7 +1388,6 @@
       for dep in value:
         shared.Settings.EXPORTED_FUNCTIONS.append(mangle_c_symbol_name(dep))
     return
->>>>>>> 02c15786
 
   added = set()
 
@@ -1454,6 +1432,13 @@
   # export all the symbols in deps_info when using this option.
   only_forced = os.environ.get('EMCC_ONLY_FORCED_STDLIBS')
   handle_reverse_deps(input_files, only_forced)
+
+  # side modules only link per-module support code.
+  # libraries are linked in the main module only.
+  if shared.Settings.SIDE_MODULE:
+    system_libs_map = Library.get_usable_variations()
+    lib = system_libs_map['side_module']
+    return [lib.get_path()]
 
   libs_to_link = []
   already_included = set()
