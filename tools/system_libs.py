# Copyright 2014 The Emscripten Authors.  All rights reserved.
# Emscripten is available under two separate licenses, the MIT license and the
# University of Illinois/NCSA Open Source License.  Both these licenses can be
# found in the LICENSE file.

import re
from time import time
from .toolchain_profiler import ToolchainProfiler

import itertools
import logging
import os
import shutil
import textwrap
import shlex
from enum import IntEnum, auto
from glob import iglob
from typing import List, Optional

from . import shared, building, utils
from . import diagnostics
from . import cache
from .settings import settings
from .utils import read_file

logger = logging.getLogger('system_libs')

# Files that are part of libsockets.a and so should be excluded from libc.a
LIBC_SOCKETS = ['socket.c', 'socketpair.c', 'shutdown.c', 'bind.c', 'connect.c',
                'listen.c', 'accept.c', 'getsockname.c', 'getpeername.c', 'send.c',
                'recv.c', 'sendto.c', 'recvfrom.c', 'sendmsg.c', 'recvmsg.c',
                'getsockopt.c', 'setsockopt.c', 'freeaddrinfo.c',
                'gethostbyaddr.c', 'gethostbyaddr_r.c', 'gethostbyname.c',
                'gethostbyname_r.c', 'gethostbyname2.c', 'gethostbyname2_r.c',
                'in6addr_any.c', 'in6addr_loopback.c', 'accept4.c']

# Experimental: Setting EMCC_USE_NINJA will cause system libraries to get built with ninja rather
# than simple subprocesses.  The primary benefit here is that we get accurate dependency tracking.
# This means we can avoid completely rebuilding a library and just rebuild based on what changed.
#
# Setting EMCC_USE_NINJA=2 means that ninja will automatically be run for each library needed at
# link time.
USE_NINJA = int(os.environ.get('EMCC_USE_NINJA', '0'))


def files_in_path(path, filenames):
  srcdir = utils.path_from_root(path)
  return [os.path.join(srcdir, f) for f in filenames]


def glob_in_path(path, glob_pattern, excludes=()):
  srcdir = utils.path_from_root(path)
  files = iglob(os.path.join(srcdir, glob_pattern), recursive=True)
  return sorted(f for f in files if os.path.basename(f) not in excludes)


def get_base_cflags(force_object_files=False, preprocess=True):
  # Always build system libraries with debug information.  Non-debug builds
  # will ignore this at link time because we link with `-strip-debug`.
  flags = ['-g', '-sSTRICT', '-Werror']
  if settings.LTO and not force_object_files:
    flags += ['-flto=' + settings.LTO]
  if settings.RELOCATABLE:
    flags += ['-sRELOCATABLE']
    if preprocess:
      flags += ['-DEMSCRIPTEN_DYNAMIC_LINKING']
  if settings.MEMORY64:
    flags += ['-Wno-experimental', '-sMEMORY64=' + str(settings.MEMORY64)]
  return flags


def clean_env():
  # building system libraries and ports should be hermetic in that it is not
  # affected by things like EMCC_CFLAGS which the user may have set.
  # At least one port also uses autoconf (harfbuzz) so we also need to clear
  # CFLAGS/LDFLAGS which we don't want to effect the inner call to configure.
  safe_env = os.environ.copy()
  for opt in ['CFLAGS', 'CXXFLAGS', 'LDFLAGS',
              'EMCC_CFLAGS',
              'EMCC_AUTODEBUG',
              'EMCC_FORCE_STDLIBS',
              'EMCC_ONLY_FORCED_STDLIBS',
              'EMMAKEN_JUST_CONFIGURE']:
    if opt in safe_env:
      del safe_env[opt]
  return safe_env


def run_build_commands(commands, num_inputs, build_dir=None):
  # Before running a set of build commands make sure the common sysroot
  # headers are installed.  This prevents each sub-process from attempting
  # to setup the sysroot itself.
  ensure_sysroot()
  start_time = time()
  shared.run_multiple_processes(commands, env=clean_env(), cwd=build_dir)
  logger.info(f'compiled {num_inputs} inputs in {time() - start_time:.2f}s')


def objectfile_sort_key(filename):
  """Sort object files that we pass to llvm-ar."""
  # In general, we simply use alphabetical order, but we special case certain
  # object files such they come first.  For example, `vmlock.o` contains the
  # definition of `__vm_wait`, but `mmap.o` also contains a dummy/weak definition
  # for use by `mmap.o` when `vmlock.o` is not otherwise included.
  #
  # When another object looks for `__vm_wait` we prefer that it always find the
  # real definition first and not refer to the dummy one (which is really
  # intended to be local to `mmap.o` but due to the fact the weak aliases can't
  # have internal linkage).
  #
  # The reason we care is that once an object file is pulled into certain aspects
  # of it cannot be undone/removed by the linker.  For example, static
  # constructors or stub library dependencies.
  #
  # In the case of `mmap.o`, once it get included by the linker, it pulls in the
  # the reverse dependencies of the mmap syscall (memalign).  If we don't do this
  # sorting we see a slight regression in test_metadce_minimal_pthreads due to
  # memalign being included.
  basename = os.path.basename(filename)
  if basename in {'vmlock.o'}:
    return 'AAA_' + basename
  else:
    return basename


def create_lib(libname, inputs):
  """Create a library from a set of input objects."""
  suffix = shared.suffix(libname)

  inputs = sorted(inputs, key=objectfile_sort_key)
  if suffix in ('.bc', '.o'):
    if len(inputs) == 1:
      if inputs[0] != libname:
        shutil.copyfile(inputs[0], libname)
    else:
      building.link_to_object(inputs, libname)
  else:
    assert suffix == '.a'
    building.emar('cr', libname, inputs)


def get_top_level_ninja_file():
  return os.path.join(cache.get_path('build'), 'build.ninja')


def run_ninja(build_dir):
  cmd = ['ninja', '-C', build_dir, f'-j{shared.get_num_cores()}']
  if shared.PRINT_SUBPROCS:
    cmd.append('-v')
  shared.check_call(cmd, env=clean_env())


def ensure_target_in_ninja_file(ninja_file, target):
  if os.path.isfile(ninja_file) and target in read_file(ninja_file):
    return
  with open(ninja_file, 'a') as f:
    f.write(target + '\n')


def escape_ninja_path(path):
  """Escape a path to be used in a ninja file."""
  # Replace Windows backslashes with forward slashes.
  path = path.replace('\\', '/')
  # Escape special Ninja chars.
  return re.sub(r'([ :$])', r'$\1', path)


def create_ninja_file(input_files, filename, libname, cflags, asflags=None, customize_build_flags=None):
  if asflags is None:
    asflags = []

  out = f'''\
# Automatically generated by tools/system_libs.py.  DO NOT EDIT

ninja_required_version = 1.5

ASFLAGS = {shlex.join(asflags)}
CFLAGS = {shlex.join(cflags)}
EMCC = {shared.EMCC}
EMXX = {shared.EMXX}
EMAR = {shared.EMAR}

rule cc
  depfile = $out.d
  command = $EMCC -MD -MF $out.d $CFLAGS -c $in -o $out
  description = CC $out

rule cxx
  depfile = $out.d
  command = $EMXX -MD -MF $out.d $CFLAGS -c $in -o $out
  description = CXX $out

rule asm
  command = $EMCC $ASFLAGS -c $in -o $out
  description = ASM $out

rule asm_cpp
  depfile = $out.d
  command = $EMCC -MD -MF $out.d $CFLAGS -c $in -o $out
  description = ASM $out

rule direct_cc
  depfile = $with_depfile
  command = $EMCC -MD -MF $with_depfile $CFLAGS -c $in -o $out
  description = CC $out

rule archive
  # Workaround command line too long issue (https://github.com/ninja-build/ninja/pull/217) by using a response file.
  rspfile = $out.rsp
  rspfile_content = $in
  command = $EMAR cr $out @$rspfile
  description = AR $out

'''
  suffix = shared.suffix(libname)
  build_dir = os.path.dirname(filename)

  case_insensitive = is_case_insensitive(os.path.dirname(filename))
  if suffix == '.o':
    assert len(input_files) == 1
    input_file = escape_ninja_path(input_files[0])
    depfile = shared.unsuffixed_basename(input_file) + '.d'
    out += f'build {escape_ninja_path(libname)}: direct_cc {input_file}\n'
    out += f'  with_depfile = {depfile}\n'
  else:
    objects = []
    for src in input_files:
      # Resolve duplicates by appending unique.
      # This is needed on case insensitive filesystem to handle,
      # for example, _exit.o and _Exit.o.
      object_basename = shared.unsuffixed_basename(src)
      if case_insensitive:
        object_basename = object_basename.lower()
      o = os.path.join(build_dir, object_basename + '.o')
      object_uuid = 0
      # Find a unique basename
      while o in objects:
        object_uuid += 1
        o = os.path.join(build_dir, f'{object_basename}__{object_uuid}.o')
      objects.append(o)
      ext = shared.suffix(src)
      if ext == '.s':
        cmd = 'asm'
        flags = asflags
      elif ext == '.S':
        cmd = 'asm_cpp'
        flags = cflags
      elif ext == '.c':
        cmd = 'cc'
        flags = cflags
      else:
        cmd = 'cxx'
        flags = cflags
      out += f'build {escape_ninja_path(o)}: {cmd} {escape_ninja_path(src)}\n'
      if customize_build_flags:
        custom_flags = customize_build_flags(flags, src)
        if custom_flags != flags:
          out += f'  CFLAGS = {shlex.join(custom_flags)}'
      out += '\n'

    objects = sorted(objects, key=objectfile_sort_key)
    objects = ' '.join(escape_ninja_path(o) for o in objects)
    out += f'build {escape_ninja_path(libname)}: archive {objects}\n'

  utils.write_file(filename, out)
  ensure_target_in_ninja_file(get_top_level_ninja_file(), f'subninja {escape_ninja_path(filename)}')


def is_case_insensitive(path):
  """Returns True if the filesystem at `path` is case insensitive."""
  utils.write_file(os.path.join(path, 'test_file'), '')
  case_insensitive = os.path.exists(os.path.join(path, 'TEST_FILE'))
  os.remove(os.path.join(path, 'test_file'))
  return case_insensitive


class Library:
  """
  `Library` is the base class of all system libraries.

  There are two types of libraries: abstract and concrete.
    * An abstract library, e.g. MTLibrary, is a subclass of `Library` that
      implements certain behaviour common to multiple libraries. The features
      of multiple abstract libraries can be used through multiple inheritance.
    * A concrete library, e.g. libc, is a subclass of `Library` that describes
      how to build a particular library, and its properties, such as name and
      dependencies.

  This library system is meant to handle having many versions of the same library,
  which we call *variations*. For example, some libraries (those that inherit
  from MTLibrary), have both single-threaded and multi-threaded versions.

  An instance of a `Library` subclass represents a specific variation of the
  library. Instance methods perform operations relating to this variation.
  For example, `get_cflags()` would return the emcc flags needed to build this
  variation, and `build()` would generate the library file for this variation.
  The constructor takes keyword arguments that defines the variation.

  Class methods perform tasks relating to all variations. For example,
  `variations()` returns a list of all variations that exists for this library,
  and `get_default_variation()` returns the variation suitable for the current
  environment.

  Other class methods act upon a group of libraries. For example,
  `Library.get_all_variations()` returns a mapping of all variations of
  existing libraries.

  To add a new type of variation, you must add an parameter to `__init__` that
  selects the variant. Then, override one of `vary_on` or `variations`, as well
  as `get_default_variation`.

  If the parameter is boolean, overriding `vary_on` to add the parameter name
  to the returned list is sufficient:

    @classmethod
    def vary_on(cls):
      return super().vary_on() + ['my_parameter']

  Otherwise, you must override `variations`:

    @classmethod
    def variations(cls):
      return [{'my_parameter': value, **other} for value, other in
              itertools.product([1, 2, 3], super().variations())]

  Overriding either `vary_on` or `variations` allows `embuilder.py` to know all
  possible variations so it can build all of them.

  You then need to modify `get_default_variation` to detect the correct value
  for your new parameter based on the settings:

    @classmethod
    def get_default_variation(cls, **kwargs):
      return super().get_default_variation(my_parameter=settings.MY_PARAMETER, **kwargs)

  This allows the correct variation of the library to be selected when building
  code with Emscripten.
  """

  # The simple name of the library. When linking, this is the name to use to
  # automatically get the correct version of the library.
  # This should only be overridden in a concrete library class, e.g. libc,
  # and left as None in an abstract library class, e.g. MTLibrary.
  name: Optional[str] = None

  # Set to true to prevent EMCC_FORCE_STDLIBS from linking this library.
  never_force = False

  # A list of flags to pass to emcc.
  # The flags for the parent class is automatically inherited.
  # TODO: Investigate whether perf gains from loop unrolling would be worth the
  # extra code size. The -fno-unroll-loops flags was added here when loop
  # unrolling landed upstream in LLVM to avoid changing behavior but was not
  # specifically evaluated.
  cflags = ['-O2', '-Wall', '-fno-unroll-loops']

  # A list of directories to put in the include path when building.
  # This is a list of tuples of path components.
  # For example, to put system/lib/a and system/lib/b under the emscripten
  # directory into the include path, you would write:
  #    includes = [('system', 'lib', 'a'), ('system', 'lib', 'b')]
  # The include path of the parent class is automatically inherited.
  includes: List[str] = []

  # By default, `get_files` look for source files for this library under `src_dir`.
  # It will either use the files listed in `src_files`, or use the glob pattern in
  # `src_glob`. You may not specify both `src_files` and `src_glob`.
  # When using `src_glob`, you can specify a list of files in `src_glob_exclude`
  # to be excluded from the library.
  # Alternatively, you can override `get_files` to use your own logic.
  src_dir: Optional[str] = None
  src_files: Optional[List[str]] = []
  src_glob: Optional[str] = None
  src_glob_exclude: Optional[List[str]] = None

  # Whether to always generate WASM object files, even when LTO is set
  force_object_files = False

  def __init__(self):
    """
    Creates a variation of this library.

    A variation is a specific combination of settings a library can have.
    For example, libc++-mt-noexcept is a variation of libc++.
    There might be only one variation of a library.

    The constructor keyword arguments will define what variation to use.

    Use the `variations` classmethod to get the list of all possible constructor
    arguments for this library.

    Use the `get_default_variation` classmethod to construct the variation
    suitable for the current invocation of emscripten.
    """
    if not self.name:
      raise NotImplementedError('Cannot instantiate an abstract library')

  def can_use(self):
    """
    Whether this library can be used in the current environment.

    For example, libmalloc would override this and return False
    if the user requested no malloc.
    """
    return True

  def can_build(self):
    """
    Whether this library can be built in the current environment.

    Override this if, for example, the library can only be built on WASM backend.
    """
    return True

  def erase(self):
    cache.erase_file(self.get_path())

  def get_path(self, absolute=False):
    return cache.get_lib_name(self.get_filename(), absolute=absolute)

  def build(self, deterministic_paths=False):
    """
    Gets the cached path of this library.

    This will trigger a build if this library is not in the cache.
    """
    self.deterministic_paths = deterministic_paths
    return cache.get(self.get_path(), self.do_build, force=USE_NINJA == 2, quiet=USE_NINJA)

  def generate(self):
    self.deterministic_paths = False
    return cache.get(self.get_path(), self.do_generate, force=USE_NINJA == 2, quiet=USE_NINJA,
                     deferred=True)

  def get_link_flag(self):
    """
    Gets the link flags needed to use the library.

    This will trigger a build if this library is not in the cache.
    """
    fullpath = self.build()
    # For non-libraries (e.g. crt1.o) we pass the entire path to the linker
    if self.get_ext() != '.a':
      return fullpath
    # For libraries (.a) files, we pass the abbreviated `-l` form.
    base = shared.unsuffixed_basename(fullpath)
    return '-l' + utils.removeprefix(base, 'lib')

  def get_files(self):
    """
    Gets a list of source files for this library.

    Typically, you will use `src_dir`, `src_files`, `src_glob` and `src_glob_exclude`.
    If those are insufficient to describe the files needed, you can override this method.
    """
    if self.src_dir:
      if self.src_files and self.src_glob:
        raise Exception('Cannot use src_files and src_glob together')

      if self.src_files:
        return files_in_path(self.src_dir, self.src_files)
      elif self.src_glob:
        return glob_in_path(self.src_dir, self.src_glob, self.src_glob_exclude or ())

    raise NotImplementedError()

  def generate_ninja(self, build_dir, libname):
    ensure_sysroot()
    utils.safe_ensure_dirs(build_dir)

    cflags = self.get_cflags()
    if self.deterministic_paths:
      source_dir = utils.path_from_root()
      relative_source_dir = os.path.relpath(source_dir, build_dir)
      cflags += [f'-ffile-prefix-map={source_dir}=/emsdk/emscripten',
                 f'-ffile-prefix-map={relative_source_dir}/=',
                 '-fdebug-compilation-dir=/emsdk/emscripten']
    asflags = get_base_cflags(preprocess=False)
    input_files = self.get_files()
    ninja_file = os.path.join(build_dir, 'build.ninja')
    create_ninja_file(input_files, ninja_file, libname, cflags, asflags=asflags, customize_build_flags=self.customize_build_cmd)

  def build_objects(self, build_dir):
    """
    Returns a list of compiled object files for this library.

    By default, this builds all the source files returned by `self.get_files()`,
    with the `cflags` returned by `self.get_cflags()`.
    """
    batch_inputs = int(os.environ.get('EMCC_BATCH_BUILD', '1'))
    batches = {}
    commands = []
    objects = set()
    cflags = self.get_cflags()
    if self.deterministic_paths:
      source_dir = utils.path_from_root()
      if batch_inputs:
        relative_source_dir = os.path.relpath(source_dir, build_dir)
        cflags += [f'-ffile-prefix-map={relative_source_dir}/=']
      cflags += [f'-ffile-prefix-map={source_dir}=/emsdk/emscripten',
                 '-fdebug-compilation-dir=/emsdk/emscripten']
    case_insensitive = is_case_insensitive(build_dir)
    for src in self.get_files():
      ext = shared.suffix(src)
      if ext in ('.s', '.S', '.c'):
        cmd = shared.EMCC
      else:
        cmd = shared.EMXX
      cmd = [cmd, '-c']
      if ext == '.s':
        # .s files are processed directly by the assembler.  In this case we can't pass
        # pre-processor flags such as `-I` and `-D` but we still want core flags such as
        # `-sMEMORY64`.
        cmd += get_base_cflags(preprocess=False)
      else:
        cmd += cflags
      cmd = self.customize_build_cmd(cmd, src)

      object_basename = shared.unsuffixed_basename(src)
      if case_insensitive:
        object_basename = object_basename.lower()
      o = os.path.join(build_dir, object_basename + '.o')
      if o in objects:
        # If we have seen a file with the same name before, we are on a case-insensitive
        # filesystem and need a separate command to compile this file with a
        # custom unique output object filename, as batch compile doesn't allow
        # such customization.
        #
        # This is needed to handle, for example, _exit.o and _Exit.o.
        object_uuid = 0
        # Find a unique basename
        while o in objects:
          object_uuid += 1
          o = os.path.join(build_dir, f'{object_basename}__{object_uuid}.o')
        commands.append(cmd + [src, '-o', o])
      elif batch_inputs:
        # Use relative paths to reduce the length of the command line.
        # This allows to avoid switching to a response file as often.
        src = os.path.relpath(src, build_dir)
        src = utils.normalize_path(src)
        batches.setdefault(tuple(cmd), []).append(src)
      else:
        commands.append(cmd + [src, '-o', o])
      objects.add(o)

    if batch_inputs:
      # Choose a chunk size that is large enough to avoid too many subprocesses
      # but not too large to avoid task starvation.
      # For now the heuristic is to split inputs by 2x number of cores.
      chunk_size = max(1, len(objects) // (2 * shared.get_num_cores()))
      # Convert batches to commands.
      for cmd, srcs in batches.items():
        cmd = list(cmd)
        for i in range(0, len(srcs), chunk_size):
          chunk_srcs = srcs[i:i + chunk_size]
          commands.append(building.get_command_with_possible_response_file(cmd + chunk_srcs))

    run_build_commands(commands, num_inputs=len(objects), build_dir=build_dir)
    return objects

  def customize_build_cmd(self, cmd, _filename):
    """Allows libraries to customize the build command used on per-file basis.

    For example, libc uses this to replace -Oz with -O2 for some subset of files."""
    return cmd

  def do_build(self, out_filename, generate_only=False):
    """Builds the library and returns the path to the file."""
    assert out_filename == self.get_path(absolute=True)
    build_dir = os.path.join(cache.get_path('build'), self.get_base_name())
    if USE_NINJA:
      self.generate_ninja(build_dir, out_filename)
      if not generate_only:
        run_ninja(build_dir)
    else:
      # Use a separate build directory to the ninja flavor so that building without
      # EMCC_USE_NINJA doesn't clobber the ninja build tree
      build_dir += '-tmp'
      utils.safe_ensure_dirs(build_dir)
      create_lib(out_filename, self.build_objects(build_dir))
      if not shared.DEBUG:
        utils.delete_dir(build_dir)

  def do_generate(self, out_filename):
    self.do_build(out_filename, generate_only=True)

  @classmethod
  def _inherit_list(cls, attr):
    # Some properties, like cflags and includes, makes more sense to inherit
    # via concatenation than replacement.
    result = []
    for item in cls.__mro__[::-1]:
      # Using  __dict__ to avoid inheritance
      result += item.__dict__.get(attr, [])
    return result

  def get_cflags(self):
    """
    Returns the list of flags to pass to emcc when building this variation
    of the library.

    Override and add any flags as needed to handle new variations.
    """
    cflags = self._inherit_list('cflags')
    cflags += get_base_cflags(force_object_files=self.force_object_files)

    if self.includes:
      cflags += ['-I' + utils.path_from_root(i) for i in self._inherit_list('includes')]

    return cflags

  def get_base_name_prefix(self):
    """
    Returns the base name of the library without any suffixes.
    """
    return self.name

  def get_base_name(self):
    """
    Returns the base name of the library file.

    This will include suffixes such as -mt, but will not include a file extension.
    """
    return self.get_base_name_prefix()

  def get_ext(self):
    """
    Return the appropriate file extension for this library.
    """
    return '.a'

  def get_filename(self):
    """
    Return the full name of the library file, including the file extension.
    """
    return self.get_base_name() + self.get_ext()

  @classmethod
  def vary_on(cls):
    """
    Returns a list of strings that are the names of boolean constructor
    arguments that defines the variations of this library.

    This is used by the default implementation of `cls.variations()` to generate
    every possible combination of boolean values to pass to these arguments.
    """
    return []

  @classmethod
  def variations(cls):
    """
    Returns a list of keyword arguments to pass to the constructor to create
    every possible variation of this library.

    By default, this is every possible combination of boolean values to pass
    to the list of arguments returned by `vary_on`, but you can override
    the behaviour.
    """
    vary_on = cls.vary_on()
    return [dict(zip(vary_on, toggles)) for toggles in
            itertools.product([False, True], repeat=len(vary_on))]

  @classmethod
  def get_default_variation(cls, **kwargs):
    """
    Construct the variation suitable for the current invocation of emscripten.

    Subclasses should pass the keyword arguments they introduce to the
    superclass version, and propagate **kwargs. The base class collects
    all the keyword arguments and creates the instance.
    """
    return cls(**kwargs)

  @classmethod
  def get_inheritance_tree(cls):
    """Returns all the classes in the inheritance tree of the current class."""
    yield cls
    for subclass in cls.__subclasses__():
      for cls in subclass.get_inheritance_tree():
        yield cls

  @classmethod
  def get_all_variations(cls):
    """
    Gets all the variations of libraries in the inheritance tree of the current
    library.

    Calling Library.get_all_variations() returns the variations of ALL libraries
    that can be built as a dictionary of variation names to Library objects.
    """
    result = {}
    for library in cls.get_inheritance_tree():
      if library.name:
        for flags in library.variations():
          variation = library(**flags)
          if variation.can_build():
            result[variation.get_base_name()] = variation
    return result

  @classmethod
  def get_usable_variations(cls):
    """
    Gets all libraries suitable for the current invocation of emscripten.

    This returns a dictionary of simple names to Library objects.
    """
    if not hasattr(cls, 'useable_variations'):
      cls.useable_variations = {}
      for subclass in cls.get_inheritance_tree():
        if subclass.name:
          library = subclass.get_default_variation()
          if library.can_build() and library.can_use():
            cls.useable_variations[subclass.name] = library
    return cls.useable_variations


class MTLibrary(Library):
  def __init__(self, **kwargs):
    self.is_mt = kwargs.pop('is_mt')
    self.is_ww = kwargs.pop('is_ww') and not self.is_mt
    super().__init__(**kwargs)

  def get_cflags(self):
    cflags = super().get_cflags()
    if self.is_mt:
      cflags += ['-pthread', '-sWASM_WORKERS']
    if self.is_ww:
      cflags += ['-sWASM_WORKERS']
    return cflags

  def get_base_name(self):
    name = super().get_base_name()
    if self.is_mt:
      name += '-mt'
    if self.is_ww:
      name += '-ww'
    return name

  @classmethod
  def vary_on(cls):
    return super().vary_on() + ['is_mt', 'is_ww']

  @classmethod
  def get_default_variation(cls, **kwargs):
    return super().get_default_variation(
      is_mt=settings.PTHREADS,
      is_ww=settings.SHARED_MEMORY and not settings.PTHREADS,
      **kwargs
    )

  @classmethod
  def variations(cls):
    combos = super(MTLibrary, cls).variations()

    # These are mutually exclusive, only one flag will be set at any give time.
    return [combo for combo in combos if not combo['is_mt'] or not combo['is_ww']]


class DebugLibrary(Library):
  def __init__(self, **kwargs):
    self.is_debug = kwargs.pop('is_debug')
    super().__init__(**kwargs)

  def get_cflags(self):
    cflags = super().get_cflags()
    if not self.is_debug:
      cflags += ['-DNDEBUG']
    return cflags

  def get_base_name(self):
    name = super().get_base_name()
    if self.is_debug:
      name += '-debug'
    return name

  @classmethod
  def vary_on(cls):
    return super().vary_on() + ['is_debug']

  @classmethod
  def get_default_variation(cls, **kwargs):
    return super().get_default_variation(is_debug=settings.ASSERTIONS, **kwargs)


class Exceptions(IntEnum):
  """
  This represents exception handling mode of Emscripten. Currently there are
  three modes of exception handling:
  - None: Does not handle exceptions. This includes -fno-exceptions, which
    prevents both throwing and catching, and -fignore-exceptions, which only
    allows throwing, but library-wise they use the same version.
  - Emscripten: Emscripten provides exception handling capability using JS
    emulation. This causes code size increase and performance degradation.
  - Wasm: Wasm native exception handling support uses Wasm EH instructions and
    is meant to be fast. You need to use a VM that has the EH support to use
    this. This is not fully working yet and still experimental.
  """
  NONE = auto()
  EMSCRIPTEN = auto()
  WASM = auto()


class NoExceptLibrary(Library):
  def __init__(self, **kwargs):
    self.eh_mode = kwargs.pop('eh_mode')
    super().__init__(**kwargs)

  def get_cflags(self):
    cflags = super().get_cflags()
    if self.eh_mode == Exceptions.NONE:
      cflags += ['-fno-exceptions']
    elif self.eh_mode == Exceptions.EMSCRIPTEN:
      cflags += ['-sDISABLE_EXCEPTION_CATCHING=0']
    elif self.eh_mode == Exceptions.WASM:
      cflags += ['-fwasm-exceptions']
    return cflags

  def get_base_name(self):
    name = super().get_base_name()
    # TODO Currently emscripten-based exception is the default mode, thus no
    # suffixes. Change the default to wasm exception later.
    if self.eh_mode == Exceptions.NONE:
      name += '-noexcept'
    elif self.eh_mode == Exceptions.WASM:
      name += '-except'
    return name

  @classmethod
  def variations(cls, **kwargs):  # noqa
    combos = super().variations()
    return ([dict(eh_mode=Exceptions.NONE, **combo) for combo in combos] +
            [dict(eh_mode=Exceptions.EMSCRIPTEN, **combo) for combo in combos] +
            [dict(eh_mode=Exceptions.WASM, **combo) for combo in combos])

  @classmethod
  def get_default_variation(cls, **kwargs):
    if settings.WASM_EXCEPTIONS:
      eh_mode = Exceptions.WASM
    elif settings.DISABLE_EXCEPTION_CATCHING == 1:
      eh_mode = Exceptions.NONE
    else:
      eh_mode = Exceptions.EMSCRIPTEN
    return super().get_default_variation(eh_mode=eh_mode, **kwargs)


class SjLjLibrary(Library):
  def __init__(self, **kwargs):
    # Whether we use Wasm EH instructions for SjLj support
    self.is_wasm = kwargs.pop('is_wasm')
    super().__init__(**kwargs)

  def get_cflags(self):
    cflags = super().get_cflags()
    if self.is_wasm:
      # DISABLE_EXCEPTION_THROWING=0 is the default, which is for Emscripten
      # EH/SjLj, so we should reverse it.
      cflags += ['-sSUPPORT_LONGJMP=wasm',
                 '-sDISABLE_EXCEPTION_THROWING',
                 '-D__USING_WASM_SJLJ__']
    return cflags

  def get_base_name(self):
    name = super().get_base_name()
    # TODO Currently emscripten-based SjLj is the default mode, thus no
    # suffixes. Change the default to wasm exception later.
    if self.is_wasm:
      name += '-wasm-sjlj'
    return name

  @classmethod
  def vary_on(cls):
    return super().vary_on() + ['is_wasm']

  @classmethod
  def get_default_variation(cls, **kwargs):
    is_wasm = settings.SUPPORT_LONGJMP == 'wasm'
    return super().get_default_variation(is_wasm=is_wasm, **kwargs)


class MuslInternalLibrary(Library):
  includes = [
    'system/lib/libc/musl/src/internal',
    'system/lib/libc/musl/src/include',
    'system/lib/libc/musl/include',
    'system/lib/libc',
    'system/lib/pthread',
  ]

  cflags = [
    '-std=c99',
    '-D_XOPEN_SOURCE=700',
    '-Wno-unused-result',  # system call results are often ignored in musl, and in wasi that warns
  ]


class AsanInstrumentedLibrary(Library):
  def __init__(self, **kwargs):
    self.is_asan = kwargs.pop('is_asan', False)
    super().__init__(**kwargs)

  def get_cflags(self):
    cflags = super().get_cflags()
    if self.is_asan:
      cflags += ['-fsanitize=address']
    return cflags

  def get_base_name(self):
    name = super().get_base_name()
    if self.is_asan:
      name += '-asan'
    return name

  @classmethod
  def vary_on(cls):
    return super().vary_on() + ['is_asan']

  @classmethod
  def get_default_variation(cls, **kwargs):
    return super().get_default_variation(is_asan=settings.USE_ASAN, **kwargs)


# Subclass of SjLjLibrary because emscripten_setjmp.c uses SjLj support
class libcompiler_rt(MTLibrary, SjLjLibrary):
  name = 'libcompiler_rt'
  # compiler_rt files can't currently be part of LTO although we are hoping to remove this
  # restriction soon: https://reviews.llvm.org/D71738
  force_object_files = True

  cflags = ['-fno-builtin', '-DNDEBUG']
  src_dir = 'system/lib/compiler-rt/lib/builtins'
  includes = ['system/lib/libc']
  excludes = [
    # gcc_personality_v0.c depends on libunwind, which don't include by default.
    'gcc_personality_v0.c',
    # bfloat16
    'extendbfsf2.c',
    'truncdfbf2.c',
    'truncsfbf2.c',
    # We provide our own crt
    'crtbegin.c',
    'crtend.c',
    # 80-bit long double (xf_float)
    'divxc3.c',
    'extendxftf2.c',
    'fixxfdi.c',
    'fixxfti.c',
    'fixunsxfdi.c',
    'fixunsxfsi.c',
    'fixunsxfti.c',
    'floatdixf.c',
    'floattixf.c',
    'floatundixf.c',
    'floatuntixf.c',
    'mulxc3.c',
    'powixf2.c',
    'trunctfxf2.c',
  ]
  src_files = glob_in_path(src_dir, '*.c', excludes=excludes)
  src_files += files_in_path(
      path='system/lib/compiler-rt',
      filenames=[
        'stack_ops.S',
        'stack_limits.S',
        'emscripten_setjmp.c',
        'emscripten_exception_builtins.c',
        'emscripten_tempret.s',
        '__trap.c',
      ])


class libnoexit(Library):
  name = 'libnoexit'
  src_dir = 'system/lib/libc'
  src_files = ['atexit_dummy.c']


class libc(MuslInternalLibrary,
           DebugLibrary,
           AsanInstrumentedLibrary,
           MTLibrary):
  name = 'libc'

  # Without -fno-builtin, LLVM can optimize away or convert calls to library
  # functions to something else based on assumptions that they behave exactly
  # like the standard library. This can cause unexpected bugs when we use our
  # custom standard library. The same for other libc/libm builds.
  # We use -fno-inline-functions because it can produce slightly smaller
  # (and slower) code in some cases.  TODO(sbc): remove this and let llvm weight
  # the cost/benefit of inlining.
  cflags = ['-Os', '-fno-inline-functions', '-fno-builtin']

  # Disable certain warnings for code patterns that are contained in upstream musl
  cflags += ['-Wno-ignored-attributes',
             # tre.h defines NDEBUG internally itself
             '-Wno-macro-redefined',
             '-Wno-shift-op-parentheses',
             '-Wno-string-plus-int',
             '-Wno-missing-braces',
             '-Wno-logical-op-parentheses',
             '-Wno-bitwise-op-parentheses',
             '-Wno-unused-but-set-variable',
             '-Wno-unused-variable',
             '-Wno-unused-label',
             '-Wno-pointer-sign']

  def __init__(self, **kwargs):
    self.non_lto_files = self.get_libcall_files()
    super().__init__(**kwargs)

  def get_libcall_files(self):
    # Combining static linking with LTO is tricky under LLVM.  The codegen that
    # happens during LTO can generate references to new symbols that didn't exist
    # in the linker inputs themselves.
    # These symbols are called libcalls in LLVM and are the result of intrinsics
    # and builtins at the LLVM level.  These libcalls cannot themselves be part
    # of LTO because once the linker is running the LTO phase new bitcode objects
    # cannot be added to link.  Another way of putting it: by the time LTO happens
    # the decision about which bitcode symbols to compile has already been made.
    # See: https://bugs.llvm.org/show_bug.cgi?id=44353.
    # To solve this we force certain parts of libc to never be compiled as LTO/bitcode.
    # Note that this also includes things that may be depended on by those
    # functions - fmin uses signbit, for example, so signbit must be here (so if
    # fmin is added by codegen, it will have all it needs).
    math_files = [
      'fmin.c', 'fminf.c', 'fminl.c',
      'fmax.c', 'fmaxf.c', 'fmaxl.c',
      'fmod.c', 'fmodf.c', 'fmodl.c',
      'logf.c', 'logf_data.c',
      'log2f.c', 'log2f_data.c',
      'log10.c', 'log10f.c',
      'exp.c', 'exp_data.c',
      'exp2.c',
      'exp2f.c', 'exp2f_data.c',
      'exp10.c', 'exp10f.c',
      'ldexp.c', 'ldexpf.c', 'ldexpl.c',
      'scalbn.c', '__fpclassifyl.c',
      '__signbitl.c', '__signbitf.c', '__signbit.c',
      '__math_divzero.c', '__math_divzerof.c',
      '__math_oflow.c', '__math_oflowf.c',
      '__math_uflow.c', '__math_uflowf.c',
      '__math_invalid.c', '__math_invalidf.c', '__math_invalidl.c',
      'pow.c', 'pow_data.c', 'log.c', 'log_data.c', 'log2.c', 'log2_data.c',
      'scalbnf.c',
    ]
    math_files = files_in_path(path='system/lib/libc/musl/src/math', filenames=math_files)

    exit_files = files_in_path(
        path='system/lib/libc/musl/src/exit',
        filenames=['atexit.c'])

    other_files = files_in_path(
      path='system/lib/libc',
      filenames=['emscripten_memcpy.c', 'emscripten_memset.c',
                 'emscripten_scan_stack.c',
                 'emscripten_get_heap_size.c',  # needed by malloc
                 'sbrk.c',  # needed by malloc
                 'emscripten_memmove.c'])
    # Calls to iprintf can be generated during codegen. Ideally we wouldn't
    # compile these with -O2 like we do the rest of compiler-rt since its
    # probably not performance sensitive.  However we don't currently have
    # a way to set per-file compiler flags.  And hopefully we should be able
    # move all this stuff back into libc once we it LTO compatible.
    iprintf_files = files_in_path(
      path='system/lib/libc/musl/src/stdio',
      filenames=['__towrite.c', '__overflow.c', 'fwrite.c', 'fputs.c',
                 'getc.c',
                 'fputc.c',
                 'fgets.c',
                 'putc.c', 'putc_unlocked.c',
                 'putchar.c', 'putchar_unlocked.c',
                 'printf.c', 'puts.c', '__lockfile.c'])
    iprintf_files += files_in_path(
      path='system/lib/libc/musl/src/string',
      filenames=['strlen.c'])

    # Transitively required by many system call imports
    errno_files = files_in_path(
      path='system/lib/libc/musl/src/errno',
      filenames=['__errno_location.c', 'strerror.c'])

    return math_files + exit_files + other_files + iprintf_files + errno_files

  def get_files(self):
    libc_files = []
    musl_srcdir = utils.path_from_root('system/lib/libc/musl/src')

    # musl modules
    ignore = [
        'ipc', 'passwd', 'signal', 'sched', 'time', 'linux',
        'aio', 'exit', 'legacy', 'mq', 'setjmp',
        'ldso', 'malloc'
    ]

    # individual files
    ignore += [
        'memcpy.c', 'memset.c', 'memmove.c', 'getaddrinfo.c', 'getnameinfo.c',
        'res_query.c', 'res_querydomain.c',
        'proto.c',
        'ppoll.c',
        'syscall.c', 'popen.c', 'pclose.c',
        'getgrouplist.c', 'initgroups.c', 'wordexp.c', 'timer_create.c',
        'getentropy.c',
        'getauxval.c',
        'lookup_name.c',
        # 'process' exclusion
        'fork.c', 'vfork.c', 'posix_spawn.c', 'posix_spawnp.c', 'execve.c', 'waitid.c', 'system.c',
        '_Fork.c',
        # 'env' exclusion
        '__reset_tls.c', '__init_tls.c', '__libc_start_main.c',
    ]

    ignore += LIBC_SOCKETS

    if self.is_mt:
      ignore += [
        'clone.c',
        'pthread_create.c',
        'pthread_kill.c', 'pthread_sigmask.c',
        '__set_thread_area.c', 'synccall.c',
        '__syscall_cp.c', '__tls_get_addr.c',
        '__unmapself.c',
        # Empty files, simply ignore them.
        'syscall_cp.c', 'tls.c',
        # TODO: Support these. See #12216.
        'pthread_setname_np.c',
        'pthread_getname_np.c',
      ]
      libc_files += files_in_path(
        path='system/lib/pthread',
        filenames=[
          'library_pthread.c',
          'em_task_queue.c',
          'proxying.c',
          'proxying_legacy.c',
          'thread_mailbox.c',
          'pthread_create.c',
          'pthread_kill.c',
          'emscripten_thread_init.c',
          'emscripten_thread_state.S',
          'emscripten_futex_wait.c',
          'emscripten_futex_wake.c',
          'emscripten_yield.c',
        ])
    else:
      ignore += ['thread']
      libc_files += files_in_path(
        path='system/lib/libc/musl/src/thread',
        filenames=[
          'pthread_self.c',
          'pthread_cleanup_push.c',
          'pthread_attr_init.c',
          'pthread_attr_destroy.c',
          'pthread_attr_get.c',
          'pthread_attr_setdetachstate.c',
          'pthread_attr_setguardsize.c',
          'pthread_attr_setinheritsched.c',
          'pthread_attr_setschedparam.c',
          'pthread_attr_setschedpolicy.c',
          'pthread_attr_setscope.c',
          'pthread_attr_setstack.c',
          'pthread_attr_setstacksize.c',
          'pthread_getconcurrency.c',
          'pthread_getcpuclockid.c',
          'pthread_getschedparam.c',
          'pthread_setschedprio.c',
          'pthread_setconcurrency.c',
          'default_attr.c',
          # C11 thread library functions
          'call_once.c',
          'tss_create.c',
          'tss_delete.c',
          'tss_set.c',
          'cnd_broadcast.c',
          'cnd_destroy.c',
          'cnd_init.c',
          'cnd_signal.c',
          'cnd_timedwait.c',
          'cnd_wait.c',
          'mtx_destroy.c',
          'mtx_init.c',
          'mtx_lock.c',
          'mtx_timedlock.c',
          'mtx_trylock.c',
          'mtx_unlock.c',
          'thrd_create.c',
          'thrd_exit.c',
          'thrd_join.c',
          'thrd_sleep.c',
          'thrd_yield.c',
        ])
      libc_files += files_in_path(
        path='system/lib/pthread',
        filenames=[
          'library_pthread_stub.c',
          'pthread_self_stub.c',
          'proxying_stub.c',
        ])

    # These files are in libc directories, but only built in libc_optz.
    ignore += [
      'pow_small.c', 'log_small.c', 'log2_small.c'
    ]

    ignore = set(ignore)
    for dirpath, dirnames, filenames in os.walk(musl_srcdir):
      # Don't recurse into ignored directories
      remove = [d for d in dirnames if d in ignore]
      for r in remove:
        dirnames.remove(r)

      for f in filenames:
        if f.endswith('.c') and f not in ignore:
          libc_files.append(os.path.join(musl_srcdir, dirpath, f))

    # Allowed files from ignored modules
    libc_files += files_in_path(
        path='system/lib/libc/musl/src/time',
        filenames=[
          'clock_settime.c',
          'asctime_r.c',
          'asctime.c',
          'ctime.c',
          'difftime.c',
          'ftime.c',
          'gmtime.c',
          'localtime.c',
          'nanosleep.c',
          'clock_nanosleep.c',
          'ctime_r.c',
          'timespec_get.c',
          'utime.c',
          '__map_file.c',
          'strftime.c',
          '__tz.c',
          '__tm_to_secs.c',
          '__year_to_secs.c',
          '__month_to_secs.c',
        ])
    libc_files += files_in_path(
        path='system/lib/libc/musl/src/legacy',
        filenames=['getpagesize.c', 'err.c', 'euidaccess.c'])

    libc_files += files_in_path(
        path='system/lib/libc/musl/src/linux',
        filenames=['getdents.c', 'gettid.c', 'utimes.c', 'statx.c', 'wait4.c', 'wait3.c'])

    libc_files += files_in_path(
        path='system/lib/libc/musl/src/sched',
        filenames=['sched_yield.c'])

    libc_files += files_in_path(
        path='system/lib/libc/musl/src/exit',
        filenames=['abort.c', '_Exit.c', 'atexit.c', 'at_quick_exit.c', 'quick_exit.c'])

    libc_files += files_in_path(
        path='system/lib/libc/musl/src/ldso',
        filenames=['dladdr.c', 'dlerror.c', 'dlsym.c', 'dlclose.c'])

    libc_files += files_in_path(
        path='system/lib/libc/musl/src/signal',
        filenames=[
          'block.c',
          'getitimer.c',
          'killpg.c',
          'setitimer.c',
          'sigorset.c',
          'sigandset.c',
          'sigaddset.c',
          'sigdelset.c',
          'sigemptyset.c',
          'sigisemptyset.c',
          'sigfillset.c',
          'sigismember.c',
          'siginterrupt.c',
          'signal.c',
          'sigprocmask.c',
          'sigrtmax.c',
          'sigrtmin.c',
          'sigwait.c',
          'sigwaitinfo.c',
        ])

    libc_files += files_in_path(
        path='system/lib/libc',
        filenames=[
          'emscripten_console.c',
          'emscripten_fiber.c',
          'emscripten_get_heap_size.c',
          'emscripten_memcpy.c',
          'emscripten_memmove.c',
          'emscripten_memset.c',
          'emscripten_mmap.c',
          'emscripten_scan_stack.c',
          'emscripten_time.c',
          'mktime.c',
          'kill.c',
          'lookup_name.c',
          'pthread_sigmask.c',
          'raise.c',
          'sigaction.c',
          'sigtimedwait.c',
          'wasi-helpers.c',
          'sbrk.c',
          'system.c',
        ])

    if settings.RELOCATABLE:
      libc_files += files_in_path(path='system/lib/libc', filenames=['dynlink.c'])

    libc_files += files_in_path(
        path='system/lib/pthread',
        filenames=['thread_profiler.c'])

    libc_files += glob_in_path('system/lib/libc/compat', '*.c')

    # Check for missing file in non_lto_files list.  Do this here
    # rather than in the constructor so it only happens when the
    # library is actually built (not when its instantiated).
    for f in self.non_lto_files:
      assert os.path.exists(f), f

    return libc_files

  def customize_build_cmd(self, cmd, filename):
    if filename in self.non_lto_files:
      # These files act more like the part of compiler-rt in that
      # references to them can be generated at compile time.
      # Treat them like compiler-rt in as much as never compile
      # them as LTO and build them with -O2 rather then -Os (which
      # use used for the rest of libc) because this set of files
      # also contains performance sensitive math functions.
      cmd = [a for a in cmd if not a.startswith('-flto')]
      cmd = [a for a in cmd if not a.startswith('-O')]
      cmd += ['-O2']
    return cmd


# Contains the files from libc that are optimized differently in -Oz mode, where
# we want to aggressively optimize them for size. This is linked in before libc
# so we can override those specific files, when in -Oz.
class libc_optz(libc):
  name = 'libc_optz'

  cflags = ['-Os', '-fno-inline-functions', '-fno-builtin', '-DEMSCRIPTEN_OPTIMIZE_FOR_OZ']

  def __init__(self, **kwargs):
    super().__init__(**kwargs)
    self.non_lto_files = self.get_libcall_files()

  def get_libcall_files(self):
    # see comments in libc.customize_build_cmd

    # some files also appear in libc, and a #define affects them
    mem_files = files_in_path(
      path='system/lib/libc',
      filenames=['emscripten_memcpy.c', 'emscripten_memset.c',
                 'emscripten_memmove.c'])

    # some functions have separate files
    math_files = files_in_path(
      path='system/lib/libc/musl/src/math',
      filenames=['pow_small.c', 'log_small.c', 'log2_small.c'])

    return mem_files + math_files

  def get_files(self):
    libcall_files = self.get_libcall_files()

    # some files also appear in libc, and a #define affects them
    mem_files = files_in_path(
      path='system/lib/libc/musl/src/string',
      filenames=['memcmp.c'])

    return libcall_files + mem_files

  def customize_build_cmd(self, cmd, filename):
    if filename in self.non_lto_files:
      # see comments in libc.customize_build_cmd
      cmd = [a for a in cmd if not a.startswith('-flto')]
      cmd = [a for a in cmd if not a.startswith('-O')]
      cmd += ['-O2']
    return cmd

  def can_use(self):
    # Because libc_optz overrides parts of libc, it is not compatible with
    # dynamic linking which uses --whole-archive. In addition,
    # EMCC_FORCE_STDLIBS can have a similar effect of forcing all libraries.
    # In both cases, the build is not one that is hyper-focused on code size,
    # and so optz is not that important.
    return super(libc_optz, self).can_use() and settings.SHRINK_LEVEL >= 2 and \
        not settings.LINKABLE and not os.environ.get('EMCC_FORCE_STDLIBS')


class libbulkmemory(MuslInternalLibrary, AsanInstrumentedLibrary):
  name = 'libbulkmemory'
  src_dir = 'system/lib/libc'
  src_files = ['emscripten_memcpy.c', 'emscripten_memset.c',
               'emscripten_memcpy_bulkmem.S', 'emscripten_memset_bulkmem.S']
  cflags = ['-mbulk-memory']

  def can_use(self):
    return super(libbulkmemory, self).can_use() and settings.BULK_MEMORY


class libprintf_long_double(libc):
  name = 'libprintf_long_double'
  cflags = ['-DEMSCRIPTEN_PRINTF_LONG_DOUBLE']

  def get_files(self):
    return files_in_path(
        path='system/lib/libc/musl/src/stdio',
        filenames=['vfprintf.c'])

  def can_use(self):
    return super(libprintf_long_double, self).can_use() and settings.PRINTF_LONG_DOUBLE


class libwasm_workers(DebugLibrary):
  name = 'libwasm_workers'
  includes = ['system/lib/libc']

  def __init__(self, **kwargs):
    self.is_stub = kwargs.pop('stub')
    super().__init__(**kwargs)

  def get_cflags(self):
    cflags = super().get_cflags()
    if self.is_debug:
      cflags += ['-D_DEBUG']
      # library_wasm_worker.c contains an assert that a nonnull parameter
      # is no NULL, which llvm now warns is redundant/tautological.
      cflags += ['-Wno-tautological-pointer-compare']
      # Override the `-O2` default.  Building library_wasm_worker.c with
      # `-O1` or `-O2` currently causes tests to fail.
      # https://github.com/emscripten-core/emscripten/issues/19331
      cflags += ['-O0']
    else:
      cflags += ['-DNDEBUG', '-Oz']
    if settings.MAIN_MODULE:
      cflags += ['-fPIC']
    if not self.is_stub:
      cflags += ['-sWASM_WORKERS']
    return cflags

  def get_base_name(self):
    name = super().get_base_name()
    if self.is_stub:
      name += '-stub'
    return name

  @classmethod
  def vary_on(cls):
    return super().vary_on() + ['stub']

  @classmethod
  def get_default_variation(cls, **kwargs):
    return super().get_default_variation(stub=not settings.WASM_WORKERS, **kwargs)

  def get_files(self):
    files = []
    if self.is_ww:
      files = [
        'library_wasm_worker.c',
        'wasm_worker.S',
      ]
    else:
      files = [
        'library_wasm_worker_stub.c'
      ]
    return files_in_path(
        path='system/lib/wasm_worker',
<<<<<<< HEAD
        filenames=files)
=======
        filenames=['library_wasm_worker_stub.c' if self.is_stub else 'library_wasm_worker.c'])
>>>>>>> afa356a9

  def can_use(self):
    # see src/library_wasm_worker.js
    return super().can_use() and not settings.SINGLE_FILE \
      and not settings.RELOCATABLE and not settings.PROXY_TO_WORKER


class libsockets(MuslInternalLibrary, MTLibrary):
  name = 'libsockets'

  cflags = ['-Os', '-fno-inline-functions', '-fno-builtin', '-Wno-shift-op-parentheses']

  def get_files(self):
    return files_in_path(
      path='system/lib/libc/musl/src/network',
      filenames=LIBC_SOCKETS)

  def can_use(self):
    return super(libsockets, self).can_use() and not settings.PROXY_POSIX_SOCKETS


class libsockets_proxy(MTLibrary):
  name = 'libsockets_proxy'

  cflags = ['-Os', '-fno-inline-functions']

  def get_files(self):
    return [utils.path_from_root('system/lib/websocket/websocket_to_posix_socket.c')]

  def can_use(self):
    return super(libsockets_proxy, self).can_use() and settings.PROXY_POSIX_SOCKETS


class crt1(MuslInternalLibrary):
  name = 'crt1'
  src_dir = 'system/lib/libc'
  src_files = ['crt1.c']

  force_object_files = True

  def get_ext(self):
    return '.o'

  def can_use(self):
    return super().can_use() and settings.STANDALONE_WASM


class crt1_reactor(MuslInternalLibrary):
  name = 'crt1_reactor'
  src_dir = 'system/lib/libc'
  src_files = ['crt1_reactor.c']

  force_object_files = True

  def get_ext(self):
    return '.o'

  def can_use(self):
    return super().can_use() and settings.STANDALONE_WASM


class crt1_proxy_main(MuslInternalLibrary):
  name = 'crt1_proxy_main'
  src_dir = 'system/lib/libc'
  src_files = ['crt1_proxy_main.c']

  force_object_files = True

  def get_ext(self):
    return '.o'

  def can_use(self):
    return super().can_use() and settings.PROXY_TO_PTHREAD


class crtbegin(MuslInternalLibrary):
  name = 'crtbegin'
  cflags = ['-pthread']
  src_dir = 'system/lib/pthread'
  src_files = ['emscripten_tls_init.c']

  force_object_files = True

  def get_ext(self):
    return '.o'

  def can_use(self):
    return super().can_use() and settings.SHARED_MEMORY


class libcxxabi(NoExceptLibrary, MTLibrary, DebugLibrary):
  name = 'libc++abi'
  cflags = [
      '-Oz',
      '-fno-inline-functions',
      '-D_LIBCPP_BUILDING_LIBRARY',
      '-D_LIBCXXABI_BUILDING_LIBRARY',
      '-DLIBCXXABI_NON_DEMANGLING_TERMINATE',
      '-std=c++20',
    ]
  includes = ['system/lib/libcxx/src']

  def __init__(self, **kwargs):
    super().__init__(**kwargs)
    # TODO EXCEPTION_STACK_TRACES currently requires the debug version of
    # libc++abi, causing the debug version of libc++abi to be linked, which
    # increases code size. libc++abi is not a big library to begin with, but if
    # this becomes a problem, consider making EXCEPTION_STACK_TRACES work with
    # the non-debug version of libc++abi.
    self.is_debug |= settings.EXCEPTION_STACK_TRACES

  def get_cflags(self):
    cflags = super().get_cflags()
    if not self.is_mt and not self.is_ww:
      cflags.append('-D_LIBCXXABI_HAS_NO_THREADS')
    if self.eh_mode == Exceptions.NONE:
      cflags.append('-D_LIBCXXABI_NO_EXCEPTIONS')
    elif self.eh_mode == Exceptions.EMSCRIPTEN:
      cflags.append('-D__EMSCRIPTEN_EXCEPTIONS__')
      # The code used to interpret exceptions during terminate
      # is not compatible with emscripten exceptions.
      cflags.append('-DLIBCXXABI_SILENT_TERMINATE')
    elif self.eh_mode == Exceptions.WASM:
      cflags.append('-D__WASM_EXCEPTIONS__')
    return cflags

  def get_files(self):
    filenames = [
      'abort_message.cpp',
      'cxa_aux_runtime.cpp',
      'cxa_default_handlers.cpp',
      'cxa_demangle.cpp',
      'cxa_guard.cpp',
      'cxa_handlers.cpp',
      'cxa_virtual.cpp',
      'cxa_thread_atexit.cpp',
      'fallback_malloc.cpp',
      'stdlib_new_delete.cpp',
      'stdlib_exception.cpp',
      'stdlib_stdexcept.cpp',
      'stdlib_typeinfo.cpp',
      'private_typeinfo.cpp',
      'cxa_exception_js_utils.cpp',
    ]
    if self.eh_mode == Exceptions.NONE:
      filenames += ['cxa_noexception.cpp']
    elif self.eh_mode == Exceptions.EMSCRIPTEN:
      filenames += ['cxa_exception_emscripten.cpp']
    elif self.eh_mode == Exceptions.WASM:
      filenames += [
        'cxa_exception_storage.cpp',
        'cxa_exception.cpp',
        'cxa_personality.cpp'
      ]
    else:
      assert False

    return files_in_path(
        path='system/lib/libcxxabi/src',
        filenames=filenames)


class libcxx(NoExceptLibrary, MTLibrary):
  name = 'libc++'

  cflags = [
    '-Oz',
    '-fno-inline-functions',
    '-DLIBCXX_BUILDING_LIBCXXABI=1',
    '-D_LIBCPP_BUILDING_LIBRARY',
    '-D_LIBCPP_DISABLE_VISIBILITY_ANNOTATIONS',
    # TODO(sbc): clang recently introduced this new warning which is triggered
    # by `filesystem/directory_iterator.cpp`: https://reviews.llvm.org/D119670
    '-Wno-unqualified-std-cast-call',
    '-Wno-unknown-warning-option',
    '-std=c++20',
  ]

  includes = ['system/lib/libcxx/src']

  src_dir = 'system/lib/libcxx/src'
  src_glob = '**/*.cpp'
  src_glob_exclude = [
    'xlocale_zos.cpp',
    'mbsnrtowcs.cpp',
    'wcsnrtombs.cpp',
    'locale_win32.cpp',
    'thread_win32.cpp',
    'support.cpp',
    'int128_builtins.cpp',
    'libdispatch.cpp',
    # Emscripten does not have C++20's time zone support which requires access
    # to IANA Time Zone Database. TODO Implement this using JS timezone
    'tz.cpp',
    'tzdb_list.cpp',
  ]

  def get_cflags(self):
    cflags = super().get_cflags()
    if self.eh_mode == Exceptions.WASM:
      cflags.append('-D__WASM_EXCEPTIONS__')
    return cflags


class libunwind(NoExceptLibrary, MTLibrary):
  name = 'libunwind'
  # Because calls to _Unwind_CallPersonality are generated during LTO, libunwind
  # can't currently be part of LTO.
  # See https://bugs.llvm.org/show_bug.cgi?id=44353
  force_object_files = True

  cflags = ['-Oz', '-fno-inline-functions', '-D_LIBUNWIND_HIDE_SYMBOLS']
  src_dir = 'system/lib/libunwind/src'
  # Without this we can't build libunwind since it will pickup the unwind.h
  # that is part of llvm (which is not compatible for some reason).
  includes = ['system/lib/libunwind/include']
  src_files = ['Unwind-wasm.c']

  def __init__(self, **kwargs):
    super().__init__(**kwargs)

  def can_use(self):
    return super().can_use() and self.eh_mode == Exceptions.WASM

  def get_cflags(self):
    cflags = super().get_cflags()
    cflags.append('-DNDEBUG')
    if not self.is_mt and not self.is_ww:
      cflags.append('-D_LIBUNWIND_HAS_NO_THREADS')
    if self.eh_mode == Exceptions.NONE:
      cflags.append('-D_LIBUNWIND_HAS_NO_EXCEPTIONS')
    elif self.eh_mode == Exceptions.EMSCRIPTEN:
      cflags.append('-D__EMSCRIPTEN_EXCEPTIONS__')
    elif self.eh_mode == Exceptions.WASM:
      cflags.append('-D__WASM_EXCEPTIONS__')
    return cflags


class libmalloc(MTLibrary):
  name = 'libmalloc'

  cflags = ['-fno-builtin', '-Wno-unused-function', '-Wno-unused-but-set-variable', '-Wno-unused-variable']
  # malloc/free/calloc are runtime functions and can be generated during LTO
  # Therefor they cannot themselves be part of LTO.
  force_object_files = True

  def __init__(self, **kwargs):
    self.malloc = kwargs.pop('malloc')
    if self.malloc not in ('dlmalloc', 'emmalloc', 'emmalloc-debug', 'emmalloc-memvalidate', 'emmalloc-verbose', 'emmalloc-memvalidate-verbose', 'mimalloc', 'none'):
      raise Exception('malloc must be one of "emmalloc[-debug|-memvalidate][-verbose]", "dlmalloc" or "none", see settings.js')

    self.is_tracing = kwargs.pop('is_tracing')
    self.memvalidate = kwargs.pop('memvalidate')
    self.verbose = kwargs.pop('verbose')
    self.is_debug = kwargs.pop('is_debug') or self.memvalidate or self.verbose

    super().__init__(**kwargs)

  def get_files(self):
    malloc_base = self.malloc.replace('-memvalidate', '').replace('-verbose', '').replace('-debug', '')
    malloc = utils.path_from_root('system/lib', {
      'dlmalloc': 'dlmalloc.c', 'emmalloc': 'emmalloc.c',
    }[malloc_base])
    return [malloc]

  def get_cflags(self):
    cflags = super().get_cflags()
    if self.memvalidate:
      cflags += ['-DEMMALLOC_MEMVALIDATE']
    if self.verbose:
      cflags += ['-DEMMALLOC_VERBOSE']
    if self.is_debug:
      cflags += ['-UNDEBUG', '-DDLMALLOC_DEBUG']
    else:
      cflags += ['-DNDEBUG']
    if self.is_tracing:
      cflags += ['--tracing']
    return cflags

  def get_base_name_prefix(self):
    return 'lib%s' % self.malloc

  def get_base_name(self):
    name = super().get_base_name()
    if self.is_debug and not self.memvalidate and not self.verbose:
      name += '-debug'
    if self.is_tracing:
      name += '-tracing'
    return name

  def can_use(self):
    return super().can_use() and settings.MALLOC != 'none' and settings.MALLOC != 'mimalloc'

  @classmethod
  def vary_on(cls):
    return super().vary_on() + ['is_debug', 'is_tracing', 'memvalidate', 'verbose']

  @classmethod
  def get_default_variation(cls, **kwargs):
    return super().get_default_variation(
      malloc=settings.MALLOC,
      is_debug=settings.ASSERTIONS >= 2,
      is_tracing=settings.EMSCRIPTEN_TRACING,
      memvalidate='memvalidate' in settings.MALLOC,
      verbose='verbose' in settings.MALLOC,
      **kwargs
    )

  @classmethod
  def variations(cls):
    combos = super().variations()
    return ([dict(malloc='dlmalloc', **combo) for combo in combos if not combo['memvalidate'] and not combo['verbose']] +
            [dict(malloc='emmalloc', **combo) for combo in combos if not combo['memvalidate'] and not combo['verbose']] +
            [dict(malloc='emmalloc-memvalidate-verbose', **combo) for combo in combos if combo['memvalidate'] and combo['verbose']] +
            [dict(malloc='emmalloc-memvalidate', **combo) for combo in combos if combo['memvalidate'] and not combo['verbose']] +
            [dict(malloc='emmalloc-verbose', **combo) for combo in combos if combo['verbose'] and not combo['memvalidate']])


class libmimalloc(MTLibrary):
  name = 'libmimalloc'

  cflags = [
    '-fno-builtin',
    '-Wno-deprecated-pragma',
    # build emmalloc as only a system allocator, without exporting itself onto
    # malloc/free in the global scope
    '-DEMMALLOC_NO_STD_EXPORTS',
    # build mimalloc with an override of malloc/free
    '-DMI_MALLOC_OVERRIDE',
    # TODO: add build modes that include debug checks 1,2,3
    '-DMI_DEBUG=0',
  ]

  # malloc/free/calloc are runtime functions and can be generated during LTO
  # Therefor they cannot themselves be part of LTO.
  force_object_files = True

  includes = ['system/lib/mimalloc/include']

  # Build all of mimalloc, and also emmalloc which is used as the system
  # allocator underneath it.
  src_dir = 'system/lib/'
  src_files = glob_in_path(
    path='system/lib/mimalloc/src',
    glob_pattern='*.c',
    # mimalloc includes some files at the source level, so exclude them here.
    excludes=['alloc-override.c', 'page-queue.c', 'static.c']
  )
  src_files += files_in_path(
    path='system/lib/mimalloc/src/prim',
    filenames=['prim.c']
  )
  src_files += files_in_path(
    path='system/lib/',
    filenames=['emmalloc.c'])

  def can_use(self):
    return super().can_use() and settings.MALLOC == 'mimalloc'


class libal(Library):
  name = 'libal'

  cflags = ['-Os', '-fno-inline-functions']
  src_dir = 'system/lib'
  src_files = ['al.c']


class libGL(MTLibrary):
  name = 'libGL'

  src_dir = 'system/lib/gl'
  src_files = ['gl.c', 'webgl1.c', 'libprocaddr.c', 'webgl2.c']

  cflags = ['-Oz', '-fno-inline-functions']

  def __init__(self, **kwargs):
    self.is_legacy = kwargs.pop('is_legacy')
    self.is_webgl2 = kwargs.pop('is_webgl2')
    self.is_ofb = kwargs.pop('is_ofb')
    self.is_full_es3 = kwargs.pop('is_full_es3')
    self.is_enable_get_proc_address = kwargs.pop('is_enable_get_proc_address')
    super().__init__(**kwargs)

  def get_base_name(self):
    name = super().get_base_name()
    if self.is_legacy:
      name += '-emu'
    if self.is_webgl2:
      name += '-webgl2'
    if self.is_ofb:
      name += '-ofb'
    if self.is_full_es3:
      name += '-full_es3'
    if self.is_enable_get_proc_address:
      name += '-getprocaddr'
    return name

  def get_cflags(self):
    cflags = super().get_cflags()
    if self.is_legacy:
      cflags += ['-DLEGACY_GL_EMULATION=1']
    cflags += [f'-DMAX_WEBGL_VERSION={2 if self.is_webgl2 else 1}']
    if self.is_ofb:
      cflags += ['-D__EMSCRIPTEN_OFFSCREEN_FRAMEBUFFER__']
    if self.is_full_es3:
      cflags += ['-D__EMSCRIPTEN_FULL_ES3__']
    if self.is_enable_get_proc_address:
      cflags += ['-DGL_ENABLE_GET_PROC_ADDRESS=1']
    return cflags

  @classmethod
  def vary_on(cls):
    return super().vary_on() + ['is_legacy', 'is_webgl2', 'is_ofb', 'is_full_es3', 'is_enable_get_proc_address']

  @classmethod
  def get_default_variation(cls, **kwargs):
    return super().get_default_variation(
      is_legacy=settings.LEGACY_GL_EMULATION,
      is_webgl2=settings.MAX_WEBGL_VERSION >= 2,
      is_ofb=settings.OFFSCREEN_FRAMEBUFFER,
      is_full_es3=settings.FULL_ES3,
      is_enable_get_proc_address=settings.GL_ENABLE_GET_PROC_ADDRESS,
      **kwargs
    )


class libwebgpu(MTLibrary):
  name = 'libwebgpu'

  src_dir = 'system/lib/webgpu'
  src_files = ['webgpu.cpp']


class libwebgpu_cpp(MTLibrary):
  name = 'libwebgpu_cpp'

  cflags = ['-std=c++11']
  src_dir = 'system/lib/webgpu'
  src_files = ['webgpu_cpp.cpp']


class libembind(Library):
  name = 'libembind'
  never_force = True

  def __init__(self, **kwargs):
    self.with_rtti = kwargs.pop('with_rtti', False)
    super().__init__(**kwargs)

  def get_cflags(self):
    cflags = super().get_cflags()
    cflags.append('-std=c++20')
    if not self.with_rtti:
      cflags += ['-fno-rtti', '-DEMSCRIPTEN_HAS_UNBOUND_TYPE_NAMES=0']
    return cflags

  @classmethod
  def vary_on(cls):
    return super().vary_on() + ['with_rtti']

  def get_base_name(self):
    name = super().get_base_name()
    if self.with_rtti:
      name += '-rtti'
    return name

  def get_files(self):
    return [utils.path_from_root('system/lib/embind/bind.cpp')]

  @classmethod
  def get_default_variation(cls, **kwargs):
    return super().get_default_variation(with_rtti=settings.USE_RTTI, **kwargs)


class libfetch(MTLibrary):
  name = 'libfetch'
  never_force = True
  includes = ['system/lib/libc']

  def get_files(self):
    return [utils.path_from_root('system/lib/fetch/emscripten_fetch.c')]


class libstb_image(Library):
  name = 'libstb_image'
  never_force = True
  includes = ['third_party']

  def get_files(self):
    return [utils.path_from_root('system/lib/stb_image.c')]


class libwasmfs(DebugLibrary, AsanInstrumentedLibrary, MTLibrary):
  name = 'libwasmfs'

  cflags = ['-fno-exceptions', '-std=c++17']

  includes = ['system/lib/wasmfs', 'system/lib/pthread']

  def __init__(self, **kwargs):
    self.ignore_case = kwargs.pop('ignore_case')
    super().__init__(**kwargs)

  def get_cflags(self):
    cflags = super().get_cflags()
    if self.ignore_case:
      cflags += ['-DWASMFS_CASE_INSENSITIVE']
    return cflags

  def get_base_name(self):
    name = super().get_base_name()
    if self.ignore_case:
      name += '-icase'
    return name

  @classmethod
  def vary_on(cls):
    return super().vary_on() + ['ignore_case']

  @classmethod
  def get_default_variation(cls, **kwargs):
    return super().get_default_variation(ignore_case=settings.CASE_INSENSITIVE_FS, **kwargs)

  def get_files(self):
    backends = files_in_path(
        path='system/lib/wasmfs/backends',
        filenames=['fetch_backend.cpp',
                   'ignore_case_backend.cpp',
                   'js_file_backend.cpp',
                   'memory_backend.cpp',
                   'node_backend.cpp',
                   'opfs_backend.cpp'])
    return backends + files_in_path(
        path='system/lib/wasmfs',
        filenames=['file.cpp',
                   'file_table.cpp',
                   'js_api.cpp',
                   'emscripten.cpp',
                   'paths.cpp',
                   'special_files.cpp',
                   'support.cpp',
                   'syscalls.cpp',
                   'wasmfs.cpp'])

  def can_use(self):
    return settings.WASMFS


# Minimal syscall implementation, enough for printf. If this can be linked in
# instead of the full WasmFS then it saves a lot of code size for simple
# programs that don't need a full FS implementation.
class libwasmfs_no_fs(Library):
  name = 'libwasmfs_no_fs'

  src_dir = 'system/lib/wasmfs'
  src_files = ['no_fs.c']

  def can_use(self):
    # If the filesystem is forced then we definitely do not need this library.
    return settings.WASMFS and not settings.FORCE_FILESYSTEM


class libwasmfs_noderawfs(Library):
  name = 'libwasmfs_noderawfs'

  cflags = ['-fno-exceptions', '-std=c++17']

  includes = ['system/lib/wasmfs']

  def get_files(self):
    return files_in_path(
        path='system/lib/wasmfs/backends',
        filenames=['noderawfs_root.cpp'])

  def can_use(self):
    return settings.WASMFS and settings.NODERAWFS


class libhtml5(Library):
  name = 'libhtml5'

  includes = ['system/lib/libc']
  cflags = ['-Oz', '-fno-inline-functions']
  src_dir = 'system/lib/html5'
  src_glob = '*.c'


class CompilerRTLibrary(Library):
  cflags = ['-fno-builtin']
  # compiler_rt files can't currently be part of LTO although we are hoping to remove this
  # restriction soon: https://reviews.llvm.org/D71738
  force_object_files = True


class libubsan_minimal_rt(CompilerRTLibrary, MTLibrary):
  name = 'libubsan_minimal_rt'
  never_force = True

  includes = ['system/lib/compiler-rt/lib']
  src_dir = 'system/lib/compiler-rt/lib/ubsan_minimal'
  src_files = ['ubsan_minimal_handlers.cpp']


class libsanitizer_common_rt(CompilerRTLibrary, MTLibrary):
  name = 'libsanitizer_common_rt'
  # TODO(sbc): We should not need musl-internal headers here.
  includes = ['system/lib/libc/musl/src/internal',
              'system/lib/compiler-rt/lib',
              'system/lib/libc']
  never_force = True
  cflags = [
    '-D_LARGEFILE64_SOURCE',
    # The upstream code has many format violations and suppresses it with
    # -Wno-format, so we match that.
    # https://github.com/llvm/llvm-project/blob/da675b922cca3dc9a76642d792e882979a3d8c82/compiler-rt/lib/sanitizer_common/CMakeLists.txt#L225-L226
    # TODO Remove this when the issues are resolved.
    '-Wno-format',
  ]

  src_dir = 'system/lib/compiler-rt/lib/sanitizer_common'
  src_glob = '*.cpp'
  src_glob_exclude = ['sanitizer_common_nolibc.cpp']


class SanitizerLibrary(CompilerRTLibrary, MTLibrary):
  never_force = True

  includes = ['system/lib/compiler-rt/lib']
  src_glob = '*.cpp'


class libubsan_rt(SanitizerLibrary):
  name = 'libubsan_rt'

  includes = ['system/lib/libc']
  cflags = ['-DUBSAN_CAN_USE_CXXABI']
  src_dir = 'system/lib/compiler-rt/lib/ubsan'
  src_glob_exclude = ['ubsan_diag_standalone.cpp']


class liblsan_common_rt(SanitizerLibrary):
  name = 'liblsan_common_rt'

  src_dir = 'system/lib/compiler-rt/lib/lsan'
  src_glob = 'lsan_common*.cpp'


class liblsan_rt(SanitizerLibrary):
  name = 'liblsan_rt'

  includes = ['system/lib/libc']
  src_dir = 'system/lib/compiler-rt/lib/lsan'
  src_glob_exclude = ['lsan_common.cpp', 'lsan_common_mac.cpp', 'lsan_common_linux.cpp',
                      'lsan_common_emscripten.cpp']


class libasan_rt(SanitizerLibrary):
  name = 'libasan_rt'

  includes = ['system/lib/libc']
  src_dir = 'system/lib/compiler-rt/lib/asan'


class libasan_js(Library):
  name = 'libasan_js'
  never_force = True

  cflags = ['-fsanitize=address']

  src_dir = 'system/lib'
  src_files = ['asan_js.c']


# This library is used when STANDALONE_WASM is set. In that mode, we don't
# want to depend on JS, and so this library contains implementations of
# things that we'd normally do in JS. That includes some general things
# as well as some additional musl components (that normally we reimplement
# in JS as it's more efficient that way).
class libstandalonewasm(MuslInternalLibrary):
  name = 'libstandalonewasm'
  # LTO defeats the weak linking trick used in __original_main.c
  force_object_files = True

  cflags = ['-Os', '-fno-inline-functions', '-fno-builtin']
  src_dir = 'system/lib'

  def __init__(self, **kwargs):
    self.is_mem_grow = kwargs.pop('is_mem_grow')
    self.is_pure = kwargs.pop('is_pure')
    self.nocatch = kwargs.pop('nocatch')
    super().__init__(**kwargs)

  def get_base_name(self):
    name = super().get_base_name()
    if self.nocatch:
      name += '-nocatch'
    if self.is_mem_grow:
      name += '-memgrow'
    if self.is_pure:
      name += '-pure'
    return name

  def get_cflags(self):
    cflags = super().get_cflags()
    cflags += ['-DNDEBUG', '-DEMSCRIPTEN_STANDALONE_WASM']
    if self.is_mem_grow:
      cflags += ['-DEMSCRIPTEN_MEMORY_GROWTH']
    if self.is_pure:
      cflags += ['-DEMSCRIPTEN_PURE_WASI']
    if self.nocatch:
      cflags.append('-DEMSCRIPTEN_NOCATCH')
    return cflags

  @classmethod
  def vary_on(cls):
    return super().vary_on() + ['is_mem_grow', 'is_pure', 'nocatch']

  @classmethod
  def get_default_variation(cls, **kwargs):
    return super().get_default_variation(
      is_mem_grow=settings.ALLOW_MEMORY_GROWTH,
      is_pure=settings.PURE_WASI,
      nocatch=settings.DISABLE_EXCEPTION_CATCHING and not settings.WASM_EXCEPTIONS,
      **kwargs
    )

  def get_files(self):
    files = files_in_path(
        path='system/lib/standalone',
        filenames=['standalone.c',
                   'standalone_wasm_stdio.c',
                   '__main_void.c'])
    files += files_in_path(
        path='system/lib/libc',
        filenames=['emscripten_memcpy.c', 'emscripten_memset.c'])
    # It is more efficient to use JS methods for time, normally.
    files += files_in_path(
        path='system/lib/libc/musl/src/time',
        filenames=['__secs_to_tm.c',
                   '__tz.c',
                   'clock.c',
                   'clock_gettime.c',
                   'gettimeofday.c',
                   'localtime_r.c',
                   'gmtime_r.c',
                   'mktime.c',
                   'strptime.c',
                   'timegm.c',
                   'time.c'])
    # It is more efficient to use JS for __assert_fail, as it avoids always
    # including fprintf etc.
    files += files_in_path(
        path='system/lib/libc/musl/src/exit',
        filenames=['assert.c', 'exit.c'])
    return files

  def can_use(self):
    return super(libstandalonewasm, self).can_use() and settings.STANDALONE_WASM


class libjsmath(Library):
  name = 'libjsmath'
  cflags = ['-Os', '-fno-inline-functions']
  src_dir = 'system/lib'
  src_files = ['jsmath.c']

  def can_use(self):
    return super(libjsmath, self).can_use() and settings.JS_MATH


class libstubs(DebugLibrary):
  name = 'libstubs'
  src_dir = 'system/lib/libc'
  includes = ['system/lib/libc/musl/src/include']
  src_files = ['emscripten_syscall_stubs.c', 'emscripten_libc_stubs.c']


def get_libs_to_link(args):
  libs_to_link = []

  if '-nostdlib' in args:
    return libs_to_link

  already_included = set()
  system_libs_map = Library.get_usable_variations()

  # Setting this in the environment will avoid checking dependencies and make
  # building big projects a little faster 1 means include everything; otherwise
  # it can be the name of a lib (libc++, etc.).
  # You can provide 1 to include everything, or a comma-separated list with the
  # ones you want
  force_include = []
  force = os.environ.get('EMCC_FORCE_STDLIBS')
  # Setting this will only use the forced libs in EMCC_FORCE_STDLIBS. This
  # avoids spending time checking for unresolved symbols in your project files,
  # which can speed up linking, but if you do not have the proper list of
  # actually needed libraries, errors can occur.
  only_forced = os.environ.get('EMCC_ONLY_FORCED_STDLIBS')
  if only_forced:
    # One of the purposes EMCC_ONLY_FORCED_STDLIBS was to skip the scanning
    # of the input files for reverse dependencies.
    diagnostics.warning('deprecated', 'EMCC_ONLY_FORCED_STDLIBS is deprecated.  Use `-nostdlib` to avoid linking standard libraries')
  if force == '1':
    force_include = [name for name, lib in system_libs_map.items() if not lib.never_force]
  elif force is not None:
    force_include = force.split(',')
  if force_include:
    logger.debug(f'forcing stdlibs: {force_include}')

  def add_library(libname):
    lib = system_libs_map[libname]
    if lib.name in already_included:
      return
    already_included.add(lib.name)

    logger.debug('including %s (%s)' % (lib.name, lib.get_filename()))

    need_whole_archive = lib.name in force_include and lib.get_ext() == '.a'
    libs_to_link.append((lib.get_link_flag(), need_whole_archive))

  if '-nostartfiles' not in args:
    if settings.SHARED_MEMORY:
      add_library('crtbegin')

    if not settings.SIDE_MODULE:
      if settings.STANDALONE_WASM:
        if settings.EXPECT_MAIN:
          add_library('crt1')
        else:
          add_library('crt1_reactor')
      elif settings.PROXY_TO_PTHREAD:
        add_library('crt1_proxy_main')

  if settings.SIDE_MODULE:
    return libs_to_link

  # We add the forced libs last so that any libraries that are added in the normal
  # sequence below are added in the correct order even when they are also part of
  # EMCC_FORCE_STDLIBS.
  def add_forced_libs():
    for forced in force_include:
      if forced not in system_libs_map:
        shared.exit_with_error('invalid forced library: %s', forced)
      add_library(forced)

  if '-nodefaultlibs' in args:
    add_forced_libs()
    return libs_to_link

  sanitize = settings.USE_LSAN or settings.USE_ASAN or settings.UBSAN_RUNTIME

  def add_sanitizer_libs():
    if settings.USE_ASAN:
      force_include.append('libasan_rt')
      add_library('libasan_rt')
      add_library('libasan_js')
    elif settings.USE_LSAN:
      force_include.append('liblsan_rt')
      add_library('liblsan_rt')

    if settings.UBSAN_RUNTIME == 1:
      add_library('libubsan_minimal_rt')
    elif settings.UBSAN_RUNTIME == 2:
      add_library('libubsan_rt')

    if settings.USE_LSAN or settings.USE_ASAN:
      add_library('liblsan_common_rt')

    if sanitize:
      add_library('libsanitizer_common_rt')

  if only_forced:
    add_library('libcompiler_rt')
    add_sanitizer_libs()
    add_forced_libs()
    return libs_to_link

  if settings.AUTO_NATIVE_LIBRARIES:
    add_library('libGL')
    add_library('libal')
    add_library('libhtml5')

  # JS math must come before anything else, so that it overrides the normal
  # libc math.
  if settings.JS_MATH:
    add_library('libjsmath')

  # C libraries that override libc must come before it
  if settings.PRINTF_LONG_DOUBLE:
    add_library('libprintf_long_double')
  # See comment in libc_optz itself
  if settings.SHRINK_LEVEL >= 2 and not settings.LINKABLE and \
     not os.environ.get('EMCC_FORCE_STDLIBS'):
    add_library('libc_optz')
  if settings.BULK_MEMORY:
    add_library('libbulkmemory')
  if settings.STANDALONE_WASM:
    add_library('libstandalonewasm')
  if settings.ALLOW_UNIMPLEMENTED_SYSCALLS:
    add_library('libstubs')
  if '-nolibc' not in args:
    if not settings.EXIT_RUNTIME:
      add_library('libnoexit')
    add_library('libc')
    if settings.MALLOC == 'mimalloc':
      add_library('libmimalloc')
    elif settings.MALLOC != 'none':
      add_library('libmalloc')
  add_library('libcompiler_rt')
  if settings.LINK_AS_CXX:
    add_library('libc++')
  if settings.LINK_AS_CXX or sanitize:
    add_library('libc++abi')
    if settings.WASM_EXCEPTIONS:
      add_library('libunwind')

  if settings.PROXY_POSIX_SOCKETS:
    add_library('libsockets_proxy')
  else:
    add_library('libsockets')

  if settings.USE_WEBGPU:
    add_library('libwebgpu')
    if settings.LINK_AS_CXX:
      add_library('libwebgpu_cpp')

  if settings.WASM_WORKERS and (not settings.SINGLE_FILE and
                                not settings.RELOCATABLE and
                                not settings.PROXY_TO_WORKER):
    add_library('libwasm_workers')

  if settings.WASMFS:
    # Link in the no-fs version first, so that if it provides all the needed
    # system libraries then WasmFS is not linked in at all. (We only do this if
    # the filesystem is not forced; if it is then we know we definitely need the
    # whole thing, and it would be unnecessary work to try to link in the no-fs
    # version).
    if not settings.FORCE_FILESYSTEM:
      add_library('libwasmfs_no_fs')
    add_library('libwasmfs')

  add_sanitizer_libs()
  add_forced_libs()
  return libs_to_link


def calculate(args):

  libs_to_link = get_libs_to_link(args)

  # When LINKABLE is set the entire link command line is wrapped in --whole-archive by
  # building.link_ldd.  And since --whole-archive/--no-whole-archive processing does not nest we
  # shouldn't add any extra `--no-whole-archive` or we will undo the intent of building.link_ldd.
  if settings.LINKABLE or settings.SIDE_MODULE:
    return [l[0] for l in libs_to_link]

  # Wrap libraries in --whole-archive, as needed.  We need to do this last
  # since otherwise the abort sorting won't make sense.
  ret = []
  in_group = False
  for name, need_whole_archive in libs_to_link:
    if need_whole_archive and not in_group:
      ret.append('--whole-archive')
      in_group = True
    if in_group and not need_whole_archive:
      ret.append('--no-whole-archive')
      in_group = False
    ret.append(name)
  if in_group:
    ret.append('--no-whole-archive')

  return ret


# Once we require python 3.8 we can use shutil.copytree with
# dirs_exist_ok=True and remove this function.
def copytree_exist_ok(src, dst):
  os.makedirs(dst, exist_ok=True)
  for entry in os.scandir(src):
    srcname = os.path.join(src, entry.name)
    dstname = os.path.join(dst, entry.name)
    if entry.is_dir():
      copytree_exist_ok(srcname, dstname)
    else:
      shared.safe_copy(srcname, dstname)


def install_system_headers(stamp):
  install_dirs = {
    ('include',): '',
    ('lib', 'compiler-rt', 'include'): '',
    ('lib', 'libunwind', 'include'): '',
    # Copy the generic arch files first then
    ('lib', 'libc', 'musl', 'arch', 'generic'): '',
    # Then overlay the emscripten directory on top.
    # This mimics how musl itself installs its headers.
    ('lib', 'libc', 'musl', 'arch', 'emscripten'): '',
    ('lib', 'libc', 'musl', 'include'): '',
    ('lib', 'libcxx', 'include'): os.path.join('c++', 'v1'),
    ('lib', 'libcxxabi', 'include'): os.path.join('c++', 'v1'),
    ('lib', 'mimalloc', 'include'): '',
  }

  target_include_dir = cache.get_include_dir()
  for src, dest in install_dirs.items():
    src = utils.path_from_root('system', *src)
    dest = os.path.join(target_include_dir, dest)
    copytree_exist_ok(src, dest)

  pkgconfig_src = utils.path_from_root('system/lib/pkgconfig')
  pkgconfig_dest = cache.get_sysroot_dir('lib/pkgconfig')
  copytree_exist_ok(pkgconfig_src, pkgconfig_dest)

  bin_src = utils.path_from_root('system/bin')
  bin_dest = cache.get_sysroot_dir('bin')
  copytree_exist_ok(bin_src, bin_dest)

  cmake_src = utils.path_from_root('system/lib/cmake')
  cmake_dest = cache.get_sysroot_dir('lib/cmake')
  copytree_exist_ok(cmake_src, cmake_dest)

  # Create a version header based on the emscripten-version.txt
  version_file = cache.get_include_dir('emscripten/version.h')
  utils.write_file(version_file, textwrap.dedent(f'''\
  /* Automatically generated by tools/system_libs.py */
  #define __EMSCRIPTEN_major__ {utils.EMSCRIPTEN_VERSION_MAJOR}
  #define __EMSCRIPTEN_minor__ {utils.EMSCRIPTEN_VERSION_MINOR}
  #define __EMSCRIPTEN_tiny__ {utils.EMSCRIPTEN_VERSION_TINY}
  '''))

  # Create a stamp file that signal that the headers have been installed
  # Removing this file, or running `emcc --clear-cache` or running
  # `./embuilder build sysroot --force` will cause the re-installation of
  # the system headers.
  utils.write_file(stamp, 'x')
  return stamp


@ToolchainProfiler.profile()
def ensure_sysroot():
  cache.get('sysroot_install.stamp', install_system_headers, what='system headers')


def build_deferred():
  assert USE_NINJA
  top_level_ninja = get_top_level_ninja_file()
  if os.path.isfile(top_level_ninja):
    run_ninja(os.path.dirname(top_level_ninja))<|MERGE_RESOLUTION|>--- conflicted
+++ resolved
@@ -1458,22 +1458,18 @@
 
   def get_files(self):
     files = []
-    if self.is_ww:
+    if self.is_stub:
+      files = [
+        'library_wasm_worker_stub.c'
+      ]
+    else:
       files = [
         'library_wasm_worker.c',
         'wasm_worker.S',
       ]
-    else:
-      files = [
-        'library_wasm_worker_stub.c'
-      ]
     return files_in_path(
         path='system/lib/wasm_worker',
-<<<<<<< HEAD
         filenames=files)
-=======
-        filenames=['library_wasm_worker_stub.c' if self.is_stub else 'library_wasm_worker.c'])
->>>>>>> afa356a9
 
   def can_use(self):
     # see src/library_wasm_worker.js
