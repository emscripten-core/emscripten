# Copyright 2014 The Emscripten Authors.  All rights reserved.
# Emscripten is available under two separate licenses, the MIT license and the
# University of Illinois/NCSA Open Source License.  Both these licenses can be
# found in the LICENSE file.

from __future__ import print_function
<<<<<<< HEAD
import hashlib
=======
import itertools
>>>>>>> 08382c75
import json
import logging
import os
import re
import shutil
import sys
import tarfile
import zipfile
from glob import iglob

from . import ports
from . import shared
from tools.shared import check_call

stdout = None
stderr = None

logger = logging.getLogger('system_libs')


def files_in_path(path_components, filenames):
  srcdir = shared.path_from_root(*path_components)
  return [os.path.join(srcdir, f) for f in filenames]


def glob_in_path(path_components, glob_pattern, excludes=()):
  srcdir = shared.path_from_root(*path_components)
  return [f for f in iglob(os.path.join(srcdir, glob_pattern)) if os.path.basename(f) not in excludes]


def get_cflags(force_object_files=False):
  flags = []
  if force_object_files:
    flags += ['-s', 'WASM_OBJECT_FILES=1']
  elif not shared.Settings.WASM_OBJECT_FILES:
    flags += ['-s', 'WASM_OBJECT_FILES=0']
  if shared.Settings.RELOCATABLE:
    flags += ['-s', 'RELOCATABLE']
  return flags


def run_build_command(cmd):
  # this must only be called on a standard build command
  assert cmd[0] == shared.PYTHON and cmd[1] in (shared.EMCC, shared.EMXX)
  # add standard cflags, but also allow the cmd to override them
  cmd = cmd[:2] + get_cflags() + cmd[2:]
  shared.run_process(cmd, stdout=stdout, stderr=stderr)


def run_commands(commands):
  cores = min(len(commands), shared.Building.get_num_cores())
  if cores <= 1:
    for command in commands:
      run_build_command(command)
  else:
    pool = shared.Building.get_multiprocessing_pool()
    # https://stackoverflow.com/questions/1408356/keyboard-interrupts-with-pythons-multiprocessing-pool
    # https://bugs.python.org/issue8296
    # 999999 seconds (about 11 days) is reasonably huge to not trigger actual timeout
    # and is smaller than the maximum timeout value 4294967.0 for Python 3 on Windows (threading.TIMEOUT_MAX)
    pool.map_async(run_build_command, commands, chunksize=1).get(999999)


def create_lib(libname, inputs):
  """Create a library from a set of input objects."""
  if libname.endswith('.bc'):
    shared.Building.link_to_object(inputs, libname)
  elif libname.endswith('.a'):
    shared.Building.emar('cr', libname, inputs)
  else:
    raise Exception('unknown suffix ' + libname)


def read_symbols(path):
  with open(path) as f:
    content = f.read()

    # Require that Windows newlines should not be present in a symbols file, if running on Linux or macOS
    # This kind of mismatch can occur if one copies a zip file of Emscripten cloned on Windows over to
    # a Linux or macOS system. It will result in Emscripten linker getting confused on stray \r characters,
    # and be unable to link any library symbols properly. We could harden against this by .strip()ping the
    # opened files, but it is possible that the mismatching line endings can cause random problems elsewhere
    # in the toolchain, hence abort execution if so.
    if os.name != 'nt' and '\r\n' in content:
      raise Exception('Windows newlines \\r\\n detected in symbols file "' + path + '"! This could happen for example when copying Emscripten checkout from Windows to Linux or macOS. Please use Unix line endings on checkouts of Emscripten on Linux and macOS!')

    return shared.Building.parse_symbols(content).defs


def get_wasm_libc_rt_files():
  # Static linking is tricky with LLVM, since e.g. memset might not be used
  # from libc, but be used as an intrinsic, and codegen will generate a libc
  # call from that intrinsic *after* static linking would have thought it is
  # all in there. In asm.js this is not an issue as we do JS linking anyhow,
  # and have asm.js-optimized versions of all the LLVM intrinsics. But for
  # wasm, we need a better solution. For now, make another archive that gets
  # included at the same time as compiler-rt.
  # Note that this also includes things that may be depended on by those
  # functions - fmin uses signbit, for example, so signbit must be here (so if
  # fmin is added by codegen, it will have all it needs).
  math_files = files_in_path(
    path_components=['system', 'lib', 'libc', 'musl', 'src', 'math'],
    filenames=[
      'fmin.c', 'fminf.c', 'fminl.c',
      'fmax.c', 'fmaxf.c', 'fmaxl.c',
      'fmod.c', 'fmodf.c', 'fmodl.c',
      'log2.c', 'log2f.c', 'log10.c', 'log10f.c',
      'exp2.c', 'exp2f.c', 'exp10.c', 'exp10f.c',
      'scalbn.c', '__fpclassifyl.c',
      '__signbitl.c', '__signbitf.c', '__signbit.c'
    ])
  string_files = files_in_path(
    path_components=['system', 'lib', 'libc', 'musl', 'src', 'string'],
    filenames=['memset.c', 'memmove.c'])
  other_files = files_in_path(
    path_components=['system', 'lib', 'libc'],
    filenames=['emscripten_memcpy.c'])
  return math_files + string_files + other_files


class Library(object):
  """
  `Library` is the base class of all system libraries.

  There are two types of libraries: abstract and concrete.
    * An abstract library, e.g. MTLibrary, is a subclass of `Library` that
      implements certain behaviour common to multiple libraries. The features
      of multiple abstract libraries can be used through multiple inheritance.
    * A concrete library, e.g. libc, is a subclass of `Library` that describes
      how to build a particular library, and its properties, such as name and
      dependencies.

  This library system is meant to handle having many versions of the same library,
  which we call *variations*. For example, some libraries (those that inherit
  from MTLibrary), have both single-threaded and multi-threaded versions.

  An instance of a `Library` subclass represents a specific variation of the
  library. Instance methods perform operations relating to this variation.
  For example, `get_cflags()` would return the emcc flags needed to build this
  variation, and `build()` would generate the library file for this variation.
  The constructor takes keyword arguments that defines the variation.

  Class methods perform tasks relating to all variations. For example,
  `variations()` returns a list of all variations that exists for this library,
  and `get_default_variation()` returns the variation suitable for the current
  environment.

  Other class methods act upon a group of libraries. For example,
  `Library.get_all_variations()` returns a mapping of all variations of
  existing libraries.
  """

  # The simple name of the library. When linking, this is the name to use to
  # automatically get the correct version of the library.
  # This should only be overridden in a concrete library class, e.g. libc,
  # and left as None in an abstract library class, e.g. MTLibrary.
  name = None

  # A list of simple names of other libraries that this one depends on.
  # For dynamic values, override `get_depends()` instead.
  depends = []

  # A set of symbols that this library exports. If this library is intended to
  # pulled in via undefined symbols, this should be overridden with a set
  # returned by `read_symbols`.
  # If this library is to be linked in manually, leave this empty.
  # For dynamic values, override `get_symbols()` instead.
  symbols = set()

  # A list of symbols that must be exported to keep the JavaScript
  # dependencies of this library working.
  js_depends = []

  # The C compile executable to use. You can override this to shared.EMXX for C++.
  emcc = shared.EMCC

  # A list of flags to pass to emcc.
  # The flags for the parent class is automatically inherited.
  cflags = ['-Werror']

  # A list of directories to put in the include path when building.
  # This is a list of tuples of path components.
  # For example, to put system/lib/a and system/lib/b under the emscripten
  # directory into the include path, you would write:
  #    includes = [('system', 'lib', 'a'), ('system', 'lib', 'b')]
  # The include path of the parent class is automatically inherited.
  includes = []

  # By default, `get_files` look for source files for this library under `src_dir`.
  # It will either use the files listed in `src_files`, or use the glob pattern in
  # `src_glob`. You may not specify both `src_files` and `src_glob`.
  # When using `src_glob`, you can specify a list of files in `src_glob_exclude`
  # to be excluded from the library.
  # Alternatively, you can override `get_files` to use your own logic.
  src_dir = None
  src_files = None
  src_glob = None
  src_glob_exclude = None

  # Whether to always generate WASM object files, even though WASM_OBJECT_FILES=0.
  force_object_files = False

  def __init__(self):
    """
    Creates a variation of this library.

    A variation is a specific combination of settings a library can have.
    For example, libc++-mt-noexcept is a variation of libc++.
    There might be only one variation of a library.

    The constructor keyword arguments will define what variation to use.

    Use the `variations` classmethod to get the list of all possible constructor
    arguments for this library.

    Use the `get_default_variation` classmethod to construct the variation
    suitable for the current invocation of emscripten.
    """
    if not self.name:
      raise NotImplementedError('Cannot instantiate an abstract library')

  def in_temp(cls, *args):
    """Gets the path of a file in our temporary directory."""
    return os.path.join(shared.get_emscripten_temp_dir(), *args)

  def can_use(self):
    """
    Whether this library can be used in the current environment.

    For example, libmalloc would override this and return False
    if the user requested no malloc.
    """
    return True

  def can_build(self):
    """
    Whether this library can be built in the current environment.

    Override this if, for example, the library can only be built on WASM backend.
    """
    return True

  def get_path(self):
    """
    Gets the cached path of this library.

    This will trigger a build if this library is not in the cache.
    """
    return shared.Cache.get(self.get_name(), self.build)

  def get_files(self):
    """
    Gets a list of source files for this library.

    Typically, you will use `src_dir`, `src_files`, `src_glob` and `src_glob_exclude`.
    If those are insufficient to describe the files needed, you can override this method.
    """
    if self.src_dir:
      if self.src_files and self.src_glob:
        raise Exception('Cannot use src_files and src_glob together')

      if self.src_files:
        return files_in_path(self.src_dir, self.src_files)
      elif self.src_glob:
        return glob_in_path(self.src_dir, self.src_glob, self.src_glob_exclude or ())

    raise NotImplementedError()

  def build_objects(self):
    """
    Returns a list of compiled object files for this library.

    By default, this builds all the source files returned by `self.get_files()`,
    with the `cflags` returned by `self.get_cflags()`.
    """
    commands = []
    objects = []
    cflags = self.get_cflags()
    for src in self.get_files():
      o = self.in_temp(os.path.basename(src) + '.o')
      commands.append([shared.PYTHON, self.emcc, src, '-o', o] + cflags)
      objects.append(o)
    run_commands(commands)
    return objects

  def build(self):
    """Builds the library and returns the path to the file."""
    lib_filename = self.in_temp(self.get_name())
    create_lib(lib_filename, self.build_objects())
    return lib_filename

  @classmethod
  def _inherit_list(cls, attr):
    # Some properties, like cflags and includes, makes more sense to inherit
    # via concatenation than replacement.
    result = []
    for item in cls.__mro__[::-1]:
      # Using  __dict__ to avoid inheritance
      result += item.__dict__.get(attr, [])
    return result

  def get_cflags(self):
    """
    Returns the list of flags to pass to emcc when building this variation
    of the library.

    Override and add any flags as needed to handle new variations.
    """
    cflags = self._inherit_list('cflags')
    cflags += get_cflags(force_object_files=self.force_object_files)

    if self.includes:
      cflags += ['-I' + shared.path_from_root(*path) for path in self._inherit_list('includes')]

    return cflags

  def get_base_name_prefix(self):
    """
    Returns the base name of the library without any suffixes.
    """
    return self.name

  def get_base_name(self):
    """
    Returns the base name of the library file.

    This will include suffixes such as -mt, but will not include a file extension.
    """
    return self.get_base_name_prefix()

  def get_ext(self):
    """
    Return the appropriate file extension for this library.
    """
    return 'a' if shared.Settings.WASM_BACKEND and shared.Settings.WASM_OBJECT_FILES else 'bc'

  def get_name(self):
    """
    Return the full name of the library file, including the file extension.
    """
    return self.get_base_name() + '.' + self.get_ext()

  def get_symbols(self):
    """
    Return a list of symbols this library exports. See `symbols`.

    This is the dynamic version of `symbols`.
    """
    return self.symbols.copy()

  def get_depends(self):
    """
    Return a list of simple names of libraries that this library depends on.

    This is the dynamic version of `depends`.
    """
    return self.depends

  @classmethod
  def vary_on(cls):
    """
    Returns a list of strings that are the names of boolean constructor
    arguments that defines the variations of this library.

    This is used by the default implementation of `cls.variations()` to generate
    every possible combination of boolean values to pass to these arguments.
    """
    return []

  @classmethod
  def variations(cls):
    """
    Returns a list of keyword arguments to pass to the constructor to create
    every possible variation of this library.

    By default, this is every possible combination of boolean values to pass
    to the list of arguments returned by `vary_on`, but you can override
    the behaviour.
    """
    vary_on = cls.vary_on()
    return [dict(zip(vary_on, toggles)) for toggles in
            itertools.product([False, True], repeat=len(vary_on))]

  @classmethod
  def get_default_variation(cls, **kwargs):
    """
    Construct the variation suitable for the current invocation of emscripten.

    Subclasses should pass the keyword arguments they introduce to the
    superclass version, and propagate **kwargs. The base class collects
    all the keyword arguments and creates the instance.
    """
    return cls(**kwargs)

  @classmethod
  def get_inheritance_tree(cls):
    """Returns all the classes in the inheritance tree of the current class."""
    yield cls
    for subclass in cls.__subclasses__():
      for subclass in subclass.get_inheritance_tree():
        yield subclass

  @classmethod
  def get_all_variations(cls):
    """
    Gets all the variations of libraries in the inheritance tree of the current
    library.

    Calling Library.get_all_variations() returns the variations of ALL libraries
    that can be built as a dictionary of variation names to Library objects.
    """
    result = {}
    for library in cls.get_inheritance_tree():
      if library.name:
        for flags in library.variations():
          variation = library(**flags)
          if variation.can_build():
            result[variation.get_base_name()] = variation
    return result

  @classmethod
  def get_usable_variations(cls):
    """
    Gets all libraries suitable for the current invocation of emscripten.

    This returns a dictionary of simple names to Library objects.
    """
    result = {}
    for subclass in cls.get_inheritance_tree():
      if subclass.name:
        library = subclass.get_default_variation()
        if library.can_build() and library.can_use():
          result[subclass.name] = library
    return result


class MTLibrary(Library):
  def __init__(self, **kwargs):
    self.is_mt = kwargs.pop('is_mt')
    super(MTLibrary, self).__init__(**kwargs)

  def get_cflags(self):
    cflags = super(MTLibrary, self).get_cflags()
    if self.is_mt:
      cflags += ['-s', 'USE_PTHREADS=1']
    return cflags

  def get_base_name(self):
    name = super(MTLibrary, self).get_base_name()
    if self.is_mt:
      name += '-mt'
    return name

  @classmethod
  def vary_on(cls):
    return super(MTLibrary, cls).vary_on() + ['is_mt']

  @classmethod
  def get_default_variation(cls, **kwargs):
    return super(MTLibrary, cls).get_default_variation(is_mt=shared.Settings.USE_PTHREADS, **kwargs)


class NoExceptLibrary(Library):
  def __init__(self, **kwargs):
    self.is_noexcept = kwargs.pop('is_noexcept')
    super(NoExceptLibrary, self).__init__(**kwargs)

  def get_cflags(self):
    cflags = super(NoExceptLibrary, self).get_cflags()
    if self.is_noexcept:
      cflags += ['-fno-exceptions']
    else:
      cflags += ['-s', 'DISABLE_EXCEPTION_CATCHING=0']
    return cflags

  def get_base_name(self):
    name = super(NoExceptLibrary, self).get_base_name()
    if self.is_noexcept:
      name += '-noexcept'
    return name

  @classmethod
  def vary_on(cls):
    return super(NoExceptLibrary, cls).vary_on() + ['is_noexcept']

  @classmethod
  def get_default_variation(cls, **kwargs):
    return super(NoExceptLibrary, cls).get_default_variation(is_noexcept=shared.Settings.DISABLE_EXCEPTION_CATCHING, **kwargs)


class MuslInternalLibrary(Library):
  includes = [
    ['system', 'lib', 'libc', 'musl', 'src', 'internal'],
    ['system', 'lib', 'libc', 'musl', 'arch', 'js'],
  ]


class CXXLibrary(Library):
  emcc = shared.EMXX


class NoBCLibrary(Library):
  # Some libraries cannot be compiled as .bc files. This is because .bc files will link in every object in the library.
  # While the optimizer will readily optimize out most of the unused functions, things like global constructors that
  # are linked in cannot be optimized out, even though they are not actually needed. If we use .a files for such
  # libraries, only the object files, and by extension, their contained global constructors, that are actually needed
  # will be linked in.
  def get_ext(self):
    return 'a'


class libcompiler_rt(Library):
  name = 'libcompiler_rt'
  symbols = read_symbols(shared.path_from_root('system', 'lib', 'compiler-rt.symbols'))
  depends = ['libc']

  cflags = ['-O2']
  src_dir = ['system', 'lib', 'compiler-rt', 'lib', 'builtins']
  src_files = ['divdc3.c', 'divsc3.c', 'muldc3.c', 'mulsc3.c']


class libc(MuslInternalLibrary, MTLibrary):
  name = 'libc'

  # XXX We also need to add libc symbols that use malloc, for example strdup. It's very rare to use just them and not
  #     a normal malloc symbol (like free, after calling strdup), so we haven't hit this yet, but it is possible.
  symbols = read_symbols(shared.path_from_root('system', 'lib', 'libc.symbols'))

  depends = ['libcompiler_rt']

  # Without -fno-builtin, LLVM can optimize away or convert calls to library
  # functions to something else based on assumptions that they behave exactly
  # like the standard library. This can cause unexpected bugs when we use our
  # custom standard library. The same for other libc/libm builds.
  cflags = ['-Os', '-fno-builtin']

  # Hide several musl warnings that produce a lot of spam to unit test build server logs.
  # TODO: When updating musl the next time, feel free to recheck which of their warnings might have been fixed, and which ones of these could be cleaned up.
  cflags += ['-Wno-return-type', '-Wno-parentheses', '-Wno-ignored-attributes',
             '-Wno-shift-count-overflow', '-Wno-shift-negative-value',
             '-Wno-dangling-else', '-Wno-unknown-pragmas',
             '-Wno-shift-op-parentheses', '-Wno-string-plus-int',
             '-Wno-logical-op-parentheses', '-Wno-bitwise-op-parentheses',
             '-Wno-visibility', '-Wno-pointer-sign', '-Wno-absolute-value',
             '-Wno-empty-body']

  def get_files(self):
    libc_files = []
    musl_srcdir = shared.path_from_root('system', 'lib', 'libc', 'musl', 'src')

    # musl modules
    blacklist = [
        'ipc', 'passwd', 'thread', 'signal', 'sched', 'ipc', 'time', 'linux',
        'aio', 'exit', 'legacy', 'mq', 'process', 'search', 'setjmp', 'env',
        'ldso', 'conf'
    ]

    # individual files
    blacklist += [
        'memcpy.c', 'memset.c', 'memmove.c', 'getaddrinfo.c', 'getnameinfo.c',
        'inet_addr.c', 'res_query.c', 'res_querydomain.c', 'gai_strerror.c',
        'proto.c', 'gethostbyaddr.c', 'gethostbyaddr_r.c', 'gethostbyname.c',
        'gethostbyname2_r.c', 'gethostbyname_r.c', 'gethostbyname2.c',
        'usleep.c', 'alarm.c', 'syscall.c', '_exit.c', 'popen.c',
        'getgrouplist.c', 'initgroups.c', 'wordexp.c', 'timer_create.c',
        'faccessat.c',
    ]

    # individual math files
    blacklist += [
        'abs.c', 'cos.c', 'cosf.c', 'cosl.c', 'sin.c', 'sinf.c', 'sinl.c',
        'tan.c', 'tanf.c', 'tanl.c', 'acos.c', 'acosf.c', 'acosl.c', 'asin.c',
        'asinf.c', 'asinl.c', 'atan.c', 'atanf.c', 'atanl.c', 'atan2.c',
        'atan2f.c', 'atan2l.c', 'exp.c', 'expf.c', 'expl.c', 'log.c', 'logf.c',
        'logl.c', 'sqrt.c', 'sqrtf.c', 'sqrtl.c', 'fabs.c', 'fabsf.c',
        'fabsl.c', 'ceil.c', 'ceilf.c', 'ceill.c', 'floor.c', 'floorf.c',
        'floorl.c', 'pow.c', 'powf.c', 'powl.c', 'round.c', 'roundf.c',
        'rintf.c'
    ]

    if shared.Settings.WASM_BACKEND:
      # With the wasm backend these are included in wasm_libc_rt instead
      blacklist += [os.path.basename(f) for f in get_wasm_libc_rt_files()]

    blacklist = set(blacklist)
    # TODO: consider using more math code from musl, doing so makes box2d faster
    for dirpath, dirnames, filenames in os.walk(musl_srcdir):
      for f in filenames:
        if f.endswith('.c'):
          if f in blacklist:
            continue
          dir_parts = os.path.split(dirpath)
          cancel = False
          for part in dir_parts:
            if part in blacklist:
              cancel = True
              break
          if not cancel:
            libc_files.append(os.path.join(musl_srcdir, dirpath, f))

    return libc_files

  def get_depends(self):
    depends = super(libc, self).get_depends()
    if shared.Settings.WASM:
      return depends + ['libc-wasm']
    return depends


class libc_wasm(MuslInternalLibrary):
  name = 'libc-wasm'
  symbols = read_symbols(shared.path_from_root('system', 'lib', 'wasm-libc.symbols'))

  cflags = ['-O2', '-fno-builtin']
  src_dir = ['system', 'lib', 'libc', 'musl', 'src', 'math']
  src_files = ['cos.c', 'cosf.c', 'cosl.c', 'sin.c', 'sinf.c', 'sinl.c',
               'tan.c', 'tanf.c', 'tanl.c', 'acos.c', 'acosf.c', 'acosl.c',
               'asin.c', 'asinf.c', 'asinl.c', 'atan.c', 'atanf.c', 'atanl.c',
               'atan2.c', 'atan2f.c', 'atan2l.c', 'exp.c', 'expf.c', 'expl.c',
               'log.c', 'logf.c', 'logl.c', 'pow.c', 'powf.c', 'powl.c']

  def can_use(self):
    # if building to wasm, we need more math code, since we have fewer builtins
    return shared.Settings.WASM


class libc_extras(MuslInternalLibrary):
  name = 'libc-extras'
  symbols = read_symbols(shared.path_from_root('system', 'lib', 'libc_extras.symbols'))

  src_dir = ['system', 'lib', 'libc']
  src_files = ['extras.c']


class libcxxabi(CXXLibrary, MTLibrary):
  name = 'libc++abi'
  symbols = read_symbols(shared.path_from_root('system', 'lib', 'libcxxabi', 'symbols'))
  depends = ['libc']

  cflags = ['-std=c++11', '-Oz', '-D_LIBCPP_DISABLE_VISIBILITY_ANNOTATIONS']
  includes = ['system', 'lib', 'libcxxabi', 'include']
  src_dir = ['system', 'lib', 'libcxxabi', 'src']
  src_files = [
    'abort_message.cpp',
    'cxa_aux_runtime.cpp',
    'cxa_default_handlers.cpp',
    'cxa_demangle.cpp',
    'cxa_exception_storage.cpp',
    'cxa_guard.cpp',
    'cxa_new_delete.cpp',
    'cxa_handlers.cpp',
    'exception.cpp',
    'stdexcept.cpp',
    'typeinfo.cpp',
    'private_typeinfo.cpp'
  ]


class libcxx(NoBCLibrary, CXXLibrary, NoExceptLibrary, MTLibrary):
  name = 'libc++'
  symbols = read_symbols(shared.path_from_root('system', 'lib', 'libcxx', 'symbols'))
  depends = ['libc++abi']

  includes = ['system', 'lib', 'libcxxabi', 'include']
  cflags = ['-std=c++11', '-DLIBCXX_BUILDING_LIBCXXABI=1', '-D_LIBCPP_BUILDING_LIBRARY', '-Oz',
            '-D_LIBCPP_DISABLE_VISIBILITY_ANNOTATIONS']

  src_dir = ['system', 'lib', 'libcxx']
  src_files = [
    'algorithm.cpp',
    'any.cpp',
    'bind.cpp',
    'chrono.cpp',
    'condition_variable.cpp',
    'debug.cpp',
    'exception.cpp',
    'future.cpp',
    'functional.cpp',
    'hash.cpp',
    'ios.cpp',
    'iostream.cpp',
    'locale.cpp',
    'memory.cpp',
    'mutex.cpp',
    'new.cpp',
    'optional.cpp',
    'random.cpp',
    'regex.cpp',
    'shared_mutex.cpp',
    'stdexcept.cpp',
    'string.cpp',
    'strstream.cpp',
    'system_error.cpp',
    'thread.cpp',
    'typeinfo.cpp',
    'utility.cpp',
    'valarray.cpp',
    'variant.cpp',
    'vector.cpp',
    os.path.join('experimental', 'memory_resource.cpp'),
    os.path.join('experimental', 'filesystem', 'directory_iterator.cpp'),
    os.path.join('experimental', 'filesystem', 'path.cpp'),
    os.path.join('experimental', 'filesystem', 'operations.cpp')
  ]


class libmalloc(MTLibrary):
  name = 'libmalloc'

  cflags = ['-O2', '-fno-builtin']

  def __init__(self, **kwargs):
    self.malloc = kwargs.pop('malloc')
    if self.malloc not in ('dlmalloc', 'emmalloc', 'none'):
      raise Exception('malloc must be one of "emmalloc", "dlmalloc" or "none", see settings.js')

    self.is_debug = kwargs.pop('is_debug')
    self.use_errno = kwargs.pop('use_errno')
    self.is_tracing = kwargs.pop('is_tracing')

    super(libmalloc, self).__init__(**kwargs)

    if self.malloc != 'dlmalloc':
      assert not self.is_mt
      assert not self.is_tracing

  def get_files(self):
    return [shared.path_from_root('system', 'lib', {
      'dlmalloc': 'dlmalloc.c', 'emmalloc': 'emmalloc.cpp'
    }[self.malloc])]

  def get_cflags(self):
    cflags = super(libmalloc, self).get_cflags()
    if self.is_debug:
      cflags += ['-UNDEBUG', '-DDLMALLOC_DEBUG']
      # TODO: consider adding -DEMMALLOC_DEBUG, but that is quite slow
    else:
      cflags += ['-DNDEBUG']
    if not self.use_errno:
      cflags += ['-DMALLOC_FAILURE_ACTION=']
    if self.is_tracing:
      cflags += ['--tracing']
    return cflags

  def get_base_name_prefix(self):
    return 'lib%s' % self.malloc

  def get_base_name(self):
    name = super(libmalloc, self).get_base_name()
    if self.is_debug:
      name += '-debug'
    if not self.use_errno:
      # emmalloc doesn't actually use errno, but it's easier to build it again
      name += '-noerrno'
    if self.is_tracing:
      name += '-tracing'
    return name

  def can_use(self):
    return shared.Settings.MALLOC != 'none'

  @classmethod
  def vary_on(cls):
    return super(libmalloc, cls).vary_on() + ['is_debug', 'use_errno', 'is_tracing']

  @classmethod
  def get_default_variation(cls, **kwargs):
    return super(libmalloc, cls).get_default_variation(
      malloc=shared.Settings.MALLOC,
      is_debug=shared.Settings.DEBUG_LEVEL >= 3,
      use_errno=shared.Settings.SUPPORT_ERRNO,
      is_tracing=shared.Settings.EMSCRIPTEN_TRACING,
      **kwargs
    )

  @classmethod
  def variations(cls):
    combos = super(libmalloc, cls).variations()
    return ([dict(malloc='dlmalloc', **combo) for combo in combos] +
            [dict(malloc='emmalloc', **combo) for combo in combos
             if not combo['is_mt'] and not combo['is_tracing']])


class libal(Library):
  name = 'libal'
  depends = ['libc']
  symbols = read_symbols(shared.path_from_root('system', 'lib', 'al.symbols'))

  cflags = ['-Os']
  src_dir = ['system', 'lib']
  src_files = ['al.c']


class libgl(MTLibrary):
  name = 'libgl'
  depends = ['libc']
  symbols = read_symbols(shared.path_from_root('system', 'lib', 'gl.symbols'))

  src_dir = ['system', 'lib', 'gl']
  src_glob = '*.c'

  cflags = ['-Oz', '-Wno-return-type']

  def __init__(self, **kwargs):
    self.is_legacy = kwargs.pop('is_legacy')
    self.is_webgl2 = kwargs.pop('is_webgl2')
    self.is_ofb = kwargs.pop('is_ofb')
    super(libgl, self).__init__(**kwargs)

  def get_base_name(self):
    name = super(libgl, self).get_base_name()
    if self.is_legacy:
      name += '-emu'
    if self.is_webgl2:
      name += '-webgl2'
    if self.is_ofb:
      name += '-ofb'
    return name

  def get_cflags(self):
    cflags = super(libgl, self).get_cflags()
    if self.is_legacy:
      cflags += ['-DLEGACY_GL_EMULATION=1']
    if self.is_webgl2:
      cflags += ['-DUSE_WEBGL2=1', '-s', 'USE_WEBGL2=1']
    if self.is_ofb:
      cflags += ['-D__EMSCRIPTEN_OFFSCREEN_FRAMEBUFFER__']
    return cflags

  @classmethod
  def vary_on(cls):
    return super(libgl, cls).vary_on() + ['is_legacy', 'is_webgl2', 'is_ofb']

  @classmethod
  def get_default_variation(cls, **kwargs):
    return super(libgl, cls).get_default_variation(
      is_legacy=shared.Settings.LEGACY_GL_EMULATION,
      is_webgl2=shared.Settings.USE_WEBGL2,
      is_ofb=shared.Settings.OFFSCREEN_FRAMEBUFFER,
      **kwargs
    )


class libhtml5(Library):
  name = 'libhtml5'
  symbols = read_symbols(shared.path_from_root('system', 'lib', 'html5.symbols'))

  cflags = ['-Oz']
  src_dir = ['system', 'lib', 'html5']
  src_glob = '*.c'


class libpthreads(MuslInternalLibrary, MTLibrary):
  name = 'libpthreads'
  depends = ['libc']
  cflags = ['-O2', '-Wno-return-type', '-Wno-visibility']

  def get_files(self):
    if self.is_mt:
      files = files_in_path(
        path_components=['system', 'lib', 'libc', 'musl', 'src', 'thread'],
        filenames=[
          'pthread_attr_destroy.c', 'pthread_condattr_setpshared.c',
          'pthread_mutex_lock.c', 'pthread_spin_destroy.c', 'pthread_attr_get.c',
          'pthread_cond_broadcast.c', 'pthread_mutex_setprioceiling.c',
          'pthread_spin_init.c', 'pthread_attr_init.c', 'pthread_cond_destroy.c',
          'pthread_mutex_timedlock.c', 'pthread_spin_lock.c',
          'pthread_attr_setdetachstate.c', 'pthread_cond_init.c',
          'pthread_mutex_trylock.c', 'pthread_spin_trylock.c',
          'pthread_attr_setguardsize.c', 'pthread_cond_signal.c',
          'pthread_mutex_unlock.c', 'pthread_spin_unlock.c',
          'pthread_attr_setinheritsched.c', 'pthread_cond_timedwait.c',
          'pthread_once.c', 'sem_destroy.c', 'pthread_attr_setschedparam.c',
          'pthread_cond_wait.c', 'pthread_rwlockattr_destroy.c', 'sem_getvalue.c',
          'pthread_attr_setschedpolicy.c', 'pthread_equal.c', 'pthread_rwlockattr_init.c',
          'sem_init.c', 'pthread_attr_setscope.c', 'pthread_getspecific.c',
          'pthread_rwlockattr_setpshared.c', 'sem_open.c', 'pthread_attr_setstack.c',
          'pthread_key_create.c', 'pthread_rwlock_destroy.c', 'sem_post.c',
          'pthread_attr_setstacksize.c', 'pthread_mutexattr_destroy.c',
          'pthread_rwlock_init.c', 'sem_timedwait.c', 'pthread_barrierattr_destroy.c',
          'pthread_mutexattr_init.c', 'pthread_rwlock_rdlock.c', 'sem_trywait.c',
          'pthread_barrierattr_init.c', 'pthread_mutexattr_setprotocol.c',
          'pthread_rwlock_timedrdlock.c', 'sem_unlink.c',
          'pthread_barrierattr_setpshared.c', 'pthread_mutexattr_setpshared.c',
          'pthread_rwlock_timedwrlock.c', 'sem_wait.c', 'pthread_barrier_destroy.c',
          'pthread_mutexattr_setrobust.c', 'pthread_rwlock_tryrdlock.c',
          '__timedwait.c', 'pthread_barrier_init.c', 'pthread_mutexattr_settype.c',
          'pthread_rwlock_trywrlock.c', 'vmlock.c', 'pthread_barrier_wait.c',
          'pthread_mutex_consistent.c', 'pthread_rwlock_unlock.c', '__wait.c',
          'pthread_condattr_destroy.c', 'pthread_mutex_destroy.c',
          'pthread_rwlock_wrlock.c', 'pthread_condattr_init.c',
          'pthread_mutex_getprioceiling.c', 'pthread_setcanceltype.c',
          'pthread_condattr_setclock.c', 'pthread_mutex_init.c',
          'pthread_setspecific.c', 'pthread_setcancelstate.c'
        ])
      files += [shared.path_from_root('system', 'lib', 'pthread', 'library_pthread.c')]
      if shared.Settings.WASM_BACKEND:
        files += [shared.path_from_root('system', 'lib', 'pthread', 'library_pthread_wasm.c')]
      else:
        files += [shared.path_from_root('system', 'lib', 'pthread', 'library_pthread_asmjs.c')]
      return files
    else:
      return [shared.path_from_root('system', 'lib', 'pthread', 'library_pthread_stub.c')]

  def get_base_name(self):
    return 'libpthreads' if self.is_mt else 'libpthreads_stub'

  pthreads_symbols = read_symbols(shared.path_from_root('system', 'lib', 'pthreads.symbols'))
  asmjs_pthreads_symbols = read_symbols(shared.path_from_root('system', 'lib', 'asmjs_pthreads.symbols'))
  stub_pthreads_symbols = read_symbols(shared.path_from_root('system', 'lib', 'stub_pthreads.symbols'))

  def get_symbols(self):
    symbols = self.pthreads_symbols if self.is_mt else self.stub_pthreads_symbols
    if self.is_mt and not shared.Settings.WASM_BACKEND:
      symbols += self.asmjs_pthreads_symbols
    return symbols


class CompilerRTWasmLibrary(NoBCLibrary):
  cflags = ['-O2', '-fno-builtin']
  force_object_files = True

  def can_build(self):
    return shared.Settings.WASM_BACKEND


class libcompiler_rt_wasm(CompilerRTWasmLibrary):
  name = 'libcompiler_rt_wasm'

  src_dir = ['system', 'lib', 'compiler-rt', 'lib', 'builtins']
  src_files = ['addtf3.c', 'ashlti3.c', 'ashrti3.c', 'atomic.c', 'comparetf2.c',
               'divtf3.c', 'divti3.c', 'udivmodti4.c',
               'extenddftf2.c', 'extendsftf2.c',
               'fixdfti.c', 'fixsfti.c', 'fixtfdi.c', 'fixtfsi.c', 'fixtfti.c',
               'fixunsdfti.c', 'fixunssfti.c', 'fixunstfdi.c', 'fixunstfsi.c', 'fixunstfti.c',
               'floatditf.c', 'floatsitf.c', 'floattidf.c', 'floattisf.c',
               'floatunditf.c', 'floatunsitf.c', 'floatuntidf.c', 'floatuntisf.c', 'lshrti3.c',
               'modti3.c', 'multc3.c', 'multf3.c', 'multi3.c', 'subtf3.c', 'udivti3.c', 'umodti3.c', 'ashrdi3.c',
               'ashldi3.c', 'fixdfdi.c', 'floatdidf.c', 'lshrdi3.c', 'moddi3.c',
               'trunctfdf2.c', 'trunctfsf2.c', 'umoddi3.c', 'fixunsdfdi.c', 'muldi3.c',
               'divdi3.c', 'divmoddi4.c', 'udivdi3.c', 'udivmoddi4.c']

  def get_files(self):
    return super(libcompiler_rt_wasm, self).get_files() + [shared.path_from_root('system', 'lib', 'compiler-rt', 'extras.c')]


class libc_rt_wasm(CompilerRTWasmLibrary, MuslInternalLibrary):
  name = 'libc_rt_wasm'

  def get_files(self):
    return get_wasm_libc_rt_files()


class libubsan_minimal_rt_wasm(CompilerRTWasmLibrary, MTLibrary):
  name = 'libubsan_minimal_rt_wasm'

  src_dir = ['system', 'lib', 'compiler-rt', 'lib', 'ubsan_minimal']
  src_files = ['ubsan_minimal_handlers.cpp']


class libsanitizer_common_rt_wasm(CompilerRTWasmLibrary, MTLibrary):
  name = 'libsanitizer_common_rt_wasm'
  depends = ['libc++abi']
  js_depends = ['memalign']

  cflags = ['-std=c++11']
  src_dir = ['system', 'lib', 'compiler-rt', 'lib', 'sanitizer_common']
  src_glob = '*.cc'
  src_glob_exclude = ['sanitizer_common_nolibc.cc']


class libubsan_rt_wasm(CompilerRTWasmLibrary, MTLibrary):
  name = 'libubsan_rt_wasm'
  depends = ['libsanitizer_common_rt_wasm']

  includes = [['system', 'lib', 'compiler-rt', 'lib']]
  cflags = ['-std=c++11', '-DUBSAN_CAN_USE_CXXABI']
  src_dir = ['system', 'lib', 'compiler-rt', 'lib', 'ubsan']
  src_glob = '*.cc'


def calculate(temp_files, in_temp, stdout_, stderr_, forced=[]):
  global stdout, stderr
  stdout = stdout_
  stderr = stderr_

  # Set of libraries to include on the link line, as opposed to `force` which
  # is the set of libraries to force include (with --whole-archive).
  always_include = set()

  # Setting this will only use the forced libs in EMCC_FORCE_STDLIBS. This avoids spending time checking
  # for unresolved symbols in your project files, which can speed up linking, but if you do not have
  # the proper list of actually needed libraries, errors can occur. See below for how we must
  # export all the symbols in deps_info when using this option.
  only_forced = os.environ.get('EMCC_ONLY_FORCED_STDLIBS')
  if only_forced:
    temp_files = []

  # Add in some hacks for js libraries. If a js lib depends on a symbol provided by a C library, it must be
  # added to here, because our deps go only one way (each library here is checked, then we check the next
  # in order - libc++, libcxextra, etc. - and then we run the JS compiler and provide extra symbols from
  # library*.js files. But we cannot then go back to the C libraries if a new dep was added!
  # TODO: Move all __deps from src/library*.js to deps_info.json, and use that single source of info
  #       both here and in the JS compiler.
  deps_info = json.loads(open(shared.path_from_root('src', 'deps_info.json')).read())
  added = set()

  def add_back_deps(need):
    more = False
    for ident, deps in deps_info.items():
      if ident in need.undefs and ident not in added:
        added.add(ident)
        more = True
        for dep in deps:
          need.undefs.add(dep)
          if shared.Settings.VERBOSE:
            logger.debug('adding dependency on %s due to deps-info on %s' % (dep, ident))
          shared.Settings.EXPORTED_FUNCTIONS.append('_' + dep)
    if more:
      add_back_deps(need) # recurse to get deps of deps

  # Scan symbols
  symbolses = shared.Building.parallel_llvm_nm([os.path.abspath(t) for t in temp_files])

  if len(symbolses) == 0:
    class Dummy(object):
      defs = set()
      undefs = set()
    symbolses.append(Dummy())

  # depend on exported functions
  for export in shared.Settings.EXPORTED_FUNCTIONS:
    if shared.Settings.VERBOSE:
      logger.debug('adding dependency on export %s' % export)
    symbolses[0].undefs.add(export[1:])

  for symbols in symbolses:
    add_back_deps(symbols)

  # If we are only doing forced stdlibs, then we don't know the actual symbols we need,
  # and must assume all of deps_info must be exported. Note that this might cause
  # warnings on exports that do not exist.
  if only_forced:
    for key, value in deps_info.items():
      for dep in value:
        shared.Settings.EXPORTED_FUNCTIONS.append('_' + dep)

  always_include.add('libpthreads')
  if shared.Settings.MALLOC != 'none':
    always_include.add('libmalloc')
  if shared.Settings.WASM_BACKEND:
    always_include.add('libcompiler_rt')

  libs_to_link = []
  already_included = set()
  system_libs_map = Library.get_usable_variations()
  system_libs = sorted(system_libs_map.values(), key=lambda lib: lib.name)

  # Setting this in the environment will avoid checking dependencies and make building big projects a little faster
  # 1 means include everything; otherwise it can be the name of a lib (libc++, etc.)
  # You can provide 1 to include everything, or a comma-separated list with the ones you want
  force = os.environ.get('EMCC_FORCE_STDLIBS')
  if force == '1':
    force = ','.join(system_libs_map.keys())
  force_include = set((force.split(',') if force else []) + forced)
  if force_include:
    logger.debug('forcing stdlibs: ' + str(force_include))

  for lib in always_include:
    assert lib in system_libs_map

  for lib in force_include:
    if lib not in system_libs_map:
      shared.exit_with_error('invalid forced library: %s', lib)

  def add_library(lib):
    if lib.name in already_included:
      return
    already_included.add(lib.name)

    logger.debug('including %s (%s)' % (lib.name, lib.get_name()))

    need_whole_archive = lib.name in force_include and lib.get_ext() != 'bc'
    libs_to_link.append((lib.get_path(), need_whole_archive))

    # Recursively add dependencies
    for d in lib.get_depends():
      add_library(system_libs_map[d])

    for d in lib.js_depends:
      d = '_' + d
      if d not in shared.Settings.EXPORTED_FUNCTIONS:
        shared.Settings.EXPORTED_FUNCTIONS.append(d)

  # Go over libraries to figure out which we must include
  for lib in system_libs:
    if lib.name in already_included:
      continue
    force_this = lib.name in force_include
    if not force_this and only_forced:
      continue
    include_this = force_this or lib.name in always_include

    if not include_this:
      need_syms = set()
      has_syms = set()
      for symbols in symbolses:
        if shared.Settings.VERBOSE:
          logger.debug('undefs: ' + str(symbols.undefs))
        for library_symbol in lib.get_symbols():
          if library_symbol in symbols.undefs:
            need_syms.add(library_symbol)
          if library_symbol in symbols.defs:
            has_syms.add(library_symbol)
      for haz in has_syms:
        if haz in need_syms:
          # remove symbols that are supplied by another of the inputs
          need_syms.remove(haz)
      if shared.Settings.VERBOSE:
        logger.debug('considering %s: we need %s and have %s' % (lib.name, str(need_syms), str(has_syms)))
      if not len(need_syms):
        continue

    # We need to build and link the library in
    add_library(lib)

  if shared.Settings.WASM_BACKEND:
    add_library(system_libs_map['libcompiler_rt_wasm'])
    add_library(system_libs_map['libc_rt_wasm'])

  if shared.Settings.UBSAN_RUNTIME == 1:
    add_library(system_libs_map['libubsan_minimal_rt_wasm'])
  elif shared.Settings.UBSAN_RUNTIME == 2:
    add_library(system_libs_map['libubsan_rt_wasm'])

  libs_to_link.sort(key=lambda x: x[0].endswith('.a')) # make sure to put .a files at the end.

  # libc++abi and libc++ *static* linking is tricky. e.g. cxa_demangle.cpp disables c++
  # exceptions, but since the string methods in the headers are *weakly* linked, then
  # we might have exception-supporting versions of them from elsewhere, and if libc++abi
  # is first then it would "win", breaking exception throwing from those string
  # header methods. To avoid that, we link libc++abi last.
  libs_to_link.sort(key=lambda x: x[0].endswith('libc++abi.bc'))

  # Wrap libraries in --whole-archive, as needed.  We need to do this last
  # since otherwise the abort sorting won't make sense.
  ret = []
  in_group = False
  for name, need_whole_archive in libs_to_link:
    if need_whole_archive and not in_group:
      ret.append('--whole-archive')
      in_group = True
    if in_group and not need_whole_archive:
      ret.append('--no-whole-archive')
      in_group = False
    ret.append(name)
  if in_group:
    ret.append('--no-whole-archive')

  return ret


class Ports(object):
  """emscripten-ports library management (https://github.com/emscripten-ports).
  """

  @staticmethod
  def get_lib_name(name):
    return shared.static_library_name(name)

  @staticmethod
  def build_port(src_path, output_path, includes=[], flags=[], exclude_files=[], exclude_dirs=[]):
    srcs = []
    for root, dirs, files in os.walk(src_path, topdown=False):
      if any((excluded in root) for excluded in exclude_dirs):
        continue
      for f in files:
        ext = os.path.splitext(f)[1]
        if ext in ('.c', '.cpp') and not any((excluded in f) for excluded in exclude_files):
            srcs.append(os.path.join(root, f))
    include_commands = ['-I' + src_path]
    for include in includes:
      include_commands.append('-I' + include)

    commands = []
    objects = []
    for src in srcs:
      obj = src + '.o'
      commands.append([shared.PYTHON, shared.EMCC, '-c', src, '-O2', '-o', obj, '-w'] + include_commands + flags)
      objects.append(obj)

    run_commands(commands)
    print('create_lib', output_path)
    create_lib(output_path, objects)
    return output_path

  @staticmethod
  def run_commands(commands): # make easily available for port objects
    run_commands(commands)

  @staticmethod
  def create_lib(libname, inputs): # make easily available for port objects
    create_lib(libname, inputs)

  @staticmethod
  def get_dir():
    dirname = os.environ.get('EM_PORTS') or os.path.expanduser(os.path.join('~', '.emscripten_ports'))
    shared.safe_ensure_dirs(dirname)
    return dirname

  @staticmethod
  def erase():
    dirname = Ports.get_dir()
    shared.try_delete(dirname)
    if os.path.exists(dirname):
      logger.warning('could not delete ports dir %s - try to delete it manually' % dirname)

  @staticmethod
  def get_build_dir():
    return shared.Cache.get_path('ports-builds')

  name_cache = set()

  @staticmethod
  def fetch_project(name, url, subdir, is_tarbz2=False, sha512hash=None):
    # To compute the sha512 hash, run `curl URL | sha512sum`.
    fullname = os.path.join(Ports.get_dir(), name)

    # if EMCC_LOCAL_PORTS is set, we use a local directory as our ports. This is useful
    # for testing. This env var should be in format
    #     name=dir,name=dir
    # e.g.
    #     sdl2=/home/username/dev/ports/SDL2
    # so you could run
    #     EMCC_LOCAL_PORTS="sdl2=/home/alon/Dev/ports/SDL2" ./tests/runner.py browser.test_sdl2_mouse
    # this will simply copy that directory into the ports directory for sdl2, and use that. It also
    # clears the build, so that it is rebuilt from that source.
    local_ports = os.environ.get('EMCC_LOCAL_PORTS')
    if local_ports:
      logger.warning('using local ports: %s' % local_ports)
      local_ports = [pair.split('=', 1) for pair in local_ports.split(',')]
      for local in local_ports:
        if name == local[0]:
          path = local[1]
          if name not in ports.ports_by_name:
            shared.exit_with_error('%s is not a known port' % name)
          port = ports.ports_by_name[name]
          if not hasattr(port, 'SUBDIR'):
            logger.error('port %s lacks .SUBDIR attribute, which we need in order to override it locally, please update it' % name)
            sys.exit(1)
          subdir = port.SUBDIR
          logger.warning('grabbing local port: ' + name + ' from ' + path + ' to ' + fullname + ' (subdir: ' + subdir + ')')
          shared.try_delete(fullname)
          shutil.copytree(path, os.path.join(fullname, subdir))
          Ports.clear_project_build(name)
          return

    if is_tarbz2:
      fullpath = fullname + '.tar.bz2'
    elif url.endswith('.tar.gz'):
      fullpath = fullname + '.tar.gz'
    else:
      fullpath = fullname + '.zip'

    if name not in Ports.name_cache: # only mention each port once in log
      logger.debug('including port: ' + name)
      logger.debug('    (at ' + fullname + ')')
      Ports.name_cache.add(name)

    class State(object):
      retrieved = False
      unpacked = False

    def retrieve():
      # retrieve from remote server
      logger.warning('retrieving port: ' + name + ' from ' + url)
      try:
        import requests
        response = requests.get(url)
        data = response.content
      except ImportError:
        try:
          from urllib.request import urlopen
          f = urlopen(url)
          data = f.read()
        except ImportError:
          # Python 2 compatibility
          from urllib2 import urlopen
          f = urlopen(url)
          data = f.read()

      if sha512hash:
        actual_hash = hashlib.sha512(data).hexdigest()
        if actual_hash != sha512hash:
          raise RuntimeError('Unexpected hash: ' + actual_hash + '\n'
              'If you are updating the port, please update the hash in the port module.')
      open(fullpath, 'wb').write(data)
      State.retrieved = True

    def check_tag():
      if is_tarbz2:
        names = tarfile.open(fullpath, 'r:bz2').getnames()
      elif url.endswith('.tar.gz'):
        names = tarfile.open(fullpath, 'r:gz').getnames()
      else:
        names = zipfile.ZipFile(fullpath, 'r').namelist()

      # check if first entry of the archive is prefixed with the same
      # tag as we need so no longer download and recompile if so
      return bool(re.match(subdir + r'(\\|/|$)', names[0]))

    def unpack():
      logger.warning('unpacking port: ' + name)
      shared.safe_ensure_dirs(fullname)

      # TODO: Someday when we are using Python 3, we might want to change the
      # code below to use shlib.unpack_archive
      # e.g.: shutil.unpack_archive(filename=fullpath, extract_dir=fullname)
      # (https://docs.python.org/3/library/shutil.html#shutil.unpack_archive)
      if is_tarbz2:
        z = tarfile.open(fullpath, 'r:bz2')
      elif url.endswith('.tar.gz'):
        z = tarfile.open(fullpath, 'r:gz')
      else:
        z = zipfile.ZipFile(fullpath, 'r')
      try:
        cwd = os.getcwd()
        os.chdir(fullname)
        z.extractall()
      finally:
        os.chdir(cwd)

      State.unpacked = True

    # main logic. do this under a cache lock, since we don't want multiple jobs to
    # retrieve the same port at once

    shared.Cache.acquire_cache_lock()
    try:
      if not os.path.exists(fullpath):
        retrieve()

      if not os.path.exists(fullname):
        unpack()

      if not check_tag():
        logger.warning('local copy of port is not correct, retrieving from remote server')
        shared.try_delete(fullname)
        shared.try_delete(fullpath)
        retrieve()
        unpack()

      if State.unpacked:
        # we unpacked a new version, clear the build in the cache
        Ports.clear_project_build(name)
    finally:
      shared.Cache.release_cache_lock()

  @staticmethod
  def clear_project_build(name):
    port = ports.ports_by_name[name]
    port.clear(Ports, shared)
    shared.try_delete(os.path.join(Ports.get_build_dir(), name))

  @staticmethod
  def build_native(subdir):
    shared.Building.ensure_no_emmake('We cannot build the native system library in "%s" when under the influence of emmake/emconfigure. To avoid this, create system dirs beforehand, so they are not auto-built on demand. For example, for binaryen, do "python embuilder.py build binaryen"' % subdir)

    old = os.getcwd()

    try:
      os.chdir(subdir)

      cmake_build_type = 'Release'

      # Configure
      check_call(['cmake', '-DCMAKE_BUILD_TYPE=' + cmake_build_type, '.'])

      # Check which CMake generator CMake used so we know which form to pass parameters to make/msbuild/etc. build tool.
      generator = re.search('CMAKE_GENERATOR:INTERNAL=(.*)$', open('CMakeCache.txt', 'r').read(), re.MULTILINE).group(1)

      # Make variants support '-jX' for number of cores to build, MSBuild does /maxcpucount:X
      num_cores = str(shared.Building.get_num_cores())
      make_args = []
      if 'Makefiles' in generator and 'NMake' not in generator:
        make_args = ['--', '-j', num_cores]
      elif 'Visual Studio' in generator:
        make_args = ['--config', cmake_build_type, '--', '/maxcpucount:' + num_cores]

      # Kick off the build.
      check_call(['cmake', '--build', '.'] + make_args)
    finally:
      os.chdir(old)


# get all ports
def get_ports(settings):
  ret = []

  try:
    process_dependencies(settings)
    for port in ports.ports:
      # ports return their output files, which will be linked, or a txt file
      ret += [f for f in port.get(Ports, settings, shared) if not f.endswith('.txt')]
  except:
    logger.error('a problem occurred when using an emscripten-ports library.  try to run `emcc --clear-ports` and then run this command again')
    raise

  ret.reverse()
  return ret


def process_dependencies(settings):
  for port in reversed(ports.ports):
    if hasattr(port, "process_dependencies"):
      port.process_dependencies(settings)


def process_args(args, settings):
  process_dependencies(settings)
  for port in ports.ports:
    args = port.process_args(Ports, args, settings, shared)
  return args


# get a single port
def get_port(name, settings):
  port = ports.ports_by_name[name]
  if hasattr(port, "process_dependencies"):
    port.process_dependencies(settings)
  # ports return their output files, which will be linked, or a txt file
  return [f for f in port.get(Ports, settings, shared) if not f.endswith('.txt')]


def show_ports():
  print('Available ports:')
  for port in ports.ports:
    print('   ', port.show())<|MERGE_RESOLUTION|>--- conflicted
+++ resolved
@@ -4,11 +4,8 @@
 # found in the LICENSE file.
 
 from __future__ import print_function
-<<<<<<< HEAD
 import hashlib
-=======
 import itertools
->>>>>>> 08382c75
 import json
 import logging
 import os
