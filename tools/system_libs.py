# Copyright 2014 The Emscripten Authors.  All rights reserved.
# Emscripten is available under two separate licenses, the MIT license and the
# University of Illinois/NCSA Open Source License.  Both these licenses can be
# found in the LICENSE file.

import re
from time import time
from .toolchain_profiler import ToolchainProfiler

import itertools
import logging
import os
import shutil
import textwrap
import shlex
from enum import IntEnum, auto
from glob import iglob
from typing import List, Optional

from . import shared, building, utils
from . import diagnostics
from . import cache
from .settings import settings
from .utils import read_file

logger = logging.getLogger('system_libs')

# Files that are part of libsockets.a and so should be excluded from libc.a
LIBC_SOCKETS = ['socket.c', 'socketpair.c', 'shutdown.c', 'bind.c', 'connect.c',
                'listen.c', 'accept.c', 'getsockname.c', 'getpeername.c', 'send.c',
                'recv.c', 'sendto.c', 'recvfrom.c', 'sendmsg.c', 'recvmsg.c',
                'getsockopt.c', 'setsockopt.c', 'freeaddrinfo.c',
                'gethostbyaddr.c', 'gethostbyaddr_r.c', 'gethostbyname.c',
                'gethostbyname_r.c', 'gethostbyname2.c', 'gethostbyname2_r.c',
                'in6addr_any.c', 'in6addr_loopback.c', 'accept4.c']

# Experimental: Setting EMCC_USE_NINJA will cause system libraries to get built with ninja rather
# than simple subprocesses.  The primary benefit here is that we get accurate dependency tracking.
# This means we can avoid completely rebuilding a library and just rebuild based on what changed.
#
# Setting EMCC_USE_NINJA=2 means that ninja will automatically be run for each library needed at
# link time.
USE_NINJA = int(os.environ.get('EMCC_USE_NINJA', '0'))

<<<<<<< HEAD
FAKE_EMSCRIPTEN_PATH = '/emsdk/emscripten'
=======
# A (fake) deterministic emscripten path to use in __FILE__ macro and debug info
# to produce reproducible builds across platforms.
DETERMINISITIC_PREFIX = '/emsdk/emscripten'
>>>>>>> dc2b1c24


def files_in_path(path, filenames):
  srcdir = utils.path_from_root(path)
  return [os.path.join(srcdir, f) for f in filenames]


def glob_in_path(path, glob_pattern, excludes=()):
  srcdir = utils.path_from_root(path)
  files = iglob(os.path.join(srcdir, glob_pattern), recursive=True)
  return sorted(f for f in files if os.path.basename(f) not in excludes)


def get_base_cflags(force_object_files=False, preprocess=True):
  # Always build system libraries with debug information.  Non-debug builds
  # will ignore this at link time because we link with `-strip-debug`.
  flags = ['-g', '-sSTRICT', '-Werror']
  if settings.LTO and not force_object_files:
    flags += ['-flto=' + settings.LTO]
  if settings.RELOCATABLE:
    flags += ['-sRELOCATABLE']
    if preprocess:
      flags += ['-DEMSCRIPTEN_DYNAMIC_LINKING']
  if settings.MEMORY64:
    flags += ['-Wno-experimental', '-sMEMORY64=' + str(settings.MEMORY64)]
  return flags


def clean_env():
  # building system libraries and ports should be hermetic in that it is not
  # affected by things like EMCC_CFLAGS which the user may have set.
  # At least one port also uses autoconf (harfbuzz) so we also need to clear
  # CFLAGS/LDFLAGS which we don't want to effect the inner call to configure.
  safe_env = os.environ.copy()
  for opt in ['CFLAGS', 'CXXFLAGS', 'LDFLAGS',
              'EMCC_CFLAGS',
              'EMCC_AUTODEBUG',
              'EMCC_FORCE_STDLIBS',
              'EMCC_ONLY_FORCED_STDLIBS',
              'EMMAKEN_JUST_CONFIGURE']:
    if opt in safe_env:
      del safe_env[opt]
  return safe_env


def run_build_commands(commands, num_inputs, build_dir=None):
  # Before running a set of build commands make sure the common sysroot
  # headers are installed.  This prevents each sub-process from attempting
  # to setup the sysroot itself.
  ensure_sysroot()
  start_time = time()
  shared.run_multiple_processes(commands, env=clean_env(), cwd=build_dir)
  logger.info(f'compiled {num_inputs} inputs in {time() - start_time:.2f}s')


def objectfile_sort_key(filename):
  """Sort object files that we pass to llvm-ar."""
  # In general, we simply use alphabetical order, but we special case certain
  # object files such they come first.  For example, `vmlock.o` contains the
  # definition of `__vm_wait`, but `mmap.o` also contains a dummy/weak definition
  # for use by `mmap.o` when `vmlock.o` is not otherwise included.
  #
  # When another object looks for `__vm_wait` we prefer that it always find the
  # real definition first and not refer to the dummy one (which is really
  # intended to be local to `mmap.o` but due to the fact the weak aliases can't
  # have internal linkage).
  #
  # The reason we care is that once an object file is pulled into certain aspects
  # of it cannot be undone/removed by the linker.  For example, static
  # constructors or stub library dependencies.
  #
  # In the case of `mmap.o`, once it get included by the linker, it pulls in the
  # the reverse dependencies of the mmap syscall (memalign).  If we don't do this
  # sorting we see a slight regression in test_metadce_minimal_pthreads due to
  # memalign being included.
  basename = os.path.basename(filename)
  if basename in {'vmlock.o'}:
    return 'AAA_' + basename
  else:
    return basename


def create_lib(libname, inputs):
  """Create a library from a set of input objects."""
  suffix = shared.suffix(libname)

  inputs = sorted(inputs, key=objectfile_sort_key)
  if suffix in ('.bc', '.o'):
    if len(inputs) == 1:
      if inputs[0] != libname:
        shutil.copyfile(inputs[0], libname)
    else:
      building.link_to_object(inputs, libname)
  else:
    assert suffix == '.a'
    building.emar('cr', libname, inputs)


def get_top_level_ninja_file():
  return os.path.join(cache.get_path('build'), 'build.ninja')


def run_ninja(build_dir):
  cmd = ['ninja', '-C', build_dir, f'-j{shared.get_num_cores()}']
  if shared.PRINT_SUBPROCS:
    cmd.append('-v')
  shared.check_call(cmd, env=clean_env())


def ensure_target_in_ninja_file(ninja_file, target):
  if os.path.isfile(ninja_file) and target in read_file(ninja_file):
    return
  with open(ninja_file, 'a') as f:
    f.write(target + '\n')


def escape_ninja_path(path):
  """Escape a path to be used in a ninja file."""
  # Replace Windows backslashes with forward slashes.
  path = path.replace('\\', '/')
  # Escape special Ninja chars.
  return re.sub(r'([ :$])', r'$\1', path)


def create_ninja_file(input_files, filename, libname, cflags, asflags=None, customize_build_flags=None):
  if asflags is None:
    asflags = []

  out = f'''\
# Automatically generated by tools/system_libs.py.  DO NOT EDIT

ninja_required_version = 1.5

ASFLAGS = {shlex.join(asflags)}
CFLAGS = {shlex.join(cflags)}
EMCC = {shared.EMCC}
EMXX = {shared.EMXX}
EMAR = {shared.EMAR}

rule cc
  depfile = $out.d
  command = $EMCC -MD -MF $out.d $CFLAGS -c $in -o $out
  description = CC $out

rule cxx
  depfile = $out.d
  command = $EMXX -MD -MF $out.d $CFLAGS -c $in -o $out
  description = CXX $out

rule asm
  command = $EMCC $ASFLAGS -c $in -o $out
  description = ASM $out

rule asm_cpp
  depfile = $out.d
  command = $EMCC -MD -MF $out.d $CFLAGS -c $in -o $out
  description = ASM $out

rule direct_cc
  depfile = $with_depfile
  command = $EMCC -MD -MF $with_depfile $CFLAGS -c $in -o $out
  description = CC $out

rule archive
  # Workaround command line too long issue (https://github.com/ninja-build/ninja/pull/217) by using a response file.
  rspfile = $out.rsp
  rspfile_content = $in
  command = $EMAR cr $out @$rspfile
  description = AR $out

'''
  suffix = shared.suffix(libname)
  build_dir = os.path.dirname(filename)

  case_insensitive = is_case_insensitive(os.path.dirname(filename))
  if suffix == '.o':
    assert len(input_files) == 1
    input_file = escape_ninja_path(input_files[0])
    depfile = shared.unsuffixed_basename(input_file) + '.d'
    out += f'build {escape_ninja_path(libname)}: direct_cc {input_file}\n'
    out += f'  with_depfile = {depfile}\n'
  else:
    objects = []
    for src in input_files:
      # Resolve duplicates by appending unique.
      # This is needed on case insensitive filesystem to handle,
      # for example, _exit.o and _Exit.o.
      object_basename = shared.unsuffixed_basename(src)
      if case_insensitive:
        object_basename = object_basename.lower()
      o = os.path.join(build_dir, object_basename + '.o')
      object_uuid = 0
      # Find a unique basename
      while o in objects:
        object_uuid += 1
        o = os.path.join(build_dir, f'{object_basename}__{object_uuid}.o')
      objects.append(o)
      ext = shared.suffix(src)
      if ext == '.s':
        cmd = 'asm'
        flags = asflags
      elif ext == '.S':
        cmd = 'asm_cpp'
        flags = cflags
      elif ext == '.c':
        cmd = 'cc'
        flags = cflags
      else:
        cmd = 'cxx'
        flags = cflags
      out += f'build {escape_ninja_path(o)}: {cmd} {escape_ninja_path(src)}\n'
      if customize_build_flags:
        custom_flags = customize_build_flags(flags, src)
        if custom_flags != flags:
          out += f'  CFLAGS = {shlex.join(custom_flags)}'
      out += '\n'

    objects = sorted(objects, key=objectfile_sort_key)
    objects = ' '.join(escape_ninja_path(o) for o in objects)
    out += f'build {escape_ninja_path(libname)}: archive {objects}\n'

  utils.write_file(filename, out)
  ensure_target_in_ninja_file(get_top_level_ninja_file(), f'subninja {escape_ninja_path(filename)}')


def is_case_insensitive(path):
  """Returns True if the filesystem at `path` is case insensitive."""
  utils.write_file(os.path.join(path, 'test_file'), '')
  case_insensitive = os.path.exists(os.path.join(path, 'TEST_FILE'))
  os.remove(os.path.join(path, 'test_file'))
  return case_insensitive


class Library:
  """
  `Library` is the base class of all system libraries.

  There are two types of libraries: abstract and concrete.
    * An abstract library, e.g. MTLibrary, is a subclass of `Library` that
      implements certain behaviour common to multiple libraries. The features
      of multiple abstract libraries can be used through multiple inheritance.
    * A concrete library, e.g. libc, is a subclass of `Library` that describes
      how to build a particular library, and its properties, such as name and
      dependencies.

  This library system is meant to handle having many versions of the same library,
  which we call *variations*. For example, some libraries (those that inherit
  from MTLibrary), have both single-threaded and multi-threaded versions.

  An instance of a `Library` subclass represents a specific variation of the
  library. Instance methods perform operations relating to this variation.
  For example, `get_cflags()` would return the emcc flags needed to build this
  variation, and `build()` would generate the library file for this variation.
  The constructor takes keyword arguments that defines the variation.

  Class methods perform tasks relating to all variations. For example,
  `variations()` returns a list of all variations that exists for this library,
  and `get_default_variation()` returns the variation suitable for the current
  environment.

  Other class methods act upon a group of libraries. For example,
  `Library.get_all_variations()` returns a mapping of all variations of
  existing libraries.

  To add a new type of variation, you must add an parameter to `__init__` that
  selects the variant. Then, override one of `vary_on` or `variations`, as well
  as `get_default_variation`.

  If the parameter is boolean, overriding `vary_on` to add the parameter name
  to the returned list is sufficient:

    @classmethod
    def vary_on(cls):
      return super().vary_on() + ['my_parameter']

  Otherwise, you must override `variations`:

    @classmethod
    def variations(cls):
      return [{'my_parameter': value, **other} for value, other in
              itertools.product([1, 2, 3], super().variations())]

  Overriding either `vary_on` or `variations` allows `embuilder.py` to know all
  possible variations so it can build all of them.

  You then need to modify `get_default_variation` to detect the correct value
  for your new parameter based on the settings:

    @classmethod
    def get_default_variation(cls, **kwargs):
      return super().get_default_variation(my_parameter=settings.MY_PARAMETER, **kwargs)

  This allows the correct variation of the library to be selected when building
  code with Emscripten.
  """

  # The simple name of the library. When linking, this is the name to use to
  # automatically get the correct version of the library.
  # This should only be overridden in a concrete library class, e.g. libc,
  # and left as None in an abstract library class, e.g. MTLibrary.
  name: Optional[str] = None

  # Set to true to prevent EMCC_FORCE_STDLIBS from linking this library.
  never_force = False

  # A list of flags to pass to emcc.
  # The flags for the parent class is automatically inherited.
  # TODO: Investigate whether perf gains from loop unrolling would be worth the
  # extra code size. The -fno-unroll-loops flags was added here when loop
  # unrolling landed upstream in LLVM to avoid changing behavior but was not
  # specifically evaluated.
  cflags = ['-O2', '-Wall', '-fno-unroll-loops']

  # A list of directories to put in the include path when building.
  # This is a list of tuples of path components.
  # For example, to put system/lib/a and system/lib/b under the emscripten
  # directory into the include path, you would write:
  #    includes = [('system', 'lib', 'a'), ('system', 'lib', 'b')]
  # The include path of the parent class is automatically inherited.
  includes: List[str] = []

  # By default, `get_files` look for source files for this library under `src_dir`.
  # It will either use the files listed in `src_files`, or use the glob pattern in
  # `src_glob`. You may not specify both `src_files` and `src_glob`.
  # When using `src_glob`, you can specify a list of files in `src_glob_exclude`
  # to be excluded from the library.
  # Alternatively, you can override `get_files` to use your own logic.
  src_dir: Optional[str] = None
  src_files: Optional[List[str]] = []
  src_glob: Optional[str] = None
  src_glob_exclude: Optional[List[str]] = None

  # Whether to always generate WASM object files, even when LTO is set
  force_object_files = False

  def __init__(self):
    """
    Creates a variation of this library.

    A variation is a specific combination of settings a library can have.
    For example, libc++-mt-noexcept is a variation of libc++.
    There might be only one variation of a library.

    The constructor keyword arguments will define what variation to use.

    Use the `variations` classmethod to get the list of all possible constructor
    arguments for this library.

    Use the `get_default_variation` classmethod to construct the variation
    suitable for the current invocation of emscripten.
    """
    if not self.name:
      raise NotImplementedError('Cannot instantiate an abstract library')

  def can_use(self):
    """
    Whether this library can be used in the current environment.

    For example, libmalloc would override this and return False
    if the user requested no malloc.
    """
    return True

  def can_build(self):
    """
    Whether this library can be built in the current environment.

    Override this if, for example, the library can only be built on WASM backend.
    """
    return True

  def erase(self):
    cache.erase_file(self.get_path())

  def get_path(self, absolute=False):
    return cache.get_lib_name(self.get_filename(), absolute=absolute)

  def build(self, deterministic_paths=False):
    """
    Gets the cached path of this library.

    This will trigger a build if this library is not in the cache.
    """
    self.deterministic_paths = deterministic_paths
    return cache.get(self.get_path(), self.do_build, force=USE_NINJA == 2, quiet=USE_NINJA)

  def generate(self, deterministic_paths=False):
    self.deterministic_paths = deterministic_paths
    return cache.get(self.get_path(), self.do_generate, force=USE_NINJA == 2, quiet=USE_NINJA,
                     deferred=True)

  def get_link_flag(self):
    """
    Gets the link flags needed to use the library.

    This will trigger a build if this library is not in the cache.
    """
    fullpath = self.build()
    # For non-libraries (e.g. crt1.o) we pass the entire path to the linker
    if self.get_ext() != '.a':
      return fullpath
    # For libraries (.a) files, we pass the abbreviated `-l` form.
    base = shared.unsuffixed_basename(fullpath)
    return '-l' + utils.removeprefix(base, 'lib')

  def get_files(self):
    """
    Gets a list of source files for this library.

    Typically, you will use `src_dir`, `src_files`, `src_glob` and `src_glob_exclude`.
    If those are insufficient to describe the files needed, you can override this method.
    """
    if self.src_dir:
      if self.src_files and self.src_glob:
        raise Exception('Cannot use src_files and src_glob together')

      if self.src_files:
        return files_in_path(self.src_dir, self.src_files)
      elif self.src_glob:
        return glob_in_path(self.src_dir, self.src_glob, self.src_glob_exclude or ())

    raise NotImplementedError()

  def generate_ninja(self, build_dir, libname):
    ensure_sysroot()
    utils.safe_ensure_dirs(build_dir)
    self.build_dir = build_dir

    cflags = self.get_cflags()
<<<<<<< HEAD
    source_dir = utils.path_from_root()
    relative_source_dir = os.path.relpath(source_dir, build_dir)
    if self.deterministic_paths:
      cflags += [f'-ffile-prefix-map={source_dir}={FAKE_EMSCRIPTEN_PATH}',
                 f'-ffile-prefix-map={relative_source_dir}={FAKE_EMSCRIPTEN_PATH}',
                 f'-fdebug-compilation-dir={FAKE_EMSCRIPTEN_PATH}']
    else:
      cflags += [f'-fmacro-prefix-map={source_dir}={FAKE_EMSCRIPTEN_PATH}',
                 f'-fmacro-prefix-map={relative_source_dir}={FAKE_EMSCRIPTEN_PATH}']
=======
>>>>>>> dc2b1c24
    asflags = get_base_cflags(preprocess=False)
    input_files = self.get_files()
    ninja_file = os.path.join(build_dir, 'build.ninja')
    create_ninja_file(input_files, ninja_file, libname, cflags, asflags=asflags, customize_build_flags=self.customize_build_cmd)

  def build_objects(self, build_dir):
    """
    Returns a list of compiled object files for this library.

    By default, this builds all the source files returned by `self.get_files()`,
    with the `cflags` returned by `self.get_cflags()`.
    """
    batch_inputs = int(os.environ.get('EMCC_BATCH_BUILD', '1'))
    self.build_dir = build_dir
    batches = {}
    commands = []
    objects = set()
    cflags = self.get_cflags()
<<<<<<< HEAD
    source_dir = utils.path_from_root()
    relative_source_dir = os.path.relpath(source_dir, build_dir)
    if self.deterministic_paths:
      cflags += [f'-ffile-prefix-map={relative_source_dir}={FAKE_EMSCRIPTEN_PATH}']
      cflags += [f'-ffile-prefix-map={source_dir}={FAKE_EMSCRIPTEN_PATH}',
                 f'-fdebug-compilation-dir={FAKE_EMSCRIPTEN_PATH}']
    else:
      cflags += [f'-fmacro-prefix-map={relative_source_dir}={FAKE_EMSCRIPTEN_PATH}']
      cflags += [f'-fmacro-prefix-map={source_dir}={FAKE_EMSCRIPTEN_PATH}']
=======
>>>>>>> dc2b1c24
    case_insensitive = is_case_insensitive(build_dir)
    for src in self.get_files():
      ext = shared.suffix(src)
      if ext in {'.s', '.S', '.c'}:
        cmd = shared.EMCC
      else:
        cmd = shared.EMXX
      cmd = [cmd, '-c']
      if ext == '.s':
        # .s files are processed directly by the assembler.  In this case we can't pass
        # pre-processor flags such as `-I` and `-D` but we still want core flags such as
        # `-sMEMORY64`.
        cmd += get_base_cflags(preprocess=False)
      else:
        cmd += cflags
      cmd = self.customize_build_cmd(cmd, src)

      object_basename = shared.unsuffixed_basename(src)
      if case_insensitive:
        object_basename = object_basename.lower()
      o = os.path.join(build_dir, object_basename + '.o')
      if o in objects:
        # If we have seen a file with the same name before, we are on a case-insensitive
        # filesystem and need a separate command to compile this file with a
        # custom unique output object filename, as batch compile doesn't allow
        # such customization.
        #
        # This is needed to handle, for example, _exit.o and _Exit.o.
        object_uuid = 0
        # Find a unique basename
        while o in objects:
          object_uuid += 1
          o = os.path.join(build_dir, f'{object_basename}__{object_uuid}.o')
        commands.append(cmd + [src, '-o', o])
      elif batch_inputs:
        # Use relative paths to reduce the length of the command line.
        # This allows to avoid switching to a response file as often.
        src = os.path.relpath(src, build_dir)
        src = utils.normalize_path(src)
        batches.setdefault(tuple(cmd), []).append(src)
      else:
        commands.append(cmd + [src, '-o', o])
      objects.add(o)

    if batch_inputs:
      # Choose a chunk size that is large enough to avoid too many subprocesses
      # but not too large to avoid task starvation.
      # For now the heuristic is to split inputs by 2x number of cores.
      chunk_size = max(1, len(objects) // (2 * shared.get_num_cores()))
      # Convert batches to commands.
      for cmd, srcs in batches.items():
        cmd = list(cmd)
        for i in range(0, len(srcs), chunk_size):
          chunk_srcs = srcs[i:i + chunk_size]
          commands.append(building.get_command_with_possible_response_file(cmd + chunk_srcs))

    run_build_commands(commands, num_inputs=len(objects), build_dir=build_dir)
    return objects

  def customize_build_cmd(self, cmd, _filename):
    """Allows libraries to customize the build command used on per-file basis.

    For example, libc uses this to replace -Oz with -O2 for some subset of files."""
    return cmd

  def do_build(self, out_filename, generate_only=False):
    """Builds the library and returns the path to the file."""
    assert out_filename == self.get_path(absolute=True)
    build_dir = os.path.join(cache.get_path('build'), self.get_base_name())
    if USE_NINJA:
      self.generate_ninja(build_dir, out_filename)
      if not generate_only:
        run_ninja(build_dir)
    else:
      # Use a separate build directory to the ninja flavor so that building without
      # EMCC_USE_NINJA doesn't clobber the ninja build tree
      build_dir += '-tmp'
      utils.safe_ensure_dirs(build_dir)
      create_lib(out_filename, self.build_objects(build_dir))
      if not shared.DEBUG:
        utils.delete_dir(build_dir)

  def do_generate(self, out_filename):
    self.do_build(out_filename, generate_only=True)

  @classmethod
  def _inherit_list(cls, attr):
    # Some properties, like cflags and includes, makes more sense to inherit
    # via concatenation than replacement.
    result = []
    for item in cls.__mro__[::-1]:
      # Using  __dict__ to avoid inheritance
      result += item.__dict__.get(attr, [])
    return result

  def get_cflags(self):
    """
    Returns the list of flags to pass to emcc when building this variation
    of the library.

    Override and add any flags as needed to handle new variations.
    """
    cflags = self._inherit_list('cflags')
    cflags += get_base_cflags(force_object_files=self.force_object_files)

    if self.includes:
      cflags += ['-I' + utils.path_from_root(i) for i in self._inherit_list('includes')]

    if self.deterministic_paths:
      source_dir = utils.path_from_root()
      relative_source_dir = os.path.relpath(source_dir, self.build_dir)
      cflags += [f'-ffile-prefix-map={relative_source_dir}={DETERMINISITIC_PREFIX}']
      cflags += [f'-ffile-prefix-map={source_dir}={DETERMINISITIC_PREFIX}',
                 f'-fdebug-compilation-dir={DETERMINISITIC_PREFIX}']
    return cflags

  def get_base_name_prefix(self):
    """
    Returns the base name of the library without any suffixes.
    """
    return self.name

  def get_base_name(self):
    """
    Returns the base name of the library file.

    This will include suffixes such as -mt, but will not include a file extension.
    """
    return self.get_base_name_prefix()

  def get_ext(self):
    """
    Return the appropriate file extension for this library.
    """
    return '.a'

  def get_filename(self):
    """
    Return the full name of the library file, including the file extension.
    """
    return self.get_base_name() + self.get_ext()

  @classmethod
  def vary_on(cls):
    """
    Returns a list of strings that are the names of boolean constructor
    arguments that defines the variations of this library.

    This is used by the default implementation of `cls.variations()` to generate
    every possible combination of boolean values to pass to these arguments.
    """
    return []

  @classmethod
  def variations(cls):
    """
    Returns a list of keyword arguments to pass to the constructor to create
    every possible variation of this library.

    By default, this is every possible combination of boolean values to pass
    to the list of arguments returned by `vary_on`, but you can override
    the behaviour.
    """
    vary_on = cls.vary_on()
    return [dict(zip(vary_on, toggles)) for toggles in
            itertools.product([False, True], repeat=len(vary_on))]

  @classmethod
  def get_default_variation(cls, **kwargs):
    """
    Construct the variation suitable for the current invocation of emscripten.

    Subclasses should pass the keyword arguments they introduce to the
    superclass version, and propagate **kwargs. The base class collects
    all the keyword arguments and creates the instance.
    """
    return cls(**kwargs)

  @classmethod
  def get_inheritance_tree(cls):
    """Returns all the classes in the inheritance tree of the current class."""
    yield cls
    for subclass in cls.__subclasses__():
      for cls in subclass.get_inheritance_tree():
        yield cls

  @classmethod
  def get_all_variations(cls):
    """
    Gets all the variations of libraries in the inheritance tree of the current
    library.

    Calling Library.get_all_variations() returns the variations of ALL libraries
    that can be built as a dictionary of variation names to Library objects.
    """
    result = {}
    for library in cls.get_inheritance_tree():
      if library.name:
        for flags in library.variations():
          variation = library(**flags)
          if variation.can_build():
            result[variation.get_base_name()] = variation
    return result

  @classmethod
  def get_usable_variations(cls):
    """
    Gets all libraries suitable for the current invocation of emscripten.

    This returns a dictionary of simple names to Library objects.
    """
    if not hasattr(cls, 'useable_variations'):
      cls.useable_variations = {}
      for subclass in cls.get_inheritance_tree():
        if subclass.name:
          library = subclass.get_default_variation()
          if library.can_build() and library.can_use():
            cls.useable_variations[subclass.name] = library
    return cls.useable_variations


class MTLibrary(Library):
  def __init__(self, **kwargs):
    self.is_mt = kwargs.pop('is_mt')
    self.is_ww = kwargs.pop('is_ww') and not self.is_mt
    super().__init__(**kwargs)

  def get_cflags(self):
    cflags = super().get_cflags()
    if self.is_mt:
      cflags += ['-pthread', '-sWASM_WORKERS']
    if self.is_ww:
      cflags += ['-sWASM_WORKERS']
    return cflags

  def get_base_name(self):
    name = super().get_base_name()
    if self.is_mt:
      name += '-mt'
    if self.is_ww:
      name += '-ww'
    return name

  @classmethod
  def vary_on(cls):
    return super().vary_on() + ['is_mt', 'is_ww']

  @classmethod
  def get_default_variation(cls, **kwargs):
    return super().get_default_variation(
      is_mt=settings.PTHREADS,
      is_ww=settings.SHARED_MEMORY and not settings.PTHREADS,
      **kwargs
    )

  @classmethod
  def variations(cls):
    combos = super(MTLibrary, cls).variations()

    # These are mutually exclusive, only one flag will be set at any give time.
    return [combo for combo in combos if not combo['is_mt'] or not combo['is_ww']]


class DebugLibrary(Library):
  def __init__(self, **kwargs):
    self.is_debug = kwargs.pop('is_debug')
    super().__init__(**kwargs)

  def get_cflags(self):
    cflags = super().get_cflags()
    if not self.is_debug:
      cflags += ['-DNDEBUG']
    return cflags

  def get_base_name(self):
    name = super().get_base_name()
    if self.is_debug:
      name += '-debug'
    return name

  @classmethod
  def vary_on(cls):
    return super().vary_on() + ['is_debug']

  @classmethod
  def get_default_variation(cls, **kwargs):
    return super().get_default_variation(is_debug=settings.ASSERTIONS, **kwargs)


class Exceptions(IntEnum):
  """
  This represents exception handling mode of Emscripten. Currently there are
  three modes of exception handling:
  - None: Does not handle exceptions. This includes -fno-exceptions, which
    prevents both throwing and catching, and -fignore-exceptions, which only
    allows throwing, but library-wise they use the same version.
  - Emscripten: Emscripten provides exception handling capability using JS
    emulation. This causes code size increase and performance degradation.
  - Wasm: Wasm native exception handling support uses Wasm EH instructions and
    is meant to be fast. You need to use a VM that has the EH support to use
    this. This is not fully working yet and still experimental.
  """
  NONE = auto()
  EMSCRIPTEN = auto()
  WASM = auto()


class NoExceptLibrary(Library):
  def __init__(self, **kwargs):
    self.eh_mode = kwargs.pop('eh_mode')
    super().__init__(**kwargs)

  def get_cflags(self):
    cflags = super().get_cflags()
    if self.eh_mode == Exceptions.NONE:
      cflags += ['-fno-exceptions']
    elif self.eh_mode == Exceptions.EMSCRIPTEN:
      cflags += ['-sDISABLE_EXCEPTION_CATCHING=0']
    elif self.eh_mode == Exceptions.WASM:
      cflags += ['-fwasm-exceptions']
    return cflags

  def get_base_name(self):
    name = super().get_base_name()
    # TODO Currently emscripten-based exception is the default mode, thus no
    # suffixes. Change the default to wasm exception later.
    if self.eh_mode == Exceptions.NONE:
      name += '-noexcept'
    elif self.eh_mode == Exceptions.WASM:
      name += '-except'
    return name

  @classmethod
  def variations(cls, **kwargs):  # noqa
    combos = super().variations()
    return ([dict(eh_mode=Exceptions.NONE, **combo) for combo in combos] +
            [dict(eh_mode=Exceptions.EMSCRIPTEN, **combo) for combo in combos] +
            [dict(eh_mode=Exceptions.WASM, **combo) for combo in combos])

  @classmethod
  def get_default_variation(cls, **kwargs):
    if settings.WASM_EXCEPTIONS:
      eh_mode = Exceptions.WASM
    elif settings.DISABLE_EXCEPTION_CATCHING == 1:
      eh_mode = Exceptions.NONE
    else:
      eh_mode = Exceptions.EMSCRIPTEN
    return super().get_default_variation(eh_mode=eh_mode, **kwargs)


class SjLjLibrary(Library):
  def __init__(self, **kwargs):
    # Whether we use Wasm EH instructions for SjLj support
    self.is_wasm = kwargs.pop('is_wasm')
    super().__init__(**kwargs)

  def get_cflags(self):
    cflags = super().get_cflags()
    if self.is_wasm:
      # DISABLE_EXCEPTION_THROWING=0 is the default, which is for Emscripten
      # EH/SjLj, so we should reverse it.
      cflags += ['-sSUPPORT_LONGJMP=wasm',
                 '-sDISABLE_EXCEPTION_THROWING',
                 '-D__USING_WASM_SJLJ__']
    return cflags

  def get_base_name(self):
    name = super().get_base_name()
    # TODO Currently emscripten-based SjLj is the default mode, thus no
    # suffixes. Change the default to wasm exception later.
    if self.is_wasm:
      name += '-wasm-sjlj'
    return name

  @classmethod
  def vary_on(cls):
    return super().vary_on() + ['is_wasm']

  @classmethod
  def get_default_variation(cls, **kwargs):
    is_wasm = settings.SUPPORT_LONGJMP == 'wasm'
    return super().get_default_variation(is_wasm=is_wasm, **kwargs)


class MuslInternalLibrary(Library):
  includes = [
    'system/lib/libc/musl/src/internal',
    'system/lib/libc/musl/src/include',
    'system/lib/libc/musl/include',
    'system/lib/libc',
    'system/lib/pthread',
  ]

  cflags = [
    '-std=c99',
    '-D_XOPEN_SOURCE=700',
    '-Wno-unused-result',  # system call results are often ignored in musl, and in wasi that warns
  ]


class AsanInstrumentedLibrary(Library):
  def __init__(self, **kwargs):
    self.is_asan = kwargs.pop('is_asan', False)
    super().__init__(**kwargs)

  def get_cflags(self):
    cflags = super().get_cflags()
    if self.is_asan:
      cflags += ['-fsanitize=address']
    return cflags

  def get_base_name(self):
    name = super().get_base_name()
    if self.is_asan:
      name += '-asan'
    return name

  @classmethod
  def vary_on(cls):
    return super().vary_on() + ['is_asan']

  @classmethod
  def get_default_variation(cls, **kwargs):
    return super().get_default_variation(is_asan=settings.USE_ASAN, **kwargs)


# Subclass of SjLjLibrary because emscripten_setjmp.c uses SjLj support
class libcompiler_rt(MTLibrary, SjLjLibrary):
  name = 'libcompiler_rt'
  # compiler_rt files can't currently be part of LTO although we are hoping to remove this
  # restriction soon: https://reviews.llvm.org/D71738
  force_object_files = True

  cflags = ['-fno-builtin', '-DNDEBUG']
  src_dir = 'system/lib/compiler-rt/lib/builtins'
  includes = ['system/lib/libc']
  excludes = [
    # gcc_personality_v0.c depends on libunwind, which don't include by default.
    'gcc_personality_v0.c',
    # bfloat16
    'extendbfsf2.c',
    'truncdfbf2.c',
    'truncsfbf2.c',
    # We provide our own crt
    'crtbegin.c',
    'crtend.c',
    # 80-bit long double (xf_float)
    'divxc3.c',
    'extendxftf2.c',
    'fixxfdi.c',
    'fixxfti.c',
    'fixunsxfdi.c',
    'fixunsxfsi.c',
    'fixunsxfti.c',
    'floatdixf.c',
    'floattixf.c',
    'floatundixf.c',
    'floatuntixf.c',
    'mulxc3.c',
    'powixf2.c',
    'trunctfxf2.c',
  ]
  src_files = glob_in_path(src_dir, '*.c', excludes=excludes)
  src_files += files_in_path(
      path='system/lib/compiler-rt',
      filenames=[
        'stack_ops.S',
        'stack_limits.S',
        'emscripten_setjmp.c',
        'emscripten_exception_builtins.c',
        'emscripten_tempret.s',
        '__trap.c',
      ])


class libnoexit(Library):
  name = 'libnoexit'
  src_dir = 'system/lib/libc'
  src_files = ['atexit_dummy.c']


class libc(MuslInternalLibrary,
           DebugLibrary,
           AsanInstrumentedLibrary,
           MTLibrary):
  name = 'libc'

  # Without -fno-builtin, LLVM can optimize away or convert calls to library
  # functions to something else based on assumptions that they behave exactly
  # like the standard library. This can cause unexpected bugs when we use our
  # custom standard library. The same for other libc/libm builds.
  # We use -fno-inline-functions because it can produce slightly smaller
  # (and slower) code in some cases.  TODO(sbc): remove this and let llvm weight
  # the cost/benefit of inlining.
  cflags = ['-Os', '-fno-inline-functions', '-fno-builtin']

  # Disable certain warnings for code patterns that are contained in upstream musl
  cflags += ['-Wno-ignored-attributes',
             # tre.h defines NDEBUG internally itself
             '-Wno-macro-redefined',
             '-Wno-shift-op-parentheses',
             '-Wno-string-plus-int',
             '-Wno-missing-braces',
             '-Wno-logical-op-parentheses',
             '-Wno-bitwise-op-parentheses',
             '-Wno-unused-but-set-variable',
             '-Wno-unused-variable',
             '-Wno-unused-label',
             '-Wno-pointer-sign']

  def __init__(self, **kwargs):
    self.non_lto_files = self.get_libcall_files()
    super().__init__(**kwargs)

  def get_libcall_files(self):
    # Combining static linking with LTO is tricky under LLVM.  The codegen that
    # happens during LTO can generate references to new symbols that didn't exist
    # in the linker inputs themselves.
    # These symbols are called libcalls in LLVM and are the result of intrinsics
    # and builtins at the LLVM level.  These libcalls cannot themselves be part
    # of LTO because once the linker is running the LTO phase new bitcode objects
    # cannot be added to link.  Another way of putting it: by the time LTO happens
    # the decision about which bitcode symbols to compile has already been made.
    # See: https://bugs.llvm.org/show_bug.cgi?id=44353.
    # To solve this we force certain parts of libc to never be compiled as LTO/bitcode.
    # Note that this also includes things that may be depended on by those
    # functions - fmin uses signbit, for example, so signbit must be here (so if
    # fmin is added by codegen, it will have all it needs).
    math_files = [
      'fmin.c', 'fminf.c', 'fminl.c',
      'fmax.c', 'fmaxf.c', 'fmaxl.c',
      'fmod.c', 'fmodf.c', 'fmodl.c',
      'logf.c', 'logf_data.c',
      'log2f.c', 'log2f_data.c',
      'log10.c', 'log10f.c',
      'exp.c', 'exp_data.c',
      'exp2.c',
      'exp2f.c', 'exp2f_data.c',
      'exp10.c', 'exp10f.c',
      'ldexp.c', 'ldexpf.c', 'ldexpl.c',
      'scalbn.c', '__fpclassifyl.c',
      '__signbitl.c', '__signbitf.c', '__signbit.c',
      '__math_divzero.c', '__math_divzerof.c',
      '__math_oflow.c', '__math_oflowf.c',
      '__math_uflow.c', '__math_uflowf.c',
      '__math_invalid.c', '__math_invalidf.c', '__math_invalidl.c',
      'pow.c', 'pow_data.c', 'log.c', 'log_data.c', 'log2.c', 'log2_data.c',
      'scalbnf.c',
    ]
    math_files = files_in_path(path='system/lib/libc/musl/src/math', filenames=math_files)

    exit_files = files_in_path(
        path='system/lib/libc/musl/src/exit',
        filenames=['atexit.c'])

    other_files = files_in_path(
      path='system/lib/libc',
      filenames=['emscripten_memcpy.c', 'emscripten_memset.c',
                 'emscripten_scan_stack.c',
                 'emscripten_get_heap_size.c',  # needed by malloc
                 'emscripten_memmove.c'])
    # Calls to iprintf can be generated during codegen. Ideally we wouldn't
    # compile these with -O2 like we do the rest of compiler-rt since its
    # probably not performance sensitive.  However we don't currently have
    # a way to set per-file compiler flags.  And hopefully we should be able
    # move all this stuff back into libc once we it LTO compatible.
    iprintf_files = files_in_path(
      path='system/lib/libc/musl/src/stdio',
      filenames=['__towrite.c', '__overflow.c', 'fwrite.c', 'fputs.c',
                 'getc.c',
                 'fputc.c',
                 'fgets.c',
                 'putc.c', 'putc_unlocked.c',
                 'putchar.c', 'putchar_unlocked.c',
                 'printf.c', 'puts.c', '__lockfile.c'])
    iprintf_files += files_in_path(
      path='system/lib/libc/musl/src/string',
      filenames=['strlen.c'])

    # Transitively required by many system call imports
    errno_files = files_in_path(
      path='system/lib/libc/musl/src/errno',
      filenames=['__errno_location.c', 'strerror.c'])

    return math_files + exit_files + other_files + iprintf_files + errno_files

  def get_files(self):
    libc_files = []
    musl_srcdir = utils.path_from_root('system/lib/libc/musl/src')

    # musl modules
    ignore = [
        'ipc', 'passwd', 'signal', 'sched', 'time', 'linux',
        'aio', 'exit', 'legacy', 'mq', 'setjmp',
        'ldso', 'malloc'
    ]

    # individual files
    ignore += [
        'memcpy.c', 'memset.c', 'memmove.c', 'getaddrinfo.c', 'getnameinfo.c',
        'res_query.c', 'res_querydomain.c',
        'proto.c',
        'ppoll.c',
        'syscall.c', 'popen.c', 'pclose.c',
        'getgrouplist.c', 'initgroups.c', 'wordexp.c', 'timer_create.c',
        'getauxval.c',
        'lookup_name.c',
        # 'process' exclusion
        'fork.c', 'vfork.c', 'posix_spawn.c', 'posix_spawnp.c', 'execve.c', 'waitid.c', 'system.c',
        '_Fork.c',
        # 'env' exclusion
        '__reset_tls.c', '__init_tls.c', '__libc_start_main.c',
    ]

    ignore += LIBC_SOCKETS

    if self.is_mt:
      ignore += [
        'clone.c',
        'pthread_create.c',
        'pthread_kill.c', 'pthread_sigmask.c',
        '__set_thread_area.c', 'synccall.c',
        '__syscall_cp.c', '__tls_get_addr.c',
        '__unmapself.c',
        # Empty files, simply ignore them.
        'syscall_cp.c', 'tls.c',
        # TODO: Support these. See #12216.
        'pthread_setname_np.c',
        'pthread_getname_np.c',
      ]
      libc_files += files_in_path(
        path='system/lib/pthread',
        filenames=[
          'library_pthread.c',
          'em_task_queue.c',
          'proxying.c',
          'proxying_legacy.c',
          'thread_mailbox.c',
          'pthread_create.c',
          'pthread_kill.c',
          'emscripten_thread_init.c',
          'emscripten_thread_state.S',
          'emscripten_futex_wait.c',
          'emscripten_futex_wake.c',
          'emscripten_yield.c',
        ])
    else:
      ignore += ['thread']
      libc_files += files_in_path(
        path='system/lib/libc/musl/src/thread',
        filenames=[
          'pthread_self.c',
          'pthread_cleanup_push.c',
          'pthread_attr_init.c',
          'pthread_attr_destroy.c',
          'pthread_attr_get.c',
          'pthread_attr_setdetachstate.c',
          'pthread_attr_setguardsize.c',
          'pthread_attr_setinheritsched.c',
          'pthread_attr_setschedparam.c',
          'pthread_attr_setschedpolicy.c',
          'pthread_attr_setscope.c',
          'pthread_attr_setstack.c',
          'pthread_attr_setstacksize.c',
          'pthread_getconcurrency.c',
          'pthread_getcpuclockid.c',
          'pthread_getschedparam.c',
          'pthread_setschedprio.c',
          'pthread_setconcurrency.c',
          'default_attr.c',
          # C11 thread library functions
          'call_once.c',
          'tss_create.c',
          'tss_delete.c',
          'tss_set.c',
          'cnd_broadcast.c',
          'cnd_destroy.c',
          'cnd_init.c',
          'cnd_signal.c',
          'cnd_timedwait.c',
          'cnd_wait.c',
          'mtx_destroy.c',
          'mtx_init.c',
          'mtx_lock.c',
          'mtx_timedlock.c',
          'mtx_trylock.c',
          'mtx_unlock.c',
          'thrd_create.c',
          'thrd_exit.c',
          'thrd_join.c',
          'thrd_sleep.c',
          'thrd_yield.c',
        ])
      libc_files += files_in_path(
        path='system/lib/pthread',
        filenames=[
          'library_pthread_stub.c',
          'pthread_self_stub.c',
          'proxying_stub.c',
        ])

    # These files are in libc directories, but only built in libc_optz.
    ignore += [
      'pow_small.c', 'log_small.c', 'log2_small.c'
    ]

    ignore = set(ignore)
    for dirpath, dirnames, filenames in os.walk(musl_srcdir):
      # Don't recurse into ignored directories
      remove = [d for d in dirnames if d in ignore]
      for r in remove:
        dirnames.remove(r)

      for f in filenames:
        if f.endswith('.c') and f not in ignore:
          libc_files.append(os.path.join(musl_srcdir, dirpath, f))

    # Allowed files from ignored modules
    libc_files += files_in_path(
        path='system/lib/libc/musl/src/time',
        filenames=[
          'clock_settime.c',
          'asctime_r.c',
          'asctime.c',
          'ctime.c',
          'difftime.c',
          'ftime.c',
          'gmtime.c',
          'localtime.c',
          'nanosleep.c',
          'clock.c',
          'clock_nanosleep.c',
          'clock_getres.c',
          'clock_gettime.c',
          'ctime_r.c',
          'timespec_get.c',
          'utime.c',
          '__map_file.c',
          'strftime.c',
          '__tz.c',
          '__tm_to_secs.c',
          '__year_to_secs.c',
          '__month_to_secs.c',
          'wcsftime.c',
        ])

    libc_files += files_in_path(
        path='system/lib/libc/musl/src/legacy',
        filenames=['getpagesize.c', 'err.c', 'euidaccess.c'])

    libc_files += files_in_path(
        path='system/lib/libc/musl/src/linux',
        filenames=['getdents.c', 'gettid.c', 'utimes.c', 'statx.c', 'wait4.c', 'wait3.c'])

    libc_files += files_in_path(
        path='system/lib/libc/musl/src/sched',
        filenames=['sched_yield.c'])

    libc_files += files_in_path(
        path='system/lib/libc/musl/src/exit',
        filenames=['abort.c', '_Exit.c', 'atexit.c', 'at_quick_exit.c', 'quick_exit.c'])

    libc_files += files_in_path(
        path='system/lib/libc/musl/src/ldso',
        filenames=['dladdr.c', 'dlerror.c', 'dlsym.c', 'dlclose.c'])

    libc_files += files_in_path(
        path='system/lib/libc/musl/src/signal',
        filenames=[
          'block.c',
          'getitimer.c',
          'killpg.c',
          'setitimer.c',
          'sigorset.c',
          'sigandset.c',
          'sigaddset.c',
          'sigdelset.c',
          'sigemptyset.c',
          'sigisemptyset.c',
          'sigfillset.c',
          'sigismember.c',
          'siginterrupt.c',
          'signal.c',
          'sigprocmask.c',
          'sigrtmax.c',
          'sigrtmin.c',
          'sigwait.c',
          'sigwaitinfo.c',
        ])

    libc_files += files_in_path(
        path='system/lib/libc',
        filenames=[
          'emscripten_console.c',
          'emscripten_fiber.c',
          'emscripten_get_heap_size.c',
          'emscripten_memcpy.c',
          'emscripten_memmove.c',
          'emscripten_memset.c',
          'emscripten_mmap.c',
          'emscripten_scan_stack.c',
          'emscripten_time.c',
          'mktime.c',
          'kill.c',
          'lookup_name.c',
          'pthread_sigmask.c',
          'raise.c',
          'sigaction.c',
          'sigtimedwait.c',
          'wasi-helpers.c',
          'system.c',
        ])

    if settings.RELOCATABLE:
      libc_files += files_in_path(path='system/lib/libc', filenames=['dynlink.c'])

    libc_files += files_in_path(
        path='system/lib/pthread',
        filenames=['thread_profiler.c'])

    libc_files += glob_in_path('system/lib/libc/compat', '*.c')

    # Check for missing file in non_lto_files list.  Do this here
    # rather than in the constructor so it only happens when the
    # library is actually built (not when its instantiated).
    for f in self.non_lto_files:
      assert os.path.exists(f), f

    return libc_files

  def customize_build_cmd(self, cmd, filename):
    if filename in self.non_lto_files:
      # These files act more like the part of compiler-rt in that
      # references to them can be generated at compile time.
      # Treat them like compiler-rt in as much as never compile
      # them as LTO and build them with -O2 rather then -Os (which
      # use used for the rest of libc) because this set of files
      # also contains performance sensitive math functions.
      cmd = [a for a in cmd if not a.startswith('-flto')]
      cmd = [a for a in cmd if not a.startswith('-O')]
      cmd += ['-O2']
    return cmd


# Contains the files from libc that are optimized differently in -Oz mode, where
# we want to aggressively optimize them for size. This is linked in before libc
# so we can override those specific files, when in -Oz.
class libc_optz(libc):
  name = 'libc_optz'

  cflags = ['-Os', '-fno-inline-functions', '-fno-builtin', '-DEMSCRIPTEN_OPTIMIZE_FOR_OZ']

  def __init__(self, **kwargs):
    super().__init__(**kwargs)
    self.non_lto_files = self.get_libcall_files()

  def get_libcall_files(self):
    # see comments in libc.customize_build_cmd

    # some files also appear in libc, and a #define affects them
    mem_files = files_in_path(
      path='system/lib/libc',
      filenames=['emscripten_memcpy.c', 'emscripten_memset.c',
                 'emscripten_memmove.c'])

    # some functions have separate files
    math_files = files_in_path(
      path='system/lib/libc/musl/src/math',
      filenames=['pow_small.c', 'log_small.c', 'log2_small.c'])

    return mem_files + math_files

  def get_files(self):
    libcall_files = self.get_libcall_files()

    # some files also appear in libc, and a #define affects them
    mem_files = files_in_path(
      path='system/lib/libc/musl/src/string',
      filenames=['memcmp.c'])

    return libcall_files + mem_files

  def customize_build_cmd(self, cmd, filename):
    if filename in self.non_lto_files:
      # see comments in libc.customize_build_cmd
      cmd = [a for a in cmd if not a.startswith('-flto')]
      cmd = [a for a in cmd if not a.startswith('-O')]
      cmd += ['-O2']
    return cmd

  def can_use(self):
    # Because libc_optz overrides parts of libc, it is not compatible with
    # dynamic linking which uses --whole-archive. In addition,
    # EMCC_FORCE_STDLIBS can have a similar effect of forcing all libraries.
    # In both cases, the build is not one that is hyper-focused on code size,
    # and so optz is not that important.
    return super(libc_optz, self).can_use() and settings.SHRINK_LEVEL >= 2 and \
        not settings.LINKABLE and not os.environ.get('EMCC_FORCE_STDLIBS')


class libbulkmemory(MuslInternalLibrary, AsanInstrumentedLibrary):
  name = 'libbulkmemory'
  src_dir = 'system/lib/libc'
  src_files = ['emscripten_memcpy.c', 'emscripten_memset.c',
               'emscripten_memcpy_bulkmem.S', 'emscripten_memset_bulkmem.S']
  cflags = ['-mbulk-memory']

  def can_use(self):
    return super(libbulkmemory, self).can_use() and settings.BULK_MEMORY


class libprintf_long_double(libc):
  name = 'libprintf_long_double'
  cflags = ['-DEMSCRIPTEN_PRINTF_LONG_DOUBLE']

  def get_files(self):
    return files_in_path(
        path='system/lib/libc/musl/src/stdio',
        filenames=['vfprintf.c'])

  def can_use(self):
    return super(libprintf_long_double, self).can_use() and settings.PRINTF_LONG_DOUBLE


class libwasm_workers(DebugLibrary):
  name = 'libwasm_workers'
  includes = ['system/lib/libc']

  def __init__(self, **kwargs):
    self.is_stub = kwargs.pop('stub')
    super().__init__(**kwargs)

  def get_cflags(self):
    cflags = super().get_cflags()
    if self.is_debug:
      cflags += ['-D_DEBUG']
      # library_wasm_worker.c contains an assert that a nonnull parameter
      # is no NULL, which llvm now warns is redundant/tautological.
      cflags += ['-Wno-tautological-pointer-compare']
      # Override the `-O2` default.  Building library_wasm_worker.c with
      # `-O1` or `-O2` currently causes tests to fail.
      # https://github.com/emscripten-core/emscripten/issues/19331
      cflags += ['-O0']
    else:
      cflags += ['-DNDEBUG', '-Oz']
    if settings.MAIN_MODULE:
      cflags += ['-fPIC']
    if not self.is_stub:
      cflags += ['-sWASM_WORKERS']
    return cflags

  def get_base_name(self):
    name = super().get_base_name()
    if self.is_stub:
      name += '-stub'
    return name

  @classmethod
  def vary_on(cls):
    return super().vary_on() + ['stub']

  @classmethod
  def get_default_variation(cls, **kwargs):
    return super().get_default_variation(stub=not settings.WASM_WORKERS, **kwargs)

  def get_files(self):
    files = []
    if self.is_stub:
      files = [
        'library_wasm_worker_stub.c'
      ]
    else:
      files = [
        'library_wasm_worker.c',
        'wasm_worker_initialize.S',
      ]
    return files_in_path(
        path='system/lib/wasm_worker',
        filenames=files)

  def can_use(self):
    # see src/library_wasm_worker.js
    return super().can_use() and not settings.SINGLE_FILE \
      and not settings.RELOCATABLE and not settings.PROXY_TO_WORKER


class libsockets(MuslInternalLibrary, MTLibrary):
  name = 'libsockets'

  cflags = ['-Os', '-fno-inline-functions', '-fno-builtin', '-Wno-shift-op-parentheses']

  def get_files(self):
    return files_in_path(
      path='system/lib/libc/musl/src/network',
      filenames=LIBC_SOCKETS)

  def can_use(self):
    return super(libsockets, self).can_use() and not settings.PROXY_POSIX_SOCKETS


class libsockets_proxy(MTLibrary):
  name = 'libsockets_proxy'

  cflags = ['-Os', '-fno-inline-functions']

  def get_files(self):
    return [utils.path_from_root('system/lib/websocket/websocket_to_posix_socket.c')]

  def can_use(self):
    return super(libsockets_proxy, self).can_use() and settings.PROXY_POSIX_SOCKETS


class crt1(MuslInternalLibrary):
  name = 'crt1'
  src_dir = 'system/lib/libc'
  src_files = ['crt1.c']

  force_object_files = True

  def get_ext(self):
    return '.o'

  def can_use(self):
    return super().can_use() and settings.STANDALONE_WASM


class crt1_reactor(MuslInternalLibrary):
  name = 'crt1_reactor'
  src_dir = 'system/lib/libc'
  src_files = ['crt1_reactor.c']

  force_object_files = True

  def get_ext(self):
    return '.o'

  def can_use(self):
    return super().can_use() and settings.STANDALONE_WASM


class crt1_proxy_main(MuslInternalLibrary):
  name = 'crt1_proxy_main'
  src_dir = 'system/lib/libc'
  src_files = ['crt1_proxy_main.c']

  force_object_files = True

  def get_ext(self):
    return '.o'

  def can_use(self):
    return super().can_use() and settings.PROXY_TO_PTHREAD


class crtbegin(MuslInternalLibrary):
  name = 'crtbegin'
  cflags = ['-pthread']
  src_dir = 'system/lib/pthread'
  src_files = ['emscripten_tls_init.c']

  force_object_files = True

  def get_ext(self):
    return '.o'

  def can_use(self):
    return super().can_use() and settings.SHARED_MEMORY


class libcxxabi(NoExceptLibrary, MTLibrary, DebugLibrary):
  name = 'libc++abi'
  cflags = [
      '-Oz',
      '-fno-inline-functions',
      '-D_LIBCPP_BUILDING_LIBRARY',
      '-D_LIBCXXABI_BUILDING_LIBRARY',
      '-DLIBCXXABI_NON_DEMANGLING_TERMINATE',
      '-std=c++20',
    ]
  includes = ['system/lib/libcxx/src']

  def __init__(self, **kwargs):
    super().__init__(**kwargs)
    # TODO EXCEPTION_STACK_TRACES currently requires the debug version of
    # libc++abi, causing the debug version of libc++abi to be linked, which
    # increases code size. libc++abi is not a big library to begin with, but if
    # this becomes a problem, consider making EXCEPTION_STACK_TRACES work with
    # the non-debug version of libc++abi.
    self.is_debug |= settings.EXCEPTION_STACK_TRACES

  def get_cflags(self):
    cflags = super().get_cflags()
    if not self.is_mt and not self.is_ww:
      cflags.append('-D_LIBCXXABI_HAS_NO_THREADS')
    if self.eh_mode == Exceptions.NONE:
      cflags.append('-D_LIBCXXABI_NO_EXCEPTIONS')
    elif self.eh_mode == Exceptions.EMSCRIPTEN:
      cflags.append('-D__EMSCRIPTEN_EXCEPTIONS__')
      # The code used to interpret exceptions during terminate
      # is not compatible with emscripten exceptions.
      cflags.append('-DLIBCXXABI_SILENT_TERMINATE')
    elif self.eh_mode == Exceptions.WASM:
      cflags.append('-D__WASM_EXCEPTIONS__')
    return cflags

  def get_files(self):
    filenames = [
      'abort_message.cpp',
      'cxa_aux_runtime.cpp',
      'cxa_default_handlers.cpp',
      'cxa_demangle.cpp',
      'cxa_guard.cpp',
      'cxa_handlers.cpp',
      'cxa_virtual.cpp',
      'cxa_thread_atexit.cpp',
      'fallback_malloc.cpp',
      'stdlib_new_delete.cpp',
      'stdlib_exception.cpp',
      'stdlib_stdexcept.cpp',
      'stdlib_typeinfo.cpp',
      'private_typeinfo.cpp',
      'cxa_exception_js_utils.cpp',
    ]
    if self.eh_mode == Exceptions.NONE:
      filenames += ['cxa_noexception.cpp']
    elif self.eh_mode == Exceptions.EMSCRIPTEN:
      filenames += ['cxa_exception_emscripten.cpp']
    elif self.eh_mode == Exceptions.WASM:
      filenames += [
        'cxa_exception_storage.cpp',
        'cxa_exception.cpp',
        'cxa_personality.cpp'
      ]
    else:
      assert False

    return files_in_path(
        path='system/lib/libcxxabi/src',
        filenames=filenames)


class libcxx(NoExceptLibrary, MTLibrary):
  name = 'libc++'

  cflags = [
    '-Oz',
    '-fno-inline-functions',
    '-DLIBCXX_BUILDING_LIBCXXABI=1',
    '-D_LIBCPP_BUILDING_LIBRARY',
    '-D_LIBCPP_DISABLE_VISIBILITY_ANNOTATIONS',
    # TODO(sbc): clang recently introduced this new warning which is triggered
    # by `filesystem/directory_iterator.cpp`: https://reviews.llvm.org/D119670
    '-Wno-unqualified-std-cast-call',
    '-Wno-unknown-warning-option',
    '-std=c++20',
  ]

  includes = ['system/lib/libcxx/src']

  src_dir = 'system/lib/libcxx/src'
  src_glob = '**/*.cpp'
  src_glob_exclude = [
    'xlocale_zos.cpp',
    'mbsnrtowcs.cpp',
    'wcsnrtombs.cpp',
    'locale_win32.cpp',
    'thread_win32.cpp',
    'support.cpp',
    'int128_builtins.cpp',
    'libdispatch.cpp',
    # Emscripten does not have C++20's time zone support which requires access
    # to IANA Time Zone Database. TODO Implement this using JS timezone
    'tz.cpp',
    'tzdb_list.cpp',
  ]

  def get_cflags(self):
    cflags = super().get_cflags()
    if self.eh_mode == Exceptions.WASM:
      cflags.append('-D__WASM_EXCEPTIONS__')
    return cflags


class libunwind(NoExceptLibrary, MTLibrary):
  name = 'libunwind'
  # Because calls to _Unwind_CallPersonality are generated during LTO, libunwind
  # can't currently be part of LTO.
  # See https://bugs.llvm.org/show_bug.cgi?id=44353
  force_object_files = True

  cflags = ['-Oz', '-fno-inline-functions', '-D_LIBUNWIND_HIDE_SYMBOLS']
  src_dir = 'system/lib/libunwind/src'
  # Without this we can't build libunwind since it will pickup the unwind.h
  # that is part of llvm (which is not compatible for some reason).
  includes = ['system/lib/libunwind/include']
  src_files = ['Unwind-wasm.c']

  def __init__(self, **kwargs):
    super().__init__(**kwargs)

  def can_use(self):
    return super().can_use() and self.eh_mode == Exceptions.WASM

  def get_cflags(self):
    cflags = super().get_cflags()
    cflags.append('-DNDEBUG')
    if not self.is_mt and not self.is_ww:
      cflags.append('-D_LIBUNWIND_HAS_NO_THREADS')
    if self.eh_mode == Exceptions.NONE:
      cflags.append('-D_LIBUNWIND_HAS_NO_EXCEPTIONS')
    elif self.eh_mode == Exceptions.EMSCRIPTEN:
      cflags.append('-D__EMSCRIPTEN_EXCEPTIONS__')
    elif self.eh_mode == Exceptions.WASM:
      cflags.append('-D__WASM_EXCEPTIONS__')
    return cflags


class libmalloc(MTLibrary):
  name = 'libmalloc'

  cflags = ['-fno-builtin', '-Wno-unused-function', '-Wno-unused-but-set-variable', '-Wno-unused-variable']
  # malloc/free/calloc are runtime functions and can be generated during LTO
  # Therefore they cannot themselves be part of LTO.
  force_object_files = True

  def __init__(self, **kwargs):
    self.malloc = kwargs.pop('malloc')
    if self.malloc not in ('dlmalloc', 'emmalloc', 'emmalloc-debug', 'emmalloc-memvalidate', 'emmalloc-verbose', 'emmalloc-memvalidate-verbose', 'mimalloc', 'none'):
      raise Exception('malloc must be one of "emmalloc[-debug|-memvalidate][-verbose]", "mimalloc", "dlmalloc" or "none", see settings.js')

    self.is_tracing = kwargs.pop('is_tracing')
    self.memvalidate = kwargs.pop('memvalidate')
    self.verbose = kwargs.pop('verbose')
    self.is_debug = kwargs.pop('is_debug') or self.memvalidate or self.verbose

    super().__init__(**kwargs)

  def get_files(self):
    malloc_base = self.malloc.replace('-memvalidate', '').replace('-verbose', '').replace('-debug', '')
    malloc = utils.path_from_root('system/lib', {
      'dlmalloc': 'dlmalloc.c', 'emmalloc': 'emmalloc.c',
    }[malloc_base])
    # Include sbrk.c in libc, it uses tracing and libc itself doesn't have a tracing variant.
    sbrk = utils.path_from_root('system/lib/libc/sbrk.c')
    return [malloc, sbrk]

  def get_cflags(self):
    cflags = super().get_cflags()
    if self.memvalidate:
      cflags += ['-DEMMALLOC_MEMVALIDATE']
    if self.verbose:
      cflags += ['-DEMMALLOC_VERBOSE']
    if self.is_debug:
      cflags += ['-UNDEBUG', '-DDLMALLOC_DEBUG']
    else:
      cflags += ['-DNDEBUG']
    if self.is_tracing:
      cflags += ['--tracing']
    return cflags

  def get_base_name_prefix(self):
    return 'lib%s' % self.malloc

  def get_base_name(self):
    name = super().get_base_name()
    if self.is_debug and not self.memvalidate and not self.verbose:
      name += '-debug'
    if self.is_tracing:
      name += '-tracing'
    return name

  def can_use(self):
    return super().can_use() and settings.MALLOC != 'none' and settings.MALLOC != 'mimalloc'

  @classmethod
  def vary_on(cls):
    return super().vary_on() + ['is_debug', 'is_tracing', 'memvalidate', 'verbose']

  @classmethod
  def get_default_variation(cls, **kwargs):
    return super().get_default_variation(
      malloc=settings.MALLOC,
      is_debug=settings.ASSERTIONS >= 2,
      is_tracing=settings.EMSCRIPTEN_TRACING,
      memvalidate='memvalidate' in settings.MALLOC,
      verbose='verbose' in settings.MALLOC,
      **kwargs
    )

  @classmethod
  def variations(cls):
    combos = super().variations()
    return ([dict(malloc='dlmalloc', **combo) for combo in combos if not combo['memvalidate'] and not combo['verbose']] +
            [dict(malloc='emmalloc', **combo) for combo in combos if not combo['memvalidate'] and not combo['verbose']] +
            [dict(malloc='emmalloc-memvalidate-verbose', **combo) for combo in combos if combo['memvalidate'] and combo['verbose']] +
            [dict(malloc='emmalloc-memvalidate', **combo) for combo in combos if combo['memvalidate'] and not combo['verbose']] +
            [dict(malloc='emmalloc-verbose', **combo) for combo in combos if combo['verbose'] and not combo['memvalidate']])


class libmimalloc(MTLibrary):
  name = 'libmimalloc'

  cflags = [
    '-fno-builtin',
    '-Wno-unused-function',
    '-Wno-unused-but-set-variable',
    '-Wno-unused-variable',
    '-Wno-deprecated-pragma',
    # build emmalloc as only a system allocator, without exporting itself onto
    # malloc/free in the global scope
    '-DEMMALLOC_NO_STD_EXPORTS',
    # build mimalloc with an override of malloc/free
    '-DMI_MALLOC_OVERRIDE',
    # TODO: add build modes that include debug checks 1,2,3
    '-DMI_DEBUG=0',
    # disable `assert()` in the underlying emmalloc allocator
    '-DNDEBUG',
    # avoid use of `__builtin_thread_pointer()`
    '-DMI_LIBC_MUSL',
  ]

  # malloc/free/calloc are runtime functions and can be generated during LTO
  # Therefore they cannot themselves be part of LTO.
  force_object_files = True

  includes = ['system/lib/mimalloc/include']

  # Build all of mimalloc, and also emmalloc which is used as the system
  # allocator underneath it.
  src_dir = 'system/lib/'
  src_files = glob_in_path(
    path='system/lib/mimalloc/src',
    glob_pattern='*.c',
    # mimalloc includes some files at the source level, so exclude them here.
    excludes=['alloc-override.c', 'free.c', 'page-queue.c', 'static.c']
  )
  src_files += [utils.path_from_root('system/lib/mimalloc/src/prim/prim.c')]
  src_files += [utils.path_from_root('system/lib/emmalloc.c')]
  # Include sbrk.c in libc, it uses tracing and libc itself doesn't have a tracing variant.
  src_files += [utils.path_from_root('system/lib/libc/sbrk.c')]

  def can_use(self):
    return super().can_use() and settings.MALLOC == 'mimalloc'


class libal(Library):
  name = 'libal'

  cflags = ['-Os', '-fno-inline-functions']
  src_dir = 'system/lib'
  src_files = ['al.c']


class libGL(MTLibrary):
  name = 'libGL'

  src_dir = 'system/lib/gl'
  src_files = ['gl.c', 'webgl1.c', 'libprocaddr.c', 'webgl2.c']

  cflags = ['-Oz', '-fno-inline-functions']

  def __init__(self, **kwargs):
    self.is_legacy = kwargs.pop('is_legacy')
    self.is_webgl2 = kwargs.pop('is_webgl2')
    self.is_ofb = kwargs.pop('is_ofb')
    self.is_full_es3 = kwargs.pop('is_full_es3')
    self.is_enable_get_proc_address = kwargs.pop('is_enable_get_proc_address')
    super().__init__(**kwargs)

  def get_base_name(self):
    name = super().get_base_name()
    if self.is_legacy:
      name += '-emu'
    if self.is_webgl2:
      name += '-webgl2'
    if self.is_ofb:
      name += '-ofb'
    if self.is_full_es3:
      name += '-full_es3'
    if self.is_enable_get_proc_address:
      name += '-getprocaddr'
    return name

  def get_cflags(self):
    cflags = super().get_cflags()
    if self.is_legacy:
      cflags += ['-DLEGACY_GL_EMULATION=1']
    cflags += [f'-DMAX_WEBGL_VERSION={2 if self.is_webgl2 else 1}']
    if self.is_ofb:
      cflags += ['-D__EMSCRIPTEN_OFFSCREEN_FRAMEBUFFER__']
    if self.is_full_es3:
      cflags += ['-D__EMSCRIPTEN_FULL_ES3__']
    if self.is_enable_get_proc_address:
      cflags += ['-DGL_ENABLE_GET_PROC_ADDRESS=1']
    return cflags

  @classmethod
  def vary_on(cls):
    return super().vary_on() + ['is_legacy', 'is_webgl2', 'is_ofb', 'is_full_es3', 'is_enable_get_proc_address']

  @classmethod
  def get_default_variation(cls, **kwargs):
    return super().get_default_variation(
      is_legacy=settings.LEGACY_GL_EMULATION,
      is_webgl2=settings.MAX_WEBGL_VERSION >= 2,
      is_ofb=settings.OFFSCREEN_FRAMEBUFFER,
      is_full_es3=settings.FULL_ES3,
      is_enable_get_proc_address=settings.GL_ENABLE_GET_PROC_ADDRESS,
      **kwargs
    )


class libwebgpu(MTLibrary):
  name = 'libwebgpu'

  src_dir = 'system/lib/webgpu'
  src_files = ['webgpu.cpp']


class libwebgpu_cpp(MTLibrary):
  name = 'libwebgpu_cpp'

  cflags = ['-std=c++11']
  src_dir = 'system/lib/webgpu'
  src_files = ['webgpu_cpp.cpp']


class libembind(Library):
  name = 'libembind'
  never_force = True

  def __init__(self, **kwargs):
    self.with_rtti = kwargs.pop('with_rtti', False)
    super().__init__(**kwargs)

  def get_cflags(self):
    cflags = super().get_cflags()
    cflags.append('-std=c++20')
    if not self.with_rtti:
      cflags += ['-fno-rtti', '-DEMSCRIPTEN_HAS_UNBOUND_TYPE_NAMES=0']
    return cflags

  @classmethod
  def vary_on(cls):
    return super().vary_on() + ['with_rtti']

  def get_base_name(self):
    name = super().get_base_name()
    if self.with_rtti:
      name += '-rtti'
    return name

  def get_files(self):
    return [utils.path_from_root('system/lib/embind/bind.cpp')]

  @classmethod
  def get_default_variation(cls, **kwargs):
    return super().get_default_variation(with_rtti=settings.USE_RTTI, **kwargs)


class libfetch(MTLibrary):
  name = 'libfetch'
  never_force = True
  includes = ['system/lib/libc']

  def get_files(self):
    return [utils.path_from_root('system/lib/fetch/emscripten_fetch.c')]


class libstb_image(Library):
  name = 'libstb_image'
  never_force = True
  includes = ['third_party']

  def get_files(self):
    return [utils.path_from_root('system/lib/stb_image.c')]


class libwasmfs(DebugLibrary, AsanInstrumentedLibrary, MTLibrary):
  name = 'libwasmfs'

  cflags = ['-fno-exceptions', '-std=c++17']

  includes = ['system/lib/wasmfs', 'system/lib/pthread']

  def __init__(self, **kwargs):
    self.ignore_case = kwargs.pop('ignore_case')
    super().__init__(**kwargs)

  def get_cflags(self):
    cflags = super().get_cflags()
    if self.ignore_case:
      cflags += ['-DWASMFS_CASE_INSENSITIVE']
    return cflags

  def get_base_name(self):
    name = super().get_base_name()
    if self.ignore_case:
      name += '-icase'
    return name

  @classmethod
  def vary_on(cls):
    return super().vary_on() + ['ignore_case']

  @classmethod
  def get_default_variation(cls, **kwargs):
    return super().get_default_variation(ignore_case=settings.CASE_INSENSITIVE_FS, **kwargs)

  def get_files(self):
    backends = files_in_path(
        path='system/lib/wasmfs/backends',
        filenames=['fetch_backend.cpp',
                   'ignore_case_backend.cpp',
                   'js_file_backend.cpp',
                   'memory_backend.cpp',
                   'node_backend.cpp',
                   'opfs_backend.cpp'])
    return backends + files_in_path(
        path='system/lib/wasmfs',
        filenames=['file.cpp',
                   'file_table.cpp',
                   'js_api.cpp',
                   'emscripten.cpp',
                   'paths.cpp',
                   'special_files.cpp',
                   'support.cpp',
                   'syscalls.cpp',
                   'wasmfs.cpp'])

  def can_use(self):
    return settings.WASMFS


# Minimal syscall implementation, enough for printf. If this can be linked in
# instead of the full WasmFS then it saves a lot of code size for simple
# programs that don't need a full FS implementation.
class libwasmfs_no_fs(Library):
  name = 'libwasmfs_no_fs'

  src_dir = 'system/lib/wasmfs'
  src_files = ['no_fs.c']

  def can_use(self):
    # If the filesystem is forced then we definitely do not need this library.
    return settings.WASMFS and not settings.FORCE_FILESYSTEM


class libwasmfs_noderawfs(Library):
  name = 'libwasmfs_noderawfs'

  cflags = ['-fno-exceptions', '-std=c++17']

  includes = ['system/lib/wasmfs']

  def get_files(self):
    return files_in_path(
        path='system/lib/wasmfs/backends',
        filenames=['noderawfs_root.cpp'])

  def can_use(self):
    return settings.WASMFS and settings.NODERAWFS


class libhtml5(Library):
  name = 'libhtml5'

  includes = ['system/lib/libc']
  cflags = ['-Oz', '-fno-inline-functions']
  src_dir = 'system/lib/html5'
  src_glob = '*.c'


class CompilerRTLibrary(Library):
  cflags = ['-fno-builtin']
  # compiler_rt files can't currently be part of LTO although we are hoping to remove this
  # restriction soon: https://reviews.llvm.org/D71738
  force_object_files = True


class libubsan_minimal_rt(CompilerRTLibrary, MTLibrary):
  name = 'libubsan_minimal_rt'
  never_force = True

  includes = ['system/lib/compiler-rt/lib']
  src_dir = 'system/lib/compiler-rt/lib/ubsan_minimal'
  src_files = ['ubsan_minimal_handlers.cpp']


class libsanitizer_common_rt(CompilerRTLibrary, MTLibrary):
  name = 'libsanitizer_common_rt'
  # TODO(sbc): We should not need musl-internal headers here.
  includes = ['system/lib/libc/musl/src/internal',
              'system/lib/compiler-rt/lib',
              'system/lib/libc']
  never_force = True
  cflags = [
    '-D_LARGEFILE64_SOURCE',
    # The upstream code has many format violations and suppresses it with
    # -Wno-format, so we match that.
    # https://github.com/llvm/llvm-project/blob/da675b922cca3dc9a76642d792e882979a3d8c82/compiler-rt/lib/sanitizer_common/CMakeLists.txt#L225-L226
    # TODO Remove this when the issues are resolved.
    '-Wno-format',
  ]

  src_dir = 'system/lib/compiler-rt/lib/sanitizer_common'
  src_glob = '*.cpp'
  src_glob_exclude = ['sanitizer_common_nolibc.cpp']


class SanitizerLibrary(CompilerRTLibrary, MTLibrary):
  never_force = True

  includes = ['system/lib/compiler-rt/lib']
  src_glob = '*.cpp'


class libubsan_rt(SanitizerLibrary):
  name = 'libubsan_rt'

  includes = ['system/lib/libc']
  cflags = ['-DUBSAN_CAN_USE_CXXABI']
  src_dir = 'system/lib/compiler-rt/lib/ubsan'
  src_glob_exclude = ['ubsan_diag_standalone.cpp']


class liblsan_common_rt(SanitizerLibrary):
  name = 'liblsan_common_rt'

  src_dir = 'system/lib/compiler-rt/lib/lsan'
  src_glob = 'lsan_common*.cpp'


class liblsan_rt(SanitizerLibrary):
  name = 'liblsan_rt'

  includes = ['system/lib/libc']
  src_dir = 'system/lib/compiler-rt/lib/lsan'
  src_glob_exclude = ['lsan_common.cpp', 'lsan_common_mac.cpp', 'lsan_common_linux.cpp',
                      'lsan_common_emscripten.cpp']


class libasan_rt(SanitizerLibrary):
  name = 'libasan_rt'

  includes = ['system/lib/libc']
  src_dir = 'system/lib/compiler-rt/lib/asan'


class libasan_js(Library):
  name = 'libasan_js'
  never_force = True

  cflags = ['-fsanitize=address']

  src_dir = 'system/lib'
  src_files = ['asan_js.c']


# This library is used when STANDALONE_WASM is set. In that mode, we don't
# want to depend on JS, and so this library contains implementations of
# things that we'd normally do in JS. That includes some general things
# as well as some additional musl components (that normally we reimplement
# in JS as it's more efficient that way).
class libstandalonewasm(MuslInternalLibrary):
  name = 'libstandalonewasm'
  # LTO defeats the weak linking trick used in __original_main.c
  force_object_files = True

  cflags = ['-Os', '-fno-inline-functions', '-fno-builtin']
  src_dir = 'system/lib'

  def __init__(self, **kwargs):
    self.is_mem_grow = kwargs.pop('is_mem_grow')
    self.is_pure = kwargs.pop('is_pure')
    self.nocatch = kwargs.pop('nocatch')
    super().__init__(**kwargs)

  def get_base_name(self):
    name = super().get_base_name()
    if self.nocatch:
      name += '-nocatch'
    if self.is_mem_grow:
      name += '-memgrow'
    if self.is_pure:
      name += '-pure'
    return name

  def get_cflags(self):
    cflags = super().get_cflags()
    cflags += ['-DNDEBUG', '-DEMSCRIPTEN_STANDALONE_WASM']
    if self.is_mem_grow:
      cflags += ['-DEMSCRIPTEN_MEMORY_GROWTH']
    if self.is_pure:
      cflags += ['-DEMSCRIPTEN_PURE_WASI']
    if self.nocatch:
      cflags.append('-DEMSCRIPTEN_NOCATCH')
    return cflags

  @classmethod
  def vary_on(cls):
    return super().vary_on() + ['is_mem_grow', 'is_pure', 'nocatch']

  @classmethod
  def get_default_variation(cls, **kwargs):
    return super().get_default_variation(
      is_mem_grow=settings.ALLOW_MEMORY_GROWTH,
      is_pure=settings.PURE_WASI,
      nocatch=settings.DISABLE_EXCEPTION_CATCHING and not settings.WASM_EXCEPTIONS,
      **kwargs
    )

  def get_files(self):
    files = files_in_path(
        path='system/lib/standalone',
        filenames=['standalone.c',
                   'standalone_wasm_stdio.c',
                   '__main_void.c'])
    files += files_in_path(
        path='system/lib/libc',
        filenames=['emscripten_memcpy.c', 'emscripten_memset.c'])
    # It is more efficient to use JS methods for time, normally.
    files += files_in_path(
        path='system/lib/libc/musl/src/time',
        filenames=['__secs_to_tm.c',
                   '__tz.c',
                   'gettimeofday.c',
                   'localtime_r.c',
                   'gmtime_r.c',
                   'mktime.c',
                   'strptime.c',
                   'timegm.c',
                   'time.c'])
    # It is more efficient to use JS for __assert_fail, as it avoids always
    # including fprintf etc.
    files += files_in_path(
        path='system/lib/libc/musl/src/exit',
        filenames=['assert.c', 'exit.c'])
    return files

  def can_use(self):
    return super(libstandalonewasm, self).can_use() and settings.STANDALONE_WASM


class libjsmath(Library):
  name = 'libjsmath'
  cflags = ['-Os', '-fno-inline-functions']
  src_dir = 'system/lib'
  src_files = ['jsmath.c']

  def can_use(self):
    return super(libjsmath, self).can_use() and settings.JS_MATH


class libstubs(DebugLibrary):
  name = 'libstubs'
  src_dir = 'system/lib/libc'
  includes = ['system/lib/libc/musl/src/include']
  src_files = ['emscripten_syscall_stubs.c', 'emscripten_libc_stubs.c']


def get_libs_to_link(args):
  libs_to_link = []

  if '-nostdlib' in args:
    return libs_to_link

  already_included = set()
  system_libs_map = Library.get_usable_variations()

  # Setting this in the environment will avoid checking dependencies and make
  # building big projects a little faster 1 means include everything; otherwise
  # it can be the name of a lib (libc++, etc.).
  # You can provide 1 to include everything, or a comma-separated list with the
  # ones you want
  force_include = []
  force = os.environ.get('EMCC_FORCE_STDLIBS')
  # Setting this will only use the forced libs in EMCC_FORCE_STDLIBS. This
  # avoids spending time checking for unresolved symbols in your project files,
  # which can speed up linking, but if you do not have the proper list of
  # actually needed libraries, errors can occur.
  only_forced = os.environ.get('EMCC_ONLY_FORCED_STDLIBS')
  if only_forced:
    # One of the purposes EMCC_ONLY_FORCED_STDLIBS was to skip the scanning
    # of the input files for reverse dependencies.
    diagnostics.warning('deprecated', 'EMCC_ONLY_FORCED_STDLIBS is deprecated.  Use `-nostdlib` to avoid linking standard libraries')
  if force == '1':
    force_include = [name for name, lib in system_libs_map.items() if not lib.never_force]
  elif force is not None:
    force_include = force.split(',')
  if force_include:
    logger.debug(f'forcing stdlibs: {force_include}')

  def add_library(libname, whole_archive=False):
    lib = system_libs_map[libname]
    if lib.name in already_included:
      return
    already_included.add(lib.name)

    logger.debug('including %s (%s)' % (lib.name, lib.get_filename()))

    need_whole_archive = lib.name in force_include and lib.get_ext() == '.a'
    libs_to_link.append((lib.get_link_flag(), whole_archive or need_whole_archive))

  if '-nostartfiles' not in args:
    if settings.SHARED_MEMORY:
      add_library('crtbegin')

    if not settings.SIDE_MODULE:
      if settings.STANDALONE_WASM:
        if settings.EXPECT_MAIN:
          add_library('crt1')
        else:
          add_library('crt1_reactor')
      elif settings.PROXY_TO_PTHREAD:
        add_library('crt1_proxy_main')

  if settings.SIDE_MODULE:
    return libs_to_link

  # We add the forced libs last so that any libraries that are added in the normal
  # sequence below are added in the correct order even when they are also part of
  # EMCC_FORCE_STDLIBS.
  def add_forced_libs():
    for forced in force_include:
      if forced not in system_libs_map:
        shared.exit_with_error('invalid forced library: %s', forced)
      add_library(forced)

  if '-nodefaultlibs' in args:
    add_forced_libs()
    return libs_to_link

  sanitize = settings.USE_LSAN or settings.USE_ASAN or settings.UBSAN_RUNTIME

  def add_sanitizer_libs():
    if settings.USE_ASAN:
      force_include.append('libasan_rt')
      add_library('libasan_rt')
      add_library('libasan_js')
    elif settings.USE_LSAN:
      force_include.append('liblsan_rt')
      add_library('liblsan_rt')

    if settings.UBSAN_RUNTIME == 1:
      add_library('libubsan_minimal_rt')
    elif settings.UBSAN_RUNTIME == 2:
      add_library('libubsan_rt')

    if settings.USE_LSAN or settings.USE_ASAN:
      add_library('liblsan_common_rt')

    if sanitize:
      add_library('libsanitizer_common_rt')

  if only_forced:
    add_library('libcompiler_rt')
    add_sanitizer_libs()
    add_forced_libs()
    return libs_to_link

  if settings.AUTO_NATIVE_LIBRARIES:
    add_library('libGL')
    add_library('libal')
    add_library('libhtml5')

  # JS math must come before anything else, so that it overrides the normal
  # libc math.
  if settings.JS_MATH:
    add_library('libjsmath')

  # C libraries that override libc must come before it
  if settings.PRINTF_LONG_DOUBLE:
    add_library('libprintf_long_double')
  # See comment in libc_optz itself
  if settings.SHRINK_LEVEL >= 2 and not settings.LINKABLE and \
     not os.environ.get('EMCC_FORCE_STDLIBS'):
    add_library('libc_optz')
  if settings.BULK_MEMORY:
    add_library('libbulkmemory')
  if settings.STANDALONE_WASM:
    add_library('libstandalonewasm')
  if settings.ALLOW_UNIMPLEMENTED_SYSCALLS:
    add_library('libstubs')
  if '-nolibc' not in args:
    if not settings.EXIT_RUNTIME:
      add_library('libnoexit')
    add_library('libc')
    if settings.MALLOC == 'mimalloc':
      add_library('libmimalloc')
    elif settings.MALLOC != 'none':
      add_library('libmalloc')
  add_library('libcompiler_rt')
  if settings.LINK_AS_CXX:
    add_library('libc++')
  if settings.LINK_AS_CXX or sanitize:
    add_library('libc++abi')
    if settings.WASM_EXCEPTIONS:
      add_library('libunwind')

  if settings.PROXY_POSIX_SOCKETS:
    add_library('libsockets_proxy')
  else:
    add_library('libsockets')

  if settings.USE_WEBGPU:
    add_library('libwebgpu')
    if settings.LINK_AS_CXX:
      add_library('libwebgpu_cpp')

  if settings.WASM_WORKERS and (not settings.SINGLE_FILE and
                                not settings.RELOCATABLE and
                                not settings.PROXY_TO_WORKER):
    # When we include libwasm_workers we use `--whole-archive` to ensure
    # that the static constructor (`emscripten_wasm_worker_main_thread_initialize`)
    # is run.
    add_library('libwasm_workers', whole_archive=True)

  if settings.WASMFS:
    # Link in the no-fs version first, so that if it provides all the needed
    # system libraries then WasmFS is not linked in at all. (We only do this if
    # the filesystem is not forced; if it is then we know we definitely need the
    # whole thing, and it would be unnecessary work to try to link in the no-fs
    # version).
    if not settings.FORCE_FILESYSTEM:
      add_library('libwasmfs_no_fs')
    add_library('libwasmfs')

  add_sanitizer_libs()
  add_forced_libs()
  return libs_to_link


def calculate(args):

  libs_to_link = get_libs_to_link(args)

  # When LINKABLE is set the entire link command line is wrapped in --whole-archive by
  # building.link_ldd.  And since --whole-archive/--no-whole-archive processing does not nest we
  # shouldn't add any extra `--no-whole-archive` or we will undo the intent of building.link_ldd.
  if settings.LINKABLE or settings.SIDE_MODULE:
    return [l[0] for l in libs_to_link]

  # Wrap libraries in --whole-archive, as needed.  We need to do this last
  # since otherwise the abort sorting won't make sense.
  ret = []
  in_group = False
  for name, need_whole_archive in libs_to_link:
    if need_whole_archive and not in_group:
      ret.append('--whole-archive')
      in_group = True
    if in_group and not need_whole_archive:
      ret.append('--no-whole-archive')
      in_group = False
    ret.append(name)
  if in_group:
    ret.append('--no-whole-archive')

  return ret


# Once we require python 3.8 we can use shutil.copytree with
# dirs_exist_ok=True and remove this function.
def copytree_exist_ok(src, dst):
  os.makedirs(dst, exist_ok=True)
  for entry in os.scandir(src):
    srcname = os.path.join(src, entry.name)
    dstname = os.path.join(dst, entry.name)
    if entry.is_dir():
      copytree_exist_ok(srcname, dstname)
    else:
      shared.safe_copy(srcname, dstname)


def install_system_headers(stamp):
  install_dirs = {
    ('include',): '',
    ('lib', 'compiler-rt', 'include'): '',
    ('lib', 'libunwind', 'include'): '',
    # Copy the generic arch files first then
    ('lib', 'libc', 'musl', 'arch', 'generic'): '',
    # Then overlay the emscripten directory on top.
    # This mimics how musl itself installs its headers.
    ('lib', 'libc', 'musl', 'arch', 'emscripten'): '',
    ('lib', 'libc', 'musl', 'include'): '',
    ('lib', 'libcxx', 'include'): os.path.join('c++', 'v1'),
    ('lib', 'libcxxabi', 'include'): os.path.join('c++', 'v1'),
    ('lib', 'mimalloc', 'include'): '',
  }

  target_include_dir = cache.get_include_dir()
  for src, dest in install_dirs.items():
    src = utils.path_from_root('system', *src)
    dest = os.path.join(target_include_dir, dest)
    copytree_exist_ok(src, dest)

  pkgconfig_src = utils.path_from_root('system/lib/pkgconfig')
  pkgconfig_dest = cache.get_sysroot_dir('lib/pkgconfig')
  copytree_exist_ok(pkgconfig_src, pkgconfig_dest)

  bin_src = utils.path_from_root('system/bin')
  bin_dest = cache.get_sysroot_dir('bin')
  copytree_exist_ok(bin_src, bin_dest)

  cmake_src = utils.path_from_root('system/lib/cmake')
  cmake_dest = cache.get_sysroot_dir('lib/cmake')
  copytree_exist_ok(cmake_src, cmake_dest)

  # Create a version header based on the emscripten-version.txt
  version_file = cache.get_include_dir('emscripten/version.h')
  utils.write_file(version_file, textwrap.dedent(f'''\
  /* Automatically generated by tools/system_libs.py */
  #define __EMSCRIPTEN_major__ {utils.EMSCRIPTEN_VERSION_MAJOR}
  #define __EMSCRIPTEN_minor__ {utils.EMSCRIPTEN_VERSION_MINOR}
  #define __EMSCRIPTEN_tiny__ {utils.EMSCRIPTEN_VERSION_TINY}
  '''))

  # Create a stamp file that signal that the headers have been installed
  # Removing this file, or running `emcc --clear-cache` or running
  # `./embuilder build sysroot --force` will cause the re-installation of
  # the system headers.
  utils.write_file(stamp, 'x')
  return stamp


@ToolchainProfiler.profile()
def ensure_sysroot():
  cache.get('sysroot_install.stamp', install_system_headers, what='system headers')


def build_deferred():
  assert USE_NINJA
  top_level_ninja = get_top_level_ninja_file()
  if os.path.isfile(top_level_ninja):
    run_ninja(os.path.dirname(top_level_ninja))<|MERGE_RESOLUTION|>--- conflicted
+++ resolved
@@ -42,13 +42,9 @@
 # link time.
 USE_NINJA = int(os.environ.get('EMCC_USE_NINJA', '0'))
 
-<<<<<<< HEAD
-FAKE_EMSCRIPTEN_PATH = '/emsdk/emscripten'
-=======
 # A (fake) deterministic emscripten path to use in __FILE__ macro and debug info
 # to produce reproducible builds across platforms.
 DETERMINISITIC_PREFIX = '/emsdk/emscripten'
->>>>>>> dc2b1c24
 
 
 def files_in_path(path, filenames):
@@ -478,18 +474,6 @@
     self.build_dir = build_dir
 
     cflags = self.get_cflags()
-<<<<<<< HEAD
-    source_dir = utils.path_from_root()
-    relative_source_dir = os.path.relpath(source_dir, build_dir)
-    if self.deterministic_paths:
-      cflags += [f'-ffile-prefix-map={source_dir}={FAKE_EMSCRIPTEN_PATH}',
-                 f'-ffile-prefix-map={relative_source_dir}={FAKE_EMSCRIPTEN_PATH}',
-                 f'-fdebug-compilation-dir={FAKE_EMSCRIPTEN_PATH}']
-    else:
-      cflags += [f'-fmacro-prefix-map={source_dir}={FAKE_EMSCRIPTEN_PATH}',
-                 f'-fmacro-prefix-map={relative_source_dir}={FAKE_EMSCRIPTEN_PATH}']
-=======
->>>>>>> dc2b1c24
     asflags = get_base_cflags(preprocess=False)
     input_files = self.get_files()
     ninja_file = os.path.join(build_dir, 'build.ninja')
@@ -508,18 +492,6 @@
     commands = []
     objects = set()
     cflags = self.get_cflags()
-<<<<<<< HEAD
-    source_dir = utils.path_from_root()
-    relative_source_dir = os.path.relpath(source_dir, build_dir)
-    if self.deterministic_paths:
-      cflags += [f'-ffile-prefix-map={relative_source_dir}={FAKE_EMSCRIPTEN_PATH}']
-      cflags += [f'-ffile-prefix-map={source_dir}={FAKE_EMSCRIPTEN_PATH}',
-                 f'-fdebug-compilation-dir={FAKE_EMSCRIPTEN_PATH}']
-    else:
-      cflags += [f'-fmacro-prefix-map={relative_source_dir}={FAKE_EMSCRIPTEN_PATH}']
-      cflags += [f'-fmacro-prefix-map={source_dir}={FAKE_EMSCRIPTEN_PATH}']
-=======
->>>>>>> dc2b1c24
     case_insensitive = is_case_insensitive(build_dir)
     for src in self.get_files():
       ext = shared.suffix(src)
@@ -628,12 +600,15 @@
     if self.includes:
       cflags += ['-I' + utils.path_from_root(i) for i in self._inherit_list('includes')]
 
+    source_dir = utils.path_from_root()
+    relative_source_dir = os.path.relpath(source_dir, self.build_dir)
     if self.deterministic_paths:
-      source_dir = utils.path_from_root()
-      relative_source_dir = os.path.relpath(source_dir, self.build_dir)
-      cflags += [f'-ffile-prefix-map={relative_source_dir}={DETERMINISITIC_PREFIX}']
       cflags += [f'-ffile-prefix-map={source_dir}={DETERMINISITIC_PREFIX}',
+                 f'-ffile-prefix-map={relative_source_dir}={DETERMINISITIC_PREFIX}',
                  f'-fdebug-compilation-dir={DETERMINISITIC_PREFIX}']
+    else:
+      cflags += [f'-fmacro-prefix-map={source_dir}={DETERMINISITIC_PREFIX}',
+                 f'-fmacro-prefix-map={relative_source_dir}={DETERMINISITIC_PREFIX}']
     return cflags
 
   def get_base_name_prefix(self):
