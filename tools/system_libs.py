# Copyright 2014 The Emscripten Authors.  All rights reserved.
# Emscripten is available under two separate licenses, the MIT license and the
# University of Illinois/NCSA Open Source License.  Both these licenses can be
# found in the LICENSE file.

import re
from time import time
from .toolchain_profiler import ToolchainProfiler

import itertools
import logging
import os
import shutil
import textwrap
import shlex
from enum import IntEnum, auto
from glob import iglob
from typing import List, Optional

from . import shared, building, utils
from . import diagnostics
from . import cache
from .settings import settings
from .utils import read_file

logger = logging.getLogger('system_libs')

# Files that are part of libsockets.a and so should be excluded from libc.a
LIBC_SOCKETS = ['socket.c', 'socketpair.c', 'shutdown.c', 'bind.c', 'connect.c',
                'listen.c', 'accept.c', 'getsockname.c', 'getpeername.c', 'send.c',
                'recv.c', 'sendto.c', 'recvfrom.c', 'sendmsg.c', 'recvmsg.c',
                'getsockopt.c', 'setsockopt.c', 'freeaddrinfo.c',
                'gethostbyaddr.c', 'gethostbyaddr_r.c', 'gethostbyname.c',
                'gethostbyname_r.c', 'gethostbyname2.c', 'gethostbyname2_r.c',
                'in6addr_any.c', 'in6addr_loopback.c', 'accept4.c']

# Experimental: Setting EMCC_USE_NINJA will cause system libraries to get built with ninja rather
# than simple subprocesses.  The primary benefit here is that we get accurate dependency tracking.
# This means we can avoid completely rebuilding a library and just rebuild based on what changed.
#
# Setting EMCC_USE_NINJA=2 means that ninja will automatically be run for each library needed at
# link time.
USE_NINJA = int(os.environ.get('EMCC_USE_NINJA', '0'))

<<<<<<< HEAD
FAKE_EMSCRIPTEN_PATH = '/emsdk/emscripten'
=======
# A (fake) deterministic emscripten path to use in __FILE__ macro and debug info
# to produce reproducible builds across platforms.
DETERMINISITIC_PREFIX = '/emsdk/emscripten'
>>>>>>> c0405782


def files_in_path(path, filenames):
  srcdir = utils.path_from_root(path)
  return [os.path.join(srcdir, f) for f in filenames]


def glob_in_path(path, glob_pattern, excludes=()):
  srcdir = utils.path_from_root(path)
  files = iglob(os.path.join(srcdir, glob_pattern), recursive=True)
  return sorted(f for f in files if os.path.basename(f) not in excludes)


def get_base_cflags(force_object_files=False, preprocess=True):
  # Always build system libraries with debug information.  Non-debug builds
  # will ignore this at link time because we link with `-strip-debug`.
  flags = ['-g', '-sSTRICT', '-Werror']
  if settings.LTO and not force_object_files:
    flags += ['-flto=' + settings.LTO]
  if settings.RELOCATABLE:
    flags += ['-sRELOCATABLE']
    if preprocess:
      flags += ['-DEMSCRIPTEN_DYNAMIC_LINKING']
  if settings.MEMORY64:
    flags += ['-Wno-experimental', '-sMEMORY64=' + str(settings.MEMORY64)]
  return flags


def clean_env():
  # building system libraries and ports should be hermetic in that it is not
  # affected by things like EMCC_CFLAGS which the user may have set.
  # At least one port also uses autoconf (harfbuzz) so we also need to clear
  # CFLAGS/LDFLAGS which we don't want to effect the inner call to configure.
  safe_env = os.environ.copy()
  for opt in ['CFLAGS', 'CXXFLAGS', 'LDFLAGS',
              'EMCC_CFLAGS',
              'EMCC_AUTODEBUG',
              'EMCC_FORCE_STDLIBS',
              'EMCC_ONLY_FORCED_STDLIBS',
              'EMMAKEN_JUST_CONFIGURE']:
    if opt in safe_env:
      del safe_env[opt]
  return safe_env


def run_build_commands(commands, num_inputs, build_dir=None):
  # Before running a set of build commands make sure the common sysroot
  # headers are installed.  This prevents each sub-process from attempting
  # to setup the sysroot itself.
  ensure_sysroot()
  start_time = time()
  shared.run_multiple_processes(commands, env=clean_env(), cwd=build_dir)
  logger.info(f'compiled {num_inputs} inputs in {time() - start_time:.2f}s')


def objectfile_sort_key(filename):
  """Sort object files that we pass to llvm-ar."""
  # In general, we simply use alphabetical order, but we special case certain
  # object files such they come first.  For example, `vmlock.o` contains the
  # definition of `__vm_wait`, but `mmap.o` also contains a dummy/weak definition
  # for use by `mmap.o` when `vmlock.o` is not otherwise included.
  #
  # When another object looks for `__vm_wait` we prefer that it always find the
  # real definition first and not refer to the dummy one (which is really
  # intended to be local to `mmap.o` but due to the fact the weak aliases can't
  # have internal linkage).
  #
  # The reason we care is that once an object file is pulled into certain aspects
  # of it cannot be undone/removed by the linker.  For example, static
  # constructors or stub library dependencies.
  #
  # In the case of `mmap.o`, once it get included by the linker, it pulls in the
  # the reverse dependencies of the mmap syscall (memalign).  If we don't do this
  # sorting we see a slight regression in test_metadce_minimal_pthreads due to
  # memalign being included.
  basename = os.path.basename(filename)
  if basename in {'vmlock.o'}:
    return 'AAA_' + basename
  else:
    return basename


def create_lib(libname, inputs):
  """Create a library from a set of input objects."""
  suffix = shared.suffix(libname)

  inputs = sorted(inputs, key=objectfile_sort_key)
  if suffix in ('.bc', '.o'):
    if len(inputs) == 1:
      if inputs[0] != libname:
        shutil.copyfile(inputs[0], libname)
    else:
      building.link_to_object(inputs, libname)
  else:
    assert suffix == '.a'
    building.emar('cr', libname, inputs)


def get_top_level_ninja_file():
  return os.path.join(cache.get_path('build'), 'build.ninja')


def run_ninja(build_dir):
  cmd = ['ninja', '-C', build_dir, f'-j{shared.get_num_cores()}']
  if shared.PRINT_SUBPROCS:
    cmd.append('-v')
  shared.check_call(cmd, env=clean_env())


def ensure_target_in_ninja_file(ninja_file, target):
  if os.path.isfile(ninja_file) and target in read_file(ninja_file):
    return
  with open(ninja_file, 'a') as f:
    f.write(target + '\n')


def escape_ninja_path(path):
  """Escape a path to be used in a ninja file."""
  # Replace Windows backslashes with forward slashes.
  path = path.replace('\\', '/')
  # Escape special Ninja chars.
  return re.sub(r'([ :$])', r'$\1', path)


def create_ninja_file(input_files, filename, libname, cflags, asflags=None, customize_build_flags=None):
  if asflags is None:
    asflags = []

  out = f'''\
# Automatically generated by tools/system_libs.py.  DO NOT EDIT

ninja_required_version = 1.5

ASFLAGS = {shlex.join(asflags)}
CFLAGS = {shlex.join(cflags)}
EMCC = {shared.EMCC}
EMXX = {shared.EMXX}
EMAR = {shared.EMAR}

rule cc
  depfile = $out.d
  command = $EMCC -MD -MF $out.d $CFLAGS -c $in -o $out
  description = CC $out

rule cxx
  depfile = $out.d
  command = $EMXX -MD -MF $out.d $CFLAGS -c $in -o $out
  description = CXX $out

rule asm
  command = $EMCC $ASFLAGS -c $in -o $out
  description = ASM $out

rule asm_cpp
  depfile = $out.d
  command = $EMCC -MD -MF $out.d $CFLAGS -c $in -o $out
  description = ASM $out

rule direct_cc
  depfile = $with_depfile
  command = $EMCC -MD -MF $with_depfile $CFLAGS -c $in -o $out
  description = CC $out

rule archive
  # Workaround command line too long issue (https://github.com/ninja-build/ninja/pull/217) by using a response file.
  rspfile = $out.rsp
  rspfile_content = $in
  command = $EMAR cr $out @$rspfile
  description = AR $out

'''
  suffix = shared.suffix(libname)
  build_dir = os.path.dirname(filename)

  case_insensitive = is_case_insensitive(os.path.dirname(filename))
  if suffix == '.o':
    assert len(input_files) == 1
    input_file = escape_ninja_path(input_files[0])
    depfile = shared.unsuffixed_basename(input_file) + '.d'
    out += f'build {escape_ninja_path(libname)}: direct_cc {input_file}\n'
    out += f'  with_depfile = {depfile}\n'
  else:
    objects = []
    for src in input_files:
      # Resolve duplicates by appending unique.
      # This is needed on case insensitive filesystem to handle,
      # for example, _exit.o and _Exit.o.
      object_basename = shared.unsuffixed_basename(src)
      if case_insensitive:
        object_basename = object_basename.lower()
      o = os.path.join(build_dir, object_basename + '.o')
      object_uuid = 0
      # Find a unique basename
      while o in objects:
        object_uuid += 1
        o = os.path.join(build_dir, f'{object_basename}__{object_uuid}.o')
      objects.append(o)
      ext = shared.suffix(src)
      if ext == '.s':
        cmd = 'asm'
        flags = asflags
      elif ext == '.S':
        cmd = 'asm_cpp'
        flags = cflags
      elif ext == '.c':
        cmd = 'cc'
        flags = cflags
      else:
        cmd = 'cxx'
        flags = cflags
      out += f'build {escape_ninja_path(o)}: {cmd} {escape_ninja_path(src)}\n'
      if customize_build_flags:
        custom_flags = customize_build_flags(flags, src)
        if custom_flags != flags:
          out += f'  CFLAGS = {shlex.join(custom_flags)}'
      out += '\n'

    objects = sorted(objects, key=objectfile_sort_key)
    objects = ' '.join(escape_ninja_path(o) for o in objects)
    out += f'build {escape_ninja_path(libname)}: archive {objects}\n'

  utils.write_file(filename, out)
  ensure_target_in_ninja_file(get_top_level_ninja_file(), f'subninja {escape_ninja_path(filename)}')


def is_case_insensitive(path):
  """Returns True if the filesystem at `path` is case insensitive."""
  utils.write_file(os.path.join(path, 'test_file'), '')
  case_insensitive = os.path.exists(os.path.join(path, 'TEST_FILE'))
  os.remove(os.path.join(path, 'test_file'))
  return case_insensitive


class Library:
  """
  `Library` is the base class of all system libraries.

  There are two types of libraries: abstract and concrete.
    * An abstract library, e.g. MTLibrary, is a subclass of `Library` that
      implements certain behaviour common to multiple libraries. The features
      of multiple abstract libraries can be used through multiple inheritance.
    * A concrete library, e.g. libc, is a subclass of `Library` that describes
      how to build a particular library, and its properties, such as name and
      dependencies.

  This library system is meant to handle having many versions of the same library,
  which we call *variations*. For example, some libraries (those that inherit
  from MTLibrary), have both single-threaded and multi-threaded versions.

  An instance of a `Library` subclass represents a specific variation of the
  library. Instance methods perform operations relating to this variation.
  For example, `get_cflags()` would return the emcc flags needed to build this
  variation, and `build()` would generate the library file for this variation.
  The constructor takes keyword arguments that defines the variation.

  Class methods perform tasks relating to all variations. For example,
  `variations()` returns a list of all variations that exists for this library,
  and `get_default_variation()` returns the variation suitable for the current
  environment.

  Other class methods act upon a group of libraries. For example,
  `Library.get_all_variations()` returns a mapping of all variations of
  existing libraries.

  To add a new type of variation, you must add an parameter to `__init__` that
  selects the variant. Then, override one of `vary_on` or `variations`, as well
  as `get_default_variation`.

  If the parameter is boolean, overriding `vary_on` to add the parameter name
  to the returned list is sufficient:

    @classmethod
    def vary_on(cls):
      return super().vary_on() + ['my_parameter']

  Otherwise, you must override `variations`:

    @classmethod
    def variations(cls):
      return [{'my_parameter': value, **other} for value, other in
              itertools.product([1, 2, 3], super().variations())]

  Overriding either `vary_on` or `variations` allows `embuilder.py` to know all
  possible variations so it can build all of them.

  You then need to modify `get_default_variation` to detect the correct value
  for your new parameter based on the settings:

    @classmethod
    def get_default_variation(cls, **kwargs):
      return super().get_default_variation(my_parameter=settings.MY_PARAMETER, **kwargs)

  This allows the correct variation of the library to be selected when building
  code with Emscripten.
  """

  # The simple name of the library. When linking, this is the name to use to
  # automatically get the correct version of the library.
  # This should only be overridden in a concrete library class, e.g. libc,
  # and left as None in an abstract library class, e.g. MTLibrary.
  name: Optional[str] = None

  # Set to true to prevent EMCC_FORCE_STDLIBS from linking this library.
  never_force = False

  # A list of flags to pass to emcc.
  # The flags for the parent class is automatically inherited.
  # TODO: Investigate whether perf gains from loop unrolling would be worth the
  # extra code size. The -fno-unroll-loops flags was added here when loop
  # unrolling landed upstream in LLVM to avoid changing behavior but was not
  # specifically evaluated.
  cflags = ['-O2', '-Wall', '-fno-unroll-loops']

  # A list of directories to put in the include path when building.
  # This is a list of tuples of path components.
  # For example, to put system/lib/a and system/lib/b under the emscripten
  # directory into the include path, you would write:
  #    includes = [('system', 'lib', 'a'), ('system', 'lib', 'b')]
  # The include path of the parent class is automatically inherited.
  includes: List[str] = []

  # By default, `get_files` look for source files for this library under `src_dir`.
  # It will either use the files listed in `src_files`, or use the glob pattern in
  # `src_glob`. You may not specify both `src_files` and `src_glob`.
  # When using `src_glob`, you can specify a list of files in `src_glob_exclude`
  # to be excluded from the library.
  # Alternatively, you can override `get_files` to use your own logic.
  src_dir: Optional[str] = None
  src_files: Optional[List[str]] = []
  src_glob: Optional[str] = None
  src_glob_exclude: Optional[List[str]] = None

  # Whether to always generate WASM object files, even when LTO is set
  force_object_files = False

  def __init__(self):
    """
    Creates a variation of this library.

    A variation is a specific combination of settings a library can have.
    For example, libc++-mt-noexcept is a variation of libc++.
    There might be only one variation of a library.

    The constructor keyword arguments will define what variation to use.

    Use the `variations` classmethod to get the list of all possible constructor
    arguments for this library.

    Use the `get_default_variation` classmethod to construct the variation
    suitable for the current invocation of emscripten.
    """
    if not self.name:
      raise NotImplementedError('Cannot instantiate an abstract library')

  def can_use(self):
    """
    Whether this library can be used in the current environment.

    For example, libmalloc would override this and return False
    if the user requested no malloc.
    """
    return True

  def can_build(self):
    """
    Whether this library can be built in the current environment.

    Override this if, for example, the library can only be built on WASM backend.
    """
    return True

  def erase(self):
    cache.erase_file(self.get_path())

  def get_path(self, absolute=False):
    return cache.get_lib_name(self.get_filename(), absolute=absolute)

  def build(self):
    """
    Gets the cached path of this library.

    This will trigger a build if this library is not in the cache.
    """
    return cache.get(self.get_path(), self.do_build, force=USE_NINJA == 2, quiet=USE_NINJA)

<<<<<<< HEAD
  def generate(self, deterministic_paths=False):
    self.deterministic_paths = deterministic_paths
=======
  def generate(self):
>>>>>>> c0405782
    return cache.get(self.get_path(), self.do_generate, force=USE_NINJA == 2, quiet=USE_NINJA,
                     deferred=True)

  def get_link_flag(self):
    """
    Gets the link flags needed to use the library.

    This will trigger a build if this library is not in the cache.
    """
    fullpath = self.build()
    # For non-libraries (e.g. crt1.o) we pass the entire path to the linker
    if self.get_ext() != '.a':
      return fullpath
    # For libraries (.a) files, we pass the abbreviated `-l` form.
    base = shared.unsuffixed_basename(fullpath)
    return '-l' + utils.removeprefix(base, 'lib')

  def get_files(self):
    """
    Gets a list of source files for this library.

    Typically, you will use `src_dir`, `src_files`, `src_glob` and `src_glob_exclude`.
    If those are insufficient to describe the files needed, you can override this method.
    """
    if self.src_dir:
      if self.src_files and self.src_glob:
        raise Exception('Cannot use src_files and src_glob together')

      if self.src_files:
        return files_in_path(self.src_dir, self.src_files)
      elif self.src_glob:
        return glob_in_path(self.src_dir, self.src_glob, self.src_glob_exclude or ())

    raise NotImplementedError()

  def generate_ninja(self, build_dir, libname):
    ensure_sysroot()
    utils.safe_ensure_dirs(build_dir)
    self.build_dir = build_dir

    cflags = self.get_cflags()
<<<<<<< HEAD
    source_dir = utils.path_from_root()
    relative_source_dir = os.path.relpath(source_dir, build_dir)
    if self.deterministic_paths:
      cflags += [f'-ffile-prefix-map={source_dir}={FAKE_EMSCRIPTEN_PATH}',
                 f'-ffile-prefix-map={relative_source_dir}={FAKE_EMSCRIPTEN_PATH}',
                 '-fdebug-compilation-dir={FAKE_EMSCRIPTEN_PATH}']
    else:
      cflags += [f'-fmacro-prefix-map={source_dir}={FAKE_EMSCRIPTEN_PATH}',
                 f'-fmacro-prefix-map={relative_source_dir}={FAKE_EMSCRIPTEN_PATH}']
=======
>>>>>>> c0405782
    asflags = get_base_cflags(preprocess=False)
    input_files = self.get_files()
    ninja_file = os.path.join(build_dir, 'build.ninja')
    create_ninja_file(input_files, ninja_file, libname, cflags, asflags=asflags, customize_build_flags=self.customize_build_cmd)

  def build_objects(self, build_dir):
    """
    Returns a list of compiled object files for this library.

    By default, this builds all the source files returned by `self.get_files()`,
    with the `cflags` returned by `self.get_cflags()`.
    """
    batch_inputs = int(os.environ.get('EMCC_BATCH_BUILD', '1'))
    self.build_dir = build_dir
    batches = {}
    commands = []
    objects = set()
    cflags = self.get_cflags()
<<<<<<< HEAD
    source_dir = utils.path_from_root()
    relative_source_dir = os.path.relpath(source_dir, build_dir)
    if self.deterministic_paths:
      cflags += [f'-ffile-prefix-map={relative_source_dir}={FAKE_EMSCRIPTEN_PATH}']
      cflags += [f'-ffile-prefix-map={source_dir}={FAKE_EMSCRIPTEN_PATH}',
                 '-fdebug-compilation-dir={FAKE_EMSCRIPTEN_PATH}']
    else:
      cflags += [f'-fmacro-prefix-map={relative_source_dir}={FAKE_EMSCRIPTEN_PATH}']
      cflags += [f'-fmacro-prefix-map={source_dir}={FAKE_EMSCRIPTEN_PATH}']
=======
>>>>>>> c0405782
    case_insensitive = is_case_insensitive(build_dir)
    for src in self.get_files():
      ext = shared.suffix(src)
      if ext in {'.s', '.S', '.c'}:
        cmd = shared.EMCC
      else:
        cmd = shared.EMXX
      cmd = [cmd, '-c']
      if ext == '.s':
        # .s files are processed directly by the assembler.  In this case we can't pass
        # pre-processor flags such as `-I` and `-D` but we still want core flags such as
        # `-sMEMORY64`.
        cmd += get_base_cflags(preprocess=False)
      else:
        cmd += cflags
      cmd = self.customize_build_cmd(cmd, src)

      object_basename = shared.unsuffixed_basename(src)
      if case_insensitive:
        object_basename = object_basename.lower()
      o = os.path.join(build_dir, object_basename + '.o')
      if o in objects:
        # If we have seen a file with the same name before, we are on a case-insensitive
        # filesystem and need a separate command to compile this file with a
        # custom unique output object filename, as batch compile doesn't allow
        # such customization.
        #
        # This is needed to handle, for example, _exit.o and _Exit.o.
        object_uuid = 0
        # Find a unique basename
        while o in objects:
          object_uuid += 1
          o = os.path.join(build_dir, f'{object_basename}__{object_uuid}.o')
        commands.append(cmd + [src, '-o', o])
      elif batch_inputs:
        # Use relative paths to reduce the length of the command line.
        # This allows to avoid switching to a response file as often.
        src = os.path.relpath(src, build_dir)
        src = utils.normalize_path(src)
        batches.setdefault(tuple(cmd), []).append(src)
      else:
        commands.append(cmd + [src, '-o', o])
      objects.add(o)

    if batch_inputs:
      # Choose a chunk size that is large enough to avoid too many subprocesses
      # but not too large to avoid task starvation.
      # For now the heuristic is to split inputs by 2x number of cores.
      chunk_size = max(1, len(objects) // (2 * shared.get_num_cores()))
      # Convert batches to commands.
      for cmd, srcs in batches.items():
        cmd = list(cmd)
        for i in range(0, len(srcs), chunk_size):
          chunk_srcs = srcs[i:i + chunk_size]
          commands.append(building.get_command_with_possible_response_file(cmd + chunk_srcs))

    run_build_commands(commands, num_inputs=len(objects), build_dir=build_dir)
    return objects

  def customize_build_cmd(self, cmd, _filename):
    """Allows libraries to customize the build command used on per-file basis.

    For example, libc uses this to replace -Oz with -O2 for some subset of files."""
    return cmd

  def do_build(self, out_filename, generate_only=False):
    """Builds the library and returns the path to the file."""
    assert out_filename == self.get_path(absolute=True)
    build_dir = os.path.join(cache.get_path('build'), self.get_base_name())
    if USE_NINJA:
      self.generate_ninja(build_dir, out_filename)
      if not generate_only:
        run_ninja(build_dir)
    else:
      # Use a separate build directory to the ninja flavor so that building without
      # EMCC_USE_NINJA doesn't clobber the ninja build tree
      build_dir += '-tmp'
      utils.safe_ensure_dirs(build_dir)
      create_lib(out_filename, self.build_objects(build_dir))
      if not shared.DEBUG:
        utils.delete_dir(build_dir)

  def do_generate(self, out_filename):
    self.do_build(out_filename, generate_only=True)

  @classmethod
  def _inherit_list(cls, attr):
    # Some properties, like cflags and includes, makes more sense to inherit
    # via concatenation than replacement.
    result = []
    for item in cls.__mro__[::-1]:
      # Using  __dict__ to avoid inheritance
      result += item.__dict__.get(attr, [])
    return result

  def get_cflags(self):
    """
    Returns the list of flags to pass to emcc when building this variation
    of the library.

    Override and add any flags as needed to handle new variations.
    """
    cflags = self._inherit_list('cflags')
    cflags += get_base_cflags(force_object_files=self.force_object_files)

    if self.includes:
      cflags += ['-I' + utils.path_from_root(i) for i in self._inherit_list('includes')]

    source_dir = utils.path_from_root()
    relative_source_dir = os.path.relpath(source_dir, self.build_dir)
    cflags += [f'-ffile-prefix-map={source_dir}={DETERMINISITIC_PREFIX}',
               f'-ffile-prefix-map={relative_source_dir}={DETERMINISITIC_PREFIX}',
               f'-fdebug-compilation-dir={DETERMINISITIC_PREFIX}']
    return cflags

  def get_base_name_prefix(self):
    """
    Returns the base name of the library without any suffixes.
    """
    return self.name

  def get_base_name(self):
    """
    Returns the base name of the library file.

    This will include suffixes such as -mt, but will not include a file extension.
    """
    return self.get_base_name_prefix()

  def get_ext(self):
    """
    Return the appropriate file extension for this library.
    """
    return '.a'

  def get_filename(self):
    """
    Return the full name of the library file, including the file extension.
    """
    return self.get_base_name() + self.get_ext()

  @classmethod
  def vary_on(cls):
    """
    Returns a list of strings that are the names of boolean constructor
    arguments that defines the variations of this library.

    This is used by the default implementation of `cls.variations()` to generate
    every possible combination of boolean values to pass to these arguments.
    """
    return []

  @classmethod
  def variations(cls):
    """
    Returns a list of keyword arguments to pass to the constructor to create
    every possible variation of this library.

    By default, this is every possible combination of boolean values to pass
    to the list of arguments returned by `vary_on`, but you can override
    the behaviour.
    """
    vary_on = cls.vary_on()
    return [dict(zip(vary_on, toggles)) for toggles in
            itertools.product([False, True], repeat=len(vary_on))]

  @classmethod
  def get_default_variation(cls, **kwargs):
    """
    Construct the variation suitable for the current invocation of emscripten.

    Subclasses should pass the keyword arguments they introduce to the
    superclass version, and propagate **kwargs. The base class collects
    all the keyword arguments and creates the instance.
    """
    return cls(**kwargs)

  @classmethod
  def get_inheritance_tree(cls):
    """Returns all the classes in the inheritance tree of the current class."""
    yield cls
    for subclass in cls.__subclasses__():
      for cls in subclass.get_inheritance_tree():
        yield cls

  @classmethod
  def get_all_variations(cls):
    """
    Gets all the variations of libraries in the inheritance tree of the current
    library.

    Calling Library.get_all_variations() returns the variations of ALL libraries
    that can be built as a dictionary of variation names to Library objects.
    """
    result = {}
    for library in cls.get_inheritance_tree():
      if library.name:
        for flags in library.variations():
          variation = library(**flags)
          if variation.can_build():
            result[variation.get_base_name()] = variation
    return result

  @classmethod
  def get_usable_variations(cls):
    """
    Gets all libraries suitable for the current invocation of emscripten.

    This returns a dictionary of simple names to Library objects.
    """
    if not hasattr(cls, 'useable_variations'):
      cls.useable_variations = {}
      for subclass in cls.get_inheritance_tree():
        if subclass.name:
          library = subclass.get_default_variation()
          if library.can_build() and library.can_use():
            cls.useable_variations[subclass.name] = library
    return cls.useable_variations


class MTLibrary(Library):
  def __init__(self, **kwargs):
    self.is_mt = kwargs.pop('is_mt')
    self.is_ww = kwargs.pop('is_ww') and not self.is_mt
    super().__init__(**kwargs)

  def get_cflags(self):
    cflags = super().get_cflags()
    if self.is_mt:
      cflags += ['-pthread', '-sWASM_WORKERS']
    if self.is_ww:
      cflags += ['-sWASM_WORKERS']
    return cflags

  def get_base_name(self):
    name = super().get_base_name()
    if self.is_mt:
      name += '-mt'
    if self.is_ww:
      name += '-ww'
    return name

  @classmethod
  def vary_on(cls):
    return super().vary_on() + ['is_mt', 'is_ww']

  @classmethod
  def get_default_variation(cls, **kwargs):
    return super().get_default_variation(
      is_mt=settings.PTHREADS,
      is_ww=settings.SHARED_MEMORY and not settings.PTHREADS,
      **kwargs
    )

  @classmethod
  def variations(cls):
    combos = super(MTLibrary, cls).variations()

    # These are mutually exclusive, only one flag will be set at any give time.
    return [combo for combo in combos if not combo['is_mt'] or not combo['is_ww']]


class DebugLibrary(Library):
  def __init__(self, **kwargs):
    self.is_debug = kwargs.pop('is_debug')
    super().__init__(**kwargs)

  def get_cflags(self):
    cflags = super().get_cflags()
    if not self.is_debug:
      cflags += ['-DNDEBUG']
    return cflags

  def get_base_name(self):
    name = super().get_base_name()
    if self.is_debug:
      name += '-debug'
    return name

  @classmethod
  def vary_on(cls):
    return super().vary_on() + ['is_debug']

  @classmethod
  def get_default_variation(cls, **kwargs):
    return super().get_default_variation(is_debug=settings.ASSERTIONS, **kwargs)


class Exceptions(IntEnum):
  """
  This represents exception handling mode of Emscripten. Currently there are
  three modes of exception handling:
  - None: Does not handle exceptions. This includes -fno-exceptions, which
    prevents both throwing and catching, and -fignore-exceptions, which only
    allows throwing, but library-wise they use the same version.
  - Emscripten: Emscripten provides exception handling capability using JS
    emulation. This causes code size increase and performance degradation.
  - Wasm: Wasm native exception handling support uses Wasm EH instructions and
    is meant to be fast. You need to use a VM that has the EH support to use
    this. This is not fully working yet and still experimental.
  """
  NONE = auto()
  EMSCRIPTEN = auto()
  WASM = auto()


class NoExceptLibrary(Library):
  def __init__(self, **kwargs):
    self.eh_mode = kwargs.pop('eh_mode')
    super().__init__(**kwargs)

  def get_cflags(self):
    cflags = super().get_cflags()
    if self.eh_mode == Exceptions.NONE:
      cflags += ['-fno-exceptions']
    elif self.eh_mode == Exceptions.EMSCRIPTEN:
      cflags += ['-sDISABLE_EXCEPTION_CATCHING=0']
    elif self.eh_mode == Exceptions.WASM:
      cflags += ['-fwasm-exceptions']
    return cflags

  def get_base_name(self):
    name = super().get_base_name()
    # TODO Currently emscripten-based exception is the default mode, thus no
    # suffixes. Change the default to wasm exception later.
    if self.eh_mode == Exceptions.NONE:
      name += '-noexcept'
    elif self.eh_mode == Exceptions.WASM:
      name += '-except'
    return name

  @classmethod
  def variations(cls, **kwargs):  # noqa
    combos = super().variations()
    return ([dict(eh_mode=Exceptions.NONE, **combo) for combo in combos] +
            [dict(eh_mode=Exceptions.EMSCRIPTEN, **combo) for combo in combos] +
            [dict(eh_mode=Exceptions.WASM, **combo) for combo in combos])

  @classmethod
  def get_default_variation(cls, **kwargs):
    if settings.WASM_EXCEPTIONS:
      eh_mode = Exceptions.WASM
    elif settings.DISABLE_EXCEPTION_CATCHING == 1:
      eh_mode = Exceptions.NONE
    else:
      eh_mode = Exceptions.EMSCRIPTEN
    return super().get_default_variation(eh_mode=eh_mode, **kwargs)


class SjLjLibrary(Library):
  def __init__(self, **kwargs):
    # Whether we use Wasm EH instructions for SjLj support
    self.is_wasm = kwargs.pop('is_wasm')
    super().__init__(**kwargs)

  def get_cflags(self):
    cflags = super().get_cflags()
    if self.is_wasm:
      # DISABLE_EXCEPTION_THROWING=0 is the default, which is for Emscripten
      # EH/SjLj, so we should reverse it.
      cflags += ['-sSUPPORT_LONGJMP=wasm',
                 '-sDISABLE_EXCEPTION_THROWING',
                 '-D__USING_WASM_SJLJ__']
    return cflags

  def get_base_name(self):
    name = super().get_base_name()
    # TODO Currently emscripten-based SjLj is the default mode, thus no
    # suffixes. Change the default to wasm exception later.
    if self.is_wasm:
      name += '-wasm-sjlj'
    return name

  @classmethod
  def vary_on(cls):
    return super().vary_on() + ['is_wasm']

  @classmethod
  def get_default_variation(cls, **kwargs):
    is_wasm = settings.SUPPORT_LONGJMP == 'wasm'
    return super().get_default_variation(is_wasm=is_wasm, **kwargs)


class MuslInternalLibrary(Library):
  includes = [
    'system/lib/libc/musl/src/internal',
    'system/lib/libc/musl/src/include',
    'system/lib/libc/musl/include',
    'system/lib/libc',
    'system/lib/pthread',
  ]

  cflags = [
    '-std=c99',
    '-D_XOPEN_SOURCE=700',
    '-Wno-unused-result',  # system call results are often ignored in musl, and in wasi that warns
  ]


class AsanInstrumentedLibrary(Library):
  def __init__(self, **kwargs):
    self.is_asan = kwargs.pop('is_asan', False)
    super().__init__(**kwargs)

  def get_cflags(self):
    cflags = super().get_cflags()
    if self.is_asan:
      cflags += ['-fsanitize=address']
    return cflags

  def get_base_name(self):
    name = super().get_base_name()
    if self.is_asan:
      name += '-asan'
    return name

  @classmethod
  def vary_on(cls):
    return super().vary_on() + ['is_asan']

  @classmethod
  def get_default_variation(cls, **kwargs):
    return super().get_default_variation(is_asan=settings.USE_ASAN, **kwargs)


# Subclass of SjLjLibrary because emscripten_setjmp.c uses SjLj support
class libcompiler_rt(MTLibrary, SjLjLibrary):
  name = 'libcompiler_rt'
  # compiler_rt files can't currently be part of LTO although we are hoping to remove this
  # restriction soon: https://reviews.llvm.org/D71738
  force_object_files = True

  cflags = ['-fno-builtin', '-DNDEBUG']
  src_dir = 'system/lib/compiler-rt/lib/builtins'
  includes = ['system/lib/libc']
  excludes = [
    # gcc_personality_v0.c depends on libunwind, which don't include by default.
    'gcc_personality_v0.c',
    # bfloat16
    'extendbfsf2.c',
    'truncdfbf2.c',
    'truncsfbf2.c',
    # We provide our own crt
    'crtbegin.c',
    'crtend.c',
    # 80-bit long double (xf_float)
    'divxc3.c',
    'extendxftf2.c',
    'fixxfdi.c',
    'fixxfti.c',
    'fixunsxfdi.c',
    'fixunsxfsi.c',
    'fixunsxfti.c',
    'floatdixf.c',
    'floattixf.c',
    'floatundixf.c',
    'floatuntixf.c',
    'mulxc3.c',
    'powixf2.c',
    'trunctfxf2.c',
  ]
  src_files = glob_in_path(src_dir, '*.c', excludes=excludes)
  src_files += files_in_path(
      path='system/lib/compiler-rt',
      filenames=[
        'stack_ops.S',
        'stack_limits.S',
        'emscripten_setjmp.c',
        'emscripten_exception_builtins.c',
        'emscripten_tempret.s',
        '__trap.c',
      ])


class libnoexit(Library):
  name = 'libnoexit'
  src_dir = 'system/lib/libc'
  src_files = ['atexit_dummy.c']


class libc(MuslInternalLibrary,
           DebugLibrary,
           AsanInstrumentedLibrary,
           MTLibrary):
  name = 'libc'

  # Without -fno-builtin, LLVM can optimize away or convert calls to library
  # functions to something else based on assumptions that they behave exactly
  # like the standard library. This can cause unexpected bugs when we use our
  # custom standard library. The same for other libc/libm builds.
  # We use -fno-inline-functions because it can produce slightly smaller
  # (and slower) code in some cases.  TODO(sbc): remove this and let llvm weight
  # the cost/benefit of inlining.
  cflags = ['-Os', '-fno-inline-functions', '-fno-builtin']

  # Disable certain warnings for code patterns that are contained in upstream musl
  cflags += ['-Wno-ignored-attributes',
             # tre.h defines NDEBUG internally itself
             '-Wno-macro-redefined',
             '-Wno-shift-op-parentheses',
             '-Wno-string-plus-int',
             '-Wno-missing-braces',
             '-Wno-logical-op-parentheses',
             '-Wno-bitwise-op-parentheses',
             '-Wno-unused-but-set-variable',
             '-Wno-unused-variable',
             '-Wno-unused-label',
             '-Wno-pointer-sign']

  def __init__(self, **kwargs):
    self.non_lto_files = self.get_libcall_files()
    super().__init__(**kwargs)

  def get_libcall_files(self):
    # Combining static linking with LTO is tricky under LLVM.  The codegen that
    # happens during LTO can generate references to new symbols that didn't exist
    # in the linker inputs themselves.
    # These symbols are called libcalls in LLVM and are the result of intrinsics
    # and builtins at the LLVM level.  These libcalls cannot themselves be part
    # of LTO because once the linker is running the LTO phase new bitcode objects
    # cannot be added to link.  Another way of putting it: by the time LTO happens
    # the decision about which bitcode symbols to compile has already been made.
    # See: https://bugs.llvm.org/show_bug.cgi?id=44353.
    # To solve this we force certain parts of libc to never be compiled as LTO/bitcode.
    # Note that this also includes things that may be depended on by those
    # functions - fmin uses signbit, for example, so signbit must be here (so if
    # fmin is added by codegen, it will have all it needs).
    math_files = [
      'fmin.c', 'fminf.c', 'fminl.c',
      'fmax.c', 'fmaxf.c', 'fmaxl.c',
      'fmod.c', 'fmodf.c', 'fmodl.c',
      'logf.c', 'logf_data.c',
      'log2f.c', 'log2f_data.c',
      'log10.c', 'log10f.c',
      'exp.c', 'exp_data.c',
      'exp2.c',
      'exp2f.c', 'exp2f_data.c',
      'exp10.c', 'exp10f.c',
      'ldexp.c', 'ldexpf.c', 'ldexpl.c',
      'scalbn.c', '__fpclassifyl.c',
      '__signbitl.c', '__signbitf.c', '__signbit.c',
      '__math_divzero.c', '__math_divzerof.c',
      '__math_oflow.c', '__math_oflowf.c',
      '__math_uflow.c', '__math_uflowf.c',
      '__math_invalid.c', '__math_invalidf.c', '__math_invalidl.c',
      'pow.c', 'pow_data.c', 'log.c', 'log_data.c', 'log2.c', 'log2_data.c',
      'scalbnf.c',
    ]
    math_files = files_in_path(path='system/lib/libc/musl/src/math', filenames=math_files)

    exit_files = files_in_path(
        path='system/lib/libc/musl/src/exit',
        filenames=['atexit.c'])

    other_files = files_in_path(
      path='system/lib/libc',
      filenames=['emscripten_memcpy.c', 'emscripten_memset.c',
                 'emscripten_scan_stack.c',
                 'emscripten_get_heap_size.c',  # needed by malloc
                 'emscripten_memmove.c'])
    # Calls to iprintf can be generated during codegen. Ideally we wouldn't
    # compile these with -O2 like we do the rest of compiler-rt since its
    # probably not performance sensitive.  However we don't currently have
    # a way to set per-file compiler flags.  And hopefully we should be able
    # move all this stuff back into libc once we it LTO compatible.
    iprintf_files = files_in_path(
      path='system/lib/libc/musl/src/stdio',
      filenames=['__towrite.c', '__overflow.c', 'fwrite.c', 'fputs.c',
                 'getc.c',
                 'fputc.c',
                 'fgets.c',
                 'putc.c', 'putc_unlocked.c',
                 'putchar.c', 'putchar_unlocked.c',
                 'printf.c', 'puts.c', '__lockfile.c'])
    iprintf_files += files_in_path(
      path='system/lib/libc/musl/src/string',
      filenames=['strlen.c'])

    # Transitively required by many system call imports
    errno_files = files_in_path(
      path='system/lib/libc/musl/src/errno',
      filenames=['__errno_location.c', 'strerror.c'])

    return math_files + exit_files + other_files + iprintf_files + errno_files

  def get_files(self):
    libc_files = []
    musl_srcdir = utils.path_from_root('system/lib/libc/musl/src')

    # musl modules
    ignore = [
        'ipc', 'passwd', 'signal', 'sched', 'time', 'linux',
        'aio', 'exit', 'legacy', 'mq', 'setjmp',
        'ldso', 'malloc'
    ]

    # individual files
    ignore += [
        'memcpy.c', 'memset.c', 'memmove.c', 'getaddrinfo.c', 'getnameinfo.c',
        'res_query.c', 'res_querydomain.c',
        'proto.c',
        'ppoll.c',
        'syscall.c', 'popen.c', 'pclose.c',
        'getgrouplist.c', 'initgroups.c', 'wordexp.c', 'timer_create.c',
        'getauxval.c',
        'lookup_name.c',
        # 'process' exclusion
        'fork.c', 'vfork.c', 'posix_spawn.c', 'posix_spawnp.c', 'execve.c', 'waitid.c', 'system.c',
        '_Fork.c',
        # 'env' exclusion
        '__reset_tls.c', '__init_tls.c', '__libc_start_main.c',
    ]

    ignore += LIBC_SOCKETS

    if self.is_mt:
      ignore += [
        'clone.c',
        'pthread_create.c',
        'pthread_kill.c', 'pthread_sigmask.c',
        '__set_thread_area.c', 'synccall.c',
        '__syscall_cp.c', '__tls_get_addr.c',
        '__unmapself.c',
        # Empty files, simply ignore them.
        'syscall_cp.c', 'tls.c',
        # TODO: Support these. See #12216.
        'pthread_setname_np.c',
        'pthread_getname_np.c',
      ]
      libc_files += files_in_path(
        path='system/lib/pthread',
        filenames=[
          'library_pthread.c',
          'em_task_queue.c',
          'proxying.c',
          'proxying_legacy.c',
          'thread_mailbox.c',
          'pthread_create.c',
          'pthread_kill.c',
          'emscripten_thread_init.c',
          'emscripten_thread_state.S',
          'emscripten_futex_wait.c',
          'emscripten_futex_wake.c',
          'emscripten_yield.c',
        ])
    else:
      ignore += ['thread']
      libc_files += files_in_path(
        path='system/lib/libc/musl/src/thread',
        filenames=[
          'pthread_self.c',
          'pthread_cleanup_push.c',
          'pthread_attr_init.c',
          'pthread_attr_destroy.c',
          'pthread_attr_get.c',
          'pthread_attr_setdetachstate.c',
          'pthread_attr_setguardsize.c',
          'pthread_attr_setinheritsched.c',
          'pthread_attr_setschedparam.c',
          'pthread_attr_setschedpolicy.c',
          'pthread_attr_setscope.c',
          'pthread_attr_setstack.c',
          'pthread_attr_setstacksize.c',
          'pthread_getconcurrency.c',
          'pthread_getcpuclockid.c',
          'pthread_getschedparam.c',
          'pthread_setschedprio.c',
          'pthread_setconcurrency.c',
          'default_attr.c',
          # C11 thread library functions
          'call_once.c',
          'tss_create.c',
          'tss_delete.c',
          'tss_set.c',
          'cnd_broadcast.c',
          'cnd_destroy.c',
          'cnd_init.c',
          'cnd_signal.c',
          'cnd_timedwait.c',
          'cnd_wait.c',
          'mtx_destroy.c',
          'mtx_init.c',
          'mtx_lock.c',
          'mtx_timedlock.c',
          'mtx_trylock.c',
          'mtx_unlock.c',
          'thrd_create.c',
          'thrd_exit.c',
          'thrd_join.c',
          'thrd_sleep.c',
          'thrd_yield.c',
        ])
      libc_files += files_in_path(
        path='system/lib/pthread',
        filenames=[
          'library_pthread_stub.c',
          'pthread_self_stub.c',
          'proxying_stub.c',
        ])

    # These files are in libc directories, but only built in libc_optz.
    ignore += [
      'pow_small.c', 'log_small.c', 'log2_small.c'
    ]

    ignore = set(ignore)
    for dirpath, dirnames, filenames in os.walk(musl_srcdir):
      # Don't recurse into ignored directories
      remove = [d for d in dirnames if d in ignore]
      for r in remove:
        dirnames.remove(r)

      for f in filenames:
        if f.endswith('.c') and f not in ignore:
          libc_files.append(os.path.join(musl_srcdir, dirpath, f))

    # Allowed files from ignored modules
    libc_files += files_in_path(
        path='system/lib/libc/musl/src/time',
        filenames=[
          'clock_settime.c',
          'asctime_r.c',
          'asctime.c',
          'ctime.c',
          'difftime.c',
          'ftime.c',
          'gmtime.c',
          'localtime.c',
          'nanosleep.c',
          'clock.c',
          'clock_nanosleep.c',
          'clock_getres.c',
          'clock_gettime.c',
          'ctime_r.c',
          'timespec_get.c',
          'utime.c',
          '__map_file.c',
          'strftime.c',
          '__tz.c',
          '__tm_to_secs.c',
          '__year_to_secs.c',
          '__month_to_secs.c',
          'wcsftime.c',
        ])

    libc_files += files_in_path(
        path='system/lib/libc/musl/src/legacy',
        filenames=['getpagesize.c', 'err.c', 'euidaccess.c'])

    libc_files += files_in_path(
        path='system/lib/libc/musl/src/linux',
        filenames=['getdents.c', 'gettid.c', 'utimes.c', 'statx.c', 'wait4.c', 'wait3.c'])

    libc_files += files_in_path(
        path='system/lib/libc/musl/src/sched',
        filenames=['sched_yield.c'])

    libc_files += files_in_path(
        path='system/lib/libc/musl/src/exit',
        filenames=['abort.c', '_Exit.c', 'atexit.c', 'at_quick_exit.c', 'quick_exit.c'])

    libc_files += files_in_path(
        path='system/lib/libc/musl/src/ldso',
        filenames=['dladdr.c', 'dlerror.c', 'dlsym.c', 'dlclose.c'])

    libc_files += files_in_path(
        path='system/lib/libc/musl/src/signal',
        filenames=[
          'block.c',
          'getitimer.c',
          'killpg.c',
          'setitimer.c',
          'sigorset.c',
          'sigandset.c',
          'sigaddset.c',
          'sigdelset.c',
          'sigemptyset.c',
          'sigisemptyset.c',
          'sigfillset.c',
          'sigismember.c',
          'siginterrupt.c',
          'signal.c',
          'sigprocmask.c',
          'sigrtmax.c',
          'sigrtmin.c',
          'sigwait.c',
          'sigwaitinfo.c',
        ])

    libc_files += files_in_path(
        path='system/lib/libc',
        filenames=[
          'emscripten_console.c',
          'emscripten_fiber.c',
          'emscripten_get_heap_size.c',
          'emscripten_memcpy.c',
          'emscripten_memmove.c',
          'emscripten_memset.c',
          'emscripten_mmap.c',
          'emscripten_scan_stack.c',
          'emscripten_time.c',
          'mktime.c',
          'kill.c',
          'lookup_name.c',
          'pthread_sigmask.c',
          'raise.c',
          'sigaction.c',
          'sigtimedwait.c',
          'wasi-helpers.c',
          'system.c',
        ])

    if settings.RELOCATABLE:
      libc_files += files_in_path(path='system/lib/libc', filenames=['dynlink.c'])

    libc_files += files_in_path(
        path='system/lib/pthread',
        filenames=['thread_profiler.c'])

    libc_files += glob_in_path('system/lib/libc/compat', '*.c')

    # Check for missing file in non_lto_files list.  Do this here
    # rather than in the constructor so it only happens when the
    # library is actually built (not when its instantiated).
    for f in self.non_lto_files:
      assert os.path.exists(f), f

    return libc_files

  def customize_build_cmd(self, cmd, filename):
    if filename in self.non_lto_files:
      # These files act more like the part of compiler-rt in that
      # references to them can be generated at compile time.
      # Treat them like compiler-rt in as much as never compile
      # them as LTO and build them with -O2 rather then -Os (which
      # use used for the rest of libc) because this set of files
      # also contains performance sensitive math functions.
      cmd = [a for a in cmd if not a.startswith('-flto')]
      cmd = [a for a in cmd if not a.startswith('-O')]
      cmd += ['-O2']
    return cmd


# Contains the files from libc that are optimized differently in -Oz mode, where
# we want to aggressively optimize them for size. This is linked in before libc
# so we can override those specific files, when in -Oz.
class libc_optz(libc):
  name = 'libc_optz'

  cflags = ['-Os', '-fno-inline-functions', '-fno-builtin', '-DEMSCRIPTEN_OPTIMIZE_FOR_OZ']

  def __init__(self, **kwargs):
    super().__init__(**kwargs)
    self.non_lto_files = self.get_libcall_files()

  def get_libcall_files(self):
    # see comments in libc.customize_build_cmd

    # some files also appear in libc, and a #define affects them
    mem_files = files_in_path(
      path='system/lib/libc',
      filenames=['emscripten_memcpy.c', 'emscripten_memset.c',
                 'emscripten_memmove.c'])

    # some functions have separate files
    math_files = files_in_path(
      path='system/lib/libc/musl/src/math',
      filenames=['pow_small.c', 'log_small.c', 'log2_small.c'])

    return mem_files + math_files

  def get_files(self):
    libcall_files = self.get_libcall_files()

    # some files also appear in libc, and a #define affects them
    mem_files = files_in_path(
      path='system/lib/libc/musl/src/string',
      filenames=['memcmp.c'])

    return libcall_files + mem_files

  def customize_build_cmd(self, cmd, filename):
    if filename in self.non_lto_files:
      # see comments in libc.customize_build_cmd
      cmd = [a for a in cmd if not a.startswith('-flto')]
      cmd = [a for a in cmd if not a.startswith('-O')]
      cmd += ['-O2']
    return cmd

  def can_use(self):
    # Because libc_optz overrides parts of libc, it is not compatible with
    # dynamic linking which uses --whole-archive. In addition,
    # EMCC_FORCE_STDLIBS can have a similar effect of forcing all libraries.
    # In both cases, the build is not one that is hyper-focused on code size,
    # and so optz is not that important.
    return super(libc_optz, self).can_use() and settings.SHRINK_LEVEL >= 2 and \
        not settings.LINKABLE and not os.environ.get('EMCC_FORCE_STDLIBS')


class libbulkmemory(MuslInternalLibrary, AsanInstrumentedLibrary):
  name = 'libbulkmemory'
  src_dir = 'system/lib/libc'
  src_files = ['emscripten_memcpy.c', 'emscripten_memset.c',
               'emscripten_memcpy_bulkmem.S', 'emscripten_memset_bulkmem.S']
  cflags = ['-mbulk-memory']

  def can_use(self):
    return super(libbulkmemory, self).can_use() and settings.BULK_MEMORY


class libprintf_long_double(libc):
  name = 'libprintf_long_double'
  cflags = ['-DEMSCRIPTEN_PRINTF_LONG_DOUBLE']

  def get_files(self):
    return files_in_path(
        path='system/lib/libc/musl/src/stdio',
        filenames=['vfprintf.c'])

  def can_use(self):
    return super(libprintf_long_double, self).can_use() and settings.PRINTF_LONG_DOUBLE


class libwasm_workers(DebugLibrary):
  name = 'libwasm_workers'
  includes = ['system/lib/libc']

  def __init__(self, **kwargs):
    self.is_stub = kwargs.pop('stub')
    super().__init__(**kwargs)

  def get_cflags(self):
    cflags = super().get_cflags()
    if self.is_debug:
      cflags += ['-D_DEBUG']
      # library_wasm_worker.c contains an assert that a nonnull parameter
      # is no NULL, which llvm now warns is redundant/tautological.
      cflags += ['-Wno-tautological-pointer-compare']
      # Override the `-O2` default.  Building library_wasm_worker.c with
      # `-O1` or `-O2` currently causes tests to fail.
      # https://github.com/emscripten-core/emscripten/issues/19331
      cflags += ['-O0']
    else:
      cflags += ['-DNDEBUG', '-Oz']
    if settings.MAIN_MODULE:
      cflags += ['-fPIC']
    if not self.is_stub:
      cflags += ['-sWASM_WORKERS']
    return cflags

  def get_base_name(self):
    name = super().get_base_name()
    if self.is_stub:
      name += '-stub'
    return name

  @classmethod
  def vary_on(cls):
    return super().vary_on() + ['stub']

  @classmethod
  def get_default_variation(cls, **kwargs):
    return super().get_default_variation(stub=not settings.WASM_WORKERS, **kwargs)

  def get_files(self):
    files = []
    if self.is_stub:
      files = [
        'library_wasm_worker_stub.c'
      ]
    else:
      files = [
        'library_wasm_worker.c',
        'wasm_worker_initialize.S',
      ]
    return files_in_path(
        path='system/lib/wasm_worker',
        filenames=files)

  def can_use(self):
    # see src/library_wasm_worker.js
    return super().can_use() and not settings.SINGLE_FILE \
      and not settings.RELOCATABLE and not settings.PROXY_TO_WORKER


class libsockets(MuslInternalLibrary, MTLibrary):
  name = 'libsockets'

  cflags = ['-Os', '-fno-inline-functions', '-fno-builtin', '-Wno-shift-op-parentheses']

  def get_files(self):
    return files_in_path(
      path='system/lib/libc/musl/src/network',
      filenames=LIBC_SOCKETS)

  def can_use(self):
    return super(libsockets, self).can_use() and not settings.PROXY_POSIX_SOCKETS


class libsockets_proxy(MTLibrary):
  name = 'libsockets_proxy'

  cflags = ['-Os', '-fno-inline-functions']

  def get_files(self):
    return [utils.path_from_root('system/lib/websocket/websocket_to_posix_socket.c')]

  def can_use(self):
    return super(libsockets_proxy, self).can_use() and settings.PROXY_POSIX_SOCKETS


class crt1(MuslInternalLibrary):
  name = 'crt1'
  src_dir = 'system/lib/libc'
  src_files = ['crt1.c']

  force_object_files = True

  def get_ext(self):
    return '.o'

  def can_use(self):
    return super().can_use() and settings.STANDALONE_WASM


class crt1_reactor(MuslInternalLibrary):
  name = 'crt1_reactor'
  src_dir = 'system/lib/libc'
  src_files = ['crt1_reactor.c']

  force_object_files = True

  def get_ext(self):
    return '.o'

  def can_use(self):
    return super().can_use() and settings.STANDALONE_WASM


class crt1_proxy_main(MuslInternalLibrary):
  name = 'crt1_proxy_main'
  src_dir = 'system/lib/libc'
  src_files = ['crt1_proxy_main.c']

  force_object_files = True

  def get_ext(self):
    return '.o'

  def can_use(self):
    return super().can_use() and settings.PROXY_TO_PTHREAD


class crtbegin(MuslInternalLibrary):
  name = 'crtbegin'
  cflags = ['-pthread']
  src_dir = 'system/lib/pthread'
  src_files = ['emscripten_tls_init.c']

  force_object_files = True

  def get_ext(self):
    return '.o'

  def can_use(self):
    return super().can_use() and settings.SHARED_MEMORY


class libcxxabi(NoExceptLibrary, MTLibrary, DebugLibrary):
  name = 'libc++abi'
  cflags = [
      '-Oz',
      '-fno-inline-functions',
      '-D_LIBCPP_BUILDING_LIBRARY',
      '-D_LIBCXXABI_BUILDING_LIBRARY',
      '-DLIBCXXABI_NON_DEMANGLING_TERMINATE',
      '-std=c++23',
    ]
  includes = ['system/lib/libcxx/src']

  def __init__(self, **kwargs):
    super().__init__(**kwargs)
    # TODO EXCEPTION_STACK_TRACES currently requires the debug version of
    # libc++abi, causing the debug version of libc++abi to be linked, which
    # increases code size. libc++abi is not a big library to begin with, but if
    # this becomes a problem, consider making EXCEPTION_STACK_TRACES work with
    # the non-debug version of libc++abi.
    self.is_debug |= settings.EXCEPTION_STACK_TRACES

  def get_cflags(self):
    cflags = super().get_cflags()
    if not self.is_mt and not self.is_ww:
      cflags.append('-D_LIBCXXABI_HAS_NO_THREADS')
    if self.eh_mode == Exceptions.NONE:
      cflags.append('-D_LIBCXXABI_NO_EXCEPTIONS')
    elif self.eh_mode == Exceptions.EMSCRIPTEN:
      cflags.append('-D__EMSCRIPTEN_EXCEPTIONS__')
      # The code used to interpret exceptions during terminate
      # is not compatible with emscripten exceptions.
      cflags.append('-DLIBCXXABI_SILENT_TERMINATE')
    elif self.eh_mode == Exceptions.WASM:
      cflags.append('-D__WASM_EXCEPTIONS__')
    return cflags

  def get_files(self):
    filenames = [
      'abort_message.cpp',
      'cxa_aux_runtime.cpp',
      'cxa_default_handlers.cpp',
      'cxa_demangle.cpp',
      'cxa_guard.cpp',
      'cxa_handlers.cpp',
      'cxa_virtual.cpp',
      'cxa_thread_atexit.cpp',
      'fallback_malloc.cpp',
      'stdlib_new_delete.cpp',
      'stdlib_exception.cpp',
      'stdlib_stdexcept.cpp',
      'stdlib_typeinfo.cpp',
      'private_typeinfo.cpp',
      'cxa_exception_js_utils.cpp',
    ]
    if self.eh_mode == Exceptions.NONE:
      filenames += ['cxa_noexception.cpp']
    elif self.eh_mode == Exceptions.EMSCRIPTEN:
      filenames += ['cxa_exception_emscripten.cpp']
    elif self.eh_mode == Exceptions.WASM:
      filenames += [
        'cxa_exception_storage.cpp',
        'cxa_exception.cpp',
        'cxa_personality.cpp'
      ]
    else:
      assert False

    return files_in_path(
        path='system/lib/libcxxabi/src',
        filenames=filenames)


class libcxx(NoExceptLibrary, MTLibrary):
  name = 'libc++'

  cflags = [
    '-Oz',
    '-fno-inline-functions',
    '-DLIBCXX_BUILDING_LIBCXXABI=1',
    '-D_LIBCPP_BUILDING_LIBRARY',
    '-D_LIBCPP_DISABLE_VISIBILITY_ANNOTATIONS',
    # TODO(sbc): clang recently introduced this new warning which is triggered
    # by `filesystem/directory_iterator.cpp`: https://reviews.llvm.org/D119670
    '-Wno-unqualified-std-cast-call',
    '-Wno-unknown-warning-option',
    '-std=c++23',
  ]

  includes = ['system/lib/libcxx/src']

  src_dir = 'system/lib/libcxx/src'
  src_glob = '**/*.cpp'
  src_glob_exclude = [
    'xlocale_zos.cpp',
    'mbsnrtowcs.cpp',
    'wcsnrtombs.cpp',
    'int128_builtins.cpp',
    'libdispatch.cpp',
    # Win32-specific files
    'locale_win32.cpp',
    'thread_win32.cpp',
    'support.cpp',
    'compiler_rt_shims.cpp',
    # Emscripten does not have C++20's time zone support which requires access
    # to IANA Time Zone Database. TODO Implement this using JS timezone
    'time_zone.cpp',
    'tzdb.cpp',
    'tzdb_list.cpp',
  ]

  def get_cflags(self):
    cflags = super().get_cflags()
    if self.eh_mode == Exceptions.WASM:
      cflags.append('-D__WASM_EXCEPTIONS__')
    return cflags


class libunwind(NoExceptLibrary, MTLibrary):
  name = 'libunwind'
  # Because calls to _Unwind_CallPersonality are generated during LTO, libunwind
  # can't currently be part of LTO.
  # See https://bugs.llvm.org/show_bug.cgi?id=44353
  force_object_files = True

  cflags = ['-Oz', '-fno-inline-functions', '-D_LIBUNWIND_HIDE_SYMBOLS']
  src_dir = 'system/lib/libunwind/src'
  # Without this we can't build libunwind since it will pickup the unwind.h
  # that is part of llvm (which is not compatible for some reason).
  includes = ['system/lib/libunwind/include']
  src_files = ['Unwind-wasm.c']

  def __init__(self, **kwargs):
    super().__init__(**kwargs)

  def can_use(self):
    return super().can_use() and self.eh_mode == Exceptions.WASM

  def get_cflags(self):
    cflags = super().get_cflags()
    cflags.append('-DNDEBUG')
    if not self.is_mt and not self.is_ww:
      cflags.append('-D_LIBUNWIND_HAS_NO_THREADS')
    if self.eh_mode == Exceptions.NONE:
      cflags.append('-D_LIBUNWIND_HAS_NO_EXCEPTIONS')
    elif self.eh_mode == Exceptions.EMSCRIPTEN:
      cflags.append('-D__EMSCRIPTEN_EXCEPTIONS__')
    elif self.eh_mode == Exceptions.WASM:
      cflags.append('-D__WASM_EXCEPTIONS__')
    return cflags


class libmalloc(MTLibrary):
  name = 'libmalloc'

  cflags = ['-fno-builtin', '-Wno-unused-function', '-Wno-unused-but-set-variable', '-Wno-unused-variable']
  # malloc/free/calloc are runtime functions and can be generated during LTO
  # Therefore they cannot themselves be part of LTO.
  force_object_files = True

  def __init__(self, **kwargs):
    self.malloc = kwargs.pop('malloc')
    if self.malloc not in ('dlmalloc', 'emmalloc', 'emmalloc-debug', 'emmalloc-memvalidate', 'emmalloc-verbose', 'emmalloc-memvalidate-verbose', 'mimalloc', 'none'):
      raise Exception('malloc must be one of "emmalloc[-debug|-memvalidate][-verbose]", "mimalloc", "dlmalloc" or "none", see settings.js')

    self.is_tracing = kwargs.pop('is_tracing')
    self.memvalidate = kwargs.pop('memvalidate')
    self.verbose = kwargs.pop('verbose')
    self.is_debug = kwargs.pop('is_debug') or self.memvalidate or self.verbose

    super().__init__(**kwargs)

  def get_files(self):
    malloc_base = self.malloc.replace('-memvalidate', '').replace('-verbose', '').replace('-debug', '')
    malloc = utils.path_from_root('system/lib', {
      'dlmalloc': 'dlmalloc.c', 'emmalloc': 'emmalloc.c',
    }[malloc_base])
    # Include sbrk.c in libc, it uses tracing and libc itself doesn't have a tracing variant.
    sbrk = utils.path_from_root('system/lib/libc/sbrk.c')
    return [malloc, sbrk]

  def get_cflags(self):
    cflags = super().get_cflags()
    if self.memvalidate:
      cflags += ['-DEMMALLOC_MEMVALIDATE']
    if self.verbose:
      cflags += ['-DEMMALLOC_VERBOSE']
    if self.is_debug:
      cflags += ['-UNDEBUG', '-DDLMALLOC_DEBUG']
    else:
      cflags += ['-DNDEBUG']
    if self.is_tracing:
      cflags += ['--tracing']
    return cflags

  def get_base_name_prefix(self):
    return 'lib%s' % self.malloc

  def get_base_name(self):
    name = super().get_base_name()
    if self.is_debug and not self.memvalidate and not self.verbose:
      name += '-debug'
    if self.is_tracing:
      name += '-tracing'
    return name

  def can_use(self):
    return super().can_use() and settings.MALLOC != 'none' and settings.MALLOC != 'mimalloc'

  @classmethod
  def vary_on(cls):
    return super().vary_on() + ['is_debug', 'is_tracing', 'memvalidate', 'verbose']

  @classmethod
  def get_default_variation(cls, **kwargs):
    return super().get_default_variation(
      malloc=settings.MALLOC,
      is_debug=settings.ASSERTIONS >= 2,
      is_tracing=settings.EMSCRIPTEN_TRACING,
      memvalidate='memvalidate' in settings.MALLOC,
      verbose='verbose' in settings.MALLOC,
      **kwargs
    )

  @classmethod
  def variations(cls):
    combos = super().variations()
    return ([dict(malloc='dlmalloc', **combo) for combo in combos if not combo['memvalidate'] and not combo['verbose']] +
            [dict(malloc='emmalloc', **combo) for combo in combos if not combo['memvalidate'] and not combo['verbose']] +
            [dict(malloc='emmalloc-memvalidate-verbose', **combo) for combo in combos if combo['memvalidate'] and combo['verbose']] +
            [dict(malloc='emmalloc-memvalidate', **combo) for combo in combos if combo['memvalidate'] and not combo['verbose']] +
            [dict(malloc='emmalloc-verbose', **combo) for combo in combos if combo['verbose'] and not combo['memvalidate']])


class libmimalloc(MTLibrary):
  name = 'libmimalloc'

  cflags = [
    '-fno-builtin',
    '-Wno-unused-function',
    '-Wno-unused-but-set-variable',
    '-Wno-unused-variable',
    '-Wno-deprecated-pragma',
    # build emmalloc as only a system allocator, without exporting itself onto
    # malloc/free in the global scope
    '-DEMMALLOC_NO_STD_EXPORTS',
    # build mimalloc with an override of malloc/free
    '-DMI_MALLOC_OVERRIDE',
    # TODO: add build modes that include debug checks 1,2,3
    '-DMI_DEBUG=0',
    # disable `assert()` in the underlying emmalloc allocator
    '-DNDEBUG',
    # avoid use of `__builtin_thread_pointer()`
    '-DMI_LIBC_MUSL',
  ]

  # malloc/free/calloc are runtime functions and can be generated during LTO
  # Therefore they cannot themselves be part of LTO.
  force_object_files = True

  includes = ['system/lib/mimalloc/include']

  # Build all of mimalloc, and also emmalloc which is used as the system
  # allocator underneath it.
  src_dir = 'system/lib/'
  src_files = glob_in_path(
    path='system/lib/mimalloc/src',
    glob_pattern='*.c',
    # mimalloc includes some files at the source level, so exclude them here.
    excludes=['alloc-override.c', 'free.c', 'page-queue.c', 'static.c']
  )
  src_files += [utils.path_from_root('system/lib/mimalloc/src/prim/prim.c')]
  src_files += [utils.path_from_root('system/lib/emmalloc.c')]
  # Include sbrk.c in libc, it uses tracing and libc itself doesn't have a tracing variant.
  src_files += [utils.path_from_root('system/lib/libc/sbrk.c')]

  def can_use(self):
    return super().can_use() and settings.MALLOC == 'mimalloc'


class libal(Library):
  name = 'libal'

  cflags = ['-Os', '-fno-inline-functions']
  src_dir = 'system/lib'
  src_files = ['al.c']


class libGL(MTLibrary):
  name = 'libGL'

  src_dir = 'system/lib/gl'
  src_files = ['gl.c', 'webgl1.c', 'libprocaddr.c', 'webgl2.c']

  cflags = ['-Oz', '-fno-inline-functions']

  def __init__(self, **kwargs):
    self.is_legacy = kwargs.pop('is_legacy')
    self.is_webgl2 = kwargs.pop('is_webgl2')
    self.is_ofb = kwargs.pop('is_ofb')
    self.is_full_es3 = kwargs.pop('is_full_es3')
    self.is_enable_get_proc_address = kwargs.pop('is_enable_get_proc_address')
    super().__init__(**kwargs)

  def get_base_name(self):
    name = super().get_base_name()
    if self.is_legacy:
      name += '-emu'
    if self.is_webgl2:
      name += '-webgl2'
    if self.is_ofb:
      name += '-ofb'
    if self.is_full_es3:
      name += '-full_es3'
    if self.is_enable_get_proc_address:
      name += '-getprocaddr'
    return name

  def get_cflags(self):
    cflags = super().get_cflags()
    if self.is_legacy:
      cflags += ['-DLEGACY_GL_EMULATION=1']
    cflags += [f'-DMAX_WEBGL_VERSION={2 if self.is_webgl2 else 1}']
    if self.is_ofb:
      cflags += ['-D__EMSCRIPTEN_OFFSCREEN_FRAMEBUFFER__']
    if self.is_full_es3:
      cflags += ['-D__EMSCRIPTEN_FULL_ES3__']
    if self.is_enable_get_proc_address:
      cflags += ['-DGL_ENABLE_GET_PROC_ADDRESS=1']
    return cflags

  @classmethod
  def vary_on(cls):
    return super().vary_on() + ['is_legacy', 'is_webgl2', 'is_ofb', 'is_full_es3', 'is_enable_get_proc_address']

  @classmethod
  def get_default_variation(cls, **kwargs):
    return super().get_default_variation(
      is_legacy=settings.LEGACY_GL_EMULATION,
      is_webgl2=settings.MAX_WEBGL_VERSION >= 2,
      is_ofb=settings.OFFSCREEN_FRAMEBUFFER,
      is_full_es3=settings.FULL_ES3,
      is_enable_get_proc_address=settings.GL_ENABLE_GET_PROC_ADDRESS,
      **kwargs
    )


class libwebgpu(MTLibrary):
  name = 'libwebgpu'

  src_dir = 'system/lib/webgpu'
  src_files = ['webgpu.cpp']


class libwebgpu_cpp(MTLibrary):
  name = 'libwebgpu_cpp'

  cflags = ['-std=c++11']
  src_dir = 'system/lib/webgpu'
  src_files = ['webgpu_cpp.cpp']


class libembind(Library):
  name = 'libembind'
  never_force = True

  def __init__(self, **kwargs):
    self.with_rtti = kwargs.pop('with_rtti', False)
    super().__init__(**kwargs)

  def get_cflags(self):
    cflags = super().get_cflags()
    cflags.append('-std=c++20')
    if not self.with_rtti:
      cflags += ['-fno-rtti', '-DEMSCRIPTEN_HAS_UNBOUND_TYPE_NAMES=0']
    return cflags

  @classmethod
  def vary_on(cls):
    return super().vary_on() + ['with_rtti']

  def get_base_name(self):
    name = super().get_base_name()
    if self.with_rtti:
      name += '-rtti'
    return name

  def get_files(self):
    return [utils.path_from_root('system/lib/embind/bind.cpp')]

  @classmethod
  def get_default_variation(cls, **kwargs):
    return super().get_default_variation(with_rtti=settings.USE_RTTI, **kwargs)


class libfetch(MTLibrary):
  name = 'libfetch'
  never_force = True
  includes = ['system/lib/libc']

  def get_files(self):
    return [utils.path_from_root('system/lib/fetch/emscripten_fetch.c')]


class libstb_image(Library):
  name = 'libstb_image'
  never_force = True
  includes = ['third_party']

  def get_files(self):
    return [utils.path_from_root('system/lib/stb_image.c')]


class libwasmfs(DebugLibrary, AsanInstrumentedLibrary, MTLibrary):
  name = 'libwasmfs'

  cflags = ['-fno-exceptions', '-std=c++17']

  includes = ['system/lib/wasmfs', 'system/lib/pthread']

  def __init__(self, **kwargs):
    self.ignore_case = kwargs.pop('ignore_case')
    super().__init__(**kwargs)

  def get_cflags(self):
    cflags = super().get_cflags()
    if self.ignore_case:
      cflags += ['-DWASMFS_CASE_INSENSITIVE']
    return cflags

  def get_base_name(self):
    name = super().get_base_name()
    if self.ignore_case:
      name += '-icase'
    return name

  @classmethod
  def vary_on(cls):
    return super().vary_on() + ['ignore_case']

  @classmethod
  def get_default_variation(cls, **kwargs):
    return super().get_default_variation(ignore_case=settings.CASE_INSENSITIVE_FS, **kwargs)

  def get_files(self):
    backends = files_in_path(
        path='system/lib/wasmfs/backends',
        filenames=['fetch_backend.cpp',
                   'ignore_case_backend.cpp',
                   'js_file_backend.cpp',
                   'memory_backend.cpp',
                   'node_backend.cpp',
                   'opfs_backend.cpp'])
    return backends + files_in_path(
        path='system/lib/wasmfs',
        filenames=['file.cpp',
                   'file_table.cpp',
                   'js_api.cpp',
                   'emscripten.cpp',
                   'paths.cpp',
                   'special_files.cpp',
                   'support.cpp',
                   'syscalls.cpp',
                   'wasmfs.cpp'])

  def can_use(self):
    return settings.WASMFS


# Minimal syscall implementation, enough for printf. If this can be linked in
# instead of the full WasmFS then it saves a lot of code size for simple
# programs that don't need a full FS implementation.
class libwasmfs_no_fs(Library):
  name = 'libwasmfs_no_fs'

  src_dir = 'system/lib/wasmfs'
  src_files = ['no_fs.c']

  def can_use(self):
    # If the filesystem is forced then we definitely do not need this library.
    return settings.WASMFS and not settings.FORCE_FILESYSTEM


class libwasmfs_noderawfs(Library):
  name = 'libwasmfs_noderawfs'

  cflags = ['-fno-exceptions', '-std=c++17']

  includes = ['system/lib/wasmfs']

  def get_files(self):
    return files_in_path(
        path='system/lib/wasmfs/backends',
        filenames=['noderawfs_root.cpp'])

  def can_use(self):
    return settings.WASMFS and settings.NODERAWFS


class libhtml5(Library):
  name = 'libhtml5'

  includes = ['system/lib/libc']
  cflags = ['-Oz', '-fno-inline-functions']
  src_dir = 'system/lib/html5'
  src_glob = '*.c'


class CompilerRTLibrary(Library):
  cflags = ['-fno-builtin']
  # compiler_rt files can't currently be part of LTO although we are hoping to remove this
  # restriction soon: https://reviews.llvm.org/D71738
  force_object_files = True


class libubsan_minimal_rt(CompilerRTLibrary, MTLibrary):
  name = 'libubsan_minimal_rt'
  never_force = True

  includes = ['system/lib/compiler-rt/lib']
  src_dir = 'system/lib/compiler-rt/lib/ubsan_minimal'
  src_files = ['ubsan_minimal_handlers.cpp']


class libsanitizer_common_rt(CompilerRTLibrary, MTLibrary):
  name = 'libsanitizer_common_rt'
  # TODO(sbc): We should not need musl-internal headers here.
  includes = ['system/lib/libc/musl/src/internal',
              'system/lib/compiler-rt/lib',
              'system/lib/libc']
  never_force = True
  cflags = [
    '-D_LARGEFILE64_SOURCE',
    # The upstream code has many format violations and suppresses it with
    # -Wno-format, so we match that.
    # https://github.com/llvm/llvm-project/blob/da675b922cca3dc9a76642d792e882979a3d8c82/compiler-rt/lib/sanitizer_common/CMakeLists.txt#L225-L226
    # TODO Remove this when the issues are resolved.
    '-Wno-format',
  ]

  src_dir = 'system/lib/compiler-rt/lib/sanitizer_common'
  src_glob = '*.cpp'
  src_glob_exclude = ['sanitizer_common_nolibc.cpp']


class SanitizerLibrary(CompilerRTLibrary, MTLibrary):
  never_force = True

  includes = ['system/lib/compiler-rt/lib']
  src_glob = '*.cpp'


class libubsan_rt(SanitizerLibrary):
  name = 'libubsan_rt'

  includes = ['system/lib/libc']
  cflags = ['-DUBSAN_CAN_USE_CXXABI']
  src_dir = 'system/lib/compiler-rt/lib/ubsan'
  src_glob_exclude = ['ubsan_diag_standalone.cpp']


class liblsan_common_rt(SanitizerLibrary):
  name = 'liblsan_common_rt'

  src_dir = 'system/lib/compiler-rt/lib/lsan'
  src_glob = 'lsan_common*.cpp'


class liblsan_rt(SanitizerLibrary):
  name = 'liblsan_rt'

  includes = ['system/lib/libc']
  src_dir = 'system/lib/compiler-rt/lib/lsan'
  src_glob_exclude = ['lsan_common.cpp', 'lsan_common_mac.cpp', 'lsan_common_linux.cpp',
                      'lsan_common_emscripten.cpp']


class libasan_rt(SanitizerLibrary):
  name = 'libasan_rt'

  includes = ['system/lib/libc']
  src_dir = 'system/lib/compiler-rt/lib/asan'


class libasan_js(Library):
  name = 'libasan_js'
  never_force = True

  cflags = ['-fsanitize=address']

  src_dir = 'system/lib'
  src_files = ['asan_js.c']


# This library is used when STANDALONE_WASM is set. In that mode, we don't
# want to depend on JS, and so this library contains implementations of
# things that we'd normally do in JS. That includes some general things
# as well as some additional musl components (that normally we reimplement
# in JS as it's more efficient that way).
class libstandalonewasm(MuslInternalLibrary):
  name = 'libstandalonewasm'
  # LTO defeats the weak linking trick used in __original_main.c
  force_object_files = True

  cflags = ['-Os', '-fno-inline-functions', '-fno-builtin']
  src_dir = 'system/lib'

  def __init__(self, **kwargs):
    self.is_mem_grow = kwargs.pop('is_mem_grow')
    self.is_pure = kwargs.pop('is_pure')
    self.nocatch = kwargs.pop('nocatch')
    super().__init__(**kwargs)

  def get_base_name(self):
    name = super().get_base_name()
    if self.nocatch:
      name += '-nocatch'
    if self.is_mem_grow:
      name += '-memgrow'
    if self.is_pure:
      name += '-pure'
    return name

  def get_cflags(self):
    cflags = super().get_cflags()
    cflags += ['-DNDEBUG', '-DEMSCRIPTEN_STANDALONE_WASM']
    if self.is_mem_grow:
      cflags += ['-DEMSCRIPTEN_MEMORY_GROWTH']
    if self.is_pure:
      cflags += ['-DEMSCRIPTEN_PURE_WASI']
    if self.nocatch:
      cflags.append('-DEMSCRIPTEN_NOCATCH')
    return cflags

  @classmethod
  def vary_on(cls):
    return super().vary_on() + ['is_mem_grow', 'is_pure', 'nocatch']

  @classmethod
  def get_default_variation(cls, **kwargs):
    return super().get_default_variation(
      is_mem_grow=settings.ALLOW_MEMORY_GROWTH,
      is_pure=settings.PURE_WASI,
      nocatch=settings.DISABLE_EXCEPTION_CATCHING and not settings.WASM_EXCEPTIONS,
      **kwargs
    )

  def get_files(self):
    files = files_in_path(
        path='system/lib/standalone',
        filenames=['standalone.c',
                   'standalone_wasm_stdio.c',
                   '__main_void.c'])
    files += files_in_path(
        path='system/lib/libc',
        filenames=['emscripten_memcpy.c', 'emscripten_memset.c'])
    # It is more efficient to use JS methods for time, normally.
    files += files_in_path(
        path='system/lib/libc/musl/src/time',
        filenames=['__secs_to_tm.c',
                   '__tz.c',
                   'gettimeofday.c',
                   'localtime_r.c',
                   'gmtime_r.c',
                   'mktime.c',
                   'strptime.c',
                   'timegm.c',
                   'time.c'])
    # It is more efficient to use JS for __assert_fail, as it avoids always
    # including fprintf etc.
    files += files_in_path(
        path='system/lib/libc/musl/src/exit',
        filenames=['assert.c', 'exit.c'])
    return files

  def can_use(self):
    return super(libstandalonewasm, self).can_use() and settings.STANDALONE_WASM


class libjsmath(Library):
  name = 'libjsmath'
  cflags = ['-Os', '-fno-inline-functions']
  src_dir = 'system/lib'
  src_files = ['jsmath.c']

  def can_use(self):
    return super(libjsmath, self).can_use() and settings.JS_MATH


class libstubs(DebugLibrary):
  name = 'libstubs'
  src_dir = 'system/lib/libc'
  includes = ['system/lib/libc/musl/src/include']
  src_files = ['emscripten_syscall_stubs.c', 'emscripten_libc_stubs.c']


def get_libs_to_link(args):
  libs_to_link = []

  if '-nostdlib' in args:
    return libs_to_link

  already_included = set()
  system_libs_map = Library.get_usable_variations()

  # Setting this in the environment will avoid checking dependencies and make
  # building big projects a little faster 1 means include everything; otherwise
  # it can be the name of a lib (libc++, etc.).
  # You can provide 1 to include everything, or a comma-separated list with the
  # ones you want
  force_include = []
  force = os.environ.get('EMCC_FORCE_STDLIBS')
  # Setting this will only use the forced libs in EMCC_FORCE_STDLIBS. This
  # avoids spending time checking for unresolved symbols in your project files,
  # which can speed up linking, but if you do not have the proper list of
  # actually needed libraries, errors can occur.
  only_forced = os.environ.get('EMCC_ONLY_FORCED_STDLIBS')
  if only_forced:
    # One of the purposes EMCC_ONLY_FORCED_STDLIBS was to skip the scanning
    # of the input files for reverse dependencies.
    diagnostics.warning('deprecated', 'EMCC_ONLY_FORCED_STDLIBS is deprecated.  Use `-nostdlib` to avoid linking standard libraries')
  if force == '1':
    force_include = [name for name, lib in system_libs_map.items() if not lib.never_force]
  elif force is not None:
    force_include = force.split(',')
  if force_include:
    logger.debug(f'forcing stdlibs: {force_include}')

  def add_library(libname, whole_archive=False):
    lib = system_libs_map[libname]
    if lib.name in already_included:
      return
    already_included.add(lib.name)

    logger.debug('including %s (%s)' % (lib.name, lib.get_filename()))

    need_whole_archive = lib.name in force_include and lib.get_ext() == '.a'
    libs_to_link.append((lib.get_link_flag(), whole_archive or need_whole_archive))

  if '-nostartfiles' not in args:
    if settings.SHARED_MEMORY:
      add_library('crtbegin')

    if not settings.SIDE_MODULE:
      if settings.STANDALONE_WASM:
        if settings.EXPECT_MAIN:
          add_library('crt1')
        else:
          add_library('crt1_reactor')
      elif settings.PROXY_TO_PTHREAD:
        add_library('crt1_proxy_main')

  if settings.SIDE_MODULE:
    return libs_to_link

  # We add the forced libs last so that any libraries that are added in the normal
  # sequence below are added in the correct order even when they are also part of
  # EMCC_FORCE_STDLIBS.
  def add_forced_libs():
    for forced in force_include:
      if forced not in system_libs_map:
        shared.exit_with_error('invalid forced library: %s', forced)
      add_library(forced)

  if '-nodefaultlibs' in args:
    add_forced_libs()
    return libs_to_link

  sanitize = settings.USE_LSAN or settings.USE_ASAN or settings.UBSAN_RUNTIME

  def add_sanitizer_libs():
    if settings.USE_ASAN:
      force_include.append('libasan_rt')
      add_library('libasan_rt')
      add_library('libasan_js')
    elif settings.USE_LSAN:
      force_include.append('liblsan_rt')
      add_library('liblsan_rt')

    if settings.UBSAN_RUNTIME == 1:
      add_library('libubsan_minimal_rt')
    elif settings.UBSAN_RUNTIME == 2:
      add_library('libubsan_rt')

    if settings.USE_LSAN or settings.USE_ASAN:
      add_library('liblsan_common_rt')

    if sanitize:
      add_library('libsanitizer_common_rt')

  if only_forced:
    add_library('libcompiler_rt')
    add_sanitizer_libs()
    add_forced_libs()
    return libs_to_link

  if settings.AUTO_NATIVE_LIBRARIES:
    add_library('libGL')
    add_library('libal')
    add_library('libhtml5')

  # JS math must come before anything else, so that it overrides the normal
  # libc math.
  if settings.JS_MATH:
    add_library('libjsmath')

  # C libraries that override libc must come before it
  if settings.PRINTF_LONG_DOUBLE:
    add_library('libprintf_long_double')
  # See comment in libc_optz itself
  if settings.SHRINK_LEVEL >= 2 and not settings.LINKABLE and \
     not os.environ.get('EMCC_FORCE_STDLIBS'):
    add_library('libc_optz')
  if settings.BULK_MEMORY:
    add_library('libbulkmemory')
  if settings.STANDALONE_WASM:
    add_library('libstandalonewasm')
  if settings.ALLOW_UNIMPLEMENTED_SYSCALLS:
    add_library('libstubs')
  if '-nolibc' not in args:
    if not settings.EXIT_RUNTIME:
      add_library('libnoexit')
    add_library('libc')
    if settings.MALLOC == 'mimalloc':
      add_library('libmimalloc')
    elif settings.MALLOC != 'none':
      add_library('libmalloc')
  add_library('libcompiler_rt')
  if settings.LINK_AS_CXX:
    add_library('libc++')
  if settings.LINK_AS_CXX or sanitize:
    add_library('libc++abi')
    if settings.WASM_EXCEPTIONS:
      add_library('libunwind')

  if settings.PROXY_POSIX_SOCKETS:
    add_library('libsockets_proxy')
  else:
    add_library('libsockets')

  if settings.USE_WEBGPU:
    add_library('libwebgpu')
    if settings.LINK_AS_CXX:
      add_library('libwebgpu_cpp')

  if settings.WASM_WORKERS and (not settings.SINGLE_FILE and
                                not settings.RELOCATABLE and
                                not settings.PROXY_TO_WORKER):
    # When we include libwasm_workers we use `--whole-archive` to ensure
    # that the static constructor (`emscripten_wasm_worker_main_thread_initialize`)
    # is run.
    add_library('libwasm_workers', whole_archive=True)

  if settings.WASMFS:
    # Link in the no-fs version first, so that if it provides all the needed
    # system libraries then WasmFS is not linked in at all. (We only do this if
    # the filesystem is not forced; if it is then we know we definitely need the
    # whole thing, and it would be unnecessary work to try to link in the no-fs
    # version).
    if not settings.FORCE_FILESYSTEM:
      add_library('libwasmfs_no_fs')
    add_library('libwasmfs')

  add_sanitizer_libs()
  add_forced_libs()
  return libs_to_link


def calculate(args):

  libs_to_link = get_libs_to_link(args)

  # When LINKABLE is set the entire link command line is wrapped in --whole-archive by
  # building.link_ldd.  And since --whole-archive/--no-whole-archive processing does not nest we
  # shouldn't add any extra `--no-whole-archive` or we will undo the intent of building.link_ldd.
  if settings.LINKABLE or settings.SIDE_MODULE:
    return [l[0] for l in libs_to_link]

  # Wrap libraries in --whole-archive, as needed.  We need to do this last
  # since otherwise the abort sorting won't make sense.
  ret = []
  in_group = False
  for name, need_whole_archive in libs_to_link:
    if need_whole_archive and not in_group:
      ret.append('--whole-archive')
      in_group = True
    if in_group and not need_whole_archive:
      ret.append('--no-whole-archive')
      in_group = False
    ret.append(name)
  if in_group:
    ret.append('--no-whole-archive')

  return ret


# Once we require python 3.8 we can use shutil.copytree with
# dirs_exist_ok=True and remove this function.
def copytree_exist_ok(src, dst):
  os.makedirs(dst, exist_ok=True)
  for entry in os.scandir(src):
    srcname = os.path.join(src, entry.name)
    dstname = os.path.join(dst, entry.name)
    if entry.is_dir():
      copytree_exist_ok(srcname, dstname)
    else:
      shared.safe_copy(srcname, dstname)


def install_system_headers(stamp):
  install_dirs = {
    ('include',): '',
    ('lib', 'compiler-rt', 'include'): '',
    ('lib', 'libunwind', 'include'): '',
    # Copy the generic arch files first then
    ('lib', 'libc', 'musl', 'arch', 'generic'): '',
    # Then overlay the emscripten directory on top.
    # This mimics how musl itself installs its headers.
    ('lib', 'libc', 'musl', 'arch', 'emscripten'): '',
    ('lib', 'libc', 'musl', 'include'): '',
    ('lib', 'libcxx', 'include'): os.path.join('c++', 'v1'),
    ('lib', 'libcxxabi', 'include'): os.path.join('c++', 'v1'),
    ('lib', 'mimalloc', 'include'): '',
  }

  target_include_dir = cache.get_include_dir()
  for src, dest in install_dirs.items():
    src = utils.path_from_root('system', *src)
    dest = os.path.join(target_include_dir, dest)
    copytree_exist_ok(src, dest)

  pkgconfig_src = utils.path_from_root('system/lib/pkgconfig')
  pkgconfig_dest = cache.get_sysroot_dir('lib/pkgconfig')
  copytree_exist_ok(pkgconfig_src, pkgconfig_dest)

  bin_src = utils.path_from_root('system/bin')
  bin_dest = cache.get_sysroot_dir('bin')
  copytree_exist_ok(bin_src, bin_dest)

  cmake_src = utils.path_from_root('system/lib/cmake')
  cmake_dest = cache.get_sysroot_dir('lib/cmake')
  copytree_exist_ok(cmake_src, cmake_dest)

  # Create a version header based on the emscripten-version.txt
  version_file = cache.get_include_dir('emscripten/version.h')
  utils.write_file(version_file, textwrap.dedent(f'''\
  /* Automatically generated by tools/system_libs.py */
  #define __EMSCRIPTEN_major__ {utils.EMSCRIPTEN_VERSION_MAJOR}
  #define __EMSCRIPTEN_minor__ {utils.EMSCRIPTEN_VERSION_MINOR}
  #define __EMSCRIPTEN_tiny__ {utils.EMSCRIPTEN_VERSION_TINY}
  '''))

  # Create a stamp file that signal that the headers have been installed
  # Removing this file, or running `emcc --clear-cache` or running
  # `./embuilder build sysroot --force` will cause the re-installation of
  # the system headers.
  utils.write_file(stamp, 'x')
  return stamp


@ToolchainProfiler.profile()
def ensure_sysroot():
  cache.get('sysroot_install.stamp', install_system_headers, what='system headers')


def build_deferred():
  assert USE_NINJA
  top_level_ninja = get_top_level_ninja_file()
  if os.path.isfile(top_level_ninja):
    run_ninja(os.path.dirname(top_level_ninja))<|MERGE_RESOLUTION|>--- conflicted
+++ resolved
@@ -42,13 +42,9 @@
 # link time.
 USE_NINJA = int(os.environ.get('EMCC_USE_NINJA', '0'))
 
-<<<<<<< HEAD
-FAKE_EMSCRIPTEN_PATH = '/emsdk/emscripten'
-=======
 # A (fake) deterministic emscripten path to use in __FILE__ macro and debug info
 # to produce reproducible builds across platforms.
 DETERMINISITIC_PREFIX = '/emsdk/emscripten'
->>>>>>> c0405782
 
 
 def files_in_path(path, filenames):
@@ -434,12 +430,7 @@
     """
     return cache.get(self.get_path(), self.do_build, force=USE_NINJA == 2, quiet=USE_NINJA)
 
-<<<<<<< HEAD
-  def generate(self, deterministic_paths=False):
-    self.deterministic_paths = deterministic_paths
-=======
   def generate(self):
->>>>>>> c0405782
     return cache.get(self.get_path(), self.do_generate, force=USE_NINJA == 2, quiet=USE_NINJA,
                      deferred=True)
 
@@ -481,18 +472,6 @@
     self.build_dir = build_dir
 
     cflags = self.get_cflags()
-<<<<<<< HEAD
-    source_dir = utils.path_from_root()
-    relative_source_dir = os.path.relpath(source_dir, build_dir)
-    if self.deterministic_paths:
-      cflags += [f'-ffile-prefix-map={source_dir}={FAKE_EMSCRIPTEN_PATH}',
-                 f'-ffile-prefix-map={relative_source_dir}={FAKE_EMSCRIPTEN_PATH}',
-                 '-fdebug-compilation-dir={FAKE_EMSCRIPTEN_PATH}']
-    else:
-      cflags += [f'-fmacro-prefix-map={source_dir}={FAKE_EMSCRIPTEN_PATH}',
-                 f'-fmacro-prefix-map={relative_source_dir}={FAKE_EMSCRIPTEN_PATH}']
-=======
->>>>>>> c0405782
     asflags = get_base_cflags(preprocess=False)
     input_files = self.get_files()
     ninja_file = os.path.join(build_dir, 'build.ninja')
@@ -511,18 +490,6 @@
     commands = []
     objects = set()
     cflags = self.get_cflags()
-<<<<<<< HEAD
-    source_dir = utils.path_from_root()
-    relative_source_dir = os.path.relpath(source_dir, build_dir)
-    if self.deterministic_paths:
-      cflags += [f'-ffile-prefix-map={relative_source_dir}={FAKE_EMSCRIPTEN_PATH}']
-      cflags += [f'-ffile-prefix-map={source_dir}={FAKE_EMSCRIPTEN_PATH}',
-                 '-fdebug-compilation-dir={FAKE_EMSCRIPTEN_PATH}']
-    else:
-      cflags += [f'-fmacro-prefix-map={relative_source_dir}={FAKE_EMSCRIPTEN_PATH}']
-      cflags += [f'-fmacro-prefix-map={source_dir}={FAKE_EMSCRIPTEN_PATH}']
-=======
->>>>>>> c0405782
     case_insensitive = is_case_insensitive(build_dir)
     for src in self.get_files():
       ext = shared.suffix(src)
