'''
A tool that generates FS API calls to generate a filesystem, and packages the files
to work with that.

This is called by emcc. You can also call it yourself.

You can split your files into "asset bundles", and create each bundle separately
with this tool. Then just include the generated js for each and they will load
the data and prepare it accordingly. This allows you to share assets and reduce
data downloads.

Usage:

  file_packager.py TARGET [--preload A [B..]] [--embed C [D..]] [--exclude E [F..]] [--compress COMPRESSION_DATA] [--crunch[=X]] [--js-output=OUTPUT.js] [--no-force] [--use-preload-cache] [--no-heap-copy] [--separate-metadata]

  --preload  ,
  --embed    See emcc --help for more details on those options.

  --no-closure In general, the file packager emits closure compiler-compatible code, which requires an eval().
               With this flag passed, we avoid emitting the eval. emcc passes this flag by default whenever
               it knows that closure is not run.

  --crunch=X Will compress dxt files to crn with quality level X. The crunch commandline tool must be present
             and CRUNCH should be defined in ~/.emscripten that points to it. JS crunch decompressing code will
             be added to convert the crn to dds in the browser.
             crunch-worker.js will be generated in the current directory. You should include that file when
             packaging your site.
             DDS files will not be crunched if the .crn is more recent than the .dds. This prevents a lot of
             unneeded computation.

  --js-output=FILE Writes output in FILE, if not specified, standard output is used.

  --no-force Don't create output if no valid input file is specified.

  --use-preload-cache Stores package in IndexedDB so that subsequent loads don't need to do XHR. Checks package version.

  --no-heap-copy If specified, the preloaded filesystem is not copied inside the Emscripten HEAP, but kept in a separate typed array outside it.
                 The default, if this is not specified, is to embed the VFS inside the HEAP, so that mmap()ing files in it is a no-op.
                 Passing this flag optimizes for fread() usage, omitting it optimizes for mmap() usage.

  --separate-metadata Stores package metadata separately. Only applicable when preloading and js-output file is specified.

Notes:

  * The file packager generates unix-style file paths. So if you are on windows and a file is accessed at
    subdir\file, in JS it will be subdir/file. For simplicity we treat the web platform as a *NIX.

TODO:        You can also provide .crn files yourself, pre-crunched. With this option, they will be decompressed
             to dds files in the browser, exactly the same as if this tool compressed them.
'''

import os, sys, shutil, random, uuid, ctypes
import posixpath
import shared
from shared import Compression, execute, suffix, unsuffixed
from subprocess import Popen, PIPE, STDOUT
import fnmatch

if len(sys.argv) == 1:
  print '''Usage: file_packager.py TARGET [--preload A...] [--embed B...] [--exclude C...] [--compress COMPRESSION_DATA] [--no-closure] [--crunch[=X]] [--js-output=OUTPUT.js] [--no-force] [--use-preload-cache] [--no-heap-copy] [--separate-metadata]
See the source for more details.'''
  sys.exit(0)

DEBUG = os.environ.get('EMCC_DEBUG')

data_target = sys.argv[1]

IMAGE_SUFFIXES = ('.jpg', '.png', '.bmp')
AUDIO_SUFFIXES = ('.ogg', '.wav', '.mp3')
AUDIO_MIMETYPES = { 'ogg': 'audio/ogg', 'wav': 'audio/wav', 'mp3': 'audio/mpeg' }
CRUNCH_INPUT_SUFFIX = '.dds'
CRUNCH_OUTPUT_SUFFIX = '.crn'

DDS_HEADER_SIZE = 128

AV_WORKAROUND = 0 # Set to 1 to randomize file order and add some padding, to work around silly av false positives

data_files = []
excluded_patterns = []
leading = ''
has_preloaded = False
compress_cnt = 0
crunch = 0
plugins = []
jsoutput = None
no_closure = False
force = True
# If set to True, IndexedDB (IDBFS in library_idbfs.js) is used to locally cache VFS XHR so that subsequent 
# page loads can read the data from the offline cache instead.
use_preload_cache = False
# If set to True, the blob received from XHR is moved to the Emscripten HEAP, optimizing for mmap() performance.
# If set to False, the XHR blob is kept intact, and fread()s etc. are performed directly to that data. This optimizes for minimal memory usage and fread() performance.
no_heap_copy = True
# If set to True, the package metadata is stored separately from js-output file which makes js-output file immutable to the package content changes.
# If set to False, the package metadata is stored inside the js-output file which makes js-output file to mutate on each invocation of this packager tool.
separate_metadata  = False

for arg in sys.argv[2:]:
  if arg == '--preload':
    has_preloaded = True
    leading = 'preload'
  elif arg == '--embed':
    leading = 'embed'
  elif arg == '--exclude':
    leading = 'exclude'
  elif arg == '--compress':
    compress_cnt = 1
    Compression.on = True
    leading = 'compress'
  elif arg == '--no-force':
    force = False
    leading = ''
  elif arg == '--use-preload-cache':
    use_preload_cache = True
    leading = ''
  elif arg == '--no-heap-copy':
    no_heap_copy = False
    leading = ''
  elif arg == '--separate-metadata':
    separate_metadata = True
    leading = ''
  elif arg.startswith('--js-output'):
    jsoutput = arg.split('=')[1] if '=' in arg else None
    leading = ''
  elif arg.startswith('--no-closure'):
    no_closure = True
    leading = ''
  elif arg.startswith('--crunch'):
    try:
      from shared import CRUNCH
    except Exception, e:
      print >> sys.stderr, 'could not import CRUNCH (make sure it is defined properly in ~/.emscripten)'
      raise e
    crunch = arg.split('=')[1] if '=' in arg else '128'
    leading = ''
  elif arg.startswith('--plugin'):
    plugin = open(arg.split('=')[1], 'r').read()
    eval(plugin) # should append itself to plugins
    leading = ''
  elif leading == 'preload' or leading == 'embed':
    mode = leading
    uses_at_notation = '@' in arg.replace('@@', '') # '@@' in input string means there is an actual @ character, a single '@' means the 'src@dst' notation.
    arg = arg.replace('@@', '@')
    if uses_at_notation:
      srcpath, dstpath = arg.split('@') # User is specifying destination filename explicitly.
    else:
      srcpath = dstpath = arg # Use source path as destination path.
    if os.path.isfile(srcpath) or os.path.isdir(srcpath):
      data_files.append({ 'srcpath': srcpath, 'dstpath': dstpath, 'mode': mode, 'explicit_dst_path': uses_at_notation })
    else:
      print >> sys.stderr, 'Warning: ' + arg + ' does not exist, ignoring.'
  elif leading == 'exclude':
    excluded_patterns.append(arg)
  elif leading == 'compress':
    if compress_cnt == 1:
      Compression.encoder = arg
      compress_cnt = 2
    elif compress_cnt == 2:
      Compression.decoder = arg
      compress_cnt = 3
    elif compress_cnt == 3:
      Compression.js_name = arg
      compress_cnt = 0
  else:
    print >> sys.stderr, 'Unknown parameter:', arg
    sys.exit(1)

if (not force) and len(data_files) == 0:
  has_preloaded = False
if not has_preloaded or jsoutput == None:
  separate_metadata = False

ret = '''
var Module;
'''
if not no_closure:
  ret += '''
if (typeof Module === 'undefined') Module = eval('(function() { try { return Module || {} } catch(e) { return {} } })()');
'''
else:
  ret += '''
if (typeof Module === 'undefined') Module = {};
'''

ret += '''
if (!Module.expectedDataFileDownloads) {
  Module.expectedDataFileDownloads = 0;
  Module.finishedDataFileDownloads = 0;
}
Module.expectedDataFileDownloads++;
(function() {
 var loadPackage = function(metadata) {
'''

code = '''
    function assert(check, msg) {
      if (!check) throw msg + new Error().stack;
    }
'''

# Win32 code to test whether the given file has the hidden property set.
def has_hidden_attribute(filepath):
  if sys.platform != 'win32':
    return False
    
  try:
    attrs = ctypes.windll.kernel32.GetFileAttributesW(unicode(filepath))
    assert attrs != -1
    result = bool(attrs & 2)
  except (AttributeError, AssertionError):
    result = False
  return result

# The packager should never preload/embed files if the file is hidden (Win32).
# or it matches any pattern specified in --exclude
def should_ignore(fullname):
  if has_hidden_attribute(fullname):
    return True
    
  for p in excluded_patterns:
    if fnmatch.fnmatch(fullname, p):
      return True
  return False

# Returns the given string with escapes added so that it can safely be placed inside a string in JS code.
def escape_for_js_string(s):
  s = s.replace("'", "\\'").replace('"', '\\"')
  return s

# Expand directories into individual files
def add(arg, dirname, names):
  # rootpathsrc: The path name of the root directory on the local FS we are adding to emscripten virtual FS.
  # rootpathdst: The name we want to make the source path available on the emscripten virtual FS.
  mode, rootpathsrc, rootpathdst = arg
  new_names = []
  for name in names:
    fullname = os.path.join(dirname, name)
    if should_ignore(fullname):
      if DEBUG:
        print >> sys.stderr, 'Skipping file "' + fullname + '" from inclusion in the emscripten virtual file system.'
    else:
      new_names.append(name)
      if not os.path.isdir(fullname):
        dstpath = os.path.join(rootpathdst, os.path.relpath(fullname, rootpathsrc)) # Convert source filename relative to root directory of target FS.
        new_data_files.append({ 'srcpath': fullname, 'dstpath': dstpath, 'mode': mode, 'explicit_dst_path': True })
  del names[:]
  names.extend(new_names)

new_data_files = []
for file_ in data_files:
  if not should_ignore(file_['srcpath']):
    if os.path.isdir(file_['srcpath']):
      os.path.walk(file_['srcpath'], add, [file_['mode'], file_['srcpath'], file_['dstpath']])
    else:
      new_data_files.append(file_)
data_files = filter(lambda file_: not os.path.isdir(file_['srcpath']), new_data_files)
if len(data_files) == 0:
  print >> sys.stderr, 'Nothing to do!' 
  sys.exit(1)

# Absolutize paths, and check that they make sense
curr_abspath = os.path.abspath(os.getcwd()) # os.getcwd() always returns the hard path with any symbolic links resolved, even if we cd'd into a symbolic link.

for file_ in data_files:
  if not file_['explicit_dst_path']:
    # This file was not defined with src@dst, so we inferred the destination from the source. In that case,
    # we require that the destination not be under the current location
    path = file_['dstpath']
    abspath = os.path.realpath(os.path.abspath(path)) # Use os.path.realpath to resolve any symbolic links to hard paths, to match the structure in curr_abspath.
    if DEBUG: print >> sys.stderr, path, abspath, curr_abspath
    if not abspath.startswith(curr_abspath):
      print >> sys.stderr, 'Error: Embedding "%s" which is below the current directory "%s". This is invalid since the current directory becomes the root that the generated code will see' % (path, curr_abspath)
      sys.exit(1)
    file_['dstpath'] = abspath[len(curr_abspath)+1:]
    if os.path.isabs(path):
      print >> sys.stderr, 'Warning: Embedding an absolute file/directory name "' + path + '" to the virtual filesystem. The file will be made available in the relative path "' + file_['dstpath'] + '". You can use the explicit syntax --preload-file srcpath@dstpath to explicitly specify the target location the absolute source path should be directed to.'

for file_ in data_files:
  file_['dstpath'] = file_['dstpath'].replace(os.path.sep, '/') # name in the filesystem, native and emulated
  if file_['dstpath'].endswith('/'): # If user has submitted a directory name as the destination but omitted the destination filename, use the filename from source file
    file_['dstpath'] = file_['dstpath'] + os.path.basename(file_['srcpath'])
  # make destination path always relative to the root
  file_['dstpath'] = posixpath.normpath(os.path.join('/', file_['dstpath']))
  if DEBUG:
    print >> sys.stderr, 'Packaging file "' + file_['srcpath'] + '" to VFS in path "' + file_['dstpath'] + '".'

# Remove duplicates (can occur naively, for example preload dir/, preload dir/subdir/)
seen = {}
def was_seen(name):
  if seen.get(name): return True
  seen[name] = 1
  return False
data_files = filter(lambda file_: not was_seen(file_['dstpath']), data_files)

if AV_WORKAROUND:
  random.shuffle(data_files)

# Apply plugins
for file_ in data_files:
  for plugin in plugins:
    plugin(file_)

if separate_metadata:
  metadata = {'files': []}

# Crunch files
if crunch:
  shutil.copyfile(shared.path_from_root('tools', 'crunch-worker.js'), 'crunch-worker.js')
  ret += '''
    var decrunchWorker = new Worker('crunch-worker.js');
    var decrunchCallbacks = [];
    decrunchWorker.onmessage = function(msg) {
      decrunchCallbacks[msg.data.callbackID](msg.data.data);
      console.log('decrunched ' + msg.data.filename + ' in ' + msg.data.time + ' ms, ' + msg.data.data.length + ' bytes');
      decrunchCallbacks[msg.data.callbackID] = null;
    };
    function requestDecrunch(filename, data, callback) {
      decrunchWorker.postMessage({
        filename: filename,
        data: new Uint8Array(data),
        callbackID: decrunchCallbacks.length
      });
      decrunchCallbacks.push(callback);
    }
'''

  for file_ in data_files:
    if file_['dstpath'].endswith(CRUNCH_INPUT_SUFFIX):
      src_dds_name = file_['srcpath']
      src_crunch_name = unsuffixed(src_dds_name) + CRUNCH_OUTPUT_SUFFIX

      # Preload/embed the .crn version instead of the .dds version, but use the .dds suffix for the target file in the virtual FS.
      file_['srcpath'] = src_crunch_name

      try:
        # Do not crunch if crunched version exists and is more recent than dds source
        crunch_time = os.stat(src_crunch_name).st_mtime
        dds_time = os.stat(src_dds_name).st_mtime
        if dds_time < crunch_time: continue
      except:
        pass # if one of them does not exist, continue on

      # guess at format. this lets us tell crunch to not try to be clever and use odd formats like DXT5_AGBR
      try:
        format = Popen(['file', file_['srcpath']], stdout=PIPE).communicate()[0]
        if 'DXT5' in format:
          format = ['-dxt5']
        elif 'DXT1' in format:
          format = ['-dxt1']
        else:
          raise Exception('unknown format')
      except:
        format = []
      Popen([CRUNCH, '-outsamedir', '-file', src_dds_name, '-quality', crunch] + format, stdout=sys.stderr).communicate()
      #if not os.path.exists(os.path.basename(crunch_name)):
      #  print >> sys.stderr, 'Failed to crunch, perhaps a weird dxt format? Looking for a source PNG for the DDS'
      #  Popen([CRUNCH, '-file', unsuffixed(file_['srcpath']) + '.png', '-quality', crunch] + format, stdout=sys.stderr).communicate()
      assert os.path.exists(src_crunch_name), 'crunch failed to generate output'
      # prepend the dds header
      crunched = open(src_crunch_name, 'rb').read()
      c = open(src_crunch_name, 'wb')
      c.write(open(src_dds_name, 'rb').read()[:DDS_HEADER_SIZE])
      c.write(crunched)
      c.close()

# Set up folders
partial_dirs = []
for file_ in data_files:
  dirname = os.path.dirname(file_['dstpath'])
  dirname = dirname.lstrip('/') # absolute paths start with '/', remove that
  if dirname != '':
    parts = dirname.split('/')
    for i in range(len(parts)):
      partial = '/'.join(parts[:i+1])
      if partial not in partial_dirs:
        code += '''Module['FS_createPath']('/%s', '%s', true, true);\n''' % ('/'.join(parts[:i]), parts[i])
        partial_dirs.append(partial)

if has_preloaded:
  # Bundle all datafiles into one archive. Avoids doing lots of simultaneous XHRs which has overhead.
  data = open(data_target, 'wb')
  start = 0
  for file_ in data_files:
    file_['data_start'] = start
    curr = open(file_['srcpath'], 'rb').read()
    file_['data_end'] = start + len(curr)
    if AV_WORKAROUND: curr += '\x00'
    #print >> sys.stderr, 'bundling', file_['srcpath'], file_['dstpath'], file_['data_start'], file_['data_end']
    start += len(curr)
    data.write(curr)
  data.close()
  # TODO: sha256sum on data_target
  if start > 256*1024*1024:
    print >> sys.stderr, 'warning: file packager is creating an asset bundle of %d MB. this is very large, and browsers might have trouble loading it. see https://hacks.mozilla.org/2015/02/synchronous-execution-and-filesystem-access-in-emscripten/' % (start/(1024*1024))
  if Compression.on:
    Compression.compress(data_target)

  # Data requests - for getting a block of data out of the big archive - have a similar API to XHRs
  code += '''
    function DataRequest(start, end, crunched, audio) {
      this.start = start;
      this.end = end;
      this.crunched = crunched;
      this.audio = audio;
    }
    DataRequest.prototype = {
      requests: {},
      open: function(mode, name) {
        this.name = name;
        this.requests[name] = this;
        Module['addRunDependency']('fp ' + this.name);
      },
      send: function() {},
      onload: function() {
        var byteArray = this.byteArray.subarray(this.start, this.end);
%s
          this.finish(byteArray);
%s
      },
      finish: function(byteArray) {
        var that = this;
        Module['FS_createPreloadedFile'](this.name, null, byteArray, true, true, function() {
          Module['removeRunDependency']('fp ' + that.name);
        }, function() {
          if (that.audio) {
            Module['removeRunDependency']('fp ' + that.name); // workaround for chromium bug 124926 (still no audio with this, but at least we don't hang)
          } else {
            Module.printErr('Preloading file ' + that.name + ' failed');
          }
        }, false, true); // canOwn this data in the filesystem, it is a slide into the heap that will never change
        this.requests[this.name] = null;
      },
    };
%s
  ''' % ('' if not crunch else '''
        if (this.crunched) {
          var ddsHeader = byteArray.subarray(0, 128);
          var that = this;
          requestDecrunch(this.name, byteArray.subarray(128), function(ddsData) {
            byteArray = new Uint8Array(ddsHeader.length + ddsData.length);
            byteArray.set(ddsHeader, 0);
            byteArray.set(ddsData, 128);
            that.finish(byteArray);
          });
        } else {
''', '' if not crunch else '''
        }
''', '' if not separate_metadata else '''
        var files = metadata.files;
        for (i = 0; i < files.length; ++i) {
          new DataRequest(files[i].start, files[i].end, files[i].crunched, files[i].audio).open('GET', files[i].filename);
        }
''')

counter = 0
for file_ in data_files:
  filename = file_['dstpath']
  dirname = os.path.dirname(filename)
  basename = os.path.basename(filename)
  if file_['mode'] == 'embed':
    # Embed
    data = map(ord, open(file_['srcpath'], 'rb').read())
    code += '''fileData%d = [];\n''' % counter
    if data:
      parts = []
      chunk_size = 10240
<<<<<<< HEAD
      while len(data) > 0:
        chunk = data[:chunk_size]
        data = data[chunk_size:]
        if not str_data:
          str_data = str(chunk)
        else:
          str_data += '.concat(' + str(chunk) + ')'
    # escape 's in file path
    basename = basename.replace("'", r"\'")
    code += '''Module['FS_createDataFile']('%s', '%s', %s, true, true);\n''' % (dirname, basename, str_data)
=======
      start = 0
      while start < len(data):
        parts.append('''fileData%d.push.apply(fileData%d, %s);\n''' % (counter, counter, str(data[start:start+chunk_size])))
        start += chunk_size
      code += ''.join(parts)
    code += '''Module['FS_createDataFile']('%s', '%s', fileData%d, true, true);\n''' % (dirname, basename, counter)
    counter += 1
>>>>>>> 667dcd24
  elif file_['mode'] == 'preload':
    # Preload
    varname = 'filePreload%d' % counter
    counter += 1
    if separate_metadata:
      metadata['files'].append({
        'filename': escape_for_js_string(file_['dstpath']),
        'start': file_['data_start'],
        'end': file_['data_end'],
        'crunched': '1' if crunch and filename.endswith(CRUNCH_INPUT_SUFFIX) else '0',
        'audio': '1' if filename[-4:] in AUDIO_SUFFIXES else '0',
      })
    else:
      code += '''    new DataRequest(%(start)d, %(end)d, %(crunched)s, %(audio)s).open('GET', '%(filename)s');
''' % {
        'filename': escape_for_js_string(file_['dstpath']),
        'start': file_['data_start'],
        'end': file_['data_end'],
        'crunched': '1' if crunch and filename.endswith(CRUNCH_INPUT_SUFFIX) else '0',
        'audio': '1' if filename[-4:] in AUDIO_SUFFIXES else '0',
      }
  else:
    assert 0

if has_preloaded:
  # Get the big archive and split it up
  if no_heap_copy:
    use_data = '''
      // copy the entire loaded file into a spot in the heap. Files will refer to slices in that. They cannot be freed though
      // (we may be allocating before malloc is ready, during startup).
      var ptr = Module['getMemory'](byteArray.length);
      Module['HEAPU8'].set(byteArray, ptr);
      DataRequest.prototype.byteArray = Module['HEAPU8'].subarray(ptr, ptr+byteArray.length);
'''
  else:
    use_data = '''
      // Reuse the bytearray from the XHR as the source for file reads.
      DataRequest.prototype.byteArray = byteArray;
'''
  for file_ in data_files:
    if file_['mode'] == 'preload':
      use_data += '          DataRequest.prototype.requests["%s"].onload();\n' % (escape_for_js_string(file_['dstpath']))
  use_data += "          Module['removeRunDependency']('datafile_%s');\n" % data_target

  if Compression.on:
    use_data = '''
      Module["decompress"](byteArray, function(decompressed) {
        byteArray = new Uint8Array(decompressed);
        %s
      });
    ''' % use_data

  package_uuid = uuid.uuid4();
  package_name = Compression.compressed_name(data_target) if Compression.on else data_target
  statinfo = os.stat(package_name)
  remote_package_size = statinfo.st_size
  remote_package_name = os.path.basename(package_name)
  ret += r'''
    var PACKAGE_PATH;
    if (typeof window === 'object') {
      PACKAGE_PATH = window['encodeURIComponent'](window.location.pathname.toString().substring(0, window.location.pathname.toString().lastIndexOf('/')) + '/');
    } else if (typeof location !== 'undefined') {
      // worker
      PACKAGE_PATH = encodeURIComponent(location.pathname.toString().substring(0, location.pathname.toString().lastIndexOf('/')) + '/');
    } else {
      throw 'using preloaded data can only be done on a web page or in a web worker';
    }
    var PACKAGE_NAME = '%s';
    var REMOTE_PACKAGE_BASE = '%s';
    if (typeof Module['locateFilePackage'] === 'function' && !Module['locateFile']) {
      Module['locateFile'] = Module['locateFilePackage'];
      Module.printErr('warning: you defined Module.locateFilePackage, that has been renamed to Module.locateFile (using your locateFilePackage for now)');
    }
    var REMOTE_PACKAGE_NAME = typeof Module['locateFile'] === 'function' ?
                              Module['locateFile'](REMOTE_PACKAGE_BASE) :
                              ((Module['filePackagePrefixURL'] || '') + REMOTE_PACKAGE_BASE);
  ''' % (data_target, remote_package_name)
  if separate_metadata:
    metadata['remote_package_size'] = remote_package_size
    metadata['package_uuid'] = str(package_uuid)
    ret += '''
      var REMOTE_PACKAGE_SIZE = metadata.remote_package_size;
      var PACKAGE_UUID = metadata.package_uuid;
    '''
  else:
    ret += '''
      var REMOTE_PACKAGE_SIZE = %d;
      var PACKAGE_UUID = '%s';
    ''' % (remote_package_size, package_uuid)

  if use_preload_cache:
    code += r'''
      var indexedDB = window.indexedDB || window.mozIndexedDB || window.webkitIndexedDB || window.msIndexedDB;
      var IDB_RO = "readonly";
      var IDB_RW = "readwrite";
      var DB_NAME = 'EM_PRELOAD_CACHE';
      var DB_VERSION = 1;
      var METADATA_STORE_NAME = 'METADATA';
      var PACKAGE_STORE_NAME = 'PACKAGES';
      function openDatabase(callback, errback) {
        try {
          var openRequest = indexedDB.open(DB_NAME, DB_VERSION);
        } catch (e) {
          return errback(e);
        }
        openRequest.onupgradeneeded = function(event) {
          var db = event.target.result;

          if(db.objectStoreNames.contains(PACKAGE_STORE_NAME)) {
            db.deleteObjectStore(PACKAGE_STORE_NAME);
          }
          var packages = db.createObjectStore(PACKAGE_STORE_NAME);

          if(db.objectStoreNames.contains(METADATA_STORE_NAME)) {
            db.deleteObjectStore(METADATA_STORE_NAME);
          }
          var metadata = db.createObjectStore(METADATA_STORE_NAME);
        };
        openRequest.onsuccess = function(event) {
          var db = event.target.result;
          callback(db);
        };
        openRequest.onerror = function(error) {
          errback(error);
        };
      };

      /* Check if there's a cached package, and if so whether it's the latest available */
      function checkCachedPackage(db, packageName, callback, errback) {
        var transaction = db.transaction([METADATA_STORE_NAME], IDB_RO);
        var metadata = transaction.objectStore(METADATA_STORE_NAME);

        var getRequest = metadata.get(packageName);
        getRequest.onsuccess = function(event) {
          var result = event.target.result;
          if (!result) {
            return callback(false);
          } else {
            return callback(PACKAGE_UUID === result.uuid);
          }
        };
        getRequest.onerror = function(error) {
          errback(error);
        };
      };

      function fetchCachedPackage(db, packageName, callback, errback) {
        var transaction = db.transaction([PACKAGE_STORE_NAME], IDB_RO);
        var packages = transaction.objectStore(PACKAGE_STORE_NAME);

        var getRequest = packages.get(packageName);
        getRequest.onsuccess = function(event) {
          var result = event.target.result;
          callback(result);
        };
        getRequest.onerror = function(error) {
          errback(error);
        };
      };

      function cacheRemotePackage(db, packageName, packageData, packageMeta, callback, errback) {
        var transaction = db.transaction([PACKAGE_STORE_NAME, METADATA_STORE_NAME], IDB_RW);
        var packages = transaction.objectStore(PACKAGE_STORE_NAME);
        var metadata = transaction.objectStore(METADATA_STORE_NAME);

        var putPackageRequest = packages.put(packageData, packageName);
        putPackageRequest.onsuccess = function(event) {
          var putMetadataRequest = metadata.put(packageMeta, packageName);
          putMetadataRequest.onsuccess = function(event) {
            callback(packageData);
          };
          putMetadataRequest.onerror = function(error) {
            errback(error);
          };
        };
        putPackageRequest.onerror = function(error) {
          errback(error);
        };
      };
    '''

  ret += r'''
    function fetchRemotePackage(packageName, packageSize, callback, errback) {
      var xhr = new XMLHttpRequest();
      xhr.open('GET', packageName, true);
      xhr.responseType = 'arraybuffer';
      xhr.onprogress = function(event) {
        var url = packageName;
        var size = packageSize;
        if (event.total) size = event.total;
        if (event.loaded) {
          if (!xhr.addedTotal) {
            xhr.addedTotal = true;
            if (!Module.dataFileDownloads) Module.dataFileDownloads = {};
            Module.dataFileDownloads[url] = {
              loaded: event.loaded,
              total: size
            };
          } else {
            Module.dataFileDownloads[url].loaded = event.loaded;
          }
          var total = 0;
          var loaded = 0;
          var num = 0;
          for (var download in Module.dataFileDownloads) {
          var data = Module.dataFileDownloads[download];
            total += data.total;
            loaded += data.loaded;
            num++;
          }
          total = Math.ceil(total * Module.expectedDataFileDownloads/num);
          if (Module['setStatus']) Module['setStatus']('Downloading data... (' + loaded + '/' + total + ')');
        } else if (!Module.dataFileDownloads) {
          if (Module['setStatus']) Module['setStatus']('Downloading data...');
        }
      };
      xhr.onload = function(event) {
        var packageData = xhr.response;
        callback(packageData);
      };
      xhr.send(null);
    };

    function handleError(error) {
      console.error('package error:', error);
    };
  '''

  code += r'''
    function processPackageData(arrayBuffer) {
      Module.finishedDataFileDownloads++;
      assert(arrayBuffer, 'Loading data file failed.');
      var byteArray = new Uint8Array(arrayBuffer);
      var curr;
      %s
    };
    Module['addRunDependency']('datafile_%s');
  ''' % (use_data, data_target) # use basename because from the browser's point of view, we need to find the datafile in the same dir as the html file

  code += r'''
    if (!Module.preloadResults) Module.preloadResults = {};
  '''

  if use_preload_cache:
    code += r'''
      function preloadFallback(error) {
        console.error(error);
        console.error('falling back to default preload behavior');
        fetchRemotePackage(REMOTE_PACKAGE_NAME, REMOTE_PACKAGE_SIZE, processPackageData, handleError);
      };

      openDatabase(
        function(db) {
          checkCachedPackage(db, PACKAGE_PATH + PACKAGE_NAME,
            function(useCached) {
              Module.preloadResults[PACKAGE_NAME] = {fromCache: useCached};
              if (useCached) {
                console.info('loading ' + PACKAGE_NAME + ' from cache');
                fetchCachedPackage(db, PACKAGE_PATH + PACKAGE_NAME, processPackageData, preloadFallback);
              } else {
                console.info('loading ' + PACKAGE_NAME + ' from remote');
                fetchRemotePackage(REMOTE_PACKAGE_NAME, REMOTE_PACKAGE_SIZE, 
                  function(packageData) {
                    cacheRemotePackage(db, PACKAGE_PATH + PACKAGE_NAME, packageData, {uuid:PACKAGE_UUID}, processPackageData,
                      function(error) {
                        console.error(error);
                        processPackageData(packageData);
                      });
                  }
                , preloadFallback);
              }
            }
          , preloadFallback);
        }
      , preloadFallback);

      if (Module['setStatus']) Module['setStatus']('Downloading...');
    '''
  else:
    # Not using preload cache, so we might as well start the xhr ASAP, potentially before JS parsing of the main codebase if it's after us.
    # Only tricky bit is the fetch is async, but also when runWithFS is called is async, so we handle both orderings.
    ret += r'''
      var fetched = null, fetchedCallback = null;
      fetchRemotePackage(REMOTE_PACKAGE_NAME, REMOTE_PACKAGE_SIZE, function(data) {
        if (fetchedCallback) {
          fetchedCallback(data);
          fetchedCallback = null;
        } else {
          fetched = data;
        }
      }, handleError);
    '''

    code += r'''
      Module.preloadResults[PACKAGE_NAME] = {fromCache: false};
      if (fetched) {
        processPackageData(fetched);
        fetched = null;
      } else {
        fetchedCallback = processPackageData;
      }
    '''

ret += '''
  function runWithFS() {
'''
ret += code
ret += '''
  }
  if (Module['calledRun']) {
    runWithFS();
  } else {
    if (!Module['preRun']) Module['preRun'] = [];
    Module["preRun"].push(runWithFS); // FS is not initialized yet, wait for it
  }
'''

if crunch:
  ret += '''
  if (!Module['postRun']) Module['postRun'] = [];
  Module["postRun"].push(function() {
    decrunchWorker.terminate();
  });
'''

ret += '''%s
})();
''' % ('''
  Module['removeRunDependency']('%(metadata_file)s');
 }

 var REMOTE_METADATA_NAME = typeof Module['locateFile'] === 'function' ?
                            Module['locateFile']('%(metadata_file)s') :
                            ((Module['filePackagePrefixURL'] || '') + '%(metadata_file)s');
 var xhr = new XMLHttpRequest();
 xhr.onreadystatechange = function() {
  if (xhr.readyState === 4 && xhr.status === 200) {
    loadPackage(JSON.parse(xhr.responseText));
  }
 }
 xhr.open('GET', REMOTE_METADATA_NAME, true);
 xhr.overrideMimeType('application/json');
 xhr.send(null);

 if (!Module['preRun']) Module['preRun'] = [];
 Module["preRun"].push(function() {
  Module['addRunDependency']('%(metadata_file)s');
 });
''' % {'metadata_file': os.path.basename(jsoutput + '.metadata')} if separate_metadata else '''
 }
 loadPackage();
''')

if force or len(data_files) > 0:
  if jsoutput == None:
    print ret
  else:
    # Overwrite the old jsoutput file (if exists) only when its content differs from the current generated one, otherwise leave the file untouched preserving its old timestamp
    if os.path.isfile(jsoutput):
      f = open(jsoutput, 'r+')
      old = f.read()
      if old != ret:
        f.seek(0)
        f.write(ret)
        f.truncate()
    else:
      f = open(jsoutput, 'w')
      f.write(ret)
    f.close()
    if separate_metadata:
      import json
      f = open(jsoutput + '.metadata', 'w')
      json.dump(metadata, f, separators=(',', ':'))
      f.close()<|MERGE_RESOLUTION|>--- conflicted
+++ resolved
@@ -464,26 +464,15 @@
     if data:
       parts = []
       chunk_size = 10240
-<<<<<<< HEAD
-      while len(data) > 0:
-        chunk = data[:chunk_size]
-        data = data[chunk_size:]
-        if not str_data:
-          str_data = str(chunk)
-        else:
-          str_data += '.concat(' + str(chunk) + ')'
-    # escape 's in file path
-    basename = basename.replace("'", r"\'")
-    code += '''Module['FS_createDataFile']('%s', '%s', %s, true, true);\n''' % (dirname, basename, str_data)
-=======
       start = 0
       while start < len(data):
         parts.append('''fileData%d.push.apply(fileData%d, %s);\n''' % (counter, counter, str(data[start:start+chunk_size])))
         start += chunk_size
       code += ''.join(parts)
+    # escape 's in file path
+    basename = basename.replace("'", r"\'")
     code += '''Module['FS_createDataFile']('%s', '%s', fileData%d, true, true);\n''' % (dirname, basename, counter)
     counter += 1
->>>>>>> 667dcd24
   elif file_['mode'] == 'preload':
     # Preload
     varname = 'filePreload%d' % counter
