'''
A tool that generates FS API calls to generate a filesystem, and packages the files
to work with that.

This is called by emcc. You can also call it yourself.

You can split your files into "asset bundles", and create each bundle separately
with this tool. Then just include the generated js for each and they will load
the data and prepare it accordingly. This allows you to share assets and reduce
data downloads.

Usage:

  file_packager.py TARGET [--preload A [B..]] [--embed C [D..]] [--exclude E [F..]] [--compress COMPRESSION_DATA] [--crunch[=X]] [--js-output=OUTPUT.js] [--no-force] [--use-preload-cache] [--no-heap-copy]

  --preload  ,
  --embed    See emcc --help for more details on those options.

  --crunch=X Will compress dxt files to crn with quality level X. The crunch commandline tool must be present
             and CRUNCH should be defined in ~/.emscripten that points to it. JS crunch decompressing code will
             be added to convert the crn to dds in the browser.
             crunch-worker.js will be generated in the current directory. You should include that file when
             packaging your site.
             DDS files will not be crunched if the .crn is more recent than the .dds. This prevents a lot of
             unneeded computation.

  --js-output=FILE Writes output in FILE, if not specified, standard output is used.

  --no-force Don't create output if no valid input file is specified.

  --use-preload-cache Stores package in IndexedDB so that subsequent loads don't need to do XHR. Checks package version.

  --no-heap-copy If specified, the preloaded filesystem is not copied inside the Emscripten HEAP, but kept in a separate typed array outside it.
                 The default, if this is not specified, is to embed the VFS inside the HEAP, so that mmap()ing files in it is a no-op.
                 Passing this flag optimizes for fread() usage, omitting it optimizes for mmap() usage.

Notes:

  * The file packager generates unix-style file paths. So if you are on windows and a file is accessed at
    subdir\file, in JS it will be subdir/file. For simplicity we treat the web platform as a *NIX.

TODO:        You can also provide .crn files yourself, pre-crunched. With this option, they will be decompressed
             to dds files in the browser, exactly the same as if this tool compressed them.
'''

import os, sys, shutil, random, uuid, ctypes
import posixpath
import shared
from shared import Compression, execute, suffix, unsuffixed
from subprocess import Popen, PIPE, STDOUT
import fnmatch

if len(sys.argv) == 1:
  print '''Usage: file_packager.py TARGET [--preload A...] [--embed B...] [--exclude C...] [--compress COMPRESSION_DATA] [--crunch[=X]] [--js-output=OUTPUT.js] [--no-force] [--use-preload-cache] [--no-heap-copy]
See the source for more details.'''
  sys.exit(0)

DEBUG = os.environ.get('EMCC_DEBUG')

data_target = sys.argv[1]

IMAGE_SUFFIXES = ('.jpg', '.png', '.bmp')
AUDIO_SUFFIXES = ('.ogg', '.wav', '.mp3')
AUDIO_MIMETYPES = { 'ogg': 'audio/ogg', 'wav': 'audio/wav', 'mp3': 'audio/mpeg' }
CRUNCH_INPUT_SUFFIX = '.dds'
CRUNCH_OUTPUT_SUFFIX = '.crn'

DDS_HEADER_SIZE = 128

AV_WORKAROUND = 0 # Set to 1 to randomize file order and add some padding, to work around silly av false positives

data_files = []
excluded_patterns = []
leading = ''
has_preloaded = False
compress_cnt = 0
crunch = 0
plugins = []
jsoutput = None
force = True
# If set to True, IndexedDB (IDBFS in library_idbfs.js) is used to locally cache VFS XHR so that subsequent 
# page loads can read the data from the offline cache instead.
use_preload_cache = False
# If set to True, the blob received from XHR is moved to the Emscripten HEAP, optimizing for mmap() performance.
# If set to False, the XHR blob is kept intact, and fread()s etc. are performed directly to that data. This optimizes for minimal memory usage and fread() performance.
no_heap_copy = True

for arg in sys.argv[2:]:
  if arg == '--preload':
    has_preloaded = True
    leading = 'preload'
  elif arg == '--embed':
    leading = 'embed'
  elif arg == '--exclude':
    leading = 'exclude'
  elif arg == '--compress':
    compress_cnt = 1
    Compression.on = True
    leading = 'compress'
  elif arg == '--no-force':
    force = False
    leading = ''
  elif arg == '--use-preload-cache':
    use_preload_cache = True
    leading = ''
  elif arg == '--no-heap-copy':
    no_heap_copy = False
    leading = ''
  elif arg.startswith('--js-output'):
    jsoutput = arg.split('=')[1] if '=' in arg else None
    leading = ''
  elif arg.startswith('--crunch'):
    try:
      from shared import CRUNCH
    except Exception, e:
      print >> sys.stderr, 'count not import CRUNCH (make sure it is defined properly in ~/.emscripten)'
      raise e
    crunch = arg.split('=')[1] if '=' in arg else '128'
    leading = ''
  elif arg.startswith('--plugin'):
    plugin = open(arg.split('=')[1], 'r').read()
    eval(plugin) # should append itself to plugins
    leading = ''
  elif leading == 'preload' or leading == 'embed':
    mode = leading
    if '@' in arg:
      srcpath, dstpath = arg.split('@') # User is specifying destination filename explicitly.
    else:
      srcpath = dstpath = arg # Use source path as destination path.
    if os.path.isfile(srcpath) or os.path.isdir(srcpath):
      data_files.append({ 'srcpath': srcpath, 'dstpath': dstpath, 'mode': mode })
    else:
      print >> sys.stderr, 'Warning: ' + arg + ' does not exist, ignoring.'
  elif leading == 'exclude':
    excluded_patterns.append(arg)
  elif leading == 'compress':
    if compress_cnt == 1:
      Compression.encoder = arg
      compress_cnt = 2
    elif compress_cnt == 2:
      Compression.decoder = arg
      compress_cnt = 3
    elif compress_cnt == 3:
      Compression.js_name = arg
      compress_cnt = 0
  else:
    print >> sys.stderr, 'Unknown parameter:', arg
    sys.exit(1)

if (not force) and len(data_files) == 0:
  has_preloaded = False

ret = '''
var Module;
if (typeof Module === 'undefined') Module = eval('(function() { try { return Module || {} } catch(e) { return {} } })()');
if (!Module.expectedDataFileDownloads) {
  Module.expectedDataFileDownloads = 0;
  Module.finishedDataFileDownloads = 0;
}
Module.expectedDataFileDownloads++;
(function() {
'''

code = '''
function assert(check, msg) {
  if (!check) throw msg + new Error().stack;
}
'''

# Win32 code to test whether the given file has the hidden property set.
def has_hidden_attribute(filepath):
  if sys.platform != 'win32':
    return False
    
  try:
    attrs = ctypes.windll.kernel32.GetFileAttributesW(unicode(filepath))
    assert attrs != -1
    result = bool(attrs & 2)
  except (AttributeError, AssertionError):
    result = False
  return result

# The packager should never preload/embed files if the file is hidden (Win32).
# or it matches any pattern specified in --exclude
def should_ignore(fullname):
  if has_hidden_attribute(fullname):
    return True
    
  for p in excluded_patterns:
    if fnmatch.fnmatch(fullname, p):
      return True
  return False

# Expand directories into individual files
def add(arg, dirname, names):
  # rootpathsrc: The path name of the root directory on the local FS we are adding to emscripten virtual FS.
  # rootpathdst: The name we want to make the source path available on the emscripten virtual FS.
  mode, rootpathsrc, rootpathdst = arg
  new_names = []
  for name in names:
    fullname = os.path.join(dirname, name)
    if should_ignore(fullname):
      if DEBUG:
        print >> sys.stderr, 'Skipping file "' + fullname + '" from inclusion in the emscripten virtual file system.'
    else:
      new_names.append(name)
      if not os.path.isdir(fullname):
        dstpath = os.path.join(rootpathdst, os.path.relpath(fullname, rootpathsrc)) # Convert source filename relative to root directory of target FS.
        new_data_files.append({ 'srcpath': fullname, 'dstpath': dstpath, 'mode': mode })
  del names[:]
  names.extend(new_names)

new_data_files = []
for file_ in data_files:
  if not should_ignore(file_['srcpath']):
    if os.path.isdir(file_['srcpath']):
      os.path.walk(file_['srcpath'], add, [file_['mode'], file_['srcpath'], file_['dstpath']])
    else:
      new_data_files.append(file_)
data_files = filter(lambda file_: not os.path.isdir(file_['srcpath']), new_data_files)
if len(data_files) == 0:
  print >> sys.stderr, 'Nothing to do!' 
  sys.exit(1)

# Absolutize paths, and check that they make sense
curr_abspath = os.path.abspath(os.getcwd())
for file_ in data_files:
  if file_['srcpath'] == file_['dstpath']:
    # This file was not defined with src@dst, so we inferred the destination from the source. In that case,
    # we require that the destination not be under the current location
    path = file_['dstpath']
    abspath = os.path.abspath(path)
    if DEBUG: print >> sys.stderr, path, abspath, curr_abspath
    if not abspath.startswith(curr_abspath):
      print >> sys.stderr, 'Error: Embedding "%s" which is below the current directory "%s". This is invalid since the current directory becomes the root that the generated code will see' % (path, curr_abspath)
      sys.exit(1)
    file_['dstpath'] = abspath[len(curr_abspath)+1:]
    if os.path.isabs(path):
      print >> sys.stderr, 'Warning: Embedding an absolute file/directory name "' + path + '" to the virtual filesystem. The file will be made available in the relative path "' + file_['dstpath'] + '". You can use the explicit syntax --preload-file srcpath@dstpath to explicitly specify the target location the absolute source path should be directed to.'

for file_ in data_files:
  file_['dstpath'] = file_['dstpath'].replace(os.path.sep, '/') # name in the filesystem, native and emulated
  if file_['dstpath'].endswith('/'): # If user has submitted a directory name as the destination but omitted the destination filename, use the filename from source file
    file_['dstpath'] = file_['dstpath'] + os.path.basename(file_['srcpath'])
  # make destination path always relative to the root
  file_['dstpath'] = posixpath.normpath(os.path.join('/', file_['dstpath']))
  if DEBUG:
    print >> sys.stderr, 'Packaging file "' + file_['srcpath'] + '" to VFS in path "' + file_['dstpath'] + '".'

# Remove duplicates (can occur naively, for example preload dir/, preload dir/subdir/)
seen = {}
def was_seen(name):
  if seen.get(name): return True
  seen[name] = 1
  return False
data_files = filter(lambda file_: not was_seen(file_['dstpath']), data_files)

if AV_WORKAROUND:
  random.shuffle(data_files)

# Apply plugins
for file_ in data_files:
  for plugin in plugins:
    plugin(file_)

# Crunch files
if crunch:
  shutil.copyfile(shared.path_from_root('tools', 'crunch-worker.js'), 'crunch-worker.js')
  ret += '''
    var decrunchWorker = new Worker('crunch-worker.js');
    var decrunchCallbacks = [];
    decrunchWorker.onmessage = function(msg) {
      decrunchCallbacks[msg.data.callbackID](msg.data.data);
      console.log('decrunched ' + msg.data.filename + ' in ' + msg.data.time + ' ms, ' + msg.data.data.length + ' bytes');
      decrunchCallbacks[msg.data.callbackID] = null;
    };
    function requestDecrunch(filename, data, callback) {
      decrunchWorker.postMessage({
        filename: filename,
        data: new Uint8Array(data),
        callbackID: decrunchCallbacks.length
      });
      decrunchCallbacks.push(callback);
    }
'''

  for file_ in data_files:
    if file_['dstpath'].endswith(CRUNCH_INPUT_SUFFIX):
      src_dds_name = file_['srcpath']
      src_crunch_name = unsuffixed(src_dds_name) + CRUNCH_OUTPUT_SUFFIX

      # Preload/embed the .crn version instead of the .dds version, but use the .dds suffix for the target file in the virtual FS.
      file_['srcpath'] = src_crunch_name

      try:
        # Do not crunch if crunched version exists and is more recent than dds source
        crunch_time = os.stat(src_crunch_name).st_mtime
        dds_time = os.stat(src_dds_name).st_mtime
        if dds_time < crunch_time: continue
      except:
        pass # if one of them does not exist, continue on

      # guess at format. this lets us tell crunch to not try to be clever and use odd formats like DXT5_AGBR
      try:
        format = Popen(['file', file_['srcpath']], stdout=PIPE).communicate()[0]
        if 'DXT5' in format:
          format = ['-dxt5']
        elif 'DXT1' in format:
          format = ['-dxt1']
        else:
          raise Exception('unknown format')
      except:
        format = []
      Popen([CRUNCH, '-outsamedir', '-file', src_dds_name, '-quality', crunch] + format, stdout=sys.stderr).communicate()
      #if not os.path.exists(os.path.basename(crunch_name)):
      #  print >> sys.stderr, 'Failed to crunch, perhaps a weird dxt format? Looking for a source PNG for the DDS'
      #  Popen([CRUNCH, '-file', unsuffixed(file_['srcpath']) + '.png', '-quality', crunch] + format, stdout=sys.stderr).communicate()
      assert os.path.exists(src_crunch_name), 'crunch failed to generate output'
      # prepend the dds header
      crunched = open(src_crunch_name, 'rb').read()
      c = open(src_crunch_name, 'wb')
      c.write(open(src_dds_name, 'rb').read()[:DDS_HEADER_SIZE])
      c.write(crunched)
      c.close()

# Set up folders
partial_dirs = []
for file_ in data_files:
  dirname = os.path.dirname(file_['dstpath'])
  dirname = dirname.lstrip('/') # absolute paths start with '/', remove that
  if dirname != '':
    parts = dirname.split('/')
    for i in range(len(parts)):
      partial = '/'.join(parts[:i+1])
      if partial not in partial_dirs:
        code += '''Module['FS_createPath']('/%s', '%s', true, true);\n''' % ('/'.join(parts[:i]), parts[i])
        partial_dirs.append(partial)

if has_preloaded:
  # Bundle all datafiles into one archive. Avoids doing lots of simultaneous XHRs which has overhead.
  data = open(data_target, 'wb')
  start = 0
  for file_ in data_files:
    file_['data_start'] = start
    curr = open(file_['srcpath'], 'rb').read()
    file_['data_end'] = start + len(curr)
    if AV_WORKAROUND: curr += '\x00'
    #print >> sys.stderr, 'bundling', file_['srcpath'], file_['dstpath'], file_['data_start'], file_['data_end']
    start += len(curr)
    data.write(curr)
  data.close()
  # TODO: sha256sum on data_target
  if Compression.on:
    Compression.compress(data_target)

  # Data requests - for getting a block of data out of the big archive - have a similar API to XHRs
  code += '''
    function DataRequest(start, end, crunched, audio) {
      this.start = start;
      this.end = end;
      this.crunched = crunched;
      this.audio = audio;
    }
    DataRequest.prototype = {
      requests: {},
      open: function(mode, name) {
        this.name = name;
        this.requests[name] = this;
        Module['addRunDependency']('fp ' + this.name);
      },
      send: function() {},
      onload: function() {
        var byteArray = this.byteArray.subarray(this.start, this.end);
%s
          this.finish(byteArray);
%s
      },
      finish: function(byteArray) {
        var that = this;
        Module['FS_createPreloadedFile'](this.name, null, byteArray, true, true, function() {
          Module['removeRunDependency']('fp ' + that.name);
        }, function() {
          if (that.audio) {
            Module['removeRunDependency']('fp ' + that.name); // workaround for chromium bug 124926 (still no audio with this, but at least we don't hang)
          } else {
            Module.printErr('Preloading file ' + that.name + ' failed');
          }
        }, false, true); // canOwn this data in the filesystem, it is a slide into the heap that will never change
        this.requests[this.name] = null;
      },
    };
  ''' % ('' if not crunch else '''
        if (this.crunched) {
          var ddsHeader = byteArray.subarray(0, 128);
          var that = this;
          requestDecrunch(this.name, byteArray.subarray(128), function(ddsData) {
            byteArray = new Uint8Array(ddsHeader.length + ddsData.length);
            byteArray.set(ddsHeader, 0);
            byteArray.set(ddsData, 128);
            that.finish(byteArray);
          });
        } else {
''', '' if not crunch else '''
        }
''')

counter = 0
for file_ in data_files:
  filename = file_['dstpath']
  dirname = os.path.dirname(filename)
  basename = os.path.basename(filename)
  if file_['mode'] == 'embed':
    # Embed
    data = map(ord, open(file_['srcpath'], 'rb').read())
    if not data:
      str_data = '[]'
    else:
      str_data = ''
      chunk_size = 10240
      while len(data) > 0:
        chunk = data[:chunk_size]
        data = data[chunk_size:]
        if not str_data:
          str_data = str(chunk)
        else:
          str_data += '.concat(' + str(chunk) + ')'
    code += '''Module['FS_createDataFile']('%s', '%s', %s, true, true);\n''' % (dirname, basename, str_data)
  elif file_['mode'] == 'preload':
    # Preload
    varname = 'filePreload%d' % counter
    counter += 1
    code += '''    new DataRequest(%(start)d, %(end)d, %(crunched)s, %(audio)s).open('GET', '%(filename)s');
''' % {
      'filename': file_['dstpath'],
      'start': file_['data_start'],
      'end': file_['data_end'],
      'crunched': '1' if crunch and filename.endswith(CRUNCH_INPUT_SUFFIX) else '0',
      'audio': '1' if filename[-4:] in AUDIO_SUFFIXES else '0',
    }
  else:
    assert 0

if has_preloaded:
  # Get the big archive and split it up
  if no_heap_copy:
    use_data = '''
      // copy the entire loaded file into a spot in the heap. Files will refer to slices in that. They cannot be freed though.
      var ptr = Module['_malloc'](byteArray.length);
      Module['HEAPU8'].set(byteArray, ptr);
      DataRequest.prototype.byteArray = Module['HEAPU8'].subarray(ptr, ptr+byteArray.length);
'''
  else:
    use_data = '''
      // Reuse the bytearray from the XHR as the source for file reads.
      DataRequest.prototype.byteArray = byteArray;
'''
  for file_ in data_files:
    if file_['mode'] == 'preload':
      use_data += '          DataRequest.prototype.requests["%s"].onload();\n' % (file_['dstpath'])
  use_data += "          Module['removeRunDependency']('datafile_%s');\n" % data_target

  if Compression.on:
    use_data = '''
      Module["decompress"](byteArray, function(decompressed) {
        byteArray = new Uint8Array(decompressed);
        %s
      });
    ''' % use_data

  package_uuid = uuid.uuid4();
<<<<<<< HEAD
  remote_package_name = os.path.basename(Compression.compressed_name(data_target) if Compression.on else data_target)
  statinfo = os.stat(remote_package_name)
  remote_package_size = statinfo.st_size
=======
  package_name = Compression.compressed_name(data_target) if Compression.on else data_target
  statinfo = os.stat(package_name)
  remote_package_size = statinfo.st_size
  remote_package_name = os.path.basename(package_name)
>>>>>>> 580bd532
  ret += r'''
    var PACKAGE_PATH;
    if (typeof window === 'object') {
      PACKAGE_PATH = window['encodeURIComponent'](window.location.pathname.toString().substring(0, window.location.pathname.toString().lastIndexOf('/')) + '/');
    } else {
      // worker
      PACKAGE_PATH = encodeURIComponent(location.pathname.toString().substring(0, location.pathname.toString().lastIndexOf('/')) + '/');
    }
    var PACKAGE_NAME = '%s';
    var REMOTE_PACKAGE_NAME = (Module['filePackagePrefixURL'] || '') + '%s';
    var REMOTE_PACKAGE_SIZE = %d;
    var PACKAGE_UUID = '%s';
  ''' % (data_target, remote_package_name, remote_package_size, package_uuid)

  if use_preload_cache:
    code += r'''
      var indexedDB = window.indexedDB || window.mozIndexedDB || window.webkitIndexedDB || window.msIndexedDB;
      var IDB_RO = "readonly";
      var IDB_RW = "readwrite";
      var DB_NAME = 'EM_PRELOAD_CACHE';
      var DB_VERSION = 1;
      var METADATA_STORE_NAME = 'METADATA';
      var PACKAGE_STORE_NAME = 'PACKAGES';
      function openDatabase(callback, errback) {
        try {
          var openRequest = indexedDB.open(DB_NAME, DB_VERSION);
        } catch (e) {
          return errback(e);
        }
        openRequest.onupgradeneeded = function(event) {
          var db = event.target.result;

          if(db.objectStoreNames.contains(PACKAGE_STORE_NAME)) {
            db.deleteObjectStore(PACKAGE_STORE_NAME);
          }
          var packages = db.createObjectStore(PACKAGE_STORE_NAME);

          if(db.objectStoreNames.contains(METADATA_STORE_NAME)) {
            db.deleteObjectStore(METADATA_STORE_NAME);
          }
          var metadata = db.createObjectStore(METADATA_STORE_NAME);
        };
        openRequest.onsuccess = function(event) {
          var db = event.target.result;
          callback(db);
        };
        openRequest.onerror = function(error) {
          errback(error);
        };
      };

      /* Check if there's a cached package, and if so whether it's the latest available */
      function checkCachedPackage(db, packageName, callback, errback) {
        var transaction = db.transaction([METADATA_STORE_NAME], IDB_RO);
        var metadata = transaction.objectStore(METADATA_STORE_NAME);

        var getRequest = metadata.get(packageName);
        getRequest.onsuccess = function(event) {
          var result = event.target.result;
          if (!result) {
            return callback(false);
          } else {
            return callback(PACKAGE_UUID === result.uuid);
          }
        };
        getRequest.onerror = function(error) {
          errback(error);
        };
      };

      function fetchCachedPackage(db, packageName, callback, errback) {
        var transaction = db.transaction([PACKAGE_STORE_NAME], IDB_RO);
        var packages = transaction.objectStore(PACKAGE_STORE_NAME);

        var getRequest = packages.get(packageName);
        getRequest.onsuccess = function(event) {
          var result = event.target.result;
          callback(result);
        };
        getRequest.onerror = function(error) {
          errback(error);
        };
      };

      function cacheRemotePackage(db, packageName, packageData, packageMeta, callback, errback) {
        var transaction = db.transaction([PACKAGE_STORE_NAME, METADATA_STORE_NAME], IDB_RW);
        var packages = transaction.objectStore(PACKAGE_STORE_NAME);
        var metadata = transaction.objectStore(METADATA_STORE_NAME);

        var putPackageRequest = packages.put(packageData, packageName);
        putPackageRequest.onsuccess = function(event) {
          var putMetadataRequest = metadata.put(packageMeta, packageName);
          putMetadataRequest.onsuccess = function(event) {
            callback(packageData);
          };
          putMetadataRequest.onerror = function(error) {
            errback(error);
          };
        };
        putPackageRequest.onerror = function(error) {
          errback(error);
        };
      };
    '''

  ret += r'''
    function fetchRemotePackage(packageName, packageSize, callback, errback) {
      var xhr = new XMLHttpRequest();
      xhr.open('GET', packageName, true);
      xhr.responseType = 'arraybuffer';
      xhr.onprogress = function(event) {
        var url = packageName;
        var size = packageSize;
        if (event.total) size = event.total;
        if (event.loaded) {
          if (!xhr.addedTotal) {
            xhr.addedTotal = true;
            if (!Module.dataFileDownloads) Module.dataFileDownloads = {};
            Module.dataFileDownloads[url] = {
              loaded: event.loaded,
              total: size
            };
          } else {
            Module.dataFileDownloads[url].loaded = event.loaded;
          }
          var total = 0;
          var loaded = 0;
          var num = 0;
          for (var download in Module.dataFileDownloads) {
          var data = Module.dataFileDownloads[download];
            total += data.total;
            loaded += data.loaded;
            num++;
          }
          total = Math.ceil(total * Module.expectedDataFileDownloads/num);
          if (Module['setStatus']) Module['setStatus']('Downloading data... (' + loaded + '/' + total + ')');
        } else if (!Module.dataFileDownloads) {
          if (Module['setStatus']) Module['setStatus']('Downloading data...');
        }
      };
      xhr.onload = function(event) {
        var packageData = xhr.response;
        callback(packageData);
      };
      xhr.send(null);
    };

    function handleError(error) {
      console.error('package error:', error);
    };
  '''

  code += r'''
    function processPackageData(arrayBuffer) {
      Module.finishedDataFileDownloads++;
      assert(arrayBuffer, 'Loading data file failed.');
      var byteArray = new Uint8Array(arrayBuffer);
      var curr;
      %s
    };
    Module['addRunDependency']('datafile_%s');
  ''' % (use_data, data_target) # use basename because from the browser's point of view, we need to find the datafile in the same dir as the html file

  code += r'''
    if (!Module.preloadResults) Module.preloadResults = {};
  '''

  if use_preload_cache:
    code += r'''
      function preloadFallback(error) {
        console.error(error);
        console.error('falling back to default preload behavior');
        fetchRemotePackage(REMOTE_PACKAGE_NAME, REMOTE_PACKAGE_SIZE, processPackageData, handleError);
      };

      openDatabase(
        function(db) {
          checkCachedPackage(db, PACKAGE_PATH + PACKAGE_NAME,
            function(useCached) {
              Module.preloadResults[PACKAGE_NAME] = {fromCache: useCached};
              if (useCached) {
                console.info('loading ' + PACKAGE_NAME + ' from cache');
                fetchCachedPackage(db, PACKAGE_PATH + PACKAGE_NAME, processPackageData, preloadFallback);
              } else {
                console.info('loading ' + PACKAGE_NAME + ' from remote');
                fetchRemotePackage(REMOTE_PACKAGE_NAME, REMOTE_PACKAGE_SIZE, 
                  function(packageData) {
                    cacheRemotePackage(db, PACKAGE_PATH + PACKAGE_NAME, packageData, {uuid:PACKAGE_UUID}, processPackageData,
                      function(error) {
                        console.error(error);
                        processPackageData(packageData);
                      });
                  }
                , preloadFallback);
              }
            }
          , preloadFallback);
        }
      , preloadFallback);

      if (Module['setStatus']) Module['setStatus']('Downloading...');
    '''
  else:
    # Not using preload cache, so we might as well start the xhr ASAP, potentially before JS parsing of the main codebase if it's after us.
    # Only tricky bit is the fetch is async, but also when runWithFS is called is async, so we handle both orderings.
    ret += r'''
      var fetched = null, fetchedCallback = null;
      fetchRemotePackage(REMOTE_PACKAGE_NAME, REMOTE_PACKAGE_SIZE, function(data) {
        if (fetchedCallback) {
          fetchedCallback(data);
          fetchedCallback = null;
        } else {
          fetched = data;
        }
      }, handleError);
    '''

    code += r'''
      Module.preloadResults[PACKAGE_NAME] = {fromCache: false};
      if (fetched) {
        processPackageData(fetched);
        fetched = null;
      } else {
        fetchedCallback = processPackageData;
      }
    '''

ret += '''
  function runWithFS() {
'''
ret += code
ret += '''
  }
  if (Module['calledRun']) {
    runWithFS();
  } else {
    if (!Module['preRun']) Module['preRun'] = [];
    Module["preRun"].push(runWithFS); // FS is not initialized yet, wait for it
  }
'''

if crunch:
  ret += '''
  if (!Module['postRun']) Module['postRun'] = [];
  Module["postRun"].push(function() {
    decrunchWorker.terminate();
  });
'''

ret += '''
})();
'''
if force or len(data_files) > 0:
  if jsoutput == None:
    print ret
  else:
    f = open(jsoutput, 'w')
    f.write(ret)<|MERGE_RESOLUTION|>--- conflicted
+++ resolved
@@ -468,16 +468,10 @@
     ''' % use_data
 
   package_uuid = uuid.uuid4();
-<<<<<<< HEAD
-  remote_package_name = os.path.basename(Compression.compressed_name(data_target) if Compression.on else data_target)
-  statinfo = os.stat(remote_package_name)
-  remote_package_size = statinfo.st_size
-=======
   package_name = Compression.compressed_name(data_target) if Compression.on else data_target
   statinfo = os.stat(package_name)
   remote_package_size = statinfo.st_size
   remote_package_name = os.path.basename(package_name)
->>>>>>> 580bd532
   ret += r'''
     var PACKAGE_PATH;
     if (typeof window === 'object') {
