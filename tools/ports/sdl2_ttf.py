--- conflicted
+++ resolved
@@ -16,13 +16,8 @@
 
 
 def get(ports, settings, shared):
-<<<<<<< HEAD
   ports.fetch_project('sdl2_ttf', 'https://hg.libsdl.org/SDL_ttf/archive/' + TAG + '.zip', 'SDL_ttf-' + TAG, sha512hash=HASH)
-  libname = ports.get_lib_name('libSDL2_ttf')
-=======
-  ports.fetch_project('sdl2_ttf', 'https://github.com/emscripten-ports/SDL2_ttf/archive/' + TAG + '.zip', 'SDL2_ttf-' + TAG, sha512hash=HASH)
   libname = 'libSDL2_ttf.a'
->>>>>>> e0e4f4f3
 
   def create():
     src_root = os.path.join(ports.get_dir(), 'sdl2_ttf', 'SDL_ttf-' + TAG)
