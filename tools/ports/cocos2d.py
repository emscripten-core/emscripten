# Copyright 2017 The Emscripten Authors.  All rights reserved.
# Emscripten is available under two separate licenses, the MIT license and the
# University of Illinois/NCSA Open Source License.  Both these licenses can be
# found in the LICENSE file.

import os
import shutil
import logging
import re

TAG = 'version_3_3'


def get(ports, settings, shared):
  if settings.USE_COCOS2D == 3:
    ports.fetch_project(
      'Cocos2d', 'https://github.com/emscripten-ports/Cocos2d/archive/' + TAG + '.zip', 'Cocos2d-' + TAG)

    def create():
      logging.info('building port: Cocos2d v3')
      logging.warn('Cocos2d: library is experimental, do not expect that it will work out of the box')

      cocos2d_build = os.path.join(ports.get_dir(), 'Cocos2d')
      cocos2d_root = os.path.join(cocos2d_build, 'Cocos2d-' + TAG)
      cocos2dx_root = os.path.join(cocos2d_root, 'cocos2dx')
      cocos2dx_src = make_source_list(cocos2d_root, cocos2dx_root)
      cocos2dx_includes = make_includes(cocos2d_root, cocos2dx_root)

      shutil.copytree(os.path.join(cocos2d_root, 'samples', 'Cpp'),
              os.path.join(ports.get_build_dir(), 'Cocos2d', 'samples'))

      commands = []
      o_s = []
      for src in cocos2dx_src:
        o = os.path.join(cocos2d_build, 'Cocos2d-' +
                 TAG, 'build', src + '.o')
        shared.safe_ensure_dirs(os.path.dirname(o))
        command = [shared.PYTHON,
               shared.EMCC,
               os.path.join(cocos2dx_root, 'proj.emscripten', src),
               '-Wno-overloaded-virtual',
               '-Wno-deprecated-declarations',
               '-D__CC_PLATFORM_FILEUTILS_CPP__',
               '-DCC_ENABLE_CHIPMUNK_INTEGRATION',
               '-DCC_KEYBOARD_SUPPORT',
               '-DGL_ES=1',
               '-DNDEBUG', # '-DCOCOS2D_DEBUG=1' 1 - error/warn, 2 - verbose
               '-DCP_USE_DOUBLES=0',
               '-O2',
               '-s', 'USE_ZLIB=1',
               '-s', 'USE_LIBPNG=1',
               '-o', o, '-w']

        for include in cocos2dx_includes:
          command.append('-I' + include)

        if src.endswith('.cpp'):
          command.append('-std=c++11')

        commands.append(command)
        o_s.append(o)
      shared.safe_ensure_dirs(os.path.dirname(o_s[0]))
      ports.run_commands(commands)
<<<<<<< HEAD
      final = os.path.join(ports.get_build_dir(), 'Cocos2d', 'libcocos2d.bc')
      shared.Building.link(o_s, final)
=======
      final = os.path.join(ports.get_build_dir(), 'Cocos2d', 'libCocos2d.bc')
      shared.Building.link_to_object(o_s, final)
>>>>>>> 637582c0
      return final
    return [shared.Cache.get('cocos2d', create, what='port')]
  else:
    return []


def process_dependencies(settings):
  if settings.USE_COCOS2D == 3:
    settings.USE_LIBPNG = 1
    settings.USE_ZLIB = 1


def process_args(ports, args, settings, shared):
  if settings.USE_COCOS2D == 3:
    get(ports, settings, shared)
    cocos2d_build = os.path.join(ports.get_dir(), 'Cocos2d')
    cocos2d_root = os.path.join(cocos2d_build, 'Cocos2d-' + TAG)
    cocos2dx_root = os.path.join(cocos2d_root, 'cocos2dx')
    cocos2dx_includes = make_includes(cocos2d_root, cocos2dx_root)
    args += ['-Xclang']
    for include in cocos2dx_includes:
      args.append('-isystem' + include)
  return args


def show():
  return 'cocos2d'


def make_source_list(cocos2d_root, cocos2dx_root):
  sources = []

  def add_makefile(makefile):
    with open(makefile) as infile:
      add_next = False
      for line in infile:
        if line.startswith('SOURCES'):
          file = re.search(r'=\s*(.*?)(\s*\\$|\s*$)', line, re.IGNORECASE).group(1)
          absfile = os.path.abspath(os.path.join(os.path.dirname(makefile), file))
          sources.append(absfile)
          add_next = line.endswith('\\\n')
          continue
        if add_next:
          file = re.search(r'\s*(.*?)(\s*\\$|\s*$)', line, re.IGNORECASE).group(1)
          absfile = os.path.abspath(os.path.join(os.path.dirname(makefile), file))
          sources.append(absfile)
          add_next = line.endswith('\\\n')

  # core
  add_makefile(os.path.join(cocos2dx_root, 'proj.emscripten', 'Makefile'))
  # extensions
  add_makefile(os.path.join(cocos2d_root, 'extensions', 'proj.emscripten', 'Makefile'))
  # external
  add_makefile(os.path.join(cocos2d_root, 'external', 'Box2D', 'proj.emscripten', 'Makefile'))
  add_makefile(os.path.join(cocos2d_root, 'external', 'chipmunk', 'proj.emscripten', 'Makefile'))
  add_makefile(os.path.join(cocos2dx_root, 'platform', 'third_party', 'Makefile'))
  # misc
  sources.append(os.path.join(cocos2d_root, 'CocosDenshion', 'emscripten', 'SimpleAudioEngine.cpp'))
  sources.append(os.path.join(cocos2dx_root, 'CCDeprecated.cpp')) # subset of cocos2d v2
  return sources


def make_includes(cocos2d_root, cocos2dx_root):
  return [os.path.join(cocos2d_root, 'CocosDenshion', 'include'),
      os.path.join(cocos2d_root, 'extensions'),
      os.path.join(cocos2d_root, 'extensions', 'AssetsManager'),
      os.path.join(cocos2d_root, 'extensions', 'CCArmature'),
      os.path.join(cocos2d_root, 'extensions', 'CCBReader'),
      os.path.join(cocos2d_root, 'extensions', 'GUI', 'CCControlExtension'),
      os.path.join(cocos2d_root, 'extensions', 'GUI', 'CCEditBox'),
      os.path.join(cocos2d_root, 'extensions', 'GUI', 'CCScrollView'),
      os.path.join(cocos2d_root, 'extensions', 'network'),
      os.path.join(cocos2d_root, 'extensions', 'Components'),
      os.path.join(cocos2d_root, 'extensions', 'LocalStorage'),
      os.path.join(cocos2d_root, 'extensions', 'physics_nodes'),
      os.path.join(cocos2d_root, 'extensions', 'spine'),
      os.path.join(cocos2d_root, 'external'),
      os.path.join(cocos2d_root, 'external', 'chipmunk', 'include', 'chipmunk'),
      cocos2dx_root,
      os.path.join(cocos2dx_root, 'cocoa'),
      os.path.join(cocos2dx_root, 'include'),
      os.path.join(cocos2dx_root, 'kazmath', 'include'),
      os.path.join(cocos2dx_root, 'platform'),
      os.path.join(cocos2dx_root, 'platform', 'emscripten'),
      os.path.join(cocos2dx_root, 'platform', 'third_party', 'linux', 'libfreetype2'),
      os.path.join(cocos2dx_root, 'platform', 'third_party', 'common', 'etc'),
      os.path.join(cocos2dx_root, 'platform', 'third_party', 'emscripten', 'libtiff', 'include'),
      os.path.join(cocos2dx_root, 'platform', 'third_party', 'emscripten', 'libjpeg'),
      os.path.join(cocos2dx_root, 'platform', 'third_party', 'emscripten', 'libwebp')]<|MERGE_RESOLUTION|>--- conflicted
+++ resolved
@@ -61,13 +61,8 @@
         o_s.append(o)
       shared.safe_ensure_dirs(os.path.dirname(o_s[0]))
       ports.run_commands(commands)
-<<<<<<< HEAD
       final = os.path.join(ports.get_build_dir(), 'Cocos2d', 'libcocos2d.bc')
-      shared.Building.link(o_s, final)
-=======
-      final = os.path.join(ports.get_build_dir(), 'Cocos2d', 'libCocos2d.bc')
       shared.Building.link_to_object(o_s, final)
->>>>>>> 637582c0
       return final
     return [shared.Cache.get('cocos2d', create, what='port')]
   else:
