# Copyright 2014 The Emscripten Authors.  All rights reserved.
# Emscripten is available under two separate licenses, the MIT license and the
# University of Illinois/NCSA Open Source License.  Both these licenses can be
# found in the LICENSE file.

import logging
import hashlib
import os
import shutil
import glob
from typing import Set
from tools import cache
from tools import config
from tools import shared
from tools import system_libs
from tools import utils
from tools.settings import settings

from tools.toolchain_profiler import ToolchainProfiler

ports = []

ports_by_name = {}

# Variant builds that we want to support for certain ports
# {variant_name: (port_name, extra_settings)}
port_variants = {}

ports_dir = os.path.dirname(os.path.abspath(__file__))

logger = logging.getLogger('ports')


<<<<<<< HEAD
def load_port_by_name(name):
  if name.startswith('contrib.'):
    expected_attrs = ['get', 'clear', 'show', 'project_url', 'project_description', 'project_license']
    try:
      port = __import__(name, globals(), level=1, fromlist=[None])
      port.is_contrib = True
      port.show = lambda: f'{port.name} (-sPORTS={port.name}; {port.project_license()})'
    except ModuleNotFoundError:
      utils.exit_with_error(f'Invalid contrib port name: {name}')
  else:
    expected_attrs = ['get', 'clear', 'show']
    try:
      port = __import__(name, globals(), level=1)
      port.is_contrib = False
    except ModuleNotFoundError:
      utils.exit_with_error(f'Invalid port name: {name}')

  port.name = name
  ports.append(port)
  ports_by_name[name] = port
  for a in expected_attrs:
    assert hasattr(port, a), 'port %s is missing %s' % (port, a)
  if not hasattr(port, 'process_dependencies'):
    port.process_dependencies = lambda x: []
  if not hasattr(port, 'linker_setup'):
    port.linker_setup = lambda x, y: 0
  if not hasattr(port, 'deps'):
    port.deps = []
  if not hasattr(port, 'process_args'):
    port.process_args = lambda x: []
  if not hasattr(port, 'variants'):
    # port variants (default: no variants)
    port.variants = {}
  if not hasattr(port, 'options'):
    # port options (default: no options)
    port.options = {}
  else:
    option_prefix = f'{name}:'
    for option in port.options:
      assert option.startswith(option_prefix), f'port {name} option {option} is missing required prefix {option_prefix}'

  for variant, extra_settings in port.variants.items():
    if variant in port_variants:
      utils.exit_with_error('duplicate port variant: %s' % variant)
    port_variants[variant] = (port.name, extra_settings)

  return port


def get_port_by_name(name):
  return ports_by_name[name] if name in ports_by_name else load_port_by_name(name)


=======
@ToolchainProfiler.profile()
>>>>>>> ce5114bd
def read_ports():
  for filename in os.listdir(ports_dir):
    if not filename.endswith('.py') or filename == '__init__.py':
      continue
    filename = os.path.splitext(filename)[0]
    get_port_by_name(filename)

  contrib_dir = os.path.join(ports_dir, 'contrib')
  for filename in os.listdir(contrib_dir):
    if not filename.endswith('.py') or filename == '__init__.py':
      continue
    filename = os.path.splitext(filename)[0]
    get_port_by_name('contrib.' + filename)


def get_all_files_under(dirname):
  for path, _, files in os.walk(dirname):
    for name in files:
      yield os.path.join(path, name)


def dir_is_newer(dir_a, dir_b):
  assert os.path.exists(dir_a)
  assert os.path.exists(dir_b)
  files_a = [(x, os.path.getmtime(x)) for x in get_all_files_under(dir_a)]
  files_b = [(x, os.path.getmtime(x)) for x in get_all_files_under(dir_b)]
  newest_a = max([f for f in files_a], key=lambda f: f[1])
  newest_b = max([f for f in files_b], key=lambda f: f[1])
  logger.debug('newest_a: %s %s', *newest_a)
  logger.debug('newest_b: %s %s', *newest_b)
  return newest_a[1] > newest_b[1]


def maybe_copy(src, dest):
  """Just like shutil.copyfile, but will do nothing if the destination already
  exists and has the same contents as the source.

  In the case where a library is built in multiple different configurations,
  we want to avoids racing between processes that are reading headers (without
  holding the cache lock) (e.g. normal compile steps) and a process that is
  building/installing a new flavor of a given library.  In this case the
  headers will be "re-installed" but we skip the actual filesystem mods
  to avoid racing with other processes that might be reading these files.
  """
  if os.path.exists(dest) and utils.read_binary(src) == utils.read_binary(dest):
    return
  shutil.copyfile(src, dest)


class Ports:
  """emscripten-ports library management (https://github.com/emscripten-ports).
  """

  @staticmethod
  def get_include_dir(*parts):
    dirname = cache.get_include_dir(*parts)
    shared.safe_ensure_dirs(dirname)
    return dirname

  @staticmethod
  def install_header_dir(src_dir, target=None):
    if not target:
      target = os.path.basename(src_dir)
    dest = Ports.get_include_dir(target)
    utils.delete_dir(dest)
    logger.debug(f'installing headers: {dest}')
    shutil.copytree(src_dir, dest)

  @staticmethod
  def install_headers(src_dir, pattern='*.h', target=None):
    logger.debug('install_headers')
    dest = Ports.get_include_dir()
    assert os.path.exists(dest)
    if target:
      dest = os.path.join(dest, target)
      shared.safe_ensure_dirs(dest)
    matches = glob.glob(os.path.join(src_dir, pattern))
    assert matches, f'no headers found to install in {src_dir}'
    for f in matches:
      logger.debug('installing: ' + os.path.join(dest, os.path.basename(f)))
      maybe_copy(f, os.path.join(dest, os.path.basename(f)))

  @staticmethod
  def build_port(src_dir, output_path, port_name, includes=[], flags=[], cxxflags=[], exclude_files=[], exclude_dirs=[], srcs=[]):  # noqa
    build_dir = os.path.join(Ports.get_build_dir(), port_name)
    if srcs:
      srcs = [os.path.join(src_dir, s) for s in srcs]
    else:
      srcs = []
      for root, dirs, files in os.walk(src_dir):
        for ex in exclude_dirs:
          if ex in dirs:
            dirs.remove(ex)
        for f in files:
          ext = shared.suffix(f)
          if ext in ('.c', '.cpp') and not any((excluded in f) for excluded in exclude_files):
            srcs.append(os.path.join(root, f))

    cflags = system_libs.get_base_cflags() + ['-O2', '-I' + src_dir] + flags
    for include in includes:
      cflags.append('-I' + include)

    if system_libs.USE_NINJA:
      os.makedirs(build_dir, exist_ok=True)
      ninja_file = os.path.join(build_dir, 'build.ninja')
      system_libs.ensure_sysroot()
      system_libs.create_ninja_file(srcs, ninja_file, output_path, cflags=cflags)
      system_libs.run_ninja(build_dir)
    else:
      commands = []
      objects = []
      for src in srcs:
        relpath = os.path.relpath(src, src_dir)
        obj = os.path.join(build_dir, relpath) + '.o'
        dirname = os.path.dirname(obj)
        os.makedirs(dirname, exist_ok=True)
        cmd = [shared.EMCC, '-c', src, '-o', obj] + cflags
        if shared.suffix(src) in ('.cc', '.cxx', '.cpp'):
          cmd[0] = shared.EMXX
          cmd += cxxflags
        commands.append(cmd)
        objects.append(obj)

      system_libs.run_build_commands(commands, num_inputs=len(srcs))
      system_libs.create_lib(output_path, objects)

    return output_path

  @staticmethod
  def get_dir():
    dirname = config.PORTS
    shared.safe_ensure_dirs(dirname)
    return dirname

  @staticmethod
  def erase():
    dirname = Ports.get_dir()
    utils.delete_dir(dirname)

  @staticmethod
  def get_build_dir():
    return cache.get_path('ports-builds')

  name_cache: Set[str] = set()

  @staticmethod
  def fetch_project(name, url, sha512hash=None):
    # To compute the sha512 hash, run `curl URL | sha512sum`.
    fullname = os.path.join(Ports.get_dir(), name)

    if name not in Ports.name_cache: # only mention each port once in log
      logger.debug(f'including port: {name}')
      logger.debug(f'    (at {fullname})')
      Ports.name_cache.add(name)

    # EMCC_LOCAL_PORTS: A hacky way to use a local directory for a port. This
    #                   is not tested but can be useful for debugging
    #                   changes to a port.
    #
    # if EMCC_LOCAL_PORTS is set, we use a local directory as our ports. This is useful
    # for testing. This env var should be in format
    #     name=dir,name=dir
    # e.g.
    #     sdl2=/home/username/dev/ports/SDL2
    # so you could run
    #     EMCC_LOCAL_PORTS="sdl2=/home/alon/Dev/ports/SDL2" ./test/runner.py browser.test_sdl2_mouse
    # this will simply copy that directory into the ports directory for sdl2, and use that. It also
    # clears the build, so that it is rebuilt from that source.
    local_ports = os.environ.get('EMCC_LOCAL_PORTS')
    if local_ports:
      logger.warning('using local ports: %s' % local_ports)
      local_ports = [pair.split('=', 1) for pair in local_ports.split(',')]
      for local_name, path in local_ports:
        if name == local_name:
          port = ports_by_name.get(name)
          if not port:
            utils.exit_with_error('%s is not a known port' % name)
          if not hasattr(port, 'SUBDIR'):
            utils.exit_with_error(f'port {name} lacks .SUBDIR attribute, which we need in order to override it locally, please update it')
          subdir = port.SUBDIR
          target = os.path.join(fullname, subdir)

          uptodate_message = f'not grabbing local port: {name} from {path} to {fullname} (subdir: {subdir}) as the destination {target} is newer (run emcc --clear-ports if that is incorrect)'
          # before acquiring the lock we have an early out if the port already exists
          if os.path.exists(target) and dir_is_newer(path, target):
            logger.warning(uptodate_message)
            return
          with cache.lock('unpack local port'):
            # Another early out in case another process unpackage the library while we were
            # waiting for the lock
            if os.path.exists(target) and not dir_is_newer(path, target):
              logger.warning(uptodate_message)
              return
            logger.warning(f'grabbing local port: {name} from {path} to {fullname} (subdir: {subdir})')
            utils.delete_dir(fullname)
            shutil.copytree(path, target)
            Ports.clear_project_build(name)
          return

    url_filename = url.rsplit('/')[-1]
    ext = url_filename.split('.', 1)[1]
    fullpath = fullname + '.' + ext

    def retrieve():
      # retrieve from remote server
      logger.info(f'retrieving port: {name} from {url}')
      try:
        import requests
        response = requests.get(url)
        data = response.content
      except ImportError:
        from urllib.request import urlopen
        f = urlopen(url)
        data = f.read()

      if sha512hash:
        actual_hash = hashlib.sha512(data).hexdigest()
        if actual_hash != sha512hash:
          utils.exit_with_error(f'Unexpected hash: {actual_hash}\n'
                                'If you are updating the port, please update the hash.')
      utils.write_binary(fullpath, data)

    marker = os.path.join(fullname, '.emscripten_url')

    def unpack():
      logger.info(f'unpacking port: {name}')
      shared.safe_ensure_dirs(fullname)
      shutil.unpack_archive(filename=fullpath, extract_dir=fullname)
      utils.write_file(marker, url + '\n')

    def up_to_date():
      if os.path.exists(marker):
        if utils.read_file(marker).strip() == url:
          return True
      return False

    # before acquiring the lock we have an early out if the port already exists
    if up_to_date():
      return

    # main logic. do this under a cache lock, since we don't want multiple jobs to
    # retrieve the same port at once
    with cache.lock('unpack port'):
      if os.path.exists(fullpath):
        # Another early out in case another process unpackage the library while we were
        # waiting for the lock
        if up_to_date():
          return
        # file exists but tag is bad
        logger.warning('local copy of port is not correct, retrieving from remote server')
        utils.delete_dir(fullname)
        utils.delete_file(fullpath)

      retrieve()
      unpack()

      # we unpacked a new version, clear the build in the cache
      Ports.clear_project_build(name)

  @staticmethod
  def clear_project_build(name):
    port = ports_by_name[name]
    port.clear(Ports, settings, shared)
    build_dir = os.path.join(Ports.get_build_dir(), name)
    utils.delete_dir(build_dir)
    return build_dir

  @staticmethod
  def write_file(filename, contents):
    if os.path.exists(filename) and utils.read_file(filename) == contents:
      return
    utils.write_file(filename, contents)


def dependency_order(port_list):
  # Perform topological sort of ports according to the dependency DAG
  port_map = {p.name: p for p in port_list}

  # Perform depth first search of dependecy graph adding nodes to
  # the stack only after all children have been explored.
  stack = []
  unsorted = set(port_list)

  def dfs(node):
    for dep in node.deps:
      child = port_map[dep]
      if child in unsorted:
        unsorted.remove(child)
        dfs(child)
    stack.append(node)

  while unsorted:
    dfs(unsorted.pop())

  return stack


def resolve_dependencies(port_set, settings):
  def add_deps(p):
    all_dependencies = set(p.deps)
    all_dependencies.union(p.process_dependencies(settings))
    for d in all_dependencies:
      dep = get_port_by_name(d)
      if dep not in port_set:
        port_set.add(dep)
        add_deps(dep)

  for port in port_set.copy():
    add_deps(port)


def get_builtin_ports(settings):
  builtins = set()
  if settings.USE_BOOST_HEADERS == 1:
    builtins.add('boost_headers')
  if settings.USE_BULLET == 1:
    builtins.add('bullet')
  if settings.USE_BZIP2:
    builtins.add('bzip2')
  if settings.USE_COCOS2D == 3:
    builtins.add('cocos2d')
  if settings.USE_FREETYPE:
    builtins.add('freetype')
  if settings.USE_GIFLIB:
    builtins.add('giflib')
  if settings.USE_HARFBUZZ:
    builtins.add('harfbuzz')
  if settings.USE_ICU:
    builtins.add('icu')
  if settings.USE_LIBJPEG:
    builtins.add('libjpeg')
  if settings.USE_MODPLUG:
    builtins.add('libmodplug')
  if settings.USE_LIBPNG:
    builtins.add('libpng')
  if settings.USE_MPG123:
    builtins.add('mpg123')
  if settings.USE_OGG:
    builtins.add('ogg')
  if settings.USE_REGAL:
    builtins.add('regal')
  if settings.USE_SDL == 2:
    builtins.add('sdl2')
  if settings.USE_SDL_GFX == 2:
    builtins.add('sdl2_gfx')
  if settings.USE_SDL_IMAGE == 2:
    builtins.add('sdl2_image')
  if settings.USE_SDL_MIXER == 2:
    builtins.add('sdl2_mixer')
  if settings.USE_SDL_NET == 2:
    builtins.add('sdl2_net')
  if settings.USE_SDL_TTF == 2:
    builtins.add('sdl2_ttf')
  if settings.USE_SQLITE3:
    builtins.add('sqlite3')
  if settings.USE_VORBIS:
    builtins.add('vorbis')
  if settings.USE_ZLIB:
    builtins.add('zlib')
  return builtins


def get_needed_ports(settings):
  # Start with directly needed ports, and transitively add dependencies
  needed_port_names = get_builtin_ports(settings)
  needed_port_names = needed_port_names.union(settings.PORTS)
  needed = set(get_port_by_name(n) for n in needed_port_names)
  resolve_dependencies(needed, settings)
  return needed


def check_port_options(settings):
  for option in settings.PORT_OPTIONS:
    parts = option.split(':')
    if len(parts) != 2:
      utils.exit_with_error(f'Invalid port option: {option}. Syntax is <port>:<option>.')
    name = parts[0]
    port = get_port_by_name(name)
    if option not in port.options:
      utils.exit_with_error(f'Invalid port option: {option} for port {name}. Available options: {port.options}')


def build_port(port_name, settings):
  port = ports_by_name[port_name]
  port_set = {port}
  resolve_dependencies(port_set, settings)
  for port in dependency_order(port_set):
    port.get(Ports, settings, shared)


def clear_port(port_name, settings):
  port = ports_by_name[port_name]
  port.clear(Ports, settings, shared)


def clear():
  Ports.erase()


def get_libs(settings):
  """Called add link time to calculate the list of port libraries.
  Can have the side effect of building and installing the needed ports.
  """
  ret = []
  needed = get_needed_ports(settings)

  for port in dependency_order(needed):
    port.linker_setup(Ports, settings)
    # port.get returns a list of libraries to link
    ret += port.get(Ports, settings, shared)

  ret.reverse()
  return ret


def add_cflags(args, settings): # noqa: U100
  """Called during compile phase add any compiler flags (e.g -Ifoo) needed
  by the selected ports.  Can also add/change settings.

  Can have the side effect of building and installing the needed ports.
  """

  # Legacy SDL1 port is not actually a port at all but builtin
  if settings.USE_SDL == 1:
    args += ['-I' + Ports.get_include_dir('SDL')]

  needed = get_needed_ports(settings)

  # Now get (i.e. build) the ports in dependency order.  This is important because the
  # headers from one ports might be needed before we can build the next.
  for port in dependency_order(needed):
    port.get(Ports, settings, shared)
    args += port.process_args(Ports)


def show_ports():
  read_ports()
  print('Available ports:')
  for port in ports:
    if not port.is_contrib:
      print('   ', port.show())
  print('Available Contrib ports:')
  for port in ports:
    if port.is_contrib:
      print('   ', port.show())<|MERGE_RESOLUTION|>--- conflicted
+++ resolved
@@ -31,7 +31,6 @@
 logger = logging.getLogger('ports')
 
 
-<<<<<<< HEAD
 def load_port_by_name(name):
   if name.startswith('contrib.'):
     expected_attrs = ['get', 'clear', 'show', 'project_url', 'project_description', 'project_license']
@@ -85,9 +84,7 @@
   return ports_by_name[name] if name in ports_by_name else load_port_by_name(name)
 
 
-=======
 @ToolchainProfiler.profile()
->>>>>>> ce5114bd
 def read_ports():
   for filename in os.listdir(ports_dir):
     if not filename.endswith('.py') or filename == '__init__.py':
