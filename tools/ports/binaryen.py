--- conflicted
+++ resolved
@@ -5,11 +5,7 @@
 
 import os, shutil, logging
 
-<<<<<<< HEAD
-TAG = 'version_54'
-=======
 TAG = 'version_58'
->>>>>>> 810e60d5
 
 def needed(settings, shared, ports):
   if not settings.WASM: return False
