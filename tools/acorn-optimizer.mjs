#!/usr/bin/env node

import * as acorn from 'acorn';
import * as terser from '../third_party/terser/terser.js';
import * as fs from 'node:fs';
import assert from 'node:assert';
import {parseArgs} from 'node:util';

// Utilities

function read(x) {
  return fs.readFileSync(x, 'utf-8');
}

function assertAt(condition, node, message = '') {
  if (!condition) {
    if (!process.env.EMCC_DEBUG_SAVE) {
      message += ' (use EMCC_DEBUG_SAVE=1 to preserve temporary inputs)';
    }
    let err = new Error(message);
    err['loc'] = acorn.getLineInfo(input, node.start);
    throw err;
  }
}

// Visits and walks
// (We don't use acorn-walk because it ignores x in 'x = y'.)

function visitChildren(node, c) {
  // emptyOut() and temporary ignoring may mark nodes as empty,
  // while they have properties with children we should ignore.
  if (node.type === 'EmptyStatement') {
    return;
  }
  function maybeChild(child) {
    if (typeof child?.type === 'string') {
      c(child);
      return true;
    }
    return false;
  }
  for (const child of Object.values(node)) {
    // Check for a child.
    if (!maybeChild(child)) {
      // Check for an array of children.
      if (Array.isArray(child)) {
        child.forEach(maybeChild);
      }
    }
  }
}

// Simple post-order walk, calling properties on an object by node type,
// if the type exists.
function simpleWalk(node, cs) {
  visitChildren(node, (child) => simpleWalk(child, cs));
  if (node.type in cs) {
    cs[node.type](node);
  }
}

// Full post-order walk, calling a single function for all types. If |pre| is
// provided, it is called in pre-order (before children). If |pre| returns
// `false`, the node and its children will be skipped.
function fullWalk(node, c, pre) {
  if (pre?.(node) !== false) {
    visitChildren(node, (child) => fullWalk(child, c, pre));
    c(node);
  }
}

// Recursive post-order walk, calling properties on an object by node type,
// if the type exists, and if so leaving recursion to that function.
function recursiveWalk(node, cs) {
  (function c(node) {
    if (!(node.type in cs)) {
      visitChildren(node, (child) => recursiveWalk(child, cs));
    } else {
      cs[node.type](node, c);
    }
  })(node);
}

// AST Utilities

function emptyOut(node) {
  node.type = 'EmptyStatement';
}

function setLiteralValue(item, value) {
  item.value = value;
  item.raw = null;
}

function isLiteralString(node) {
  return node.type === 'Literal' && typeof node.value === 'string';
}

function dump(node) {
  console.log(JSON.stringify(node, null, ' '));
}

<<<<<<< HEAD
// Mark inner scopes temporarily as empty statements. Returns
// a special object that must be used to restore them.
function ignoreInnerScopes(node) {
  const map = new WeakMap();
  function ignore(node) {
    map.set(node, node.type);
    emptyOut(node);
  }
  simpleWalk(node, {
    FunctionDeclaration(node) {
      ignore(node);
    },
    FunctionExpression(node) {
      ignore(node);
    },
    ArrowFunctionExpression(node) {
      ignore(node);
    },
    // TODO: arrow etc.
  });
  return map;
}

// Mark inner scopes temporarily as empty statements.
function restoreInnerScopes(node, map) {
  fullWalk(node, (node) => {
    if (map.has(node)) {
      node.type = map.get(node);
      map.delete(node);
      restoreInnerScopes(node, map);
    }
  });
}

// Traverse a pattern node (identifier, object/array pattern, etc) invoking onExpr on any nested expressions and onBoundIdent on any bound identifiers.
function walkPattern(node, onExpr, onBoundIdent) {
  recursiveWalk(node, {
    AssignmentPattern(node, c) {
      c(node.left);
      onExpr(node.right);
    },
    Property(node, c) {
      if (node.computed) {
        onExpr(node.key);
      }
      c(node.value);
    },
    Identifier({name}) {
      onBoundIdent(name);
    },
  });
}

=======
>>>>>>> c9d77134
function hasSideEffects(node) {
  // Conservative analysis.
  let has = false;
  fullWalk(
    node,
    (node) => {
      switch (node.type) {
        case 'ExpressionStatement':
          if (node.directive) {
            has = true;
          }
          break;
        // TODO: go through all the ESTree spec
        case 'Literal':
        case 'Identifier':
        case 'UnaryExpression':
        case 'BinaryExpression':
        case 'LogicalExpression':
        case 'UpdateOperator':
        case 'ConditionalExpression':
        case 'VariableDeclaration':
        case 'VariableDeclarator':
        case 'ObjectExpression':
        case 'Property':
        case 'SpreadElement':
        case 'BlockStatement':
        case 'ArrayExpression':
        case 'EmptyStatement': {
          break; // safe
        }
        case 'MemberExpression': {
          // safe if on Math (or other familiar objects, TODO)
          if (node.object.type !== 'Identifier' || node.object.name !== 'Math') {
            // console.error('because member on ' + node.object.name);
            has = true;
          }
          break;
        }
        case 'NewExpression': {
          // default to unsafe, but can be safe on some familiar objects
          if (node.callee.type === 'Identifier') {
            const name = node.callee.name;
            if (
              name === 'TextDecoder' ||
              name === 'ArrayBuffer' ||
              name === 'Int8Array' ||
              name === 'Uint8Array' ||
              name === 'Int16Array' ||
              name === 'Uint16Array' ||
              name === 'Int32Array' ||
              name === 'Uint32Array' ||
              name === 'Float32Array' ||
              name === 'Float64Array'
            ) {
              // no side effects, but the arguments might (we walk them in
              // full walk as well)
              break;
            }
          }
          // not one of the safe cases
          has = true;
          break;
        }
        default: {
          has = true;
        }
      }
    },
    (node) =>
      // Ignore inner scopes.
      !['FunctionDeclaration', 'FunctionExpression', 'ArrowFunctionExpression'].includes(node.type),
  );
  return has;
}

// Passes

// Removes obviously-unused code. Similar to closure compiler in its rules -
// export e.g. by Module['..'] = theThing; , or use it somewhere, otherwise
// it goes away.
//
// Note that this is somewhat conservative, since the ESTree AST does not
// have a simple separation between definitions and uses, e.g.
// Identifier is used both for the x in  function foo(x) {
// and for  y = x + 1 . That means we need to consider new ES6+ constructs
// as they appear (like ArrowFunctionExpression). Instead, we do a conservative
// analysis here.

function JSDCE(ast, aggressive) {
  function iteration() {
    let removed = 0;
    const scopes = [{}]; // begin with empty toplevel scope
    function ensureData(scope, name) {
      if (Object.prototype.hasOwnProperty.call(scope, name)) return scope[name];
      scope[name] = {
        def: 0,
        use: 0,
        param: 0, // true for function params, which cannot be eliminated
      };
      return scope[name];
    }
    function cleanUp(ast, names) {
      recursiveWalk(ast, {
        ForStatement(node, c) {
          visitChildren(node, c);
          // If we had `for (var x = ...; ...)` and we removed `x`, we need to change to `for (; ...)`.
          if (node.init?.type === 'EmptyStatement') {
            node.init = null;
          }
        },
        ForInStatement(node, c) {
          // We can't remove the var in a for-in, as that would result in an invalid syntax. Skip the LHS.
          c(node.right);
          c(node.body);
        },
        ForOfStatement(node, c) {
          // We can't remove the var in a for-of, as that would result in an invalid syntax. Skip the LHS.
          c(node.right);
          c(node.body);
        },
        VariableDeclaration(node, _c) {
          let removedHere = 0;
          node.declarations = node.declarations.filter((node) => {
            assert(node.type === 'VariableDeclarator');
            const id = node.id;
            if (id.type === 'ObjectPattern' || id.type === 'ArrayPattern') {
              // TODO: DCE into object patterns, that is, things like
              //         let { a, b } = ..
              //         let [ a, b ] = ..
              return true;
            }
            assert(id.type === 'Identifier');
            const curr = id.name;
            const value = node.init;
            const keep = !names.has(curr) || (value && hasSideEffects(value));
            if (!keep) removedHere = 1;
            return keep;
          });
          removed += removedHere;
          if (node.declarations.length === 0) {
            emptyOut(node);
          }
        },
        ExpressionStatement(node, _c) {
          if (aggressive && !hasSideEffects(node)) {
            emptyOut(node);
            removed++;
          }
        },
        FunctionDeclaration(node, _c) {
          if (names.has(node.id.name)) {
            removed++;
            emptyOut(node);
            return;
          }
          // do not recurse into other scopes
        },
        // do not recurse into other scopes
        FunctionExpression() {},
        ArrowFunctionExpression() {},
      });
    }

    function handleFunction(node, c, defun) {
      // defun names matter - function names (the y in var x = function y() {..}) are just for stack traces.
      if (defun) {
        ensureData(scopes[scopes.length - 1], node.id.name).def = 1;
      }
      const scope = {};
      scopes.push(scope);
      for (const param of node.params) {
        walkPattern(param, c, (name) => {
          ensureData(scope, name).def = 1;
          scope[name].param = 1;
        });
      }
      c(node.body);
      // we can ignore self-references, i.e., references to ourselves inside
      // ourselves, for named defined (defun) functions
      const ownName = defun ? node.id.name : '';
      const names = new Set();
      for (const name in scopes.pop()) {
        if (name === ownName) continue;
        const data = scope[name];
        if (data.use && !data.def) {
          // this is used from a higher scope, propagate the use down
          ensureData(scopes[scopes.length - 1], name).use = 1;
          continue;
        }
        if (data.def && !data.use && !data.param) {
          // this is eliminateable!
          names.add(name);
        }
      }
      cleanUp(node.body, names);
    }

    recursiveWalk(ast, {
      VariableDeclarator(node, c) {
        walkPattern(node.id, c, (name) => {
          ensureData(scopes[scopes.length - 1], name).def = 1;
        });
        if (node.init) c(node.init);
      },
      ObjectExpression(node, c) {
        // ignore the property identifiers
        node.properties.forEach((node) => {
          if (node.value) {
            c(node.value);
          } else if (node.argument) {
            c(node.argument);
          }
        });
      },
      MemberExpression(node, c) {
        c(node.object);
        // Ignore a property identifier (a.X), but notice a[X] (computed props).
        if (node.computed) {
          c(node.property);
        }
      },
      FunctionDeclaration(node, c) {
        handleFunction(node, c, true /* defun */);
      },
      FunctionExpression(node, c) {
        handleFunction(node, c);
      },
      ArrowFunctionExpression(node, c) {
        handleFunction(node, c);
      },
      Identifier(node, _c) {
        const name = node.name;
        ensureData(scopes[scopes.length - 1], name).use = 1;
      },
      ExportDefaultDeclaration(node, c) {
        const name = node.declaration.id.name;
        ensureData(scopes[scopes.length - 1], name).use = 1;
        c(node.declaration);
      },
      ExportNamedDeclaration(node, c) {
        if (node.declaration) {
          if (node.declaration.type == 'FunctionDeclaration') {
            const name = node.declaration.id.name;
            ensureData(scopes[scopes.length - 1], name).use = 1;
          } else {
            assert(node.declaration.type == 'VariableDeclaration');
            for (const decl of node.declaration.declarations) {
              const name = decl.id.name;
              ensureData(scopes[scopes.length - 1], name).use = 1;
            }
          }
          c(node.declaration);
        } else {
          for (const specifier of node.specifiers) {
            const name = specifier.local.name;
            ensureData(scopes[scopes.length - 1], name).use = 1;
          }
        }
      },
    });

    // toplevel
    const scope = scopes.pop();
    assert(scopes.length === 0);

    const names = new Set();
    for (const [name, data] of Object.entries(scope)) {
      if (data.def && !data.use) {
        assert(!data.param); // can't be
        // this is eliminateable!
        names.add(name);
      }
    }
    cleanUp(ast, names);
    return removed;
  }
  while (iteration() && aggressive) {} // eslint-disable-line no-empty
}

// Aggressive JSDCE - multiple iterations
function AJSDCE(ast) {
  JSDCE(ast, /* aggressive= */ true);
}

function isWasmImportsAssign(node) {
  // var wasmImports = ..
  //   or
  // wasmImports = ..
  if (
    node.type === 'AssignmentExpression' &&
    node.left.name == 'wasmImports' &&
    node.right.type == 'ObjectExpression'
  ) {
    return true;
  }
  return (
    node.type === 'VariableDeclaration' &&
    node.declarations.length === 1 &&
    node.declarations[0].id.name === 'wasmImports' &&
    node.declarations[0].init &&
    node.declarations[0].init.type === 'ObjectExpression'
  );
}

function getWasmImportsValue(node) {
  if (node.declarations) {
    return node.declarations[0].init;
  } else {
    return node.right;
  }
}

function isExportUse(node) {
  // Match usages of symbols on the `wasmExports` object. e.g:
  //   wasmExports['X']
  return (
    node.type === 'MemberExpression' &&
    node.object.type === 'Identifier' &&
    isLiteralString(node.property) &&
    node.object.name === 'wasmExports'
  );
}

function getExportOrModuleUseName(node) {
  return node.property.value;
}

function isModuleUse(node) {
  return (
    node.type === 'MemberExpression' && // Module['X']
    node.object.type === 'Identifier' &&
    node.object.name === 'Module' &&
    isLiteralString(node.property)
  );
}

// Apply import/export name changes (after minifying them)
function applyImportAndExportNameChanges(ast) {
  const mapping = extraInfo.mapping;
  fullWalk(ast, (node) => {
    if (isWasmImportsAssign(node)) {
      const assignedObject = getWasmImportsValue(node);
      assignedObject.properties.forEach((item) => {
        if (mapping[item.key.name]) {
          item.key.name = mapping[item.key.name];
        }
      });
    } else if (node.type === 'AssignmentExpression') {
      const value = node.right;
      if (isExportUse(value)) {
        const name = value.property.value;
        if (mapping[name]) {
          setLiteralValue(value.property, mapping[name]);
        }
      }
    } else if (node.type === 'CallExpression' && isExportUse(node.callee)) {
      // wasmExports["___wasm_call_ctors"](); -> wasmExports["M"]();
      const callee = node.callee;
      const name = callee.property.value;
      if (mapping[name]) {
        setLiteralValue(callee.property, mapping[name]);
      }
    } else if (isExportUse(node)) {
      const prop = node.property;
      const name = prop.value;
      if (mapping[name]) {
        setLiteralValue(prop, mapping[name]);
      }
    }
  });
}

// A static dyncall is dynCall('vii', ..), which is actually static even
// though we call dynCall() - we see the string signature statically.
function isStaticDynCall(node) {
  return (
    node.type === 'CallExpression' &&
    node.callee.type === 'Identifier' &&
    node.callee.name === 'dynCall' &&
    isLiteralString(node.arguments[0])
  );
}

function getStaticDynCallName(node) {
  return 'dynCall_' + node.arguments[0].value;
}

// a dynamic dyncall is one in which all we know is *some* dynCall may
// be called, but not who. This can be either
//   dynCall(*not a string*, ..)
// or, to be conservative,
//   "dynCall_"
// as that prefix means we may be constructing a dynamic dyncall name
// (dynCall and embind's requireFunction do this internally).
function isDynamicDynCall(node) {
  return (
    (node.type === 'CallExpression' &&
      node.callee.type === 'Identifier' &&
      node.callee.name === 'dynCall' &&
      !isLiteralString(node.arguments[0])) ||
    (isLiteralString(node) && node.value === 'dynCall_')
  );
}

//
// Emit the DCE graph, to help optimize the combined JS+wasm.
// This finds where JS depends on wasm, and where wasm depends
// on JS, and prints that out.
//
// The analysis here is simplified, and not completely general. It
// is enough to optimize the common case of JS library and runtime
// functions involved in loops with wasm, but not more complicated
// things like JS objects and sub-functions. Specifically we
// analyze as follows:
//
//  * We consider (1) the toplevel scope, and (2) the scopes of toplevel defined
//    functions (defun, not function; i.e., function X() {} where
//    X can be called later, and not y = function Z() {} where Z is
//    just a name for stack traces). We also consider the wasm, which
//    we can see things going to and arriving from.
//  * Anything used in a defun creates a link in the DCE graph, either
//    to another defun, or the wasm.
//  * Anything used in the toplevel scope is rooted, as it is code
//    we assume will execute. The exceptions are
//     * when we receive something from wasm; those are "free" and
//       do not cause rooting. (They will become roots if they are
//       exported, the metadce logic will handle that.)
//     * when we send something to wasm; sending a defun causes a
//       link in the DCE graph.
//  * Anything not in the toplevel or not in a toplevel defun is
//    considering rooted. We don't optimize those cases.
//
// Special handling:
//
//  * dynCall('vii', ..) are dynamic dynCalls, but we analyze them
//    statically, to preserve the dynCall_vii etc. method they depend on.
//    Truly dynamic dynCalls (not to a string constant) will not work,
//    and require the user to export them.
//  * Truly dynamic dynCalls are assumed to reach any dynCall_*.
//
// XXX this modifies the input AST. if you want to keep using it,
//     that should be fixed. Currently the main use case here does
//     not require that. TODO FIXME
//
function emitDCEGraph(ast) {
  // First pass: find the wasm imports and exports, and the toplevel
  // defuns, and save them on the side, removing them from the AST,
  // which makes the second pass simpler.
  //
  // The imports that wasm receives look like this:
  //
  //  var wasmImports = { "abort": abort, "assert": assert, [..] };
  //
  // The exports are trickier, as they have a different form whether or not
  // async compilation is enabled. It can be either:
  //
  //  var _malloc = Module['_malloc'] = wasmExports['_malloc'];
  //
  // or
  //
  //  var _malloc = wasmExports['_malloc'];
  //
  // or
  //
  //  var _malloc = Module['_malloc'] = (x) => wasmExports['_malloc'](x);
  //
  // or, in the minimal runtime, it looks like
  //
  //  function assignWasmExports(wasmExports)
  //   ..
  //   _malloc = wasmExports["malloc"];
  //   ..
  //  });
  const imports = [];
  const defuns = [];
  const dynCallNames = [];
  const nameToGraphName = {};
  const modulePropertyToGraphName = {};
  const exportNameToGraphName = {}; // identical to wasmExports['..'] nameToGraphName
  let foundWasmImportsAssign = false;
  let foundMinimalRuntimeExports = false;

  function saveAsmExport(name, asmName) {
    // the asmName is what the wasm provides directly; the outside JS
    // name may be slightly different (extra "_" in wasm backend)
    const graphName = getGraphName(name, 'export');
    nameToGraphName[name] = graphName;
    modulePropertyToGraphName[name] = graphName;
    exportNameToGraphName[asmName] = graphName;
    if (/^dynCall_/.test(name)) {
      dynCallNames.push(graphName);
    }
  }

  // We track defined functions very carefully, so that we can remove them and
  // the things they call, but other function scopes (like arrow functions and
  // object methods) are trickier to track (object methods require knowing what
  // object a function name is called on), so we do not track those. We consider
  // all content inside them as top-level, which means it is used.
  var specialScopes = 0;

  fullWalk(
    ast,
    (node) => {
      if (isWasmImportsAssign(node)) {
        const assignedObject = getWasmImportsValue(node);
        assignedObject.properties.forEach((item) => {
          let value = item.value;
          if (value.type === 'Literal' || value.type === 'FunctionExpression') {
            return; // if it's a numeric or function literal, nothing to do here
          }
          if (value.type === 'LogicalExpression') {
            // We may have something like  wasmMemory || Module.wasmMemory  in pthreads code;
            // use the left hand identifier.
            value = value.left;
          }
          assertAt(value.type === 'Identifier', value);
          const nativeName = item.key.type == 'Literal' ? item.key.value : item.key.name;
          assert(nativeName);
          imports.push([value.name, nativeName]);
        });
        foundWasmImportsAssign = true;
        emptyOut(node); // ignore this in the second pass; this does not root
      } else if (node.type === 'AssignmentExpression') {
        const target = node.left;
        // Ignore assignment to the wasmExports object (as happens in
        // applySignatureConversions).
        if (isExportUse(target)) {
          emptyOut(node);
        }
      } else if (node.type === 'VariableDeclaration') {
        if (node.declarations.length === 1) {
          const item = node.declarations[0];
          const name = item.id.name;
          const value = item.init;
          if (value && isExportUse(value)) {
            const asmName = getExportOrModuleUseName(value);
            // this is:
            //  var _x = wasmExports['x'];
            saveAsmExport(name, asmName);
            emptyOut(node);
          } else if (value && value.type === 'AssignmentExpression') {
            const assigned = value.left;
            if (isModuleUse(assigned) && getExportOrModuleUseName(assigned) === name) {
              // this is
              //  var x = Module['x'] = ?
              // which looks like a wasm export being received. confirm with the asm use
              let found = 0;
              let asmName;
              fullWalk(value.right, (node) => {
                if (isExportUse(node)) {
                  found++;
                  asmName = getExportOrModuleUseName(node);
                }
              });
              // in the wasm backend, the asm name may have one fewer "_" prefixed
              if (found === 1) {
                // this is indeed an export
                // the asmName is what the wasm provides directly; the outside JS
                // name may be slightly different (extra "_" in wasm backend)
                saveAsmExport(name, asmName);
                emptyOut(node); // ignore this in the second pass; this does not root
                return;
              }
              if (value.right.type === 'Literal') {
                // this is
                //  var x = Module['x'] = 1234;
                // this form occurs when global addresses are exported from the
                // module.  It doesn't constitute a usage.
                assertAt(typeof value.right.value === 'number', value.right);
                emptyOut(node);
              }
            }
          }
        }
        // A variable declaration that has no initial values can be ignored in
        // the second pass, these are just declarations, not roots - an actual
        // use must be found in order to root.
        if (!node.declarations.reduce((hasInit, decl) => hasInit || !!decl.init, false)) {
          emptyOut(node);
        }
      } else if (node.type === 'FunctionDeclaration') {
        const name = node.id.name;
        // Check if this is the minimal runtime exports function, which looks like
        //   function assignWasmExports(wasmExports)
        if (
          name == 'assignWasmExports' &&
          node.params.length === 1 &&
          node.params[0].type === 'Identifier' &&
          node.params[0].name === 'wasmExports'
        ) {
          // This looks very much like what we are looking for.
          const body = node.body.body;
          assert(!foundMinimalRuntimeExports);
          foundMinimalRuntimeExports = true;
          for (let i = 0; i < body.length; i++) {
            const item = body[i];
            if (
              item.type === 'ExpressionStatement' &&
              item.expression.type === 'AssignmentExpression' &&
              item.expression.operator === '=' &&
              item.expression.left.type === 'Identifier' &&
              item.expression.right.type === 'MemberExpression' &&
              item.expression.right.object.type === 'Identifier' &&
              item.expression.right.object.name === 'wasmExports' &&
              item.expression.right.property.type === 'Literal'
            ) {
              const name = item.expression.left.name;
              const asmName = item.expression.right.property.value;
              saveAsmExport(name, asmName);
              emptyOut(item); // ignore all this in the second pass; this does not root
            }
          }
        } else if (!specialScopes) {
          defuns.push(node);
          nameToGraphName[name] = getGraphName(name, 'defun');
          emptyOut(node); // ignore this in the second pass; we scan defuns separately
        }
      } else if (node.type === 'ArrowFunctionExpression') {
        assert(specialScopes > 0);
        specialScopes--;
      } else if (node.type === 'Property' && node.method) {
        assert(specialScopes > 0);
        specialScopes--;
      }
    },
    (node) => {
      // Pre-walking logic. We note special scopes (see above).
      if (node.type === 'ArrowFunctionExpression' || (node.type === 'Property' && node.method)) {
        specialScopes++;
      }
    },
  );
  // Scoping must balance out.
  assert(specialScopes === 0);
  // We must have found the info we need.
  assert(
    foundWasmImportsAssign,
    'could not find the assignment to "wasmImports". perhaps --pre-js or --post-js code moved it out of the global scope? (things like that should be done after emcc runs, as they do not need to be run through the optimizer which is the special thing about --pre-js/--post-js code)',
  );
  // Read exports that were declared in extraInfo
  if (extraInfo) {
    for (const exp of extraInfo.exports) {
      saveAsmExport(exp[0], exp[1]);
    }
  }

  // Second pass: everything used in the toplevel scope is rooted;
  // things used in defun scopes create links
  function getGraphName(name, what) {
    return 'emcc$' + what + '$' + name;
  }
  const infos = {}; // the graph name of the item => info for it
  for (const [jsName, nativeName] of imports) {
    const name = getGraphName(jsName, 'import');
    const info = (infos[name] = {
      name: name,
      import: ['env', nativeName],
      reaches: new Set(),
    });
    if (nameToGraphName.hasOwnProperty(jsName)) {
      info.reaches.add(nameToGraphName[jsName]);
    } // otherwise, it's a number, ignore
  }
  for (const [e, _] of Object.entries(exportNameToGraphName)) {
    const name = exportNameToGraphName[e];
    infos[name] = {
      name: name,
      export: e,
      reaches: new Set(),
    };
  }
  // a function that handles a node we visit, in either a defun or
  // the toplevel scope (in which case the second param is not provided)
  function visitNode(node, defunInfo) {
    // TODO: scope awareness here. for now we just assume all uses are
    //       from the top scope, which might create more uses than needed
    let reached;
    if (node.type === 'Identifier') {
      const name = node.name;
      if (nameToGraphName.hasOwnProperty(name)) {
        reached = nameToGraphName[name];
      }
    } else if (isModuleUse(node)) {
      const name = getExportOrModuleUseName(node);
      if (modulePropertyToGraphName.hasOwnProperty(name)) {
        reached = modulePropertyToGraphName[name];
      }
    } else if (isStaticDynCall(node)) {
      reached = getGraphName(getStaticDynCallName(node), 'export');
    } else if (isDynamicDynCall(node)) {
      // this can reach *all* dynCall_* targets, we can't narrow it down
      reached = dynCallNames;
    } else if (isExportUse(node)) {
      // any remaining asm uses are always rooted in any case
      const name = getExportOrModuleUseName(node);
      if (exportNameToGraphName.hasOwnProperty(name)) {
        infos[exportNameToGraphName[name]].root = true;
      }
      return;
    }
    if (reached) {
      function addReach(reached) {
        if (defunInfo) {
          defunInfo.reaches.add(reached); // defun reaches it
        } else {
          if (infos[reached]) {
            infos[reached].root = true; // in global scope, root it
          } else {
            // An info might not exist for the identifier if it is missing, for
            // example, we might call Module.dynCall_vi in library code, but it
            // won't exist in a standalone (non-JS) build anyhow. We can ignore
            // it in that case as the JS won't be used, but warn to be safe.
            trace('metadce: missing declaration for ' + reached);
          }
        }
      }
      if (typeof reached === 'string') {
        addReach(reached);
      } else {
        reached.forEach(addReach);
      }
    }
  }
  defuns.forEach((defun) => {
    const name = getGraphName(defun.id.name, 'defun');
    const info = (infos[name] = {
      name: name,
      reaches: new Set(),
    });
    fullWalk(defun.body, (node) => visitNode(node, info));
  });
  fullWalk(ast, (node) => visitNode(node, null));
  // Final work: print out the graph
  // sort for determinism
  const graph = Object.entries(infos)
    .sort(([name1], [name2]) => (name1 > name2 ? 1 : -1))
    .map(([_name, info]) => ({
      ...info,
      reaches: Array.from(info.reaches).sort(),
    }));
  dump(graph);
}

// Apply graph removals from running wasm-metadce. This only removes imports and
// exports from JS side, effectively disentangling the wasm and JS sides that
// way (and we leave further DCE on the JS and wasm sides to their respective
// optimizers, closure compiler and binaryen).
function applyDCEGraphRemovals(ast) {
  const unusedExports = new Set(extraInfo.unusedExports);
  const unusedImports = new Set(extraInfo.unusedImports);
  const foundUnusedImports = new Set();
  const foundUnusedExports = new Set();
  trace('unusedExports:', unusedExports);
  trace('unusedImports:', unusedImports);

  fullWalk(ast, (node) => {
    if (isWasmImportsAssign(node)) {
      const assignedObject = getWasmImportsValue(node);
      assignedObject.properties = assignedObject.properties.filter((item) => {
        const name = item.key.name;
        const value = item.value;
        if (unusedImports.has(name)) {
          foundUnusedImports.add(name);
          return hasSideEffects(value);
        }
        return true;
      });
    } else if (node.type === 'ExpressionStatement') {
      let expr = node.expression;
      // Inside the assignWasmExports function we have
      //
      //   _x = wasmExports['x']
      //
      // or:
      //
      //   Module['_x'] = _x = wasmExports['x']
      //
      if (expr.type == 'AssignmentExpression' && expr.right.type == 'AssignmentExpression') {
        expr = expr.right;
      }
      if (expr.operator === '=' && expr.left.type === 'Identifier' && isExportUse(expr.right)) {
        const export_name = getExportOrModuleUseName(expr.right);
        if (unusedExports.has(export_name)) {
          emptyOut(node);
          foundUnusedExports.add(export_name);
        }
      }
    }
  });

  for (const i of unusedImports) {
    assert(foundUnusedImports.has(i), 'unused import not found: ' + i);
  }
  for (const e of unusedExports) {
    assert(foundUnusedExports.has(e), 'unused export not found: ' + e);
  }
}

function createLiteral(value) {
  return {
    type: 'Literal',
    value: value,
    raw: '' + value,
  };
}

function makeCallExpression(node, name, args) {
  Object.assign(node, {
    type: 'CallExpression',
    callee: {
      type: 'Identifier',
      name: name,
    },
    arguments: args,
  });
}

function isEmscriptenHEAP(name) {
  switch (name) {
    case 'HEAP8':
    case 'HEAPU8':
    case 'HEAP16':
    case 'HEAPU16':
    case 'HEAP32':
    case 'HEAPU32':
    case 'HEAP64':
    case 'HEAPU64':
    case 'HEAPF32':
    case 'HEAPF64': {
      return true;
    }
    default: {
      return false;
    }
  }
}

// Replaces each HEAP access with function call that uses DataView to enforce
// LE byte order for HEAP buffer
function littleEndianHeap(ast) {
  recursiveWalk(ast, {
    FunctionDeclaration(node, c) {
      // do not recurse into LE_HEAP_STORE, LE_HEAP_LOAD functions
      if (
        !(
          node.id.type === 'Identifier' &&
          (node.id.name.startsWith('LE_HEAP') || node.id.name.startsWith('LE_ATOMICS_'))
        )
      ) {
        c(node.body);
      }
    },
    VariableDeclarator(node, c) {
      if (!(node.id.type === 'Identifier' && node.id.name.startsWith('LE_ATOMICS_'))) {
        c(node.id);
        if (node.init) c(node.init);
      }
    },
    AssignmentExpression(node, c) {
      const target = node.left;
      const value = node.right;
      c(value);
      if (!isHEAPAccess(target)) {
        // not accessing the HEAP
        c(target);
      } else {
        // replace the heap access with LE_HEAP_STORE
        const name = target.object.name;
        const idx = target.property;
        switch (name) {
          case 'HEAP8':
          case 'HEAPU8': {
            // no action required - storing only 1 byte
            break;
          }
          case 'HEAP16': {
            // change "name[idx] = value" to "LE_HEAP_STORE_I16(idx*2, value)"
            makeCallExpression(node, 'LE_HEAP_STORE_I16', [multiply(idx, 2), value]);
            break;
          }
          case 'HEAPU16': {
            // change "name[idx] = value" to "LE_HEAP_STORE_U16(idx*2, value)"
            makeCallExpression(node, 'LE_HEAP_STORE_U16', [multiply(idx, 2), value]);
            break;
          }
          case 'HEAP32': {
            // change "name[idx] = value" to "LE_HEAP_STORE_I32(idx*4, value)"
            makeCallExpression(node, 'LE_HEAP_STORE_I32', [multiply(idx, 4), value]);
            break;
          }
          case 'HEAPU32': {
            // change "name[idx] = value" to "LE_HEAP_STORE_U32(idx*4, value)"
            makeCallExpression(node, 'LE_HEAP_STORE_U32', [multiply(idx, 4), value]);
            break;
          }
          case 'HEAP64': {
            // change "name[idx] = value" to "LE_HEAP_STORE_I64(idx*8, value)"
            makeCallExpression(node, 'LE_HEAP_STORE_I64', [multiply(idx, 8), value]);
            break;
          }
          case 'HEAPU64': {
            // change "name[idx] = value" to "LE_HEAP_STORE_U64(idx*8, value)"
            makeCallExpression(node, 'LE_HEAP_STORE_U64', [multiply(idx, 8), value]);
            break;
          }
          case 'HEAPF32': {
            // change "name[idx] = value" to "LE_HEAP_STORE_F32(idx*4, value)"
            makeCallExpression(node, 'LE_HEAP_STORE_F32', [multiply(idx, 4), value]);
            break;
          }
          case 'HEAPF64': {
            // change "name[idx] = value" to "LE_HEAP_STORE_F64(idx*8, value)"
            makeCallExpression(node, 'LE_HEAP_STORE_F64', [multiply(idx, 8), value]);
            break;
          }
        }
      }
    },
    CallExpression(node, c) {
      if (node.arguments) {
        for (var a of node.arguments) c(a);
      }
      if (
        // Atomics.X(args) -> LE_ATOMICS_X(args)
        node.callee.type === 'MemberExpression' &&
        node.callee.object.type === 'Identifier' &&
        node.callee.object.name === 'Atomics' &&
        !node.callee.computed
      ) {
        makeCallExpression(
          node,
          'LE_ATOMICS_' + node.callee.property.name.toUpperCase(),
          node.arguments,
        );
      } else {
        c(node.callee);
      }
    },
    MemberExpression(node, c) {
      c(node.property);
      if (!isHEAPAccess(node)) {
        // not accessing the HEAP
        c(node.object);
      } else {
        // replace the heap access with LE_HEAP_LOAD
        const idx = node.property;
        switch (node.object.name) {
          case 'HEAP8':
          case 'HEAPU8': {
            // no action required - loading only 1 byte
            break;
          }
          case 'HEAP16': {
            // change "name[idx]" to "LE_HEAP_LOAD_I16(idx*2)"
            makeCallExpression(node, 'LE_HEAP_LOAD_I16', [multiply(idx, 2)]);
            break;
          }
          case 'HEAPU16': {
            // change "name[idx]" to "LE_HEAP_LOAD_U16(idx*2)"
            makeCallExpression(node, 'LE_HEAP_LOAD_U16', [multiply(idx, 2)]);
            break;
          }
          case 'HEAP32': {
            // change "name[idx]" to "LE_HEAP_LOAD_I32(idx*4)"
            makeCallExpression(node, 'LE_HEAP_LOAD_I32', [multiply(idx, 4)]);
            break;
          }
          case 'HEAPU32': {
            // change "name[idx]" to "LE_HEAP_LOAD_U32(idx*4)"
            makeCallExpression(node, 'LE_HEAP_LOAD_U32', [multiply(idx, 4)]);
            break;
          }
          case 'HEAP64': {
            // change "name[idx]" to "LE_HEAP_LOAD_I64(idx*8)"
            makeCallExpression(node, 'LE_HEAP_LOAD_I64', [multiply(idx, 8)]);
            break;
          }
          case 'HEAPU64': {
            // change "name[idx]" to "LE_HEAP_LOAD_U64(idx*8)"
            makeCallExpression(node, 'LE_HEAP_LOAD_U64', [multiply(idx, 8)]);
            break;
          }
          case 'HEAPF32': {
            // change "name[idx]" to "LE_HEAP_LOAD_F32(idx*4)"
            makeCallExpression(node, 'LE_HEAP_LOAD_F32', [multiply(idx, 4)]);
            break;
          }
          case 'HEAPF64': {
            // change "name[idx]" to "LE_HEAP_LOAD_F64(idx*8)"
            makeCallExpression(node, 'LE_HEAP_LOAD_F64', [multiply(idx, 8)]);
            break;
          }
        }
      }
    },
  });
}

// Instrument heap accesses to call growMemViews helper function, which allows
// pthreads + memory growth to work (we check if the memory was grown on another thread
// in each access), see #8365.
function growableHeap(ast) {
  recursiveWalk(ast, {
    ExportNamedDeclaration() {
      // Do not recurse export statements since we don't want to rewrite, for example, `export { HEAP32 }`
    },
    FunctionDeclaration(node, c) {
      // Do not recurse into the helper function itself.
      if (
        !(
          node.id.type === 'Identifier' &&
          (node.id.name === 'growMemViews' || node.id.name === 'LE_HEAP_UPDATE')
        )
      ) {
        c(node.body);
      }
    },
    AssignmentExpression(node) {
      if (node.left.type !== 'Identifier') {
        // Don't transform `HEAPxx =` assignments.
        growableHeap(node.left);
      }
      growableHeap(node.right);
    },
    VariableDeclarator(node) {
      // Don't transform the var declarations for HEAP8 etc
      // but do transform anything that sets a var to
      // something from HEAP8 etc
      if (node.init) {
        growableHeap(node.init);
      }
    },
    Identifier(node) {
      if (isEmscriptenHEAP(node.name)) {
        // Transform `HEAPxx` into `(growMemViews(), HEAPxx)`.
        // Important: don't just do `growMemViews(HEAPxx)` because `growMemViews` reassigns `HEAPxx`
        // and we want to get an updated value after that reassignment.
        Object.assign(node, {
          type: 'SequenceExpression',
          expressions: [
            {
              type: 'CallExpression',
              callee: {
                type: 'Identifier',
                name: 'growMemViews',
              },
              arguments: [],
            },
            {...node},
          ],
        });
      }
    },
  });
}

// Make all JS pointers unsigned. We do this by modifying things like
// HEAP32[X >> 2] to HEAP32[X >>> 2]. We also need to handle the case of
// HEAP32[X] and make that HEAP32[X >>> 0], things like subarray(), etc.
function unsignPointers(ast) {
  // Aside from the standard emscripten HEAP*s, also identify just "HEAP"/"heap"
  // as representing a heap. This can be used in JS library code in order
  // to get this pass to fix it up.
  function isHeap(name) {
    return isEmscriptenHEAP(name) || name === 'heap' || name === 'HEAP';
  }

  function unsign(node) {
    // The pointer is often a >> shift, which we can just turn into >>>
    if (node.type === 'BinaryExpression') {
      if (node.operator === '>>') {
        node.operator = '>>>';
        return node;
      }
    }
    // If nothing else worked out, add a new shift.
    return {
      type: 'BinaryExpression',
      left: node,
      operator: '>>>',
      right: {
        type: 'Literal',
        value: 0,
      },
    };
  }

  fullWalk(ast, (node) => {
    if (node.type === 'MemberExpression') {
      // Check if this is HEAP*[?]
      if (node.object.type === 'Identifier' && isHeap(node.object.name) && node.computed) {
        node.property = unsign(node.property);
      }
    } else if (node.type === 'CallExpression') {
      if (
        node.callee.type === 'MemberExpression' &&
        node.callee.object.type === 'Identifier' &&
        isHeap(node.callee.object.name) &&
        !node.callee.computed
      ) {
        // This is a call on HEAP*.?. Specific things we need to fix up are
        // subarray, set, and copyWithin. TODO more?
        if (node.callee.property.name === 'set') {
          if (node.arguments.length >= 2) {
            node.arguments[1] = unsign(node.arguments[1]);
          }
        } else if (node.callee.property.name === 'subarray') {
          if (node.arguments.length >= 1) {
            node.arguments[0] = unsign(node.arguments[0]);
            if (node.arguments.length >= 2) {
              node.arguments[1] = unsign(node.arguments[1]);
            }
          }
        } else if (node.callee.property.name === 'copyWithin') {
          node.arguments[0] = unsign(node.arguments[0]);
          node.arguments[1] = unsign(node.arguments[1]);
          if (node.arguments.length >= 3) {
            node.arguments[2] = unsign(node.arguments[2]);
          }
        }
      }
    }
  });
}

function isHEAPAccess(node) {
  return (
    node.type === 'MemberExpression' &&
    node.object.type === 'Identifier' &&
    node.computed && // notice a[X] but not a.X
    isEmscriptenHEAP(node.object.name)
  );
}

// Replace direct HEAP* loads/stores with calls into C, in which ASan checks
// are applied. That lets ASan cover JS too.
function asanify(ast) {
  recursiveWalk(ast, {
    FunctionDeclaration(node, c) {
      if (
        node.id.type === 'Identifier' &&
        (node.id.name.startsWith('_asan_js_') || node.id.name === 'establishStackSpace')
      ) {
        // do not recurse into this js impl function, which we use during
        // startup before the wasm is ready
      } else {
        c(node.body);
      }
    },
    AssignmentExpression(node, c) {
      const target = node.left;
      const value = node.right;
      c(value);
      if (isHEAPAccess(target)) {
        // Instrument a store.
        makeCallExpression(node, '_asan_js_store', [target.object, target.property, value]);
      } else {
        c(target);
      }
    },
    MemberExpression(node, c) {
      c(node.property);
      if (!isHEAPAccess(node)) {
        c(node.object);
      } else {
        // Instrument a load.
        makeCallExpression(node, '_asan_js_load', [node.object, node.property]);
      }
    },
  });
}

function multiply(value, by) {
  return {
    type: 'BinaryExpression',
    left: value,
    operator: '*',
    right: createLiteral(by),
  };
}

// Replace direct heap access with SAFE_HEAP* calls.
function safeHeap(ast) {
  recursiveWalk(ast, {
    FunctionDeclaration(node, c) {
      if (node.id.type === 'Identifier' && node.id.name.startsWith('SAFE_HEAP')) {
        // do not recurse into this js impl function, which we use during
        // startup before the wasm is ready
      } else {
        c(node.body);
      }
    },
    AssignmentExpression(node, c) {
      const target = node.left;
      const value = node.right;
      c(value);
      if (isHEAPAccess(target)) {
        // Instrument a store.
        makeCallExpression(node, 'SAFE_HEAP_STORE', [target.object, target.property, value]);
      } else {
        c(target);
      }
    },
    MemberExpression(node, c) {
      c(node.property);
      if (!isHEAPAccess(node)) {
        c(node.object);
      } else {
        // Instrument a load.
        makeCallExpression(node, 'SAFE_HEAP_LOAD', [node.object, node.property]);
      }
    },
  });
}

// Name minification

const RESERVED = new Set([
  'do',
  'if',
  'in',
  'for',
  'new',
  'try',
  'var',
  'env',
  'let',
  'case',
  'else',
  'enum',
  'void',
  'this',
  'void',
  'with',
]);
const VALID_MIN_INITS = 'abcdefghijklmnopqrstuvwxyzABCDEFGHIJKLMNOPQRSTUVWXYZ_$';
const VALID_MIN_LATERS = VALID_MIN_INITS + '0123456789';

const minifiedNames = [];
const minifiedState = [0];

// Make sure the nth index in minifiedNames exists. Done 100% deterministically.
function ensureMinifiedNames(n) {
  while (minifiedNames.length < n + 1) {
    // generate the current name
    let name = VALID_MIN_INITS[minifiedState[0]];
    for (let i = 1; i < minifiedState.length; i++) {
      name += VALID_MIN_LATERS[minifiedState[i]];
    }
    if (!RESERVED.has(name)) minifiedNames.push(name);
    // increment the state
    let i = 0;
    while (true) {
      minifiedState[i]++;
      if (minifiedState[i] < (i === 0 ? VALID_MIN_INITS : VALID_MIN_LATERS).length) break;
      // overflow
      minifiedState[i] = 0;
      i++;
      // will become 0 after increment in next loop head
      if (i === minifiedState.length) minifiedState.push(-1);
    }
  }
}

function minifyLocals(ast) {
  // We are given a mapping of global names to their minified forms.
  assert(extraInfo?.globals);

  for (const fun of ast.body) {
    if (fun.type !== 'FunctionDeclaration') {
      continue;
    }
    // Find the list of local names, including params.
    const localNames = new Set();
    for (const param of fun.params) {
      localNames.add(param.name);
    }
    simpleWalk(fun, {
      VariableDeclaration(node, _c) {
        for (const dec of node.declarations) {
          localNames.add(dec.id.name);
        }
      },
    });

    function isLocalName(name) {
      return localNames.has(name);
    }

    // Names old to new names.
    const newNames = new Map();

    // The names in use, that must not be collided with.
    const usedNames = new Set();

    // Put the function name aside. We don't want to traverse it as it is not
    // in the scope of itself.
    const funId = fun.id;
    fun.id = null;

    // Find all the globals that we need to minify using pre-assigned names.
    // Don't actually minify them yet as that might interfere with local
    // variable names; just mark them as used, and what their new name will be.
    simpleWalk(fun, {
      Identifier(node, _c) {
        const name = node.name;
        if (!isLocalName(name)) {
          const minified = extraInfo.globals[name];
          if (minified) {
            newNames.set(name, minified);
            usedNames.add(minified);
          }
        }
      },
      CallExpression(node, _c) {
        // We should never call a local name, as in asm.js-style code our
        // locals are just numbers, not functions; functions are all declared
        // in the outer scope. If a local is called, that is a bug.
        if (node.callee.type === 'Identifier') {
          assertAt(!isLocalName(node.callee.name), node.callee, 'cannot call a local');
        }
      },
    });

    // The first time we encounter a local name, we assign it a/ minified name
    // that's not currently in use. Allocating on demand means they're processed
    // in a predictable order, which is very handy for testing/debugging
    // purposes.
    let nextMinifiedName = 0;

    function getNextMinifiedName() {
      while (true) {
        ensureMinifiedNames(nextMinifiedName);
        const minified = minifiedNames[nextMinifiedName++];
        // TODO: we can probably remove !isLocalName here
        if (!usedNames.has(minified) && !isLocalName(minified)) {
          return minified;
        }
      }
    }

    // Traverse and minify all names. First the function parameters.
    for (const param of fun.params) {
      const minified = getNextMinifiedName();
      newNames.set(param.name, minified);
      param.name = minified;
    }

    // Label minification is done in a separate namespace.
    const labelNames = new Map();
    let nextMinifiedLabel = 0;
    function getNextMinifiedLabel() {
      ensureMinifiedNames(nextMinifiedLabel);
      return minifiedNames[nextMinifiedLabel++];
    }

    // Finally, the function body.
    recursiveWalk(fun, {
      Identifier(node) {
        const name = node.name;
        if (newNames.has(name)) {
          node.name = newNames.get(name);
        } else if (isLocalName(name)) {
          const minified = getNextMinifiedName();
          newNames.set(name, minified);
          node.name = minified;
        }
      },
      LabeledStatement(node, c) {
        if (!labelNames.has(node.label.name)) {
          labelNames.set(node.label.name, getNextMinifiedLabel());
        }
        node.label.name = labelNames.get(node.label.name);
        c(node.body);
      },
      BreakStatement(node, _c) {
        if (node.label) {
          node.label.name = labelNames.get(node.label.name);
        }
      },
      ContinueStatement(node, _c) {
        if (node.label) {
          node.label.name = labelNames.get(node.label.name);
        }
      },
    });

    // Finally, the function name, after restoring it.
    fun.id = funId;
    assert(extraInfo.globals.hasOwnProperty(fun.id.name));
    fun.id.name = extraInfo.globals[fun.id.name];
  }
}

function minifyGlobals(ast) {
  // The input is in form
  //
  //   function instantiate(wasmImports, wasmMemory, wasmTable) {
  //      var helper..
  //      function asmFunc(global, env, buffer) {
  //        var memory = env.memory;
  //        var HEAP8 = new global.Int8Array(buffer);
  //
  // We want to minify the interior of instantiate, basically everything but
  // the name instantiate itself, which is used externally to call it.
  //
  // This is *not* a complete minification algorithm. It does not have a full
  // understanding of nested scopes. Instead it assumes the code is fairly
  // simple - as wasm2js output is - and looks at all the minifiable names as
  // a whole. A possible bug here is something like
  //
  //   function instantiate(wasmImports, wasmMemory, wasmTable) {
  //      var x = foo;
  //      function asmFunc(global, env, buffer) {
  //        var foo = 10;
  //
  // Here foo is declared in an inner scope, and the outer use of foo looks
  // to the global scope. The analysis here only thinks something is from the
  // global scope if it is not in any var or function declaration. In practice,
  // the globals used from wasm2js output are things like Int8Array that we
  // don't declare as locals, but we should probably have a fully scope-aware
  // analysis here. FIXME

  // We must run on a singleton instantiate() function as described above.
  assert(
    ast.type === 'Program' &&
      ast.body.length === 1 &&
      ast.body[0].type === 'FunctionDeclaration' &&
      ast.body[0].id.name === 'instantiate',
  );
  const fun = ast.body[0];

  // Swap the function's name away so that we can then minify everything else.
  const funId = fun.id;
  fun.id = null;

  // Find all the declarations.
  const declared = new Set();

  // Some identifiers must be left as they are and not minified.
  const ignore = new Set();

  simpleWalk(fun, {
    FunctionDeclaration(node) {
      if (node.id) {
        declared.add(node.id.name);
      }
      for (const param of node.params) {
        declared.add(param.name);
      }
    },
    FunctionExpression(node) {
      for (const param of node.params) {
        declared.add(param.name);
      }
    },
    VariableDeclaration(node) {
      for (const decl of node.declarations) {
        declared.add(decl.id.name);
      }
    },
    MemberExpression(node) {
      // In  x.a  we must not minify a. However, for  x[a]  we must.
      if (!node.computed) {
        ignore.add(node.property);
      }
    },
  });

  // TODO: find names to avoid, that are not declared (should not happen in
  // wasm2js output)

  // Minify the names.
  let nextMinifiedName = 0;

  function getNewMinifiedName() {
    ensureMinifiedNames(nextMinifiedName);
    return minifiedNames[nextMinifiedName++];
  }

  const minified = new Map();

  function minify(name) {
    if (!minified.has(name)) {
      minified.set(name, getNewMinifiedName());
    }
    assert(minified.get(name));
    return minified.get(name);
  }

  // Start with the declared things in the lowest indices. Things like HEAP8
  // can have very high use counts.
  for (const name of declared) {
    minify(name);
  }

  // Minify all globals in function chunks, i.e. not seen here, but will be in
  // the minifyLocals work on functions.
  for (const name of extraInfo.globals) {
    declared.add(name);
    minify(name);
  }

  // Replace the names with their minified versions.
  simpleWalk(fun, {
    Identifier(node) {
      if (declared.has(node.name) && !ignore.has(node)) {
        node.name = minify(node.name);
      }
    },
  });

  // Restore the name
  fun.id = funId;

  // Emit the metadata
  const json = {};
  for (const x of minified.entries()) json[x[0]] = x[1];

  suffix = '// EXTRA_INFO:' + JSON.stringify(json);
}

// Utilities

function reattachComments(ast, commentsMap) {
  const symbols = [];

  // Collect all code symbols
  ast.walk(
    new terser.TreeWalker((node) => {
      if (node.start?.pos) {
        symbols.push(node);
      }
    }),
  );

  // Sort them by ascending line number
  symbols.sort((a, b) => a.start.pos - b.start.pos);

  // Walk through all comments in ascending line number, and match each
  // comment to the appropriate code block.
  let j = 0;
  for (const [pos, comments] of Object.entries(commentsMap)) {
    while (j < symbols.length && symbols[j].start.pos < pos) {
      ++j;
    }
    if (j >= symbols.length) {
      trace('dropping comments: no symbol comes after them');
      break;
    }
    if (symbols[j].start.pos != pos) {
      // This comment must have been associated with a node that still
      // exists in the AST, otherwise to drop it.
      trace('dropping comments: not linked to any remaining AST node');
      continue;
    }
    symbols[j].start.comments_before ??= [];
    for (const comment of comments) {
      trace('reattaching comment');
      symbols[j].start.comments_before.push(
        new terser.AST_Token(
          comment.type == 'Line' ? 'comment1' : 'comment2',
          comment.value,
          undefined,
          undefined,
          false,
          undefined,
          undefined,
          '0',
        ),
      );
    }
  }
}

// Main

let suffix = '';

const {
  values: {
    'closure-friendly': closureFriendly,
    'export-es6': exportES6,
    verbose,
    'no-print': noPrint,
    'minify-whitespace': minifyWhitespace,
    outfile,
  },
  positionals: [infile, ...passes],
} = parseArgs({
  options: {
    'closure-friendly': {type: 'boolean'},
    'export-es6': {type: 'boolean'},
    verbose: {type: 'boolean'},
    'no-print': {type: 'boolean'},
    'minify-whitespace': {type: 'boolean'},
    outfile: {type: 'string', short: 'o'},
  },
  allowPositionals: true,
});

function trace(...args) {
  if (verbose) {
    console.warn(...args);
  }
}

// If enabled, output retains parentheses and comments so that the
// output can further be passed out to Closure.

const input = read(infile);
const extraInfoStart = input.lastIndexOf('// EXTRA_INFO:');
let extraInfo = null;
if (extraInfoStart > 0) {
  extraInfo = JSON.parse(input.slice(extraInfoStart + 14));
}
// Collect all JS code comments to this map so that we can retain them in the
// outputted code if --closureFriendly was requested.
const sourceComments = {};
const params = {
  ecmaVersion: 'latest',
  sourceType: exportES6 ? 'module' : 'script',
  allowAwaitOutsideFunction: true,
};
if (closureFriendly) {
  const currentComments = [];
  Object.assign(params, {
    preserveParens: true,
    onToken(token) {
      // Associate comments with the start position of the next token.
      sourceComments[token.start] = currentComments.slice();
      currentComments.length = 0;
    },
    onComment: currentComments,
  });
}

const registry = {
  JSDCE,
  AJSDCE,
  applyImportAndExportNameChanges,
  emitDCEGraph,
  applyDCEGraphRemovals,
  dump,
  littleEndianHeap,
  growableHeap,
  unsignPointers,
  minifyLocals,
  asanify,
  safeHeap,
  minifyGlobals,
};

let ast;
try {
  ast = acorn.parse(input, params);
  for (let pass of passes) {
    const resolvedPass = registry[pass];
    assert(resolvedPass, `unknown optimizer pass: ${pass}`);
    resolvedPass(ast);
  }
} catch (err) {
  if (err.loc) {
    err.message +=
      '\n' +
      `${input.split(acorn.lineBreak)[err.loc.line - 1]}\n` +
      `${' '.repeat(err.loc.column)}^ ${infile}:${err.loc.line}:${err.loc.column + 1}`;
  }
  throw err;
}

if (!noPrint) {
  const terserAst = terser.AST_Node.from_mozilla_ast(ast);

  if (closureFriendly) {
    reattachComments(terserAst, sourceComments);
  }

  let output = terserAst.print_to_string({
    beautify: !minifyWhitespace,
    indent_level: minifyWhitespace ? 0 : 2,
    keep_quoted_props: closureFriendly, // for closure
    wrap_func_args: false, // don't add extra braces
    comments: true, // for closure as well
    shorthand: true, // Use object literal shorthand notation
  });

  output += '\n';
  if (suffix) {
    output += suffix + '\n';
  }

  if (outfile) {
    fs.writeFileSync(outfile, output);
  } else {
    // Simply using `fs.writeFileSync` on `process.stdout` has issues with
    // large amount of data. It can cause:
    //   Error: EAGAIN: resource temporarily unavailable, write
    process.stdout.write(output);
  }
}<|MERGE_RESOLUTION|>--- conflicted
+++ resolved
@@ -100,41 +100,6 @@
   console.log(JSON.stringify(node, null, ' '));
 }
 
-<<<<<<< HEAD
-// Mark inner scopes temporarily as empty statements. Returns
-// a special object that must be used to restore them.
-function ignoreInnerScopes(node) {
-  const map = new WeakMap();
-  function ignore(node) {
-    map.set(node, node.type);
-    emptyOut(node);
-  }
-  simpleWalk(node, {
-    FunctionDeclaration(node) {
-      ignore(node);
-    },
-    FunctionExpression(node) {
-      ignore(node);
-    },
-    ArrowFunctionExpression(node) {
-      ignore(node);
-    },
-    // TODO: arrow etc.
-  });
-  return map;
-}
-
-// Mark inner scopes temporarily as empty statements.
-function restoreInnerScopes(node, map) {
-  fullWalk(node, (node) => {
-    if (map.has(node)) {
-      node.type = map.get(node);
-      map.delete(node);
-      restoreInnerScopes(node, map);
-    }
-  });
-}
-
 // Traverse a pattern node (identifier, object/array pattern, etc) invoking onExpr on any nested expressions and onBoundIdent on any bound identifiers.
 function walkPattern(node, onExpr, onBoundIdent) {
   recursiveWalk(node, {
@@ -154,8 +119,6 @@
   });
 }
 
-=======
->>>>>>> c9d77134
 function hasSideEffects(node) {
   // Conservative analysis.
   let has = false;
