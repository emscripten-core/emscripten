--- conflicted
+++ resolved
@@ -39,12 +39,9 @@
   PROMISE_ANY = auto()
   MEMORY64 = auto()
   WORKER_ES6_MODULES = auto()
-<<<<<<< HEAD
+  OFFSCREENCANVAS_SUPPORT = auto()
   WASM_LEGACY_EXCEPTIONS = auto()
   WASM_EXNREF_EXCEPTIONS = auto()
-=======
-  OFFSCREENCANVAS_SUPPORT = auto()
->>>>>>> 78275e25
 
 
 disable_override_features = set()
@@ -101,23 +98,6 @@
     'safari': 150000,
     'node': 0, # This is a browser only feature, no requirements on Node.js
   },
-<<<<<<< HEAD
-  # Legacy Wasm exceptions was the first (now legacy) format for native exception
-  # handling in WebAssembly.
-  Feature.WASM_LEGACY_EXCEPTIONS: {
-    'chrome': 95,
-    'firefox': 100,
-    'safari': 150200,
-    'node': 170000,
-  },
-  # Exnref Wasm exceptions is a newer format for native exception handling in
-  # WebAssembly.
-  Feature.WASM_EXNREF_EXCEPTIONS: {
-    'chrome': 137,
-    'firefox': 131,
-    'safari': 180400,
-    'node': 240000, # Supported with flag --experimental-wasm-exnref (TODO: Change this to unflagged version once it ships)
-=======
   # OffscreenCanvas feature allows creating canvases that are not connected to
   # a visible DOM element, e.g. in a Worker.
   # https://caniuse.com/offscreencanvas
@@ -126,7 +106,21 @@
     'firefox': 105,
     'safari': 170000,
     'node': 0, # This is a browser only feature, no requirements on Node.js
->>>>>>> 78275e25
+  # Legacy Wasm exceptions was the first (now legacy) format for native exception
+  # handling in WebAssembly.
+  Feature.WASM_LEGACY_EXCEPTIONS: {
+    'chrome': 95,
+    'firefox': 100,
+    'safari': 150200,
+    'node': 170000,
+  },
+  # Exnref Wasm exceptions is a newer format for native exception handling in
+  # WebAssembly.
+  Feature.WASM_EXNREF_EXCEPTIONS: {
+    'chrome': 137,
+    'firefox': 131,
+    'safari': 180400,
+    'node': 240000, # Supported with flag --experimental-wasm-exnref (TODO: Change this to unflagged version once it ships)
   },
 }
 
@@ -220,12 +214,9 @@
     enable_feature(Feature.WORKER_ES6_MODULES, 'EXPORT_ES6 with -pthread')
   if settings.EXPORT_ES6 and settings.WASM_WORKERS:
     enable_feature(Feature.WORKER_ES6_MODULES, 'EXPORT_ES6 with -sWASM_WORKERS')
-<<<<<<< HEAD
+  if settings.OFFSCREENCANVAS_SUPPORT:
+    enable_feature(Feature.OFFSCREENCANVAS_SUPPORT, 'OFFSCREENCANVAS_SUPPORT')
   if settings.WASM_EXCEPTIONS and settings.WASM_LEGACY_EXCEPTIONS:
     enable_feature(Feature.WASM_LEGACY_EXCEPTIONS, '-fwasm-exceptions')
   if not settings.WASM_LEGACY_EXCEPTIONS:
-    enable_feature(Feature.WASM_EXNREF_EXCEPTIONS, '-sWASM_LEGACY_EXCEPTIONS=0')
-=======
-  if settings.OFFSCREENCANVAS_SUPPORT:
-    enable_feature(Feature.OFFSCREENCANVAS_SUPPORT, 'OFFSCREENCANVAS_SUPPORT')
->>>>>>> 78275e25
+    enable_feature(Feature.WASM_EXNREF_EXCEPTIONS, '-sWASM_LEGACY_EXCEPTIONS=0')