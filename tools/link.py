--- conflicted
+++ resolved
@@ -2086,23 +2086,6 @@
   save_intermediate('transformed')
 
 
-<<<<<<< HEAD
-=======
-# Unmangle previously mangled `import.meta` and `await import` references in
-# both main code and libraries.
-# See also: `preprocess` in parseTools.js.
-def fix_es6_import_statements(js_file):
-  if not settings.EXPORT_ES6:
-    return
-
-  src = read_file(js_file)
-  write_file(js_file, src
-             .replace('EMSCRIPTEN$IMPORT$META', 'import.meta')
-             .replace('EMSCRIPTEN$AWAIT$IMPORT', 'await import'))
-  save_intermediate('es6-module')
-
-
->>>>>>> 44323dfc
 def create_worker_file(input_file, target_dir, output_file, options):
   output_file = os.path.join(target_dir, output_file)
   input_file = utils.path_from_root(input_file)
@@ -2396,171 +2379,6 @@
     write_file(final_js, js)
 
 
-<<<<<<< HEAD
-=======
-def node_pthread_detection():
-  # Under node we detect that we are running in a pthread by checking the
-  # workerData property.
-  if settings.EXPORT_ES6:
-    return "(await import('worker_threads')).workerData === 'em-pthread';\n"
-  else:
-    return "require('worker_threads').workerData === 'em-pthread'\n"
-
-
-def modularize():
-  global final_js
-  logger.debug(f'Modularizing, assigning to var {settings.EXPORT_NAME}')
-  generated_js = read_file(final_js)
-
-  # When targetting node and ES6 we use `await import ..` in the generated code
-  # so the outer function needs to be marked as async.
-  if settings.WASM_ASYNC_COMPILATION or (settings.EXPORT_ES6 and settings.ENVIRONMENT_MAY_BE_NODE):
-    maybe_async = 'async '
-  else:
-    maybe_async = ''
-
-  if settings.MODULARIZE == 'instance':
-    wrapper_function = '''
-export default %(maybe_async)s function init(moduleArg = {}) {
-  var moduleRtn;
-
-%(generated_js)s
-
-  return moduleRtn;
-}
-''' % {
-      'generated_js': generated_js,
-      'maybe_async': maybe_async,
-    }
-  else:
-    wrapper_function = '''
-%(maybe_async)sfunction(moduleArg = {}) {
-  var moduleRtn;
-
-%(generated_js)s
-
-  return moduleRtn;
-}
-''' % {
-      'maybe_async': maybe_async,
-      'generated_js': generated_js
-    }
-
-  if settings.MINIMAL_RUNTIME and not settings.PTHREADS:
-    # Single threaded MINIMAL_RUNTIME programs do not need access to
-    # document.currentScript, so a simple export declaration is enough.
-    src = f'var {settings.EXPORT_NAME} = {wrapper_function};'
-  else:
-    script_url_node = ''
-    # When MODULARIZE this JS may be executed later,
-    # after document.currentScript is gone, so we save it.
-    # In EXPORT_ES6 + PTHREADS the 'thread' is actually an ES6 module
-    # webworker running in strict mode, so doesn't have access to 'document'.
-    # In this case use 'import.meta' instead.
-    if settings.EXPORT_ES6:
-      script_url = 'import.meta.url'
-    else:
-      script_url = "typeof document != 'undefined' ? document.currentScript?.src : undefined"
-      if settings.ENVIRONMENT_MAY_BE_NODE:
-        script_url_node = "if (typeof __filename != 'undefined') _scriptName = _scriptName || __filename;"
-    if settings.MODULARIZE == 'instance':
-      src = '''\
-  var _scriptName = %(script_url)s;
-  %(script_url_node)s
-  %(wrapper_function)s
-''' % {
-        'script_url': script_url,
-        'script_url_node': script_url_node,
-        'wrapper_function': wrapper_function,
-      }
-    else:
-      src = '''\
-var %(EXPORT_NAME)s = (() => {
-  var _scriptName = %(script_url)s;
-  %(script_url_node)s
-  return (%(wrapper_function)s);
-})();
-''' % {
-        'EXPORT_NAME': settings.EXPORT_NAME,
-        'script_url': script_url,
-        'script_url_node': script_url_node,
-        'wrapper_function': wrapper_function,
-      }
-
-  if settings.ASSERTIONS and settings.MODULARIZE != 'instance':
-    src += '''\
-(() => {
-  // Create a small, never-async wrapper around %(EXPORT_NAME)s which
-  // checks for callers incorrectly using it with `new`.
-  var real_%(EXPORT_NAME)s = %(EXPORT_NAME)s;
-  %(EXPORT_NAME)s = function(arg) {
-    if (new.target) throw new Error("%(EXPORT_NAME)s() should not be called with `new %(EXPORT_NAME)s()`");
-    return real_%(EXPORT_NAME)s(arg);
-  }
-})();
-''' % {'EXPORT_NAME': settings.EXPORT_NAME}
-
-  if settings.SOURCE_PHASE_IMPORTS:
-    src = f"import source wasmModule from './{settings.WASM_BINARY_FILE}';\n\n" + src
-
-  # Given the async nature of how the Module function and Module object
-  # come into existence in AudioWorkletGlobalScope, store the Module
-  # function under a different variable name so that AudioWorkletGlobalScope
-  # will be able to reference it without aliasing/conflicting with the
-  # Module variable name. This should happen even in MINIMAL_RUNTIME builds
-  # for MODULARIZE and EXPORT_ES6 to work correctly.
-  if settings.AUDIO_WORKLET:
-    src += f'globalThis.AudioWorkletModule = {settings.EXPORT_NAME};\n'
-
-  # Export using a UMD style export, or ES6 exports if selected
-  if settings.EXPORT_ES6:
-    if settings.MODULARIZE == 'instance':
-      exports = settings.EXPORTED_FUNCTIONS + settings.EXPORTED_RUNTIME_METHODS
-      # Declare a top level var for each export so that code in the init function
-      # can assign to it and update the live module bindings.
-      src += 'var ' + ', '.join(['__exp_' + export for export in exports]) + ';\n'
-      # Export the functions with their original name.
-      exports = ['__exp_' + export + ' as ' + export for export in exports]
-      src += 'export {' + ', '.join(exports) + '};\n'
-    else:
-      src += 'export default %s;\n' % settings.EXPORT_NAME
-  elif not settings.MINIMAL_RUNTIME:
-    src += '''\
-if (typeof exports === 'object' && typeof module === 'object') {
-  module.exports = %(EXPORT_NAME)s;
-  // This default export looks redundant, but it allows TS to import this
-  // commonjs style module.
-  module.exports.default = %(EXPORT_NAME)s;
-} else if (typeof define === 'function' && define['amd'])
-  define([], () => %(EXPORT_NAME)s);
-''' % {'EXPORT_NAME': settings.EXPORT_NAME}
-
-  if settings.PTHREADS:
-    # Create code for detecting if we are running in a pthread.
-    # Normally this detection is done when the module is itself run but
-    # when running in MODULARIZE mode we need use this to know if we should
-    # run the module constructor on startup (true only for pthreads).
-    if settings.ENVIRONMENT_MAY_BE_WEB or settings.ENVIRONMENT_MAY_BE_WORKER:
-      src += "var isPthread = globalThis.self?.name?.startsWith('em-pthread');\n"
-      # In order to support both web and node we also need to detect node here.
-      if settings.ENVIRONMENT_MAY_BE_NODE:
-        src += "var isNode = typeof globalThis.process?.versions?.node == 'string';\n"
-        src += f'if (isNode) isPthread = {node_pthread_detection()}\n'
-    elif settings.ENVIRONMENT_MAY_BE_NODE:
-      src += f'var isPthread = {node_pthread_detection()}\n'
-    src += '// When running as a pthread, construct a new instance on startup\n'
-    if settings.MODULARIZE == 'instance':
-      src += 'isPthread && init();\n'
-    else:
-      src += 'isPthread && %s();\n' % settings.EXPORT_NAME
-
-  final_js += '.modular.js'
-  write_file(final_js, src)
-  shared.get_temp_files().note(final_js)
-  save_intermediate('modularized')
-
-
->>>>>>> 44323dfc
 def module_export_name_substitution():
   assert not settings.MODULARIZE
   global final_js
