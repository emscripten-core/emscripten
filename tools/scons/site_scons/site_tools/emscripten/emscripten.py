--- conflicted
+++ resolved
@@ -22,15 +22,14 @@
   # environment variables from the parent calling process,
   # so manually route all environment variables referenced
   # by Emscripten to the child.
-<<<<<<< HEAD
   emscripten_env_vars = ['EM_CACHE', 'EMCC_DEBUG', 'EM_CONFIG',
     'EMMAKEN_JUST_CONFIGURE', 'EMCC_CFLAGS', 'EMCC_TEMP_DIR',
     'EMCC_AUTODEBUG', 'EM_COMPILER_WRAPPER', 'MOZ_DISABLE_AUTO_SAFE_MODE',
     'EMCC_STDERR_FILE', 'EMSCRIPTEN_SUPPRESS_USAGE_WARNING', 'NODE_PATH',
     'EMCC_JSOPT_MIN_CHUNK_SIZE', 'EMCC_JSOPT_MAX_CHUNK_SIZE',
-    'EMCC_SAVE_OPT_TEMP', 'EMCC_CORES', 'EMCC_NO_OPT_SORT', 'EMCC_BUILD_DIR',
+    'EMCC_CORES', 'EMCC_NO_OPT_SORT', 'EMCC_BUILD_DIR',
     'EMCC_DEBUG_SAVE', 'EMCC_SKIP_SANITY_CHECK', 'EM_PKG_CONFIG_PATH',
-    'EMCC_CLOSURE_ARGS', 'JAVA_HEAP_SIZE', 'EMCC_FORCE_STDLIBS',
+    'EMCC_CLOSURE_ARGS', 'EMCC_FORCE_STDLIBS',
     'EMCC_ONLY_FORCED_STDLIBS', 'EM_PORTS', 'IDL_CHECKS', 'IDL_VERBOSE']
 
   pkg_config_vars = {
@@ -53,26 +52,6 @@
 
   env.Replace(CC=path_to_bin(emscripten_root, 'emcc'))
   env.Replace(CXX=path_to_bin(emscripten_root, 'em++'))
-=======
-  for var in ['EM_CACHE', 'EMCC_DEBUG', 'EM_CONFIG',
-              'EMMAKEN_JUST_CONFIGURE', 'EMCC_CFLAGS', 'EMCC_TEMP_DIR',
-              'EMCC_AUTODEBUG', 'EM_COMPILER_WRAPPER',
-              'MOZ_DISABLE_AUTO_SAFE_MODE', 'EMCC_STDERR_FILE',
-              'EMSCRIPTEN_SUPPRESS_USAGE_WARNING', 'NODE_PATH', 'EMCC_JSOPT_MIN_CHUNK_SIZE',
-              'EMCC_JSOPT_MAX_CHUNK_SIZE', 'EMCC_CORES', 'EMCC_NO_OPT_SORT',
-              'EMCC_BUILD_DIR', 'EMCC_DEBUG_SAVE', 'EMCC_SKIP_SANITY_CHECK',
-              'EM_PKG_CONFIG_PATH', 'EMCC_CLOSURE_ARGS',
-              'EMCC_FORCE_STDLIBS', 'EMCC_ONLY_FORCED_STDLIBS', 'EM_PORTS', 'IDL_CHECKS', 'IDL_VERBOSE']:
-    if os.environ.get(var):
-      env['ENV'][var] = os.environ.get(var)
-  try:
-    emscPath = emscripten_path.abspath
-  except:
-    emscPath = emscripten_path
-
-  env.Replace(CC=os.path.join(emscPath, "emcc"))
-  env.Replace(CXX=os.path.join(emscPath, "em++"))
->>>>>>> 1ef97c73
   # LINK uses smark_link by default which will choose
   # either emcc or em++ depending on if there are any C++ sources
   # in the program, so no need to change that.
