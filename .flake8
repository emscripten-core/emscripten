[flake8]
ignore = E111,E114,E501,E261,E266,E121,E402,E241
# TODO(sbc): Switch from the whitelist of a blacklist such as:
# exclude = ./third_party/,emmaken.py,./tools/scons/,./tools/ports/,./tests/
filename =
  */emcc.py
  */tools/shared.py
  */tools/response_file.py
  */tools/python_selector.py
  */tools/wasm-sourcemap.py
  */tools/clean_webconsole.py
  */tools/emconfiguren.py
  */tools/emdebug_cd_merger.py
  */tools/line_endings.py
  */tools/nativize_llvm.py
  */tools/exec_llvm.py
  */tools/emmakenxx.py
  */tools/exec_llvm.py
  */tools/find_bigvars.py
  */tools/merge_pair.py
  */tools/system_libs.py
  */tools/add_license.py
<<<<<<< HEAD
  */tools/file_packager.py
=======
  */tools/emmaken.py
  */tools/duplicate_function_eliminator.py
>>>>>>> ca9520c8
  */tests/runner.py
  */tests/test_browser.py
  */tests/test_other.py
  */tests/test_core.py
  */tests/parallel_runner.py
  */tests/test_sanity.py
  */tests/test_benchmark.py
  */tests/test_interactive.py
  */tests/test_sockets.py<|MERGE_RESOLUTION|>--- conflicted
+++ resolved
@@ -20,12 +20,9 @@
   */tools/merge_pair.py
   */tools/system_libs.py
   */tools/add_license.py
-<<<<<<< HEAD
   */tools/file_packager.py
-=======
   */tools/emmaken.py
   */tools/duplicate_function_eliminator.py
->>>>>>> ca9520c8
   */tests/runner.py
   */tests/test_browser.py
   */tests/test_other.py
