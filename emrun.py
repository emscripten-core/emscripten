--- conflicted
+++ resolved
@@ -628,11 +628,7 @@
       physical_cores = int(check_output(['wmic', 'cpu', 'get', 'NumberOfCores']).split('\n')[1].strip())
       logical_cores = int(check_output(['wmic', 'cpu', 'get', 'NumberOfLogicalProcessors']).split('\n')[1].strip())
       frequency = int(check_output(['wmic', 'cpu', 'get', 'MaxClockSpeed']).split('\n')[1].strip())
-<<<<<<< HEAD
-    elif OSX:
-=======
     elif MACOS:
->>>>>>> ae56a403
       cpu_name = check_output(['sysctl', '-n', 'machdep.cpu.brand_string']).strip()
       physical_cores = int(check_output(['sysctl', '-n', 'machdep.cpu.core_count']).strip())
       logical_cores = int(check_output(['sysctl', '-n', 'machdep.cpu.thread_count']).strip())
@@ -964,11 +960,7 @@
           return int(sline[1]) * 1024
     elif WINDOWS:
       return win32api.GlobalMemoryStatusEx()['TotalPhys']
-<<<<<<< HEAD
-    elif OSX:
-=======
     elif MACOS:
->>>>>>> ae56a403
       return int(check_output(['sysctl', '-n', 'hw.memsize']).strip())
   except:
     return -1
