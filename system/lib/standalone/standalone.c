--- conflicted
+++ resolved
@@ -90,11 +90,6 @@
   return -EPERM;
 }
 
-<<<<<<< HEAD
-int __syscall_ioctl(int fd, int op, ...) { return -ENOSYS; }
-
-long __syscall_fcntl64(long fd, long cmd, ...) { return -ENOSYS; }
-=======
 __attribute__((__weak__)) int __syscall_ioctl(int fd, int op, ...) {
   return -ENOSYS;
 }
@@ -102,7 +97,6 @@
 __attribute__((__weak__)) long __syscall_fcntl64(long fd, long cmd, ...) {
   return -ENOSYS;
 }
->>>>>>> ec1cbf02
 
 // Emscripten additions
 
