--- conflicted
+++ resolved
@@ -42,7 +42,6 @@
 
 // libc
 
-<<<<<<< HEAD
 #ifdef NDEBUG
 #define REPORT_UNSUPPORTED(action)
 #else
@@ -50,14 +49,10 @@
   emscripten_console_error("the program tried to " #action ", this is not supported in standalone mode");
 #endif
 
-void abort() {
-  _Exit(1);
-=======
 void _abort_js(void) {
   __builtin_trap();
   /* Beyond this point should be unreachable. */
   _Exit(117);
->>>>>>> 7b466b4f
 }
 
 _Static_assert(CLOCK_REALTIME == __WASI_CLOCKID_REALTIME, "must match");
