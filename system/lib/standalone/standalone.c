--- conflicted
+++ resolved
@@ -280,9 +280,6 @@
       return oflags;
     }
     case F_SETFL: {
-<<<<<<< HEAD
-      return -ENOSYS;
-=======
       // Set new file descriptor flags.
       va_list ap;
       va_start(ap, cmd);
@@ -296,7 +293,6 @@
         return -error;
       }
       return 0;
->>>>>>> 8bf03f16
     }
     default:
       return -EINVAL;
