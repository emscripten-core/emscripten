--- conflicted
+++ resolved
@@ -151,21 +151,12 @@
 
 // This class describes a file that lives in Wasm Memory.
 class MemoryFile : public DataFile {
-<<<<<<< HEAD
-
-=======
   std::vector<uint8_t> buffer;
->>>>>>> 0fb2eee8
   __wasi_errno_t write(const uint8_t* buf, size_t len, off_t offset) override;
 
   __wasi_errno_t read(uint8_t* buf, size_t len, off_t offset) override;
 
-<<<<<<< HEAD
-protected:
-  std::vector<uint8_t> buffer;
-=======
   size_t getSize() override { return buffer.size(); }
->>>>>>> 0fb2eee8
 
 public:
   MemoryFile(mode_t mode) : DataFile(mode) {}
