--- conflicted
+++ resolved
@@ -22,12 +22,8 @@
 // time to prevent deadlock. This methodology can be seen in getDirs().
 
 class Backend;
-<<<<<<< HEAD
-// This specifies a reference to a directory's associated backend.
-=======
 // This represents an opaque pointer to a Backend. A user may use this to
 // specify a backend in file operations.
->>>>>>> 3fd52e10
 using backend_t = Backend*;
 
 class File : public std::enable_shared_from_this<File> {
@@ -167,11 +163,7 @@
 
   // This specifies which backend a directory is associated with. By default,
   // files and sub-directories added to this directory's entries will be created
-<<<<<<< HEAD
-  // through this same backend.
-=======
   // through this same backend unless an alternative is specified.
->>>>>>> 3fd52e10
   backend_t backend;
 
 public:
@@ -251,8 +243,6 @@
   };
 
   Handle locked() { return Handle(shared_from_this()); }
-<<<<<<< HEAD
-=======
 
   std::optional<Handle> maybeLocked() {
     auto handle = Handle(shared_from_this(), std::defer_lock);
@@ -262,9 +252,7 @@
       return {};
     }
   }
->>>>>>> 3fd52e10
 };
-
 // Obtains parent directory of a given pathname.
 // Will return a nullptr if the parent is not a directory.
 // Will error if the forbiddenAncestor is encountered while processing.
@@ -276,8 +264,8 @@
        long& err,
        std::shared_ptr<File> forbiddenAncestor = nullptr);
 
-// Return a vector of the '/'-delimited components of a path. The first element
-// will be "/" iff the path is an absolute path.
+// Return a vector of the '/'-delimited components of a path. The first
+// element will be "/" iff the path is an absolute path.
 std::vector<std::string> splitPath(char* pathname);
 
 } // namespace wasmfs