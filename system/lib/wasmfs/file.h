--- conflicted
+++ resolved
@@ -97,11 +97,8 @@
 };
 
 class DataFile : public File {
-<<<<<<< HEAD
   // TODO: Allow backends to override the version of read with multiple iovecs
   // to make it possible to implement pipes. See #16269.
-=======
->>>>>>> 8f986f10
   virtual __wasi_errno_t read(uint8_t* buf, size_t len, off_t offset) = 0;
   virtual __wasi_errno_t
   write(const uint8_t* buf, size_t len, off_t offset) = 0;
