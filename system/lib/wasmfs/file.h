// Copyright 2021 The Emscripten Authors.  All rights reserved.
// Emscripten is available under two separate licenses, the MIT license and the
// University of Illinois/NCSA Open Source License.  Both these licenses can be
// found in the LICENSE file.
// This file defines the file object of the new file system.
// Current Status: Work in Progress.
// See https://github.com/emscripten-core/emscripten/issues/15041.

#pragma once

#include <assert.h>
#include <emscripten/html5.h>
#include <map>
#include <mutex>
#include <sys/stat.h>
#include <vector>
#include <wasi/api.h>

namespace wasmfs {

// Note: The general locking strategy for all Files is to only hold 1 lock at a
// time to prevent deadlock. This methodology can be seen in getDirs().

class File : public std::enable_shared_from_this<File> {

public:
  enum FileKind { DataFileKind = 0, DirectoryKind, SymlinkKind };

  template<class T> bool is() const {
    static_assert(std::is_base_of<File, T>::value,
                  "File is not a base of destination type T");
    return int(kind) == int(T::expectedKind);
  }

  template<class T> std::shared_ptr<T> dynCast() {
    static_assert(std::is_base_of<File, T>::value,
                  "File is not a base of destination type T");
    if (int(kind) == int(T::expectedKind)) {
      return std::static_pointer_cast<T>(shared_from_this());
    } else {
      return nullptr;
    }
  }

  template<class T> std::shared_ptr<T> cast() {
    static_assert(std::is_base_of<File, T>::value,
                  "File is not a base of destination type T");
    assert(int(kind) == int(T::expectedKind));
    return std::static_pointer_cast<T>(shared_from_this());
  }

  class Handle {
    std::unique_lock<std::mutex> lock;

  protected:
    std::shared_ptr<File> file;

  public:
    Handle(std::shared_ptr<File> file) : file(file), lock(file->mutex) {}
    size_t getSize() { return file->getSize(); }
    mode_t& mode() { return file->mode; }
    time_t& ctime() { return file->ctime; }
    time_t& mtime() { return file->mtime; }
    time_t& atime() { return file->atime; }

    // Note: parent.lock() creates a new shared_ptr to the same Directory
    // specified by the parent weak_ptr.
    std::shared_ptr<File> getParent() { return file->parent.lock(); }
    void setParent(std::shared_ptr<File> parent) { file->parent = parent; }
  };

  Handle locked() { return Handle(shared_from_this()); }

protected:
  File(FileKind kind, mode_t mode) : kind(kind), mode(mode) {}
  // A mutex is needed for multiple accesses to the same file.
  std::mutex mutex;

  virtual size_t getSize() = 0;

  mode_t mode = 0; // User and group mode bits for access permission.

  time_t ctime = 0; // Time when the file node was last modified.
  time_t mtime = 0; // Time when the file content was last modified.
  time_t atime = 0; // Time when the content was last accessed.

  FileKind kind;

  // Reference to parent of current file node. This can be used to
  // traverse up the directory tree. A weak_ptr ensures that the ref
  // count is not incremented. This also ensures that there are no cyclic
  // dependencies where the parent and child have shared_ptrs that reference
  // each other. This prevents the case in which an uncollectable cycle occurs.
  std::weak_ptr<File> parent;
};

class DataFile : public File {

  virtual __wasi_errno_t read(uint8_t* buf, size_t len, off_t offset) = 0;
  virtual __wasi_errno_t
  write(const uint8_t* buf, size_t len, off_t offset) = 0;

public:
  static constexpr FileKind expectedKind = File::DataFileKind;
  DataFile(mode_t mode) : File(File::DataFileKind, mode) {}
  virtual ~DataFile() = default;

  class Handle : public File::Handle {

    std::shared_ptr<DataFile> getFile() { return file->cast<DataFile>(); }

  public:
    Handle(std::shared_ptr<File> dataFile) : File::Handle(dataFile) {}
    Handle(Handle&&) = default;

    __wasi_errno_t read(uint8_t* buf, size_t len, off_t offset) {
      return getFile()->read(buf, len, offset);
    }
    __wasi_errno_t write(const uint8_t* buf, size_t len, off_t offset) {
      return getFile()->write(buf, len, offset);
    }
  };

  Handle locked() { return Handle(shared_from_this()); }
};

class Directory : public File {
protected:
  // TODO: maybe change to vector?
  std::map<std::string, std::shared_ptr<File>> entries;
  // 4096 bytes is the size of a block in ext4.
  // This value was also copied from the existing file system.
  size_t getSize() override { return 4096; }

public:
  static constexpr FileKind expectedKind = File::DirectoryKind;
  Directory(mode_t mode) : File(File::DirectoryKind, mode) {}

  class Handle : public File::Handle {
    std::shared_ptr<Directory> getDir() { return file->cast<Directory>(); }

  public:
    Handle(std::shared_ptr<File> directory) : File::Handle(directory) {}

    std::shared_ptr<File> getEntry(std::string pathName);

    void setEntry(std::string pathName, std::shared_ptr<File> inserted) {
      // Hold the lock over both functions to cover the case in which two
      // directories attempt to add the file.
      auto lockedInserted = inserted->locked();
      getDir()->entries[pathName] = inserted;
      // Simultaneously, set the parent of the inserted node to be this Dir.
      // inserted must be locked because we have to go through Handle.
      // TODO: When rename is implemented, ensure that the source directory has
      // been removed as a parent.
      // https://github.com/emscripten-core/emscripten/pull/15410#discussion_r742171264
      assert(!lockedInserted.getParent());
      lockedInserted.setParent(file);
    }

    // Used to obtain name of child File in the directory entries vector.
    std::string getName(std::shared_ptr<File> target) {
      for (const auto& [key, value] : getDir()->entries) {
        if (value == target) {
          return key;
        }
      }

      return "";
    }

#ifdef WASMFS_DEBUG
    void printKeys() {
      for (auto keyPair : getDir()->entries) {
        std::vector<char> temp(keyPair.first.begin(), keyPair.first.end());
        emscripten_console_log(&temp[0]);
      }
    }
#endif
  };

  Handle locked() { return Handle(shared_from_this()); }
};

// This class describes a file that lives in Wasm Memory.
class MemoryFile : public DataFile {
  std::vector<uint8_t> buffer;
  __wasi_errno_t write(const uint8_t* buf, size_t len, off_t offset) override;

  __wasi_errno_t read(uint8_t* buf, size_t len, off_t offset) override;

  size_t getSize() override { return buffer.size(); }

public:
  MemoryFile(mode_t mode) : DataFile(mode) {}

  class Handle : public DataFile::Handle {

    std::shared_ptr<MemoryFile> getFile() { return file->cast<MemoryFile>(); }

  public:
    Handle(std::shared_ptr<File> dataFile) : DataFile::Handle(dataFile) {}
    // This function copies preloaded files from JS Memory to Wasm Memory.
<<<<<<< HEAD
    void preloadFromJS(int index, int fileSize);
=======
    void preloadFromJS(int index);
>>>>>>> 0d24418f
  };

  Handle locked() { return Handle(shared_from_this()); }
};

// Obtains parent directory of a given pathname.
// Will return a nullptr if the parent is not a directory.
std::shared_ptr<Directory> getDir(std::vector<std::string>::iterator begin,
                                  std::vector<std::string>::iterator end,
                                  long& err);

// Return a vector of the '/'-delimited components of a path. The first element
// will be "/" iff the path is an absolute path.
std::vector<std::string> splitPath(char* pathname);

} // namespace wasmfs<|MERGE_RESOLUTION|>--- conflicted
+++ resolved
@@ -201,11 +201,7 @@
   public:
     Handle(std::shared_ptr<File> dataFile) : DataFile::Handle(dataFile) {}
     // This function copies preloaded files from JS Memory to Wasm Memory.
-<<<<<<< HEAD
-    void preloadFromJS(int index, int fileSize);
-=======
     void preloadFromJS(int index);
->>>>>>> 0d24418f
   };
 
   Handle locked() { return Handle(shared_from_this()); }
