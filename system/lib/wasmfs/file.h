// Copyright 2021 The Emscripten Authors.  All rights reserved.
// Emscripten is available under two separate licenses, the MIT license and the
// University of Illinois/NCSA Open Source License.  Both these licenses can be
// found in the LICENSE file.
// This file defines the file object of the new file system.
// Current Status: Work in Progress.
// See https://github.com/emscripten-core/emscripten/issues/15041.

#pragma once

#include <assert.h>
#include <emscripten/html5.h>
#include <map>
#include <mutex>
#include <sys/stat.h>
#include <vector>
#include <wasi/api.h>

namespace wasmfs {

class Directory;
class DataFile;

class File : public std::enable_shared_from_this<File> {

public:
  enum FileKind { DataFileKind = 0, DirectoryKind, SymlinkKind };

  template<class T> bool is() const {
    static_assert(std::is_base_of<File, T>::value,
                  "File is not a base of destination type T");
    return int(kind) == int(T::expectedKind);
  }

<<<<<<< HEAD
  template<class T> std::shared_ptr<T> dynCastShared() {
    static_assert(std::is_base_of<File, T>::value,
                  "File is not a base of destination type T");
    if (int(kind) == int(T::expectedKind)) {
      return std::static_pointer_cast<T>(shared_from_this());
    } else {
      return nullptr;
    }
  }

  template<class T> T* dynCast() {
=======
  template<class T> std::shared_ptr<T> dynCast() {
>>>>>>> 9154738a
    static_assert(std::is_base_of<File, T>::value,
                  "File is not a base of destination type T");
    if (int(kind) == int(T::expectedKind)) {
      return std::static_pointer_cast<T>(shared_from_this());
    } else {
      return nullptr;
    }
  }

  template<class T> std::shared_ptr<T> cast() {
    static_assert(std::is_base_of<File, T>::value,
                  "File is not a base of destination type T");
    assert(int(kind) == int(T::expectedKind));
    return std::static_pointer_cast<T>(shared_from_this());
  }

  class Handle {
    std::unique_lock<std::mutex> lock;

  protected:
    std::shared_ptr<File> file;

  public:
    Handle(std::shared_ptr<File> file) : file(file), lock(file->mutex) {}
    size_t& size() { return file->size; }
    mode_t& mode() { return file->mode; }
    time_t& ctime() { return file->ctime; }
    time_t& mtime() { return file->mtime; }
    time_t& atime() { return file->atime; }
  };

  Handle locked() { return Handle(shared_from_this()); }

protected:
  File(FileKind kind) : kind(kind) {}
  File(FileKind kind, mode_t mode) : kind(kind), mode(mode) {}
  // A mutex is needed for multiple accesses to the same file.
  std::mutex mutex;

  size_t size = 0;

  mode_t mode = 0; // User and group mode bits for access permission.

  time_t ctime = 0; // Time when the file node was last modified.
  time_t mtime = 0; // Time when the file content was last modified.
  time_t atime = 0; // Time when the content was last accessed.

  FileKind kind;
};

class DataFile : public File {

  virtual __wasi_errno_t read(uint8_t* buf, size_t len, off_t offset) = 0;
  virtual __wasi_errno_t
  write(const uint8_t* buf, size_t len, off_t offset) = 0;

public:
  static constexpr FileKind expectedKind = File::DataFileKind;
  DataFile() : File(File::DataFileKind) {}
  DataFile(mode_t mode) : File(File::DataFileKind, mode) {}
  virtual ~DataFile() = default;

  class Handle : public File::Handle {

    std::shared_ptr<DataFile> getFile() { return file->cast<DataFile>(); }

  public:
    Handle(std::shared_ptr<File> dataFile) : File::Handle(dataFile) {}
    Handle(Handle&&) = default;

    __wasi_errno_t read(uint8_t* buf, size_t len, off_t offset) {
      return getFile()->read(buf, len, offset);
    }
    __wasi_errno_t write(const uint8_t* buf, size_t len, off_t offset) {
      return getFile()->write(buf, len, offset);
    }
  };

  Handle locked() { return Handle(shared_from_this()); }
};

class Directory : public File {
protected:
  // TODO: maybe change to vector?
  std::map<std::string, std::shared_ptr<File>> entries;

public:
  static constexpr FileKind expectedKind = File::DirectoryKind;
  Directory() : File(File::DirectoryKind) {}
  Directory(mode_t mode) : File(File::DirectoryKind, mode) {}

  class Handle : public File::Handle {
    std::shared_ptr<Directory> getDir() { return file->cast<Directory>(); }

  public:
    Handle(std::shared_ptr<File> directory) : File::Handle(directory) {}

    std::shared_ptr<File> getEntry(std::string pathName);

    void setEntry(std::string pathName, std::shared_ptr<File> inserted) {
      getDir()->entries[pathName] = inserted;
    }

#ifdef WASMFS_DEBUG
    void printKeys() {
      for (auto keyPair : getDir()->entries) {
        std::vector<char> temp(keyPair.first.begin(), keyPair.first.end());
        emscripten_console_log(&temp[0]);
      }
    }
#endif
  };

  Handle locked() { return Handle(shared_from_this()); }
};

// This class describes a file that lives in Wasm Memory.
class MemoryFile : public DataFile {
  std::vector<uint8_t> buffer;

  __wasi_errno_t write(const uint8_t* buf, size_t len, off_t offset) override;

  __wasi_errno_t read(uint8_t* buf, size_t len, off_t offset) override;

public:
  MemoryFile(mode_t mode) : DataFile(mode) {}
};

} // namespace wasmfs<|MERGE_RESOLUTION|>--- conflicted
+++ resolved
@@ -32,21 +32,7 @@
     return int(kind) == int(T::expectedKind);
   }
 
-<<<<<<< HEAD
-  template<class T> std::shared_ptr<T> dynCastShared() {
-    static_assert(std::is_base_of<File, T>::value,
-                  "File is not a base of destination type T");
-    if (int(kind) == int(T::expectedKind)) {
-      return std::static_pointer_cast<T>(shared_from_this());
-    } else {
-      return nullptr;
-    }
-  }
-
-  template<class T> T* dynCast() {
-=======
   template<class T> std::shared_ptr<T> dynCast() {
->>>>>>> 9154738a
     static_assert(std::is_base_of<File, T>::value,
                   "File is not a base of destination type T");
     if (int(kind) == int(T::expectedKind)) {
