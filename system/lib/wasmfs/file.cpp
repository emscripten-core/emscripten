--- conflicted
+++ resolved
@@ -104,141 +104,4 @@
   return target.size();
 }
 
-<<<<<<< HEAD
-//
-// Path Parsing utilities
-//
-
-ParsedPath getParsedPath(std::vector<std::string> pathParts,
-                         long& err,
-                         std::shared_ptr<File> forbiddenAncestor) {
-  std::shared_ptr<Directory> curr;
-  auto begin = pathParts.begin();
-
-  if (pathParts.empty()) {
-    err = -ENOENT;
-    return ParsedPath{{}, nullptr};
-  }
-
-  // Check if the first path element is '/', indicating an absolute path.
-  if (pathParts[0] == "/") {
-    curr = wasmFS.getRootDirectory();
-    begin++;
-    // If the pathname is the root directory, return the root as the child.
-    if (pathParts.size() == 1) {
-      return ParsedPath{curr->locked(), curr};
-    }
-  } else {
-    curr = wasmFS.getCWD();
-  }
-
-  for (auto pathPart = begin; pathPart != pathParts.end() - 1; ++pathPart) {
-    // Find the next entry in the current directory entry
-    auto entry = curr->locked().getEntry(*pathPart);
-
-    if (forbiddenAncestor) {
-      if (entry == forbiddenAncestor) {
-        err = -EINVAL;
-        return ParsedPath{{}, nullptr};
-      }
-    }
-
-    // An entry is defined in the current directory's entries vector.
-    if (!entry) {
-      err = -ENOENT;
-      return ParsedPath{{}, nullptr};
-    }
-
-    curr = entry->dynCast<Directory>();
-
-    // If file is nullptr, then the file was not a Directory.
-    // TODO: Change this to accommodate symlinks
-    if (!curr) {
-      err = -ENOTDIR;
-      return ParsedPath{{}, nullptr};
-    }
-  }
-
-  // Lock the parent once.
-  auto lockedCurr = curr->locked();
-  auto child = lockedCurr.getEntry(*(pathParts.end() - 1));
-  return ParsedPath{std::move(lockedCurr), child};
-}
-
-std::shared_ptr<Directory> getDir(std::vector<std::string>::iterator begin,
-                                  std::vector<std::string>::iterator end,
-                                  long& err,
-                                  std::shared_ptr<File> forbiddenAncestor) {
-
-  std::shared_ptr<File> curr;
-  // Check if the first path element is '/', indicating an absolute path.
-  if (*begin == "/") {
-    curr = wasmFS.getRootDirectory();
-    begin++;
-  } else {
-    curr = wasmFS.getCWD();
-  }
-
-  for (auto it = begin; it != end; ++it) {
-    auto directory = curr->dynCast<Directory>();
-
-    // If file is nullptr, then the file was not a Directory.
-    // TODO: Change this to accommodate symlinks
-    if (!directory) {
-      err = -ENOTDIR;
-      return nullptr;
-    }
-
-    // Find the next entry in the current directory entry
-    curr = directory->locked().getEntry(*it);
-
-    if (forbiddenAncestor) {
-      if (curr == forbiddenAncestor) {
-        err = -EINVAL;
-        return nullptr;
-      }
-    }
-
-    // Requested entry (file or directory)
-    if (!curr) {
-      err = -ENOENT;
-      return nullptr;
-    }
-  }
-
-  auto currDirectory = curr->dynCast<Directory>();
-
-  if (!currDirectory) {
-    err = -ENOTDIR;
-    return nullptr;
-  }
-
-  return currDirectory;
-}
-
-// TODO: Check for trailing slash, i.e. /foo/bar.txt/
-// Currently any trailing slash is ignored.
-std::vector<std::string> splitPath(char* pathname) {
-  std::vector<std::string> pathParts;
-  char newPathName[strlen(pathname) + 1];
-  strcpy(newPathName, pathname);
-
-  // TODO: Other path parsing edge cases.
-  char* current;
-  // Handle absolute path.
-  if (newPathName[0] == '/') {
-    pathParts.push_back("/");
-  }
-
-  current = strtok(newPathName, "/");
-  while (current != NULL) {
-    pathParts.push_back(current);
-    current = strtok(NULL, "/");
-  }
-
-  return pathParts;
-}
-
-=======
->>>>>>> 8f986f10
 } // namespace wasmfs