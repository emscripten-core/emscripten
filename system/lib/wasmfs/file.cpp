--- conflicted
+++ resolved
@@ -41,13 +41,9 @@
   return __WASI_ERRNO_SUCCESS;
 }
 
-<<<<<<< HEAD
-void MemoryFile::Handle::preloadFromJS(int index, int fileSize) {
-  getFile()->buffer.resize(fileSize);
-=======
 void MemoryFile::Handle::preloadFromJS(int index) {
-  getFile()->buffer.resize(EM_ASM_INT({return wasmFS$preloadedFiles[$0].fileData.length}, index));
->>>>>>> 0d24418f
+  getFile()->buffer.resize(
+    EM_ASM_INT({return wasmFS$preloadedFiles[$0].fileData.length}, index));
   // Ensure that files are preloaded from the main thread.
   assert(emscripten_is_main_browser_thread());
   // TODO: Replace every EM_ASM with EM_JS.
