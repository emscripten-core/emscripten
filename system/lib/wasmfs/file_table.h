// Copyright 2021 The Emscripten Authors.  All rights reserved.
// Emscripten is available under two separate licenses, the MIT license and the
// University of Illinois/NCSA Open Source License.  Both these licenses can be
// found in the LICENSE file.
// This file defines the open file table of the new file system.
// Current Status: Work in Progress.
// See https://github.com/emscripten-core/emscripten/issues/15041.

#pragma once

#include "file.h"
#include <assert.h>
#include <mutex>
#include <utility>
#include <vector>
#include <wasi/api.h>

namespace wasmfs {
static_assert(std::is_same<size_t, __wasi_size_t>::value,
              "size_t should be the same as __wasi_size_t");
static_assert(std::is_same<off_t, __wasi_filedelta_t>::value,
              "off_t should be the same as __wasi_filedelta_t");

// Overflow and underflow behaviour are only defined for unsigned types.
template<typename T> bool addWillOverFlow(T a, T b) {
  if (a > 0 && b > std::numeric_limits<T>::max() - a) {
    return true;
  }
  return false;
}

// Access mode, file creation and file status flags for open.
using wasmfs_oflags_t = uint32_t;

std::shared_ptr<Directory> getRootDirectory();

class OpenFileState : public std::enable_shared_from_this<OpenFileState> {
  std::shared_ptr<File> file;
<<<<<<< HEAD
  size_t position;
=======
  off_t position;
>>>>>>> 0a98bdf5
  wasmfs_oflags_t flags; // RD_ONLY, WR_ONLY, RDWR
  // An OpenFileState needs a mutex if there are concurrent accesses on one open
  // file descriptor. This could occur if there are multiple seeks on the same
  // open file descriptor.
  std::mutex mutex;

public:
  OpenFileState(size_t position,
                wasmfs_oflags_t flags,
                std::shared_ptr<File> file)
    : position(position), flags(flags), file(file) {}

  class Handle {
    std::shared_ptr<OpenFileState> openFileState;
    std::unique_lock<std::mutex> lock;

  public:
    Handle(std::shared_ptr<OpenFileState> openFileState)
      : openFileState(openFileState), lock(openFileState->mutex) {}

    std::shared_ptr<File>& getFile() { return openFileState->file; };

<<<<<<< HEAD
    size_t& position() { return openFileState->position; };
=======
    off_t& position() { return openFileState->position; };
>>>>>>> 0a98bdf5
  };

  Handle get() { return Handle(shared_from_this()); }
};

class FileTable {
  static std::vector<std::shared_ptr<OpenFileState>> entries;
  std::mutex mutex;

  FileTable();

public:
  // Handle represents an RAII wrapper object. Access to the global FileTable
  // must go through a Handle. A Handle holds the single global FileTable's lock
  // for the duration of its lifetime. This is necessary because a FileTable may
  // have atomic operations where the lock must be held across multiple methods.
  // By providing access through the handle, callers of file table methods do
  // not need to remember to take a lock for every access.
  class Handle {
    FileTable& fileTable;
    std::unique_lock<std::mutex> lock;

  public:
    Handle(FileTable& fileTable)
      : fileTable(fileTable), lock(fileTable.mutex) {}

    // The Entry class abstracts over the list of entries, providing a simple
    // and safe interface that looks much like accessing a std::map, in that
    // table[x] = y will allocate a new entry if one is not already present
    // there. One minor difference from std::map is that table[x] does not
    // return a reference, and can be used to check for the lack of an item
    // there without allocation (similar to how table[x] works on a JS object),
    // which keeps syntax concise.
    struct Entry {
      // Need to store a reference to the single global filetable, which is a
      // local static variable.
      Handle& fileTableHandle;
      __wasi_fd_t fd;

      operator std::shared_ptr<OpenFileState>() const;

      Entry& operator=(std::shared_ptr<OpenFileState> ptr);

      Entry& operator=(Entry& entry) {
        return *this = std::shared_ptr<OpenFileState>(entry);
      }

      // Return a locked Handle to access OpenFileState members.
      OpenFileState::Handle locked() {
        assert(fd < fileTableHandle.fileTable.entries.size() && fd > 0);
        return unlocked()->get();
      }

      // Return an OpenFileState without member access.
      std::shared_ptr<OpenFileState> unlocked();

      // Check whether the entry exists (i.e. contains an OpenFileState).
      operator bool() const;
    };

    Entry operator[](__wasi_fd_t fd) { return Entry{*this, fd}; };

    __wasi_fd_t add(std::shared_ptr<OpenFileState> openFileState);
  };

  // This get method is responsible for lazily initializing the FileTable.
  // There is only ever one FileTable in the system.
  static Handle get();
};
} // namespace wasmfs<|MERGE_RESOLUTION|>--- conflicted
+++ resolved
@@ -36,11 +36,7 @@
 
 class OpenFileState : public std::enable_shared_from_this<OpenFileState> {
   std::shared_ptr<File> file;
-<<<<<<< HEAD
-  size_t position;
-=======
   off_t position;
->>>>>>> 0a98bdf5
   wasmfs_oflags_t flags; // RD_ONLY, WR_ONLY, RDWR
   // An OpenFileState needs a mutex if there are concurrent accesses on one open
   // file descriptor. This could occur if there are multiple seeks on the same
@@ -63,11 +59,7 @@
 
     std::shared_ptr<File>& getFile() { return openFileState->file; };
 
-<<<<<<< HEAD
-    size_t& position() { return openFileState->position; };
-=======
     off_t& position() { return openFileState->position; };
->>>>>>> 0a98bdf5
   };
 
   Handle get() { return Handle(shared_from_this()); }
