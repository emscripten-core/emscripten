--- conflicted
+++ resolved
@@ -108,18 +108,13 @@
 }
 
 long __syscall_fstat64(long fd, long buf) {
-<<<<<<< HEAD
   auto openFile = FileTable::get()[fd];
 
   if (!openFile) {
     return -(ENOENT);
   }
 
-  std::shared_ptr<File> file = openFile.locked().getFile();
-=======
-  // Release FileTable lock after accessing desired open file.
-  auto file = FileTable::get()[fd].locked().getFile();
->>>>>>> a40bcc1c
+  auto file = openFile.locked().getFile();
 
   struct stat* buffer = (struct stat*)buf;
 
