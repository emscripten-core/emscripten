--- conflicted
+++ resolved
@@ -118,12 +118,6 @@
 
     auto mode = EM_ASM_INT({ return wasmFS$preloadedFiles[$0].mode; }, i);
 
-<<<<<<< HEAD
-    auto size =
-      EM_ASM_INT({return wasmFS$preloadedFiles[$0].fileData.length}, i);
-
-=======
->>>>>>> 0d24418f
     auto pathParts = splitPath(fileName);
 
     auto base = pathParts.back();
@@ -140,11 +134,7 @@
 
     parentDir->locked().setEntry(base, created);
 
-<<<<<<< HEAD
-    created->locked().preloadFromJS(i, size);
-=======
     created->locked().preloadFromJS(i);
->>>>>>> 0d24418f
   }
 }
 } // namespace wasmfs