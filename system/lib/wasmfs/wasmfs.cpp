--- conflicted
+++ resolved
@@ -103,7 +103,6 @@
   fileTable[fd] = nullptr;
 
   return __WASI_ERRNO_SUCCESS;
-<<<<<<< HEAD
 }
 
 long __syscall_fstat64(long fd, long buf) {
@@ -145,22 +144,13 @@
   buffer->st_ctim.tv_sec = fileInfo.ctime();
 
   return __WASI_ERRNO_SUCCESS;
-=======
->>>>>>> dc15f459
 }
 
 __wasi_errno_t __wasi_fd_read(__wasi_fd_t fd,
                               const __wasi_iovec_t* iovs,
                               size_t iovs_len,
                               __wasi_size_t* nread) {
-<<<<<<< HEAD
-  std::shared_ptr<OpenFileState> openFile = [&] {
-    auto fileTable = FileTable::get();
-    return fileTable[fd];
-  }();
-=======
   std::shared_ptr<OpenFileState> openFile = FileTable::get()[fd];
->>>>>>> dc15f459
 
   if (!openFile) {
     return __WASI_ERRNO_BADF;
