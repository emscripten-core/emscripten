--- conflicted
+++ resolved
@@ -53,37 +53,16 @@
     return -(EBADF);
   }
 
-<<<<<<< HEAD
   return fileTable.add(openFile);
-}
-
-__wasi_errno_t __wasi_fd_write(
-  __wasi_fd_t fd, const __wasi_ciovec_t* iovs, size_t iovs_len, __wasi_size_t* nwritten) {
-  std::shared_ptr<OpenFileState> openFile = FileTable::get()[fd];
-
-  if (!openFile) {
-=======
-  // Adds given OpenFileState to FileTable entries. Returns fd (insertion index
-  // in entries). If no free space is found, currentOpenFile will be appended to
-  // the back of the entries.
-  for (__wasi_fd_t i = 0;; i++) {
-    if (!fileTable[i]) {
-      // Free open file entry.
-      fileTable[i] = currentOpenFile;
-      return i;
-    }
-  }
-
-  return -(EBADF);
 }
 
 __wasi_errno_t __wasi_fd_write(__wasi_fd_t fd,
                                const __wasi_ciovec_t* iovs,
                                size_t iovs_len,
                                __wasi_size_t* nwritten) {
-  FileTable::Handle fileTable = FileTable::get();
-  if (!fileTable[fd]) {
->>>>>>> fc8d7fdd
+  std::shared_ptr<OpenFileState> openFile = FileTable::get()[fd];
+
+  if (!openFile) {
     return __WASI_ERRNO_BADF;
   }
 
@@ -117,7 +96,6 @@
 }
 
 __wasi_errno_t __wasi_fd_close(__wasi_fd_t fd) {
-<<<<<<< HEAD
   auto fileTable = FileTable::get();
 
   // Remove openFileState entry from fileTable.
@@ -126,24 +104,13 @@
   return __WASI_ERRNO_SUCCESS;
 }
 
-__wasi_errno_t __wasi_fd_read(
-  __wasi_fd_t fd, const __wasi_iovec_t* iovs, size_t iovs_len, __wasi_size_t* nread) {
-  std::shared_ptr<OpenFileState> openFile = FileTable::get()[fd];
-
-  if (!openFile) {
-=======
-  emscripten_console_log(
-    "__wasi_fd_close has been temporarily stubbed and is inert");
-  abort();
-}
-
 __wasi_errno_t __wasi_fd_read(__wasi_fd_t fd,
                               const __wasi_iovec_t* iovs,
                               size_t iovs_len,
                               __wasi_size_t* nread) {
-  FileTable::Handle fileTable = FileTable::get();
-  if (!fileTable[fd]) {
->>>>>>> fc8d7fdd
+  std::shared_ptr<OpenFileState> openFile = FileTable::get()[fd];
+
+  if (!openFile) {
     return __WASI_ERRNO_BADF;
   }
 
