--- conflicted
+++ resolved
@@ -27,19 +27,11 @@
 # 28 "wasmfs.cpp"
 
 std::shared_ptr<Directory> WasmFS::initRootDirectory() {
-<<<<<<< HEAD
-  backendTable.push_back(createMemoryFileBackend());
-  auto rootDirectory = std::make_shared<Directory>(S_IRUGO | S_IXUGO | S_IWUGO,
-                                                   backendTable[0].get());
-  auto devDirectory =
-    std::make_shared<Directory>(S_IRUGO | S_IXUGO, backendTable[0].get());
-=======
   auto rootBackend = createMemoryFileBackend();
   auto rootDirectory =
     std::make_shared<Directory>(S_IRUGO | S_IXUGO | S_IWUGO, rootBackend);
   auto devDirectory =
     std::make_shared<Directory>(S_IRUGO | S_IXUGO, rootBackend);
->>>>>>> 3fd52e10
   rootDirectory->locked().setEntry("dev", devDirectory);
 
   auto dir = devDirectory->locked();
@@ -116,11 +108,7 @@
       i,
       childName);
 
-<<<<<<< HEAD
-    auto created = std::make_shared<Directory>(S_IRUGO | S_IXUGO, rootBackend);
-=======
     auto created = rootBackend->createDirectory(S_IRUGO | S_IXUGO);
->>>>>>> 3fd52e10
 
     parentDir->locked().setEntry(childName, created);
   }
