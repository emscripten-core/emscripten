--- conflicted
+++ resolved
@@ -34,13 +34,6 @@
 
 using namespace wasmfs;
 
-<<<<<<< HEAD
-//
-// Syscall support
-//
-
-=======
->>>>>>> 0d9ccd7f
 long __syscall_dup3(long oldfd, long newfd, long flags) {
   auto fileTable = wasmFS.getLockedFileTable();
 
@@ -896,7 +889,6 @@
   return 0;
 }
 
-<<<<<<< HEAD
 long __syscall_symlink(char* old_path, char* new_path) {
   auto pathParts = splitPath(new_path);
 
@@ -948,87 +940,4 @@
   return bytes;
 }
 
-//
-// JS API support
-//
-
-// Copy the file specified by the pathname into JS.
-// Return a pointer to the JS buffer in HEAPU8.
-// The buffer will also contain the file length.
-// Caller must free the returned pointer.
-void* _wasmfs_read_file(char* path) {
-  struct stat file;
-  int err = 0;
-  err = stat(path, &file);
-  if (err < 0) {
-    emscripten_console_error("Fatal error in FS.readFile");
-    abort();
-  }
-
-  // The function will return a pointer to a buffer with the file length in the
-  // first 8 bytes. The remaining bytes will contain the buffer contents. This
-  // allows the caller to use HEAPU8.subarray(buf + 8, buf + 8 + length).
-  off_t size = file.st_size;
-  uint8_t* result = (uint8_t*)malloc((size + sizeof(size)));
-  *(uint32_t*)result = size;
-
-  int fd = open(path, O_RDONLY);
-  if (fd < 0) {
-    emscripten_console_error("Fatal error in FS.readFile");
-    abort();
-  }
-  int numRead = pread(fd, result + sizeof(size), size, 0);
-  // TODO: Generalize this so that it is thread-proof.
-  // Must guarantee that the file size has not changed by the time it is read.
-  assert(numRead == size);
-  err = close(fd);
-  if (err < 0) {
-    emscripten_console_error("Fatal error in FS.readFile");
-    abort();
-  }
-
-  return result;
-}
-
-// Writes to a file, possibly creating it, and returns the number of bytes
-// written successfully.
-long _wasmfs_write_file(char* pathname, char* data, size_t data_size) {
-  auto pathParts = splitPath(pathname);
-
-  long err;
-  auto parsedPath = getParsedPath(pathParts, err);
-  if (!parsedPath.parent) {
-    return 0;
-  }
-
-  if (!parsedPath.child) {
-    // Create a file here.
-    wasmfs_create_file(
-      pathname, O_WRONLY, parsedPath.parent->getParent()->getBackend());
-  } else if (!parsedPath.child->is<DataFile>()) {
-    // There is something here but it isn't a data file.
-    return 0;
-  }
-
-  auto child = parsedPath.parent->getEntry(pathParts.back());
-  auto dataFile = child->dynCast<DataFile>();
-
-  auto result = dataFile->locked().write((uint8_t*)data, data_size, 0);
-  if (result != __WASI_ERRNO_SUCCESS) {
-    return 0;
-  }
-  return data_size;
-}
-
-long _wasmfs_mkdir(char* path, long mode) {
-  return __syscall_mkdir((long)path, mode);
-}
-
-long _wasmfs_chdir(char* path) { return __syscall_chdir((long)path); }
-
-void _wasmfs_symlink(char* old_path, char* new_path) {
-  __syscall_symlink(old_path, new_path);
-}
-=======
->>>>>>> 0d9ccd7f
 }