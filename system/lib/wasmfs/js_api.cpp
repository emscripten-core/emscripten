// Copyright 2022 The Emscripten Authors.  All rights reserved.
// Emscripten is available under two separate licenses, the MIT license and the
// University of Illinois/NCSA Open Source License.  Both these licenses can be
// found in the LICENSE file.

#include <dirent.h>
#include <syscall_arch.h>
#include <unistd.h>

#include "backend.h"
#include "file.h"
#include "paths.h"

// Some APIs return data using a thread-local allocation that is never freed.
// This is simpler and more efficient as it avoids the JS caller needing to free
// the allocation (which would have both the overhead of free, and also of a
// call back into wasm), but on the other hand it does mean more memory may be
// used. This seems a reasonable tradeoff as heavy workloads should ideally
// avoid the JS API anyhow.

using namespace wasmfs;

extern "C" {

__wasi_fd_t wasmfs_create_file(char* pathname, mode_t mode, backend_t backend);

// Copy the file specified by the pathname into JS.
// Return a pointer to the JS buffer in HEAPU8.
// The buffer will also contain the file length.
void* _wasmfs_read_file(char* path) {
  static_assert(sizeof(off_t) == 8, "File offset type must be 64-bit");

  struct stat file;
  int err = 0;
  err = stat(path, &file);
  if (err < 0) {
    emscripten_console_error("Fatal error in FS.readFile");
    abort();
  }

  // The function will return a pointer to a buffer with the file length in the
  // first 8 bytes. The remaining bytes will contain the buffer contents. This
  // allows the caller to use HEAPU8.subarray(buf + 8, buf + 8 + length).
  off_t size = file.st_size;

  static thread_local void* buffer = nullptr;
  buffer = realloc(buffer, size + sizeof(size));

  auto* result = (uint8_t*)buffer;
  *(off_t*)result = size;

  int fd = open(path, O_RDONLY);
  if (fd < 0) {
    emscripten_console_error("Fatal error in FS.readFile");
    abort();
  }
  [[maybe_unused]] int numRead = pread(fd, result + sizeof(size), size, 0);
  // TODO: Generalize this so that it is thread-proof.
  // Must guarantee that the file size has not changed by the time it is read.
  assert(numRead == size);
  err = close(fd);
  if (err < 0) {
    emscripten_console_error("Fatal error in FS.readFile");
    abort();
  }

  return result;
}

// Writes to a file, possibly creating it, and returns the number of bytes
// written successfully. If the file already exists, appends to it.
int _wasmfs_write_file(char* pathname, char* data, size_t data_size) {
  auto parsedParent = path::parseParent(pathname);
  if (parsedParent.getError()) {
    return 0;
  }
  auto& [parent, childNameView] = parsedParent.getParentChild();
  std::string childName(childNameView);

  std::shared_ptr<File> child;
  {
    auto lockedParent = parent->locked();
    child = lockedParent.getChild(childName);
    if (!child) {
      // Lookup failed; try creating the file.
      child = lockedParent.insertDataFile(childName, 0777);
      if (!child) {
        // File creation failed; nothing else to do.
        return 0;
      }
    }
  }

  auto dataFile = child->dynCast<DataFile>();
  if (!dataFile) {
    // There is something here but it isn't a data file.
    return 0;
  }

  auto lockedFile = dataFile->locked();
  int err = lockedFile.open(O_WRONLY);
  if (err < 0) {
    emscripten_console_error("Fatal error in FS.writeFile");
    abort();
  }

  auto offset = lockedFile.getSize();
  auto result = lockedFile.write((uint8_t*)data, data_size, offset);
  if (result != __WASI_ERRNO_SUCCESS) {
    return 0;
  }

  err = lockedFile.close();
  if (err < 0) {
    emscripten_console_error("Fatal error in FS.writeFile");
    abort();
  }

  return data_size;
}

int _wasmfs_mkdir(char* path, int mode) {
  return __syscall_mkdirat(AT_FDCWD, (intptr_t)path, mode);
}

int _wasmfs_rmdir(char* path){ return __syscall_unlinkat(AT_FDCWD, (intptr_t)path, AT_REMOVEDIR); }

int _wasmfs_open(char* path, int flags, mode_t mode) {
  int err = __syscall_openat(AT_FDCWD, (intptr_t)path, flags, mode);
  if (err == -1) {
    return -errno;
  }
  return err;
}

int _wasmfs_mknod(char* path, mode_t mode, dev_t dev) {
  int err = __syscall_mknodat(AT_FDCWD, (intptr_t)path, mode, dev);
  if (err == -1) {
    return errno;
  }
  return err;
}

int _wasmfs_unlink(char* path) {
  return __syscall_unlinkat(AT_FDCWD, (intptr_t)path, 0);
}

int _wasmfs_chdir(char* path) { return __syscall_chdir((intptr_t)path); }

int _wasmfs_symlink(char* old_path, char* new_path) {
  return __syscall_symlink((intptr_t)old_path, (intptr_t)new_path);
}

int _wasmfs_write(int fd, void *buf, size_t count) {
  __wasi_ciovec_t iovs[1];
  iovs[0].buf = (uint8_t*)buf;
  iovs[0].buf_len = count;

  __wasi_size_t numBytes;
  __wasi_errno_t err = __wasi_fd_write(fd, iovs, 1, &numBytes);
  if (err) {
    return -err;
  }
  return numBytes;
}

int _wasmfs_pwrite(int fd, void *buf, size_t count, off_t offset) {
  __wasi_ciovec_t iovs[1];
  iovs[0].buf = (uint8_t*)buf;
  iovs[0].buf_len = count;

  __wasi_size_t numBytes;
  __wasi_errno_t err = __wasi_fd_pwrite(fd, iovs, 1, offset, &numBytes);
  if (err) {
    return -err;
  }
  return numBytes;
}

int _wasmfs_chmod(char* path, mode_t mode) {
  return __syscall_chmod((intptr_t)path, mode);
}

int _wasmfs_fchmod(int fd, mode_t mode) {
  return __syscall_fchmod(fd, mode);
}

int _wasmfs_lchmod(char* path, mode_t mode) {
  return __syscall_fchmodat(AT_FDCWD, (intptr_t)path, mode, AT_SYMLINK_NOFOLLOW);
}

int _wasmfs_rename(char* oldpath, char* newpath) {
  int err = __syscall_renameat(AT_FDCWD, (intptr_t)oldpath, AT_FDCWD, (intptr_t)newpath);
  if (err == -1) {
    return errno;
  }
  return err;
};

int _wasmfs_read(int fd, void *buf, size_t count) {
  __wasi_iovec_t iovs[1];
  iovs[0].buf = (uint8_t *)buf;
  iovs[0].buf_len = count;

  __wasi_size_t numBytes;
  __wasi_errno_t err = __wasi_fd_read(fd, iovs, 1, &numBytes);
  if (err) {
    return -err;
  }
  return numBytes;
}

int _wasmfs_pread(int fd, void *buf, size_t count, off_t offset) {
  __wasi_iovec_t iovs[1];
  iovs[0].buf = (uint8_t *)buf;
  iovs[0].buf_len = count;

  __wasi_size_t numBytes;
  __wasi_errno_t err = __wasi_fd_pread(fd, iovs, 1, offset, &numBytes);
  if (err) {
    return -err;
  }
  return numBytes;
}

int _wasmfs_close(int fd) {
  return __wasi_fd_close(fd);
}

<<<<<<< HEAD
intptr_t _wasmfs_mmap(size_t length, int prot, int flags, int fd, size_t offset, void* addr) {
  printf("Length: %lu, prot: %d, flags: %d, fd: %d, offset: %lu, addr: %p\n", length, prot, flags, fd, offset, addr);
  // int allocated;

  // int err = _mmap_js(length, prot, flags, fd, offset, &allocated, &addr);
  // printf("JS API Ptr: addr: %p\n", addr);
  // uint8_t* temp = (uint8_t*)addr;
  // printf("JS API Vals: %d, %d, %d, %d\n", temp[0], temp[1], temp[2], temp[3]);
  // printf("JS API Vals: %d, %d, %d, %d\n", ((int*) temp)[0], ((int*) temp)[1], ((int*) temp)[2], ((int*) temp)[3]);
  // printf("JS API Vals: %p, %p, %p, %p\n", &(temp[0]), &(temp[1]), &(temp[2]), &(temp[3]));
  // if (err < 0) {
  //   return err;
  // }
  // return (intptr_t)addr;

  return __syscall_mmap2(0, length, prot, flags, fd, offset);
}

int _wasmfs_msync(void* addr, size_t length, int prot, int flags, int fd, size_t offset) {
  printf("JS API msync Addr: %p, length: %lu, prot: %d, flags: %d, fd: %d, offset: %lu\n", addr, length, prot, flags, fd, offset);
  // return _msync_js((intptr_t)addr, length, prot, flags, fd, offset);
  return __syscall_msync((intptr_t)addr, length, flags);
}

int _wasmfs_munmap(void* addr, size_t length, int prot, int flags, int fd, size_t offset) {
  printf("Addr: %p, length: %lu, prot: %d, flags: %d, fd: %d, offset: %lu\n", addr, length, prot, flags, fd, offset);
  // return _munmap_js((intptr_t)addr, length, prot, flags, fd, offset);
  return __syscall_munmap((intptr_t)addr, length);
=======
int _wasmfs_stat(char* path, struct stat* statBuf) {
  int err = __syscall_stat64((intptr_t)path, (intptr_t)statBuf);
  if (err == -1) {
    return errno;
  }
  return err;
}

int _wasmfs_lstat(char* path, struct stat* statBuf) {
  int err = __syscall_lstat64((intptr_t)path, (intptr_t)statBuf);
  if (err == -1) {
    return errno;
  }
  return err;
>>>>>>> 8f2dfeb4
}

// Helper method that identifies what a path is:
//   ENOENT - if nothing exists there
//   EISDIR - if it is a directory
//   EEXIST - if it is a normal file
int _wasmfs_identify(char* path) {
  struct stat file;
  int err = 0;
  err = stat(path, &file);
  if (err < 0) {
    return ENOENT;
  }
  if (S_ISDIR(file.st_mode)) {
    return EISDIR;
  }
  return EEXIST;
}

struct wasmfs_readdir_state {
  int i;
  int nentries;
  struct dirent** entries;
};

struct wasmfs_readdir_state* _wasmfs_readdir_start(char* path) {
  struct dirent** entries;
  int nentries = scandir(path, &entries, NULL, alphasort);
  if (nentries == -1) {
    return NULL;
  }
  struct wasmfs_readdir_state* state =
    (struct wasmfs_readdir_state*)malloc(sizeof(*state));
  if (state == NULL) {
    return NULL;
  }
  state->i = 0;
  state->nentries = nentries;
  state->entries = entries;
  return state;
}

const char* _wasmfs_readdir_get(struct wasmfs_readdir_state* state) {
  if (state->i < state->nentries) {
    return state->entries[state->i++]->d_name;
  }
  return NULL;
}

void _wasmfs_readdir_finish(struct wasmfs_readdir_state* state) {
  for (int i = 0; i < state->nentries; i++) {
    free(state->entries[i]);
  }
  free(state->entries);
  free(state);
}

char* _wasmfs_get_cwd(void) {
  // TODO: PATH_MAX is 4K atm, so it might be good to reduce this somehow.
  static thread_local void* path = nullptr;
  path = realloc(path, PATH_MAX);
  return getcwd((char*)path, PATH_MAX);
}

} // extern "C"<|MERGE_RESOLUTION|>--- conflicted
+++ resolved
@@ -227,7 +227,6 @@
   return __wasi_fd_close(fd);
 }
 
-<<<<<<< HEAD
 intptr_t _wasmfs_mmap(size_t length, int prot, int flags, int fd, size_t offset, void* addr) {
   printf("Length: %lu, prot: %d, flags: %d, fd: %d, offset: %lu, addr: %p\n", length, prot, flags, fd, offset, addr);
   // int allocated;
@@ -256,7 +255,8 @@
   printf("Addr: %p, length: %lu, prot: %d, flags: %d, fd: %d, offset: %lu\n", addr, length, prot, flags, fd, offset);
   // return _munmap_js((intptr_t)addr, length, prot, flags, fd, offset);
   return __syscall_munmap((intptr_t)addr, length);
-=======
+}
+
 int _wasmfs_stat(char* path, struct stat* statBuf) {
   int err = __syscall_stat64((intptr_t)path, (intptr_t)statBuf);
   if (err == -1) {
@@ -271,7 +271,6 @@
     return errno;
   }
   return err;
->>>>>>> 8f2dfeb4
 }
 
 // Helper method that identifies what a path is:
