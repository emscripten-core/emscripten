--- conflicted
+++ resolved
@@ -189,7 +189,6 @@
   return __syscall_fchmodat(AT_FDCWD, (intptr_t)path, mode, AT_SYMLINK_NOFOLLOW);
 }
 
-<<<<<<< HEAD
 int _wasmfs_llseek(int fd, long offset, int whence) {
   // printf("Fd: %d, offset: %ld, whence: %d\n", fd, offset, whence);
   __wasi_filesize_t newOffset;
@@ -198,7 +197,8 @@
     return -err;
   }
   return newOffset;
-=======
+}
+
 int _wasmfs_rename(char* oldpath, char* newpath) {
   int err = __syscall_renameat(AT_FDCWD, (intptr_t)oldpath, AT_FDCWD, (intptr_t)newpath);
   if (err == -1) {
@@ -231,7 +231,6 @@
     return -err;
   }
   return numBytes;
->>>>>>> 13f632c5
 }
 
 int _wasmfs_close(int fd) {
