// Copyright 2022 The Emscripten Authors.  All rights reserved.
// Emscripten is available under two separate licenses, the MIT license and the
// University of Illinois/NCSA Open Source License.  Both these licenses can be
// found in the LICENSE file.

#include <dirent.h>
#include <syscall_arch.h>
#include <unistd.h>

#include "backend.h"
#include "file.h"
#include "paths.h"

using namespace wasmfs;

extern "C" {

__wasi_fd_t wasmfs_create_file(char* pathname, mode_t mode, backend_t backend);

// Copy the file specified by the pathname into JS.
// Return a pointer to the JS buffer in HEAPU8.
// The buffer will also contain the file length.
// Caller must free the returned pointer.
void* _wasmfs_read_file(char* path) {
  static_assert(sizeof(off_t) == 8, "File offset type must be 64-bit");

  struct stat file;
  int err = 0;
  err = stat(path, &file);
  if (err < 0) {
    emscripten_console_error("Fatal error in FS.readFile");
    abort();
  }

  // The function will return a pointer to a buffer with the file length in the
  // first 8 bytes. The remaining bytes will contain the buffer contents. This
  // allows the caller to use HEAPU8.subarray(buf + 8, buf + 8 + length).
  off_t size = file.st_size;
  uint8_t* result = (uint8_t*)malloc(size + sizeof(size));
  *(off_t*)result = size;

  int fd = open(path, O_RDONLY);
  if (fd < 0) {
    emscripten_console_error("Fatal error in FS.readFile");
    abort();
  }
  [[maybe_unused]] int numRead = pread(fd, result + sizeof(size), size, 0);
  // TODO: Generalize this so that it is thread-proof.
  // Must guarantee that the file size has not changed by the time it is read.
  assert(numRead == size);
  err = close(fd);
  if (err < 0) {
    emscripten_console_error("Fatal error in FS.readFile");
    abort();
  }

  return result;
}

// Writes to a file, possibly creating it, and returns the number of bytes
// written successfully. If the file already exists, appends to it.
int _wasmfs_write_file(char* pathname, char* data, size_t data_size) {
  auto parsedParent = path::parseParent(pathname);
  if (parsedParent.getError()) {
    return 0;
  }
  auto& [parent, childNameView] = parsedParent.getParentChild();
  std::string childName(childNameView);

  std::shared_ptr<File> child;
  {
    auto lockedParent = parent->locked();
    child = lockedParent.getChild(childName);
    if (!child) {
      // Lookup failed; try creating the file.
      child = lockedParent.insertDataFile(childName, 0777);
      if (!child) {
        // File creation failed; nothing else to do.
        return 0;
      }
    }
  }

  auto dataFile = child->dynCast<DataFile>();
  if (!dataFile) {
    // There is something here but it isn't a data file.
    return 0;
  }

  auto lockedFile = dataFile->locked();
  auto offset = lockedFile.getSize();
  auto result = lockedFile.write((uint8_t*)data, data_size, offset);
  if (result != __WASI_ERRNO_SUCCESS) {
    return 0;
  }
  return data_size;
}

int _wasmfs_mkdir(char* path, int mode) {
  return __syscall_mkdirat(AT_FDCWD, (intptr_t)path, mode);
}

<<<<<<< HEAD
int _wasmfs_rmdir(char* path){ return __syscall_unlinkat(AT_FDCWD, (intptr_t)path, AT_REMOVEDIR); }
=======
int _wasmfs_open(char* path, int flags, mode_t mode) {
  return __syscall_openat(AT_FDCWD, (intptr_t)path, flags, mode);
}
>>>>>>> b735d4b8

int _wasmfs_unlink(char* path) {
  return __syscall_unlinkat(AT_FDCWD, (intptr_t)path, 0);
}

int _wasmfs_chdir(char* path) { return __syscall_chdir((intptr_t)path); }

int _wasmfs_symlink(char* old_path, char* new_path) {
  return __syscall_symlink((intptr_t)old_path, (intptr_t)new_path);
}

int _wasmfs_chmod(char* path, mode_t mode) {
  return __syscall_chmod((intptr_t)path, mode);
}

// Helper method that identifies what a path is:
//   ENOENT - if nothing exists there
//   EISDIR - if it is a directory
//   EEXIST - if it is a normal file
int _wasmfs_identify(char* path) {
  struct stat file;
  int err = 0;
  err = stat(path, &file);
  if (err < 0) {
    return ENOENT;
  }
  if (S_ISDIR(file.st_mode)) {
    return EISDIR;
  }
  return EEXIST;
}

struct wasmfs_readdir_state {
  int i;
  int nentries;
  struct dirent** entries;
};

struct wasmfs_readdir_state* _wasmfs_readdir_start(char* path) {
  struct dirent** entries;
  int nentries = scandir(path, &entries, NULL, alphasort);
  if (nentries == -1) {
    return NULL;
  }
  struct wasmfs_readdir_state* state =
    (struct wasmfs_readdir_state*)malloc(sizeof(*state));
  if (state == NULL) {
    return NULL;
  }
  state->i = 0;
  state->nentries = nentries;
  state->entries = entries;
  return state;
}

const char* _wasmfs_readdir_get(struct wasmfs_readdir_state* state) {
  if (state->i < state->nentries) {
    return state->entries[state->i++]->d_name;
  }
  return NULL;
}

void _wasmfs_readdir_finish(struct wasmfs_readdir_state* state) {
  for (int i = 0; i < state->nentries; i++) {
    free(state->entries[i]);
  }
  free(state->entries);
  free(state);
}

} // extern "C"<|MERGE_RESOLUTION|>--- conflicted
+++ resolved
@@ -100,13 +100,11 @@
   return __syscall_mkdirat(AT_FDCWD, (intptr_t)path, mode);
 }
 
-<<<<<<< HEAD
 int _wasmfs_rmdir(char* path){ return __syscall_unlinkat(AT_FDCWD, (intptr_t)path, AT_REMOVEDIR); }
-=======
+
 int _wasmfs_open(char* path, int flags, mode_t mode) {
   return __syscall_openat(AT_FDCWD, (intptr_t)path, flags, mode);
 }
->>>>>>> b735d4b8
 
 int _wasmfs_unlink(char* path) {
   return __syscall_unlinkat(AT_FDCWD, (intptr_t)path, 0);
