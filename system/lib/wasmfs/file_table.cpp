--- conflicted
+++ resolved
@@ -41,7 +41,8 @@
 
 public:
   static std::shared_ptr<StdinFile> getSingleton() {
-    static const std::shared_ptr<StdinFile> stdinFile = std::make_shared<StdinFile>();
+    static const std::shared_ptr<StdinFile> stdinFile =
+      std::make_shared<StdinFile>();
     return stdinFile;
   }
 };
@@ -59,7 +60,8 @@
 
 public:
   static std::shared_ptr<StdoutFile> getSingleton() {
-    static const std::shared_ptr<StdoutFile> stdoutFile = std::make_shared<StdoutFile>();
+    static const std::shared_ptr<StdoutFile> stdoutFile =
+      std::make_shared<StdoutFile>();
     return stdoutFile;
   }
 };
@@ -80,16 +82,19 @@
 
 public:
   static std::shared_ptr<StderrFile> getSingleton() {
-    static const std::shared_ptr<StderrFile> stderrFile = std::make_shared<StderrFile>();
+    static const std::shared_ptr<StderrFile> stderrFile =
+      std::make_shared<StderrFile>();
     return stderrFile;
   }
 };
 
 FileTable::FileTable() {
-<<<<<<< HEAD
-  entries.push_back(std::make_shared<OpenFileState>(0, StdinFile::getSingleton()));
-  entries.push_back(std::make_shared<OpenFileState>(0, StdoutFile::getSingleton()));
-  entries.push_back(std::make_shared<OpenFileState>(0, StderrFile::getSingleton()));
+  entries.push_back(
+    std::make_shared<OpenFileState>(0, StdinFile::getSingleton()));
+  entries.push_back(
+    std::make_shared<OpenFileState>(0, StdoutFile::getSingleton()));
+  entries.push_back(
+    std::make_shared<OpenFileState>(0, StderrFile::getSingleton()));
 }
 
 // Initialize default directories including dev/stdin, dev/stdout, dev/stderr.
@@ -110,14 +115,6 @@
   }();
 
   return rootDirectory;
-=======
-  entries.push_back(
-    std::make_shared<OpenFileState>(0, std::make_shared<StdinFile>()));
-  entries.push_back(
-    std::make_shared<OpenFileState>(0, std::make_shared<StdoutFile>()));
-  entries.push_back(
-    std::make_shared<OpenFileState>(0, std::make_shared<StderrFile>()));
->>>>>>> fc8d7fdd
 }
 
 FileTable::Handle FileTable::get() {
@@ -160,7 +157,8 @@
   return fileTableHandle.fileTable.entries[fd] != nullptr;
 }
 
-__wasi_fd_t FileTable::Handle::add(std::shared_ptr<OpenFileState> openFileState) {
+__wasi_fd_t
+FileTable::Handle::add(std::shared_ptr<OpenFileState> openFileState) {
   Handle& self = *this;
   // TODO: add freelist to avoid linear lookup time.
   for (__wasi_fd_t i = 0;; i++) {
