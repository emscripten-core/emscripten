--- conflicted
+++ resolved
@@ -32,11 +32,5 @@
 // Note: Backends will be defined in cpp files, but functions to acquire them
 // will be defined in this header. This is so that any unused backends are not
 // linked in if they are not called.
-<<<<<<< HEAD
-std::unique_ptr<Backend> createMemoryFileBackend(backend_t backendID);
-
-std::unique_ptr<Backend> createJSFileBackend(backend_t backendID);
-=======
 std::shared_ptr<Backend> createMemoryFileBackend();
->>>>>>> d319a35b
 } // namespace wasmfs