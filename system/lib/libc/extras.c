/*
 * Copyright 2018 The Emscripten Authors.  All rights reserved.
 * Emscripten is available under two separate licenses, the MIT license and the
 * University of Illinois/NCSA Open Source License.  Both these licenses can be
 * found in the LICENSE file.
 */

// Extra libc helper functions

char *tzname[2];

void* _get_tzname() {
  return (void*)tzname;
}

int daylight;

int* _get_daylight() {
  return &daylight;
}

long timezone;

long* _get_timezone() {
  return &timezone;
}

// Musl lock internals. As we assume wasi is single-threaded for now, these
// are no-ops.

void __lock(void* ptr) {}
<<<<<<< HEAD
void __unlock(void* ptr) {}

/* References to these longjmp- and exceptions-supporting things are generated
  in the llvm backend so they cannot be static */

int _Thread_local __THREW__ = 0;
int _Thread_local __threwValue = 0;

void setThrew(int threw, int value) {
  if (__THREW__ == 0) {
    __THREW__ = threw;
    __threwValue = value;
  }
}
=======
void __unlock(void* ptr) {}
>>>>>>> fccf48cb
<|MERGE_RESOLUTION|>--- conflicted
+++ resolved
@@ -29,21 +29,4 @@
 // are no-ops.
 
 void __lock(void* ptr) {}
-<<<<<<< HEAD
-void __unlock(void* ptr) {}
-
-/* References to these longjmp- and exceptions-supporting things are generated
-  in the llvm backend so they cannot be static */
-
-int _Thread_local __THREW__ = 0;
-int _Thread_local __threwValue = 0;
-
-void setThrew(int threw, int value) {
-  if (__THREW__ == 0) {
-    __THREW__ = threw;
-    __threwValue = value;
-  }
-}
-=======
-void __unlock(void* ptr) {}
->>>>>>> fccf48cb
+void __unlock(void* ptr) {}