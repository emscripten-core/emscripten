--- conflicted
+++ resolved
@@ -12,12 +12,8 @@
 #include <string.h>
 #include <time.h>
 
-<<<<<<< HEAD
-#include <wasi/wasi.h>
+#include <wasi/api.h>
 #include <wasi/wasi-helpers.h>
-=======
-#include <wasi/api.h>
->>>>>>> bd9294ee
 
 /*
  * WASI support code. These are compiled with the program, and call out
