/*  pthread.h
 *
 *  Written by Joel Sherrill <joel@OARcorp.com>.
 *
 *  COPYRIGHT (c) 1989-2010.
 *  On-Line Applications Research Corporation (OAR).
 *
 *  Permission to use, copy, modify, and distribute this software for any
 *  purpose without fee is hereby granted, provided that this entire notice
 *  is included in all copies of any software which is or includes a copy
 *  or modification of this software.
 *
 *  THIS SOFTWARE IS BEING PROVIDED "AS IS", WITHOUT ANY EXPRESS OR IMPLIED
 *  WARRANTY.  IN PARTICULAR,  THE AUTHOR MAKES NO REPRESENTATION
 *  OR WARRANTY OF ANY KIND CONCERNING THE MERCHANTABILITY OF THIS
 *  SOFTWARE OR ITS FITNESS FOR ANY PARTICULAR PURPOSE.
 *
 *  $Id: pthread.h,v 1.9 2010/12/08 14:44:06 corinna Exp $
 */

#ifndef __PTHREAD_h
#define __PTHREAD_h

#ifdef __cplusplus
extern "C" {
#endif

#include <unistd.h>

#if defined(_POSIX_THREADS) || defined(EMSCRIPTEN)

#include <sys/types.h>
#include <time.h>
#include <sys/sched.h>

/* Register Fork Handlers */
int	_EXFUN(pthread_atfork,(void (*prepare)(void), void (*parent)(void),
                   void (*child)(void)));
          
/* Mutex Initialization Attributes, P1003.1c/Draft 10, p. 81 */

int	_EXFUN(pthread_mutexattr_init, (pthread_mutexattr_t *__attr));
int	_EXFUN(pthread_mutexattr_destroy, (pthread_mutexattr_t *__attr));
int	_EXFUN(pthread_mutexattr_getpshared,
		(_CONST pthread_mutexattr_t *__attr, int  *__pshared));
int	_EXFUN(pthread_mutexattr_setpshared,
		(pthread_mutexattr_t *__attr, int __pshared));

#if defined(_UNIX98_THREAD_MUTEX_ATTRIBUTES)

/* Single UNIX Specification 2 Mutex Attributes types */

int _EXFUN(pthread_mutexattr_gettype,
		(_CONST pthread_mutexattr_t *__attr, int *__kind));
int _EXFUN(pthread_mutexattr_settype,
		(pthread_mutexattr_t *__attr, int __kind));

#endif

/* Initializing and Destroying a Mutex, P1003.1c/Draft 10, p. 87 */

int	_EXFUN(pthread_mutex_init,
	(pthread_mutex_t *__mutex, _CONST pthread_mutexattr_t *__attr));
int	_EXFUN(pthread_mutex_destroy, (pthread_mutex_t *__mutex));

/* This is used to statically initialize a pthread_mutex_t. Example:
  
    pthread_mutex_t mutex = PTHREAD_MUTEX_INITIALIZER;
 */

#define PTHREAD_MUTEX_INITIALIZER  ((pthread_mutex_t) 0xFFFFFFFF)

/*  Locking and Unlocking a Mutex, P1003.1c/Draft 10, p. 93
    NOTE: P1003.4b/D8 adds pthread_mutex_timedlock(), p. 29 */

int	_EXFUN(pthread_mutex_lock, (pthread_mutex_t *__mutex));
int	_EXFUN(pthread_mutex_trylock, (pthread_mutex_t *__mutex));
int	_EXFUN(pthread_mutex_unlock, (pthread_mutex_t *__mutex));

#if defined(_POSIX_TIMEOUTS)

int	_EXFUN(pthread_mutex_timedlock,
	(pthread_mutex_t *__mutex, _CONST struct timespec *__timeout));

#endif /* _POSIX_TIMEOUTS */

/* Condition Variable Initialization Attributes, P1003.1c/Draft 10, p. 96 */
 
int	_EXFUN(pthread_condattr_init, (pthread_condattr_t *__attr));
int	_EXFUN(pthread_condattr_destroy, (pthread_condattr_t *__attr));
int	_EXFUN(pthread_condattr_getpshared,
		(_CONST pthread_condattr_t *__attr, int *__pshared));
int	_EXFUN(pthread_condattr_setpshared,
		(pthread_condattr_t *__attr, int __pshared));
 
/* Initializing and Destroying a Condition Variable, P1003.1c/Draft 10, p. 87 */
 
int	_EXFUN(pthread_cond_init,
	(pthread_cond_t *__cond, _CONST pthread_condattr_t *__attr));
int	_EXFUN(pthread_cond_destroy, (pthread_cond_t *__mutex));
 
/* This is used to statically initialize a pthread_cond_t. Example:
  
    pthread_cond_t cond = PTHREAD_COND_INITIALIZER;
 */
 
#define PTHREAD_COND_INITIALIZER  ((pthread_mutex_t) 0xFFFFFFFF)
 
/* Broadcasting and Signaling a Condition, P1003.1c/Draft 10, p. 101 */
 
int	_EXFUN(pthread_cond_signal, (pthread_cond_t *__cond));
int	_EXFUN(pthread_cond_broadcast, (pthread_cond_t *__cond));
 
/* Waiting on a Condition, P1003.1c/Draft 10, p. 105 */
 
int	_EXFUN(pthread_cond_wait,
	(pthread_cond_t *__cond, pthread_mutex_t *__mutex));
 
int	_EXFUN(pthread_cond_timedwait,
		(pthread_cond_t *__cond, pthread_mutex_t *__mutex,
		_CONST struct timespec *__abstime));
 
#if defined(_POSIX_THREAD_PRIORITY_SCHEDULING)

/* Thread Creation Scheduling Attributes, P1003.1c/Draft 10, p. 120 */

int	_EXFUN(pthread_attr_setscope,
		(pthread_attr_t *__attr, int __contentionscope));
int	_EXFUN(pthread_attr_getscope,
	(_CONST pthread_attr_t *__attr, int *__contentionscope));
int	_EXFUN(pthread_attr_setinheritsched,
	(pthread_attr_t *__attr, int __inheritsched));
int	_EXFUN(pthread_attr_getinheritsched,
	(_CONST pthread_attr_t *__attr, int *__inheritsched));
int	_EXFUN(pthread_attr_setschedpolicy,
	(pthread_attr_t *__attr, int __policy));
int	_EXFUN(pthread_attr_getschedpolicy,
	(_CONST pthread_attr_t *__attr, int *__policy));

#endif /* defined(_POSIX_THREAD_PRIORITY_SCHEDULING) */

int	_EXFUN(pthread_attr_setschedparam,
	(pthread_attr_t *__attr, _CONST struct sched_param *__param));
int	_EXFUN(pthread_attr_getschedparam,
	(_CONST pthread_attr_t *__attr, struct sched_param *__param));

#if defined(_POSIX_THREAD_PRIORITY_SCHEDULING)

/* Dynamic Thread Scheduling Parameters Access, P1003.1c/Draft 10, p. 124 */

int	_EXFUN(pthread_getschedparam,
	(pthread_t __pthread, int *__policy, struct sched_param *__param));
int	_EXFUN(pthread_setschedparam,
	(pthread_t __pthread, int __policy, struct sched_param *__param));

#endif /* defined(_POSIX_THREAD_PRIORITY_SCHEDULING) */

#if defined(_POSIX_THREAD_PRIO_INHERIT) || defined(_POSIX_THREAD_PRIO_PROTECT)

/* Mutex Initialization Scheduling Attributes, P1003.1c/Draft 10, p. 128 */
 
int	_EXFUN(pthread_mutexattr_setprotocol,
	(pthread_mutexattr_t *__attr, int __protocol));
int	_EXFUN(pthread_mutexattr_getprotocol,
	(_CONST pthread_mutexattr_t *__attr, int *__protocol));
int	_EXFUN(pthread_mutexattr_setprioceiling,
	(pthread_mutexattr_t *__attr, int __prioceiling));
int	_EXFUN(pthread_mutexattr_getprioceiling,
	(_CONST pthread_mutexattr_t *__attr, int *__prioceiling));

#endif /* _POSIX_THREAD_PRIO_INHERIT || _POSIX_THREAD_PRIO_PROTECT */

#if defined(_POSIX_THREAD_PRIO_PROTECT)

/* Change the Priority Ceiling of a Mutex, P1003.1c/Draft 10, p. 131 */

int	_EXFUN(pthread_mutex_setprioceiling,
	(pthread_mutex_t *__mutex, int __prioceiling, int *__old_ceiling));
int	_EXFUN(pthread_mutex_getprioceiling,
	(pthread_mutex_t *__mutex, int *__prioceiling));

#endif /* _POSIX_THREAD_PRIO_PROTECT */

/* Thread Creation Attributes, P1003.1c/Draft 10, p, 140 */

int	_EXFUN(pthread_attr_init, (pthread_attr_t *__attr));
int	_EXFUN(pthread_attr_destroy, (pthread_attr_t *__attr));
int	_EXFUN(pthread_attr_setstack, (pthread_attr_t *attr,
	void *__stackaddr, size_t __stacksize));
int	_EXFUN(pthread_attr_getstack, (_CONST pthread_attr_t *attr,
	void **__stackaddr, size_t *__stacksize));
int	_EXFUN(pthread_attr_getstacksize,
	(_CONST pthread_attr_t *__attr, size_t *__stacksize));
int	_EXFUN(pthread_attr_setstacksize,
	(pthread_attr_t *__attr, size_t __stacksize));
int	_EXFUN(pthread_attr_getstackaddr,
	(_CONST pthread_attr_t *__attr, void **__stackaddr));
int	_EXFUN(pthread_attr_setstackaddr,
	(pthread_attr_t  *__attr, void *__stackaddr));
int	_EXFUN(pthread_attr_getdetachstate,
	(_CONST pthread_attr_t *__attr, int *__detachstate));
int	_EXFUN(pthread_attr_setdetachstate,
	(pthread_attr_t *__attr, int __detachstate));
int	_EXFUN(pthread_attr_getguardsize,
	(_CONST pthread_attr_t *__attr, size_t *__guardsize));
int	_EXFUN(pthread_attr_setguardsize,
	(pthread_attr_t *__attr, size_t __guardsize));

/* Thread Creation, P1003.1c/Draft 10, p. 144 */

int	_EXFUN(pthread_create,
	(pthread_t *__pthread, _CONST pthread_attr_t  *__attr,
	void *(*__start_routine)( void * ), void *__arg));

/* Wait for Thread Termination, P1003.1c/Draft 10, p. 147 */

int	_EXFUN(pthread_join, (pthread_t __pthread, void **__value_ptr));

/* Detaching a Thread, P1003.1c/Draft 10, p. 149 */

int	_EXFUN(pthread_detach, (pthread_t __pthread));

/* Thread Termination, p1003.1c/Draft 10, p. 150 */

void	_EXFUN(pthread_exit, (void *__value_ptr));

/* Get Calling Thread's ID, p1003.1c/Draft 10, p. XXX */

pthread_t	_EXFUN(pthread_self, (void));

/* Compare Thread IDs, p1003.1c/Draft 10, p. 153 */

int	_EXFUN(pthread_equal, (pthread_t __t1, pthread_t __t2));

/* Dynamic Package Initialization */

/* This is used to statically initialize a pthread_once_t. Example:
  
    pthread_once_t once = PTHREAD_ONCE_INIT;
  
    NOTE:  This is named inconsistently -- it should be INITIALIZER.  */
 
#define PTHREAD_ONCE_INIT  { 1, 0 }  /* is initialized and not run */
 
int	_EXFUN(pthread_once,
	(pthread_once_t *__once_control, void (*__init_routine)(void)));

/* Thread-Specific Data Key Create, P1003.1c/Draft 10, p. 163 */

int	_EXFUN(pthread_key_create,
	(pthread_key_t *__key, void (*__destructor)( void * )));

/* Thread-Specific Data Management, P1003.1c/Draft 10, p. 165 */

int	_EXFUN(pthread_setspecific,
	(pthread_key_t __key, _CONST void *__value));
void *	_EXFUN(pthread_getspecific, (pthread_key_t __key));

/* Thread-Specific Data Key Deletion, P1003.1c/Draft 10, p. 167 */

int	_EXFUN(pthread_key_delete, (pthread_key_t __key));

/* Execution of a Thread, P1003.1c/Draft 10, p. 181 */

#define PTHREAD_CANCEL_ENABLE  0
#define PTHREAD_CANCEL_DISABLE 1

#define PTHREAD_CANCEL_DEFERRED 0
#define PTHREAD_CANCEL_ASYNCHRONOUS 1

#define PTHREAD_CANCELED ((void *) -1)

int	_EXFUN(pthread_cancel, (pthread_t __pthread));

/* Setting Cancelability State, P1003.1c/Draft 10, p. 183 */

int	_EXFUN(pthread_setcancelstate, (int __state, int *__oldstate));
int	_EXFUN(pthread_setcanceltype, (int __type, int *__oldtype));
void 	_EXFUN(pthread_testcancel, (void));

/* Establishing Cancellation Handlers, P1003.1c/Draft 10, p. 184 */

void 	_EXFUN(pthread_cleanup_push,
	(void (*__routine)( void * ), void *__arg));
void 	_EXFUN(pthread_cleanup_pop, (int __execute));

#if defined(_POSIX_THREAD_CPUTIME)
 
/* Accessing a Thread CPU-time Clock, P1003.4b/D8, p. 58 */
 
int	_EXFUN(pthread_getcpuclockid,
	(pthread_t __pthread_id, clockid_t *__clock_id));
 
#endif /* defined(_POSIX_THREAD_CPUTIME) */


#endif /* defined(_POSIX_THREADS) */

#if defined(_POSIX_BARRIERS)

int	_EXFUN(pthread_barrierattr_init, (pthread_barrierattr_t *__attr));
int	_EXFUN(pthread_barrierattr_destroy, (pthread_barrierattr_t *__attr));
int	_EXFUN(pthread_barrierattr_getpshared,
	(_CONST pthread_barrierattr_t *__attr, int *__pshared));
int	_EXFUN(pthread_barrierattr_setpshared,
	(pthread_barrierattr_t *__attr, int __pshared));

#define PTHREAD_BARRIER_SERIAL_THREAD -1

int	_EXFUN(pthread_barrier_init,
	(pthread_barrier_t *__barrier,
	_CONST pthread_barrierattr_t *__attr, unsigned __count));
int	_EXFUN(pthread_barrier_destroy, (pthread_barrier_t *__barrier));
int	_EXFUN(pthread_barrier_wait,(pthread_barrier_t *__barrier));

#endif /* defined(_POSIX_BARRIERS) */

#if defined(_POSIX_SPIN_LOCKS)

int	_EXFUN(pthread_spin_init,
	(pthread_spinlock_t *__spinlock, int __pshared));
int	_EXFUN(pthread_spin_destroy, (pthread_spinlock_t *__spinlock));
int	_EXFUN(pthread_spin_lock, (pthread_spinlock_t *__spinlock));
int	_EXFUN(pthread_spin_trylock, (pthread_spinlock_t *__spinlock));
int	_EXFUN(pthread_spin_unlock, (pthread_spinlock_t *__spinlock));

#endif /* defined(_POSIX_SPIN_LOCKS) */

#if defined(_POSIX_READER_WRITER_LOCKS)

int	_EXFUN(pthread_rwlockattr_init, (pthread_rwlockattr_t *__attr));
int	_EXFUN(pthread_rwlockattr_destroy, (pthread_rwlockattr_t *__attr));
int	_EXFUN(pthread_rwlockattr_getpshared,
	(_CONST pthread_rwlockattr_t *__attr, int *__pshared));
int	_EXFUN(pthread_rwlockattr_setpshared,
	(pthread_rwlockattr_t *__attr, int __pshared));

int	_EXFUN(pthread_rwlock_init,
	(pthread_rwlock_t *__rwlock, _CONST pthread_rwlockattr_t *__attr));
int	_EXFUN(pthread_rwlock_destroy, (pthread_rwlock_t *__rwlock));
int	_EXFUN(pthread_rwlock_rdlock,(pthread_rwlock_t *__rwlock));
int	_EXFUN(pthread_rwlock_tryrdlock,(pthread_rwlock_t *__rwlock));
int	_EXFUN(pthread_rwlock_timedrdlock,
        (pthread_rwlock_t *__rwlock, _CONST struct timespec *__abstime));
int	_EXFUN(pthread_rwlock_unlock,(pthread_rwlock_t *__rwlock));
int	_EXFUN(pthread_rwlock_wrlock,(pthread_rwlock_t *__rwlock));
int	_EXFUN(pthread_rwlock_trywrlock,(pthread_rwlock_t *__rwlock));
int	_EXFUN(pthread_rwlock_timedwrlock,
        (pthread_rwlock_t *__rwlock, _CONST struct timespec *__abstime));

#endif /* defined(_POSIX_READER_WRITER_LOCKS) */

<<<<<<< HEAD
/* Added for emscripten, missing getattr_np function  */
=======
/* XXX Emscripten  */
>>>>>>> fb564c89
int _EXFUN(pthread_getattr_np,(pthread_t __th, pthread_attr_t *__attr));


#ifdef __cplusplus
}
#endif

#endif
/* end of include file */<|MERGE_RESOLUTION|>--- conflicted
+++ resolved
@@ -350,11 +350,7 @@
 
 #endif /* defined(_POSIX_READER_WRITER_LOCKS) */
 
-<<<<<<< HEAD
-/* Added for emscripten, missing getattr_np function  */
-=======
 /* XXX Emscripten  */
->>>>>>> fb564c89
 int _EXFUN(pthread_getattr_np,(pthread_t __th, pthread_attr_t *__attr));
 
 
