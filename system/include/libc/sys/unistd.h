#ifndef _SYS_UNISTD_H
#define _SYS_UNISTD_H

#ifdef __cplusplus
extern "C" {
#endif

#include <_ansi.h>
#include <sys/types.h>
#include <sys/_types.h>
#define __need_size_t
#define __need_ptrdiff_t
#include <stddef.h>

extern char **environ;

void	_EXFUN(_exit, (int __status )); /* _ATTRIBUTE ((noreturn))); */

int	_EXFUN(access,(const char *__path, int __amode ));
unsigned  _EXFUN(alarm, (unsigned __secs ));
int     _EXFUN(chdir, (const char *__path ));
int     _EXFUN(chmod, (const char *__path, mode_t __mode ));
#if !defined(__INSIDE_CYGWIN__)
int     _EXFUN(chown, (const char *__path, uid_t __owner, gid_t __group ));
#endif
#if defined(__CYGWIN__) || defined(__rtems__)
int     _EXFUN(chroot, (const char *__path ));
#endif
int     _EXFUN(close, (int __fildes ));
#if 1 /* XXX Emscripten defined(__CYGWIN__) */
size_t	_EXFUN(confstr, (int __name, char *__buf, size_t __len));
#endif
char *  _EXFUN(ctermid, (char *__s ));
char *  _EXFUN(cuserid, (char *__s ));
#if defined(__CYGWIN__)
int	_EXFUN(daemon, (int nochdir, int noclose));
#endif
int     _EXFUN(dup, (int __fildes ));
int     _EXFUN(dup2, (int __fildes, int __fildes2 ));
#if defined(__CYGWIN__)
int     _EXFUN(dup3, (int __fildes, int __fildes2, int flags));
int	_EXFUN(eaccess, (const char *__path, int __mode));
void	_EXFUN(endusershell, (void));
int	_EXFUN(euidaccess, (const char *__path, int __mode));
#endif
int     _EXFUN(execl, (const char *__path, const char *, ... ));
int     _EXFUN(execle, (const char *__path, const char *, ... ));
int     _EXFUN(execlp, (const char *__file, const char *, ... ));
int     _EXFUN(execv, (const char *__path, char * const __argv[] ));
int     _EXFUN(execve, (const char *__path, char * const __argv[], char * const __envp[] ));
int     _EXFUN(execvp, (const char *__file, char * const __argv[] ));
#if defined(__CYGWIN__)
int     _EXFUN(execvpe, (const char *__file, char * const __argv[], char * const __envp[] ));
int	_EXFUN(faccessat, (int __dirfd, const char *__path, int __mode, int __flags));
#endif
#if defined(EMSCRIPTEN) || defined(__CYGWIN__) || defined(__rtems__) || defined(__SPU__)
int     _EXFUN(fchdir, (int __fildes));
#endif
int     _EXFUN(fchmod, (int __fildes, mode_t __mode ));
#if !defined(__INSIDE_CYGWIN__)
int     _EXFUN(fchown, (int __fildes, uid_t __owner, gid_t __group ));
#endif
#if defined(__CYGWIN__)
int	_EXFUN(fchownat, (int __dirfd, const char *__path, uid_t __owner, gid_t __group, int __flags));
int	_EXFUN(fexecve, (int __fd, char * const __argv[], char * const __envp[] ));
#endif
pid_t   _EXFUN(fork, (void ));
long    _EXFUN(fpathconf, (int __fd, int __name ));
int     _EXFUN(fsync, (int __fd));
int     _EXFUN(fdatasync, (int __fd));
char *  _EXFUN(getcwd, (char *__buf, size_t __size ));
#if defined(__CYGWIN__)
int	_EXFUN(getdomainname ,(char *__name, size_t __len));
#endif
#if !defined(__INSIDE_CYGWIN__)
gid_t   _EXFUN(getegid, (void ));
uid_t   _EXFUN(geteuid, (void ));
gid_t   _EXFUN(getgid, (void ));
#endif
int     _EXFUN(getgroups, (int __gidsetsize, gid_t __grouplist[] ));
#if defined(EMSCRIPTEN) || defined(__CYGWIN__)
long    _EXFUN(gethostid, (void));
#endif
char *  _EXFUN(getlogin, (void ));
#if defined(EMSCRIPTEN) || defined(_POSIX_THREAD_SAFE_FUNCTIONS)
int _EXFUN(getlogin_r, (char *name, size_t namesize) );
#endif
char *  _EXFUN(getpass, (const char *__prompt));
int	_EXFUN(getpagesize, (void));
#if defined(__CYGWIN__)
int    _EXFUN(getpeereid, (int, uid_t *, gid_t *));
#endif
pid_t   _EXFUN(getpgid, (pid_t));
pid_t   _EXFUN(getpgrp, (void ));
pid_t   _EXFUN(getpid, (void ));
pid_t   _EXFUN(getppid, (void ));
#if defined(EMSCRIPTEN) || defined(__CYGWIN__) || defined(__rtems__)
pid_t   _EXFUN(getsid, (pid_t));
#endif
#if defined(EMSCRIPTEN) || !defined(__INSIDE_CYGWIN__)
uid_t   _EXFUN(getuid, (void ));
#endif
#if defined(EMSCRIPTEN) || defined(__CYGWIN__)
char *	_EXFUN(getusershell, (void));
char *  _EXFUN(getwd, (char *__buf ));
int	_EXFUN(iruserok, (unsigned long raddr, int superuser, const char *ruser, const char *luser));
#endif
int     _EXFUN(isatty, (int __fildes ));
#if !defined(__INSIDE_CYGWIN__)
int     _EXFUN(lchown, (const char *__path, uid_t __owner, gid_t __group ));
#endif
int     _EXFUN(link, (const char *__path1, const char *__path2 ));
#if defined(__CYGWIN__)
int     _EXFUN(linkat, (int __dirfd1, const char *__path1, int __dirfd2, const char *__path2, int __flags ));
#endif
int	_EXFUN(nice, (int __nice_value ));
#if !defined(__INSIDE_CYGWIN__)
off_t   _EXFUN(lseek, (int __fildes, off_t __offset, int __whence ));
#endif
#if defined(EMSCRIPTEN) || defined(__SPU__) || defined(__CYGWIN__)
#define F_ULOCK	0
#define F_LOCK	1
#define F_TLOCK	2
#define F_TEST	3
int     _EXFUN(lockf, (int __fd, int __cmd, off_t __len));
#endif
long    _EXFUN(pathconf, (const char *__path, int __name ));
int     _EXFUN(pause, (void ));
#ifdef __CYGWIN__
int	_EXFUN(pthread_atfork, (void (*)(void), void (*)(void), void (*)(void)));
#endif
int     _EXFUN(pipe, (int __fildes[2] ));
#ifdef __CYGWIN__
int     _EXFUN(pipe2, (int __fildes[2], int flags));
#endif
ssize_t _EXFUN(pread, (int __fd, void *__buf, size_t __nbytes, off_t __offset));
ssize_t _EXFUN(pwrite, (int __fd, const void *__buf, size_t __nbytes, off_t __offset));
_READ_WRITE_RETURN_TYPE _EXFUN(read, (int __fd, void *__buf, size_t __nbyte ));
#if defined(__CYGWIN__)
int	_EXFUN(rresvport, (int *__alport));
int	_EXFUN(revoke, (char *__path));
#endif
int     _EXFUN(rmdir, (const char *__path ));
#if defined(__CYGWIN__)
int	_EXFUN(ruserok, (const char *rhost, int superuser, const char *ruser, const char *luser));
#endif
void *  _EXFUN(sbrk,  (ptrdiff_t __incr));
#if !defined(__INSIDE_CYGWIN__)
#if defined(EMSCRIPTEN) || defined(__CYGWIN__) || defined(__rtems__)
int     _EXFUN(setegid, (gid_t __gid ));
int     _EXFUN(seteuid, (uid_t __uid ));
#endif
int     _EXFUN(setgid, (gid_t __gid ));
#endif
#if defined(__CYGWIN__)
int	_EXFUN(setgroups, (int ngroups, const gid_t *grouplist ));
#endif
int     _EXFUN(setpgid, (pid_t __pid, pid_t __pgid ));
int     _EXFUN(setpgrp, (void ));
#if defined(EMSCRIPTEN) || defined(__CYGWIN__) && !defined(__INSIDE_CYGWIN__)
int	_EXFUN(setregid, (gid_t __rgid, gid_t __egid));
int	_EXFUN(setreuid, (uid_t __ruid, uid_t __euid));
#endif
pid_t   _EXFUN(setsid, (void ));
#if !defined(__INSIDE_CYGWIN__)
int     _EXFUN(setuid, (uid_t __uid ));
#endif
#if defined(__CYGWIN__)
void	_EXFUN(setusershell, (void));
#endif
unsigned _EXFUN(sleep, (unsigned int __seconds ));
void    _EXFUN(swab, (const void *, void *, ssize_t));
long    _EXFUN(sysconf, (int __name ));
pid_t   _EXFUN(tcgetpgrp, (int __fildes ));
int     _EXFUN(tcsetpgrp, (int __fildes, pid_t __pgrp_id ));
char *  _EXFUN(ttyname, (int __fildes ));
#if defined(EMSCRIPTEN) || defined(__CYGWIN__) || defined(__rtems__)
int     _EXFUN(ttyname_r, (int, char *, size_t)); 
#endif
int     _EXFUN(unlink, (const char *__path ));
int 	_EXFUN(usleep, (useconds_t __useconds));
int     _EXFUN(vhangup, (void ));
_READ_WRITE_RETURN_TYPE _EXFUN(write, (int __fd, const void *__buf, size_t __nbyte ));

#ifdef __CYGWIN__
# define __UNISTD_GETOPT__
# include <getopt.h>
# undef __UNISTD_GETOPT__
#else
extern char *optarg;			/* getopt(3) external variables */
extern int optind, opterr, optopt;
int	 getopt(int, char * const [], const char *);
extern int optreset;			/* getopt(3) external variable */
#endif

#ifndef        _POSIX_SOURCE
pid_t   _EXFUN(vfork, (void ));
#endif /* _POSIX_SOURCE */

#ifdef _COMPILING_NEWLIB
/* Provide prototypes for most of the _<systemcall> names that are
   provided in newlib for some compilers.  */
int     _EXFUN(_close, (int __fildes ));
pid_t   _EXFUN(_fork, (void ));
pid_t   _EXFUN(_getpid, (void ));
int	_EXFUN(_isatty, (int __fildes ));
int     _EXFUN(_link, (const char *__path1, const char *__path2 ));
_off_t   _EXFUN(_lseek, (int __fildes, _off_t __offset, int __whence ));
#ifdef __LARGE64_FILES
_off64_t _EXFUN(_lseek64, (int __filedes, _off64_t __offset, int __whence ));
#endif
_READ_WRITE_RETURN_TYPE _EXFUN(_read, (int __fd, void *__buf, size_t __nbyte ));
void *  _EXFUN(_sbrk,  (ptrdiff_t __incr));
int     _EXFUN(_unlink, (const char *__path ));
_READ_WRITE_RETURN_TYPE _EXFUN(_write, (int __fd, const void *__buf, size_t __nbyte ));
int     _EXFUN(_execve, (const char *__path, char * const __argv[], char * const __envp[] ));
#endif

#if defined(__CYGWIN__) || defined(__rtems__) || defined(__sh__) || defined(__SPU__) || defined(EMSCRIPTEN)
#if !defined(__INSIDE_CYGWIN__)
int     _EXFUN(ftruncate, (int __fd, off_t __length));
int     _EXFUN(truncate, (const char *, off_t __length));
#endif
#endif

#if defined(EMSCRIPTEN) || defined(__CYGWIN__) || defined(__rtems__)
int	_EXFUN(getdtablesize, (void));
int	_EXFUN(setdtablesize, (int));
useconds_t _EXFUN(ualarm, (useconds_t __useconds, useconds_t __interval));
#if !(defined  (_WINSOCK_H) || defined (__USE_W32_SOCKETS))
/* winsock[2].h defines as __stdcall, and with int as 2nd arg */
 int	_EXFUN(gethostname, (char *__name, size_t __len));
#endif
char *	_EXFUN(mktemp, (char *));
#endif

#if defined(EMSCRIPTEN) || defined(__CYGWIN__) || defined(__SPU__) || defined(__rtems__)
void    _EXFUN(sync, (void));
#endif

ssize_t _EXFUN(readlink, (const char *__path, char *__buf, size_t __buflen));
#if defined(__CYGWIN__)
ssize_t	_EXFUN(readlinkat, (int __dirfd1, const char *__path, char *__buf, size_t __buflen));
#endif
int     _EXFUN(symlink, (const char *__name1, const char *__name2));
#if defined(__CYGWIN__)
int	_EXFUN(symlinkat, (const char *, int, const char *));
int	_EXFUN(unlinkat, (int, const char *, int));
#endif

#define	F_OK	0
#define	R_OK	4
#define	W_OK	2
#define	X_OK	1

# define	SEEK_SET	0
# define	SEEK_CUR	1
# define	SEEK_END	2

#include <sys/features.h>

#define STDIN_FILENO    0       /* standard input file descriptor */
#define STDOUT_FILENO   1       /* standard output file descriptor */
#define STDERR_FILENO   2       /* standard error file descriptor */

/*
 *  sysconf values per IEEE Std 1003.1, 2008 Edition
 */

#define _SC_ARG_MAX                       0
#define _SC_CHILD_MAX                     1
#define _SC_CLK_TCK                       2
#define _SC_NGROUPS_MAX                   3
#define _SC_OPEN_MAX                      4
#define _SC_JOB_CONTROL                   5
#define _SC_SAVED_IDS                     6
#define _SC_VERSION                       7
#define _SC_PAGESIZE                      8
#define _SC_PAGE_SIZE                     _SC_PAGESIZE
/* These are non-POSIX values we accidentally introduced in 2000 without
   guarding them.  Keeping them unguarded for backward compatibility. */
#define _SC_NPROCESSORS_CONF              9
#define _SC_NPROCESSORS_ONLN             10
#define _SC_PHYS_PAGES                   11
#define _SC_AVPHYS_PAGES                 12
/* End of non-POSIX values. */
#define _SC_MQ_OPEN_MAX                  13
#define _SC_MQ_PRIO_MAX                  14
#define _SC_RTSIG_MAX                    15
#define _SC_SEM_NSEMS_MAX                16
#define _SC_SEM_VALUE_MAX                17
#define _SC_SIGQUEUE_MAX                 18
#define _SC_TIMER_MAX                    19
#define _SC_TZNAME_MAX                   20
#define _SC_ASYNCHRONOUS_IO              21
#define _SC_FSYNC                        22
#define _SC_MAPPED_FILES                 23
#define _SC_MEMLOCK                      24
#define _SC_MEMLOCK_RANGE                25
#define _SC_MEMORY_PROTECTION            26
#define _SC_MESSAGE_PASSING              27
#define _SC_PRIORITIZED_IO               28
#define _SC_REALTIME_SIGNALS             29
#define _SC_SEMAPHORES                   30
<<<<<<< HEAD
/* XXX Emscripten */
#define _SC_SHARED_MEMORY_OBJECTS        199
=======
#define _SC_SHARED_MEMORY_OBJECTS       199 /* XXX Emscripten changed 31 to 199 */
>>>>>>> a23cd90b
#define _SC_SYNCHRONIZED_IO              32
#define _SC_TIMERS                       33
#define _SC_AIO_LISTIO_MAX               34
#define _SC_AIO_MAX                      35
#define _SC_AIO_PRIO_DELTA_MAX           36
#define _SC_DELAYTIMER_MAX               37
#define _SC_THREAD_KEYS_MAX              38
#define _SC_THREAD_STACK_MIN             39
#define _SC_THREAD_THREADS_MAX           40
#define _SC_TTY_NAME_MAX                 41
#define _SC_THREADS                      42
#define _SC_THREAD_ATTR_STACKADDR        43
#define _SC_THREAD_ATTR_STACKSIZE        44
#define _SC_THREAD_PRIORITY_SCHEDULING   45
#define _SC_THREAD_PRIO_INHERIT          46
/* _SC_THREAD_PRIO_PROTECT was _SC_THREAD_PRIO_CEILING in early drafts */
#define _SC_THREAD_PRIO_PROTECT          47
#define _SC_THREAD_PRIO_CEILING          _SC_THREAD_PRIO_PROTECT
#define _SC_THREAD_PROCESS_SHARED        48
#define _SC_THREAD_SAFE_FUNCTIONS        49
#define _SC_GETGR_R_SIZE_MAX             50
#define _SC_GETPW_R_SIZE_MAX             51
#define _SC_LOGIN_NAME_MAX               52
#define _SC_THREAD_DESTRUCTOR_ITERATIONS 53
#define _SC_ADVISORY_INFO                54
#define _SC_ATEXIT_MAX                   55
#define _SC_BARRIERS                     56
#define _SC_BC_BASE_MAX                  57
#define _SC_BC_DIM_MAX                   58
#define _SC_BC_SCALE_MAX                 59
#define _SC_BC_STRING_MAX                60
#define _SC_CLOCK_SELECTION              61
#define _SC_COLL_WEIGHTS_MAX             62
#define _SC_CPUTIME                      63
#define _SC_EXPR_NEST_MAX                64
#define _SC_HOST_NAME_MAX                65
#define _SC_IOV_MAX                      66
#define _SC_IPV6                         67
#define _SC_LINE_MAX                     68
#define _SC_MONOTONIC_CLOCK              69
#define _SC_RAW_SOCKETS                  70
#define _SC_READER_WRITER_LOCKS          71
#define _SC_REGEXP                       72
#define _SC_RE_DUP_MAX                   73
#define _SC_SHELL                        74
#define _SC_SPAWN                        75
#define _SC_SPIN_LOCKS                   76
#define _SC_SPORADIC_SERVER              77
#define _SC_SS_REPL_MAX                  78
#define _SC_SYMLOOP_MAX                  79
#define _SC_THREAD_CPUTIME               80
#define _SC_THREAD_SPORADIC_SERVER       81
#define _SC_TIMEOUTS                     82
#define _SC_TRACE                        83
#define _SC_TRACE_EVENT_FILTER           84
#define _SC_TRACE_EVENT_NAME_MAX         85
#define _SC_TRACE_INHERIT                86
#define _SC_TRACE_LOG                    87
#define _SC_TRACE_NAME_MAX               88
#define _SC_TRACE_SYS_MAX                89
#define _SC_TRACE_USER_EVENT_MAX         90
#define _SC_TYPED_MEMORY_OBJECTS         91
#define _SC_V7_ILP32_OFF32               92
#define _SC_V6_ILP32_OFF32               _SC_V7_ILP32_OFF32
#define _SC_XBS5_ILP32_OFF32             _SC_V7_ILP32_OFF32
#define _SC_V7_ILP32_OFFBIG              93
#define _SC_V6_ILP32_OFFBIG              _SC_V7_ILP32_OFFBIG
#define _SC_XBS5_ILP32_OFFBIG            _SC_V7_ILP32_OFFBIG
#define _SC_V7_LP64_OFF64                94
#define _SC_V6_LP64_OFF64                _SC_V7_LP64_OFF64
#define _SC_XBS5_LP64_OFF64              _SC_V7_LP64_OFF64
#define _SC_V7_LPBIG_OFFBIG              95
#define _SC_V6_LPBIG_OFFBIG              _SC_V7_LPBIG_OFFBIG
#define _SC_XBS5_LPBIG_OFFBIG            _SC_V7_LPBIG_OFFBIG
#define _SC_XOPEN_CRYPT                  96
#define _SC_XOPEN_ENH_I18N               97
#define _SC_XOPEN_LEGACY                 98
#define _SC_XOPEN_REALTIME               99
#define _SC_STREAM_MAX                  100
#define _SC_PRIORITY_SCHEDULING         101
#define _SC_XOPEN_REALTIME_THREADS      102
#define _SC_XOPEN_SHM                   103
#define _SC_XOPEN_STREAMS               104
#define _SC_XOPEN_UNIX                  105
#define _SC_XOPEN_VERSION               106
#define _SC_2_CHAR_TERM                 107
#define _SC_2_C_BIND                    108
#define _SC_2_C_DEV                     109
#define _SC_2_FORT_DEV                  110
#define _SC_2_FORT_RUN                  111
#define _SC_2_LOCALEDEF                 112
#define _SC_2_PBS                       113
#define _SC_2_PBS_ACCOUNTING            114
#define _SC_2_PBS_CHECKPOINT            115
#define _SC_2_PBS_LOCATE                116
#define _SC_2_PBS_MESSAGE               117
#define _SC_2_PBS_TRACK                 118
#define _SC_2_SW_DEV                    119
#define _SC_2_UPE                       120
#define _SC_2_VERSION                   121
#define _SC_THREAD_ROBUST_PRIO_INHERIT  122
#define _SC_THREAD_ROBUST_PRIO_PROTECT  123
#define _SC_XOPEN_UUCP                  124

/*
 *  pathconf values per IEEE Std 1003.1, 2008 Edition
 */

#define _PC_LINK_MAX                      0
#define _PC_MAX_CANON                     1
#define _PC_MAX_INPUT                     2
#define _PC_NAME_MAX                      3
#define _PC_PATH_MAX                      4
#define _PC_PIPE_BUF                      5
#define _PC_CHOWN_RESTRICTED              6
#define _PC_NO_TRUNC                      7
#define _PC_VDISABLE                      8
#define _PC_ASYNC_IO                      9
#define _PC_PRIO_IO                      10
#define _PC_SYNC_IO                      11
#define _PC_FILESIZEBITS                 12
#define _PC_2_SYMLINKS                   13
#define _PC_SYMLINK_MAX                  14
#define _PC_ALLOC_SIZE_MIN               15
#define _PC_REC_INCR_XFER_SIZE           16
#define _PC_REC_MAX_XFER_SIZE            17
#define _PC_REC_MIN_XFER_SIZE            18
#define _PC_REC_XFER_ALIGN               19
#define _PC_TIMESTAMP_RESOLUTION         20
#ifdef __CYGWIN__
/* Ask for POSIX permission bits support. */
#define _PC_POSIX_PERMISSIONS            90
/* Ask for full POSIX permission support including uid/gid settings. */
#define _PC_POSIX_SECURITY               91
#endif
/* XXX Emscripten */
#define _PC_SOCK_MAXBUF                 100

/*
 *  confstr values per IEEE Std 1003.1, 2004 Edition
 */

#if 1 /* XXX Emscripten: Enable these def __CYGWIN__	/ * Only defined on Cygwin for now. */
#define _CS_PATH                               0
#define _CS_POSIX_V7_ILP32_OFF32_CFLAGS        1
#define _CS_POSIX_V6_ILP32_OFF32_CFLAGS       _CS_POSIX_V7_ILP32_OFF32_CFLAGS
#define _CS_XBS5_ILP32_OFF32_CFLAGS           _CS_POSIX_V7_ILP32_OFF32_CFLAGS
#define _CS_POSIX_V7_ILP32_OFF32_LDFLAGS       2
#define _CS_POSIX_V6_ILP32_OFF32_LDFLAGS      _CS_POSIX_V7_ILP32_OFF32_LDFLAGS
#define _CS_XBS5_ILP32_OFF32_LDFLAGS          _CS_POSIX_V7_ILP32_OFF32_LDFLAGS
#define _CS_POSIX_V7_ILP32_OFF32_LIBS          3
#define _CS_POSIX_V6_ILP32_OFF32_LIBS         _CS_POSIX_V7_ILP32_OFF32_LIBS
#define _CS_XBS5_ILP32_OFF32_LIBS             _CS_POSIX_V7_ILP32_OFF32_LIBS
#define _CS_XBS5_ILP32_OFF32_LINTFLAGS         4
#define _CS_POSIX_V7_ILP32_OFFBIG_CFLAGS       5
#define _CS_POSIX_V6_ILP32_OFFBIG_CFLAGS      _CS_POSIX_V7_ILP32_OFFBIG_CFLAGS
#define _CS_XBS5_ILP32_OFFBIG_CFLAGS          _CS_POSIX_V7_ILP32_OFFBIG_CFLAGS
#define _CS_POSIX_V7_ILP32_OFFBIG_LDFLAGS      6
#define _CS_POSIX_V6_ILP32_OFFBIG_LDFLAGS     _CS_POSIX_V7_ILP32_OFFBIG_LDFLAGS
#define _CS_XBS5_ILP32_OFFBIG_LDFLAGS         _CS_POSIX_V7_ILP32_OFFBIG_LDFLAGS
#define _CS_POSIX_V7_ILP32_OFFBIG_LIBS         7
#define _CS_POSIX_V6_ILP32_OFFBIG_LIBS        _CS_POSIX_V7_ILP32_OFFBIG_LIBS
#define _CS_XBS5_ILP32_OFFBIG_LIBS            _CS_POSIX_V7_ILP32_OFFBIG_LIBS
#define _CS_XBS5_ILP32_OFFBIG_LINTFLAGS        8
#define _CS_POSIX_V7_LP64_OFF64_CFLAGS         9
#define _CS_POSIX_V6_LP64_OFF64_CFLAGS        _CS_POSIX_V7_LP64_OFF64_CFLAGS
#define _CS_XBS5_LP64_OFF64_CFLAGS            _CS_POSIX_V7_LP64_OFF64_CFLAGS
#define _CS_POSIX_V7_LP64_OFF64_LDFLAGS       10
#define _CS_POSIX_V6_LP64_OFF64_LDFLAGS       _CS_POSIX_V7_LP64_OFF64_LDFLAGS
#define _CS_XBS5_LP64_OFF64_LDFLAGS           _CS_POSIX_V7_LP64_OFF64_LDFLAGS
#define _CS_POSIX_V7_LP64_OFF64_LIBS          11
#define _CS_POSIX_V6_LP64_OFF64_LIBS          _CS_POSIX_V7_LP64_OFF64_LIBS
#define _CS_XBS5_LP64_OFF64_LIBS              _CS_POSIX_V7_LP64_OFF64_LIBS
#define _CS_XBS5_LP64_OFF64_LINTFLAGS         12
#define _CS_POSIX_V7_LPBIG_OFFBIG_CFLAGS      13
#define _CS_POSIX_V6_LPBIG_OFFBIG_CFLAGS      _CS_POSIX_V7_LPBIG_OFFBIG_CFLAGS
#define _CS_XBS5_LPBIG_OFFBIG_CFLAGS          _CS_POSIX_V7_LPBIG_OFFBIG_CFLAGS
#define _CS_POSIX_V7_LPBIG_OFFBIG_LDFLAGS     14
#define _CS_POSIX_V6_LPBIG_OFFBIG_LDFLAGS     _CS_POSIX_V7_LPBIG_OFFBIG_LDFLAGS
#define _CS_XBS5_LPBIG_OFFBIG_LDFLAGS         _CS_POSIX_V7_LPBIG_OFFBIG_LDFLAGS
#define _CS_POSIX_V7_LPBIG_OFFBIG_LIBS        15
#define _CS_POSIX_V6_LPBIG_OFFBIG_LIBS        _CS_POSIX_V7_LPBIG_OFFBIG_LIBS
#define _CS_XBS5_LPBIG_OFFBIG_LIBS            _CS_POSIX_V7_LPBIG_OFFBIG_LIBS
#define _CS_XBS5_LPBIG_OFFBIG_LINTFLAGS       16
#define _CS_POSIX_V7_WIDTH_RESTRICTED_ENVS    17
#define _CS_POSIX_V6_WIDTH_RESTRICTED_ENVS    _CS_POSIX_V7_WIDTH_RESTRICTED_ENVS
#define _CS_POSIX_V7_THREADS_CFLAGS           18
#define _CS_POSIX_V7_THREADS_LDFLAGS          19
#define _CS_V7_ENV                            20

/* XXX Emscripten: remove self-ref, and add two additional ones */
/* #define _CS_V6_ENV                           _CS_V6_ENV */
#define _CS_GNU_LIBC_VERSION                  42
#define _CS_GNU_LIBPTHREAD_VERSION            43
char *crypt(const char *key, const char *salt);
void encrypt(char block[64], int edflag);

#endif

#ifndef __CYGWIN__
# define	MAXPATHLEN	1024
#endif

#ifdef __cplusplus
}
#endif
#endif /* _SYS_UNISTD_H */<|MERGE_RESOLUTION|>--- conflicted
+++ resolved
@@ -302,12 +302,7 @@
 #define _SC_PRIORITIZED_IO               28
 #define _SC_REALTIME_SIGNALS             29
 #define _SC_SEMAPHORES                   30
-<<<<<<< HEAD
-/* XXX Emscripten */
-#define _SC_SHARED_MEMORY_OBJECTS        199
-=======
 #define _SC_SHARED_MEMORY_OBJECTS       199 /* XXX Emscripten changed 31 to 199 */
->>>>>>> a23cd90b
 #define _SC_SYNCHRONIZED_IO              32
 #define _SC_TIMERS                       33
 #define _SC_AIO_LISTIO_MAX               34
