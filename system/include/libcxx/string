// -*- C++ -*-
//===--------------------------- string -----------------------------------===//
//
//                     The LLVM Compiler Infrastructure
//
// This file is distributed under the University of Illinois Open Source
// License. See LICENSE.TXT for details.
//
//===----------------------------------------------------------------------===//

#ifndef _LIBCPP_STRING
#define _LIBCPP_STRING

/*
    string synopsis

namespace std
{

template <class stateT>
class fpos
{
private:
    stateT st;
public:
    fpos(streamoff = streamoff());

    operator streamoff() const;

    stateT state() const;
    void state(stateT);

    fpos& operator+=(streamoff);
    fpos  operator+ (streamoff) const;
    fpos& operator-=(streamoff);
    fpos  operator- (streamoff) const;
};

template <class stateT> streamoff operator-(const fpos<stateT>& x, const fpos<stateT>& y);

template <class stateT> bool operator==(const fpos<stateT>& x, const fpos<stateT>& y);
template <class stateT> bool operator!=(const fpos<stateT>& x, const fpos<stateT>& y);

template <class charT>
struct char_traits
{
    typedef charT     char_type;
    typedef ...       int_type;
    typedef streamoff off_type;
    typedef streampos pos_type;
    typedef mbstate_t state_type;

    static void assign(char_type& c1, const char_type& c2) noexcept;
    static bool eq(char_type c1, char_type c2) noexcept;
    static bool lt(char_type c1, char_type c2) noexcept;

    static int              compare(const char_type* s1, const char_type* s2, size_t n);
    static size_t           length(const char_type* s);
    static const char_type* find(const char_type* s, size_t n, const char_type& a);
    static char_type*       move(char_type* s1, const char_type* s2, size_t n);
    static char_type*       copy(char_type* s1, const char_type* s2, size_t n);
    static char_type*       assign(char_type* s, size_t n, char_type a);

    static int_type  not_eof(int_type c) noexcept;
    static char_type to_char_type(int_type c) noexcept;
    static int_type  to_int_type(char_type c) noexcept;
    static bool      eq_int_type(int_type c1, int_type c2) noexcept;
    static int_type  eof() noexcept;
};

template <> struct char_traits<char>;
template <> struct char_traits<wchar_t>;

template<class charT, class traits = char_traits<charT>, class Allocator = allocator<charT> >
class basic_string
{
public:
// types:
    typedef traits traits_type;
    typedef typename traits_type::char_type value_type;
    typedef Allocator allocator_type;
    typedef typename allocator_type::size_type size_type;
    typedef typename allocator_type::difference_type difference_type;
    typedef typename allocator_type::reference reference;
    typedef typename allocator_type::const_reference const_reference;
    typedef typename allocator_type::pointer pointer;
    typedef typename allocator_type::const_pointer const_pointer;
    typedef implementation-defined iterator;
    typedef implementation-defined const_iterator;
    typedef std::reverse_iterator<iterator> reverse_iterator;
    typedef std::reverse_iterator<const_iterator> const_reverse_iterator;

    static const size_type npos = -1;

    basic_string()
        noexcept(is_nothrow_default_constructible<allocator_type>::value);
    explicit basic_string(const allocator_type& a);
    basic_string(const basic_string& str);
    basic_string(basic_string&& str)
        noexcept(is_nothrow_move_constructible<allocator_type>::value);
    basic_string(const basic_string& str, size_type pos, size_type n = npos,
                 const allocator_type& a = allocator_type());
    basic_string(const_pointer s, const allocator_type& a = allocator_type());
    basic_string(const_pointer s, size_type n, const allocator_type& a = allocator_type());
    basic_string(size_type n, value_type c, const allocator_type& a = allocator_type());
    template<class InputIterator>
        basic_string(InputIterator begin, InputIterator end,
                     const allocator_type& a = allocator_type());
    basic_string(initializer_list<value_type>, const Allocator& = Allocator());
    basic_string(const basic_string&, const Allocator&);
    basic_string(basic_string&&, const Allocator&);

    ~basic_string();

    basic_string& operator=(const basic_string& str);
    basic_string& operator=(basic_string&& str)
        noexcept(
             allocator_type::propagate_on_container_move_assignment::value &&
             is_nothrow_move_assignable<allocator_type>::value);
    basic_string& operator=(const_pointer s);
    basic_string& operator=(value_type c);
    basic_string& operator=(initializer_list<value_type>);

    iterator       begin() noexcept;
    const_iterator begin() const noexcept;
    iterator       end() noexcept;
    const_iterator end() const noexcept;

    reverse_iterator       rbegin() noexcept;
    const_reverse_iterator rbegin() const noexcept;
    reverse_iterator       rend() noexcept;
    const_reverse_iterator rend() const noexcept;

    const_iterator         cbegin() const noexcept;
    const_iterator         cend() const noexcept;
    const_reverse_iterator crbegin() const noexcept;
    const_reverse_iterator crend() const noexcept;

    size_type size() const noexcept;
    size_type length() const noexcept;
    size_type max_size() const noexcept;
    size_type capacity() const noexcept;

    void resize(size_type n, value_type c);
    void resize(size_type n);

    void reserve(size_type res_arg = 0);
    void shrink_to_fit();
    void clear() noexcept;
    bool empty() const noexcept;

    const_reference operator[](size_type pos) const;
    reference       operator[](size_type pos);

    const_reference at(size_type n) const;
    reference       at(size_type n);

    basic_string& operator+=(const basic_string& str);
    basic_string& operator+=(const_pointer s);
    basic_string& operator+=(value_type c);
    basic_string& operator+=(initializer_list<value_type>);

    basic_string& append(const basic_string& str);
    basic_string& append(const basic_string& str, size_type pos, size_type n);
    basic_string& append(const_pointer s, size_type n);
    basic_string& append(const_pointer s);
    basic_string& append(size_type n, value_type c);
    template<class InputIterator>
        basic_string& append(InputIterator first, InputIterator last);
    basic_string& append(initializer_list<value_type>);

    void push_back(value_type c);
    void pop_back();
    reference       front();
    const_reference front() const;
    reference       back();
    const_reference back() const;

    basic_string& assign(const basic_string& str);
    basic_string& assign(basic_string&& str);
    basic_string& assign(const basic_string& str, size_type pos, size_type n);
    basic_string& assign(const_pointer s, size_type n);
    basic_string& assign(const_pointer s);
    basic_string& assign(size_type n, value_type c);
    template<class InputIterator>
        basic_string& assign(InputIterator first, InputIterator last);
    basic_string& assign(initializer_list<value_type>);

    basic_string& insert(size_type pos1, const basic_string& str);
    basic_string& insert(size_type pos1, const basic_string& str,
                         size_type pos2, size_type n);
    basic_string& insert(size_type pos, const_pointer s, size_type n);
    basic_string& insert(size_type pos, const_pointer s);
    basic_string& insert(size_type pos, size_type n, value_type c);
    iterator      insert(const_iterator p, value_type c);
    iterator      insert(const_iterator p, size_type n, value_type c);
    template<class InputIterator>
        iterator insert(const_iterator p, InputIterator first, InputIterator last);
    iterator      insert(const_iterator p, initializer_list<value_type>);

    basic_string& erase(size_type pos = 0, size_type n = npos);
    iterator      erase(const_iterator position);
    iterator      erase(const_iterator first, const_iterator last);

    basic_string& replace(size_type pos1, size_type n1, const basic_string& str);
    basic_string& replace(size_type pos1, size_type n1, const basic_string& str,
                          size_type pos2, size_type n2);
    basic_string& replace(size_type pos, size_type n1, const_pointer s, size_type n2);
    basic_string& replace(size_type pos, size_type n1, const_pointer s);
    basic_string& replace(size_type pos, size_type n1, size_type n2, value_type c);
    basic_string& replace(const_iterator i1, const_iterator i2, const basic_string& str);
    basic_string& replace(const_iterator i1, const_iterator i2, const_pointer s, size_type n);
    basic_string& replace(const_iterator i1, const_iterator i2, const_pointer s);
    basic_string& replace(const_iterator i1, const_iterator i2, size_type n, value_type c);
    template<class InputIterator>
        basic_string& replace(const_iterator i1, const_iterator i2, InputIterator j1, InputIterator j2);
    basic_string& replace(const_iterator i1, const_iterator i2, initializer_list<value_type>);

    size_type copy(pointer s, size_type n, size_type pos = 0) const;
    basic_string substr(size_type pos = 0, size_type n = npos) const;

    void swap(basic_string& str)
        noexcept(!allocator_type::propagate_on_container_swap::value ||
                 __is_nothrow_swappable<allocator_type>::value)

    const_pointer c_str() const noexcept;
    const_pointer data() const noexcept;

    allocator_type get_allocator() const noexcept;

    size_type find(const basic_string& str, size_type pos = 0) const noexcept;
    size_type find(const_pointer s, size_type pos, size_type n) const noexcept;
    size_type find(const_pointer s, size_type pos = 0) const noexcept;
    size_type find(value_type c, size_type pos = 0) const noexcept;

    size_type rfind(const basic_string& str, size_type pos = npos) const noexcept;
    size_type rfind(const_pointer s, size_type pos, size_type n) const noexcept;
    size_type rfind(const_pointer s, size_type pos = npos) const noexcept;
    size_type rfind(value_type c, size_type pos = npos) const noexcept;

    size_type find_first_of(const basic_string& str, size_type pos = 0) const noexcept;
    size_type find_first_of(const_pointer s, size_type pos, size_type n) const noexcept;
    size_type find_first_of(const_pointer s, size_type pos = 0) const noexcept;
    size_type find_first_of(value_type c, size_type pos = 0) const noexcept;

    size_type find_last_of(const basic_string& str, size_type pos = npos) const noexcept;
    size_type find_last_of(const_pointer s, size_type pos, size_type n) const noexcept;
    size_type find_last_of(const_pointer s, size_type pos = npos) const noexcept;
    size_type find_last_of(value_type c, size_type pos = npos) const noexcept;

    size_type find_first_not_of(const basic_string& str, size_type pos = 0) const noexcept;
    size_type find_first_not_of(const_pointer s, size_type pos, size_type n) const noexcept;
    size_type find_first_not_of(const_pointer s, size_type pos = 0) const noexcept;
    size_type find_first_not_of(value_type c, size_type pos = 0) const noexcept;

    size_type find_last_not_of(const basic_string& str, size_type pos = npos) const noexcept;
    size_type find_last_not_of(const_pointer s, size_type pos, size_type n) const noexcept;
    size_type find_last_not_of(const_pointer s, size_type pos = npos) const noexcept;
    size_type find_last_not_of(value_type c, size_type pos = npos) const noexcept;

    int compare(const basic_string& str) const noexcept;
    int compare(size_type pos1, size_type n1, const basic_string& str) const;
    int compare(size_type pos1, size_type n1, const basic_string& str,
                size_type pos2, size_type n2) const;
    int compare(const_pointer s) const noexcept;
    int compare(size_type pos1, size_type n1, const_pointer s) const;
    int compare(size_type pos1, size_type n1, const_pointer s, size_type n2) const;

    bool __invariants() const;
};

template<class charT, class traits, class Allocator>
basic_string<charT, traits, Allocator>
operator+(const basic_string<charT, traits, Allocator>& lhs,
          const basic_string<charT, traits, Allocator>& rhs);

template<class charT, class traits, class Allocator>
basic_string<charT, traits, Allocator>
operator+(const charT* lhs , const basic_string<charT,traits,Allocator>&rhs);

template<class charT, class traits, class Allocator>
basic_string<charT, traits, Allocator>
operator+(charT lhs, const basic_string<charT,traits,Allocator>& rhs);

template<class charT, class traits, class Allocator>
basic_string<charT, traits, Allocator>
operator+(const basic_string<charT, traits, Allocator>& lhs, const charT* rhs);

template<class charT, class traits, class Allocator>
basic_string<charT, traits, Allocator>
operator+(const basic_string<charT, traits, Allocator>& lhs, charT rhs);

template<class charT, class traits, class Allocator>
bool operator==(const basic_string<charT, traits, Allocator>& lhs,
                const basic_string<charT, traits, Allocator>& rhs) noexcept;

template<class charT, class traits, class Allocator>
bool operator==(const charT* lhs, const basic_string<charT, traits, Allocator>& rhs) noexcept;

template<class charT, class traits, class Allocator>
bool operator==(const basic_string<charT,traits,Allocator>& lhs, const charT* rhs) noexcept;

template<class charT, class traits, class Allocator>
bool operator!=(const basic_string<charT,traits,Allocator>& lhs,
                const basic_string<charT, traits, Allocator>& rhs) noexcept;

template<class charT, class traits, class Allocator>
bool operator!=(const charT* lhs, const basic_string<charT, traits, Allocator>& rhs) noexcept;

template<class charT, class traits, class Allocator>
bool operator!=(const basic_string<charT, traits, Allocator>& lhs, const charT* rhs) noexcept;

template<class charT, class traits, class Allocator>
bool operator< (const basic_string<charT, traits, Allocator>& lhs,
                const basic_string<charT, traits, Allocator>& rhs) noexcept;

template<class charT, class traits, class Allocator>
bool operator< (const basic_string<charT, traits, Allocator>& lhs, const charT* rhs) noexcept;

template<class charT, class traits, class Allocator>
bool operator< (const charT* lhs, const basic_string<charT, traits, Allocator>& rhs) noexcept;

template<class charT, class traits, class Allocator>
bool operator> (const basic_string<charT, traits, Allocator>& lhs,
                const basic_string<charT, traits, Allocator>& rhs) noexcept;

template<class charT, class traits, class Allocator>
bool operator> (const basic_string<charT, traits, Allocator>& lhs, const charT* rhs) noexcept;

template<class charT, class traits, class Allocator>
bool operator> (const charT* lhs, const basic_string<charT, traits, Allocator>& rhs) noexcept;

template<class charT, class traits, class Allocator>
bool operator<=(const basic_string<charT, traits, Allocator>& lhs,
                const basic_string<charT, traits, Allocator>& rhs) noexcept;

template<class charT, class traits, class Allocator>
bool operator<=(const basic_string<charT, traits, Allocator>& lhs, const charT* rhs) noexcept;

template<class charT, class traits, class Allocator>
bool operator<=(const charT* lhs, const basic_string<charT, traits, Allocator>& rhs) noexcept;

template<class charT, class traits, class Allocator>
bool operator>=(const basic_string<charT, traits, Allocator>& lhs,
                const basic_string<charT, traits, Allocator>& rhs) noexcept;

template<class charT, class traits, class Allocator>
bool operator>=(const basic_string<charT, traits, Allocator>& lhs, const charT* rhs) noexcept;

template<class charT, class traits, class Allocator>
bool operator>=(const charT* lhs, const basic_string<charT, traits, Allocator>& rhs) noexcept;

template<class charT, class traits, class Allocator>
void swap(basic_string<charT, traits, Allocator>& lhs,
          basic_string<charT, traits, Allocator>& rhs)
            noexcept(noexcept(lhs.swap(rhs)));

template<class charT, class traits, class Allocator>
basic_istream<charT, traits>&
operator>>(basic_istream<charT, traits>& is, basic_string<charT, traits, Allocator>& str);

template<class charT, class traits, class Allocator>
basic_ostream<charT, traits>&
operator<<(basic_ostream<charT, traits>& os, const basic_string<charT, traits, Allocator>& str);

template<class charT, class traits, class Allocator>
basic_istream<charT, traits>&
getline(basic_istream<charT, traits>& is, basic_string<charT, traits, Allocator>& str,
        charT delim);

template<class charT, class traits, class Allocator>
basic_istream<charT, traits>&
getline(basic_istream<charT, traits>& is, basic_string<charT, traits, Allocator>& str);

typedef basic_string<char>    string;
typedef basic_string<wchar_t> wstring;
typedef basic_string<char16_t> u16string;
typedef basic_string<char32_t> u32string;

int                stoi  (const string& str, size_t* idx = 0, int base = 10);
long               stol  (const string& str, size_t* idx = 0, int base = 10);
unsigned long      stoul (const string& str, size_t* idx = 0, int base = 10);
long long          stoll (const string& str, size_t* idx = 0, int base = 10);
unsigned long long stoull(const string& str, size_t* idx = 0, int base = 10);

float       stof (const string& str, size_t* idx = 0);
double      stod (const string& str, size_t* idx = 0);
long double stold(const string& str, size_t* idx = 0);

string to_string(int val);
string to_string(unsigned val);
string to_string(long val);
string to_string(unsigned long val);
string to_string(long long val);
string to_string(unsigned long long val);
string to_string(float val);
string to_string(double val);
string to_string(long double val);

int                stoi  (const wstring& str, size_t* idx = 0, int base = 10);
long               stol  (const wstring& str, size_t* idx = 0, int base = 10);
unsigned long      stoul (const wstring& str, size_t* idx = 0, int base = 10);
long long          stoll (const wstring& str, size_t* idx = 0, int base = 10);
unsigned long long stoull(const wstring& str, size_t* idx = 0, int base = 10);

float       stof (const wstring& str, size_t* idx = 0);
double      stod (const wstring& str, size_t* idx = 0);
long double stold(const wstring& str, size_t* idx = 0);

wstring to_wstring(int val);
wstring to_wstring(unsigned val);
wstring to_wstring(long val);
wstring to_wstring(unsigned long val);
wstring to_wstring(long long val);
wstring to_wstring(unsigned long long val);
wstring to_wstring(float val);
wstring to_wstring(double val);
wstring to_wstring(long double val);

template <> struct hash<string>;
template <> struct hash<u16string>;
template <> struct hash<u32string>;
template <> struct hash<wstring>;

}  // std

*/

#include <__config>
#include <iosfwd>
#include <cstring>
#include <cstdio>  // For EOF.
#include <cwchar>
#include <algorithm>
#include <iterator>
#include <utility>
#include <memory>
#include <stdexcept>
#include <type_traits>
#include <initializer_list>
#include <__functional_base>
#ifndef _LIBCPP_HAS_NO_UNICODE_CHARS
#include <cstdint>
#endif
#if defined(_LIBCPP_NO_EXCEPTIONS) || defined(_LIBCPP_DEBUG)
#include <cassert>
#endif

#if !defined(_LIBCPP_HAS_NO_PRAGMA_SYSTEM_HEADER)
#pragma GCC system_header
#endif

_LIBCPP_BEGIN_NAMESPACE_STD

// fpos

template <class _StateT>
class _LIBCPP_VISIBLE fpos
{
private:
    _StateT __st_;
    streamoff __off_;
public:
    _LIBCPP_INLINE_VISIBILITY fpos(streamoff __off = streamoff()) : __st_(), __off_(__off) {}

    _LIBCPP_INLINE_VISIBILITY operator streamoff() const {return __off_;}

    _LIBCPP_INLINE_VISIBILITY _StateT state() const {return __st_;}
    _LIBCPP_INLINE_VISIBILITY void state(_StateT __st) {__st_ = __st;}

    _LIBCPP_INLINE_VISIBILITY fpos& operator+=(streamoff __off) {__off_ += __off; return *this;}
    _LIBCPP_INLINE_VISIBILITY fpos  operator+ (streamoff __off) const {fpos __t(*this); __t += __off; return __t;}
    _LIBCPP_INLINE_VISIBILITY fpos& operator-=(streamoff __off) {__off_ -= __off; return *this;}
    _LIBCPP_INLINE_VISIBILITY fpos  operator- (streamoff __off) const {fpos __t(*this); __t -= __off; return __t;}
};

template <class _StateT>
inline _LIBCPP_INLINE_VISIBILITY
streamoff operator-(const fpos<_StateT>& __x, const fpos<_StateT>& __y)
    {return streamoff(__x) - streamoff(__y);}

template <class _StateT>
inline _LIBCPP_INLINE_VISIBILITY
bool operator==(const fpos<_StateT>& __x, const fpos<_StateT>& __y)
    {return streamoff(__x) == streamoff(__y);}

template <class _StateT>
inline _LIBCPP_INLINE_VISIBILITY
bool operator!=(const fpos<_StateT>& __x, const fpos<_StateT>& __y)
    {return streamoff(__x) != streamoff(__y);}

// char_traits

template <class _CharT>
struct _LIBCPP_VISIBLE char_traits
{
    typedef _CharT    char_type;
    typedef int       int_type;
    typedef streamoff off_type;
    typedef streampos pos_type;
    typedef mbstate_t state_type;

    _LIBCPP_INLINE_VISIBILITY
    static void assign(char_type& __c1, const char_type& __c2) _NOEXCEPT
        {__c1 = __c2;}
    _LIBCPP_INLINE_VISIBILITY
    static bool eq(char_type __c1, char_type __c2) _NOEXCEPT
        {return __c1 == __c2;}
    _LIBCPP_INLINE_VISIBILITY
    static bool lt(char_type __c1, char_type __c2) _NOEXCEPT
        {return __c1 < __c2;}

    static int              compare(const char_type* __s1, const char_type* __s2, size_t __n);
    static size_t           length(const char_type* __s);
    static const char_type* find(const char_type* __s, size_t __n, const char_type& __a);
    static char_type*       move(char_type* __s1, const char_type* __s2, size_t __n);
    static char_type*       copy(char_type* __s1, const char_type* __s2, size_t __n);
    static char_type*       assign(char_type* __s, size_t __n, char_type __a);

    _LIBCPP_INLINE_VISIBILITY static int_type  not_eof(int_type __c) _NOEXCEPT
        {return eq_int_type(__c, eof()) ? ~eof() : __c;}
    _LIBCPP_INLINE_VISIBILITY
    static char_type to_char_type(int_type __c) _NOEXCEPT
        {return char_type(__c);}
    _LIBCPP_INLINE_VISIBILITY
    static int_type  to_int_type(char_type __c) _NOEXCEPT
        {return int_type(__c);}
    _LIBCPP_INLINE_VISIBILITY
    static bool      eq_int_type(int_type __c1, int_type __c2) _NOEXCEPT
        {return __c1 == __c2;}
    _LIBCPP_INLINE_VISIBILITY
    static int_type  eof() _NOEXCEPT
        {return int_type(EOF);}
};

template <class _CharT>
int
char_traits<_CharT>::compare(const char_type* __s1, const char_type* __s2, size_t __n)
{
    for (; __n; --__n, ++__s1, ++__s2)
    {
        if (lt(*__s1, *__s2))
            return -1;
        if (lt(*__s2, *__s1))
            return 1;
    }
    return 0;
}

template <class _CharT>
inline _LIBCPP_INLINE_VISIBILITY
size_t
char_traits<_CharT>::length(const char_type* __s)
{
    size_t __len = 0;
    for (; !eq(*__s, char_type(0)); ++__s)
        ++__len;
    return __len;
}

template <class _CharT>
inline _LIBCPP_INLINE_VISIBILITY
const _CharT*
char_traits<_CharT>::find(const char_type* __s, size_t __n, const char_type& __a)
{
    for (; __n; --__n)
    {
        if (eq(*__s, __a))
            return __s;
        ++__s;
    }
    return 0;
}

template <class _CharT>
_CharT*
char_traits<_CharT>::move(char_type* __s1, const char_type* __s2, size_t __n)
{
    char_type* __r = __s1;
    if (__s1 < __s2)
    {
        for (; __n; --__n, ++__s1, ++__s2)
            assign(*__s1, *__s2);
    }
    else if (__s2 < __s1)
    {
        __s1 += __n;
        __s2 += __n;
        for (; __n; --__n)
            assign(*--__s1, *--__s2);
    }
    return __r;
}

template <class _CharT>
inline _LIBCPP_INLINE_VISIBILITY
_CharT*
char_traits<_CharT>::copy(char_type* __s1, const char_type* __s2, size_t __n)
{
    char_type* __r = __s1;
    for (; __n; --__n, ++__s1, ++__s2)
        assign(*__s1, *__s2);
    return __r;
}

template <class _CharT>
inline _LIBCPP_INLINE_VISIBILITY
_CharT*
char_traits<_CharT>::assign(char_type* __s, size_t __n, char_type __a)
{
    char_type* __r = __s;
    for (; __n; --__n, ++__s)
        assign(*__s, __a);
    return __r;
}

// char_traits<char>

template <>
struct _LIBCPP_VISIBLE char_traits<char>
{
    typedef char      char_type;
    typedef int       int_type;
    typedef streamoff off_type;
    typedef streampos pos_type;
    typedef mbstate_t state_type;

    _LIBCPP_INLINE_VISIBILITY
    static void assign(char_type& __c1, const char_type& __c2) _NOEXCEPT
        {__c1 = __c2;}
    _LIBCPP_INLINE_VISIBILITY
    static bool eq(char_type __c1, char_type __c2) _NOEXCEPT
            {return __c1 == __c2;}
    _LIBCPP_INLINE_VISIBILITY
    static bool lt(char_type __c1, char_type __c2) _NOEXCEPT
        {return (unsigned char)__c1 < (unsigned char)__c2;}

    _LIBCPP_INLINE_VISIBILITY
    static int compare(const char_type* __s1, const char_type* __s2, size_t __n)
        {return memcmp(__s1, __s2, __n);}
    _LIBCPP_INLINE_VISIBILITY
    static size_t length(const char_type* __s) {return strlen(__s);}
    _LIBCPP_INLINE_VISIBILITY
    static const char_type* find(const char_type* __s, size_t __n, const char_type& __a)
        {return (const char_type*)memchr(__s, to_int_type(__a), __n);}
    _LIBCPP_INLINE_VISIBILITY
    static char_type* move(char_type* __s1, const char_type* __s2, size_t __n)
        {return (char_type*)memmove(__s1, __s2, __n);}
    _LIBCPP_INLINE_VISIBILITY
    static char_type* copy(char_type* __s1, const char_type* __s2, size_t __n)
        {return (char_type*)memcpy(__s1, __s2, __n);}
    _LIBCPP_INLINE_VISIBILITY
    static char_type* assign(char_type* __s, size_t __n, char_type __a)
        {return (char_type*)memset(__s, to_int_type(__a), __n);}

    _LIBCPP_INLINE_VISIBILITY static int_type  not_eof(int_type __c) _NOEXCEPT
        {return eq_int_type(__c, eof()) ? ~eof() : __c;}
    _LIBCPP_INLINE_VISIBILITY
    static char_type to_char_type(int_type __c) _NOEXCEPT
        {return char_type(__c);}
    _LIBCPP_INLINE_VISIBILITY
    static int_type to_int_type(char_type __c) _NOEXCEPT
        {return int_type((unsigned char)__c);}
    _LIBCPP_INLINE_VISIBILITY
    static bool eq_int_type(int_type __c1, int_type __c2) _NOEXCEPT
        {return __c1 == __c2;}
    _LIBCPP_INLINE_VISIBILITY
    static int_type  eof() _NOEXCEPT
        {return int_type(EOF);}
};

// char_traits<wchar_t>

template <>
struct _LIBCPP_VISIBLE char_traits<wchar_t>
{
    typedef wchar_t   char_type;
    typedef wint_t    int_type;
    typedef streamoff off_type;
    typedef streampos pos_type;
    typedef mbstate_t state_type;

    _LIBCPP_INLINE_VISIBILITY
    static void assign(char_type& __c1, const char_type& __c2) _NOEXCEPT
        {__c1 = __c2;}
    _LIBCPP_INLINE_VISIBILITY
    static bool eq(char_type __c1, char_type __c2) _NOEXCEPT
        {return __c1 == __c2;}
    _LIBCPP_INLINE_VISIBILITY
    static bool lt(char_type __c1, char_type __c2) _NOEXCEPT
        {return __c1 < __c2;}

    _LIBCPP_INLINE_VISIBILITY
    static int compare(const char_type* __s1, const char_type* __s2, size_t __n)
        {return wmemcmp(__s1, __s2, __n);}
    _LIBCPP_INLINE_VISIBILITY
    static size_t length(const char_type* __s)
        {return wcslen(__s);}
    _LIBCPP_INLINE_VISIBILITY
    static const char_type* find(const char_type* __s, size_t __n, const char_type& __a)
        {return (const char_type*)wmemchr(__s, __a, __n);}
    _LIBCPP_INLINE_VISIBILITY
    static char_type* move(char_type* __s1, const char_type* __s2, size_t __n)
        {return (char_type*)wmemmove(__s1, __s2, __n);}
    _LIBCPP_INLINE_VISIBILITY
    static char_type* copy(char_type* __s1, const char_type* __s2, size_t __n)
        {return (char_type*)wmemcpy(__s1, __s2, __n);}
    _LIBCPP_INLINE_VISIBILITY
    static char_type* assign(char_type* __s, size_t __n, char_type __a)
        {return (char_type*)wmemset(__s, __a, __n);}

    _LIBCPP_INLINE_VISIBILITY
    static int_type  not_eof(int_type __c) _NOEXCEPT
        {return eq_int_type(__c, eof()) ? ~eof() : __c;}
    _LIBCPP_INLINE_VISIBILITY
    static char_type to_char_type(int_type __c) _NOEXCEPT
        {return char_type(__c);}
    _LIBCPP_INLINE_VISIBILITY
    static int_type to_int_type(char_type __c) _NOEXCEPT
        {return int_type(__c);}
    _LIBCPP_INLINE_VISIBILITY
    static bool eq_int_type(int_type __c1, int_type __c2) _NOEXCEPT
        {return __c1 == __c2;}
    _LIBCPP_INLINE_VISIBILITY
    static int_type eof() _NOEXCEPT
        {return int_type(WEOF);}
};

#ifndef _LIBCPP_HAS_NO_UNICODE_CHARS

template <>
struct _LIBCPP_VISIBLE char_traits<char16_t>
{
    typedef char16_t       char_type;
    typedef uint_least16_t int_type;
    typedef streamoff      off_type;
    typedef u16streampos   pos_type;
    typedef mbstate_t      state_type;

    _LIBCPP_INLINE_VISIBILITY
    static void assign(char_type& __c1, const char_type& __c2) _NOEXCEPT
        {__c1 = __c2;}
    _LIBCPP_INLINE_VISIBILITY
    static bool eq(char_type __c1, char_type __c2) _NOEXCEPT
        {return __c1 == __c2;}
    _LIBCPP_INLINE_VISIBILITY
    static bool lt(char_type __c1, char_type __c2) _NOEXCEPT
        {return __c1 < __c2;}

    static int              compare(const char_type* __s1, const char_type* __s2, size_t __n);
    static size_t           length(const char_type* __s);
    static const char_type* find(const char_type* __s, size_t __n, const char_type& __a);
    static char_type*       move(char_type* __s1, const char_type* __s2, size_t __n);
    static char_type*       copy(char_type* __s1, const char_type* __s2, size_t __n);
    static char_type*       assign(char_type* __s, size_t __n, char_type __a);

    _LIBCPP_INLINE_VISIBILITY
    static int_type  not_eof(int_type __c) _NOEXCEPT
        {return eq_int_type(__c, eof()) ? ~eof() : __c;}
    _LIBCPP_INLINE_VISIBILITY
    static char_type to_char_type(int_type __c) _NOEXCEPT
        {return char_type(__c);}
    _LIBCPP_INLINE_VISIBILITY
    static int_type to_int_type(char_type __c) _NOEXCEPT
        {return int_type(__c);}
    _LIBCPP_INLINE_VISIBILITY
    static bool eq_int_type(int_type __c1, int_type __c2) _NOEXCEPT
        {return __c1 == __c2;}
    _LIBCPP_INLINE_VISIBILITY
    static int_type eof() _NOEXCEPT
        {return int_type(0xDFFF);}
};

inline _LIBCPP_INLINE_VISIBILITY
int
char_traits<char16_t>::compare(const char_type* __s1, const char_type* __s2, size_t __n)
{
    for (; __n; --__n, ++__s1, ++__s2)
    {
        if (lt(*__s1, *__s2))
            return -1;
        if (lt(*__s2, *__s1))
            return 1;
    }
    return 0;
}

inline _LIBCPP_INLINE_VISIBILITY
size_t
char_traits<char16_t>::length(const char_type* __s)
{
    size_t __len = 0;
    for (; !eq(*__s, char_type(0)); ++__s)
        ++__len;
    return __len;
}

inline _LIBCPP_INLINE_VISIBILITY
const char16_t*
char_traits<char16_t>::find(const char_type* __s, size_t __n, const char_type& __a)
{
    for (; __n; --__n)
    {
        if (eq(*__s, __a))
            return __s;
        ++__s;
    }
    return 0;
}

inline _LIBCPP_INLINE_VISIBILITY
char16_t*
char_traits<char16_t>::move(char_type* __s1, const char_type* __s2, size_t __n)
{
    char_type* __r = __s1;
    if (__s1 < __s2)
    {
        for (; __n; --__n, ++__s1, ++__s2)
            assign(*__s1, *__s2);
    }
    else if (__s2 < __s1)
    {
        __s1 += __n;
        __s2 += __n;
        for (; __n; --__n)
            assign(*--__s1, *--__s2);
    }
    return __r;
}

inline _LIBCPP_INLINE_VISIBILITY
char16_t*
char_traits<char16_t>::copy(char_type* __s1, const char_type* __s2, size_t __n)
{
    char_type* __r = __s1;
    for (; __n; --__n, ++__s1, ++__s2)
        assign(*__s1, *__s2);
    return __r;
}

inline _LIBCPP_INLINE_VISIBILITY
char16_t*
char_traits<char16_t>::assign(char_type* __s, size_t __n, char_type __a)
{
    char_type* __r = __s;
    for (; __n; --__n, ++__s)
        assign(*__s, __a);
    return __r;
}

template <>
struct _LIBCPP_VISIBLE char_traits<char32_t>
{
    typedef char32_t       char_type;
    typedef uint_least32_t int_type;
    typedef streamoff      off_type;
    typedef u32streampos   pos_type;
    typedef mbstate_t      state_type;

    _LIBCPP_INLINE_VISIBILITY
    static void assign(char_type& __c1, const char_type& __c2) _NOEXCEPT
        {__c1 = __c2;}
    _LIBCPP_INLINE_VISIBILITY
    static bool eq(char_type __c1, char_type __c2) _NOEXCEPT
        {return __c1 == __c2;}
    _LIBCPP_INLINE_VISIBILITY
    static bool lt(char_type __c1, char_type __c2) _NOEXCEPT
        {return __c1 < __c2;}

    static int              compare(const char_type* __s1, const char_type* __s2, size_t __n);
    static size_t           length(const char_type* __s);
    static const char_type* find(const char_type* __s, size_t __n, const char_type& __a);
    static char_type*       move(char_type* __s1, const char_type* __s2, size_t __n);
    static char_type*       copy(char_type* __s1, const char_type* __s2, size_t __n);
    static char_type*       assign(char_type* __s, size_t __n, char_type __a);

    _LIBCPP_INLINE_VISIBILITY
    static int_type  not_eof(int_type __c) _NOEXCEPT
        {return eq_int_type(__c, eof()) ? ~eof() : __c;}
    _LIBCPP_INLINE_VISIBILITY
    static char_type to_char_type(int_type __c) _NOEXCEPT
        {return char_type(__c);}
    _LIBCPP_INLINE_VISIBILITY
    static int_type to_int_type(char_type __c) _NOEXCEPT
        {return int_type(__c);}
    _LIBCPP_INLINE_VISIBILITY
    static bool eq_int_type(int_type __c1, int_type __c2) _NOEXCEPT
        {return __c1 == __c2;}
    _LIBCPP_INLINE_VISIBILITY
    static int_type eof() _NOEXCEPT
        {return int_type(0xFFFFFFFF);}
};

inline _LIBCPP_INLINE_VISIBILITY
int
char_traits<char32_t>::compare(const char_type* __s1, const char_type* __s2, size_t __n)
{
    for (; __n; --__n, ++__s1, ++__s2)
    {
        if (lt(*__s1, *__s2))
            return -1;
        if (lt(*__s2, *__s1))
            return 1;
    }
    return 0;
}

inline _LIBCPP_INLINE_VISIBILITY
size_t
char_traits<char32_t>::length(const char_type* __s)
{
    size_t __len = 0;
    for (; !eq(*__s, char_type(0)); ++__s)
        ++__len;
    return __len;
}

inline _LIBCPP_INLINE_VISIBILITY
const char32_t*
char_traits<char32_t>::find(const char_type* __s, size_t __n, const char_type& __a)
{
    for (; __n; --__n)
    {
        if (eq(*__s, __a))
            return __s;
        ++__s;
    }
    return 0;
}

inline _LIBCPP_INLINE_VISIBILITY
char32_t*
char_traits<char32_t>::move(char_type* __s1, const char_type* __s2, size_t __n)
{
    char_type* __r = __s1;
    if (__s1 < __s2)
    {
        for (; __n; --__n, ++__s1, ++__s2)
            assign(*__s1, *__s2);
    }
    else if (__s2 < __s1)
    {
        __s1 += __n;
        __s2 += __n;
        for (; __n; --__n)
            assign(*--__s1, *--__s2);
    }
    return __r;
}

inline _LIBCPP_INLINE_VISIBILITY
char32_t*
char_traits<char32_t>::copy(char_type* __s1, const char_type* __s2, size_t __n)
{
    char_type* __r = __s1;
    for (; __n; --__n, ++__s1, ++__s2)
        assign(*__s1, *__s2);
    return __r;
}

inline _LIBCPP_INLINE_VISIBILITY
char32_t*
char_traits<char32_t>::assign(char_type* __s, size_t __n, char_type __a)
{
    char_type* __r = __s;
    for (; __n; --__n, ++__s)
        assign(*__s, __a);
    return __r;
}

#endif  // _LIBCPP_HAS_NO_UNICODE_CHARS

// basic_string

template<class _CharT, class _Traits, class _Allocator>
basic_string<_CharT, _Traits, _Allocator>
operator+(const basic_string<_CharT, _Traits, _Allocator>& __x,
          const basic_string<_CharT, _Traits, _Allocator>& __y);

template<class _CharT, class _Traits, class _Allocator>
basic_string<_CharT, _Traits, _Allocator>
operator+(const _CharT* __x, const basic_string<_CharT,_Traits,_Allocator>& __y);

template<class _CharT, class _Traits, class _Allocator>
basic_string<_CharT, _Traits, _Allocator>
operator+(_CharT __x, const basic_string<_CharT,_Traits,_Allocator>& __y);

template<class _CharT, class _Traits, class _Allocator>
basic_string<_CharT, _Traits, _Allocator>
operator+(const basic_string<_CharT, _Traits, _Allocator>& __x, const _CharT* __y);

template<class _CharT, class _Traits, class _Allocator>
basic_string<_CharT, _Traits, _Allocator>
operator+(const basic_string<_CharT, _Traits, _Allocator>& __x, _CharT __y);

template <bool>
class __basic_string_common
{
protected:
    void __throw_length_error() const;
    void __throw_out_of_range() const;
};

template <bool __b>
void
__basic_string_common<__b>::__throw_length_error() const
{
#ifndef _LIBCPP_NO_EXCEPTIONS
    throw length_error("basic_string");
#else
    assert(!"basic_string length_error");
#endif
}

template <bool __b>
void
__basic_string_common<__b>::__throw_out_of_range() const
{
#ifndef _LIBCPP_NO_EXCEPTIONS
    throw out_of_range("basic_string");
#else
    assert(!"basic_string out_of_range");
#endif
}

<<<<<<< HEAD
#ifdef _MSC_VER
#pragma warning( push )
#pragma warning( disable: 4231 )
#endif // _MSC_VER
extern template class __basic_string_common<true>;
#ifdef _MSC_VER
#pragma warning( pop )
#endif // _MSC_VER
=======
//extern template class __basic_string_common<true>; /* XXX EMScripten: Comment to export the class */
>>>>>>> a23cd90b

template<class _CharT, class _Traits, class _Allocator>
class _LIBCPP_VISIBLE basic_string
    : private __basic_string_common<true>
{
public:
    typedef basic_string                                 __self;
    typedef _Traits                                      traits_type;
    typedef typename traits_type::char_type              value_type;
    typedef _Allocator                                   allocator_type;
    typedef allocator_traits<allocator_type>             __alloc_traits;
    typedef typename __alloc_traits::size_type           size_type;
    typedef typename __alloc_traits::difference_type     difference_type;
    typedef value_type&                                  reference;
    typedef const value_type&                            const_reference;
    typedef typename __alloc_traits::pointer             pointer;
    typedef typename __alloc_traits::const_pointer       const_pointer;
#ifdef _LIBCPP_DEBUG
    typedef __debug_iter<basic_string, pointer>          iterator;
    typedef __debug_iter<basic_string, const_pointer>    const_iterator;

    friend class __debug_iter<basic_string, pointer>;
    friend class __debug_iter<basic_string, const_pointer>;
#elif defined(_LIBCPP_RAW_ITERATORS)
    typedef pointer                                      iterator;
    typedef const_pointer                                const_iterator;
#else  // defined(_LIBCPP_RAW_ITERATORS)
    typedef __wrap_iter<pointer>                         iterator;
    typedef __wrap_iter<const_pointer>                   const_iterator;
#endif  // defined(_LIBCPP_RAW_ITERATORS)
    typedef _VSTD::reverse_iterator<iterator>             reverse_iterator;
    typedef _VSTD::reverse_iterator<const_iterator>       const_reverse_iterator;

private:
    struct __long
    {
        size_type __cap_;
        size_type __size_;
        pointer   __data_;
    };

#if _LIBCPP_BIG_ENDIAN
    enum {__short_mask = 0x80};
    enum {__long_mask  = ~(size_type(~0) >> 1)};
#else  // _LIBCPP_BIG_ENDIAN
    enum {__short_mask = 0x01};
    enum {__long_mask  = 0x1};
#endif  // _LIBCPP_BIG_ENDIAN

    enum {__mask = size_type(~0) >> 1};

    enum {__min_cap = (sizeof(__long) - 1)/sizeof(value_type) > 2 ?
                      (sizeof(__long) - 1)/sizeof(value_type) : 2};

    struct __short
    {
        union
        {
            unsigned char __size_;
            value_type _;
        };
        value_type __data_[__min_cap];
    };

    union _{__long _; __short __;};

    enum {__n_words = sizeof(_) / sizeof(size_type)};

    struct __raw
    {
        size_type __words[__n_words];
    };

    struct __rep
    {
        union
        {
            __long  __l;
            __short __s;
            __raw   __r;
        };
    };

    __compressed_pair<__rep, allocator_type> __r_;

#ifdef _LIBCPP_DEBUG

    pair<iterator*, const_iterator*> __iterator_list_;

    _LIBCPP_INLINE_VISIBILITY iterator*&       __get_iterator_list(iterator*)       {return __iterator_list_.first;}
    _LIBCPP_INLINE_VISIBILITY const_iterator*& __get_iterator_list(const_iterator*) {return __iterator_list_.second;}

#endif  // _LIBCPP_DEBUG

public:
    static const size_type npos = -1;

    _LIBCPP_INLINE_VISIBILITY basic_string()
        _NOEXCEPT_(is_nothrow_default_constructible<allocator_type>::value);
    _LIBCPP_INLINE_VISIBILITY explicit basic_string(const allocator_type& __a);
    basic_string(const basic_string& __str);
    basic_string(const basic_string& __str, const allocator_type& __a);
#ifndef _LIBCPP_HAS_NO_RVALUE_REFERENCES
    _LIBCPP_INLINE_VISIBILITY
    basic_string(basic_string&& __str)
        _NOEXCEPT_(is_nothrow_move_constructible<allocator_type>::value);
    _LIBCPP_INLINE_VISIBILITY
    basic_string(basic_string&& __str, const allocator_type& __a);
#endif  // _LIBCPP_HAS_NO_RVALUE_REFERENCES
    _LIBCPP_INLINE_VISIBILITY basic_string(const_pointer __s);
    _LIBCPP_INLINE_VISIBILITY
    basic_string(const_pointer __s, const allocator_type& __a);
    _LIBCPP_INLINE_VISIBILITY
    basic_string(const_pointer __s, size_type __n);
    _LIBCPP_INLINE_VISIBILITY
    basic_string(const_pointer __s, size_type __n, const allocator_type& __a);
    _LIBCPP_INLINE_VISIBILITY
    basic_string(size_type __n, value_type __c);
    _LIBCPP_INLINE_VISIBILITY
    basic_string(size_type __n, value_type __c, const allocator_type& __a);
    basic_string(const basic_string& __str, size_type __pos, size_type __n = npos,
                 const allocator_type& __a = allocator_type());
    template<class _InputIterator>
        _LIBCPP_INLINE_VISIBILITY
        basic_string(_InputIterator __first, _InputIterator __last);
    template<class _InputIterator>
        _LIBCPP_INLINE_VISIBILITY
        basic_string(_InputIterator __first, _InputIterator __last, const allocator_type& __a);
#ifndef _LIBCPP_HAS_NO_GENERALIZED_INITIALIZERS
    _LIBCPP_INLINE_VISIBILITY
    basic_string(initializer_list<value_type> __il);
    _LIBCPP_INLINE_VISIBILITY
    basic_string(initializer_list<value_type> __il, const allocator_type& __a);
#endif  // _LIBCPP_HAS_NO_GENERALIZED_INITIALIZERS

    ~basic_string();

    basic_string& operator=(const basic_string& __str);
#ifndef _LIBCPP_HAS_NO_RVALUE_REFERENCES
    _LIBCPP_INLINE_VISIBILITY
    basic_string& operator=(basic_string&& __str)
        _NOEXCEPT_(__alloc_traits::propagate_on_container_move_assignment::value &&
                   is_nothrow_move_assignable<allocator_type>::value);
#endif
    _LIBCPP_INLINE_VISIBILITY basic_string& operator=(const_pointer __s) {return assign(__s);}
    basic_string& operator=(value_type __c);
#ifndef _LIBCPP_HAS_NO_GENERALIZED_INITIALIZERS
    _LIBCPP_INLINE_VISIBILITY
    basic_string& operator=(initializer_list<value_type> __il) {return assign(__il.begin(), __il.size());}
#endif  // _LIBCPP_HAS_NO_GENERALIZED_INITIALIZERS

#ifndef _LIBCPP_DEBUG
    _LIBCPP_INLINE_VISIBILITY
    iterator begin() _NOEXCEPT
        {return iterator(__get_pointer());}
    _LIBCPP_INLINE_VISIBILITY
    const_iterator begin() const _NOEXCEPT
        {return const_iterator(data());}
    _LIBCPP_INLINE_VISIBILITY
    iterator end() _NOEXCEPT
        {return iterator(__get_pointer() + size());}
    _LIBCPP_INLINE_VISIBILITY
    const_iterator end() const _NOEXCEPT
        {return const_iterator(data() + size());}
#else  // _LIBCPP_DEBUG
    _LIBCPP_INLINE_VISIBILITY iterator       begin()       {return iterator(this, __get_pointer());}
    _LIBCPP_INLINE_VISIBILITY const_iterator begin() const {return const_iterator(this, data());}
    _LIBCPP_INLINE_VISIBILITY iterator       end()         {return iterator(this, __get_pointer() + size());}
    _LIBCPP_INLINE_VISIBILITY const_iterator end() const   {return const_iterator(this, data() + size());}
#endif  // _LIBCPP_DEBUG
    _LIBCPP_INLINE_VISIBILITY
    reverse_iterator rbegin() _NOEXCEPT
        {return reverse_iterator(end());}
    _LIBCPP_INLINE_VISIBILITY
    const_reverse_iterator rbegin() const _NOEXCEPT
        {return const_reverse_iterator(end());}
    _LIBCPP_INLINE_VISIBILITY
    reverse_iterator rend() _NOEXCEPT
        {return reverse_iterator(begin());}
    _LIBCPP_INLINE_VISIBILITY
    const_reverse_iterator rend() const _NOEXCEPT
        {return const_reverse_iterator(begin());}

    _LIBCPP_INLINE_VISIBILITY
    const_iterator cbegin() const _NOEXCEPT
        {return begin();}
    _LIBCPP_INLINE_VISIBILITY
    const_iterator cend() const _NOEXCEPT
        {return end();}
    _LIBCPP_INLINE_VISIBILITY
    const_reverse_iterator crbegin() const _NOEXCEPT
        {return rbegin();}
    _LIBCPP_INLINE_VISIBILITY
    const_reverse_iterator crend() const _NOEXCEPT
        {return rend();}

    _LIBCPP_INLINE_VISIBILITY size_type size() const _NOEXCEPT
        {return __is_long() ? __get_long_size() : __get_short_size();}
    _LIBCPP_INLINE_VISIBILITY size_type length() const _NOEXCEPT {return size();}
    _LIBCPP_INLINE_VISIBILITY size_type max_size() const _NOEXCEPT;
    _LIBCPP_INLINE_VISIBILITY size_type capacity() const _NOEXCEPT
        {return (__is_long() ? __get_long_cap() : __min_cap) - 1;}

    void resize(size_type __n, value_type __c);
    _LIBCPP_INLINE_VISIBILITY void resize(size_type __n) {resize(__n, value_type());}

    void reserve(size_type res_arg = 0);
    _LIBCPP_INLINE_VISIBILITY
    void shrink_to_fit() _NOEXCEPT {reserve();}
    _LIBCPP_INLINE_VISIBILITY
    void clear() _NOEXCEPT;
    _LIBCPP_INLINE_VISIBILITY bool empty() const _NOEXCEPT {return size() == 0;}

    _LIBCPP_INLINE_VISIBILITY const_reference operator[](size_type __pos) const;
    _LIBCPP_INLINE_VISIBILITY reference       operator[](size_type __pos);

    const_reference at(size_type __n) const;
    reference       at(size_type __n);

    _LIBCPP_INLINE_VISIBILITY basic_string& operator+=(const basic_string& __str) {return append(__str);}
    _LIBCPP_INLINE_VISIBILITY basic_string& operator+=(const_pointer __s)         {return append(__s);}
    _LIBCPP_INLINE_VISIBILITY basic_string& operator+=(value_type __c)            {push_back(__c); return *this;}
#ifndef _LIBCPP_HAS_NO_GENERALIZED_INITIALIZERS
    _LIBCPP_INLINE_VISIBILITY basic_string& operator+=(initializer_list<value_type> __il) {return append(__il);}
#endif  // _LIBCPP_HAS_NO_GENERALIZED_INITIALIZERS

    _LIBCPP_INLINE_VISIBILITY
    basic_string& append(const basic_string& __str);
    basic_string& append(const basic_string& __str, size_type __pos, size_type __n);
    basic_string& append(const_pointer __s, size_type __n);
    basic_string& append(const_pointer __s);
    basic_string& append(size_type __n, value_type __c);
    template<class _InputIterator>
        typename enable_if
        <
             __is_input_iterator  <_InputIterator>::value &&
            !__is_forward_iterator<_InputIterator>::value,
            basic_string&
        >::type
        append(_InputIterator __first, _InputIterator __last);
    template<class _ForwardIterator>
        typename enable_if
        <
            __is_forward_iterator<_ForwardIterator>::value,
            basic_string&
        >::type
        append(_ForwardIterator __first, _ForwardIterator __last);
#ifndef _LIBCPP_HAS_NO_GENERALIZED_INITIALIZERS
    _LIBCPP_INLINE_VISIBILITY
    basic_string& append(initializer_list<value_type> __il) {return append(__il.begin(), __il.size());}
#endif  // _LIBCPP_HAS_NO_GENERALIZED_INITIALIZERS

    void push_back(value_type __c);
    _LIBCPP_INLINE_VISIBILITY
    void pop_back();
    _LIBCPP_INLINE_VISIBILITY reference       front();
    _LIBCPP_INLINE_VISIBILITY const_reference front() const;
    _LIBCPP_INLINE_VISIBILITY reference       back();
    _LIBCPP_INLINE_VISIBILITY const_reference back() const;

    _LIBCPP_INLINE_VISIBILITY
    basic_string& assign(const basic_string& __str);
#ifndef _LIBCPP_HAS_NO_RVALUE_REFERENCES
    _LIBCPP_INLINE_VISIBILITY
    basic_string& assign(basic_string&& str)
        {*this = _VSTD::move(str); return *this;}
#endif
    basic_string& assign(const basic_string& __str, size_type __pos, size_type __n);
    basic_string& assign(const_pointer __s, size_type __n);
    basic_string& assign(const_pointer __s);
    basic_string& assign(size_type __n, value_type __c);
    template<class _InputIterator>
        typename enable_if
        <
             __is_input_iterator  <_InputIterator>::value &&
            !__is_forward_iterator<_InputIterator>::value,
            basic_string&
        >::type
        assign(_InputIterator __first, _InputIterator __last);
    template<class _ForwardIterator>
        typename enable_if
        <
            __is_forward_iterator<_ForwardIterator>::value,
            basic_string&
        >::type
        assign(_ForwardIterator __first, _ForwardIterator __last);
#ifndef _LIBCPP_HAS_NO_GENERALIZED_INITIALIZERS
    _LIBCPP_INLINE_VISIBILITY
    basic_string& assign(initializer_list<value_type> __il) {return assign(__il.begin(), __il.size());}
#endif  // _LIBCPP_HAS_NO_GENERALIZED_INITIALIZERS

    _LIBCPP_INLINE_VISIBILITY
    basic_string& insert(size_type __pos1, const basic_string& __str);
    basic_string& insert(size_type __pos1, const basic_string& __str, size_type __pos2, size_type __n);
    basic_string& insert(size_type __pos, const_pointer __s, size_type __n);
    basic_string& insert(size_type __pos, const_pointer __s);
    basic_string& insert(size_type __pos, size_type __n, value_type __c);
    iterator      insert(const_iterator __pos, value_type __c);
    _LIBCPP_INLINE_VISIBILITY
    iterator      insert(const_iterator __pos, size_type __n, value_type __c);
    template<class _InputIterator>
        typename enable_if
        <
             __is_input_iterator  <_InputIterator>::value &&
            !__is_forward_iterator<_InputIterator>::value,
            iterator
        >::type
        insert(const_iterator __pos, _InputIterator __first, _InputIterator __last);
    template<class _ForwardIterator>
        typename enable_if
        <
            __is_forward_iterator<_ForwardIterator>::value,
            iterator
        >::type
        insert(const_iterator __pos, _ForwardIterator __first, _ForwardIterator __last);
#ifndef _LIBCPP_HAS_NO_GENERALIZED_INITIALIZERS
    _LIBCPP_INLINE_VISIBILITY
    iterator insert(const_iterator __pos, initializer_list<value_type> __il)
                    {return insert(__pos, __il.begin(), __il.end());}
#endif  // _LIBCPP_HAS_NO_GENERALIZED_INITIALIZERS

    basic_string& erase(size_type __pos = 0, size_type __n = npos);
    _LIBCPP_INLINE_VISIBILITY
    iterator      erase(const_iterator __pos);
    _LIBCPP_INLINE_VISIBILITY
    iterator      erase(const_iterator __first, const_iterator __last);

    _LIBCPP_INLINE_VISIBILITY
    basic_string& replace(size_type __pos1, size_type __n1, const basic_string& __str);
    basic_string& replace(size_type __pos1, size_type __n1, const basic_string& __str, size_type __pos2, size_type __n2);
    basic_string& replace(size_type __pos, size_type __n1, const_pointer __s, size_type __n2);
    basic_string& replace(size_type __pos, size_type __n1, const_pointer __s);
    basic_string& replace(size_type __pos, size_type __n1, size_type __n2, value_type __c);
    _LIBCPP_INLINE_VISIBILITY
    basic_string& replace(const_iterator __i1, const_iterator __i2, const basic_string& __str);
    _LIBCPP_INLINE_VISIBILITY
    basic_string& replace(const_iterator __i1, const_iterator __i2, const_pointer __s, size_type __n);
    _LIBCPP_INLINE_VISIBILITY
    basic_string& replace(const_iterator __i1, const_iterator __i2, const_pointer __s);
    _LIBCPP_INLINE_VISIBILITY
    basic_string& replace(const_iterator __i1, const_iterator __i2, size_type __n, value_type __c);
    template<class _InputIterator>
        typename enable_if
        <
            __is_input_iterator<_InputIterator>::value,
            basic_string&
        >::type
        replace(const_iterator __i1, const_iterator __i2, _InputIterator __j1, _InputIterator __j2);
#ifndef _LIBCPP_HAS_NO_GENERALIZED_INITIALIZERS
    _LIBCPP_INLINE_VISIBILITY
    basic_string& replace(const_iterator __i1, const_iterator __i2, initializer_list<value_type> __il)
        {return replace(__i1, __i2, __il.begin(), __il.end());}
#endif  // _LIBCPP_HAS_NO_GENERALIZED_INITIALIZERS

    size_type copy(pointer __s, size_type __n, size_type __pos = 0) const;
    _LIBCPP_INLINE_VISIBILITY
    basic_string substr(size_type __pos = 0, size_type __n = npos) const;

    _LIBCPP_INLINE_VISIBILITY
    void swap(basic_string& __str)
        _NOEXCEPT_(!__alloc_traits::propagate_on_container_swap::value ||
                   __is_nothrow_swappable<allocator_type>::value);

    _LIBCPP_INLINE_VISIBILITY
    const_pointer c_str() const _NOEXCEPT {return data();}
    _LIBCPP_INLINE_VISIBILITY
    const_pointer data() const _NOEXCEPT  {return __get_pointer();}

    _LIBCPP_INLINE_VISIBILITY
    allocator_type get_allocator() const _NOEXCEPT {return __alloc();}

    _LIBCPP_INLINE_VISIBILITY
    size_type find(const basic_string& __str, size_type __pos = 0) const _NOEXCEPT;
    size_type find(const_pointer __s, size_type __pos, size_type __n) const _NOEXCEPT;
    _LIBCPP_INLINE_VISIBILITY
    size_type find(const_pointer __s, size_type __pos = 0) const _NOEXCEPT;
    size_type find(value_type __c, size_type __pos = 0) const _NOEXCEPT;

    _LIBCPP_INLINE_VISIBILITY
    size_type rfind(const basic_string& __str, size_type __pos = npos) const _NOEXCEPT;
    size_type rfind(const_pointer __s, size_type __pos, size_type __n) const _NOEXCEPT;
    _LIBCPP_INLINE_VISIBILITY
    size_type rfind(const_pointer __s, size_type __pos = npos) const _NOEXCEPT;
    size_type rfind(value_type __c, size_type __pos = npos) const _NOEXCEPT;

    _LIBCPP_INLINE_VISIBILITY
    size_type find_first_of(const basic_string& __str, size_type __pos = 0) const _NOEXCEPT;
    size_type find_first_of(const_pointer __s, size_type __pos, size_type __n) const _NOEXCEPT;
    _LIBCPP_INLINE_VISIBILITY
    size_type find_first_of(const_pointer __s, size_type __pos = 0) const _NOEXCEPT;
    _LIBCPP_INLINE_VISIBILITY
    size_type find_first_of(value_type __c, size_type __pos = 0) const _NOEXCEPT;

    _LIBCPP_INLINE_VISIBILITY
    size_type find_last_of(const basic_string& __str, size_type __pos = npos) const _NOEXCEPT;
    size_type find_last_of(const_pointer __s, size_type __pos, size_type __n) const _NOEXCEPT;
    _LIBCPP_INLINE_VISIBILITY
    size_type find_last_of(const_pointer __s, size_type __pos = npos) const _NOEXCEPT;
    _LIBCPP_INLINE_VISIBILITY
    size_type find_last_of(value_type __c, size_type __pos = npos) const _NOEXCEPT;

    _LIBCPP_INLINE_VISIBILITY
    size_type find_first_not_of(const basic_string& __str, size_type __pos = 0) const _NOEXCEPT;
    size_type find_first_not_of(const_pointer __s, size_type __pos, size_type __n) const _NOEXCEPT;
    _LIBCPP_INLINE_VISIBILITY
    size_type find_first_not_of(const_pointer __s, size_type __pos = 0) const _NOEXCEPT;
    _LIBCPP_INLINE_VISIBILITY
    size_type find_first_not_of(value_type __c, size_type __pos = 0) const _NOEXCEPT;

    _LIBCPP_INLINE_VISIBILITY
    size_type find_last_not_of(const basic_string& __str, size_type __pos = npos) const _NOEXCEPT;
    size_type find_last_not_of(const_pointer __s, size_type __pos, size_type __n) const _NOEXCEPT;
    _LIBCPP_INLINE_VISIBILITY
    size_type find_last_not_of(const_pointer __s, size_type __pos = npos) const _NOEXCEPT;
    _LIBCPP_INLINE_VISIBILITY
    size_type find_last_not_of(value_type __c, size_type __pos = npos) const _NOEXCEPT;

    _LIBCPP_INLINE_VISIBILITY
    int compare(const basic_string& __str) const _NOEXCEPT;
    _LIBCPP_INLINE_VISIBILITY
    int compare(size_type __pos1, size_type __n1, const basic_string& __str) const;
    int compare(size_type __pos1, size_type __n1, const basic_string& __str, size_type __pos2, size_type __n2) const;
    int compare(const_pointer __s) const _NOEXCEPT;
    int compare(size_type __pos1, size_type __n1, const_pointer __s) const;
    int compare(size_type __pos1, size_type __n1, const_pointer __s, size_type __n2) const;

    _LIBCPP_INLINE_VISIBILITY bool __invariants() const;
private:
    _LIBCPP_INLINE_VISIBILITY
    allocator_type& __alloc() _NOEXCEPT
        {return __r_.second();}
    _LIBCPP_INLINE_VISIBILITY
    const allocator_type& __alloc() const _NOEXCEPT
        {return __r_.second();}

    _LIBCPP_INLINE_VISIBILITY
    bool __is_long() const _NOEXCEPT
        {return bool(__r_.first().__s.__size_ & __short_mask);}

    _LIBCPP_INLINE_VISIBILITY
    void __set_short_size(size_type __s) _NOEXCEPT
#if _LIBCPP_BIG_ENDIAN
        {__r_.first().__s.__size_ = (unsigned char)(__s);}
#else
        {__r_.first().__s.__size_ = (unsigned char)(__s << 1);}
#endif
    _LIBCPP_INLINE_VISIBILITY
    size_type __get_short_size() const _NOEXCEPT
#if _LIBCPP_BIG_ENDIAN
        {return __r_.first().__s.__size_;}
#else
        {return __r_.first().__s.__size_ >> 1;}
#endif
    _LIBCPP_INLINE_VISIBILITY
    void __set_long_size(size_type __s) _NOEXCEPT
        {__r_.first().__l.__size_ = __s;}
    _LIBCPP_INLINE_VISIBILITY
    size_type __get_long_size() const _NOEXCEPT
        {return __r_.first().__l.__size_;}
    _LIBCPP_INLINE_VISIBILITY
    void __set_size(size_type __s) _NOEXCEPT
        {if (__is_long()) __set_long_size(__s); else __set_short_size(__s);}

    _LIBCPP_INLINE_VISIBILITY
    void __set_long_cap(size_type __s) _NOEXCEPT
        {__r_.first().__l.__cap_  = __long_mask | __s;}
    _LIBCPP_INLINE_VISIBILITY
    size_type __get_long_cap() const _NOEXCEPT
        {return __r_.first().__l.__cap_ & ~__long_mask;}

    _LIBCPP_INLINE_VISIBILITY
    void __set_long_pointer(pointer __p) _NOEXCEPT
        {__r_.first().__l.__data_ = __p;}
    _LIBCPP_INLINE_VISIBILITY
    pointer __get_long_pointer() _NOEXCEPT
        {return __r_.first().__l.__data_;}
    _LIBCPP_INLINE_VISIBILITY
    const_pointer __get_long_pointer() const _NOEXCEPT
        {return __r_.first().__l.__data_;}
    _LIBCPP_INLINE_VISIBILITY
    pointer __get_short_pointer() _NOEXCEPT
        {return __r_.first().__s.__data_;}
    _LIBCPP_INLINE_VISIBILITY
    const_pointer __get_short_pointer() const _NOEXCEPT
        {return __r_.first().__s.__data_;}
    _LIBCPP_INLINE_VISIBILITY
    pointer __get_pointer() _NOEXCEPT
        {return __is_long() ? __get_long_pointer() : __get_short_pointer();}
    _LIBCPP_INLINE_VISIBILITY
    const_pointer __get_pointer() const _NOEXCEPT
        {return __is_long() ? __get_long_pointer() : __get_short_pointer();}

    _LIBCPP_INLINE_VISIBILITY
    void __zero() _NOEXCEPT
        {
            size_type (&__a)[__n_words] = __r_.first().__r.__words;
            for (unsigned __i = 0; __i < __n_words; ++__i)
                __a[__i] = 0;
        }

    template <size_type __a> static
        _LIBCPP_INLINE_VISIBILITY
        size_type __align(size_type __s) _NOEXCEPT
            {return __s + (__a-1) & ~(__a-1);}
    enum {__alignment = 16};
    static _LIBCPP_INLINE_VISIBILITY
    size_type __recommend(size_type __s) _NOEXCEPT
        {return (__s < __min_cap ? __min_cap :
                 __align<sizeof(value_type) < __alignment ?
                            __alignment/sizeof(value_type) : 1 > (__s+1)) - 1;}

    void __init(const_pointer __s, size_type __sz, size_type __reserve);
    void __init(const_pointer __s, size_type __sz);
    void __init(size_type __n, value_type __c);

    template <class _InputIterator>
    typename enable_if
    <
         __is_input_iterator  <_InputIterator>::value &&
        !__is_forward_iterator<_InputIterator>::value,
        void
    >::type
    __init(_InputIterator __first, _InputIterator __last);

    template <class _ForwardIterator>
    typename enable_if
    <
        __is_forward_iterator<_ForwardIterator>::value,
        void
    >::type
    __init(_ForwardIterator __first, _ForwardIterator __last);

    void __grow_by(size_type __old_cap, size_type __delta_cap, size_type __old_sz,
                   size_type __n_copy,  size_type __n_del,     size_type __n_add = 0);
    void __grow_by_and_replace(size_type __old_cap, size_type __delta_cap, size_type __old_sz,
                               size_type __n_copy,  size_type __n_del,
                               size_type __n_add, const_pointer __p_new_stuff);

    _LIBCPP_INLINE_VISIBILITY
    void __erase_to_end(size_type __pos);

    _LIBCPP_INLINE_VISIBILITY
    void __copy_assign_alloc(const basic_string& __str)
        {__copy_assign_alloc(__str, integral_constant<bool,
                      __alloc_traits::propagate_on_container_copy_assignment::value>());}

    _LIBCPP_INLINE_VISIBILITY
    void __copy_assign_alloc(const basic_string& __str, true_type)
        {
            if (__alloc() != __str.__alloc())
            {
                clear();
                shrink_to_fit();
            }
            __alloc() = __str.__alloc();
        }

    _LIBCPP_INLINE_VISIBILITY
    void __copy_assign_alloc(const basic_string& __str, false_type) _NOEXCEPT
        {}

#ifndef _LIBCPP_HAS_NO_RVALUE_REFERENCES
    _LIBCPP_INLINE_VISIBILITY
    void __move_assign(basic_string& __str, false_type);
    _LIBCPP_INLINE_VISIBILITY
    void __move_assign(basic_string& __str, true_type)
        _NOEXCEPT_(is_nothrow_move_assignable<allocator_type>::value);
#endif

    _LIBCPP_INLINE_VISIBILITY
    void
    __move_assign_alloc(basic_string& __str)
        _NOEXCEPT_(
            !__alloc_traits::propagate_on_container_move_assignment::value ||
            is_nothrow_move_assignable<allocator_type>::value)
    {__move_assign_alloc(__str, integral_constant<bool,
                      __alloc_traits::propagate_on_container_move_assignment::value>());}

    _LIBCPP_INLINE_VISIBILITY
    void __move_assign_alloc(basic_string& __c, true_type)
        _NOEXCEPT_(is_nothrow_move_assignable<allocator_type>::value)
        {
            __alloc() = _VSTD::move(__c.__alloc());
        }

    _LIBCPP_INLINE_VISIBILITY
    void __move_assign_alloc(basic_string& __c, false_type)
        _NOEXCEPT
        {}

    _LIBCPP_INLINE_VISIBILITY
    static void __swap_alloc(allocator_type& __x, allocator_type& __y)
        _NOEXCEPT_(!__alloc_traits::propagate_on_container_swap::value ||
                   __is_nothrow_swappable<allocator_type>::value)
        {__swap_alloc(__x, __y, integral_constant<bool,
                      __alloc_traits::propagate_on_container_swap::value>());}

    _LIBCPP_INLINE_VISIBILITY
    static void __swap_alloc(allocator_type& __x, allocator_type& __y, true_type)
        _NOEXCEPT_(__is_nothrow_swappable<allocator_type>::value)
        {
            using _VSTD::swap;
            swap(__x, __y);
        }
    _LIBCPP_INLINE_VISIBILITY
    static void __swap_alloc(allocator_type& __x, allocator_type& __y, false_type) _NOEXCEPT
        {}

    _LIBCPP_INLINE_VISIBILITY void __invalidate_all_iterators();
    _LIBCPP_INLINE_VISIBILITY void __invalidate_iterators_past(size_type);

    friend basic_string operator+<>(const basic_string&, const basic_string&);
    friend basic_string operator+<>(const value_type*, const basic_string&);
    friend basic_string operator+<>(value_type, const basic_string&);
    friend basic_string operator+<>(const basic_string&, const value_type*);
    friend basic_string operator+<>(const basic_string&, value_type);
};

template <class _CharT, class _Traits, class _Allocator>
#ifndef _LIBCPP_DEBUG
_LIBCPP_INLINE_VISIBILITY inline
#endif
void
basic_string<_CharT, _Traits, _Allocator>::__invalidate_all_iterators()
{
#ifdef _LIBCPP_DEBUG
    iterator::__remove_all(this);
    const_iterator::__remove_all(this);
#endif  // _LIBCPP_DEBUG
}

template <class _CharT, class _Traits, class _Allocator>
#ifndef _LIBCPP_DEBUG
_LIBCPP_INLINE_VISIBILITY inline
#endif
void
basic_string<_CharT, _Traits, _Allocator>::__invalidate_iterators_past(size_type __pos)
{
#ifdef _LIBCPP_DEBUG
    const_iterator __beg = begin();
    if (__iterator_list_.first)
    {
        for (iterator* __p = __iterator_list_.first; __p;)
        {
            if (*__p - __beg > static_cast<difference_type>(__pos))
            {
                iterator* __n = __p;
                __p = __p->__next;
                __n->__remove_owner();
            }
            else
                __p = __p->__next;
        }
    }
    if (__iterator_list_.second)
    {
        for (const_iterator* __p = __iterator_list_.second; __p;)
        {
            if (*__p - __beg > static_cast<difference_type>(__pos))
            {
                const_iterator* __n = __p;
                __p = __p->__next;
                __n->__remove_owner();
            }
            else
                __p = __p->__next;
        }
    }
#endif  // _LIBCPP_DEBUG
}

template <class _CharT, class _Traits, class _Allocator>
_LIBCPP_INLINE_VISIBILITY inline
basic_string<_CharT, _Traits, _Allocator>::basic_string()
    _NOEXCEPT_(is_nothrow_default_constructible<allocator_type>::value)
{
    __zero();
}

template <class _CharT, class _Traits, class _Allocator>
_LIBCPP_INLINE_VISIBILITY inline
basic_string<_CharT, _Traits, _Allocator>::basic_string(const allocator_type& __a)
    : __r_(__a)
{
    __zero();
}

template <class _CharT, class _Traits, class _Allocator>
void
basic_string<_CharT, _Traits, _Allocator>::__init(const_pointer __s, size_type __sz, size_type __reserve)
{
    if (__reserve > max_size())
        this->__throw_length_error();
    pointer __p;
    if (__reserve < __min_cap)
    {
        __set_short_size(__sz);
        __p = __get_short_pointer();
    }
    else
    {
        size_type __cap = __recommend(__reserve);
        __p = __alloc_traits::allocate(__alloc(), __cap+1);
        __set_long_pointer(__p);
        __set_long_cap(__cap+1);
        __set_long_size(__sz);
    }
    traits_type::copy(__p, __s, __sz);
    traits_type::assign(__p[__sz], value_type());
}

template <class _CharT, class _Traits, class _Allocator>
void
basic_string<_CharT, _Traits, _Allocator>::__init(const_pointer __s, size_type __sz)
{
    if (__sz > max_size())
        this->__throw_length_error();
    pointer __p;
    if (__sz < __min_cap)
    {
        __set_short_size(__sz);
        __p = __get_short_pointer();
    }
    else
    {
        size_type __cap = __recommend(__sz);
        __p = __alloc_traits::allocate(__alloc(), __cap+1);
        __set_long_pointer(__p);
        __set_long_cap(__cap+1);
        __set_long_size(__sz);
    }
    traits_type::copy(__p, __s, __sz);
    traits_type::assign(__p[__sz], value_type());
}

template <class _CharT, class _Traits, class _Allocator>
_LIBCPP_INLINE_VISIBILITY inline
basic_string<_CharT, _Traits, _Allocator>::basic_string(const_pointer __s)
{
#ifdef _LIBCPP_DEBUG
    assert(__s != 0);
#endif
    __init(__s, traits_type::length(__s));
}

template <class _CharT, class _Traits, class _Allocator>
_LIBCPP_INLINE_VISIBILITY inline
basic_string<_CharT, _Traits, _Allocator>::basic_string(const_pointer __s, const allocator_type& __a)
    : __r_(__a)
{
#ifdef _LIBCPP_DEBUG
    assert(__s != 0);
#endif
    __init(__s, traits_type::length(__s));
}

template <class _CharT, class _Traits, class _Allocator>
_LIBCPP_INLINE_VISIBILITY inline
basic_string<_CharT, _Traits, _Allocator>::basic_string(const_pointer __s, size_type __n)
{
#ifdef _LIBCPP_DEBUG
    assert(__s != 0);
#endif
    __init(__s, __n);
}

template <class _CharT, class _Traits, class _Allocator>
_LIBCPP_INLINE_VISIBILITY inline
basic_string<_CharT, _Traits, _Allocator>::basic_string(const_pointer __s, size_type __n, const allocator_type& __a)
    : __r_(__a)
{
#ifdef _LIBCPP_DEBUG
    assert(__s != 0);
#endif
    __init(__s, __n);
}

template <class _CharT, class _Traits, class _Allocator>
basic_string<_CharT, _Traits, _Allocator>::basic_string(const basic_string& __str)
    : __r_(__alloc_traits::select_on_container_copy_construction(__str.__alloc()))
{
    if (!__str.__is_long())
        __r_.first().__r = __str.__r_.first().__r;
    else
        __init(__str.__get_long_pointer(), __str.__get_long_size());
}

template <class _CharT, class _Traits, class _Allocator>
basic_string<_CharT, _Traits, _Allocator>::basic_string(const basic_string& __str, const allocator_type& __a)
    : __r_(__a)
{
    if (!__str.__is_long())
        __r_.first().__r = __str.__r_.first().__r;
    else
        __init(__str.__get_long_pointer(), __str.__get_long_size());
}

#ifndef _LIBCPP_HAS_NO_RVALUE_REFERENCES

template <class _CharT, class _Traits, class _Allocator>
_LIBCPP_INLINE_VISIBILITY inline
basic_string<_CharT, _Traits, _Allocator>::basic_string(basic_string&& __str)
        _NOEXCEPT_(is_nothrow_move_constructible<allocator_type>::value)
    : __r_(_VSTD::move(__str.__r_))
{
    __str.__zero();
#ifdef _LIBCPP_DEBUG
    __str.__invalidate_all_iterators();
#endif
}

template <class _CharT, class _Traits, class _Allocator>
_LIBCPP_INLINE_VISIBILITY inline
basic_string<_CharT, _Traits, _Allocator>::basic_string(basic_string&& __str, const allocator_type& __a)
    : __r_(__a)
{
    if (__a == __str.__alloc() || !__str.__is_long())
        __r_.first().__r = __str.__r_.first().__r;
    else
        __init(__str.__get_long_pointer(), __str.__get_long_size());
    __str.__zero();
#ifdef _LIBCPP_DEBUG
    __str.__invalidate_all_iterators();
#endif
}

#endif  // _LIBCPP_HAS_NO_RVALUE_REFERENCES

template <class _CharT, class _Traits, class _Allocator>
void
basic_string<_CharT, _Traits, _Allocator>::__init(size_type __n, value_type __c)
{
    if (__n > max_size())
        this->__throw_length_error();
    pointer __p;
    if (__n < __min_cap)
    {
        __set_short_size(__n);
        __p = __get_short_pointer();
    }
    else
    {
        size_type __cap = __recommend(__n);
        __p = __alloc_traits::allocate(__alloc(), __cap+1);
        __set_long_pointer(__p);
        __set_long_cap(__cap+1);
        __set_long_size(__n);
    }
    traits_type::assign(__p, __n, __c);
    traits_type::assign(__p[__n], value_type());
}

template <class _CharT, class _Traits, class _Allocator>
_LIBCPP_INLINE_VISIBILITY inline
basic_string<_CharT, _Traits, _Allocator>::basic_string(size_type __n, value_type __c)
{
    __init(__n, __c);
}

template <class _CharT, class _Traits, class _Allocator>
_LIBCPP_INLINE_VISIBILITY inline
basic_string<_CharT, _Traits, _Allocator>::basic_string(size_type __n, value_type __c, const allocator_type& __a)
    : __r_(__a)
{
    __init(__n, __c);
}

template <class _CharT, class _Traits, class _Allocator>
basic_string<_CharT, _Traits, _Allocator>::basic_string(const basic_string& __str, size_type __pos, size_type __n,
                                                        const allocator_type& __a)
    : __r_(__a)
{
    size_type __str_sz = __str.size();
    if (__pos > __str_sz)
        this->__throw_out_of_range();
    __init(__str.data() + __pos, _VSTD::min(__n, __str_sz - __pos));
}

template <class _CharT, class _Traits, class _Allocator>
template <class _InputIterator>
typename enable_if
<
     __is_input_iterator  <_InputIterator>::value &&
    !__is_forward_iterator<_InputIterator>::value,
    void
>::type
basic_string<_CharT, _Traits, _Allocator>::__init(_InputIterator __first, _InputIterator __last)
{
    __zero();
#ifndef _LIBCPP_NO_EXCEPTIONS
    try
    {
#endif  // _LIBCPP_NO_EXCEPTIONS
    for (; __first != __last; ++__first)
        push_back(*__first);
#ifndef _LIBCPP_NO_EXCEPTIONS
    }
    catch (...)
    {
        if (__is_long())
            __alloc_traits::deallocate(__alloc(), __get_long_pointer(), __get_long_cap());
        throw;
    }
#endif  // _LIBCPP_NO_EXCEPTIONS
}

template <class _CharT, class _Traits, class _Allocator>
template <class _ForwardIterator>
typename enable_if
<
    __is_forward_iterator<_ForwardIterator>::value,
    void
>::type
basic_string<_CharT, _Traits, _Allocator>::__init(_ForwardIterator __first, _ForwardIterator __last)
{
    size_type __sz = static_cast<size_type>(_VSTD::distance(__first, __last));
    if (__sz > max_size())
        this->__throw_length_error();
    pointer __p;
    if (__sz < __min_cap)
    {
        __set_short_size(__sz);
        __p = __get_short_pointer();
    }
    else
    {
        size_type __cap = __recommend(__sz);
        __p = __alloc_traits::allocate(__alloc(), __cap+1);
        __set_long_pointer(__p);
        __set_long_cap(__cap+1);
        __set_long_size(__sz);
    }
    for (; __first != __last; ++__first, ++__p)
        traits_type::assign(*__p, *__first);
    traits_type::assign(*__p, value_type());
}

template <class _CharT, class _Traits, class _Allocator>
template<class _InputIterator>
_LIBCPP_INLINE_VISIBILITY inline
basic_string<_CharT, _Traits, _Allocator>::basic_string(_InputIterator __first, _InputIterator __last)
{
    __init(__first, __last);
}

template <class _CharT, class _Traits, class _Allocator>
template<class _InputIterator>
_LIBCPP_INLINE_VISIBILITY inline
basic_string<_CharT, _Traits, _Allocator>::basic_string(_InputIterator __first, _InputIterator __last,
                                                        const allocator_type& __a)
    : __r_(__a)
{
    __init(__first, __last);
}

#ifndef _LIBCPP_HAS_NO_GENERALIZED_INITIALIZERS

template <class _CharT, class _Traits, class _Allocator>
_LIBCPP_INLINE_VISIBILITY inline
basic_string<_CharT, _Traits, _Allocator>::basic_string(initializer_list<value_type> __il)
{
    __init(__il.begin(), __il.end());
}

template <class _CharT, class _Traits, class _Allocator>
_LIBCPP_INLINE_VISIBILITY inline
basic_string<_CharT, _Traits, _Allocator>::basic_string(initializer_list<value_type> __il, const allocator_type& __a)
    : __r_(__a)
{
    __init(__il.begin(), __il.end());
}

#endif  // _LIBCPP_HAS_NO_GENERALIZED_INITIALIZERS

template <class _CharT, class _Traits, class _Allocator>
basic_string<_CharT, _Traits, _Allocator>::~basic_string()
{
    __invalidate_all_iterators();
    if (__is_long())
        __alloc_traits::deallocate(__alloc(), __get_long_pointer(), __get_long_cap());
}

template <class _CharT, class _Traits, class _Allocator>
void
basic_string<_CharT, _Traits, _Allocator>::__grow_by_and_replace
    (size_type __old_cap, size_type __delta_cap, size_type __old_sz,
     size_type __n_copy,  size_type __n_del,     size_type __n_add, const_pointer __p_new_stuff)
{
    size_type __ms = max_size();
    if (__delta_cap > __ms - __old_cap - 1)
        this->__throw_length_error();
    pointer __old_p = __get_pointer();
    size_type __cap = __old_cap < __ms / 2 - __alignment ?
                          __recommend(_VSTD::max(__old_cap + __delta_cap, 2 * __old_cap)) :
                          __ms - 1;
    pointer __p = __alloc_traits::allocate(__alloc(), __cap+1);
    __invalidate_all_iterators();
    if (__n_copy != 0)
        traits_type::copy(__p, __old_p, __n_copy);
    if (__n_add != 0)
        traits_type::copy(__p + __n_copy, __p_new_stuff, __n_add);
    size_type __sec_cp_sz = __old_sz - __n_del - __n_copy;
    if (__sec_cp_sz != 0)
        traits_type::copy(__p + __n_copy + __n_add, __old_p + __n_copy + __n_del, __sec_cp_sz);
    if (__old_cap+1 != __min_cap)
        __alloc_traits::deallocate(__alloc(), __old_p, __old_cap+1);
    __set_long_pointer(__p);
    __set_long_cap(__cap+1);
    __old_sz = __n_copy + __n_add + __sec_cp_sz;
    __set_long_size(__old_sz);
    traits_type::assign(__p[__old_sz], value_type());
}

template <class _CharT, class _Traits, class _Allocator>
void
basic_string<_CharT, _Traits, _Allocator>::__grow_by(size_type __old_cap, size_type __delta_cap, size_type __old_sz,
                                                     size_type __n_copy,  size_type __n_del,     size_type __n_add)
{
    size_type __ms = max_size();
    if (__delta_cap > __ms - __old_cap - 1)
        this->__throw_length_error();
    pointer __old_p = __get_pointer();
    size_type __cap = __old_cap < __ms / 2 - __alignment ?
                          __recommend(_VSTD::max(__old_cap + __delta_cap, 2 * __old_cap)) :
                          __ms - 1;
    pointer __p = __alloc_traits::allocate(__alloc(), __cap+1);
    __invalidate_all_iterators();
    if (__n_copy != 0)
        traits_type::copy(__p, __old_p, __n_copy);
    size_type __sec_cp_sz = __old_sz - __n_del - __n_copy;
    if (__sec_cp_sz != 0)
        traits_type::copy(__p + __n_copy + __n_add, __old_p + __n_copy + __n_del, __sec_cp_sz);
    if (__old_cap+1 != __min_cap)
        __alloc_traits::deallocate(__alloc(), __old_p, __old_cap+1);
    __set_long_pointer(__p);
    __set_long_cap(__cap+1);
}

// assign

template <class _CharT, class _Traits, class _Allocator>
basic_string<_CharT, _Traits, _Allocator>&
basic_string<_CharT, _Traits, _Allocator>::assign(const_pointer __s, size_type __n)
{
#ifdef _LIBCPP_DEBUG
    assert(__s != 0);
#endif
    size_type __cap = capacity();
    if (__cap >= __n)
    {
        pointer __p = __get_pointer();
        traits_type::move(__p, __s, __n);
        traits_type::assign(__p[__n], value_type());
        __set_size(__n);
        __invalidate_iterators_past(__n);
    }
    else
    {
        size_type __sz = size();
        __grow_by_and_replace(__cap, __n - __cap, __sz, 0, __sz, __n, __s);
    }
    return *this;
}

template <class _CharT, class _Traits, class _Allocator>
basic_string<_CharT, _Traits, _Allocator>&
basic_string<_CharT, _Traits, _Allocator>::assign(size_type __n, value_type __c)
{
    size_type __cap = capacity();
    if (__cap < __n)
    {
        size_type __sz = size();
        __grow_by(__cap, __n - __cap, __sz, 0, __sz);
    }
    else
        __invalidate_iterators_past(__n);
    pointer __p = __get_pointer();
    traits_type::assign(__p, __n, __c);
    traits_type::assign(__p[__n], value_type());
    __set_size(__n);
    return *this;
}

template <class _CharT, class _Traits, class _Allocator>
basic_string<_CharT, _Traits, _Allocator>&
basic_string<_CharT, _Traits, _Allocator>::operator=(value_type __c)
{
    pointer __p;
    if (__is_long())
    {
        __p = __get_long_pointer();
        __set_long_size(1);
    }
    else
    {
        __p = __get_short_pointer();
        __set_short_size(1);
    }
    traits_type::assign(*__p, __c);
    traits_type::assign(*++__p, value_type());
    __invalidate_iterators_past(1);
    return *this;
}

template <class _CharT, class _Traits, class _Allocator>
basic_string<_CharT, _Traits, _Allocator>&
basic_string<_CharT, _Traits, _Allocator>::operator=(const basic_string& __str)
{
    if (this != &__str)
    {
        __copy_assign_alloc(__str);
        assign(__str);
    }
    return *this;
}

#ifndef _LIBCPP_HAS_NO_RVALUE_REFERENCES

template <class _CharT, class _Traits, class _Allocator>
_LIBCPP_INLINE_VISIBILITY inline
void
basic_string<_CharT, _Traits, _Allocator>::__move_assign(basic_string& __str, false_type)
{
    if (__alloc() != __str.__alloc())
        assign(__str);
    else
        __move_assign(__str, true_type());
}

template <class _CharT, class _Traits, class _Allocator>
_LIBCPP_INLINE_VISIBILITY inline
void
basic_string<_CharT, _Traits, _Allocator>::__move_assign(basic_string& __str, true_type)
    _NOEXCEPT_(is_nothrow_move_assignable<allocator_type>::value)
{
    clear();
    shrink_to_fit();
    __r_.first() = __str.__r_.first();
    __move_assign_alloc(__str);
    __str.__zero();
}

template <class _CharT, class _Traits, class _Allocator>
_LIBCPP_INLINE_VISIBILITY inline
basic_string<_CharT, _Traits, _Allocator>&
basic_string<_CharT, _Traits, _Allocator>::operator=(basic_string&& __str)
    _NOEXCEPT_(__alloc_traits::propagate_on_container_move_assignment::value &&
               is_nothrow_move_assignable<allocator_type>::value)
{
    __move_assign(__str, integral_constant<bool,
          __alloc_traits::propagate_on_container_move_assignment::value>());
    return *this;
}

#endif

template <class _CharT, class _Traits, class _Allocator>
template<class _InputIterator>
typename enable_if
<
     __is_input_iterator  <_InputIterator>::value &&
    !__is_forward_iterator<_InputIterator>::value,
    basic_string<_CharT, _Traits, _Allocator>&
>::type
basic_string<_CharT, _Traits, _Allocator>::assign(_InputIterator __first, _InputIterator __last)
{
    clear();
    for (; __first != __last; ++__first)
        push_back(*__first);
}

template <class _CharT, class _Traits, class _Allocator>
template<class _ForwardIterator>
typename enable_if
<
    __is_forward_iterator<_ForwardIterator>::value,
    basic_string<_CharT, _Traits, _Allocator>&
>::type
basic_string<_CharT, _Traits, _Allocator>::assign(_ForwardIterator __first, _ForwardIterator __last)
{
    size_type __n = static_cast<size_type>(_VSTD::distance(__first, __last));
    size_type __cap = capacity();
    if (__cap < __n)
    {
        size_type __sz = size();
        __grow_by(__cap, __n - __cap, __sz, 0, __sz);
    }
    else
        __invalidate_iterators_past(__n);
    pointer __p = __get_pointer();
    for (; __first != __last; ++__first, ++__p)
        traits_type::assign(*__p, *__first);
    traits_type::assign(*__p, value_type());
    __set_size(__n);
    return *this;
}

template <class _CharT, class _Traits, class _Allocator>
_LIBCPP_INLINE_VISIBILITY inline
basic_string<_CharT, _Traits, _Allocator>&
basic_string<_CharT, _Traits, _Allocator>::assign(const basic_string& __str)
{
    return assign(__str.data(), __str.size());
}

template <class _CharT, class _Traits, class _Allocator>
basic_string<_CharT, _Traits, _Allocator>&
basic_string<_CharT, _Traits, _Allocator>::assign(const basic_string& __str, size_type __pos, size_type __n)
{
    size_type __sz = __str.size();
    if (__pos > __sz)
        this->__throw_out_of_range();
    return assign(__str.data() + __pos, _VSTD::min(__n, __sz - __pos));
}

template <class _CharT, class _Traits, class _Allocator>
basic_string<_CharT, _Traits, _Allocator>&
basic_string<_CharT, _Traits, _Allocator>::assign(const_pointer __s)
{
#ifdef _LIBCPP_DEBUG
    assert(__s != 0);
#endif
    return assign(__s, traits_type::length(__s));
}

// append

template <class _CharT, class _Traits, class _Allocator>
basic_string<_CharT, _Traits, _Allocator>&
basic_string<_CharT, _Traits, _Allocator>::append(const_pointer __s, size_type __n)
{
#ifdef _LIBCPP_DEBUG
    assert(__s != 0);
#endif
    size_type __cap = capacity();
    size_type __sz = size();
    if (__cap - __sz >= __n)
    {
        if (__n)
        {
            pointer __p = __get_pointer();
            traits_type::copy(__p + __sz, __s, __n);
            __sz += __n;
            __set_size(__sz);
            traits_type::assign(__p[__sz], value_type());
        }
    }
    else
        __grow_by_and_replace(__cap, __sz + __n - __cap, __sz, __sz, 0, __n, __s);
    return *this;
}

template <class _CharT, class _Traits, class _Allocator>
basic_string<_CharT, _Traits, _Allocator>&
basic_string<_CharT, _Traits, _Allocator>::append(size_type __n, value_type __c)
{
    if (__n)
    {
        size_type __cap = capacity();
        size_type __sz = size();
        if (__cap - __sz < __n)
            __grow_by(__cap, __sz + __n - __cap, __sz, __sz, 0);
        pointer __p = __get_pointer();
        traits_type::assign(__p + __sz, __n, __c);
        __sz += __n;
        __set_size(__sz);
        traits_type::assign(__p[__sz], value_type());
    }
    return *this;
}

template <class _CharT, class _Traits, class _Allocator>
void
basic_string<_CharT, _Traits, _Allocator>::push_back(value_type __c)
{
    size_type __cap = capacity();
    size_type __sz = size();
    if (__sz == __cap)
        __grow_by(__cap, 1, __sz, __sz, 0);
    pointer __p = __get_pointer() + __sz;
    traits_type::assign(*__p, __c);
    traits_type::assign(*++__p, value_type());
    __set_size(__sz+1);
}

template <class _CharT, class _Traits, class _Allocator>
template<class _InputIterator>
typename enable_if
<
     __is_input_iterator  <_InputIterator>::value &&
    !__is_forward_iterator<_InputIterator>::value,
    basic_string<_CharT, _Traits, _Allocator>&
>::type
basic_string<_CharT, _Traits, _Allocator>::append(_InputIterator __first, _InputIterator __last)
{
    for (; __first != __last; ++__first)
        push_back(*__first);
    return *this;
}

template <class _CharT, class _Traits, class _Allocator>
template<class _ForwardIterator>
typename enable_if
<
    __is_forward_iterator<_ForwardIterator>::value,
    basic_string<_CharT, _Traits, _Allocator>&
>::type
basic_string<_CharT, _Traits, _Allocator>::append(_ForwardIterator __first, _ForwardIterator __last)
{
    size_type __sz = size();
    size_type __cap = capacity();
    size_type __n = static_cast<size_type>(_VSTD::distance(__first, __last));
    if (__n)
    {
        if (__cap - __sz < __n)
            __grow_by(__cap, __sz + __n - __cap, __sz, __sz, 0);
        pointer __p = __get_pointer() + __sz;
        for (; __first != __last; ++__p, ++__first)
            traits_type::assign(*__p, *__first);
        traits_type::assign(*__p, value_type());
        __set_size(__sz + __n);
    }
    return *this;
}

template <class _CharT, class _Traits, class _Allocator>
_LIBCPP_INLINE_VISIBILITY inline
basic_string<_CharT, _Traits, _Allocator>&
basic_string<_CharT, _Traits, _Allocator>::append(const basic_string& __str)
{
    return append(__str.data(), __str.size());
}

template <class _CharT, class _Traits, class _Allocator>
basic_string<_CharT, _Traits, _Allocator>&
basic_string<_CharT, _Traits, _Allocator>::append(const basic_string& __str, size_type __pos, size_type __n)
{
    size_type __sz = __str.size();
    if (__pos > __sz)
        this->__throw_out_of_range();
    return append(__str.data() + __pos, _VSTD::min(__n, __sz - __pos));
}

template <class _CharT, class _Traits, class _Allocator>
basic_string<_CharT, _Traits, _Allocator>&
basic_string<_CharT, _Traits, _Allocator>::append(const_pointer __s)
{
#ifdef _LIBCPP_DEBUG
    assert(__s != 0);
#endif
    return append(__s, traits_type::length(__s));
}

// insert

template <class _CharT, class _Traits, class _Allocator>
basic_string<_CharT, _Traits, _Allocator>&
basic_string<_CharT, _Traits, _Allocator>::insert(size_type __pos, const_pointer __s, size_type __n)
{
#ifdef _LIBCPP_DEBUG
    assert(__s != 0);
#endif
    size_type __sz = size();
    if (__pos > __sz)
        this->__throw_out_of_range();
    size_type __cap = capacity();
    if (__cap - __sz >= __n)
    {
        if (__n)
        {
            pointer __p = __get_pointer();
            size_type __n_move = __sz - __pos;
            if (__n_move != 0)
            {
                if (__p + __pos <= __s && __s < __p + __sz)
                    __s += __n;
                traits_type::move(__p + __pos + __n, __p + __pos, __n_move);
            }
            traits_type::move(__p + __pos, __s, __n);
            __sz += __n;
            __set_size(__sz);
            traits_type::assign(__p[__sz], value_type());
        }
    }
    else
        __grow_by_and_replace(__cap, __sz + __n - __cap, __sz, __pos, 0, __n, __s);
    return *this;
}

template <class _CharT, class _Traits, class _Allocator>
basic_string<_CharT, _Traits, _Allocator>&
basic_string<_CharT, _Traits, _Allocator>::insert(size_type __pos, size_type __n, value_type __c)
{
    size_type __sz = size();
    if (__pos > __sz)
        this->__throw_out_of_range();
    if (__n)
    {
        size_type __cap = capacity();
        pointer __p;
        if (__cap - __sz >= __n)
        {
            __p = __get_pointer();
            size_type __n_move = __sz - __pos;
            if (__n_move != 0)
                traits_type::move(__p + __pos + __n, __p + __pos, __n_move);
        }
        else
        {
            __grow_by(__cap, __sz + __n - __cap, __sz, __pos, 0, __n);
            __p = __get_long_pointer();
        }
        traits_type::assign(__p + __pos, __n, __c);
        __sz += __n;
        __set_size(__sz);
        traits_type::assign(__p[__sz], value_type());
    }
    return *this;
}

template <class _CharT, class _Traits, class _Allocator>
template<class _InputIterator>
typename enable_if
<
     __is_input_iterator  <_InputIterator>::value &&
    !__is_forward_iterator<_InputIterator>::value,
    typename basic_string<_CharT, _Traits, _Allocator>::iterator
>::type
basic_string<_CharT, _Traits, _Allocator>::insert(const_iterator __pos, _InputIterator __first, _InputIterator __last)
{
    size_type __old_sz = size();
    difference_type __ip = __pos - begin();
    for (; __first != __last; ++__first)
        push_back(*__first);
    pointer __p = __get_pointer();
    _VSTD::rotate(__p + __ip, __p + __old_sz, __p + size());
    return iterator(__p + __ip);
}

template <class _CharT, class _Traits, class _Allocator>
template<class _ForwardIterator>
typename enable_if
<
    __is_forward_iterator<_ForwardIterator>::value,
    typename basic_string<_CharT, _Traits, _Allocator>::iterator
>::type
basic_string<_CharT, _Traits, _Allocator>::insert(const_iterator __pos, _ForwardIterator __first, _ForwardIterator __last)
{
    size_type __ip = static_cast<size_type>(__pos - begin());
    size_type __sz = size();
    size_type __cap = capacity();
    size_type __n = static_cast<size_type>(_VSTD::distance(__first, __last));
    if (__n)
    {
        pointer __p;
        if (__cap - __sz >= __n)
        {
            __p = __get_pointer();
            size_type __n_move = __sz - __ip;
            if (__n_move != 0)
                traits_type::move(__p + __ip + __n, __p + __ip, __n_move);
        }
        else
        {
            __grow_by(__cap, __sz + __n - __cap, __sz, __ip, 0, __n);
            __p = __get_long_pointer();
        }
        __sz += __n;
        __set_size(__sz);
        traits_type::assign(__p[__sz], value_type());
        for (__p += __ip; __first != __last; ++__p, ++__first)
            traits_type::assign(*__p, *__first);
    }
    return begin() + __ip;
}

template <class _CharT, class _Traits, class _Allocator>
_LIBCPP_INLINE_VISIBILITY inline
basic_string<_CharT, _Traits, _Allocator>&
basic_string<_CharT, _Traits, _Allocator>::insert(size_type __pos1, const basic_string& __str)
{
    return insert(__pos1, __str.data(), __str.size());
}

template <class _CharT, class _Traits, class _Allocator>
basic_string<_CharT, _Traits, _Allocator>&
basic_string<_CharT, _Traits, _Allocator>::insert(size_type __pos1, const basic_string& __str,
                                                  size_type __pos2, size_type __n)
{
    size_type __str_sz = __str.size();
    if (__pos2 > __str_sz)
        this->__throw_out_of_range();
    return insert(__pos1, __str.data() + __pos2, _VSTD::min(__n, __str_sz - __pos2));
}

template <class _CharT, class _Traits, class _Allocator>
basic_string<_CharT, _Traits, _Allocator>&
basic_string<_CharT, _Traits, _Allocator>::insert(size_type __pos, const_pointer __s)
{
#ifdef _LIBCPP_DEBUG
    assert(__s != 0);
#endif
    return insert(__pos, __s, traits_type::length(__s));
}

template <class _CharT, class _Traits, class _Allocator>
typename basic_string<_CharT, _Traits, _Allocator>::iterator
basic_string<_CharT, _Traits, _Allocator>::insert(const_iterator __pos, value_type __c)
{
    size_type __ip = static_cast<size_type>(__pos - begin());
    size_type __sz = size();
    size_type __cap = capacity();
    pointer __p;
    if (__cap == __sz)
    {
        __grow_by(__cap, 1, __sz, __ip, 0, 1);
        __p = __get_long_pointer();
    }
    else
    {
        __p = __get_pointer();
        size_type __n_move = __sz - __ip;
        if (__n_move != 0)
            traits_type::move(__p + __ip + 1, __p + __ip, __n_move);
    }
    traits_type::assign(__p[__ip], __c);
    traits_type::assign(__p[++__sz], value_type());
    __set_size(__sz);
    return begin() + static_cast<difference_type>(__ip);
}

template <class _CharT, class _Traits, class _Allocator>
_LIBCPP_INLINE_VISIBILITY inline
typename basic_string<_CharT, _Traits, _Allocator>::iterator
basic_string<_CharT, _Traits, _Allocator>::insert(const_iterator __pos, size_type __n, value_type __c)
{
    difference_type __p = __pos - begin();
    insert(static_cast<size_type>(__p), __n, __c);
    return begin() + __p;
}

// replace

template <class _CharT, class _Traits, class _Allocator>
basic_string<_CharT, _Traits, _Allocator>&
basic_string<_CharT, _Traits, _Allocator>::replace(size_type __pos, size_type __n1, const_pointer __s, size_type __n2)
{
#ifdef _LIBCPP_DEBUG
    assert(__s != 0);
#endif
    size_type __sz = size();
    if (__pos > __sz)
        this->__throw_out_of_range();
    __n1 = _VSTD::min(__n1, __sz - __pos);
    size_type __cap = capacity();
    if (__cap - __sz + __n1 >= __n2)
    {
        pointer __p = __get_pointer();
        if (__n1 != __n2)
        {
            size_type __n_move = __sz - __pos - __n1;
            if (__n_move != 0)
            {
                if (__n1 > __n2)
                {
                    traits_type::move(__p + __pos, __s, __n2);
                    traits_type::move(__p + __pos + __n2, __p + __pos + __n1, __n_move);
                    goto __finish;
                }
                if (__p + __pos < __s && __s < __p + __sz)
                {
                    if (__p + __pos + __n1 <= __s)
                        __s += __n2 - __n1;
                    else // __p + __pos < __s < __p + __pos + __n1
                    {
                        traits_type::move(__p + __pos, __s, __n1);
                        __pos += __n1;
                        __s += __n2;
                        __n2 -= __n1;
                        __n1 = 0;
                    }
                }
                traits_type::move(__p + __pos + __n2, __p + __pos + __n1, __n_move);
            }
        }
        traits_type::move(__p + __pos, __s, __n2);
__finish:
        __sz += __n2 - __n1;
        __set_size(__sz);
        __invalidate_iterators_past(__sz);
        traits_type::assign(__p[__sz], value_type());
    }
    else
        __grow_by_and_replace(__cap, __sz - __n1 + __n2 - __cap, __sz, __pos, __n1, __n2, __s);
    return *this;
}

template <class _CharT, class _Traits, class _Allocator>
basic_string<_CharT, _Traits, _Allocator>&
basic_string<_CharT, _Traits, _Allocator>::replace(size_type __pos, size_type __n1, size_type __n2, value_type __c)
{
    size_type __sz = size();
    if (__pos > __sz)
        this->__throw_out_of_range();
    __n1 = _VSTD::min(__n1, __sz - __pos);
    size_type __cap = capacity();
    pointer __p;
    if (__cap - __sz + __n1 >= __n2)
    {
        __p = __get_pointer();
        if (__n1 != __n2)
        {
            size_type __n_move = __sz - __pos - __n1;
            if (__n_move != 0)
                traits_type::move(__p + __pos + __n2, __p + __pos + __n1, __n_move);
        }
    }
    else
    {
        __grow_by(__cap, __sz - __n1 + __n2 - __cap, __sz, __pos, __n1, __n2);
        __p = __get_long_pointer();
    }
    traits_type::assign(__p + __pos, __n2, __c);
    __sz += __n2 - __n1;
    __set_size(__sz);
    __invalidate_iterators_past(__sz);
    traits_type::assign(__p[__sz], value_type());
    return *this;
}

template <class _CharT, class _Traits, class _Allocator>
template<class _InputIterator>
typename enable_if
<
    __is_input_iterator<_InputIterator>::value,
    basic_string<_CharT, _Traits, _Allocator>&
>::type
basic_string<_CharT, _Traits, _Allocator>::replace(const_iterator __i1, const_iterator __i2,
                                                   _InputIterator __j1, _InputIterator __j2)
{
    for (; true; ++__i1, ++__j1)
    {
        if (__i1 == __i2)
        {
            if (__j1 != __j2)
                insert(__i1, __j1, __j2);
            break;
        }
        if (__j1 == __j2)
        {
            erase(__i1, __i2);
            break;
        }
        traits_type::assign(const_cast<value_type&>(*__i1), *__j1);
    }
    return *this;
}

template <class _CharT, class _Traits, class _Allocator>
_LIBCPP_INLINE_VISIBILITY inline
basic_string<_CharT, _Traits, _Allocator>&
basic_string<_CharT, _Traits, _Allocator>::replace(size_type __pos1, size_type __n1, const basic_string& __str)
{
    return replace(__pos1, __n1, __str.data(), __str.size());
}

template <class _CharT, class _Traits, class _Allocator>
basic_string<_CharT, _Traits, _Allocator>&
basic_string<_CharT, _Traits, _Allocator>::replace(size_type __pos1, size_type __n1, const basic_string& __str,
                                                   size_type __pos2, size_type __n2)
{
    size_type __str_sz = __str.size();
    if (__pos2 > __str_sz)
        this->__throw_out_of_range();
    return replace(__pos1, __n1, __str.data() + __pos2, _VSTD::min(__n2, __str_sz - __pos2));
}

template <class _CharT, class _Traits, class _Allocator>
basic_string<_CharT, _Traits, _Allocator>&
basic_string<_CharT, _Traits, _Allocator>::replace(size_type __pos, size_type __n1, const_pointer __s)
{
#ifdef _LIBCPP_DEBUG
    assert(__s != 0);
#endif
    return replace(__pos, __n1, __s, traits_type::length(__s));
}

template <class _CharT, class _Traits, class _Allocator>
_LIBCPP_INLINE_VISIBILITY inline
basic_string<_CharT, _Traits, _Allocator>&
basic_string<_CharT, _Traits, _Allocator>::replace(const_iterator __i1, const_iterator __i2, const basic_string& __str)
{
    return replace(static_cast<size_type>(__i1 - begin()), static_cast<size_type>(__i2 - __i1),
                   __str.data(), __str.size());
}

template <class _CharT, class _Traits, class _Allocator>
_LIBCPP_INLINE_VISIBILITY inline
basic_string<_CharT, _Traits, _Allocator>&
basic_string<_CharT, _Traits, _Allocator>::replace(const_iterator __i1, const_iterator __i2, const_pointer __s, size_type __n)
{
    return replace(static_cast<size_type>(__i1 - begin()), static_cast<size_type>(__i2 - __i1), __s, __n);
}

template <class _CharT, class _Traits, class _Allocator>
_LIBCPP_INLINE_VISIBILITY inline
basic_string<_CharT, _Traits, _Allocator>&
basic_string<_CharT, _Traits, _Allocator>::replace(const_iterator __i1, const_iterator __i2, const_pointer __s)
{
    return replace(static_cast<size_type>(__i1 - begin()), static_cast<size_type>(__i2 - __i1), __s);
}

template <class _CharT, class _Traits, class _Allocator>
_LIBCPP_INLINE_VISIBILITY inline
basic_string<_CharT, _Traits, _Allocator>&
basic_string<_CharT, _Traits, _Allocator>::replace(const_iterator __i1, const_iterator __i2, size_type __n, value_type __c)
{
    return replace(static_cast<size_type>(__i1 - begin()), static_cast<size_type>(__i2 - __i1), __n, __c);
}

// erase

template <class _CharT, class _Traits, class _Allocator>
basic_string<_CharT, _Traits, _Allocator>&
basic_string<_CharT, _Traits, _Allocator>::erase(size_type __pos, size_type __n)
{
    size_type __sz = size();
    if (__pos > __sz)
        this->__throw_out_of_range();
    if (__n)
    {
        pointer __p = __get_pointer();
        __n = _VSTD::min(__n, __sz - __pos);
        size_type __n_move = __sz - __pos - __n;
        if (__n_move != 0)
            traits_type::move(__p + __pos, __p + __pos + __n, __n_move);
        __sz -= __n;
        __set_size(__sz);
        __invalidate_iterators_past(__sz);
        traits_type::assign(__p[__sz], value_type());
    }
    return *this;
}

template <class _CharT, class _Traits, class _Allocator>
_LIBCPP_INLINE_VISIBILITY inline
typename basic_string<_CharT, _Traits, _Allocator>::iterator
basic_string<_CharT, _Traits, _Allocator>::erase(const_iterator __pos)
{
    iterator __b = begin();
    size_type __r = static_cast<size_type>(__pos - __b);
    erase(__r, 1);
    return __b + __r;
}

template <class _CharT, class _Traits, class _Allocator>
_LIBCPP_INLINE_VISIBILITY inline
typename basic_string<_CharT, _Traits, _Allocator>::iterator
basic_string<_CharT, _Traits, _Allocator>::erase(const_iterator __first, const_iterator __last)
{
    iterator __b = begin();
    size_type __r = static_cast<size_type>(__first - __b);
    erase(__r, static_cast<size_type>(__last - __first));
    return __b + __r;
}

template <class _CharT, class _Traits, class _Allocator>
_LIBCPP_INLINE_VISIBILITY inline
void
basic_string<_CharT, _Traits, _Allocator>::pop_back()
{
#ifdef _LIBCPP_DEBUG
    assert(!empty());
#endif
    size_type __sz;
    if (__is_long())
    {
        __sz = __get_long_size() - 1;
        __set_long_size(__sz);
        traits_type::assign(*(__get_long_pointer() + __sz), value_type());
    }
    else
    {
        __sz = __get_short_size() - 1;
        __set_short_size(__sz);
        traits_type::assign(*(__get_short_pointer() + __sz), value_type());
    }
    __invalidate_iterators_past(__sz);
}

template <class _CharT, class _Traits, class _Allocator>
_LIBCPP_INLINE_VISIBILITY inline
void
basic_string<_CharT, _Traits, _Allocator>::clear() _NOEXCEPT
{
    __invalidate_all_iterators();
    if (__is_long())
    {
        traits_type::assign(*__get_long_pointer(), value_type());
        __set_long_size(0);
    }
    else
    {
        traits_type::assign(*__get_short_pointer(), value_type());
        __set_short_size(0);
    }
}

template <class _CharT, class _Traits, class _Allocator>
_LIBCPP_INLINE_VISIBILITY inline
void
basic_string<_CharT, _Traits, _Allocator>::__erase_to_end(size_type __pos)
{
    if (__is_long())
    {
        traits_type::assign(*(__get_long_pointer() + __pos), value_type());
        __set_long_size(__pos);
    }
    else
    {
        traits_type::assign(*(__get_short_pointer() + __pos), value_type());
        __set_short_size(__pos);
    }
    __invalidate_iterators_past(__pos);
}

template <class _CharT, class _Traits, class _Allocator>
void
basic_string<_CharT, _Traits, _Allocator>::resize(size_type __n, value_type __c)
{
    size_type __sz = size();
    if (__n > __sz)
        append(__n - __sz, __c);
    else
        __erase_to_end(__n);
}

template <class _CharT, class _Traits, class _Allocator>
_LIBCPP_INLINE_VISIBILITY inline
typename basic_string<_CharT, _Traits, _Allocator>::size_type
basic_string<_CharT, _Traits, _Allocator>::max_size() const _NOEXCEPT
{
    size_type __m = __alloc_traits::max_size(__alloc());
#if _LIBCPP_BIG_ENDIAN
    return (__m <= ~__long_mask ? __m : __m/2) - 1;
#else
    return __m - 1;
#endif
}

template <class _CharT, class _Traits, class _Allocator>
void
basic_string<_CharT, _Traits, _Allocator>::reserve(size_type __res_arg)
{
    if (__res_arg > max_size())
        this->__throw_length_error();
    size_type __cap = capacity();
    size_type __sz = size();
    __res_arg = _VSTD::max(__res_arg, __sz);
    __res_arg = __recommend(__res_arg);
    if (__res_arg != __cap)
    {
        pointer __new_data, __p;
        bool __was_long, __now_long;
        if (__res_arg == __min_cap - 1)
        {
            __was_long = true;
            __now_long = false;
            __new_data = __get_short_pointer();
            __p = __get_long_pointer();
        }
        else
        {
            if (__res_arg > __cap)
                __new_data = __alloc_traits::allocate(__alloc(), __res_arg+1);
            else
            {
            #ifndef _LIBCPP_NO_EXCEPTIONS
                try
                {
            #endif  // _LIBCPP_NO_EXCEPTIONS
                    __new_data = __alloc_traits::allocate(__alloc(), __res_arg+1);
            #ifndef _LIBCPP_NO_EXCEPTIONS
                }
                catch (...)
                {
                    return;
                }
            #else  // _LIBCPP_NO_EXCEPTIONS
                if (__new_data == 0)
                    return;
            #endif  // _LIBCPP_NO_EXCEPTIONS
            }
            __now_long = true;
            __was_long = __is_long();
            __p = __get_pointer();
        }
        traits_type::copy(__new_data, __p, size()+1);
        if (__was_long)
            __alloc_traits::deallocate(__alloc(), __p, __cap+1);
        if (__now_long)
        {
            __set_long_cap(__res_arg+1);
            __set_long_size(__sz);
            __set_long_pointer(__new_data);
        }
        else
            __set_short_size(__sz);
        __invalidate_all_iterators();
    }
}

template <class _CharT, class _Traits, class _Allocator>
_LIBCPP_INLINE_VISIBILITY inline
typename basic_string<_CharT, _Traits, _Allocator>::const_reference
basic_string<_CharT, _Traits, _Allocator>::operator[](size_type __pos) const
{
#ifdef __LIBCPP_DEBUG
    assert(__pos <= size());
#endif
    return *(data() + __pos);
}

template <class _CharT, class _Traits, class _Allocator>
_LIBCPP_INLINE_VISIBILITY inline
typename basic_string<_CharT, _Traits, _Allocator>::reference
basic_string<_CharT, _Traits, _Allocator>::operator[](size_type __pos)
{
#ifdef __LIBCPP_DEBUG
    assert(__pos < size());
#endif
    return *(__get_pointer() + __pos);
}

template <class _CharT, class _Traits, class _Allocator>
typename basic_string<_CharT, _Traits, _Allocator>::const_reference
basic_string<_CharT, _Traits, _Allocator>::at(size_type __n) const
{
    if (__n >= size())
        this->__throw_out_of_range();
    return (*this)[__n];
}

template <class _CharT, class _Traits, class _Allocator>
typename basic_string<_CharT, _Traits, _Allocator>::reference
basic_string<_CharT, _Traits, _Allocator>::at(size_type __n)
{
    if (__n >= size())
        this->__throw_out_of_range();
    return (*this)[__n];
}

template <class _CharT, class _Traits, class _Allocator>
_LIBCPP_INLINE_VISIBILITY inline
typename basic_string<_CharT, _Traits, _Allocator>::reference
basic_string<_CharT, _Traits, _Allocator>::front()
{
#ifdef _LIBCPP_DEBUG
    assert(!empty());
#endif
    return *__get_pointer();
}

template <class _CharT, class _Traits, class _Allocator>
_LIBCPP_INLINE_VISIBILITY inline
typename basic_string<_CharT, _Traits, _Allocator>::const_reference
basic_string<_CharT, _Traits, _Allocator>::front() const
{
#ifdef _LIBCPP_DEBUG
    assert(!empty());
#endif
    return *data();
}

template <class _CharT, class _Traits, class _Allocator>
_LIBCPP_INLINE_VISIBILITY inline
typename basic_string<_CharT, _Traits, _Allocator>::reference
basic_string<_CharT, _Traits, _Allocator>::back()
{
#ifdef _LIBCPP_DEBUG
    assert(!empty());
#endif
    return *(__get_pointer() + size() - 1);
}

template <class _CharT, class _Traits, class _Allocator>
_LIBCPP_INLINE_VISIBILITY inline
typename basic_string<_CharT, _Traits, _Allocator>::const_reference
basic_string<_CharT, _Traits, _Allocator>::back() const
{
#ifdef _LIBCPP_DEBUG
    assert(!empty());
#endif
    return *(data() + size() - 1);
}

template <class _CharT, class _Traits, class _Allocator>
typename basic_string<_CharT, _Traits, _Allocator>::size_type
basic_string<_CharT, _Traits, _Allocator>::copy(pointer __s, size_type __n, size_type __pos) const
{
    size_type __sz = size();
    if (__pos > __sz)
        this->__throw_out_of_range();
    size_type __rlen = _VSTD::min(__n, __sz - __pos);
    traits_type::copy(__s, data() + __pos, __rlen);
    return __rlen;
}

template <class _CharT, class _Traits, class _Allocator>
_LIBCPP_INLINE_VISIBILITY inline
basic_string<_CharT, _Traits, _Allocator>
basic_string<_CharT, _Traits, _Allocator>::substr(size_type __pos, size_type __n) const
{
    return basic_string(*this, __pos, __n, __alloc());
}

template <class _CharT, class _Traits, class _Allocator>
_LIBCPP_INLINE_VISIBILITY inline
void
basic_string<_CharT, _Traits, _Allocator>::swap(basic_string& __str)
        _NOEXCEPT_(!__alloc_traits::propagate_on_container_swap::value ||
                   __is_nothrow_swappable<allocator_type>::value)
{
    _VSTD::swap(__r_.first(), __str.__r_.first());
    __swap_alloc(__alloc(), __str.__alloc());
#ifdef _LIBCPP_DEBUG
    __invalidate_all_iterators();
    __str.__invalidate_all_iterators();
#endif  // _LIBCPP_DEBUG
}

// find

template <class _Traits>
struct _LIBCPP_HIDDEN __traits_eq
{
    typedef typename _Traits::char_type char_type;
    _LIBCPP_INLINE_VISIBILITY
    bool operator()(const char_type& __x, const char_type& __y) _NOEXCEPT
        {return _Traits::eq(__x, __y);}
};

template<class _CharT, class _Traits, class _Allocator>
typename basic_string<_CharT, _Traits, _Allocator>::size_type
basic_string<_CharT, _Traits, _Allocator>::find(const_pointer __s,
                                                size_type __pos,
                                                size_type __n) const _NOEXCEPT
{
#ifdef _LIBCPP_DEBUG
    assert(__s != 0);
#endif
    size_type __sz = size();
    if (__pos > __sz || __sz - __pos < __n)
        return npos;
    if (__n == 0)
        return __pos;
    const_pointer __p = data();
    const_pointer __r = _VSTD::search(__p + __pos, __p + __sz, __s, __s + __n,
                                     __traits_eq<traits_type>());
    if (__r == __p + __sz)
        return npos;
    return static_cast<size_type>(__r - __p);
}

template<class _CharT, class _Traits, class _Allocator>
_LIBCPP_INLINE_VISIBILITY inline
typename basic_string<_CharT, _Traits, _Allocator>::size_type
basic_string<_CharT, _Traits, _Allocator>::find(const basic_string& __str,
                                                size_type __pos) const _NOEXCEPT
{
    return find(__str.data(), __pos, __str.size());
}

template<class _CharT, class _Traits, class _Allocator>
_LIBCPP_INLINE_VISIBILITY inline
typename basic_string<_CharT, _Traits, _Allocator>::size_type
basic_string<_CharT, _Traits, _Allocator>::find(const_pointer __s,
                                                size_type __pos) const _NOEXCEPT
{
#ifdef _LIBCPP_DEBUG
    assert(__s != 0);
#endif
    return find(__s, __pos, traits_type::length(__s));
}

template<class _CharT, class _Traits, class _Allocator>
typename basic_string<_CharT, _Traits, _Allocator>::size_type
basic_string<_CharT, _Traits, _Allocator>::find(value_type __c,
                                                size_type __pos) const _NOEXCEPT
{
    size_type __sz = size();
    if (__pos >= __sz)
        return npos;
    const_pointer __p = data();
    const_pointer __r = traits_type::find(__p + __pos, __sz - __pos, __c);
    if (__r == 0)
        return npos;
    return static_cast<size_type>(__r - __p);
}

// rfind

template<class _CharT, class _Traits, class _Allocator>
typename basic_string<_CharT, _Traits, _Allocator>::size_type
basic_string<_CharT, _Traits, _Allocator>::rfind(const_pointer __s,
                                                 size_type __pos,
                                                 size_type __n) const _NOEXCEPT
{
#ifdef _LIBCPP_DEBUG
    assert(__s != 0);
#endif
    size_type __sz = size();
    __pos = _VSTD::min(__pos, __sz);
    if (__n < __sz - __pos)
        __pos += __n;
    else
        __pos = __sz;
    const_pointer __p = data();
    const_pointer __r = _VSTD::find_end(__p, __p + __pos, __s, __s + __n,
                                       __traits_eq<traits_type>());
    if (__n > 0 && __r == __p + __pos)
        return npos;
    return static_cast<size_type>(__r - __p);
}

template<class _CharT, class _Traits, class _Allocator>
_LIBCPP_INLINE_VISIBILITY inline
typename basic_string<_CharT, _Traits, _Allocator>::size_type
basic_string<_CharT, _Traits, _Allocator>::rfind(const basic_string& __str,
                                                 size_type __pos) const _NOEXCEPT
{
    return rfind(__str.data(), __pos, __str.size());
}

template<class _CharT, class _Traits, class _Allocator>
_LIBCPP_INLINE_VISIBILITY inline
typename basic_string<_CharT, _Traits, _Allocator>::size_type
basic_string<_CharT, _Traits, _Allocator>::rfind(const_pointer __s,
                                                 size_type __pos) const _NOEXCEPT
{
#ifdef _LIBCPP_DEBUG
    assert(__s != 0);
#endif
    return rfind(__s, __pos, traits_type::length(__s));
}

template<class _CharT, class _Traits, class _Allocator>
typename basic_string<_CharT, _Traits, _Allocator>::size_type
basic_string<_CharT, _Traits, _Allocator>::rfind(value_type __c,
                                                 size_type __pos) const _NOEXCEPT
{
    size_type __sz = size();
    if (__sz)
    {
        if (__pos < __sz)
            ++__pos;
        else
            __pos = __sz;
        const_pointer __p = data();
        for (const_pointer __ps = __p + __pos; __ps != __p;)
        {
            if (traits_type::eq(*--__ps, __c))
                return static_cast<size_type>(__ps - __p);
        }
    }
    return npos;
}

// find_first_of

template<class _CharT, class _Traits, class _Allocator>
typename basic_string<_CharT, _Traits, _Allocator>::size_type
basic_string<_CharT, _Traits, _Allocator>::find_first_of(const_pointer __s,
                                                         size_type __pos,
                                                         size_type __n) const _NOEXCEPT
{
#ifdef _LIBCPP_DEBUG
    assert(__s != 0);
#endif
    size_type __sz = size();
    if (__pos >= __sz || __n == 0)
        return npos;
    const_pointer __p = data();
    const_pointer __r = _VSTD::find_first_of(__p + __pos, __p + __sz, __s,
                                            __s + __n, __traits_eq<traits_type>());
    if (__r == __p + __sz)
        return npos;
    return static_cast<size_type>(__r - __p);
}

template<class _CharT, class _Traits, class _Allocator>
_LIBCPP_INLINE_VISIBILITY inline
typename basic_string<_CharT, _Traits, _Allocator>::size_type
basic_string<_CharT, _Traits, _Allocator>::find_first_of(const basic_string& __str,
                                                         size_type __pos) const _NOEXCEPT
{
    return find_first_of(__str.data(), __pos, __str.size());
}

template<class _CharT, class _Traits, class _Allocator>
_LIBCPP_INLINE_VISIBILITY inline
typename basic_string<_CharT, _Traits, _Allocator>::size_type
basic_string<_CharT, _Traits, _Allocator>::find_first_of(const_pointer __s,
                                                         size_type __pos) const _NOEXCEPT
{
#ifdef _LIBCPP_DEBUG
    assert(__s != 0);
#endif
    return find_first_of(__s, __pos, traits_type::length(__s));
}

template<class _CharT, class _Traits, class _Allocator>
_LIBCPP_INLINE_VISIBILITY inline
typename basic_string<_CharT, _Traits, _Allocator>::size_type
basic_string<_CharT, _Traits, _Allocator>::find_first_of(value_type __c,
                                                         size_type __pos) const _NOEXCEPT
{
    return find(__c, __pos);
}

// find_last_of

template<class _CharT, class _Traits, class _Allocator>
typename basic_string<_CharT, _Traits, _Allocator>::size_type
basic_string<_CharT, _Traits, _Allocator>::find_last_of(const_pointer __s,
                                                        size_type __pos,
                                                        size_type __n) const _NOEXCEPT
{
#ifdef _LIBCPP_DEBUG
    assert(__s != 0);
#endif
    if (__n != 0)
    {
        size_type __sz = size();
        if (__pos < __sz)
            ++__pos;
        else
            __pos = __sz;
        const_pointer __p = data();
        for (const_pointer __ps = __p + __pos; __ps != __p;)
        {
            const_pointer __r = traits_type::find(__s, __n, *--__ps);
            if (__r)
                return static_cast<size_type>(__ps - __p);
        }
    }
    return npos;
}

template<class _CharT, class _Traits, class _Allocator>
_LIBCPP_INLINE_VISIBILITY inline
typename basic_string<_CharT, _Traits, _Allocator>::size_type
basic_string<_CharT, _Traits, _Allocator>::find_last_of(const basic_string& __str,
                                                        size_type __pos) const _NOEXCEPT
{
    return find_last_of(__str.data(), __pos, __str.size());
}

template<class _CharT, class _Traits, class _Allocator>
_LIBCPP_INLINE_VISIBILITY inline
typename basic_string<_CharT, _Traits, _Allocator>::size_type
basic_string<_CharT, _Traits, _Allocator>::find_last_of(const_pointer __s,
                                                        size_type __pos) const _NOEXCEPT
{
#ifdef _LIBCPP_DEBUG
    assert(__s != 0);
#endif
    return find_last_of(__s, __pos, traits_type::length(__s));
}

template<class _CharT, class _Traits, class _Allocator>
_LIBCPP_INLINE_VISIBILITY inline
typename basic_string<_CharT, _Traits, _Allocator>::size_type
basic_string<_CharT, _Traits, _Allocator>::find_last_of(value_type __c,
                                                        size_type __pos) const _NOEXCEPT
{
    return rfind(__c, __pos);
}

// find_first_not_of

template<class _CharT, class _Traits, class _Allocator>
typename basic_string<_CharT, _Traits, _Allocator>::size_type
basic_string<_CharT, _Traits, _Allocator>::find_first_not_of(const_pointer __s,
                                                             size_type __pos,
                                                             size_type __n) const _NOEXCEPT
{
#ifdef _LIBCPP_DEBUG
    assert(__s != 0);
#endif
    size_type __sz = size();
    if (__pos < __sz)
    {
        const_pointer __p = data();
        const_pointer __pe = __p + __sz;
        for (const_pointer __ps = __p + __pos; __ps != __pe; ++__ps)
            if (traits_type::find(__s, __n, *__ps) == 0)
                return static_cast<size_type>(__ps - __p);
    }
    return npos;
}

template<class _CharT, class _Traits, class _Allocator>
_LIBCPP_INLINE_VISIBILITY inline
typename basic_string<_CharT, _Traits, _Allocator>::size_type
basic_string<_CharT, _Traits, _Allocator>::find_first_not_of(const basic_string& __str,
                                                             size_type __pos) const _NOEXCEPT
{
    return find_first_not_of(__str.data(), __pos, __str.size());
}

template<class _CharT, class _Traits, class _Allocator>
_LIBCPP_INLINE_VISIBILITY inline
typename basic_string<_CharT, _Traits, _Allocator>::size_type
basic_string<_CharT, _Traits, _Allocator>::find_first_not_of(const_pointer __s,
                                                             size_type __pos) const _NOEXCEPT
{
#ifdef _LIBCPP_DEBUG
    assert(__s != 0);
#endif
    return find_first_not_of(__s, __pos, traits_type::length(__s));
}

template<class _CharT, class _Traits, class _Allocator>
_LIBCPP_INLINE_VISIBILITY inline
typename basic_string<_CharT, _Traits, _Allocator>::size_type
basic_string<_CharT, _Traits, _Allocator>::find_first_not_of(value_type __c,
                                                             size_type __pos) const _NOEXCEPT
{
    size_type __sz = size();
    if (__pos < __sz)
    {
        const_pointer __p = data();
        const_pointer __pe = __p + __sz;
        for (const_pointer __ps = __p + __pos; __p != __pe; ++__ps)
            if (!traits_type::eq(*__ps, __c))
                return static_cast<size_type>(__ps - __p);
    }
    return npos;
}

// find_last_not_of

template<class _CharT, class _Traits, class _Allocator>
typename basic_string<_CharT, _Traits, _Allocator>::size_type
basic_string<_CharT, _Traits, _Allocator>::find_last_not_of(const_pointer __s,
                                                            size_type __pos,
                                                            size_type __n) const _NOEXCEPT
{
#ifdef _LIBCPP_DEBUG
    assert(__s != 0);
#endif
    size_type __sz = size();
    if (__pos < __sz)
        ++__pos;
    else
        __pos = __sz;
    const_pointer __p = data();
    for (const_pointer __ps = __p + __pos; __ps != __p;)
        if (traits_type::find(__s, __n, *--__ps) == 0)
            return static_cast<size_type>(__ps - __p);
    return npos;
}

template<class _CharT, class _Traits, class _Allocator>
_LIBCPP_INLINE_VISIBILITY inline
typename basic_string<_CharT, _Traits, _Allocator>::size_type
basic_string<_CharT, _Traits, _Allocator>::find_last_not_of(const basic_string& __str,
                                                            size_type __pos) const _NOEXCEPT
{
    return find_last_not_of(__str.data(), __pos, __str.size());
}

template<class _CharT, class _Traits, class _Allocator>
_LIBCPP_INLINE_VISIBILITY inline
typename basic_string<_CharT, _Traits, _Allocator>::size_type
basic_string<_CharT, _Traits, _Allocator>::find_last_not_of(const_pointer __s,
                                                            size_type __pos) const _NOEXCEPT
{
#ifdef _LIBCPP_DEBUG
    assert(__s != 0);
#endif
    return find_last_not_of(__s, __pos, traits_type::length(__s));
}

template<class _CharT, class _Traits, class _Allocator>
_LIBCPP_INLINE_VISIBILITY inline
typename basic_string<_CharT, _Traits, _Allocator>::size_type
basic_string<_CharT, _Traits, _Allocator>::find_last_not_of(value_type __c,
                                                            size_type __pos) const _NOEXCEPT
{
    size_type __sz = size();
    if (__pos < __sz)
        ++__pos;
    else
        __pos = __sz;
    const_pointer __p = data();
    for (const_pointer __ps = __p + __pos; __ps != __p;)
        if (!traits_type::eq(*--__ps, __c))
            return static_cast<size_type>(__ps - __p);
    return npos;
}

// compare

template <class _CharT, class _Traits, class _Allocator>
_LIBCPP_INLINE_VISIBILITY inline
int
basic_string<_CharT, _Traits, _Allocator>::compare(const basic_string& __str) const _NOEXCEPT
{
    size_t __lhs_sz = size();
    size_t __rhs_sz = __str.size();
    int __result = traits_type::compare(data(), __str.data(),
                                        _VSTD::min(__lhs_sz, __rhs_sz));
    if (__result != 0)
        return __result;
    if (__lhs_sz < __rhs_sz)
        return -1;
    if (__lhs_sz > __rhs_sz)
        return 1;
    return 0;
}

template <class _CharT, class _Traits, class _Allocator>
_LIBCPP_INLINE_VISIBILITY inline
int
basic_string<_CharT, _Traits, _Allocator>::compare(size_type __pos1,
                                                   size_type __n1,
                                                   const basic_string& __str) const
{
    return compare(__pos1, __n1, __str.data(), __str.size());
}

template <class _CharT, class _Traits, class _Allocator>
int
basic_string<_CharT, _Traits, _Allocator>::compare(size_type __pos1,
                                                   size_type __n1,
                                                   const basic_string& __str,
                                                   size_type __pos2,
                                                   size_type __n2) const
{
    size_type __sz = __str.size();
    if (__pos2 > __sz)
        this->__throw_out_of_range();
    return compare(__pos1, __n1, __str.data() + __pos2, _VSTD::min(__n2,
                                                                  __sz - __pos2));
}

template <class _CharT, class _Traits, class _Allocator>
int
basic_string<_CharT, _Traits, _Allocator>::compare(const_pointer __s) const
{
#ifdef _LIBCPP_DEBUG
    assert(__s != 0);
#endif
    return compare(0, npos, __s, traits_type::length(__s));
}

template <class _CharT, class _Traits, class _Allocator>
int
basic_string<_CharT, _Traits, _Allocator>::compare(size_type __pos1,
                                                   size_type __n1,
                                                   const_pointer __s) const
{
#ifdef _LIBCPP_DEBUG
    assert(__s != 0);
#endif
    return compare(__pos1, __n1, __s, traits_type::length(__s));
}

template <class _CharT, class _Traits, class _Allocator>
int
basic_string<_CharT, _Traits, _Allocator>::compare(size_type __pos1,
                                                   size_type __n1,
                                                   const_pointer __s,
                                                   size_type __n2) const
{
#ifdef _LIBCPP_DEBUG
    assert(__s != 0);
#endif
    size_type __sz = size();
    if (__pos1 > __sz || __n2 == npos)
        this->__throw_out_of_range();
    size_type __rlen = _VSTD::min(__n1, __sz - __pos1);
    int __r = traits_type::compare(data() + __pos1, __s, _VSTD::min(__rlen, __n2));
    if (__r == 0)
    {
        if (__rlen < __n2)
            __r = -1;
        else if (__rlen > __n2)
            __r = 1;
    }
    return __r;
}

// __invariants

template<class _CharT, class _Traits, class _Allocator>
_LIBCPP_INLINE_VISIBILITY inline
bool
basic_string<_CharT, _Traits, _Allocator>::__invariants() const
{
    if (size() > capacity())
        return false;
    if (capacity() < __min_cap - 1)
        return false;
    if (data() == 0)
        return false;
    if (data()[size()] != value_type(0))
        return false;
    return true;
}

// operator==

template<class _CharT, class _Traits, class _Allocator>
_LIBCPP_INLINE_VISIBILITY inline
bool
operator==(const basic_string<_CharT, _Traits, _Allocator>& __lhs,
           const basic_string<_CharT, _Traits, _Allocator>& __rhs) _NOEXCEPT
{
    return __lhs.size() == __rhs.size() && _Traits::compare(__lhs.data(),
                                                            __rhs.data(),
                                                            __lhs.size()) == 0;
}

template<class _CharT, class _Traits, class _Allocator>
_LIBCPP_INLINE_VISIBILITY inline
bool
operator==(const _CharT* __lhs,
           const basic_string<_CharT, _Traits, _Allocator>& __rhs) _NOEXCEPT
{
    return __rhs.compare(__lhs) == 0;
}

template<class _CharT, class _Traits, class _Allocator>
_LIBCPP_INLINE_VISIBILITY inline
bool
operator==(const basic_string<_CharT,_Traits,_Allocator>& __lhs,
           const _CharT* __rhs) _NOEXCEPT
{
    return __lhs.compare(__rhs) == 0;
}

// operator!=

template<class _CharT, class _Traits, class _Allocator>
_LIBCPP_INLINE_VISIBILITY inline
bool
operator!=(const basic_string<_CharT,_Traits,_Allocator>& __lhs,
           const basic_string<_CharT, _Traits, _Allocator>& __rhs) _NOEXCEPT
{
    return !(__lhs == __rhs);
}

template<class _CharT, class _Traits, class _Allocator>
_LIBCPP_INLINE_VISIBILITY inline
bool
operator!=(const _CharT* __lhs,
           const basic_string<_CharT, _Traits, _Allocator>& __rhs) _NOEXCEPT
{
    return !(__lhs == __rhs);
}

template<class _CharT, class _Traits, class _Allocator>
_LIBCPP_INLINE_VISIBILITY inline
bool
operator!=(const basic_string<_CharT, _Traits, _Allocator>& __lhs,
           const _CharT* __rhs) _NOEXCEPT
{
    return !(__lhs == __rhs);
}

// operator<

template<class _CharT, class _Traits, class _Allocator>
_LIBCPP_INLINE_VISIBILITY inline
bool
operator< (const basic_string<_CharT, _Traits, _Allocator>& __lhs,
           const basic_string<_CharT, _Traits, _Allocator>& __rhs) _NOEXCEPT
{
    return __lhs.compare(__rhs) < 0;
}

template<class _CharT, class _Traits, class _Allocator>
_LIBCPP_INLINE_VISIBILITY inline
bool
operator< (const basic_string<_CharT, _Traits, _Allocator>& __lhs,
           const _CharT* __rhs) _NOEXCEPT
{
    return __lhs.compare(__rhs) < 0;
}

template<class _CharT, class _Traits, class _Allocator>
_LIBCPP_INLINE_VISIBILITY inline
bool
operator< (const _CharT* __lhs,
           const basic_string<_CharT, _Traits, _Allocator>& __rhs) _NOEXCEPT
{
    return __rhs.compare(__lhs) > 0;
}

// operator>

template<class _CharT, class _Traits, class _Allocator>
_LIBCPP_INLINE_VISIBILITY inline
bool
operator> (const basic_string<_CharT, _Traits, _Allocator>& __lhs,
           const basic_string<_CharT, _Traits, _Allocator>& __rhs) _NOEXCEPT
{
    return __rhs < __lhs;
}

template<class _CharT, class _Traits, class _Allocator>
_LIBCPP_INLINE_VISIBILITY inline
bool
operator> (const basic_string<_CharT, _Traits, _Allocator>& __lhs,
           const _CharT* __rhs) _NOEXCEPT
{
    return __rhs < __lhs;
}

template<class _CharT, class _Traits, class _Allocator>
_LIBCPP_INLINE_VISIBILITY inline
bool
operator> (const _CharT* __lhs,
           const basic_string<_CharT, _Traits, _Allocator>& __rhs) _NOEXCEPT
{
    return __rhs < __lhs;
}

// operator<=

template<class _CharT, class _Traits, class _Allocator>
_LIBCPP_INLINE_VISIBILITY inline
bool
operator<=(const basic_string<_CharT, _Traits, _Allocator>& __lhs,
           const basic_string<_CharT, _Traits, _Allocator>& __rhs) _NOEXCEPT
{
    return !(__rhs < __lhs);
}

template<class _CharT, class _Traits, class _Allocator>
_LIBCPP_INLINE_VISIBILITY inline
bool
operator<=(const basic_string<_CharT, _Traits, _Allocator>& __lhs,
           const _CharT* __rhs) _NOEXCEPT
{
    return !(__rhs < __lhs);
}

template<class _CharT, class _Traits, class _Allocator>
_LIBCPP_INLINE_VISIBILITY inline
bool
operator<=(const _CharT* __lhs,
           const basic_string<_CharT, _Traits, _Allocator>& __rhs) _NOEXCEPT
{
    return !(__rhs < __lhs);
}

// operator>=

template<class _CharT, class _Traits, class _Allocator>
_LIBCPP_INLINE_VISIBILITY inline
bool
operator>=(const basic_string<_CharT, _Traits, _Allocator>& __lhs,
           const basic_string<_CharT, _Traits, _Allocator>& __rhs) _NOEXCEPT
{
    return !(__lhs < __rhs);
}

template<class _CharT, class _Traits, class _Allocator>
_LIBCPP_INLINE_VISIBILITY inline
bool
operator>=(const basic_string<_CharT, _Traits, _Allocator>& __lhs,
           const _CharT* __rhs) _NOEXCEPT
{
    return !(__lhs < __rhs);
}

template<class _CharT, class _Traits, class _Allocator>
_LIBCPP_INLINE_VISIBILITY inline
bool
operator>=(const _CharT* __lhs,
           const basic_string<_CharT, _Traits, _Allocator>& __rhs) _NOEXCEPT
{
    return !(__lhs < __rhs);
}

// operator +

template<class _CharT, class _Traits, class _Allocator>
basic_string<_CharT, _Traits, _Allocator>
operator+(const basic_string<_CharT, _Traits, _Allocator>& __lhs,
          const basic_string<_CharT, _Traits, _Allocator>& __rhs)
{
    basic_string<_CharT, _Traits, _Allocator> __r(__lhs.get_allocator());
    typename basic_string<_CharT, _Traits, _Allocator>::size_type __lhs_sz = __lhs.size();
    typename basic_string<_CharT, _Traits, _Allocator>::size_type __rhs_sz = __rhs.size();
    __r.__init(__lhs.data(), __lhs_sz, __lhs_sz + __rhs_sz);
    __r.append(__rhs.data(), __rhs_sz);
    return __r;
}

template<class _CharT, class _Traits, class _Allocator>
basic_string<_CharT, _Traits, _Allocator>
operator+(const _CharT* __lhs , const basic_string<_CharT,_Traits,_Allocator>& __rhs)
{
    basic_string<_CharT, _Traits, _Allocator> __r(__rhs.get_allocator());
    typename basic_string<_CharT, _Traits, _Allocator>::size_type __lhs_sz = _Traits::length(__lhs);
    typename basic_string<_CharT, _Traits, _Allocator>::size_type __rhs_sz = __rhs.size();
    __r.__init(__lhs, __lhs_sz, __lhs_sz + __rhs_sz);
    __r.append(__rhs.data(), __rhs_sz);
    return __r;
}

template<class _CharT, class _Traits, class _Allocator>
basic_string<_CharT, _Traits, _Allocator>
operator+(_CharT __lhs, const basic_string<_CharT,_Traits,_Allocator>& __rhs)
{
    basic_string<_CharT, _Traits, _Allocator> __r(__rhs.get_allocator());
    typename basic_string<_CharT, _Traits, _Allocator>::size_type __rhs_sz = __rhs.size();
    __r.__init(&__lhs, 1, 1 + __rhs_sz);
    __r.append(__rhs.data(), __rhs_sz);
    return __r;
}

template<class _CharT, class _Traits, class _Allocator>
basic_string<_CharT, _Traits, _Allocator>
operator+(const basic_string<_CharT, _Traits, _Allocator>& __lhs, const _CharT* __rhs)
{
    basic_string<_CharT, _Traits, _Allocator> __r(__lhs.get_allocator());
    typename basic_string<_CharT, _Traits, _Allocator>::size_type __lhs_sz = __lhs.size();
    typename basic_string<_CharT, _Traits, _Allocator>::size_type __rhs_sz = _Traits::length(__rhs);
    __r.__init(__lhs.data(), __lhs_sz, __lhs_sz + __rhs_sz);
    __r.append(__rhs, __rhs_sz);
    return __r;
}

template<class _CharT, class _Traits, class _Allocator>
basic_string<_CharT, _Traits, _Allocator>
operator+(const basic_string<_CharT, _Traits, _Allocator>& __lhs, _CharT __rhs)
{
    basic_string<_CharT, _Traits, _Allocator> __r(__lhs.get_allocator());
    typename basic_string<_CharT, _Traits, _Allocator>::size_type __lhs_sz = __lhs.size();
    __r.__init(__lhs.data(), __lhs_sz, __lhs_sz + 1);
    __r.push_back(__rhs);
    return __r;
}

#ifndef _LIBCPP_HAS_NO_RVALUE_REFERENCES

template<class _CharT, class _Traits, class _Allocator>
_LIBCPP_INLINE_VISIBILITY inline
basic_string<_CharT, _Traits, _Allocator>
operator+(basic_string<_CharT, _Traits, _Allocator>&& __lhs, const basic_string<_CharT, _Traits, _Allocator>& __rhs)
{
    return _VSTD::move(__lhs.append(__rhs));
}

template<class _CharT, class _Traits, class _Allocator>
_LIBCPP_INLINE_VISIBILITY inline
basic_string<_CharT, _Traits, _Allocator>
operator+(const basic_string<_CharT, _Traits, _Allocator>& __lhs, basic_string<_CharT, _Traits, _Allocator>&& __rhs)
{
    return _VSTD::move(__rhs.insert(0, __lhs));
}

template<class _CharT, class _Traits, class _Allocator>
_LIBCPP_INLINE_VISIBILITY inline
basic_string<_CharT, _Traits, _Allocator>
operator+(basic_string<_CharT, _Traits, _Allocator>&& __lhs, basic_string<_CharT, _Traits, _Allocator>&& __rhs)
{
    return _VSTD::move(__lhs.append(__rhs));
}

template<class _CharT, class _Traits, class _Allocator>
_LIBCPP_INLINE_VISIBILITY inline
basic_string<_CharT, _Traits, _Allocator>
operator+(const _CharT* __lhs , basic_string<_CharT,_Traits,_Allocator>&& __rhs)
{
    return _VSTD::move(__rhs.insert(0, __lhs));
}

template<class _CharT, class _Traits, class _Allocator>
_LIBCPP_INLINE_VISIBILITY inline
basic_string<_CharT, _Traits, _Allocator>
operator+(_CharT __lhs, basic_string<_CharT,_Traits,_Allocator>&& __rhs)
{
    __rhs.insert(__rhs.begin(), __lhs);
    return _VSTD::move(__rhs);
}

template<class _CharT, class _Traits, class _Allocator>
_LIBCPP_INLINE_VISIBILITY inline
basic_string<_CharT, _Traits, _Allocator>
operator+(basic_string<_CharT, _Traits, _Allocator>&& __lhs, const _CharT* __rhs)
{
    return _VSTD::move(__lhs.append(__rhs));
}

template<class _CharT, class _Traits, class _Allocator>
_LIBCPP_INLINE_VISIBILITY inline
basic_string<_CharT, _Traits, _Allocator>
operator+(basic_string<_CharT, _Traits, _Allocator>&& __lhs, _CharT __rhs)
{
    __lhs.push_back(__rhs);
    return _VSTD::move(__lhs);
}

#endif  // _LIBCPP_HAS_NO_RVALUE_REFERENCES

// swap

template<class _CharT, class _Traits, class _Allocator>
_LIBCPP_INLINE_VISIBILITY inline
void
swap(basic_string<_CharT, _Traits, _Allocator>& __lhs,
     basic_string<_CharT, _Traits, _Allocator>& __rhs)
     _NOEXCEPT_(_NOEXCEPT_(__lhs.swap(__rhs)))
{
    __lhs.swap(__rhs);
}

#ifndef _LIBCPP_HAS_NO_UNICODE_CHARS

typedef basic_string<char16_t> u16string;
typedef basic_string<char32_t> u32string;

#endif  // _LIBCPP_HAS_NO_UNICODE_CHARS

int                stoi  (const string& __str, size_t* __idx = 0, int __base = 10);
long               stol  (const string& __str, size_t* __idx = 0, int __base = 10);
unsigned long      stoul (const string& __str, size_t* __idx = 0, int __base = 10);
long long          stoll (const string& __str, size_t* __idx = 0, int __base = 10);
unsigned long long stoull(const string& __str, size_t* __idx = 0, int __base = 10);

float       stof (const string& __str, size_t* __idx = 0);
double      stod (const string& __str, size_t* __idx = 0);
long double stold(const string& __str, size_t* __idx = 0);

string to_string(int __val);
string to_string(unsigned __val);
string to_string(long __val);
string to_string(unsigned long __val);
string to_string(long long __val);
string to_string(unsigned long long __val);
string to_string(float __val);
string to_string(double __val);
string to_string(long double __val);

int                stoi  (const wstring& __str, size_t* __idx = 0, int __base = 10);
long               stol  (const wstring& __str, size_t* __idx = 0, int __base = 10);
unsigned long      stoul (const wstring& __str, size_t* __idx = 0, int __base = 10);
long long          stoll (const wstring& __str, size_t* __idx = 0, int __base = 10);
unsigned long long stoull(const wstring& __str, size_t* __idx = 0, int __base = 10);

float       stof (const wstring& __str, size_t* __idx = 0);
double      stod (const wstring& __str, size_t* __idx = 0);
long double stold(const wstring& __str, size_t* __idx = 0);

wstring to_wstring(int __val);
wstring to_wstring(unsigned __val);
wstring to_wstring(long __val);
wstring to_wstring(unsigned long __val);
wstring to_wstring(long long __val);
wstring to_wstring(unsigned long long __val);
wstring to_wstring(float __val);
wstring to_wstring(double __val);
wstring to_wstring(long double __val);

template<class _CharT, class _Traits, class _Allocator>
    const typename basic_string<_CharT, _Traits, _Allocator>::size_type
                   basic_string<_CharT, _Traits, _Allocator>::npos;

template<class _Ptr>
size_t _LIBCPP_INLINE_VISIBILITY __do_string_hash(_Ptr __p, _Ptr __e)
{
    size_t __r = 0;
    const size_t __sr = __CHAR_BIT__ * sizeof(size_t) - 8;
    const size_t __m = size_t(0xF) << (__sr + 4);
    for (; __p != __e; ++__p)
    {
        __r = (__r << 4) + *__p;
        size_t __g = __r & __m;
        __r ^= __g | (__g >> __sr);
    }
    return __r;
}

template<class _CharT, class _Traits, class _Allocator>
struct _LIBCPP_VISIBLE hash<basic_string<_CharT, _Traits, _Allocator> >
    : public unary_function<basic_string<_CharT, _Traits, _Allocator>, size_t>
{
    size_t
        operator()(const basic_string<_CharT, _Traits, _Allocator>& __val) const _NOEXCEPT;
};

template<class _CharT, class _Traits, class _Allocator>
size_t
hash<basic_string<_CharT, _Traits, _Allocator> >::operator()(
        const basic_string<_CharT, _Traits, _Allocator>& __val) const _NOEXCEPT
{
    return __do_string_hash(__val.data(), __val.data() + __val.size());
}

template<class _CharT, class _Traits, class _Allocator>
basic_ostream<_CharT, _Traits>&
operator<<(basic_ostream<_CharT, _Traits>& __os,
           const basic_string<_CharT, _Traits, _Allocator>& __str);

template<class _CharT, class _Traits, class _Allocator>
basic_istream<_CharT, _Traits>&
operator>>(basic_istream<_CharT, _Traits>& __is,
           basic_string<_CharT, _Traits, _Allocator>& __str);

template<class _CharT, class _Traits, class _Allocator>
basic_istream<_CharT, _Traits>&
getline(basic_istream<_CharT, _Traits>& __is,
        basic_string<_CharT, _Traits, _Allocator>& __str, _CharT __dlm);

template<class _CharT, class _Traits, class _Allocator>
inline _LIBCPP_INLINE_VISIBILITY
basic_istream<_CharT, _Traits>&
getline(basic_istream<_CharT, _Traits>& __is,
        basic_string<_CharT, _Traits, _Allocator>& __str);

#ifndef _LIBCPP_HAS_NO_RVALUE_REFERENCES

template<class _CharT, class _Traits, class _Allocator>
inline _LIBCPP_INLINE_VISIBILITY
basic_istream<_CharT, _Traits>&
getline(basic_istream<_CharT, _Traits>&& __is,
        basic_string<_CharT, _Traits, _Allocator>& __str, _CharT __dlm);

template<class _CharT, class _Traits, class _Allocator>
inline _LIBCPP_INLINE_VISIBILITY
basic_istream<_CharT, _Traits>&
getline(basic_istream<_CharT, _Traits>&& __is,
        basic_string<_CharT, _Traits, _Allocator>& __str);

#endif  // _LIBCPP_HAS_NO_RVALUE_REFERENCES

//extern template class basic_string<char>; /* XXX EMScripten: Comment to export the class */
//extern template class basic_string<wchar_t>; /* XXX EMScripten: Comment to export the class */

extern template
    string
    operator+<char, char_traits<char>, allocator<char> >(char const*, string const&);

_LIBCPP_END_NAMESPACE_STD

#endif  // _LIBCPP_STRING<|MERGE_RESOLUTION|>--- conflicted
+++ resolved
@@ -1023,18 +1023,7 @@
 #endif
 }
 
-<<<<<<< HEAD
-#ifdef _MSC_VER
-#pragma warning( push )
-#pragma warning( disable: 4231 )
-#endif // _MSC_VER
-extern template class __basic_string_common<true>;
-#ifdef _MSC_VER
-#pragma warning( pop )
-#endif // _MSC_VER
-=======
-//extern template class __basic_string_common<true>; /* XXX EMScripten: Comment to export the class */
->>>>>>> a23cd90b
+extern template class __basic_string_common<true>; /* XXX EMScripten: Comment to export the class */
 
 template<class _CharT, class _Traits, class _Allocator>
 class _LIBCPP_VISIBLE basic_string
