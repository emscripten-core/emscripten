/*
 * Copyright 2015 The Emscripten Authors.  All rights reserved.
 * Emscripten is available under two separate licenses, the MIT license and the
 * University of Illinois/NCSA Open Source License.  Both these licenses can be
 * found in the LICENSE file.
 */

#pragma once

#include <inttypes.h>
#include <pthread.h>
#include <stdarg.h>

#include <emscripten/html5.h>
#include <emscripten/atomic.h>

#ifdef __cplusplus
extern "C" {
#endif

// Returns true if the current browser is able to spawn threads with
// pthread_create(), and the compiled page was built with threading support
// enabled. If this returns 0, calls to pthread_create() will fail with return
// code EAGAIN.
int emscripten_has_threading_support(void);

// Returns the number of logical cores on the system.
int emscripten_num_logical_cores(void);

// Configures the number of logical cores on the system. This can be called at
// startup to specify the number of cores emscripten_num_logical_cores()
// reports. The Emscripten system itself does not use this value internally
// anywhere, it is just a hint to help developers have a single access point
// 'emscripten_num_logical_cores()' to query the number of cores in the system.
void emscripten_force_num_logical_cores(int cores);

// If the given memory address contains value val, puts the calling thread to
// sleep waiting for that address to be notified.
int emscripten_futex_wait(volatile void/*uint32_t*/ *addr, uint32_t val, double maxWaitMilliseconds);

// Wakes the given number of threads waiting on a location. Pass count ==
// INT_MAX to wake all waiters on that location.
int emscripten_futex_wake(volatile void/*uint32_t*/ *addr, int count);

typedef union em_variant_val
{
  int i;
  int64_t i64;
  float f;
  double d;
  void *vp;
  char *cp;
} em_variant_val;

// Proxied C/C++ functions support at most this many arguments. Dispatch is
// static/strongly typed by signature.
#define EM_QUEUED_CALL_MAX_ARGS 11
// Proxied JS function can support a few more arguments than proxied C/C++
// functions, because the dispatch is variadic and signature independent.
#define EM_QUEUED_JS_CALL_MAX_ARGS 20
typedef struct em_queued_call
{
  int functionEnum;
  void *functionPtr;
  _Atomic uint32_t operationDone;
  em_variant_val args[EM_QUEUED_JS_CALL_MAX_ARGS];
  em_variant_val returnValue;

  // An optional pointer to a secondary data block that should be free()d when
  // this queued call is freed.
  void *satelliteData;

  // If true, the caller has "detached" itself from this call object and the
  // Emscripten main runtime thread should free up this em_queued_call object
  // after it has been executed. If false, the caller is in control of the
  // memory.
  int calleeDelete;
} em_queued_call;

void emscripten_sync_run_in_main_thread(em_queued_call *call);
void *emscripten_sync_run_in_main_thread_0(int function);
void *emscripten_sync_run_in_main_thread_1(int function, void *arg1);
void *emscripten_sync_run_in_main_thread_2(int function, void *arg1, void *arg2);
void *emscripten_sync_run_in_main_thread_3(int function, void *arg1, void *arg2, void *arg3);
void *emscripten_sync_run_in_main_thread_7(int function, void *arg1, void *arg2, void *arg3, void *arg4, void *arg5, void *arg6, void *arg7);

typedef void (*em_func_v)(void);
typedef void (*em_func_vi)(int);
typedef void (*em_func_vf)(float);
typedef void (*em_func_vii)(int, int);
typedef void (*em_func_vif)(int, float);
typedef void (*em_func_vff)(float, float);
typedef void (*em_func_viii)(int, int, int);
typedef void (*em_func_viif)(int, int, float);
typedef void (*em_func_viff)(int, float, float);
typedef void (*em_func_vfff)(float, float, float);
typedef void (*em_func_viiii)(int, int, int, int);
typedef void (*em_func_viifi)(int, int, float, int);
typedef void (*em_func_vifff)(int, float, float, float);
typedef void (*em_func_vffff)(float, float, float, float);
typedef void (*em_func_viiiii)(int, int, int, int, int);
typedef void (*em_func_viffff)(int, float, float, float, float);
typedef void (*em_func_viiiiii)(int, int, int, int, int, int);
typedef void (*em_func_viiiiiii)(int, int, int, int, int, int, int);
typedef void (*em_func_viiiiiiii)(int, int, int, int, int, int, int, int);
typedef void (*em_func_viiiiiiiii)(int, int, int, int, int, int, int, int, int);
typedef void (*em_func_viiiiiiiiii)(int, int, int, int, int, int, int, int, int, int);
typedef void (*em_func_viiiiiiiiiii)(int, int, int, int, int, int, int, int, int, int, int);
typedef int (*em_func_i)(void);
typedef int (*em_func_ii)(int);
typedef int (*em_func_iii)(int, int);
typedef int (*em_func_iiii)(int, int, int);
typedef int (*em_func_iiiii)(int, int, int, int);
typedef int (*em_func_iiiiii)(int, int, int, int, int);
typedef int (*em_func_iiiiiii)(int, int, int, int, int, int);
typedef int (*em_func_iiiiiiii)(int, int, int, int, int, int, int);
typedef int (*em_func_iiiiiiiii)(int, int, int, int, int, int, int, int);
typedef int (*em_func_iiiiiiiiii)(int, int, int, int, int, int, int, int, int);

// Encode function signatures into a single uint32_t integer.
// N.B. This encoding scheme is internal to the implementation, and can change
// in the future. Do not depend on the exact numbers in this scheme.
#define EM_FUNC_SIGNATURE unsigned int

// The encoding scheme is as follows:
// - highest three bits identify the type of the return value
#define EM_FUNC_SIG_RETURN_VALUE_MASK (0x7U << 29)

#define EM_FUNC_SIG_RETURN_VALUE_V   0
#define EM_FUNC_SIG_RETURN_VALUE_I   (0x1U << 29)
#define EM_FUNC_SIG_RETURN_VALUE_I64 (0x2U << 29)
#define EM_FUNC_SIG_RETURN_VALUE_F   (0x3U << 29)
#define EM_FUNC_SIG_RETURN_VALUE_D   (0x4U << 29)

// - next highest four bits specify the number of input parameters to the
//   function (allowed values are 0-12, inclusively)
#define EM_FUNC_SIG_NUM_PARAMETERS_SHIFT 25
#define EM_FUNC_SIG_NUM_PARAMETERS_MASK (0xFU << EM_FUNC_SIG_NUM_PARAMETERS_SHIFT)
#define EM_FUNC_SIG_WITH_N_PARAMETERS(x) (((EM_FUNC_SIGNATURE)(x)) << EM_FUNC_SIG_NUM_PARAMETERS_SHIFT)

// - starting from the lowest bits upwards, each pair of two subsequent bits
//   specifies the type of an input parameter.
//   That is, bits 1:0 encode the type of the first input, bits 3:2 encode the
//   type of the second input, and so on.
#define EM_FUNC_SIG_ARGUMENTS_TYPE_MASK (~(EM_FUNC_SIG_RETURN_VALUE_MASK | EM_FUNC_SIG_NUM_PARAMETERS_MASK))
#define EM_FUNC_SIG_ARGUMENT_TYPE_SIZE_MASK 0x3U
#define EM_FUNC_SIG_ARGUMENT_TYPE_SIZE_SHIFT 2

#define EM_FUNC_SIG_PARAM_I   0
#define EM_FUNC_SIG_PARAM_I64 0x1U
#define EM_FUNC_SIG_PARAM_F   0x2U
#define EM_FUNC_SIG_PARAM_D   0x3U
#define EM_FUNC_SIG_SET_PARAM(i, type) ((EM_FUNC_SIGNATURE)(type) << (2*i))

// Extra types used in WebGL glGet*() calls (not used in proxying)
#define EM_FUNC_SIG_PARAM_B   0x4U
#define EM_FUNC_SIG_PARAM_F2I 0x5U

// In total, the above encoding scheme gives the following 32-bit structure for
// the proxied function signatures (highest -> lowest bit order):
// RRRiiiiSbbaa99887766554433221100
// where RRR is return type
// iiii is the number of inputs
// S denotes a special function (internal proxying mechanism for functions
// related to built-in threading APIs, like thread creation itself)
// 00-bb encode the type of up to 12 function parameters

#define EM_FUNC_SIG_V     (EM_FUNC_SIG_RETURN_VALUE_V | EM_FUNC_SIG_WITH_N_PARAMETERS(0))
#define EM_FUNC_SIG_D     (EM_FUNC_SIG_RETURN_VALUE_D | EM_FUNC_SIG_WITH_N_PARAMETERS(0))
#define EM_FUNC_SIG_VI    (EM_FUNC_SIG_RETURN_VALUE_V | EM_FUNC_SIG_WITH_N_PARAMETERS(1) | EM_FUNC_SIG_SET_PARAM(0, EM_FUNC_SIG_PARAM_I))
#define EM_FUNC_SIG_VF    (EM_FUNC_SIG_RETURN_VALUE_V | EM_FUNC_SIG_WITH_N_PARAMETERS(1) | EM_FUNC_SIG_SET_PARAM(0, EM_FUNC_SIG_PARAM_F))
#define EM_FUNC_SIG_FI    (EM_FUNC_SIG_RETURN_VALUE_F | EM_FUNC_SIG_WITH_N_PARAMETERS(1) | EM_FUNC_SIG_SET_PARAM(0, EM_FUNC_SIG_PARAM_I))
#define EM_FUNC_SIG_DI    (EM_FUNC_SIG_RETURN_VALUE_D | EM_FUNC_SIG_WITH_N_PARAMETERS(1) | EM_FUNC_SIG_SET_PARAM(0, EM_FUNC_SIG_PARAM_I))
#define EM_FUNC_SIG_VII   (EM_FUNC_SIG_RETURN_VALUE_V | EM_FUNC_SIG_WITH_N_PARAMETERS(2) | EM_FUNC_SIG_SET_PARAM(0, EM_FUNC_SIG_PARAM_I) | EM_FUNC_SIG_SET_PARAM(1, EM_FUNC_SIG_PARAM_I))
#define EM_FUNC_SIG_VIF   (EM_FUNC_SIG_RETURN_VALUE_V | EM_FUNC_SIG_WITH_N_PARAMETERS(2) | EM_FUNC_SIG_SET_PARAM(0, EM_FUNC_SIG_PARAM_I) | EM_FUNC_SIG_SET_PARAM(1, EM_FUNC_SIG_PARAM_F))
#define EM_FUNC_SIG_VFF   (EM_FUNC_SIG_RETURN_VALUE_V | EM_FUNC_SIG_WITH_N_PARAMETERS(2) | EM_FUNC_SIG_SET_PARAM(0, EM_FUNC_SIG_PARAM_F) | EM_FUNC_SIG_SET_PARAM(1, EM_FUNC_SIG_PARAM_F))
#define EM_FUNC_SIG_VIII  (EM_FUNC_SIG_RETURN_VALUE_V | EM_FUNC_SIG_WITH_N_PARAMETERS(3) | EM_FUNC_SIG_SET_PARAM(0, EM_FUNC_SIG_PARAM_I) | EM_FUNC_SIG_SET_PARAM(1, EM_FUNC_SIG_PARAM_I) | EM_FUNC_SIG_SET_PARAM(2, EM_FUNC_SIG_PARAM_I))
#define EM_FUNC_SIG_VIIF  (EM_FUNC_SIG_RETURN_VALUE_V | EM_FUNC_SIG_WITH_N_PARAMETERS(3) | EM_FUNC_SIG_SET_PARAM(0, EM_FUNC_SIG_PARAM_I) | EM_FUNC_SIG_SET_PARAM(1, EM_FUNC_SIG_PARAM_I) | EM_FUNC_SIG_SET_PARAM(2, EM_FUNC_SIG_PARAM_F))
#define EM_FUNC_SIG_VIFF  (EM_FUNC_SIG_RETURN_VALUE_V | EM_FUNC_SIG_WITH_N_PARAMETERS(3) | EM_FUNC_SIG_SET_PARAM(0, EM_FUNC_SIG_PARAM_I) | EM_FUNC_SIG_SET_PARAM(1, EM_FUNC_SIG_PARAM_F) | EM_FUNC_SIG_SET_PARAM(2, EM_FUNC_SIG_PARAM_F))
#define EM_FUNC_SIG_VFFF  (EM_FUNC_SIG_RETURN_VALUE_V | EM_FUNC_SIG_WITH_N_PARAMETERS(3) | EM_FUNC_SIG_SET_PARAM(0, EM_FUNC_SIG_PARAM_F) | EM_FUNC_SIG_SET_PARAM(1, EM_FUNC_SIG_PARAM_F) | EM_FUNC_SIG_SET_PARAM(2, EM_FUNC_SIG_PARAM_F))
#define EM_FUNC_SIG_VIIII (EM_FUNC_SIG_RETURN_VALUE_V | EM_FUNC_SIG_WITH_N_PARAMETERS(4) | EM_FUNC_SIG_SET_PARAM(0, EM_FUNC_SIG_PARAM_I) | EM_FUNC_SIG_SET_PARAM(1, EM_FUNC_SIG_PARAM_I) | EM_FUNC_SIG_SET_PARAM(2, EM_FUNC_SIG_PARAM_I) | EM_FUNC_SIG_SET_PARAM(3, EM_FUNC_SIG_PARAM_I))
#define EM_FUNC_SIG_VIIFI (EM_FUNC_SIG_RETURN_VALUE_V | EM_FUNC_SIG_WITH_N_PARAMETERS(4) | EM_FUNC_SIG_SET_PARAM(0, EM_FUNC_SIG_PARAM_I) | EM_FUNC_SIG_SET_PARAM(1, EM_FUNC_SIG_PARAM_I) | EM_FUNC_SIG_SET_PARAM(2, EM_FUNC_SIG_PARAM_F) | EM_FUNC_SIG_SET_PARAM(3, EM_FUNC_SIG_PARAM_I))
#define EM_FUNC_SIG_VIFFF (EM_FUNC_SIG_RETURN_VALUE_V | EM_FUNC_SIG_WITH_N_PARAMETERS(4) | EM_FUNC_SIG_SET_PARAM(0, EM_FUNC_SIG_PARAM_I) | EM_FUNC_SIG_SET_PARAM(1, EM_FUNC_SIG_PARAM_F) | EM_FUNC_SIG_SET_PARAM(2, EM_FUNC_SIG_PARAM_F) | EM_FUNC_SIG_SET_PARAM(3, EM_FUNC_SIG_PARAM_F))
#define EM_FUNC_SIG_VFFFF (EM_FUNC_SIG_RETURN_VALUE_V | EM_FUNC_SIG_WITH_N_PARAMETERS(4) | EM_FUNC_SIG_SET_PARAM(0, EM_FUNC_SIG_PARAM_F) | EM_FUNC_SIG_SET_PARAM(1, EM_FUNC_SIG_PARAM_F) | EM_FUNC_SIG_SET_PARAM(2, EM_FUNC_SIG_PARAM_F) | EM_FUNC_SIG_SET_PARAM(3, EM_FUNC_SIG_PARAM_F))
#define EM_FUNC_SIG_IIFFF (EM_FUNC_SIG_RETURN_VALUE_I | EM_FUNC_SIG_WITH_N_PARAMETERS(4) | EM_FUNC_SIG_SET_PARAM(0, EM_FUNC_SIG_PARAM_I) | EM_FUNC_SIG_SET_PARAM(1, EM_FUNC_SIG_PARAM_F) | EM_FUNC_SIG_SET_PARAM(2, EM_FUNC_SIG_PARAM_F) | EM_FUNC_SIG_SET_PARAM(3, EM_FUNC_SIG_PARAM_F))
#define EM_FUNC_SIG_VIIIII (EM_FUNC_SIG_RETURN_VALUE_V | EM_FUNC_SIG_WITH_N_PARAMETERS(5) | EM_FUNC_SIG_SET_PARAM(0, EM_FUNC_SIG_PARAM_I) | EM_FUNC_SIG_SET_PARAM(1, EM_FUNC_SIG_PARAM_I) | EM_FUNC_SIG_SET_PARAM(2, EM_FUNC_SIG_PARAM_I) | EM_FUNC_SIG_SET_PARAM(3, EM_FUNC_SIG_PARAM_I) | EM_FUNC_SIG_SET_PARAM(4, EM_FUNC_SIG_PARAM_I))
#define EM_FUNC_SIG_VIFFFF (EM_FUNC_SIG_RETURN_VALUE_V | EM_FUNC_SIG_WITH_N_PARAMETERS(5) | EM_FUNC_SIG_SET_PARAM(0, EM_FUNC_SIG_PARAM_I) | EM_FUNC_SIG_SET_PARAM(1, EM_FUNC_SIG_PARAM_F) | EM_FUNC_SIG_SET_PARAM(2, EM_FUNC_SIG_PARAM_F) | EM_FUNC_SIG_SET_PARAM(3, EM_FUNC_SIG_PARAM_F) | EM_FUNC_SIG_SET_PARAM(4, EM_FUNC_SIG_PARAM_F))
#define EM_FUNC_SIG_VIIIIII (EM_FUNC_SIG_RETURN_VALUE_V | EM_FUNC_SIG_WITH_N_PARAMETERS(6) | EM_FUNC_SIG_SET_PARAM(0, EM_FUNC_SIG_PARAM_I) | EM_FUNC_SIG_SET_PARAM(1, EM_FUNC_SIG_PARAM_I) | EM_FUNC_SIG_SET_PARAM(2, EM_FUNC_SIG_PARAM_I) | EM_FUNC_SIG_SET_PARAM(3, EM_FUNC_SIG_PARAM_I) | EM_FUNC_SIG_SET_PARAM(4, EM_FUNC_SIG_PARAM_I) | EM_FUNC_SIG_SET_PARAM(5, EM_FUNC_SIG_PARAM_I))
#define EM_FUNC_SIG_VIIIIIII (EM_FUNC_SIG_RETURN_VALUE_V | EM_FUNC_SIG_WITH_N_PARAMETERS(7) | EM_FUNC_SIG_SET_PARAM(0, EM_FUNC_SIG_PARAM_I) | EM_FUNC_SIG_SET_PARAM(1, EM_FUNC_SIG_PARAM_I) | EM_FUNC_SIG_SET_PARAM(2, EM_FUNC_SIG_PARAM_I) | EM_FUNC_SIG_SET_PARAM(3, EM_FUNC_SIG_PARAM_I) | EM_FUNC_SIG_SET_PARAM(4, EM_FUNC_SIG_PARAM_I) | EM_FUNC_SIG_SET_PARAM(5, EM_FUNC_SIG_PARAM_I) | EM_FUNC_SIG_SET_PARAM(6, EM_FUNC_SIG_PARAM_I))
#define EM_FUNC_SIG_VIIIIIIII (EM_FUNC_SIG_RETURN_VALUE_V | EM_FUNC_SIG_WITH_N_PARAMETERS(8) | EM_FUNC_SIG_SET_PARAM(0, EM_FUNC_SIG_PARAM_I) | EM_FUNC_SIG_SET_PARAM(1, EM_FUNC_SIG_PARAM_I) | EM_FUNC_SIG_SET_PARAM(2, EM_FUNC_SIG_PARAM_I) | EM_FUNC_SIG_SET_PARAM(3, EM_FUNC_SIG_PARAM_I) | EM_FUNC_SIG_SET_PARAM(4, EM_FUNC_SIG_PARAM_I) | EM_FUNC_SIG_SET_PARAM(5, EM_FUNC_SIG_PARAM_I) | EM_FUNC_SIG_SET_PARAM(6, EM_FUNC_SIG_PARAM_I) | EM_FUNC_SIG_SET_PARAM(7, EM_FUNC_SIG_PARAM_I))
#define EM_FUNC_SIG_VIIIIIIIII (EM_FUNC_SIG_RETURN_VALUE_V | EM_FUNC_SIG_WITH_N_PARAMETERS(9) | EM_FUNC_SIG_SET_PARAM(0, EM_FUNC_SIG_PARAM_I) | EM_FUNC_SIG_SET_PARAM(1, EM_FUNC_SIG_PARAM_I) | EM_FUNC_SIG_SET_PARAM(2, EM_FUNC_SIG_PARAM_I) | EM_FUNC_SIG_SET_PARAM(3, EM_FUNC_SIG_PARAM_I) | EM_FUNC_SIG_SET_PARAM(4, EM_FUNC_SIG_PARAM_I) | EM_FUNC_SIG_SET_PARAM(5, EM_FUNC_SIG_PARAM_I) | EM_FUNC_SIG_SET_PARAM(6, EM_FUNC_SIG_PARAM_I) | EM_FUNC_SIG_SET_PARAM(7, EM_FUNC_SIG_PARAM_I) | EM_FUNC_SIG_SET_PARAM(8, EM_FUNC_SIG_PARAM_I))
#define EM_FUNC_SIG_VIIIIIIIIII (EM_FUNC_SIG_RETURN_VALUE_V | EM_FUNC_SIG_WITH_N_PARAMETERS(10) | EM_FUNC_SIG_SET_PARAM(0, EM_FUNC_SIG_PARAM_I) | EM_FUNC_SIG_SET_PARAM(1, EM_FUNC_SIG_PARAM_I) | EM_FUNC_SIG_SET_PARAM(2, EM_FUNC_SIG_PARAM_I) | EM_FUNC_SIG_SET_PARAM(3, EM_FUNC_SIG_PARAM_I) | EM_FUNC_SIG_SET_PARAM(4, EM_FUNC_SIG_PARAM_I) | EM_FUNC_SIG_SET_PARAM(5, EM_FUNC_SIG_PARAM_I) | EM_FUNC_SIG_SET_PARAM(6, EM_FUNC_SIG_PARAM_I) | EM_FUNC_SIG_SET_PARAM(7, EM_FUNC_SIG_PARAM_I) | EM_FUNC_SIG_SET_PARAM(8, EM_FUNC_SIG_PARAM_I) | EM_FUNC_SIG_SET_PARAM(9, EM_FUNC_SIG_PARAM_I))
#define EM_FUNC_SIG_VIIIIIIIIIII (EM_FUNC_SIG_RETURN_VALUE_V | EM_FUNC_SIG_WITH_N_PARAMETERS(11) | EM_FUNC_SIG_SET_PARAM(0, EM_FUNC_SIG_PARAM_I) | EM_FUNC_SIG_SET_PARAM(1, EM_FUNC_SIG_PARAM_I) | EM_FUNC_SIG_SET_PARAM(2, EM_FUNC_SIG_PARAM_I) | EM_FUNC_SIG_SET_PARAM(3, EM_FUNC_SIG_PARAM_I) | EM_FUNC_SIG_SET_PARAM(4, EM_FUNC_SIG_PARAM_I) | EM_FUNC_SIG_SET_PARAM(5, EM_FUNC_SIG_PARAM_I) | EM_FUNC_SIG_SET_PARAM(6, EM_FUNC_SIG_PARAM_I) | EM_FUNC_SIG_SET_PARAM(7, EM_FUNC_SIG_PARAM_I) | EM_FUNC_SIG_SET_PARAM(8, EM_FUNC_SIG_PARAM_I) | EM_FUNC_SIG_SET_PARAM(9, EM_FUNC_SIG_PARAM_I) | EM_FUNC_SIG_SET_PARAM(10, EM_FUNC_SIG_PARAM_I))
#define EM_FUNC_SIG_I     (EM_FUNC_SIG_RETURN_VALUE_I | EM_FUNC_SIG_WITH_N_PARAMETERS(0))
#define EM_FUNC_SIG_II    (EM_FUNC_SIG_RETURN_VALUE_I | EM_FUNC_SIG_WITH_N_PARAMETERS(1) | EM_FUNC_SIG_SET_PARAM(0, EM_FUNC_SIG_PARAM_I))
#define EM_FUNC_SIG_III   (EM_FUNC_SIG_RETURN_VALUE_I | EM_FUNC_SIG_WITH_N_PARAMETERS(2) | EM_FUNC_SIG_SET_PARAM(0, EM_FUNC_SIG_PARAM_I) | EM_FUNC_SIG_SET_PARAM(1, EM_FUNC_SIG_PARAM_I))
#define EM_FUNC_SIG_IIII  (EM_FUNC_SIG_RETURN_VALUE_I | EM_FUNC_SIG_WITH_N_PARAMETERS(3) | EM_FUNC_SIG_SET_PARAM(0, EM_FUNC_SIG_PARAM_I) | EM_FUNC_SIG_SET_PARAM(1, EM_FUNC_SIG_PARAM_I) | EM_FUNC_SIG_SET_PARAM(2, EM_FUNC_SIG_PARAM_I))
#define EM_FUNC_SIG_IIIII (EM_FUNC_SIG_RETURN_VALUE_I | EM_FUNC_SIG_WITH_N_PARAMETERS(4) | EM_FUNC_SIG_SET_PARAM(0, EM_FUNC_SIG_PARAM_I) | EM_FUNC_SIG_SET_PARAM(1, EM_FUNC_SIG_PARAM_I) | EM_FUNC_SIG_SET_PARAM(2, EM_FUNC_SIG_PARAM_I) | EM_FUNC_SIG_SET_PARAM(3, EM_FUNC_SIG_PARAM_I))
#define EM_FUNC_SIG_IIIIII (EM_FUNC_SIG_RETURN_VALUE_I | EM_FUNC_SIG_WITH_N_PARAMETERS(5) | EM_FUNC_SIG_SET_PARAM(0, EM_FUNC_SIG_PARAM_I) | EM_FUNC_SIG_SET_PARAM(1, EM_FUNC_SIG_PARAM_I) | EM_FUNC_SIG_SET_PARAM(2, EM_FUNC_SIG_PARAM_I) | EM_FUNC_SIG_SET_PARAM(3, EM_FUNC_SIG_PARAM_I) | EM_FUNC_SIG_SET_PARAM(4, EM_FUNC_SIG_PARAM_I))
#define EM_FUNC_SIG_IIIIIII (EM_FUNC_SIG_RETURN_VALUE_I | EM_FUNC_SIG_WITH_N_PARAMETERS(6) | EM_FUNC_SIG_SET_PARAM(0, EM_FUNC_SIG_PARAM_I) | EM_FUNC_SIG_SET_PARAM(1, EM_FUNC_SIG_PARAM_I) | EM_FUNC_SIG_SET_PARAM(2, EM_FUNC_SIG_PARAM_I) | EM_FUNC_SIG_SET_PARAM(3, EM_FUNC_SIG_PARAM_I) | EM_FUNC_SIG_SET_PARAM(4, EM_FUNC_SIG_PARAM_I) | EM_FUNC_SIG_SET_PARAM(5, EM_FUNC_SIG_PARAM_I))
#define EM_FUNC_SIG_IIIIIIII (EM_FUNC_SIG_RETURN_VALUE_I | EM_FUNC_SIG_WITH_N_PARAMETERS(7) | EM_FUNC_SIG_SET_PARAM(0, EM_FUNC_SIG_PARAM_I) | EM_FUNC_SIG_SET_PARAM(1, EM_FUNC_SIG_PARAM_I) | EM_FUNC_SIG_SET_PARAM(2, EM_FUNC_SIG_PARAM_I) | EM_FUNC_SIG_SET_PARAM(3, EM_FUNC_SIG_PARAM_I) | EM_FUNC_SIG_SET_PARAM(4, EM_FUNC_SIG_PARAM_I) | EM_FUNC_SIG_SET_PARAM(5, EM_FUNC_SIG_PARAM_I) | EM_FUNC_SIG_SET_PARAM(6, EM_FUNC_SIG_PARAM_I))
#define EM_FUNC_SIG_IIIIIIIII (EM_FUNC_SIG_RETURN_VALUE_I | EM_FUNC_SIG_WITH_N_PARAMETERS(8) | EM_FUNC_SIG_SET_PARAM(0, EM_FUNC_SIG_PARAM_I) | EM_FUNC_SIG_SET_PARAM(1, EM_FUNC_SIG_PARAM_I) | EM_FUNC_SIG_SET_PARAM(2, EM_FUNC_SIG_PARAM_I) | EM_FUNC_SIG_SET_PARAM(3, EM_FUNC_SIG_PARAM_I) | EM_FUNC_SIG_SET_PARAM(4, EM_FUNC_SIG_PARAM_I) | EM_FUNC_SIG_SET_PARAM(5, EM_FUNC_SIG_PARAM_I) | EM_FUNC_SIG_SET_PARAM(6, EM_FUNC_SIG_PARAM_I) | EM_FUNC_SIG_SET_PARAM(7, EM_FUNC_SIG_PARAM_I))
#define EM_FUNC_SIG_IIIIIIIIII (EM_FUNC_SIG_RETURN_VALUE_I | EM_FUNC_SIG_WITH_N_PARAMETERS(9) | EM_FUNC_SIG_SET_PARAM(0, EM_FUNC_SIG_PARAM_I) | EM_FUNC_SIG_SET_PARAM(1, EM_FUNC_SIG_PARAM_I) | EM_FUNC_SIG_SET_PARAM(2, EM_FUNC_SIG_PARAM_I) | EM_FUNC_SIG_SET_PARAM(3, EM_FUNC_SIG_PARAM_I) | EM_FUNC_SIG_SET_PARAM(4, EM_FUNC_SIG_PARAM_I) | EM_FUNC_SIG_SET_PARAM(5, EM_FUNC_SIG_PARAM_I) | EM_FUNC_SIG_SET_PARAM(6, EM_FUNC_SIG_PARAM_I) | EM_FUNC_SIG_SET_PARAM(7, EM_FUNC_SIG_PARAM_I) | EM_FUNC_SIG_SET_PARAM(8, EM_FUNC_SIG_PARAM_I))

#define EM_FUNC_SIG_NUM_FUNC_ARGUMENTS(x) ((((EM_FUNC_SIGNATURE)x) & EM_FUNC_SIG_NUM_PARAMETERS_MASK) >> EM_FUNC_SIG_NUM_PARAMETERS_SHIFT)

// There are some built-in special proxied functions, that embed the signatures
// inside the above encoding scheme
#define EM_FUNC_SIG_SPECIAL_INTERNAL (1 << 24)
#define EM_PROXIED_FUNC_SPECIAL(x) (EM_FUNC_SIG_SPECIAL_INTERNAL | ((x) << 20))

#define EM_PROXIED_PTHREAD_CREATE (EM_PROXIED_FUNC_SPECIAL(0) | EM_FUNC_SIG_IIIII)
#define EM_PROXIED_CREATE_CONTEXT (EM_PROXIED_FUNC_SPECIAL(2) | EM_FUNC_SIG_III)
#define EM_PROXIED_RESIZE_OFFSCREENCANVAS (EM_PROXIED_FUNC_SPECIAL(3) | EM_FUNC_SIG_IIII)
#define EM_PROXIED_JS_FUNCTION (EM_PROXIED_FUNC_SPECIAL(4) | EM_FUNC_SIG_D)

// Runs the given function synchronously on the main Emscripten runtime thread.
// If this thread is the main thread, the operation is immediately performed,
// and the result is returned.
// If the current thread is not the main Emscripten runtime thread (but a
// pthread), the function
// will be proxied to be called by the main thread.
//  - Calling emscripten_sync_* functions requires that the application was
//    compiled with pthreads support enabled (-s USE_PTHREADS=1/2) and that the
//    browser supports SharedArrayBuffer specification.
int emscripten_sync_run_in_main_runtime_thread_(EM_FUNC_SIGNATURE sig, void *func_ptr, ...);

// The 'async' variant of the run_in_main_thread functions are otherwise the
// same as the synchronous ones, except that the operation is performed in a
// fire and forget manner. The call is placed to the command queue of the main
// Emscripten runtime thread, but its completion is not waited for. As a result,
// if the function did have a return value, the return value is not received.
//  - Note that multiple asynchronous commands from a single pthread/Worker are
//    guaranteed to be executed on the main thread in the program order they
//    were called in.
void emscripten_async_run_in_main_runtime_thread_(EM_FUNC_SIGNATURE sig, void *func_ptr, ...);

// The 'async_waitable' variant of the run_in_main_runtime_thread functions run
// like the 'async' variants, except that while the operation starts off
// asynchronously, the result is then later waited upon to receive the return
// value.
//  - The object returned by this function call is dynamically allocated, and
//    should be freed up via a call to emscripten_async_waitable_close() after
//    the wait has been performed.
em_queued_call *emscripten_async_waitable_run_in_main_runtime_thread_(EM_FUNC_SIGNATURE sig, void *func_ptr, ...);

// Since we can't validate the function pointer type, allow implicit casting of
// functions to void* without complaining.
#define emscripten_sync_run_in_main_runtime_thread(sig, func_ptr, ...) emscripten_sync_run_in_main_runtime_thread_((sig), (void*)(func_ptr),##__VA_ARGS__)
#define emscripten_async_run_in_main_runtime_thread(sig, func_ptr, ...) emscripten_async_run_in_main_runtime_thread_((sig), (void*)(func_ptr),##__VA_ARGS__)
#define emscripten_async_waitable_run_in_main_runtime_thread(sig, func_ptr, ...) emscripten_async_waitable_run_in_main_runtime_thread_((sig), (void*)(func_ptr),##__VA_ARGS__)

EMSCRIPTEN_RESULT emscripten_wait_for_call_v(em_queued_call *call, double timeoutMSecs);
EMSCRIPTEN_RESULT emscripten_wait_for_call_i(em_queued_call *call, double timeoutMSecs, int *outResult);

void emscripten_async_waitable_close(em_queued_call *call);

<<<<<<< HEAD
// Runs the given function on the specified thread. If we are currently on that
// target thread then we just execute the call synchronously; otherwise it is
// queued on that thread to execute asynchronously. Returns 1 if the function
// was successfully run or dispatched and 0 otherwise.
int emscripten_dispatch_to_thread_ptr(pthread_t target_thread,
                                      void (*func)(void*),
                                      void* arg);
int emscripten_dispatch_to_thread_args(pthread_t target_thread,
                                       EM_FUNC_SIGNATURE sig,
                                       void* func,
=======
// Runs the given function on the specified thread. If we are currently on
// that target thread then we just execute the call synchronously; otherwise it
// is queued on that thread to execute asynchronously.
// Returns 1 if it executed the code (i.e., it was on the target thread), and 0
// otherwise.
int emscripten_dispatch_to_thread_args(pthread_t target_thread,
                                       EM_FUNC_SIGNATURE sig,
                                       void* func_ptr,
>>>>>>> 67da98e7
                                       void* satellite,
                                       va_list args);
int emscripten_dispatch_to_thread_(pthread_t target_thread,
                                   EM_FUNC_SIGNATURE sig,
<<<<<<< HEAD
                                   void* func,
                                   void* satellite,
                                   ...);
// Convenience wrapper supplying the explicit void* cast required by C++.
#define emscripten_dispatch_to_thread(                                         \
  target_thread, sig, func, satellite, ...)                                    \
  emscripten_dispatch_to_thread_(                                              \
    (target_thread), (sig), (void*)(func), (satellite), ##__VA_ARGS__)
=======
                                   void* func_ptr,
                                   void* satellite,
                                   ...);
#define emscripten_dispatch_to_thread(                                         \
  target_thread, sig, func_ptr, satellite, ...)                                \
  emscripten_dispatch_to_thread_(                                              \
    (target_thread), (sig), (void*)(func_ptr), (satellite), ##__VA_ARGS__)
>>>>>>> 67da98e7

// Similar to emscripten_dispatch_to_thread, but always runs the
// function asynchronously, even if on the same thread. This is less efficient
// but may be simpler to reason about in some cases.
<<<<<<< HEAD
int emscripten_dispatch_to_thread_async_ptr(pthread_t target_thread,
                                            void (*func)(void*),
                                            void* arg);
int emscripten_dispatch_to_thread_async_args(pthread_t target_thread,
                                             EM_FUNC_SIGNATURE sig,
                                             void* func,
=======
int emscripten_dispatch_to_thread_async_args(pthread_t target_thread,
                                             EM_FUNC_SIGNATURE sig,
                                             void* func_ptr,
>>>>>>> 67da98e7
                                             void* satellite,
                                             va_list args);
int emscripten_dispatch_to_thread_async_(pthread_t target_thread,
                                         EM_FUNC_SIGNATURE sig,
<<<<<<< HEAD
                                         void* func,
                                         void* satellite,
                                         ...);
#define emscripten_dispatch_to_thread_async(                                   \
  target_thread, sig, func, satellite, ...)                                    \
  emscripten_dispatch_to_thread_async_(                                        \
    (target_thread), (sig), (void*)(func), (satellite), ##__VA_ARGS__)
=======
                                         void* func_ptr,
                                         void* satellite,
                                         ...);
#define emscripten_dispatch_to_thread_async(                                   \
  target_thread, sig, func_ptr, satellite, ...)                                \
  emscripten_dispatch_to_thread_async_(                                        \
    (target_thread), (sig), (void*)(func_ptr), (satellite), ##__VA_ARGS__)
>>>>>>> 67da98e7

// Returns 1 if the current thread is the thread that hosts the Emscripten runtime.
int emscripten_is_main_runtime_thread(void);

// Returns 1 if the current thread is the main browser thread.
int emscripten_is_main_browser_thread(void);

// A temporary workaround to issue
// https://github.com/emscripten-core/emscripten/issues/3495:
// Call this in the body of all lock-free atomic (cas) loops that the main
// thread might enter which don't otherwise call to any pthread api calls
// (mutexes) or C runtime functions that are considered cancellation points.
void emscripten_main_thread_process_queued_calls(void);

void emscripten_current_thread_process_queued_calls(void);

pthread_t emscripten_main_browser_thread_id(void);

// Synchronously sleeps the calling thread for the given number of milliseconds.
// Note: Calling this on the main browser thread is _very_ _very_ bad for
// application logic throttling, because it does not save any battery, it will
// spin up the CPU at 100%, lock up the UI, printfs will not come through on web
// page or the console, and eventually it will show up the slow script dialog.
// Calling this function in a pthread (Web Worker) is fine, and a good way to go
// if you need to synchronously sleep for a specific amount of time while saving
// power.
// Note 2: This function will process the pthread-specific event queue for the
//         calling thread while sleeping, and this function also acts as a
//         cancellation point.
// Note 3: This function is enabled when targeting pthreads (SharedArrayBuffer),
//         not to be confused with
//         similarly named function emscripten_sleep(), which is intended for
//         Asyncify builds.
void emscripten_thread_sleep(double msecs);

#define EM_THREAD_STATUS int
#define EM_THREAD_STATUS_NOTSTARTED 0
#define EM_THREAD_STATUS_RUNNING    1
#define EM_THREAD_STATUS_SLEEPING   2 // Performing an unconditional sleep (usleep, etc.)
#define EM_THREAD_STATUS_WAITFUTEX  3 // Waiting for an explicit low-level futex (emscripten_futex_wait)
#define EM_THREAD_STATUS_WAITMUTEX  4 // Waiting for a pthread_mutex_t
#define EM_THREAD_STATUS_WAITPROXY  5 // Waiting for a proxied operation to finish.
#define EM_THREAD_STATUS_FINISHED   6
#define EM_THREAD_STATUS_NUMFIELDS  7

#ifdef NDEBUG
#define emscripten_set_current_thread_status(newStatus)
#define emscripten_conditional_set_current_thread_status(expectedStatus, newStatus)
#define emscripten_set_thread_name(threadId, name)
#else
// Sets the profiler status of the calling thread. This is a no-op if thread
// profiling is not active.
// This is an internal function and generally not intended for user code.
// When thread profiler is not enabled (not building with --threadprofiler),
// this is a no-op.
void emscripten_set_current_thread_status(EM_THREAD_STATUS newStatus);

// Sets the profiler status of the calling thread, but only if it was in the
// expected status beforehand.
// This is an internal function and generally not intended for user code.
// When thread profiler is not enabled (not building with --threadprofiler),
// this is a no-op.
void emscripten_conditional_set_current_thread_status(EM_THREAD_STATUS expectedStatus, EM_THREAD_STATUS newStatus);

// Sets the name of the given thread. Pass pthread_self() as the thread ID to
// set the name of the calling thread.
// The name parameter is a UTF-8 encoded string which is truncated to 32 bytes.
// When thread profiler is not enabled (not building with --threadprofiler),
// this is a no-op.
void emscripten_set_thread_name(pthread_t threadId, const char *name);
#endif

// Gets the stored pointer to a string representing the canvases to transfer to
// the created thread.
int emscripten_pthread_attr_gettransferredcanvases(const pthread_attr_t *a, const char **str);

// Specifies a comma-delimited list of canvas DOM element IDs to transfer to the
// thread to be created.
// Note: this pointer is weakly stored (not copied) to the given pthread_attr_t,
// so must be held alive until pthread_create() has been called. If 0 or "", no
// canvases are transferred.
// The special value "#canvas" denotes the element stored in Module.canvas.
int emscripten_pthread_attr_settransferredcanvases(pthread_attr_t *a, const char *str);

// Called when blocking on the main thread. This will error if main thread
// blocking is not enabled, see ALLOW_BLOCKING_ON_MAIN_THREAD.
void emscripten_check_blocking_allowed(void);

// Experimental API for syncing loaded code between pthreads.
void _emscripten_thread_sync_code();

#ifdef __cplusplus
}
#endif<|MERGE_RESOLUTION|>--- conflicted
+++ resolved
@@ -255,7 +255,6 @@
 
 void emscripten_async_waitable_close(em_queued_call *call);
 
-<<<<<<< HEAD
 // Runs the given function on the specified thread. If we are currently on that
 // target thread then we just execute the call synchronously; otherwise it is
 // queued on that thread to execute asynchronously. Returns 1 if the function
@@ -266,21 +265,10 @@
 int emscripten_dispatch_to_thread_args(pthread_t target_thread,
                                        EM_FUNC_SIGNATURE sig,
                                        void* func,
-=======
-// Runs the given function on the specified thread. If we are currently on
-// that target thread then we just execute the call synchronously; otherwise it
-// is queued on that thread to execute asynchronously.
-// Returns 1 if it executed the code (i.e., it was on the target thread), and 0
-// otherwise.
-int emscripten_dispatch_to_thread_args(pthread_t target_thread,
-                                       EM_FUNC_SIGNATURE sig,
-                                       void* func_ptr,
->>>>>>> 67da98e7
                                        void* satellite,
                                        va_list args);
 int emscripten_dispatch_to_thread_(pthread_t target_thread,
                                    EM_FUNC_SIGNATURE sig,
-<<<<<<< HEAD
                                    void* func,
                                    void* satellite,
                                    ...);
@@ -289,36 +277,20 @@
   target_thread, sig, func, satellite, ...)                                    \
   emscripten_dispatch_to_thread_(                                              \
     (target_thread), (sig), (void*)(func), (satellite), ##__VA_ARGS__)
-=======
-                                   void* func_ptr,
-                                   void* satellite,
-                                   ...);
-#define emscripten_dispatch_to_thread(                                         \
-  target_thread, sig, func_ptr, satellite, ...)                                \
-  emscripten_dispatch_to_thread_(                                              \
-    (target_thread), (sig), (void*)(func_ptr), (satellite), ##__VA_ARGS__)
->>>>>>> 67da98e7
 
 // Similar to emscripten_dispatch_to_thread, but always runs the
 // function asynchronously, even if on the same thread. This is less efficient
 // but may be simpler to reason about in some cases.
-<<<<<<< HEAD
 int emscripten_dispatch_to_thread_async_ptr(pthread_t target_thread,
                                             void (*func)(void*),
                                             void* arg);
 int emscripten_dispatch_to_thread_async_args(pthread_t target_thread,
                                              EM_FUNC_SIGNATURE sig,
                                              void* func,
-=======
-int emscripten_dispatch_to_thread_async_args(pthread_t target_thread,
-                                             EM_FUNC_SIGNATURE sig,
-                                             void* func_ptr,
->>>>>>> 67da98e7
                                              void* satellite,
                                              va_list args);
 int emscripten_dispatch_to_thread_async_(pthread_t target_thread,
                                          EM_FUNC_SIGNATURE sig,
-<<<<<<< HEAD
                                          void* func,
                                          void* satellite,
                                          ...);
@@ -326,15 +298,6 @@
   target_thread, sig, func, satellite, ...)                                    \
   emscripten_dispatch_to_thread_async_(                                        \
     (target_thread), (sig), (void*)(func), (satellite), ##__VA_ARGS__)
-=======
-                                         void* func_ptr,
-                                         void* satellite,
-                                         ...);
-#define emscripten_dispatch_to_thread_async(                                   \
-  target_thread, sig, func_ptr, satellite, ...)                                \
-  emscripten_dispatch_to_thread_async_(                                        \
-    (target_thread), (sig), (void*)(func_ptr), (satellite), ##__VA_ARGS__)
->>>>>>> 67da98e7
 
 // Returns 1 if the current thread is the thread that hosts the Emscripten runtime.
 int emscripten_is_main_runtime_thread(void);
