/*
 * Copyright 2021 The Emscripten Authors.  All rights reserved.
 * Emscripten is available under two separate licenses, the MIT license and the
 * University of Illinois/NCSA Open Source License.  Both these licenses can be
 * found in the LICENSE file.
 */

#pragma once

#include <stdint.h>
#include <sys/stat.h>

#ifdef __cplusplus
extern "C" {
#endif

typedef struct Backend* backend_t;

// Obtains the backend_t of a specified path.
backend_t wasmfs_get_backend_by_path(char* path __attribute__((nonnull)));

// Obtains the backend_t of a specified fd.
backend_t wasmfs_get_backend_by_fd(int fd);

// Creates and opens a new file in the new file system under a specific backend.
// Returns the file descriptor for the new file like `open`. Returns a negative
// value on error. TODO: It might be worth returning a more specialized type
// like __wasi_fd_t here.
// TODO: Remove this function so that only directories can be mounted.
int wasmfs_create_file(const char* pathname __attribute__((nonnull)), mode_t mode, backend_t backend);

// Creates a new directory in the new file system under a specific backend.
// Returns 0 on success like `mkdir`, or a negative value on error.
// TODO: Add an alias with wasmfs_mount.
int wasmfs_create_directory(const char* path __attribute__((nonnull)), mode_t mode, backend_t backend);

// Unmounts the directory (Which must be a valid mountpoint) at a specific path.
// Returns 0 on success, or a negative value on error.
int wasmfs_unmount(intptr_t path);

// Backend creation

// Creates a JSFile Backend in the new file system.
backend_t wasmfs_create_js_file_backend(void);

// A function that receives a void* and returns a backend.
typedef backend_t (*backend_constructor_t)(void*);

backend_t wasmfs_create_memory_backend(void);

// Note: this cannot be called on the browser main thread because it might
// deadlock while waiting for its dedicated worker thread to be spawned.
//
// Note: This function blocks on the main browser thread returning to its event
// loop. Calling this function while holding a lock the main thread is waiting
// to acquire will cause a deadlock.
//
// TODO: Add an async version of this function that will work on the main
// thread.
backend_t wasmfs_create_fetch_backend(const char* base_url __attribute__((nonnull)));

backend_t wasmfs_create_node_backend(const char* root __attribute__((nonnull)));

// Note: this cannot be called on the browser main thread because it might
// deadlock while waiting for the OPFS dedicated worker thread to be spawned.
//
// Note: This function blocks on the main browser thread returning to its event
// loop. Calling this function while holding a lock the main thread is waiting
// to acquire will cause a deadlock.
//
// TODO: Add an async version of this function that will work on the main
// thread.
backend_t wasmfs_create_opfs_backend(void);

<<<<<<< HEAD
// Creates a generic JSIMPL backend in the new file system.
backend_t wasmfs_create_jsimpl_backend(void);

backend_t wasmfs_create_icase_backend(backend_constructor_t create_backend,
                                      void* arg);
=======
backend_t wasmfs_create_icase_backend(backend_t backend);
>>>>>>> 6b6f7e7e

// Similar to fflush(0), but also flushes all internal buffers inside WasmFS.
// This is necessary because in a Web environment we must buffer at an
// additional level after libc, since console.log() prints entire lines, that
// is, we can't print individual characters as libc feeds them to us, so we
// buffer them and call console.log() only after a newline. This function will
// actually flush all buffers and add newlines as necessary to get everything
// printed out.
void wasmfs_flush(void);

// Hooks

// A hook users can do to create the root directory. Overriding this allows the
// user to set a particular backend as the root. If this is not set then the
// default backend is used.
backend_t wasmfs_create_root_dir(void);

// A hook users can do to run code during WasmFS startup. This hook happens
// before file preloading, so user code could create backends and mount them,
// which would then affect in which backend the preloaded files are loaded (the
// preloaded files have paths, and so they are added to that path and whichever
// backend is present there).
void wasmfs_before_preload(void);

#ifdef __cplusplus
}
#endif<|MERGE_RESOLUTION|>--- conflicted
+++ resolved
@@ -72,15 +72,10 @@
 // thread.
 backend_t wasmfs_create_opfs_backend(void);
 
-<<<<<<< HEAD
 // Creates a generic JSIMPL backend in the new file system.
 backend_t wasmfs_create_jsimpl_backend(void);
 
-backend_t wasmfs_create_icase_backend(backend_constructor_t create_backend,
-                                      void* arg);
-=======
 backend_t wasmfs_create_icase_backend(backend_t backend);
->>>>>>> 6b6f7e7e
 
 // Similar to fflush(0), but also flushes all internal buffers inside WasmFS.
 // This is necessary because in a Web environment we must buffer at an
