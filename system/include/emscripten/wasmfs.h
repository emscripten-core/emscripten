--- conflicted
+++ resolved
@@ -33,17 +33,12 @@
 // Creates a JSFile Backend in the new file system.
 backend_t wasmfs_create_js_file_backend();
 
-<<<<<<< HEAD
-// Creates a Proxied Backend in the new file system.
-backend_t wasmfs_create_proxied_backend(backend_t backend);
-=======
 // A function that receives a void* and returns a backend.
 typedef backend_t (*backend_constructor_t)(void*);
 
 // Creates a Proxied Backend in the new file system.
 backend_t wasmfs_create_proxied_backend(backend_constructor_t create_backend,
                                         void* arg);
->>>>>>> 4da3dbf5
 
 #ifdef __cplusplus
 }
