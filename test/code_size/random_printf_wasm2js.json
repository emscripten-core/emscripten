--- conflicted
+++ resolved
@@ -1,13 +1,6 @@
 {
-<<<<<<< HEAD
-  "a.html": 17231,
-  "a.html.gz": 7482,
-  "total": 17231,
-  "total_gz": 7482
-=======
   "a.html": 17260,
   "a.html.gz": 7500,
   "total": 17260,
   "total_gz": 7500
->>>>>>> 9e37a10e
 }