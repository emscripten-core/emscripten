{
<<<<<<< HEAD
  "a.html": 12618,
  "a.html.gz": 6883,
  "total": 12618,
  "total_gz": 6883
=======
  "a.html": 12517,
  "a.html.gz": 6871,
  "total": 12517,
  "total_gz": 6871
>>>>>>> d23a20d3
}<|MERGE_RESOLUTION|>--- conflicted
+++ resolved
@@ -1,13 +1,6 @@
 {
-<<<<<<< HEAD
-  "a.html": 12618,
-  "a.html.gz": 6883,
-  "total": 12618,
-  "total_gz": 6883
-=======
-  "a.html": 12517,
-  "a.html.gz": 6871,
-  "total": 12517,
-  "total_gz": 6871
->>>>>>> d23a20d3
+  "a.html": 12449,
+  "a.html.gz": 6811,
+  "total": 12449,
+  "total_gz": 6811
 }