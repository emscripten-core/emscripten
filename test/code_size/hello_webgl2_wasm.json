{
  "a.html": 454,
  "a.html.gz": 328,
<<<<<<< HEAD
  "a.js": 6293,
  "a.js.gz": 3087,
  "a.wasm": 10206,
  "a.wasm.gz": 6663,
  "total": 16953,
  "total_gz": 10078
=======
  "a.js": 4382,
  "a.js.gz": 2251,
  "a.wasm": 8286,
  "a.wasm.gz": 5616,
  "total": 13122,
  "total_gz": 8195
>>>>>>> 44323dfc
}<|MERGE_RESOLUTION|>--- conflicted
+++ resolved
@@ -1,19 +1,10 @@
 {
   "a.html": 454,
   "a.html.gz": 328,
-<<<<<<< HEAD
-  "a.js": 6293,
-  "a.js.gz": 3087,
-  "a.wasm": 10206,
-  "a.wasm.gz": 6663,
-  "total": 16953,
-  "total_gz": 10078
-=======
   "a.js": 4382,
   "a.js.gz": 2251,
   "a.wasm": 8286,
   "a.wasm.gz": 5616,
   "total": 13122,
   "total_gz": 8195
->>>>>>> 44323dfc
 }