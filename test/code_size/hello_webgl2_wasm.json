{
  "a.html": 569,
  "a.html.gz": 379,
<<<<<<< HEAD
  "a.js": 4681,
  "a.js.gz": 2412,
  "a.wasm": 10389,
  "a.wasm.gz": 6693,
  "total": 15639,
  "total_gz": 9484
=======
  "a.js": 4584,
  "a.js.gz": 2351,
  "a.wasm": 10451,
  "a.wasm.gz": 6724,
  "total": 15604,
  "total_gz": 9454
>>>>>>> 4aefde3f
}<|MERGE_RESOLUTION|>--- conflicted
+++ resolved
@@ -1,19 +1,10 @@
 {
   "a.html": 569,
   "a.html.gz": 379,
-<<<<<<< HEAD
-  "a.js": 4681,
-  "a.js.gz": 2412,
-  "a.wasm": 10389,
-  "a.wasm.gz": 6693,
-  "total": 15639,
-  "total_gz": 9484
-=======
   "a.js": 4584,
   "a.js.gz": 2351,
   "a.wasm": 10451,
   "a.wasm.gz": 6724,
   "total": 15604,
   "total_gz": 9454
->>>>>>> 4aefde3f
 }