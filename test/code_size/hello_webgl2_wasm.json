--- conflicted
+++ resolved
@@ -1,19 +1,10 @@
 {
   "a.html": 454,
   "a.html.gz": 328,
-<<<<<<< HEAD
-  "a.js": 4531,
-  "a.js.gz": 2312,
+  "a.js": 4532,
+  "a.js.gz": 2315,
   "a.wasm": 10344,
   "a.wasm.gz": 6680,
-  "total": 15329,
-  "total_gz": 9320
-=======
-  "a.js": 4532,
-  "a.js.gz": 2315,
-  "a.wasm": 10402,
-  "a.wasm.gz": 6704,
-  "total": 15388,
-  "total_gz": 9347
->>>>>>> 8da8cb1c
+  "total": 15330,
+  "total_gz": 9323
 }