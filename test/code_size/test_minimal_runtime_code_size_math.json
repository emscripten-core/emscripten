{
  "a.html": 552,
  "a.html.gz": 373,
<<<<<<< HEAD
  "a.js": 847,
  "a.js.gz": 505,
  "a.wasm": 2715,
  "a.wasm.gz": 1674,
  "total": 4114,
  "total_gz": 2552
=======
  "a.js": 112,
  "a.js.gz": 121,
  "a.wasm": 2678,
  "a.wasm.gz": 1648,
  "total": 3342,
  "total_gz": 2142
>>>>>>> 09abb259
}<|MERGE_RESOLUTION|>--- conflicted
+++ resolved
@@ -1,19 +1,10 @@
 {
   "a.html": 552,
   "a.html.gz": 373,
-<<<<<<< HEAD
-  "a.js": 847,
-  "a.js.gz": 505,
+  "a.js": 849,
+  "a.js.gz": 506,
   "a.wasm": 2715,
   "a.wasm.gz": 1674,
-  "total": 4114,
-  "total_gz": 2552
-=======
-  "a.js": 112,
-  "a.js.gz": 121,
-  "a.wasm": 2678,
-  "a.wasm.gz": 1648,
-  "total": 3342,
-  "total_gz": 2142
->>>>>>> 09abb259
+  "total": 4116,
+  "total_gz": 2553
 }