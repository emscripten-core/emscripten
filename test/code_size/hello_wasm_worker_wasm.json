{
  "a.html": 737,
  "a.html.gz": 433,
  "a.js": 667,
  "a.js.gz": 458,
<<<<<<< HEAD
  "a.wasm": 1850,
  "a.wasm.gz": 1054,
  "total": 3254,
  "total_gz": 1945
=======
  "a.wasm": 1863,
  "a.wasm.gz": 1051,
  "total": 3267,
  "total_gz": 1942
>>>>>>> 326600a3
}<|MERGE_RESOLUTION|>--- conflicted
+++ resolved
@@ -3,15 +3,8 @@
   "a.html.gz": 433,
   "a.js": 667,
   "a.js.gz": 458,
-<<<<<<< HEAD
-  "a.wasm": 1850,
-  "a.wasm.gz": 1054,
-  "total": 3254,
-  "total_gz": 1945
-=======
-  "a.wasm": 1863,
-  "a.wasm.gz": 1051,
-  "total": 3267,
-  "total_gz": 1942
->>>>>>> 326600a3
+  "a.wasm": 1858,
+  "a.wasm.gz": 1058,
+  "total": 3262,
+  "total_gz": 1949
 }