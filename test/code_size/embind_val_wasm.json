{
  "a.html": 552,
  "a.html.gz": 380,
  "a.js": 6724,
  "a.js.gz": 2900,
<<<<<<< HEAD
  "a.wasm": 9267,
  "a.wasm.gz": 4764,
  "total": 16543,
  "total_gz": 8044
=======
  "a.wasm": 9528,
  "a.wasm.gz": 4896,
  "total": 16804,
  "total_gz": 8176
>>>>>>> 1171adaa
}<|MERGE_RESOLUTION|>--- conflicted
+++ resolved
@@ -3,15 +3,8 @@
   "a.html.gz": 380,
   "a.js": 6724,
   "a.js.gz": 2900,
-<<<<<<< HEAD
-  "a.wasm": 9267,
-  "a.wasm.gz": 4764,
-  "total": 16543,
-  "total_gz": 8044
-=======
   "a.wasm": 9528,
   "a.wasm.gz": 4896,
   "total": 16804,
   "total_gz": 8176
->>>>>>> 1171adaa
 }