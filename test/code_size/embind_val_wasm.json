{
  "a.html": 673,
  "a.html.gz": 431,
  "a.js": 7498,
  "a.js.gz": 3142,
<<<<<<< HEAD
  "a.wasm": 11507,
  "a.wasm.gz": 5770,
  "total": 19678,
  "total_gz": 9343
=======
  "a.wasm": 11533,
  "a.wasm.gz": 5767,
  "total": 19704,
  "total_gz": 9340
>>>>>>> 326600a3
}<|MERGE_RESOLUTION|>--- conflicted
+++ resolved
@@ -3,15 +3,8 @@
   "a.html.gz": 431,
   "a.js": 7498,
   "a.js.gz": 3142,
-<<<<<<< HEAD
-  "a.wasm": 11507,
-  "a.wasm.gz": 5770,
-  "total": 19678,
-  "total_gz": 9343
-=======
-  "a.wasm": 11533,
-  "a.wasm.gz": 5767,
-  "total": 19704,
-  "total_gz": 9340
->>>>>>> 326600a3
+  "a.wasm": 11515,
+  "a.wasm.gz": 5771,
+  "total": 19686,
+  "total_gz": 9344
 }