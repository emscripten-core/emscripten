--- conflicted
+++ resolved
@@ -1,19 +1,10 @@
 {
   "a.html": 552,
   "a.html.gz": 380,
-<<<<<<< HEAD
-  "a.js": 6724,
-  "a.js.gz": 2900,
-  "a.wasm": 9527,
-  "a.wasm.gz": 4892,
-  "total": 16803,
-  "total_gz": 8172
-=======
   "a.js": 6849,
   "a.js.gz": 2947,
   "a.wasm": 9506,
   "a.wasm.gz": 4872,
   "total": 16907,
   "total_gz": 8199
->>>>>>> 98f59c70
 }