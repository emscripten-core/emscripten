--- conflicted
+++ resolved
@@ -1,19 +1,10 @@
 {
   "a.html": 552,
   "a.html.gz": 380,
-<<<<<<< HEAD
-  "a.js": 6688,
-  "a.js.gz": 2893,
-  "a.wasm": 9083,
-  "a.wasm.gz": 4682,
-  "total": 16323,
-  "total_gz": 7955
-=======
   "a.js": 6469,
   "a.js.gz": 2800,
   "a.wasm": 9137,
   "a.wasm.gz": 4700,
   "total": 16158,
   "total_gz": 7880
->>>>>>> 2c3c4933
 }