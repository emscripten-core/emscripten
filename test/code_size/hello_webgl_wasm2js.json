{
  "a.html": 346,
  "a.html.gz": 262,
<<<<<<< HEAD
  "a.js": 21721,
  "a.js.gz": 11428,
  "total": 22067,
  "total_gz": 11690
=======
  "a.js": 21726,
  "a.js.gz": 11415,
  "total": 22072,
  "total_gz": 11677
>>>>>>> 8da8cb1c
}<|MERGE_RESOLUTION|>--- conflicted
+++ resolved
@@ -1,15 +1,8 @@
 {
   "a.html": 346,
   "a.html.gz": 262,
-<<<<<<< HEAD
-  "a.js": 21721,
-  "a.js.gz": 11428,
-  "total": 22067,
-  "total_gz": 11690
-=======
-  "a.js": 21726,
-  "a.js.gz": 11415,
-  "total": 22072,
-  "total_gz": 11677
->>>>>>> 8da8cb1c
+  "a.js": 21722,
+  "a.js.gz": 11432,
+  "total": 22068,
+  "total_gz": 11694
 }