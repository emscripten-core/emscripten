--- conflicted
+++ resolved
@@ -1,19 +1,10 @@
 {
   "a.html": 567,
   "a.html.gz": 379,
-<<<<<<< HEAD
-  "a.js": 17310,
-  "a.js.gz": 7891,
+  "a.js": 17319,
+  "a.js.gz": 7908,
   "a.mem": 3171,
   "a.mem.gz": 2713,
-  "total": 21048,
-  "total_gz": 10983
-=======
-  "a.js": 17399,
-  "a.js.gz": 7910,
-  "a.mem": 3171,
-  "a.mem.gz": 2713,
-  "total": 21137,
-  "total_gz": 11002
->>>>>>> 326600a3
+  "total": 21057,
+  "total_gz": 11000
 }