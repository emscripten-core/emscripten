{
  "a.html": 346,
  "a.html.gz": 262,
<<<<<<< HEAD
  "a.js": 21722,
  "a.js.gz": 11429,
  "total": 22068,
  "total_gz": 11691
=======
  "a.js": 21732,
  "a.js.gz": 11419,
  "total": 22078,
  "total_gz": 11681
>>>>>>> aead0b05
}<|MERGE_RESOLUTION|>--- conflicted
+++ resolved
@@ -1,15 +1,8 @@
 {
   "a.html": 346,
   "a.html.gz": 262,
-<<<<<<< HEAD
-  "a.js": 21722,
-  "a.js.gz": 11429,
-  "total": 22068,
-  "total_gz": 11691
-=======
-  "a.js": 21732,
-  "a.js.gz": 11419,
-  "total": 22078,
-  "total_gz": 11681
->>>>>>> aead0b05
+  "a.js": 21728,
+  "a.js.gz": 11435,
+  "total": 22074,
+  "total_gz": 11697
 }