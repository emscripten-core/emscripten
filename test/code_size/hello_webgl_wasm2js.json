--- conflicted
+++ resolved
@@ -1,15 +1,8 @@
 {
   "a.html": 346,
   "a.html.gz": 262,
-<<<<<<< HEAD
   "a.js": 21722,
-  "a.js.gz": 11432,
+  "a.js.gz": 11429,
   "total": 22068,
-  "total_gz": 11694
-=======
-  "a.js": 21726,
-  "a.js.gz": 11413,
-  "total": 22072,
-  "total_gz": 11675
->>>>>>> adb972cf
+  "total_gz": 11691
 }