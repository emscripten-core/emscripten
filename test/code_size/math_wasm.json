{
  "a.html": 552,
  "a.html.gz": 380,
  "a.js": 110,
  "a.js.gz": 125,
<<<<<<< HEAD
  "a.wasm": 2722,
  "a.wasm.gz": 1678,
  "total": 3384,
  "total_gz": 2183
=======
  "a.wasm": 2695,
  "a.wasm.gz": 1664,
  "total": 3357,
  "total_gz": 2169
>>>>>>> d23a20d3
}<|MERGE_RESOLUTION|>--- conflicted
+++ resolved
@@ -3,15 +3,8 @@
   "a.html.gz": 380,
   "a.js": 110,
   "a.js.gz": 125,
-<<<<<<< HEAD
-  "a.wasm": 2722,
-  "a.wasm.gz": 1678,
-  "total": 3384,
-  "total_gz": 2183
-=======
-  "a.wasm": 2695,
-  "a.wasm.gz": 1664,
-  "total": 3357,
-  "total_gz": 2169
->>>>>>> d23a20d3
+  "a.wasm": 2698,
+  "a.wasm.gz": 1666,
+  "total": 3360,
+  "total_gz": 2171
 }