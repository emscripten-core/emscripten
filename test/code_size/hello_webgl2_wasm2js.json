{
  "a.html": 346,
  "a.html.gz": 262,
<<<<<<< HEAD
  "a.js": 24118,
  "a.js.gz": 12472,
  "total": 24464,
  "total_gz": 12734
=======
  "a.js": 18074,
  "a.js.gz": 9773,
  "total": 18420,
  "total_gz": 10035
>>>>>>> 44323dfc
}<|MERGE_RESOLUTION|>--- conflicted
+++ resolved
@@ -1,15 +1,8 @@
 {
   "a.html": 346,
   "a.html.gz": 262,
-<<<<<<< HEAD
-  "a.js": 24118,
-  "a.js.gz": 12472,
-  "total": 24464,
-  "total_gz": 12734
-=======
   "a.js": 18074,
   "a.js.gz": 9773,
   "total": 18420,
   "total_gz": 10035
->>>>>>> 44323dfc
 }