--- conflicted
+++ resolved
@@ -1,19 +1,10 @@
 {
   "a.html": 567,
   "a.html.gz": 379,
-<<<<<<< HEAD
-  "a.js": 17832,
-  "a.js.gz": 8070,
+  "a.js": 17841,
+  "a.js.gz": 8088,
   "a.mem": 3171,
   "a.mem.gz": 2713,
-  "total": 21570,
-  "total_gz": 11162
-=======
-  "a.js": 17921,
-  "a.js.gz": 8079,
-  "a.mem": 3171,
-  "a.mem.gz": 2713,
-  "total": 21659,
-  "total_gz": 11171
->>>>>>> 326600a3
+  "total": 21579,
+  "total_gz": 11180
 }