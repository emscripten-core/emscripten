{
  "a.html": 346,
  "a.html.gz": 262,
<<<<<<< HEAD
  "a.js": 22195,
  "a.js.gz": 11595,
  "total": 22541,
  "total_gz": 11857
=======
  "a.js": 22200,
  "a.js.gz": 11582,
  "total": 22546,
  "total_gz": 11844
>>>>>>> 8da8cb1c
}<|MERGE_RESOLUTION|>--- conflicted
+++ resolved
@@ -1,15 +1,8 @@
 {
   "a.html": 346,
   "a.html.gz": 262,
-<<<<<<< HEAD
-  "a.js": 22195,
-  "a.js.gz": 11595,
-  "total": 22541,
-  "total_gz": 11857
-=======
-  "a.js": 22200,
-  "a.js.gz": 11582,
-  "total": 22546,
-  "total_gz": 11844
->>>>>>> 8da8cb1c
+  "a.js": 22196,
+  "a.js.gz": 11599,
+  "total": 22542,
+  "total_gz": 11861
 }