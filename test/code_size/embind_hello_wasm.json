--- conflicted
+++ resolved
@@ -1,19 +1,10 @@
 {
   "a.html": 552,
   "a.html.gz": 380,
-<<<<<<< HEAD
-  "a.js": 9718,
-  "a.js.gz": 4291,
-  "a.wasm": 7599,
-  "a.wasm.gz": 3432,
-  "total": 17869,
-  "total_gz": 8103
-=======
   "a.js": 9879,
   "a.js.gz": 4288,
-  "a.wasm": 7580,
-  "a.wasm.gz": 3449,
-  "total": 18011,
-  "total_gz": 8117
->>>>>>> d23a20d3
+  "a.wasm": 7451,
+  "a.wasm.gz": 3375,
+  "total": 17882,
+  "total_gz": 8043
 }