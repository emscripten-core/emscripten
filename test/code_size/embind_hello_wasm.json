{
  "a.html": 552,
  "a.html.gz": 380,
<<<<<<< HEAD
  "a.js": 9593,
  "a.js.gz": 4230,
  "a.wasm": 7514,
  "a.wasm.gz": 3463,
  "total": 17659,
  "total_gz": 8073
=======
  "a.js": 9879,
  "a.js.gz": 4288,
  "a.wasm": 7580,
  "a.wasm.gz": 3449,
  "total": 18011,
  "total_gz": 8117
>>>>>>> c0405782
}<|MERGE_RESOLUTION|>--- conflicted
+++ resolved
@@ -1,19 +1,10 @@
 {
   "a.html": 552,
   "a.html.gz": 380,
-<<<<<<< HEAD
-  "a.js": 9593,
-  "a.js.gz": 4230,
-  "a.wasm": 7514,
-  "a.wasm.gz": 3463,
-  "total": 17659,
-  "total_gz": 8073
-=======
   "a.js": 9879,
   "a.js.gz": 4288,
   "a.wasm": 7580,
   "a.wasm.gz": 3449,
   "total": 18011,
   "total_gz": 8117
->>>>>>> c0405782
 }