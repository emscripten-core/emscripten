--- conflicted
+++ resolved
@@ -3,15 +3,8 @@
   "a.html.gz": 379,
   "a.js": 4185,
   "a.js.gz": 2243,
-<<<<<<< HEAD
-  "a.wasm": 10460,
-  "a.wasm.gz": 6713,
-  "total": 15214,
-  "total_gz": 9335
-=======
-  "a.wasm": 10475,
-  "a.wasm.gz": 6710,
-  "total": 15229,
-  "total_gz": 9332
->>>>>>> 326600a3
+  "a.wasm": 10468,
+  "a.wasm.gz": 6719,
+  "total": 15222,
+  "total_gz": 9341
 }