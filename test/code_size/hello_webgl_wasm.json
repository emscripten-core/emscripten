{
  "a.html": 569,
  "a.html.gz": 379,
<<<<<<< HEAD
  "a.js": 4071,
  "a.js.gz": 2179,
  "a.wasm": 10452,
  "a.wasm.gz": 6725,
  "total": 15092,
  "total_gz": 9283
=======
  "a.js": 4075,
  "a.js.gz": 2170,
  "a.wasm": 10451,
  "a.wasm.gz": 6724,
  "total": 15095,
  "total_gz": 9273
>>>>>>> ed336f5e
}<|MERGE_RESOLUTION|>--- conflicted
+++ resolved
@@ -1,19 +1,10 @@
 {
   "a.html": 569,
   "a.html.gz": 379,
-<<<<<<< HEAD
-  "a.js": 4071,
-  "a.js.gz": 2179,
+  "a.js": 4075,
+  "a.js.gz": 2170,
   "a.wasm": 10452,
   "a.wasm.gz": 6725,
-  "total": 15092,
-  "total_gz": 9283
-=======
-  "a.js": 4075,
-  "a.js.gz": 2170,
-  "a.wasm": 10451,
-  "a.wasm.gz": 6724,
-  "total": 15095,
-  "total_gz": 9273
->>>>>>> ed336f5e
+  "total": 15096,
+  "total_gz": 9274
 }