--- conflicted
+++ resolved
@@ -1,19 +1,10 @@
 {
   "a.html": 673,
   "a.html.gz": 431,
-<<<<<<< HEAD
-  "a.js": 292,
-  "a.js.gz": 252,
-  "a.wasm": 104,
-  "a.wasm.gz": 114,
-  "total": 1069,
-  "total_gz": 797
-=======
   "a.js": 291,
   "a.js.gz": 249,
   "a.wasm": 103,
   "a.wasm.gz": 112,
   "total": 1067,
   "total_gz": 792
->>>>>>> 4aefde3f
 }