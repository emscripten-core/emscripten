--- conflicted
+++ resolved
@@ -8260,10 +8260,6 @@
     'jspi': (False, 2),
     'exit_runtime_jspi': (True, 2),
   })
-<<<<<<< HEAD
-  def test_async_ccall_promise(self, exit_runtime):
-    self.set_setting('ASYNCIFY')
-=======
   @no_wasm64('TODO: asyncify for wasm64')
   def test_async_ccall_promise(self, exit_runtime, asyncify):
     if asyncify == 2:
@@ -8271,7 +8267,6 @@
       self.emcc_args += ['-Wno-experimental']
       self.set_setting('ASYNCIFY_EXPORTS', ['stringf', 'floatf'])
     self.set_setting('ASYNCIFY', asyncify)
->>>>>>> f2ac81af
     self.set_setting('EXIT_RUNTIME')
     self.set_setting('ASSERTIONS')
     self.set_setting('INVOKE_RUN', 0)
