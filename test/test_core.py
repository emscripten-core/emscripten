# Copyright 2013 The Emscripten Authors.  All rights reserved.
# Emscripten is available under two separate licenses, the MIT license and the
# University of Illinois/NCSA Open Source License.  Both these licenses can be
# found in the LICENSE file.

import json
import logging
import os
import random
import re
import shutil
import time
import unittest
from pathlib import Path
from functools import wraps

if __name__ == '__main__':
  raise Exception('do not run this file directly; do something like: test/runner')

from tools.shared import PIPE
from tools.shared import EMCC, EMAR, FILE_PACKAGER
from tools.utils import WINDOWS, MACOS, write_file, delete_file
from tools import shared, building, config, utils, webassembly
import common
from common import RunnerCore, path_from_root, requires_native_clang, test_file, create_file
from common import skip_if, no_windows, no_mac, is_slow_test, parameterized, parameterize
from common import env_modify, with_env_modify, disabled, flaky, node_pthreads, also_with_wasm_bigint
from common import read_file, read_binary, requires_v8, requires_node, requires_wasm2js, requires_node_canary
from common import compiler_for, crossplatform, no_4gb, no_2gb, also_with_minimal_runtime
from common import with_all_fs, also_with_nodefs, also_with_nodefs_both, also_with_noderawfs, also_with_wasmfs
from common import with_all_eh_sjlj, with_all_sjlj, also_with_standalone_wasm, can_do_standalone, no_wasm64, requires_wasm_exnref
from common import NON_ZERO, WEBIDL_BINDER, EMBUILDER, PYTHON
import clang_native

# decorators for limiting which modes a test can run in

logger = logging.getLogger("test_core")

EM_SIGINT = 2
EM_SIGABRT = 6


def wasm_simd(f):
  assert callable(f)

  @wraps(f)
  def decorated(self, *args, **kwargs):
    self.require_simd()
    if self.get_setting('MEMORY64') == 2:
      self.skipTest('https://github.com/WebAssembly/binaryen/issues/4638')
    if self.is_wasm2js():
      self.skipTest('wasm2js only supports MVP for now')
    if '-O3' in self.emcc_args:
      self.skipTest('SIMD tests are too slow with -O3 in the new LLVM pass manager, https://github.com/emscripten-core/emscripten/issues/13427')
    self.emcc_args.append('-msimd128')
    self.emcc_args.append('-fno-lax-vector-conversions')
    self.v8_args.append('--experimental-wasm-simd')
    f(self, *args, **kwargs)
  return decorated


def wasm_relaxed_simd(f):
  assert callable(f)

  @wraps(f)
  def decorated(self):
    if self.get_setting('MEMORY64') == 2:
      self.skipTest('https://github.com/WebAssembly/binaryen/issues/4638')
    # We don't actually run any tests yet, so don't require any engines.
    if self.is_wasm2js():
      self.skipTest('wasm2js only supports MVP for now')
    self.emcc_args.append('-mrelaxed-simd')
    f(self)
  return decorated


def needs_non_trapping_float_to_int(f):
  assert callable(f)

  @wraps(f)
  def decorated(self):
    if self.is_wasm2js():
      self.skipTest('wasm2js only supports MVP for now')
    f(self)
  return decorated


def needs_dylink(func):
  assert callable(func)

  @wraps(func)
  def decorated(self, *args, **kwargs):
    self.check_dylink()
    return func(self, *args, **kwargs)

  return decorated


def with_dylink_reversed(func):
  assert callable(func)

  @wraps(func)
  def decorated(self, dylink_reversed, *args, **kwargs):
    self.dylink_reversed = dylink_reversed
    self.check_dylink()

    return func(self, *args, **kwargs)

  parameterize(decorated, {'': (False,),
                           'reversed': (True,)})

  return decorated


# without EMTEST_ALL_ENGINES set we only run tests in a single VM by
# default. in some tests we know that cross-VM differences may happen and
# so are worth testing, and they should be marked with this decorator
def all_engines(f):
  assert callable(f)

  @wraps(f)
  def decorated(self, *args, **kwargs):
    old = self.use_all_engines
    self.use_all_engines = True
    self.set_setting('ENVIRONMENT', 'web,node,shell')
    try:
      f(self, *args, **kwargs)
    finally:
      self.use_all_engines = old

  return decorated


def no_wasm2js(note=''):
  assert not callable(note)

  def decorated(f):
    return skip_if(f, 'is_wasm2js', note)
  return decorated


# Some tests are marked as only-wasm2js because they test basic codegen in a way
# that is mainly useful for the wasm2js compiler and not LLVM. LLVM tests its
# own codegen, while wasm2js testing is split between the binaryen repo (which
# tests wat files) and this repo (which tests C/C++ files).
#
# Note that some tests here may seem excessive, e.g., testing 16-bit math, as
# LLVM turns those things into i32 values in wasm anyhow before wasm2js.
# However, it is still useful to test wasm2js there as LLVM emits patterns of
# shifts and such around those values to ensure they operate as 16-bit, and we
# want coverage of that.
def only_wasm2js(note=''):
  assert not callable(note)

  def decorated(f):
    return skip_if(f, 'is_wasm2js', note, negate=True)
  return decorated


def with_asyncify_and_jspi(f):
  assert callable(f)

  @wraps(f)
  def metafunc(self, jspi):
    if jspi:
      self.set_setting('ASYNCIFY', 2)
      self.require_jspi()
      f(self)
    else:
      self.set_setting('ASYNCIFY')
      f(self)

  parameterize(metafunc, {'': (False,),
                          'jspi': (True,)})
  return metafunc


def no_optimize(note=''):
  assert not callable(note)

  def decorator(func):
    assert callable(func)

    @wraps(func)
    def decorated(self):
      if self.is_optimizing():
        self.skipTest(note)
      func(self)
    return decorated
  return decorator


def needs_make(note=''):
  assert not callable(note)
  if WINDOWS:
    return unittest.skip('Tool not available on Windows bots (%s)' % note)
  return lambda f: f


def no_asan(note):
  assert not callable(note)

  def decorator(f):
    assert callable(f)

    @wraps(f)
    def decorated(self, *args, **kwargs):
      if '-fsanitize=address' in self.emcc_args:
        self.skipTest(note)
      f(self, *args, **kwargs)
    return decorated
  return decorator


def no_lsan(note):
  assert not callable(note)

  def decorator(f):
    assert callable(f)

    @wraps(f)
    def decorated(self, *args, **kwargs):
      if '-fsanitize=leak' in self.emcc_args:
        self.skipTest(note)
      f(self, *args, **kwargs)
    return decorated
  return decorator


def no_ubsan(note):
  assert not callable(note)

  def decorator(f):
    assert callable(f)

    @wraps(f)
    def decorated(self, *args, **kwargs):
      if '-fsanitize=undefined' in self.emcc_args:
        self.skipTest(note)
      f(self, *args, **kwargs)
    return decorated
  return decorator


def no_sanitize(note):
  assert not callable(note)

  def decorator(f):
    assert callable(f)

    @wraps(f)
    def decorated(self, *args, **kwargs):
      if any(a.startswith('-fsanitize=') for a in self.emcc_args):
        self.skipTest(note)
      f(self, *args, **kwargs)
    return decorated
  return decorator


def no_wasmfs(note):
  assert not callable(note)

  def decorator(f):
    assert callable(f)

    @wraps(f)
    def decorated(self, *args, **kwargs):
      if self.get_setting('WASMFS'):
        self.skipTest(note)
      f(self, *args, **kwargs)
    return decorated
  return decorator


def make_no_decorator_for_setting(name):
  def outer_decorator(note):
    assert not callable(note)

    def decorator(f):
      assert callable(f)

      @wraps(f)
      def decorated(self, *args, **kwargs):
        if (name + '=1') in self.emcc_args or self.get_setting(name):
          self.skipTest(note)
        f(self, *args, **kwargs)
      return decorated
    return decorator
  return outer_decorator


no_minimal_runtime = make_no_decorator_for_setting('MINIMAL_RUNTIME')
no_safe_heap = make_no_decorator_for_setting('SAFE_HEAP')


def is_sanitizing(args):
  return '-fsanitize=' in str(args)


class TestCoreBase(RunnerCore):
  # A simple check whether the compiler arguments cause optimization.
  def is_optimizing(self):
    return '-O' in str(self.emcc_args) and '-O0' not in self.emcc_args

  def should_use_closure(self):
    # Don't run closure in all test modes, just a couple, since it slows
    # the tests down quite a bit.
    required = ('-O2', '-Os')
    prohibited = ('-g', '--profiling')
    return all(f not in self.emcc_args for f in prohibited) and any(f in self.emcc_args for f in required)

  # Use closure in some tests for some additional coverage
  def maybe_closure(self):
    if '--closure=1' not in self.emcc_args and self.should_use_closure():
      self.emcc_args += ['--closure=1']
      logger.debug('using closure compiler..')
      return True
    return False

  def assertStartswith(self, output, prefix):
    self.assertEqual(prefix, output[:len(prefix)])

  def verify_in_strict_mode(self, filename):
    js = read_file(filename)
    filename += '.strict.js'
    write_file(filename, '"use strict";\n' + js)
    self.run_js(filename)

  def do_core_test(self, testname, **kwargs):
    self.do_run_in_out_file_test(Path('core', testname), **kwargs)

  def get_bullet_library(self, use_cmake):
    if use_cmake:
      configure_commands = ['cmake', '.']
      configure_args = ['-DBUILD_DEMOS=OFF', '-DBUILD_EXTRAS=OFF', '-DUSE_GLUT=OFF',
                        '-DCMAKE_CXX_STANDARD=14']
      # Depending on whether 'configure' or 'cmake' is used to build, Bullet
      # places output files in different directory structures.
      generated_libs = [Path('src/BulletDynamics/libBulletDynamics.a'),
                        Path('src/BulletCollision/libBulletCollision.a'),
                        Path('src/LinearMath/libLinearMath.a')]
    else:
      configure_commands = ['sh', './configure']
      # Force a nondefault --host= so that the configure script will interpret
      # that we are doing cross-compilation
      # and skip attempting to run the generated executable with './a.out',
      # which would fail since we are building a .js file.
      configure_args = ['--disable-shared', '--host=i686-pc-linux-gnu',
                        '--disable-demos', '--disable-dependency-tracking']
      generated_libs = [Path('src/.libs/libBulletDynamics.a'),
                        Path('src/.libs/libBulletCollision.a'),
                        Path('src/.libs/libLinearMath.a')]

    return self.get_library('third_party/bullet', generated_libs,
                            configure=configure_commands,
                            configure_args=configure_args,
                            cache_name_extra=configure_commands[0])

  def test_hello_world(self):
    self.do_core_test('test_hello_world.c')

  def test_wasm_synchronous_compilation(self):
    self.set_setting('STRICT_JS')
    self.set_setting('WASM_ASYNC_COMPILATION', 0)
    self.do_core_test('test_hello_world.c')

  @also_with_standalone_wasm()
  def test_hello_argc(self):
    self.do_core_test('test_hello_argc.c', args=['hello', 'world'])

  @node_pthreads
  def test_hello_argc_pthreads(self):
    self.set_setting('PROXY_TO_PTHREAD')
    self.set_setting('EXIT_RUNTIME')
    self.do_core_test('test_hello_argc.c', args=['hello', 'world'])

  @only_wasm2js('test shifts etc. on 64-bit integers')
  def test_intvars(self):
    self.do_core_test('test_intvars.cpp')

  def test_int53(self):
    if common.EMTEST_REBASELINE:
      self.run_process([EMCC, test_file('core/test_int53.c'), '-o', 'a.js', '-DGENERATE_ANSWERS'] + self.emcc_args)
      ret = self.run_process(config.NODE_JS + ['a.js'], stdout=PIPE).stdout
      write_file(test_file('core/test_int53.out'), ret)
    else:
      self.do_core_test('test_int53.c', interleaved_output=False)

  def test_int53_convertI32PairToI53Checked(self):
    if common.EMTEST_REBASELINE:
      self.run_process([EMCC, test_file('core/test_convertI32PairToI53Checked.cpp'), '-o', 'a.js', '-DGENERATE_ANSWERS'] + self.emcc_args)
      ret = self.run_process(config.NODE_JS + ['a.js'], stdout=PIPE).stdout
      write_file(test_file('core/test_convertI32PairToI53Checked.out'), ret)
    else:
      self.do_core_test('test_convertI32PairToI53Checked.cpp', interleaved_output=False)

  @only_wasm2js('test shifts etc. on 64-bit integers')
  def test_i64(self):
    # test shifts etc. on 64-bit integers as well as printf() on them. we need
    # the math testing only for wasm2js but do not apply @only_wasm2js since we
    # do want some testing of 64-bit printf in our libc (which is not tested in
    # clang upstream).
    self.do_core_test('test_i64.c')

  @only_wasm2js('test shifts etc. on 64-bit integers')
  def test_i64_2(self):
    self.do_core_test('test_i64_2.cpp')

  @only_wasm2js('test shifts etc. on 64-bit integers')
  def test_i64_3(self):
    self.do_core_test('test_i64_3.cpp')

  @only_wasm2js('test shifts etc. on 64-bit integers')
  def test_i64_4(self):
    # stuff that also needs sign corrections
    self.do_core_test('test_i64_4.c')

  @only_wasm2js('test shifts etc. on 64-bit integers')
  def test_i64_b(self):
    self.do_core_test('test_i64_b.cpp')

  @only_wasm2js('test shifts etc. on 64-bit integers')
  def test_i64_cmp(self):
    self.do_core_test('test_i64_cmp.cpp')

  @only_wasm2js('test shifts etc. on 64-bit integers')
  def test_i64_cmp2(self):
    self.do_core_test('test_i64_cmp2.c')

  @only_wasm2js('test unions of i64 and double')
  def test_i64_double(self):
    self.do_core_test('test_i64_double.cpp')

  @only_wasm2js('test 64-bit multiply')
  def test_i64_umul(self):
    self.do_core_test('test_i64_umul.c')

  @only_wasm2js('test 64-bit math')
  @also_with_standalone_wasm()
  @no_ubsan('contains UB')
  def test_i64_precise(self):
    self.do_core_test('test_i64_precise.c')

  @only_wasm2js('test 64-bit multiply')
  def test_i64_precise_needed(self):
    self.do_core_test('test_i64_precise_needed.c')

  def test_i64_llabs(self):
    # test the libc llabs() method
    self.do_core_test('test_i64_llabs.c')

  def test_i64_zextneg(self):
    # test zero/sign-extension in printf arguments
    self.do_core_test('test_i64_zextneg.c')

  @only_wasm2js('test 64-bit math')
  def test_i64_7z(self):
    self.do_core_test('test_i64_7z.c', args=['hallo'])

  @only_wasm2js('test 64-bit math with short values')
  def test_i64_i16(self):
    self.do_core_test('test_i64_i16.c')

  @only_wasm2js('test 64-bit/double conversions')
  def test_i64_qdouble(self):
    self.do_core_test('test_i64_qdouble.c')

  @only_wasm2js('tests va_arg() with i64 params')
  def test_i64_varargs(self):
    self.do_core_test('test_i64_varargs.c', args='waka fleefl asdfasdfasdfasdf'.split())

  @no_wasm2js('wasm_bigint')
  @requires_node
  def test_i64_invoke_bigint(self):
    self.set_setting('WASM_BIGINT')
    self.emcc_args += ['-fexceptions']
    self.node_args += shared.node_bigint_flags(self.get_nodejs())
    self.do_core_test('test_i64_invoke_bigint.cpp')

  @only_wasm2js('tests va_arg()')
  def test_vararg_copy(self):
    self.do_run_in_out_file_test('va_arg/test_va_copy.c')

  def test_llvm_fabs(self):
    self.do_core_test('test_llvm_fabs.c')

  @only_wasm2js('tests va_arg()')
  def test_double_varargs(self):
    self.do_core_test('test_double_varargs.c')

  @only_wasm2js('tests va_arg()')
  def test_trivial_struct_varargs(self):
    self.do_core_test('test_trivial_struct_varargs.c')

  @only_wasm2js('tests va_arg()')
  def test_struct_varargs(self):
    self.do_core_test('test_struct_varargs.c')

  @only_wasm2js('tests va_arg()')
  def test_zero_struct_varargs(self):
    self.do_core_test('test_zero_struct_varargs.c')

  @only_wasm2js('tests va_arg()')
  def test_nested_struct_varargs(self):
    self.do_core_test('test_nested_struct_varargs.c')

  @only_wasm2js('tests 32-bit multiplication')
  def test_i32_mul_precise(self):
    self.do_core_test('test_i32_mul_precise.c')

  @only_wasm2js('tests operations on 16-bit values')
  def test_i16_emcc_intrinsic(self):
    self.do_core_test('test_i16_emcc_intrinsic.c')

  @only_wasm2js('tests 64-bit conversions')
  def test_double_i64_conversion(self):
    self.do_core_test('test_double_i64_conversion.c')

  @only_wasm2js('tests float32 ops')
  def test_float32_precise(self):
    self.do_core_test('test_float32_precise.c')

  def test_negative_zero(self):
    self.do_core_test('test_negative_zero.c')

  def test_literal_negative_zero(self):
    self.do_core_test('test_literal_negative_zero.c')

  @only_wasm2js('tests byte conversions')
  @also_with_standalone_wasm()
  def test_bswap64(self):
    self.do_core_test('test_bswap64.cpp')

  def test_sha1(self):
    self.do_runf('third_party/sha1.c', 'SHA1=15dd99a1991e0b3826fede3deffc1feba42278e6')

  def test_core_types(self):
    self.do_runf('core/test_core_types.c')

  def test_cube2md5(self):
    shutil.copy(test_file('core/test_cube2md5.txt'), '.')
    self.do_core_test('test_cube2md5.c', emcc_args=['--embed-file', 'test_cube2md5.txt'])

  @also_with_standalone_wasm()
  @needs_make('make')
  def test_cube2hash(self):
    # A good test of i64 math
    self.do_run('// empty file', 'Usage: hashstring <seed>',
                libraries=self.get_library('third_party/cube2hash', ['libcube2hash.a'], configure=None),
                includes=[test_file('third_party/cube2hash')], assert_returncode=NON_ZERO)

    for text, output in [('fleefl', '892BDB6FD3F62E863D63DA55851700FDE3ACF30204798CE9'),
                         ('fleefl2', 'AA2CC5F96FC9D540CA24FDAF1F71E2942753DB83E8A81B61'),
                         ('64bitisslow', '64D8470573635EC354FEE7B7F87C566FCAF1EFB491041670')]:
      self.do_run('src.js', 'hash value: ' + output, args=[text], no_build=True)

  @only_wasm2js('tests 64-bit alignment of structs')
  def test_align64(self):
    src = r'''
      #include <stdio.h>

      // inspired by poppler

      enum Type {
        A = 10,
        B = 20
      };

      struct Object {
        Type type;
        union {
          int intg;
          double real;
          char *name;
        };
      };

      struct Principal {
        double x;
        Object a;
        double y;
      };

      int main(int argc, char **argv) {
        int base = argc-1;
        Object o[10];
        printf("%zu,%zu\n", sizeof(Object), sizeof(Principal));
        printf("%ld,%ld,%ld,%ld\n", (long)&o[base].type - (long)o, (long)&o[base].intg - (long)o, (long)&o[base].real - (long)o, (long)&o[base].name - (long)o);
        printf("%ld,%ld,%ld,%ld\n", (long)&o[base+1].type - (long)o, (long)&o[base+1].intg - (long)o, (long)&o[base+1].real - (long)o, (long)&o[base+1].name - (long)o);
        Principal p, q;
        p.x = p.y = q.x = q.y = 0;
        p.a.type = A;
        p.a.real = 123.456;
        *(&q.a) = p.a;
        printf("%.2f,%d,%.2f,%.2f : %.2f,%d,%.2f,%.2f\n", p.x, p.a.type, p.a.real, p.y, q.x, q.a.type, q.a.real, q.y);
        return 0;
      }
    '''

    self.do_run(src, '''16,32
0,8,8,8
16,24,24,24
0.00,10,123.46,0.00 : 0.00,10,123.46,0.00
''')

  @only_wasm2js('tests signed vs unsigned values')
  def test_unsigned(self):
    src = '''
      #include <stdio.h>
      const signed char cvals[2] = { -1, -2 }; // compiler can store this is a string, so -1 becomes \\FF, and needs re-signing
      int main()
      {
        {
          unsigned char x = 200;
          printf("*%d*\\n", x);
          unsigned char y = -22;
          printf("*%d*\\n", y);
        }

        int varey = 100;
        unsigned int MAXEY = -1, MAXEY2 = -77;
        printf("*%u,%d,%u*\\n", MAXEY, varey >= MAXEY, MAXEY2); // 100 >= -1? not in unsigned!

        int y = cvals[0];
        printf("*%d,%d,%d,%d*\\n", cvals[0], cvals[0] < 0, y, y < 0);
        y = cvals[1];
        printf("*%d,%d,%d,%d*\\n", cvals[1], cvals[1] < 0, y, y < 0);

        // zext issue - see mathop in jsifier
        unsigned char x8 = -10;
        unsigned long hold = 0;
        hold += x8;
        int y32 = hold+50;
        printf("*%lu,%d*\\n", hold, y32);

        // Comparisons
        x8 = 0;
        for (int i = 0; i < 254; i++) x8++; // make it an actual 254 in JS - not a -2
        printf("*%d,%d*\\n", x8+1 == 0xff, x8+1 != 0xff); // 0xff may be '-1' in the bitcode

        return 0;
      }
    '''
    self.do_run(src, '*4294967295,0,4294967219*\n*-1,1,-1,1*\n*-2,1,-2,1*\n*246,296*\n*1,0*')

    self.emcc_args.append('-Wno-constant-conversion')
    src = '''
      #include <stdio.h>
      int main()
      {
        {
          unsigned char x;
          unsigned char *y = &x;
          *y = -1;
          printf("*%d*\\n", x);
        }
        {
          unsigned short x;
          unsigned short *y = &x;
          *y = -1;
          printf("*%d*\\n", x);
        }
        /*{ // This case is not checked. The hint for unsignedness is just the %u in printf, and we do not analyze that
          unsigned int x;
          unsigned int *y = &x;
          *y = -1;
          printf("*%u*\\n", x);
        }*/
        {
          char x;
          char *y = &x;
          *y = 255;
          printf("*%d*\\n", x);
        }
        {
          char x;
          char *y = &x;
          *y = 65535;
          printf("*%d*\\n", x);
        }
        {
          char x;
          char *y = &x;
          *y = 0xffffffff;
          printf("*%d*\\n", x);
        }
        return 0;
      }
    '''
    self.do_run(src, '*255*\n*65535*\n*-1*\n*-1*\n*-1*')

  @only_wasm2js('tests 1-bit fields')
  def test_bitfields(self):
    self.do_core_test('test_bitfields.c')

  def test_floatvars(self):
    self.do_core_test('test_floatvars.cpp')

  @only_wasm2js('tests pointer casts')
  def test_closebitcasts(self):
    self.do_core_test('closebitcasts.c')

  def test_fast_math(self):
    self.emcc_args += ['-ffast-math']
    self.do_core_test('test_fast_math.c', args=['5', '6', '8'])

  @only_wasm2js('tests division by zero')
  def test_zerodiv(self):
    self.do_core_test('test_zerodiv.c')

  @only_wasm2js('tests multiplication by zero')
  def test_zero_multiplication(self):
    self.do_core_test('test_zero_multiplication.c')

  def test_isnan(self):
    self.do_core_test('test_isnan.c')

  @only_wasm2js('tests globals in static data')
  def test_globaldoubles(self):
    self.do_core_test('test_globaldoubles.c')

  def test_math(self):
    self.do_core_test('test_math.c')

  @only_wasm2js('tests lgamma and signbit')
  def test_math_lgamma(self):
    self.do_run_in_out_file_test('math/lgamma.c', assert_returncode=NON_ZERO)

  @only_wasm2js('tests fmodf (which may use JS math)')
  def test_math_fmodf(self):
    self.do_run_in_out_file_test('math/fmodf.c')

  def test_rounding(self):
    self.do_core_test('test_rounding.c')

  def test_stack(self):
    self.set_setting('INLINING_LIMIT')
    # some extra coverage in all test suites for stack checks
    self.set_setting('STACK_OVERFLOW_CHECK', 2)

    self.do_core_test('test_stack.c')

  def test_stack_align(self):
    src = test_file('core/test_stack_align.c')

    def test():
      self.do_runf(src, ['''align 4: 0
align 8: 0
align 16: 0
align 32: 0
base align: 0, 0, 0, 0'''])

    test()

  @no_asan('stack size is too low for asan to work properly')
  def test_stack_placement(self):
    self.set_setting('STACK_SIZE', 1024)
    self.do_core_test('test_stack_placement.c')
    self.set_setting('GLOBAL_BASE', '100kb')
    self.do_core_test('test_stack_placement.c')

  @no_sanitize('sanitizers do not yet support dynamic linking')
  @no_wasm2js('MAIN_MODULE support')
  @needs_dylink
  def test_stack_placement_pic(self):
    self.set_setting('STACK_SIZE', 1024)
    self.set_setting('MAIN_MODULE')
    self.do_core_test('test_stack_placement.c')
    self.set_setting('GLOBAL_BASE', '100kb')
    self.do_core_test('test_stack_placement.c')

  def test_mainenv(self):
    self.do_core_test('test_mainenv.c')

  @no_asan('ASan does not support custom memory allocators')
  @no_lsan('LSan does not support custom memory allocators')
  @parameterized({
    'normal': [],
    'memvalidate': ['-DEMMALLOC_MEMVALIDATE'],
    'memvalidate_verbose': ['-DEMMALLOC_MEMVALIDATE', '-DEMMALLOC_VERBOSE', '-DRANDOM_ITERS=130'],
  })
  def test_emmalloc(self, *args):
    self.maybe_closure()
    # in newer clang+llvm, the internal calls to malloc in emmalloc may be optimized under
    # the assumption that they are external, so like in system_libs.py where we build
    # malloc, we need to disable builtin here too
    self.set_setting('MALLOC', 'none')
    self.emcc_args += [
      '-fno-builtin',
      path_from_root('system/lib/libc/sbrk.c'),
      path_from_root('system/lib/emmalloc.c')
    ]
    self.emcc_args += args
    self.do_run_in_out_file_test('core/test_emmalloc.c')

  @no_asan('ASan does not support custom memory allocators')
  @no_lsan('LSan does not support custom memory allocators')
  def test_emmalloc_usable_size(self, *args):
    self.set_setting('MALLOC', 'emmalloc')
    self.do_core_test('test_malloc_usable_size.c', regex=True)

  @no_optimize('output is sensitive to optimization flags, so only test unoptimized builds')
  @no_asan('ASan does not support custom memory allocators')
  @no_lsan('LSan does not support custom memory allocators')
  @no_ubsan('UBSan changes memory consumption')
  @no_4gb('uses INITIAL_MEMORY')
  @no_2gb('uses INITIAL_MEMORY')
  def test_emmalloc_memory_statistics(self):
    if self.is_wasm64():
      out_suffix = '64'
    else:
      out_suffix = ''

    self.set_setting('INITIAL_MEMORY', '128mb')
    self.set_setting('MALLOC', 'emmalloc')
    self.emcc_args += ['-g']
    self.do_core_test('test_emmalloc_memory_statistics.c', out_suffix=out_suffix)

  @no_optimize('output is sensitive to optimization flags, so only test unoptimized builds')
  @no_2gb('output is sensitive to absolute data layout')
  @no_4gb('output is sensitive to absolute data layout')
  @no_asan('ASan does not support custom memory allocators')
  @no_lsan('LSan does not support custom memory allocators')
  def test_emmalloc_trim(self):
    self.set_setting('MALLOC', 'emmalloc')
    self.emcc_args += ['-sINITIAL_MEMORY=128MB', '-sALLOW_MEMORY_GROWTH', '-sMAXIMUM_MEMORY=2147418112']

    self.do_core_test('test_emmalloc_trim.cpp')

  # Test case against https://github.com/emscripten-core/emscripten/issues/10363
  def test_emmalloc_memalign_corruption(self, *args):
    self.set_setting('MALLOC', 'emmalloc')
    self.do_core_test('emmalloc_memalign_corruption.cpp')

  @also_with_standalone_wasm()
  def test_assert(self):
    self.do_core_test('test_assert.cpp', assert_returncode=NON_ZERO)

  @crossplatform
  @also_with_standalone_wasm(impure=True)
  def test_longjmp_standalone(self):
    self.do_core_test('test_longjmp.c')

  @with_all_sjlj
  def test_longjmp(self):
    self.do_core_test('test_longjmp.c')

  def test_longjmp_wasm_workers(self):
    self.do_core_test('test_longjmp.c', emcc_args=['-sWASM_WORKERS'])

  @with_all_sjlj
  def test_longjmp_zero(self):
    if '-fsanitize=undefined' in self.emcc_args and self.get_setting('SUPPORT_LONGJMP') == 'emscripten':
      # For some reason this tests fails under ubsan, but only with emscripten EH.
      self.skipTest('https://github.com/emscripten-core/emscripten/issues/21533')
    self.do_core_test('test_longjmp_zero.c')

  @requires_wasm_exnref
  def test_longjmp_with_and_without_exceptions(self):
    # Emscripten SjLj with and without Emscripten EH support
    self.set_setting('SUPPORT_LONGJMP', 'emscripten')
    self.set_setting('DEFAULT_TO_CXX') # See comments on @with_all_eh_sjlj
    for disable_catching in (0, 1):
      self.set_setting('DISABLE_EXCEPTION_CATCHING', disable_catching)
      self.do_core_test('test_longjmp.c')
    # Wasm SjLj with and without Wasm EH support
    self.clear_setting('DISABLE_EXCEPTION_CATCHING')
    self.set_setting('SUPPORT_LONGJMP', 'wasm')
    if self.is_wasm2js():
      self.skipTest('wasm2js does not support wasm EH/SjLj')
    # FIXME Temporarily disabled. Enable this later when the bug is fixed.
    if '-fsanitize=address' in self.emcc_args:
      self.skipTest('Wasm EH does not work with asan yet')
    self.emcc_args.append('-fwasm-exceptions')
    for arg in ('-fwasm-exceptions', '-fno-exceptions'):
      self.do_core_test('test_longjmp.c', emcc_args=[arg])
    # Wasm SjLj with and with new EH (exnref) support
    self.set_setting('WASM_EXNREF')
    self.do_core_test('test_longjmp.c', emcc_args=['-fwasm-exceptions'])

  @with_all_sjlj
  def test_longjmp2(self):
    self.do_core_test('test_longjmp2.c')

  @needs_dylink
  @with_all_sjlj
  def test_longjmp2_main_module(self):
    # Test for binaryen regression:
    # https://github.com/WebAssembly/binaryen/issues/2180
    self.set_setting('MAIN_MODULE')
    self.do_core_test('test_longjmp2.c')

  @with_all_sjlj
  def test_longjmp3(self):
    self.do_core_test('test_longjmp3.c')

  @with_all_sjlj
  def test_longjmp4(self):
    self.do_core_test('test_longjmp4.c')

  @with_all_sjlj
  def test_longjmp_funcptr(self):
    self.do_core_test('test_longjmp_funcptr.c')

  @with_all_sjlj
  def test_longjmp_repeat(self):
    self.do_core_test('test_longjmp_repeat.c')

  @with_all_sjlj
  def test_longjmp_stacked(self):
    self.do_core_test('test_longjmp_stacked.c', assert_returncode=NON_ZERO)

  @with_all_sjlj
  def test_longjmp_exc(self):
    self.do_core_test('test_longjmp_exc.c', assert_returncode=NON_ZERO)

  def test_longjmp_throw(self):
    for disable_throw in (0, 1):
      print(disable_throw)
      self.set_setting('DISABLE_EXCEPTION_CATCHING', disable_throw)
      self.do_core_test('test_longjmp_throw.cpp')

  @with_all_sjlj
  def test_longjmp_unwind(self):
    self.do_core_test('test_longjmp_unwind.c', assert_returncode=NON_ZERO)

  @with_all_sjlj
  def test_longjmp_i64(self):
    self.emcc_args += ['-g']
    self.do_core_test('test_longjmp_i64.c', assert_returncode=NON_ZERO)

  @with_all_sjlj
  def test_siglongjmp(self):
    self.do_core_test('test_siglongjmp.c')

  @with_all_sjlj
  def test_setjmp_many(self):
    src = r'''
      #include <stdio.h>
      #include <setjmp.h>

      int main(int argc, char** argv) {
        jmp_buf buf;
        for (int i = 0; i < NUM; i++) printf("%d\n", setjmp(buf));
        if (argc-- == 1131) longjmp(buf, 11);
        return 0;
      }
    '''
    for num in (1, 5, 20, 1000):
      print('NUM=%d' % num)
      self.do_run(src.replace('NUM', str(num)), '0\n' * num)

  @with_all_sjlj
  def test_setjmp_many_2(self):
    src = r'''
#include <setjmp.h>
#include <stdio.h>

jmp_buf env;

void luaWork(int d){
    int x;
    printf("d is at %d\n", d);

    longjmp(env, 1);
}

int main()
{
    const int ITERATIONS=25;
    for(int i = 0; i < ITERATIONS; i++){
        if(!setjmp(env)){
            luaWork(i);
        }
    }
    return 0;
}
'''

    self.do_run(src, r'''d is at 24''')

  @with_all_sjlj
  def test_setjmp_noleak(self):
    self.do_runf('core/test_setjmp_noleak.c', 'ok.')

  @with_all_sjlj
  def test_setjmp_within_loop(self):
    self.do_core_test('test_setjmp_within_loop.c')

  @with_all_eh_sjlj
  def test_exceptions(self):
    self.set_setting('EXCEPTION_DEBUG')
    self.maybe_closure()
    self.do_run_in_out_file_test('core/test_exceptions.cpp', out_suffix='_caught')

  @requires_wasm_exnref
  def test_exceptions_with_and_without_longjmp(self):
    self.set_setting('EXCEPTION_DEBUG')
    self.maybe_closure()
    # Emscripten EH with and without Emscripten SjLj support
    self.set_setting('DISABLE_EXCEPTION_CATCHING', 0)
    for support_longjmp in (0, 'emscripten'):
      self.set_setting('SUPPORT_LONGJMP', support_longjmp)
      self.do_run_in_out_file_test('core/test_exceptions.cpp', out_suffix='_caught')
    # Wasm EH with and without Wasm SjLj support
    self.clear_setting('DISABLE_EXCEPTION_CATCHING')
    if self.is_wasm2js():
      self.skipTest('wasm2js does not support wasm EH/SjLj')
    # FIXME Temporarily disabled. Enable this later when the bug is fixed.
    if '-fsanitize=address' in self.emcc_args:
      self.skipTest('Wasm EH does not work with asan yet')
    self.emcc_args.append('-fwasm-exceptions')
    for support_longjmp in (0, 'wasm'):
      self.set_setting('SUPPORT_LONGJMP', support_longjmp)
      self.do_run_in_out_file_test('core/test_exceptions.cpp', out_suffix='_caught')
    # Wasm new EH (exnref) with and without Wasm SjLj support
    self.set_setting('WASM_EXNREF')
    for support_longjmp in (0, 'wasm'):
      self.set_setting('SUPPORT_LONGJMP', support_longjmp)
      self.do_run_in_out_file_test('core/test_exceptions.cpp', out_suffix='_caught')

  def test_exceptions_off(self):
    self.set_setting('DISABLE_EXCEPTION_CATCHING')
    for support_longjmp in (0, 1):
      self.set_setting('SUPPORT_LONGJMP', support_longjmp)
      self.do_runf('core/test_exceptions.cpp', assert_returncode=NON_ZERO)

  @no_wasmfs('https://github.com/emscripten-core/emscripten/issues/16816')
  @no_asan('TODO: ASan support in minimal runtime')
  def test_exceptions_minimal_runtime(self):
    self.maybe_closure()
    self.set_setting('MINIMAL_RUNTIME')
    self.emcc_args += ['--pre-js', test_file('minimal_runtime_exit_handling.js')]
    for support_longjmp in (0, 1):
      self.set_setting('SUPPORT_LONGJMP', support_longjmp)

      self.set_setting('DISABLE_EXCEPTION_CATCHING', 0)
      self.do_run_in_out_file_test('core/test_exceptions.cpp', out_suffix='_caught')

      self.set_setting('EXCEPTION_DEBUG')
      self.set_setting('DISABLE_EXCEPTION_CATCHING')
      self.do_run_in_out_file_test('core/test_exceptions.cpp', out_suffix='_uncaught', assert_returncode=NON_ZERO)

  @with_all_eh_sjlj
  def test_exceptions_custom(self):
    self.set_setting('EXCEPTION_DEBUG')
    self.maybe_closure()
    src = r'''
    #include <iostream>

    class MyException {
    public:
        MyException(){ std::cout << "Construct..."; }
        MyException( const MyException & ) { std::cout << "Copy..."; }
        ~MyException(){ std::cout << "Destruct..."; }
    };

    int function() {
        std::cout << "Throw...";
        throw MyException();
    }

    int function2() {
        return function();
    }

    int main() {
        try {
            function2();
        } catch (MyException & e) {
            std::cout << "Caught...";
        }

        try {
            function2();
        } catch (MyException e) {
            std::cout << "Caught...";
        }

        std::cout << "\n";
        return 0;
    }
    '''

    self.do_run(src, 'Throw...Construct...Caught...Destruct...Throw...Construct...Copy...Caught...Destruct...Destruct...\n')

  @with_all_eh_sjlj
  def test_exceptions_2(self):
    for safe in (0, 1):
      print(safe)
      if safe and '-fsanitize=address' in self.emcc_args:
        # Can't use safe heap with ASan
        continue
      self.set_setting('SAFE_HEAP', safe)
      self.do_core_test('test_exceptions_2.cpp')

  @with_all_eh_sjlj
  def test_exceptions_3(self):
    src = r'''
#include <iostream>
#include <stdexcept>

int main(int argc, char **argv) {
  if (argc != 2) {
    std::cout << "need an arg" << std::endl;
    return 1;
  }

  int arg = argv[1][0] - '0';
  try {
    if (arg == 0) throw "a c string";
    if (arg == 1) throw std::exception();
    if (arg == 2) throw std::runtime_error("Hello");
  } catch(const char * ex) {
    std::cout << "Caught C string: " << ex << std::endl;
  } catch(const std::exception &ex) {
    std::cout << "Caught exception: " << ex.what() << std::endl;
  } catch(...) {
    std::cout << "Caught something else" << std::endl;
  }

  std::cout << "Done.\n";
}
'''

    print('0')
    self.do_run(src, 'Caught C string: a c string\nDone.', args=['0'])
    print('1')
    self.do_run('src.js', 'Caught exception: std::exception\nDone.', args=['1'], no_build=True)
    print('2')
    self.do_run('src.js', 'Caught exception: Hello\nDone.', args=['2'], no_build=True)

  def test_exceptions_allowed(self):
    self.set_setting('EXCEPTION_CATCHING_ALLOWED', ["_Z12somefunctionv"])
    # otherwise it is inlined and not identified
    self.set_setting('INLINING_LIMIT')

    self.do_core_test('test_exceptions_allowed.cpp')
    size = os.path.getsize('test_exceptions_allowed.js')
    if self.is_wasm():
      size += os.path.getsize('test_exceptions_allowed.wasm')
    shutil.copy('test_exceptions_allowed.js', 'orig.js')

    # check that an empty allow list works properly (as in, same as exceptions disabled)

    self.set_setting('EXCEPTION_CATCHING_ALLOWED', [])
    self.do_run_in_out_file_test('core/test_exceptions_allowed.cpp', out_suffix='_empty', assert_returncode=NON_ZERO)
    empty_size = os.path.getsize('test_exceptions_allowed.js')
    if self.is_wasm():
      empty_size += os.path.getsize('test_exceptions_allowed.wasm')
    shutil.copy('test_exceptions_allowed.js', 'empty.js')

    self.set_setting('EXCEPTION_CATCHING_ALLOWED', ['fake'])
    self.do_run_in_out_file_test('core/test_exceptions_allowed.cpp', out_suffix='_empty', assert_returncode=NON_ZERO)
    fake_size = os.path.getsize('test_exceptions_allowed.js')
    if self.is_wasm():
      fake_size += os.path.getsize('test_exceptions_allowed.wasm')
    shutil.copy('test_exceptions_allowed.js', 'fake.js')

    self.clear_setting('EXCEPTION_CATCHING_ALLOWED')
    self.do_run_in_out_file_test('core/test_exceptions_allowed.cpp', out_suffix='_empty', assert_returncode=NON_ZERO)
    disabled_size = os.path.getsize('test_exceptions_allowed.js')
    if self.is_wasm():
      disabled_size += os.path.getsize('test_exceptions_allowed.wasm')
    shutil.copy('test_exceptions_allowed.js', 'disabled.js')

    print('size: %d' % size)
    print('empty_size: %d' % empty_size)
    print('fake_size: %d' % fake_size)
    print('disabled_size: %d' % disabled_size)
    # empty list acts the same as fully disabled
    self.assertEqual(empty_size, disabled_size)
    # big change when we disable exception catching of the function
    if '-fsanitize=leak' not in self.emcc_args:
      self.assertGreater(size - empty_size, 0.01 * size)
    # full disable can remove a little bit more
    # For some reason this no longer holds true at high optimizations
    # levels: https://github.com/emscripten-core/emscripten/issues/18312
    if not any(o in self.emcc_args for o in ('-O3', '-Oz', '-Os')):
      self.assertLess(disabled_size, fake_size)

  def test_exceptions_allowed_2(self):
    self.set_setting('EXCEPTION_CATCHING_ALLOWED', ["main"])
    # otherwise it is inlined and not identified
    self.set_setting('INLINING_LIMIT')
    self.do_core_test('test_exceptions_allowed_2.cpp')

    # When 'main' function does not have a signature, its contents will be
    # outlined to '__original_main'. Check if we can handle that case.
    self.emcc_args += ['-DMAIN_NO_SIGNATURE']
    self.do_core_test('test_exceptions_allowed_2.cpp')

  def test_exceptions_allowed_uncaught(self):
    self.emcc_args += ['-std=c++11']
    self.set_setting('EXCEPTION_CATCHING_ALLOWED', ["_Z4testv"])
    # otherwise it is inlined and not identified
    self.set_setting('INLINING_LIMIT')

    self.do_core_test('test_exceptions_allowed_uncaught.cpp')

  def test_exceptions_allowed_misuse(self):
    self.set_setting('EXCEPTION_CATCHING_ALLOWED', ['foo'])

    # Test old =2 setting for DISABLE_EXCEPTION_CATCHING
    self.set_setting('DISABLE_EXCEPTION_CATCHING', 2)
    err = self.expect_fail([EMCC, test_file('hello_world.c')] + self.get_emcc_args())
    self.assertContained('error: DISABLE_EXCEPTION_CATCHING=X is no longer needed when specifying EXCEPTION_CATCHING_ALLOWED [-Wdeprecated] [-Werror]', err)

    # =0 should also be a warning
    self.set_setting('DISABLE_EXCEPTION_CATCHING', 0)
    err = self.expect_fail([EMCC, test_file('hello_world.c')] + self.get_emcc_args())
    self.assertContained('error: DISABLE_EXCEPTION_CATCHING=X is no longer needed when specifying EXCEPTION_CATCHING_ALLOWED [-Wdeprecated] [-Werror]', err)

    # =1 should be a hard error
    self.set_setting('DISABLE_EXCEPTION_CATCHING', 1)
    err = self.expect_fail([EMCC, test_file('hello_world.c')] + self.get_emcc_args())
    self.assertContained('error: DISABLE_EXCEPTION_CATCHING and EXCEPTION_CATCHING_ALLOWED are mutually exclusive', err)

    # even setting an empty list should trigger the error;
    self.set_setting('EXCEPTION_CATCHING_ALLOWED', [])
    err = self.expect_fail([EMCC, test_file('hello_world.c')] + self.get_emcc_args())
    self.assertContained('error: DISABLE_EXCEPTION_CATCHING and EXCEPTION_CATCHING_ALLOWED are mutually exclusive', err)

  @with_all_eh_sjlj
  def test_exceptions_uncaught(self):
    src = r'''
      #include <stdio.h>
      #include <exception>
      struct X {
        ~X() {
          printf("exception? %s\n", std::uncaught_exception() ? "yes" : "no");
        }
      };
      int main() {
        printf("exception? %s\n", std::uncaught_exception() ? "yes" : "no");
        try {
          X x;
          throw 1;
        } catch(...) {
          printf("exception? %s\n", std::uncaught_exception() ? "yes" : "no");
        }
        printf("exception? %s\n", std::uncaught_exception() ? "yes" : "no");
        return 0;
      }
    '''
    self.do_run(src, 'exception? no\nexception? yes\nexception? no\nexception? no\n')

    src = r'''
      #include <fstream>
      #include <iostream>
      int main() {
        std::ofstream os("test");
        os << std::unitbuf << "foo"; // trigger a call to std::uncaught_exception from
                                     // std::basic_ostream::sentry::~sentry
        std::cout << "success\n";
      }
    '''
    self.do_run(src, 'success\n')

  @with_all_eh_sjlj
  def test_exceptions_uncaught_2(self):
    src = r'''
      #include <iostream>
      #include <exception>

      int main() {
        try {
            throw std::exception();
        } catch(std::exception) {
          try {
            throw;
          } catch(std::exception) {}
        }

        if (std::uncaught_exception())
          std::cout << "ERROR: uncaught_exception still set.\n";
        else
          std::cout << "OK\n";
      }
    '''
    self.do_run(src, 'OK\n')

  @with_all_eh_sjlj
  def test_exceptions_typed(self):
    # Depends on static destructors running
    self.set_setting('EXIT_RUNTIME')
    self.clear_setting('SAFE_HEAP') # Throwing null will cause an ignorable null pointer access.
    self.do_core_test('test_exceptions_typed.cpp')

  @with_all_eh_sjlj
  def test_exceptions_virtual_inheritance(self):
    self.do_core_test('test_exceptions_virtual_inheritance.cpp')

  @with_all_eh_sjlj
  def test_exceptions_convert(self):
    self.do_core_test('test_exceptions_convert.cpp')

  # TODO Make setjmp-longjmp also use Wasm exception handling
  @with_all_eh_sjlj
  def test_exceptions_multi(self):
    self.do_core_test('test_exceptions_multi.cpp')

  @with_all_eh_sjlj
  def test_exceptions_std(self):
    self.clear_setting('SAFE_HEAP')
    self.do_core_test('test_exceptions_std.cpp')

  @with_all_eh_sjlj
  def test_exceptions_alias(self):
    self.do_core_test('test_exceptions_alias.cpp')

  @with_all_eh_sjlj
  def test_exceptions_rethrow(self):
    self.do_core_test('test_exceptions_rethrow.cpp')

  @with_all_eh_sjlj
  def test_exceptions_uncaught_count(self):
    self.do_core_test('test_exceptions_uncaught_count.cpp')

  @with_all_eh_sjlj
  def test_exceptions_resume(self):
    self.set_setting('EXCEPTION_DEBUG')
    self.do_core_test('test_exceptions_resume.cpp')

  @with_all_eh_sjlj
  def test_exceptions_destroy_virtual(self):
    self.do_core_test('test_exceptions_destroy_virtual.cpp')

  @with_all_eh_sjlj
  def test_exceptions_refcount(self):
    self.do_core_test('test_exceptions_refcount.cpp')

  @with_all_eh_sjlj
  def test_exceptions_primary(self):
    if '-fsanitize=leak' in self.emcc_args and '-fwasm-exceptions' in self.emcc_args:
      self.skipTest('https://github.com/emscripten-core/emscripten/issues/21124')
    self.do_core_test('test_exceptions_primary.cpp')

  @with_all_eh_sjlj
  def test_exceptions_simplify_cfg(self):
    self.do_core_test('test_exceptions_simplify_cfg.cpp')

  @with_all_eh_sjlj
  def test_exceptions_libcxx(self):
    self.do_core_test('test_exceptions_libcxx.cpp')

  @with_all_eh_sjlj
  def test_exceptions_multiple_inherit(self):
    self.do_core_test('test_exceptions_multiple_inherit.cpp')

  @with_all_eh_sjlj
  def test_exceptions_multiple_inherit_rethrow(self):
    if '-fsanitize=leak' in self.emcc_args and '-fwasm-exceptions' in self.emcc_args:
      self.skipTest('https://github.com/emscripten-core/emscripten/issues/21124')
    self.do_core_test('test_exceptions_multiple_inherit_rethrow.cpp')

  @with_all_eh_sjlj
  def test_exceptions_rethrow_missing(self):
    create_file('main.cpp', 'int main() { throw; }')
    self.do_runf('main.cpp', None, assert_returncode=NON_ZERO)

  @with_all_eh_sjlj
  def test_EXPORT_EXCEPTION_HANDLING_HELPERS(self):
    self.set_setting('ASSERTIONS', 0)
    self.set_setting('EXPORT_EXCEPTION_HANDLING_HELPERS')
    # FIXME Temporary workaround. See 'FIXME' in the test source code below for
    # details.
    if self.get_setting('DISABLE_EXCEPTION_CATCHING') == 0:
      self.emcc_args.append('-D__USING_EMSCRIPTEN_EXCEPTION__')

    self.maybe_closure()
    create_file('main.cpp', '''
      #include <emscripten.h>
      #include <exception>
      #include <stdexcept>
      using namespace std;

      class myexception : public exception {
        virtual const char* what() const throw() { return "My exception happened"; }
      } myex;

      EMSCRIPTEN_KEEPALIVE extern "C" void throw_exc(int x) {
        if (x == 1) {
          throw 1000;
        }
        if (x == 2) {
          throw 'c';
        }
        if (x == 3) {
          throw runtime_error("abc");
        }
        if (x == 4) {
          throw myex;
        }
        if (x == 5) {
          throw "abc";
        }
      }

      int main() {
          EM_ASM({
            for (let i = 1; i < 6; i++){
              try {
                  _throw_exc(i);
              } catch(p) {
                  // Because we are catching and handling the exception in JS, the normal
                  // exception catching C++ code doesn't kick in, so we need to make sure we free
                  // the exception, if necessary. By incrementing and decrementing the refcount
                  // we trigger the free'ing of the exception if its refcount was zero.
#ifdef __USING_EMSCRIPTEN_EXCEPTION__
                  // FIXME Currently Wasm EH and Emscripten EH increases
                  // refcounts in different places. Wasm EH sets the refcount to
                  // 1 when throwing, and decrease it in __cxa_end_catch.
                  // Emscripten EH sets the refcount to 0 when throwing, and
                  // increase it in __cxa_begin_catch, and decrease it in
                  // __cxa_end_catch. Fix this inconsistency later.
                  // https://github.com/emscripten-core/emscripten/issues/17115
                  incrementExceptionRefcount(p);
#endif
                  out(getExceptionMessage(p).toString());
                  decrementExceptionRefcount(p);
              }
            }
          });
      }
    ''')
    expected = '''\
int,
char,
std::runtime_error,abc
myexception,My exception happened
char const*,
'''

    self.do_runf('main.cpp', expected)

  @with_all_eh_sjlj
  def test_bad_typeid(self):
    self.do_run(r'''
// exception example
#include <iostream>       // std::cerr
#include <typeinfo>       // operator typeid
#include <exception>      // std::exception

class Polymorphic {virtual void member(){}};

int main () {
  try
  {
    Polymorphic * pb = 0;
    const std::type_info& ti = typeid(*pb);  // throws a bad_typeid exception
  }
  catch (std::exception& e)
  {
    std::cerr << "exception caught: " << e.what() << '\n';
  }
  return 0;
}
''', 'exception caught: std::bad_typeid')

  @with_all_eh_sjlj
  def test_abort_no_dtors(self):
    # abort() should not run destructors
    out = self.do_run(r'''
#include <stdlib.h>
#include <stdio.h>

struct Foo {
  ~Foo() { printf("Destructing Foo\n"); }
};

int main() {
  Foo f;
  abort();
}
''', assert_returncode=NON_ZERO)
    self.assertNotContained('Destructing Foo', out)

  def test_iostream_ctors(self):
    # iostream stuff must be globally constructed before user global
    # constructors, so iostream works in global constructors
    self.do_run(r'''
#include <iostream>

struct A {
  A() { std::cout << "bug"; }
};
A a;

int main() {
  std::cout << "free code" << std::endl;
  return 0;
}
''', 'bugfree code')

  @with_all_eh_sjlj
  def test_exceptions_longjmp1(self):
    self.do_core_test('test_exceptions_longjmp1.cpp')

  @with_all_eh_sjlj
  def test_exceptions_longjmp2(self):
    self.do_core_test('test_exceptions_longjmp2.cpp')

  @with_all_eh_sjlj
  def test_exceptions_longjmp3(self):
    if '-fwasm-exceptions' in self.emcc_args:
      self.skipTest('https://github.com/emscripten-core/emscripten/issues/17004')
    self.do_core_test('test_exceptions_longjmp3.cpp')

  @with_all_eh_sjlj
  def test_exceptions_longjmp4(self):
    self.do_core_test('test_exceptions_longjmp4.cpp')

  def test_exception_sjlj_options(self):
    # Clear all settings used in this test
    def clear_all_relevant_settings(self):
      self.clear_setting('DISABLE_EXCEPTION_THROWING')
      self.clear_setting('DISABLE_EXCEPTION_CATCHING')
      self.clear_setting('SUPPORT_LONGJMP')
      self.clear_setting('ASYNCIFY')
      self.clear_setting('WASM_EXNREF')

    # Emscripten EH and Wasm EH cannot be enabled at the same time
    self.set_setting('DISABLE_EXCEPTION_CATCHING', 0)
    err = self.expect_fail([EMCC, test_file('hello_world.cpp'), '-fwasm-exceptions'] + self.get_emcc_args())
    self.assertContained('error: DISABLE_EXCEPTION_CATCHING=0 is not compatible with -fwasm-exceptions', err)
    clear_all_relevant_settings(self)

    self.set_setting('DISABLE_EXCEPTION_THROWING', 0)
    err = self.expect_fail([EMCC, test_file('hello_world.cpp'), '-fwasm-exceptions'] + self.get_emcc_args())
    self.assertContained('error: DISABLE_EXCEPTION_THROWING=0 is not compatible with -fwasm-exceptions', err)
    clear_all_relevant_settings(self)

    # Emscripten EH: You can't enable catching and disable throwing
    self.set_setting('DISABLE_EXCEPTION_THROWING', 1)
    self.set_setting('DISABLE_EXCEPTION_CATCHING', 0)
    err = self.expect_fail([EMCC, test_file('hello_world.cpp')] + self.get_emcc_args())
    self.assertContained("error: DISABLE_EXCEPTION_THROWING was set (probably from -fno-exceptions) but is not compatible with enabling exception catching (DISABLE_EXCEPTION_CATCHING=0). If you don't want exceptions, set DISABLE_EXCEPTION_CATCHING to 1; if you do want exceptions, don't link with -fno-exceptions", err)
    clear_all_relevant_settings(self)

    # When using Wasm EH, users are not supposed to explicitly pass
    # DISABLE_EXCEPTION_THROWING / DISABLE_EXCEPTION_CATCHING (even in order to
    # correctly disable them; it will be taken care of by emcc)
    # We only warn on these cases, but the tests here error out because the
    # test setting includes -Werror.
    self.set_setting('DISABLE_EXCEPTION_THROWING', 1)
    err = self.expect_fail([EMCC, test_file('hello_world.cpp'), '-fwasm-exceptions'] + self.get_emcc_args())
    self.assertContained('error: you no longer need to pass DISABLE_EXCEPTION_CATCHING or DISABLE_EXCEPTION_THROWING when using Wasm exceptions', err)
    clear_all_relevant_settings(self)

    self.set_setting('DISABLE_EXCEPTION_CATCHING', 1)
    err = self.expect_fail([EMCC, test_file('hello_world.cpp'), '-fwasm-exceptions'] + self.get_emcc_args())
    self.assertContained('error: you no longer need to pass DISABLE_EXCEPTION_CATCHING or DISABLE_EXCEPTION_THROWING when using Wasm exceptions', err)
    clear_all_relevant_settings(self)

    # Emscripten SjLj and Wasm EH cannot mix
    self.set_setting('SUPPORT_LONGJMP', 'emscripten')
    err = self.expect_fail([EMCC, test_file('hello_world.cpp'), '-fwasm-exceptions'] + self.get_emcc_args())
    self.assertContained('error: SUPPORT_LONGJMP=emscripten is not compatible with -fwasm-exceptions', err)
    clear_all_relevant_settings(self)

    # Wasm SjLj and Emscripten EH cannot mix
    self.set_setting('SUPPORT_LONGJMP', 'wasm')
    self.set_setting('DISABLE_EXCEPTION_THROWING', 0)
    err = self.expect_fail([EMCC, test_file('hello_world.cpp')] + self.get_emcc_args())
    self.assertContained('error: SUPPORT_LONGJMP=wasm cannot be used with DISABLE_EXCEPTION_THROWING=0', err)
    clear_all_relevant_settings(self)

    self.set_setting('SUPPORT_LONGJMP', 'wasm')
    self.set_setting('DISABLE_EXCEPTION_CATCHING', 0)
    err = self.expect_fail([EMCC, test_file('hello_world.cpp')] + self.get_emcc_args())
    self.assertContained('error: SUPPORT_LONGJMP=wasm cannot be used with DISABLE_EXCEPTION_CATCHING=0', err)
    clear_all_relevant_settings(self)

    # Wasm EH does not support ASYNCIFY=1
    self.set_setting('ASYNCIFY', 1)
    err = self.expect_fail([EMCC, test_file('hello_world.cpp'), '-fwasm-exceptions'] + self.get_emcc_args())
    self.assertContained('error: ASYNCIFY=1 is not compatible with -fwasm-exceptions. Parts of the program that mix ASYNCIFY and exceptions will not compile.', err)
    clear_all_relevant_settings(self)

    # EXPORT_EXCEPTION_HANDLING_HELPERS and EXCEPTION_STACK_TRACES requires
    # either Emscripten EH or Wasm EH
    self.set_setting('EXPORT_EXCEPTION_HANDLING_HELPERS')
    err = self.expect_fail([EMCC, test_file('hello_world.cpp')] + self.get_emcc_args())
    self.assertContained('error: EXPORT_EXCEPTION_HANDLING_HELPERS requires either of -fexceptions or -fwasm-exceptions', err)
    clear_all_relevant_settings(self)

    self.set_setting('EXCEPTION_STACK_TRACES')
    err = self.expect_fail([EMCC, test_file('hello_world.cpp')] + self.get_emcc_args())
    self.assertContained('error: EXCEPTION_STACK_TRACES requires either of -fexceptions or -fwasm-exceptions', err)
    clear_all_relevant_settings(self)

  # Marked as impure since the WASI reactor modules (modules without main)
  # are not yet suppored by the wasm engines we test against.
  @also_with_standalone_wasm(impure=True)
  @no_2gb('https://github.com/WebAssembly/binaryen/issues/5893')
  def test_ctors_no_main(self):
    self.emcc_args.append('--no-entry')
    self.do_core_test('test_ctors_no_main.cpp')

  @no_wasm2js('eval_ctors not supported yet')
  @no_2gb('https://github.com/WebAssembly/binaryen/issues/5893')
  @also_with_standalone_wasm(impure=True)
  def test_eval_ctors_no_main(self):
    if self.get_setting('MEMORY64') == 1:
      self.skipTest('https://github.com/WebAssembly/binaryen/issues/5017')
    self.set_setting('EVAL_CTORS')
    self.emcc_args.append('--no-entry')
    self.do_core_test('test_ctors_no_main.cpp')

  def test_float_builtins(self):
    # tests wasm_libc_rt
    self.do_core_test('test_float_builtins.c')

  @no_asan('SAFE_HEAP cannot be used with ASan')
  def test_segfault(self):
    self.set_setting('SAFE_HEAP')

    for addr in ('get_null()', 'new D2()'):
      print(addr)
      src = r'''
        #include <stdio.h>
        #include <emscripten.h>

        struct Classey {
          virtual void doIt() = 0;
          virtual ~Classey() = default;
        };

        struct D1 : Classey {
          virtual void doIt() { printf("fleefl\n"); }
        };

        struct D2 : Classey {
          virtual void doIt() { printf("marfoosh\n"); }
        };

        EM_JS(Classey*, get_null, (), {
        #if __wasm64__
          return 0n;
        #else
          return 0;
        #endif
        });

        int main(int argc, char **argv) {
          Classey *p = argc == 100 ? new D1() : (Classey*)%s;

          p->doIt();
          delete p;

          return 0;
        }
      ''' % addr
      if 'get_null' in addr:
        self.do_run(src, 'segmentation fault', assert_returncode=NON_ZERO)
      else:
        self.do_run(src, 'marfoosh')

  @only_wasm2js('tests function pointer calls')
  def test_funcptr(self):
    self.do_core_test('test_funcptr.c')

  @only_wasm2js('tests function pointer calls')
  def test_mathfuncptr(self):
    self.do_core_test('test_mathfuncptr.c')

  @only_wasm2js('tests function pointer calls')
  def test_funcptrfunc(self):
    self.do_core_test('test_funcptrfunc.c')

  def test_alloca(self):
    self.do_runf('core/test_alloca.c')

  @also_with_wasmfs
  def test_rename(self):
    if is_sanitizing(self.emcc_args) and self.get_setting('WASMFS'):
      self.skipTest('https://github.com/emscripten-core/emscripten/issues/15820')
    self.do_run_in_out_file_test('stdio/test_rename.c')

  def test_remove(self):
   self.do_run_in_out_file_test('stdio/test_remove.c')

  def test_alloca_stack(self):
    self.do_core_test('test_alloca_stack.c')

  def test_life(self):
    self.do_run_in_out_file_test('life.c', args=['2'])

  def test_array2(self):
    self.do_core_test('test_array2.c')

  def test_array2b(self):
    self.do_core_test('test_array2b.c')

  def test_constglobalstructs(self):
    self.do_core_test('test_constglobalstructs.c')

  def test_conststructs(self):
    self.do_core_test('test_conststructs.c')

  def test_bigarray(self):
    self.do_core_test('test_bigarray.c')

  def test_mod_globalstruct(self):
    self.do_core_test('test_mod_globalstruct.c')

  def test_sizeof(self):
    self.do_core_test('test_sizeof.c')

  def test_llvm_used(self):
    self.do_core_test('test_llvm_used.c')

  @no_asan('SAFE_HEAP cannot be used with ASan')
  def test_set_align(self):
    self.set_setting('SAFE_HEAP')

    self.do_core_test('test_set_align.c')

  def test_emscripten_api(self):
    self.set_setting('EXPORTED_FUNCTIONS', ['_main', '_save_me_aimee'])
    self.do_core_test('test_emscripten_api.cpp')

    # Sanitizers are not compatible with LINKABLE (dynamic linking.
    if not is_sanitizing(self.emcc_args) and not self.is_wasm64():
      # test EXPORT_ALL
      self.clear_setting('EXPORTED_FUNCTIONS')
      self.set_setting('EXPORT_ALL')
      self.set_setting('LINKABLE')
      self.do_core_test('test_emscripten_api.cpp')

  def test_emscripten_run_script_string_int(self):
    src = r'''
      #include <stdio.h>
      #include <emscripten.h>

      int main() {
        const char *str = emscripten_run_script_string("1+1");
        printf("got string: %s\n", str);
        return 0;
      }
    '''
    self.do_run(src, '''got string: 2''')

  def test_emscripten_run_script_string_utf8(self):
    src = r'''
      #include <stdio.h>
      #include <stdlib.h>
      #include <string.h>
      #include <emscripten.h>

      int main() {
        const char *str = emscripten_run_script_string("'\\u2603 \\u2603 \\u2603 Hello!'");
        printf("length of returned string: %zu. Position of substring 'Hello': %zu\n", strlen(str), strstr(str, "Hello")-str);
        return 0;
      }
    '''
    self.do_run(src, '''length of returned string: 18. Position of substring 'Hello': 12''')

  def test_emscripten_run_script_string_null(self):
    src = r'''
      #include <stdio.h>
      #include <emscripten.h>

      int main() {
        const char *str = emscripten_run_script_string("void(0)");
        if (str) {
          printf("got string: %s\n", str);
        } else {
          puts("got null");
        }
        return 0;
      }
    '''
    self.do_run(src, 'got null')

  def test_emscripten_get_now(self):
    self.maybe_closure()
    self.do_runf('test_emscripten_get_now.c', 'Timer resolution is good')

  def test_emscripten_get_compiler_setting(self):
    src = test_file('core/emscripten_get_compiler_setting.c')
    output = shared.replace_suffix(src, '.out')
    # with assertions, a nice message is shown
    self.set_setting('ASSERTIONS')
    self.do_runf(src, 'You must build with -sRETAIN_COMPILER_SETTINGS', assert_returncode=NON_ZERO)
    self.clear_setting('ASSERTIONS')
    self.set_setting('RETAIN_COMPILER_SETTINGS')
    self.do_runf(src, read_file(output).replace('waka', utils.EMSCRIPTEN_VERSION))

  def test_emscripten_has_asyncify(self):
    src = r'''
      #include <stdio.h>
      #include <emscripten.h>

      int main() {
        printf("%d\n", emscripten_has_asyncify());
        return 0;
      }
    '''
    self.set_setting('ASYNCIFY', 0)
    self.do_run(src, '0')
    self.set_setting('ASYNCIFY')
    self.do_run(src, '1')

  def test_inlinejs3(self):
    self.do_core_test('test_inlinejs3.c')

    print('no debugger, check validation')
    src = test_file('core/test_inlinejs3.c')
    output = test_file('core/test_inlinejs3.out')
    src = read_file(src).replace('emscripten_debugger();', '')
    self.do_run(src, read_file(output))

  def test_inlinejs4(self):
    self.do_run(r'''
#include <emscripten.h>

#define TO_STRING_INNER(x) #x
#define TO_STRING(x) TO_STRING_INNER(x)
#define assert_msg(msg, file, line) EM_ASM( throw 'Assert (' + msg + ') failed in ' + file + ':' + line + '!'; )
#define assert(expr) { \
  if (!(expr)) { \
    assert_msg(#expr, TO_STRING(__FILE__), TO_STRING(__LINE__)); \
  } \
}

int main(int argc, char **argv) {
  assert(argc != 17);
  assert(false);
  return 0;
}
''', 'false', assert_returncode=NON_ZERO)

  def test_em_asm(self):
    self.maybe_closure()
    self.do_core_test('test_em_asm.cpp')

  def test_em_asm_c(self):
    self.emcc_args.append('-std=gnu89')
    self.do_core_test('test_em_asm.cpp', force_c=True)

  # Tests various different ways to invoke the EM_ASM(), EM_ASM_INT()
  # and EM_ASM_DOUBLE() macros.
  def test_em_asm_2(self):
    self.do_core_test('test_em_asm_2.cpp')
    self.emcc_args.append('-std=gnu89')
    self.do_core_test('test_em_asm_2.cpp', force_c=True)

  # Tests various different ways to invoke the MAIN_THREAD_EM_ASM(),
  # MAIN_THREAD_EM_ASM_INT(), MAIN_THREAD_EM_ASM_PTR, and
  # MAIN_THREAD_EM_ASM_DOUBLE() macros.  This test is identical to
  # test_em_asm_2, just search-replaces EM_ASM to MAIN_THREAD_EM_ASM on the test
  # file. That way if new test cases are added to test_em_asm_2.cpp for EM_ASM,
  # they will also get tested in MAIN_THREAD_EM_ASM form.
  @parameterized({
    '': ([],),
    'pthread': (['-pthread', '-sPROXY_TO_PTHREAD', '-sEXIT_RUNTIME'],),
  })
  def test_main_thread_em_asm(self, args):
    if args:
      self.setup_node_pthreads()
    src = read_file(test_file('core/test_em_asm_2.cpp'))
    create_file('test.cpp', src.replace('EM_ASM', 'MAIN_THREAD_EM_ASM'))

    expected_result = read_file(test_file('core/test_em_asm_2.out'))
    create_file('test.out', expected_result.replace('EM_ASM', 'MAIN_THREAD_EM_ASM'))

    self.do_run_in_out_file_test('test.cpp', emcc_args=args)
    self.do_run_in_out_file_test('test.cpp', emcc_args=args, force_c=True)

  @needs_dylink
  @parameterized({
    '': ([], False),
    'relocatable': (['-sMAIN_MODULE=2'], False),
    'force_c': ([], True),
  })
  def test_main_thread_async_em_asm(self, args, force_c=False):
    self.do_core_test('test_main_thread_async_em_asm.cpp', emcc_args=args, force_c=force_c)

  # Tests MAIN_THREAD_EM_ASM_INT() function call with different signatures.
  def test_main_thread_em_asm_signatures(self):
    self.do_core_test('test_em_asm_signatures.cpp', assert_returncode=NON_ZERO)

  @crossplatform
  def test_em_asm_unicode(self):
    self.do_core_test('test_em_asm_unicode.cpp')
    self.do_core_test('test_em_asm_unicode.cpp', force_c=True)

  def test_em_asm_types(self):
    self.do_core_test('test_em_asm_types.cpp')

  def test_em_asm_types_c(self):
    self.do_core_test('test_em_asm_types.cpp', force_c=True)

  def test_em_asm_unused_arguments(self):
    self.do_core_test('test_em_asm_unused_arguments.cpp')

  # Verify that EM_ASM macros support getting called with multiple arities.
  # Maybe tests will later be joined into larger compilation units?
  # Then this must still be compiled separately from other code using EM_ASM
  # macros with arities 1-3. Otherwise this may incorrectly report a success.
  def test_em_asm_parameter_pack(self):
    self.do_core_test('test_em_asm_parameter_pack.cpp')

  def test_em_asm_arguments_side_effects(self):
    self.do_core_test('test_em_asm_arguments_side_effects.cpp')
    self.do_core_test('test_em_asm_arguments_side_effects.cpp', force_c=True)

  def test_em_asm_direct(self):
    self.do_core_test('test_em_asm_direct.c')

  @needs_dylink
  def test_em_asm_side_module(self):
    self.build(test_file('core/test_em_asm_side.c'), js_outfile=False, emcc_args=['-sSIDE_MODULE'], output_basename='side')
    self.do_core_test('test_em_asm_main.c', emcc_args=['-sMAIN_MODULE=2', 'side.wasm'])

  @parameterized({
    '': ([], False),
    'pthreads': (['-pthread', '-sPROXY_TO_PTHREAD', '-sEXIT_RUNTIME'], False),
    'pthreads_dylink': (['-pthread', '-sPROXY_TO_PTHREAD', '-sEXIT_RUNTIME', '-sMAIN_MODULE=2', '-Wno-experimental'], False),
    'c': ([], True),
    'dylink': (['-sMAIN_MODULE=2'], False),
    'dylink_c': (['-sMAIN_MODULE=2'], True),
  })
  @crossplatform
  def test_em_js(self, args, force_c):
    if '-sMAIN_MODULE=2' in args:
      self.check_dylink()
    self.emcc_args += ['-sEXPORTED_FUNCTIONS=_main,_malloc'] + args
    if '-pthread' in args:
      self.setup_node_pthreads()

    self.do_core_test('test_em_js.cpp', force_c=force_c)
    self.assertContained("no args returning int", read_file('test_em_js.js'))

  @no_wasm2js('WASM_BIGINT is not compatible with wasm2js')
  def test_em_js_i64(self):
    err = self.expect_fail([EMCC, '-Werror', test_file('core/test_em_js_i64.c')])
    self.assertContained('emcc: error: using 64-bit arguments in EM_JS function without WASM_BIGINT is not yet fully supported: `foo`', err)

    self.set_setting('WASM_BIGINT')
    self.node_args += shared.node_bigint_flags(self.get_nodejs())
    self.do_core_test('test_em_js_i64.c')

  def test_em_js_address_taken(self):
    self.do_core_test('test_em_js_address_taken.c')
    if self.check_dylink():
      self.set_setting('MAIN_MODULE', 2)
      self.do_core_test('test_em_js_address_taken.c')

  def test_runtime_stacksave(self):
    self.do_runf('core/test_runtime_stacksave.c', 'success')

  # Tests that -sMINIMAL_RUNTIME builds can utilize -sALLOW_MEMORY_GROWTH option.
  @no_4gb('memory growth issues')
  @no_2gb('memory growth issues')
  def test_minimal_runtime_memorygrowth(self):
    if self.has_changed_setting('ALLOW_MEMORY_GROWTH'):
      self.skipTest('test needs to modify memory growth')
    self.set_setting('MINIMAL_RUNTIME')
    src = test_file('core/test_memorygrowth.c')
    # Fail without memory growth
    self.do_runf(src, 'OOM', assert_returncode=NON_ZERO)
    # Win with it
    self.set_setting('ALLOW_MEMORY_GROWTH')
    self.do_runf(src, '*pre: hello,4.955*\n*hello,4.955*\n*hello,4.955*')

  @no_2gb('memory growth issues')
  @no_4gb('memory growth issues')
  def test_memorygrowth(self):
    if self.has_changed_setting('ALLOW_MEMORY_GROWTH'):
      self.skipTest('test needs to modify memory growth')
    if self.maybe_closure():
      # verify NO_DYNAMIC_EXECUTION is compatible with closure
      self.set_setting('DYNAMIC_EXECUTION', 0)
      self.emcc_args.append('-Wno-closure')
    # With typed arrays in particular, it is dangerous to use more memory than INITIAL_MEMORY,
    # since we then need to enlarge the heap(s).
    src = test_file('core/test_memorygrowth.c')

    # Fail without memory growth
    self.do_runf(src, 'OOM', assert_returncode=NON_ZERO)
    fail = read_file('test_memorygrowth.js')

    # Win with it
    self.set_setting('ALLOW_MEMORY_GROWTH')
    self.do_runf(src, '*pre: hello,4.955*\n*hello,4.955*\n*hello,4.955*')
    win = read_file('test_memorygrowth.js')

    if '-O2' in self.emcc_args and self.is_wasm2js():
      # Make sure ALLOW_MEMORY_GROWTH generates different code (should be less optimized)
      code_start = '// EMSCRIPTEN_START_FUNCS'
      self.assertContained(code_start, fail)
      fail = fail[fail.find(code_start):]
      win = win[win.find(code_start):]
      assert len(fail) < len(win), 'failing code - without memory growth on - is more optimized, and smaller' + str([len(fail), len(win)])

    # Tracing of memory growths should work
    # (SAFE_HEAP would instrument the tracing code itself, leading to recursion)
    if not self.get_setting('SAFE_HEAP'):
      self.emcc_args += ['--tracing']
      self.do_runf(src, '*pre: hello,4.955*\n*hello,4.955*\n*hello,4.955*')

  @no_4gb('memory growth issues')
  @no_2gb('memory growth issues')
  def test_memorygrowth_2(self):
    if self.has_changed_setting('ALLOW_MEMORY_GROWTH'):
      self.skipTest('test needs to modify memory growth')

    # With typed arrays in particular, it is dangerous to use more memory than INITIAL_MEMORY,
    # since we then need to enlarge the heap(s).
    src = test_file('core/test_memorygrowth_2.c')

    # Fail without memory growth
    self.do_runf(src, 'OOM', assert_returncode=NON_ZERO)
    fail = read_file('test_memorygrowth_2.js')

    # Win with it
    self.set_setting('ALLOW_MEMORY_GROWTH')
    self.do_runf(src, '*pre: hello,4.955*\n*hello,4.955*\n*hello,4.955*')
    win = read_file('test_memorygrowth_2.js')

    if '-O2' in self.emcc_args and self.is_wasm2js():
      # Make sure ALLOW_MEMORY_GROWTH generates different code (should be less optimized)
      assert len(fail) < len(win), 'failing code - without memory growth on - is more optimized, and smaller' + str([len(fail), len(win)])

  def test_memorygrowth_3(self):
    if self.has_changed_setting('ALLOW_MEMORY_GROWTH'):
      self.skipTest('test needs to modify memory growth')

    # checks handling of malloc failure properly
    self.set_setting('ABORTING_MALLOC', 0)
    self.set_setting('SAFE_HEAP')
    self.do_core_test('test_memorygrowth_3.c')

  @also_with_standalone_wasm()
  @no_4gb('depends on INITIAL_MEMORY')
  @no_2gb('depends on INITIAL_MEMORY')
  def test_memorygrowth_MAXIMUM_MEMORY(self):
    if self.has_changed_setting('ALLOW_MEMORY_GROWTH'):
      self.skipTest('test needs to modify memory growth')
    if self.is_wasm2js():
      self.skipTest('wasm memory specific test')

    # check that memory growth does not exceed the wasm mem max limit
    self.emcc_args += ['-sALLOW_MEMORY_GROWTH', '-sINITIAL_MEMORY=64Mb', '-sMAXIMUM_MEMORY=100Mb']
    self.do_core_test('test_memorygrowth_wasm_mem_max.c')

  @no_4gb('depends on INITIAL_MEMORY')
  @no_2gb('depends on INITIAL_MEMORY')
  def test_memorygrowth_linear_step(self):
    if self.has_changed_setting('ALLOW_MEMORY_GROWTH'):
      self.skipTest('test needs to modify memory growth')
    if self.is_wasm2js():
      self.skipTest('wasm memory specific test')

    # check that memory growth does not exceed the wasm mem max limit and is exactly or one step below the wasm mem max
    self.emcc_args += ['-sALLOW_MEMORY_GROWTH', '-sSTACK_SIZE=1Mb', '-sINITIAL_MEMORY=64Mb', '-sMAXIMUM_MEMORY=130Mb', '-sMEMORY_GROWTH_LINEAR_STEP=1Mb']
    self.do_core_test('test_memorygrowth_linear_step.c')

  @no_ubsan('UBSan seems to effect the precise memory usage')
  @no_4gb('depends on specifc memory layout')
  @no_2gb('depends on specifc memory layout')
  def test_memorygrowth_geometric_step(self):
    if self.has_changed_setting('ALLOW_MEMORY_GROWTH'):
      self.skipTest('test needs to modify memory growth')
    if self.is_wasm2js():
      self.skipTest('wasm memory specific test')

    self.emcc_args += ['-sINITIAL_MEMORY=16MB', '-sALLOW_MEMORY_GROWTH', '-sMEMORY_GROWTH_GEOMETRIC_STEP=8.5', '-sMEMORY_GROWTH_GEOMETRIC_CAP=32MB']
    self.do_core_test('test_memorygrowth_geometric_step.c')

  def test_memorygrowth_3_force_fail_reallocBuffer(self):
    if self.has_changed_setting('ALLOW_MEMORY_GROWTH'):
      self.skipTest('test needs to modify memory growth')

    self.set_setting('ALLOW_MEMORY_GROWTH')
    # Force memory growth to fail at runtime
    self.add_pre_run('growMemory = (size) => false;')
    self.do_core_test('test_memorygrowth_3.c')

  @parameterized({
    'nogrow': ([],),
    'grow': (['-sALLOW_MEMORY_GROWTH', '-sMAXIMUM_MEMORY=18MB'],)
  })
  @no_asan('requires more memory when growing')
  @no_lsan('requires more memory when growing')
  @no_4gb('depends on MAXIMUM_MEMORY')
  @no_2gb('depends on MAXIMUM_MEMORY')
  def test_aborting_new(self, args):
    # test that C++ new properly errors if we fail to malloc when growth is
    # enabled, with or without growth
    self.emcc_args += args
    self.do_core_test('test_aborting_new.cpp')

  @parameterized({
    'nogrow': (['-sABORTING_MALLOC=0'],),
    'grow': (['-sABORTING_MALLOC=0', '-sALLOW_MEMORY_GROWTH', '-sMAXIMUM_MEMORY=18MB'],)
  })
  @no_asan('requires more memory when growing')
  @no_lsan('requires more memory when growing')
  @no_4gb('depends on MAXIMUM_MEMORY')
  @no_2gb('depends on MAXIMUM_MEMORY')
  def test_nothrow_new(self, args):
    self.emcc_args += args
    self.do_core_test('test_nothrow_new.cpp')

  @no_wasm2js('no WebAssembly.Memory()')
  @no_asan('ASan alters the memory size')
  @no_lsan('LSan alters the memory size')
  @no_4gb('depends on memory size')
  @no_2gb('depends on memory size')
  def test_module_wasm_memory(self):
    self.emcc_args += ['--pre-js', test_file('core/test_module_wasm_memory.js')]
    self.set_setting('IMPORTED_MEMORY')
    self.set_setting('STRICT')
    self.set_setting('INCOMING_MODULE_JS_API', ['wasmMemory'])
    self.do_runf('core/test_module_wasm_memory.c', 'success')

  def test_ssr(self): # struct self-ref
    src = '''
      #include <stdio.h>

      // see related things in openjpeg
      typedef struct opj_mqc_state {
        unsigned int qeval;
        int mps;
        struct opj_mqc_state *nmps;
        struct opj_mqc_state *nlps;
      } opj_mqc_state_t;

      static opj_mqc_state_t mqc_states[4] = {
        {0x5600, 0, &mqc_states[2], &mqc_states[3]},
        {0x5602, 1, &mqc_states[3], &mqc_states[2]},
      };

      int main() {
        printf("*%ld*\\n", (long)(mqc_states+1)-(long)mqc_states);
        for (int i = 0; i < 2; i++)
          printf("%d:%d,%d,%ld,%ld\\n", i, mqc_states[i].qeval, mqc_states[i].mps,
                 (long)mqc_states[i].nmps-(long)mqc_states, (long)mqc_states[i].nlps-(long)mqc_states);
        return 0;
      }
      '''
    if self.is_wasm64():
      expected = '*24*\n0:22016,0,48,72\n1:22018,1,72,48\n'
    else:
      expected = '*16*\n0:22016,0,32,48\n1:22018,1,48,32\n'
    self.do_run(src, expected)

  def test_tinyfuncstr(self):
    self.do_core_test('test_tinyfuncstr.cpp')

  def test_llvmswitch(self):
    self.do_core_test('test_llvmswitch.c')

  @no_wasm2js('massive switches can break js engines')
  def test_bigswitch(self):
    if not self.is_optimizing():
      self.skipTest('nodejs takes ~4GB to compile this if the wasm is not optimized, which OOMs')
    self.set_setting('USE_SDL')
    self.do_runf('bigswitch.cpp', '''34962: GL_ARRAY_BUFFER (0x8892)
26214: what?
35040: GL_STREAM_DRAW (0x88E0)
3060: what?
''', args=['34962', '26214', '35040', str(0xbf4)])

  @no_wasm2js('massive switches can break js engines')
  @is_slow_test
  def test_biggerswitch(self):
    if self.is_optimizing():
      self.skipTest('https://github.com/emscripten-core/emscripten/issues/22179')
    if not self.is_optimizing():
      self.skipTest('nodejs takes >6GB to compile this if the wasm is not optimized, which OOMs, see https://github.com/emscripten-core/emscripten/issues/7928#issuecomment-458308453')
    num_cases = 20000
    switch_case = self.run_process([PYTHON, test_file('gen_large_switchcase.py'), str(num_cases)], stdout=PIPE, stderr=PIPE).stdout
    self.do_run(switch_case, '''58996: 589965899658996
59297: 592975929759297
59598: default
59899: 598995989959899
Success!''')

  @no_ubsan('local count too large for VMs')
  def test_indirectbr(self):
    self.emcc_args = [x for x in self.emcc_args if x != '-g']

    self.do_core_test('test_indirectbr.c')

  @no_asan('local count too large for VMs')
  @no_ubsan('local count too large for VMs')
  @no_wasm2js('extremely deep nesting, hits stack limit on some VMs')
  def test_indirectbr_many(self):
    if not self.is_optimizing():
      self.skipTest('nodejs takes ~1.8GB to compile this if the wasm is not optimized, which can cause OOM on the test runners')
    self.do_core_test('test_indirectbr_many.c')

  def test_pack(self):
    src = '''
      #include <stdio.h>
      #include <string.h>

      #pragma pack(push,1)
      typedef struct header {
          unsigned char  id;
          unsigned short colour;
          unsigned char  desc;
      } header;
      #pragma pack(pop)

      typedef struct fatheader {
          unsigned char  id;
          unsigned short colour;
          unsigned char  desc;
      } fatheader;

      int main( int argc, const char *argv[] ) {
        header ph[2];
        fatheader pfh[2];
        printf("*%zu,%ld,%ld*\\n", sizeof(header), offsetof(header, desc) - offsetof(header, id), (long)(&ph[1])-(long)(&ph[0]));
        printf("*%zu,%ld,%ld*\\n", sizeof(fatheader), offsetof(fatheader, desc) - offsetof(fatheader, id), (long)(&pfh[1])-(long)(&pfh[0]));
        return 0;
      }
      '''
    self.do_run(src, '*4,3,4*\n*6,4,6*')

  def test_varargs(self):
    self.do_core_test('test_varargs.c')

  def test_varargs_multi(self):
    self.do_core_test('test_varargs_multi.c')

  @unittest.skip('clang cannot compile this code with that target yet')
  def test_varargs_byval(self):
    src = r'''
      #include <stdio.h>
      #include <stdarg.h>

      typedef struct type_a {
        union {
          double f;
          void *p;
          int i;
          short sym;
        } value;
      } type_a;

      enum mrb_vtype {
        MRB_TT_FALSE = 0,   /*   0 */
        MRB_TT_CLASS = 9    /*   9 */
      };

      typedef struct type_b {
        enum mrb_vtype tt:8;
      } type_b;

      void print_type_a(int argc, ...);
      void print_type_b(int argc, ...);

      int main(int argc, char *argv[])
      {
        type_a a;
        type_b b;
        a.value.p = (void*) 0x12345678;
        b.tt = MRB_TT_CLASS;

        printf("The original address of a is: %p\n", a.value.p);
        printf("The original type of b is: %d\n", b.tt);

        print_type_a(1, a);
        print_type_b(1, b);

        return 0;
      }

      void print_type_a(int argc, ...) {
        va_list ap;
        type_a a;

        va_start(ap, argc);
        a = va_arg(ap, type_a);
        va_end(ap);

        printf("The current address of a is: %p\n", a.value.p);
      }

      void print_type_b(int argc, ...) {
        va_list ap;
        type_b b;

        va_start(ap, argc);
        b = va_arg(ap, type_b);
        va_end(ap);

        printf("The current type of b is: %d\n", b.tt);
      }
      '''
    self.do_run(src, '''The original address of a is: 0x12345678
The original type of b is: 9
The current address of a is: 0x12345678
The current type of b is: 9
''')

  def test_functionpointer_libfunc_varargs(self):
    self.do_core_test('test_functionpointer_libfunc_varargs.c')

  def test_structbyval(self):
    self.set_setting('INLINING_LIMIT')

    # part 1: make sure that normally, passing structs by value works

    src = r'''
      #include <stdio.h>

      struct point
      {
        int x, y;
      };

      void dump(struct point p) {
        p.x++; // should not modify
        p.y++; // anything in the caller!
        printf("dump: %d,%d\n", p.x, p.y);
      }

      void dumpmod(struct point *p) {
        p->x++; // should not modify
        p->y++; // anything in the caller!
        printf("dump: %d,%d\n", p->x, p->y);
      }

      int main( int argc, const char *argv[] ) {
        point p = { 54, 2 };
        printf("pre:  %d,%d\n", p.x, p.y);
        dump(p);
        void (*dp)(point p) = dump; // And, as a function pointer
        dp(p);
        printf("post: %d,%d\n", p.x, p.y);
        dumpmod(&p);
        dumpmod(&p);
        printf("last: %d,%d\n", p.x, p.y);
        return 0;
      }
    '''
    self.do_run(src, 'pre:  54,2\ndump: 55,3\ndump: 55,3\npost: 54,2\ndump: 55,3\ndump: 56,4\nlast: 56,4')

  def test_stdlibs(self):
    # safe heap prints a warning that messes up our output.
    self.set_setting('SAFE_HEAP', 0)
    # needs atexit
    self.set_setting('EXIT_RUNTIME')
    if self.is_wasm64():
      out_suffix = '64'
    else:
      out_suffix = ''
    self.do_core_test('test_stdlibs.c', out_suffix=out_suffix)

  def test_stdbool(self):
    create_file('test_stdbool.c', r'''
        #include <stdio.h>
        #include <stdbool.h>

        int main() {
          bool x = true;
          bool y = false;
          printf("*%d*\n", x != y);
          return 0;
        }
      ''')

    self.do_runf('test_stdbool.c', '*1*')

  def test_strtoll_hex(self):
    # tests strtoll for hex strings (0x...)
    self.do_core_test('test_strtoll_hex.c')

  def test_strtoll_dec(self):
    # tests strtoll for decimal strings (0x...)
    self.do_core_test('test_strtoll_dec.c')

  def test_strtoll_bin(self):
    # tests strtoll for binary strings (0x...)
    self.do_core_test('test_strtoll_bin.c')

  def test_strtoll_oct(self):
    # tests strtoll for decimal strings (0x...)
    self.do_core_test('test_strtoll_oct.c')

  def test_strtol_hex(self):
    # tests strtoll for hex strings (0x...)
    self.do_core_test('test_strtol_hex.c')

  def test_strtol_dec(self):
    # tests strtoll for decimal strings (0x...)
    self.do_core_test('test_strtol_dec.c')

  def test_strtol_bin(self):
    # tests strtoll for binary strings (0x...)
    self.do_core_test('test_strtol_bin.c')

  def test_strtol_oct(self):
    # tests strtoll for decimal strings (0x...)
    self.do_core_test('test_strtol_oct.c')

  @also_with_standalone_wasm()
  def test_atexit(self):
    # Confirms they are called in the proper reverse order
    if not self.get_setting('STANDALONE_WASM'):
      # STANDALONE_WASM mode always sets EXIT_RUNTIME if main exists
      self.set_setting('EXIT_RUNTIME')
    self.do_core_test('test_atexit.c')

  @no_lsan('https://github.com/emscripten-core/emscripten/issues/15988')
  def test_atexit_threads_stub(self):
    # also tests thread exit (__cxa_thread_atexit)
    self.set_setting('EXIT_RUNTIME')
    self.do_core_test('test_atexit_threads.cpp')

  @node_pthreads
  def test_atexit_threads(self):
    self.set_setting('EXIT_RUNTIME')
    self.do_core_test('test_atexit_threads.cpp')

  @node_pthreads
  def test_pthread_cancel(self):
    self.do_run_in_out_file_test('pthread/test_pthread_cancel.c')

  @node_pthreads
  def test_pthread_cancel_async(self):
    self.do_run_in_out_file_test('pthread/test_pthread_cancel_async.c')

  @no_asan('test relies on null pointer reads')
  def test_pthread_specific(self):
    self.do_run_in_out_file_test('pthread/specific.c')

  def test_pthread_equal(self):
    self.do_run_in_out_file_test('pthread/test_pthread_equal.cpp')

  @node_pthreads
  @parameterized({
      '': (False,),
      'modularize': (True,),
  })
  def test_pthread_proxying(self, modularize):
    if modularize and self.get_setting('WASM') == 0:
      self.skipTest('MODULARIZE + WASM=0 + pthreads does not work (#16794)')
    self.maybe_closure()
    self.set_setting('PROXY_TO_PTHREAD')
    if not self.has_changed_setting('INITIAL_MEMORY'):
      self.set_setting('INITIAL_MEMORY=32mb')
    args = []
    if modularize:
      self.set_setting('MODULARIZE')
      self.set_setting('EXPORT_NAME=ModuleFactory')
      args = ['--extern-post-js', test_file('modularize_post_js.js')]
    self.do_run_in_out_file_test('pthread/test_pthread_proxying.c',
                                 interleaved_output=False, emcc_args=args)

  @node_pthreads
  def test_pthread_proxying_cpp(self):
    self.set_setting('PROXY_TO_PTHREAD')
    if not self.has_changed_setting('INITIAL_MEMORY'):
      self.set_setting('INITIAL_MEMORY=32mb')
    self.do_run_in_out_file_test('pthread/test_pthread_proxying_cpp.cpp',
                                 interleaved_output=False)

  @node_pthreads
  def test_pthread_proxying_dropped_work(self):
    self.set_setting('PTHREAD_POOL_SIZE=2')
    self.do_run_in_out_file_test('pthread/test_pthread_proxying_dropped_work.c')

  @node_pthreads
  def test_pthread_proxying_canceled_work(self):
    self.set_setting('PROXY_TO_PTHREAD')
    self.do_run_in_out_file_test(
        'pthread/test_pthread_proxying_canceled_work.c',
        interleaved_output=False)

  @node_pthreads
  @flaky('https://github.com/emscripten-core/emscripten/issues/19795')
  def test_pthread_proxying_refcount(self):
    self.set_setting('EXIT_RUNTIME')
    self.set_setting('PTHREAD_POOL_SIZE=1')
    self.set_setting('ASSERTIONS=0')
    self.do_run_in_out_file_test('pthread/test_pthread_proxying_refcount.c')

  @node_pthreads
  def test_pthread_dispatch_after_exit(self):
    self.do_run_in_out_file_test('pthread/test_pthread_dispatch_after_exit.c', interleaved_output=False)

  @node_pthreads
  def test_pthread_atexit(self):
    # Test to ensure threads are still running when atexit-registered functions are called
    self.set_setting('EXIT_RUNTIME')
    self.set_setting('PTHREAD_POOL_SIZE', 1)
    self.do_run_in_out_file_test('pthread/test_pthread_atexit.c')

  @node_pthreads
  def test_pthread_nested_work_queue(self):
    self.set_setting('PTHREAD_POOL_SIZE', 1)
    self.do_run_in_out_file_test('pthread/test_pthread_nested_work_queue.c')

  @node_pthreads
  def test_pthread_thread_local_storage(self):
    self.set_setting('PROXY_TO_PTHREAD')
    self.set_setting('EXIT_RUNTIME')
    if not self.has_changed_setting('INITIAL_MEMORY'):
      self.set_setting('INITIAL_MEMORY', '300mb')
    self.do_run_in_out_file_test('pthread/test_pthread_thread_local_storage.cpp')

  @node_pthreads
  def test_pthread_cleanup(self):
    self.set_setting('PTHREAD_POOL_SIZE', 4)
    self.do_run_in_out_file_test('pthread/test_pthread_cleanup.c')

  @node_pthreads
  def test_pthread_setspecific_mainthread(self):
    print('.. return')
    self.do_runf('pthread/test_pthread_setspecific_mainthread.c', 'done!', emcc_args=['-DRETURN'])
    print('.. exit')
    self.do_runf('pthread/test_pthread_setspecific_mainthread.c', 'done!', emcc_args=['-DEXIT'])
    print('.. pthread_exit')
    self.do_run_in_out_file_test('pthread/test_pthread_setspecific_mainthread.c')

  @node_pthreads
  @also_with_minimal_runtime
  def test_pthread_attr_getstack(self):
    if self.get_setting('MINIMAL_RUNTIME') and is_sanitizing(self.emcc_args):
      self.skipTest('MINIMAL_RUNTIME + threads + asan does not work')
    self.set_setting('PTHREAD_POOL_SIZE', 1)
    self.do_run_in_out_file_test('pthread/test_pthread_attr_getstack.c')

  @node_pthreads
  @no_mac('https://github.com/emscripten-core/emscripten/issues/15014')
  @flaky('https://github.com/emscripten-core/emscripten/issues/15014')
  def test_pthread_abort(self):
    self.set_setting('PROXY_TO_PTHREAD')
    # Add the onAbort handler at runtime during preRun.  This means that onAbort
    # handler will only be present in the main thread (much like it would if it
    # was passed in by pre-populating the module object on prior to loading).
    self.add_pre_run("Module.onAbort = () => console.log('onAbort called');")
    self.do_run_in_out_file_test('pthread/test_pthread_abort.c', assert_returncode=NON_ZERO)

  @node_pthreads
  def test_pthread_abort_interrupt(self):
    self.set_setting('PTHREAD_POOL_SIZE', 1)
    expected = ['Aborted(). Build with -sASSERTIONS for more info', 'Aborted(native code called abort())']
    self.do_runf('pthread/test_pthread_abort_interrupt.c', expected, assert_returncode=NON_ZERO)

  @no_asan('ASan does not support custom memory allocators')
  @no_lsan('LSan does not support custom memory allocators')
  @node_pthreads
  def test_pthread_emmalloc(self):
    self.emcc_args += ['-fno-builtin']
    self.set_setting('PROXY_TO_PTHREAD')
    self.set_setting('EXIT_RUNTIME')
    self.set_setting('ASSERTIONS', 2)
    self.set_setting('MALLOC', 'emmalloc')
    self.do_core_test('test_emmalloc.c')

  @node_pthreads
  def test_pthread_stdout_after_main(self):
    # Verify that secondary threads can continue to write to stdout even
    # after the main thread returns.  We had a regression where stdio
    # streams were locked when the main thread returned.
    self.do_runf('pthread/test_pthread_stdout_after_main.c')

  @node_pthreads
  def test_pthread_proxy_to_pthread(self):
    self.set_setting('PROXY_TO_PTHREAD')
    self.set_setting('EXIT_RUNTIME')
    self.do_run_in_out_file_test('pthread/test_pthread_proxy_to_pthread.c')

  @node_pthreads
  @needs_dylink
  def test_pthread_tls_dylink(self):
    self.set_setting('MAIN_MODULE', 2)
    self.emcc_args.append('-Wno-experimental')
    self.do_run_in_out_file_test('pthread/test_pthread_tls_dylink.c')

  def test_pthread_run_script(self):
    shutil.copy(test_file('pthread/foo.js'), '.')
    self.do_runf('pthread/test_pthread_run_script.c')

    # Run the test again with PROXY_TO_PTHREAD
    self.setup_node_pthreads()
    self.set_setting('PROXY_TO_PTHREAD')
    self.set_setting('EXIT_RUNTIME')
    self.do_runf('pthread/test_pthread_run_script.c')

  @node_pthreads
  def test_pthread_wait32_notify(self):
    self.do_run_in_out_file_test('atomic/test_wait32_notify.c')

  @node_pthreads
  @no_wasm2js('https://github.com/WebAssembly/binaryen/issues/5991')
  def test_pthread_wait64_notify(self):
    self.do_run_in_out_file_test('atomic/test_wait64_notify.c')

  @node_pthreads
  def test_pthread_wait_async(self):
    self.set_setting('PROXY_TO_PTHREAD')
    self.do_run_in_out_file_test('atomic/test_wait_async.c')

  @node_pthreads
  @also_with_minimal_runtime
  def test_pthread_run_on_main_thread(self):
    if self.get_setting('MINIMAL_RUNTIME') and is_sanitizing(self.emcc_args):
      self.skipTest('MINIMAL_RUNTIME + threads + asan does not work')
    self.do_run_in_out_file_test('pthread/test_pthread_run_on_main_thread.c')

  def test_tcgetattr(self):
    self.do_runf('termios/test_tcgetattr.c', 'success')

  def test_trickystring(self):
    self.do_core_test('test_trickystring.c')

  def test_statics(self):
    self.do_core_test('test_statics.cpp')

  def test_copyop(self):
    # clang generated code is vulnerable to this, as it uses
    # memcpy for assignments, with hardcoded numbers of bytes
    # (llvm-gcc copies items one by one).
    self.do_core_test('test_copyop.cpp')

  @parameterized({
    '': ([],),
    'bulkmem': (['-mbulk-memory'],),
  })
  def test_memcpy_zero_bytes(self, args):
    self.do_core_test('test_memcpy_zero_bytes.c', emcc_args=['-fno-builtin'] + args)

  def test_memcpy2(self):
    self.do_core_test('test_memcpy2.c')

  def test_memcpy3(self):
    self.do_core_test('test_memcpy3.c')

  @also_with_standalone_wasm()
  def test_memcpy_alignment(self):
    self.do_runf('test_memcpy_alignment.c', 'OK.')

  def test_memset_alignment(self):
    self.do_runf('test_memset_alignment.c', 'OK.')

  def test_memset(self):
    self.do_core_test('test_memset.c')

  def test_getopt(self):
    self.do_core_test('test_getopt.c', args=['-t', '12', '-n', 'foobar'])

  def test_getopt_long(self):
    self.do_core_test('test_getopt_long.c', args=['--file', 'foobar', '-b'])

  def test_memmove(self):
    self.do_core_test('test_memmove.c')

  def test_memmove2(self):
    self.do_core_test('test_memmove2.c')

  def test_memmove3(self):
    self.do_core_test('test_memmove3.c')

  def test_flexarray_struct(self):
    self.do_core_test('test_flexarray_struct.c')

  def test_bsearch(self):
    self.do_core_test('test_bsearch.c')

  def test_stack_overflow(self):
    self.set_setting('ASSERTIONS', 2)
    self.do_runf('core/stack_overflow.c', 'Aborted(stack overflow', assert_returncode=NON_ZERO)

  def test_stackAlloc(self):
    self.do_core_test('test_stackAlloc.c')

  def test_legacy_stack_deps(self):
    # stackSave/stackRestore/stackAlloc are now normal JS library
    # functions that must be $-prefixed in `__deps` lists.  However,
    # to support legacy code we continue to support the non-prefixed
    # versions in `__deps` lists.
    create_file('lib.js', '''
    addToLibrary({
      foo__deps: ['stackSave', 'stackRestore'],
      foo: () => {
        var a = stackSave();
        stackRestore(a);
        return 0;
      }
    })''')
    create_file('main.c', '''
    int foo();

    int main() {
      return foo();
    }''')
    self.do_runf('main.c', emcc_args=['--js-library=lib.js'])

  def test_nestedstructs(self):
    src = r'''
      #include <stdio.h>
      #include "emscripten.h"

      struct base {
        int x;
        float y;
        union {
          int a;
          float b;
        };
        char c;
      };

      struct hashtableentry {
        int key;
        base data;
      };

      struct hashset {
        typedef hashtableentry entry;
        struct chain { entry elem; chain *next; };
      //  struct chainchunk { chain chains[100]; chainchunk *next; };
      };

      struct hashtable : hashset {
        hashtable() {
          base b;
          entry e;
          chain c;
          printf("*%zu,%ld,%ld,%ld,%ld,%ld|%zu,%ld,%ld,%ld,%ld,%ld,%ld,%ld|%zu,%ld,%ld,%ld,%ld,%ld,%ld,%ld,%ld,%ld*\n",
            sizeof(base),
            long(&b.x) - long(&b),
            long(&b.y) - long(&b),
            long(&b.a) - long(&b),
            long(&b.b) - long(&b),
            long(&b.c) - long(&b),
            sizeof(hashtableentry),
            long(&e.key) - long(&e),
            long(&e.data) - long(&e),
            long(&e.data.x) - long(&e),
            long(&e.data.y) - long(&e),
            long(&e.data.a) - long(&e),
            long(&e.data.b) - long(&e),
            long(&e.data.c) - long(&e),
            sizeof(hashset::chain),
            long(&c.elem) - long(&c),
            long(&c.next) - long(&c),
            long(&c.elem.key) - long(&c),
            long(&c.elem.data) - long(&c),
            long(&c.elem.data.x) - long(&c),
            long(&c.elem.data.y) - long(&c),
            long(&c.elem.data.a) - long(&c),
            long(&c.elem.data.b) - long(&c),
            long(&c.elem.data.c) - long(&c)
          );
        }
      };

      struct B { char buffer[62]; int last; char laster; char laster2; };

      struct Bits {
        unsigned short A : 1;
        unsigned short B : 1;
        unsigned short C : 1;
        unsigned short D : 1;
        unsigned short x1 : 1;
        unsigned short x2 : 1;
        unsigned short x3 : 1;
        unsigned short x4 : 1;
      };

      int main() {
        hashtable t;

        // Part 2 - the char[] should be compressed, BUT have a padding space at the end so the next
        // one is aligned properly. Also handle char; char; etc. properly.
        B b;
        printf("*%ld,%ld,%ld,%ld,%ld,%ld,%ld,%zu*\n", long(&b.buffer) - long(&b),
                                                      long(&b.buffer[0]) - long(&b),
                                                      long(&b.buffer[1]) - long(&b),
                                                      long(&b.buffer[2]) - long(&b),
                                                      long(&b.last) - long(&b),
                                                      long(&b.laster) - long(&b),
                                                      long(&b.laster2) - long(&b),
                                                      sizeof(B));

        // Part 3 - bitfields, and small structures
        printf("*%zu*\n", sizeof(Bits));
        return 0;
      }
      '''
    # Bloated memory; same layout as C/C++
    if self.is_wasm64():
      expected = '*16,0,4,8,8,12|20,0,4,4,8,12,12,16|32,0,24,0,4,4,8,12,12,16*\n*0,0,1,2,64,68,69,72*\n*2*'
    else:
      expected = '*16,0,4,8,8,12|20,0,4,4,8,12,12,16|24,0,20,0,4,4,8,12,12,16*\n*0,0,1,2,64,68,69,72*\n*2*'
    self.do_run(src, expected)

  def prep_dlfcn_main(self, libs=None):
    if libs is None:
      libs = ['liblib.so']
    self.clear_setting('SIDE_MODULE')
    # Link against the side modules but don't load them on startup.
    self.set_setting('NO_AUTOLOAD_DYLIBS')
    self.emcc_args += libs
    # This means we can use MAIN_MODULE=2 without needing to explicitly
    # specify EXPORTED_FUNCTIONS.
    self.set_setting('MAIN_MODULE', 2)

  def build_dlfcn_lib(self, filename, outfile='liblib.so', emcc_args=None):
    self.clear_setting('MAIN_MODULE')
    self.set_setting('SIDE_MODULE')
    cmd = [compiler_for(filename), filename, '-o', outfile] + self.get_emcc_args()
    if emcc_args:
      cmd += emcc_args
    self.run_process(cmd)

  @needs_dylink
  def test_dlfcn_missing(self):
    self.set_setting('MAIN_MODULE')
    self.set_setting('ASSERTIONS')
    src = r'''
      #include <dlfcn.h>
      #include <stdio.h>
      #include <assert.h>

      int main() {
        void* lib_handle = dlopen("libfoo.so", RTLD_NOW);
        assert(!lib_handle);
        printf("error: %s\n", dlerror());
        return 0;
      }
      '''

    if self.js_engines == [config.V8_ENGINE]:
      expected = "error: Could not load dynamic lib: libfoo.so\nError: Error reading file"
    else:
      expected = "error: Could not load dynamic lib: libfoo.so\nError: ENOENT: no such file or directory"
    self.do_run(src, expected)

  @needs_dylink
  @parameterized({
    '': ([],),
    'pthreads': (['-pthread', '-sEXIT_RUNTIME', '-sPROXY_TO_PTHREAD', '-Wno-experimental'],),
  })
  def test_dlfcn_basic(self, args):
    if args:
      self.setup_node_pthreads()
    self.emcc_args += args
    create_file('liblib.cpp', '''
      #include <cstdio>

      class Foo {
      public:
        Foo() {
          puts("Constructing lib object.");
        }
      };

      Foo side_global;
      ''')
    self.build_dlfcn_lib('liblib.cpp')

    self.prep_dlfcn_main()
    src = '''
      #include <cstdio>
      #include <dlfcn.h>

      class Bar {
      public:
        Bar() {
          puts("Constructing main object.");
        }
      };

      Bar global;

      int main() {
        dlopen("liblib.so", RTLD_NOW);
        return 0;
      }
      '''
    self.do_run(src, 'Constructing main object.\nConstructing lib object.\n')

  @needs_dylink
  def test_dlfcn_i64(self):
    create_file('liblib.c', '''
      #include <inttypes.h>

      int64_t foo(int x) {
        return (long long)x / (long long)1234;
      }
      ''')
    self.build_dlfcn_lib('liblib.c')

    self.prep_dlfcn_main()
    src = r'''
      #include <inttypes.h>
      #include <stdio.h>
      #include <stdlib.h>
      #include <dlfcn.h>

      typedef int64_t (*int64func)(int);

      int main() {
        void *lib_handle = dlopen("liblib.so", RTLD_NOW);
        if (!lib_handle) {
          puts(dlerror());
          abort();
        }
        printf("dll handle: %p\n", lib_handle);
        int64func x = (int64func)dlsym(lib_handle, "foo");
        printf("foo func handle: %p\n", x);
        if (!x) {
          printf("dlsym failed: %s\n", dlerror());
          return 1;
        }
        printf("|%lld|\n", x(81234567));
        return 0;
      }
      '''
    self.do_run(src, '|65830|')

  @needs_dylink
  def test_dlfcn_em_asm(self):
    create_file('liblib.cpp', '''
      #include <emscripten.h>
      class Foo {
      public:
        Foo() {
          EM_ASM( out("Constructing lib object.") );
        }
      };
      Foo side_global;
      ''')
    self.build_dlfcn_lib('liblib.cpp')

    self.prep_dlfcn_main()
    src = '''
      #include <emscripten.h>
      #include <dlfcn.h>
      class Bar {
      public:
        Bar() {
          EM_ASM( out("Constructing main object.") );
        }
      };
      Bar global;
      int main() {
        dlopen("liblib.so", RTLD_NOW);
        EM_ASM( out("All done.") );
        return 0;
      }
      '''
    self.do_run(src, 'Constructing main object.\nConstructing lib object.\nAll done.\n')

  @needs_dylink
  def test_dlfcn_qsort(self):
    create_file('liblib.c', '''
      int lib_cmp(const void* left, const void* right) {
        const int* a = (const int*) left;
        const int* b = (const int*) right;
        if(*a > *b) return 1;
        else if(*a == *b) return  0;
        else return -1;
      }

      typedef int (*CMP_TYPE)(const void*, const void*);

      CMP_TYPE get_cmp() {
        return lib_cmp;
      }
      ''')
    self.build_dlfcn_lib('liblib.c')

    self.prep_dlfcn_main()
    src = '''
      #include <stdio.h>
      #include <stdlib.h>
      #include <dlfcn.h>

      typedef int (*CMP_TYPE)(const void*, const void*);

      int main_cmp(const void* left, const void* right) {
        const int* a = (const int*) left;
        const int* b = (const int*) right;
        if(*a < *b) return 1;
        else if(*a == *b) return  0;
        else return -1;
      }

      int main() {
        void* lib_handle;
        CMP_TYPE (*getter_ptr)();
        CMP_TYPE lib_cmp_ptr;
        int arr[5] = {4, 2, 5, 1, 3};

        qsort((void*)arr, 5, sizeof(int), main_cmp);
        printf("Sort with main comparison: ");
        for (int i = 0; i < 5; i++) {
          printf("%d ", arr[i]);
        }
        printf("\\n");

        lib_handle = dlopen("liblib.so", RTLD_NOW);
        if (lib_handle == NULL) {
          printf("Could not load lib.\\n");
          return 1;
        }
        getter_ptr = (CMP_TYPE (*)()) dlsym(lib_handle, "get_cmp");
        if (getter_ptr == NULL) {
          printf("Could not find func.\\n");
          return 1;
        }
        lib_cmp_ptr = getter_ptr();
        qsort((void*)arr, 5, sizeof(int), lib_cmp_ptr);
        printf("Sort with lib comparison: ");
        for (int i = 0; i < 5; i++) {
          printf("%d ", arr[i]);
        }
        printf("\\n");

        return 0;
      }
      '''
    self.do_run(src, 'Sort with main comparison: 5 4 3 2 1 \nSort with lib comparison: 1 2 3 4 5 \n')

  @needs_dylink
  def test_dlfcn_data_and_fptr(self):
    create_file('liblib.c', r'''
      #include <stdio.h>

      int theglobal = 42;

      extern void parent_func(); // a function that is defined in the parent

      int* lib_get_global_addr() {
        return &theglobal;
      }

      void lib_fptr() {
        printf("Second calling lib_fptr from main.\n");
        parent_func();
        // call it also through a pointer, to check indexizing
        void (*p_f)();
        p_f = parent_func;
        p_f();
      }

      void (*func(int x, void(*fptr)()))() {
        printf("In func: %d\n", x);
        fptr();
        return lib_fptr;
      }
      ''')
    self.build_dlfcn_lib('liblib.c')

    self.prep_dlfcn_main()
    src = r'''
      #include <stdio.h>
      #include <dlfcn.h>
      #include <emscripten.h>

      typedef void (*FUNCTYPE(int, void(*)()))();

      FUNCTYPE func;

      void EMSCRIPTEN_KEEPALIVE parent_func() {
        printf("parent_func called from child\n");
      }

      void main_fptr() {
        printf("First calling main_fptr from lib.\n");
      }

      int main() {
        void* lib_handle;
        FUNCTYPE* func_fptr;

        // Test basic lib loading.
        lib_handle = dlopen("liblib.so", RTLD_NOW);
        if (lib_handle == NULL) {
          printf("Could not load lib.\n");
          return 1;
        }

        // Test looked up function.
        func_fptr = (FUNCTYPE*) dlsym(lib_handle, "func");
        // Load twice to test cache.
        func_fptr = (FUNCTYPE*) dlsym(lib_handle, "func");
        if (func_fptr == NULL) {
          printf("Could not find func.\n");
          return 1;
        }

        // Test passing function pointers across module bounds.
        void (*fptr)() = func_fptr(13, main_fptr);
        fptr();

        // Test global data.
        int* globaladdr = (int*) dlsym(lib_handle, "theglobal");
        if (globaladdr == NULL) {
          printf("Could not find global.\n");
          return 1;
        }

        printf("Var: %d\n", *globaladdr);

        return 0;
      }
      '''
    self.do_run(src, '''\
In func: 13
First calling main_fptr from lib.
Second calling lib_fptr from main.
parent_func called from child
parent_func called from child
Var: 42
''', force_c=True)

  @needs_dylink
  def test_dlfcn_varargs(self):
    # this test is not actually valid - it fails natively. the child should fail
    # to be loaded, not load and successfully see the parent print_ints func

    create_file('liblib.c', r'''
      void print_ints(int n, ...);
      void func() {
        print_ints(2, 13, 42);
      }
      ''')
    self.build_dlfcn_lib('liblib.c')

    self.prep_dlfcn_main()
    src = r'''
      #include <stdarg.h>
      #include <stdio.h>
      #include <dlfcn.h>
      #include <assert.h>

      void print_ints(int n, ...) {
        va_list args;
        va_start(args, n);
        for (int i = 0; i < n; i++) {
          printf("%d\n", va_arg(args, int));
        }
        va_end(args);
      }

      int main() {
        void* lib_handle;
        void (*fptr)();

        print_ints(2, 100, 200);

        lib_handle = dlopen("liblib.so", RTLD_NOW);
        assert(lib_handle);
        fptr = (void (*)())dlsym(lib_handle, "func");
        fptr();

        return 0;
      }
      '''
    self.do_run(src, '100\n200\n13\n42\n', force_c=True)

  @needs_dylink
  @no_sanitize('contains ODR violation')
  @no_2gb('output is sensitive to absolute data layout')
  @no_4gb('output is sensitive to absolute data layout')
  def test_dlfcn_alignment_and_zeroing(self):
    self.set_setting('INITIAL_MEMORY', '16mb')
    create_file('liblib.c', r'''
      int prezero = 0;
      __attribute__((aligned(1024))) int superAligned = 12345;
      int postzero = 0;
      ''')
    self.build_dlfcn_lib('liblib.c')
    for i in range(10):
      curr = '%d.so' % i
      shutil.copy('liblib.so', curr)

    self.prep_dlfcn_main()
    self.set_setting('INITIAL_MEMORY', '128mb')
    create_file('src.c', r'''
      #include <stdio.h>
      #include <stdlib.h>
      #include <string.h>
      #include <dlfcn.h>
      #include <assert.h>
      #include <emscripten.h>

      int main() {
        printf("'prepare' memory with non-zero inited stuff\n");
        int num = 120 * 1024 * 1024; // total is 128; we'll use 5*5 = 25 at least, so allocate pretty much all of it
        void* mem = malloc(num);
        assert(mem);
        printf("setting this range to non-zero: %lu - %lu\n", (uintptr_t)mem, ((uintptr_t)mem) + num);
        memset(mem, 1, num);
        EM_ASM({
          var value = HEAP8[64*1024*1024];
          out('verify middle of memory is non-zero: ' + value);
          assert(value === 1);
        });
        free(mem);
        for (int i = 0; i < 10; i++) {
          char curr[] = "?.so";
          curr[0] = '0' + i;
          printf("loading %s\n", curr);
          void* lib_handle = dlopen(curr, RTLD_NOW);
          if (!lib_handle) {
            puts(dlerror());
            assert(0);
          }
          printf("getting superAligned\n");
          int* superAligned = (int*)dlsym(lib_handle, "superAligned");
          assert(superAligned);
          assert(((long)superAligned) % 1024 == 0); // alignment
          printf("checking value of superAligned, at %p\n", superAligned);
          assert(*superAligned == 12345); // value
          printf("getting prezero\n");
          int* prezero = (int*)dlsym(lib_handle, "prezero");
          assert(prezero);
          printf("checking value of prezero, at %p\n", prezero);
          assert(*prezero == 0);
          *prezero = 1;
          assert(*prezero != 0);
          printf("getting postzero\n");
          int* postzero = (int*)dlsym(lib_handle, "postzero");
          printf("checking value of postzero, at %p\n", postzero);
          assert(postzero);
          printf("checking value of postzero\n");
          assert(*postzero == 0);
          *postzero = 1;
          assert(*postzero != 0);
        }
        printf("success.\n");
        return 0;
      }
      ''')
    self.do_runf('src.c', 'success.\n')

  @needs_dylink
  def test_dlfcn_self(self):
    self.set_setting('MAIN_MODULE')
    self.set_setting('EXPORT_ALL')

    self.do_core_test('test_dlfcn_self.c')

    # check that we only export relevant things.
    # disable this in WasmFS as it adds a bunch of additional exports for its
    # own purposes internally TODO: when we focus on code size, we'll likely
    # want to look at this
    if self.get_setting('WASMFS'):
      return

    # sanitizers add a lot of extra symbols
    if is_sanitizing(self.emcc_args):
      return

    def get_data_exports(wasm):
      wat = self.get_wasm_text(wasm)
      lines = wat.splitlines()
      exports = [l for l in lines if l.strip().startswith('(export ')]
      data_exports = [l for l in exports if '(global ' in l]
      data_exports = [d.split()[1].strip('"') for d in data_exports]
      return data_exports

    data_exports = get_data_exports('test_dlfcn_self.wasm')
    # Certain exports are removed by wasm-emscripten-finalize, but this
    # tool is not run in all configurations, so ignore these exports.
    data_exports = [d for d in data_exports if d not in ('__start_em_asm', '__stop_em_asm')]
    data_exports = '\n'.join(sorted(data_exports)) + '\n'
    self.assertFileContents(test_file('core/test_dlfcn_self.exports'), data_exports)

  @needs_dylink
  def test_dlfcn_unique_sig(self):
    create_file('liblib.c', r'''
      #include <stdio.h>

      int myfunc(int a, int b, int c, int d, int e, int f, int g, int h, int i, int j, int k, int l, int m) {
        return 13;
      }
      ''')
    self.build_dlfcn_lib('liblib.c')

    self.prep_dlfcn_main()
    create_file('main.c', r'''
      #include <assert.h>
      #include <stdio.h>
      #include <dlfcn.h>

      typedef int (*FUNCTYPE)(int, int, int, int, int, int, int, int, int, int, int, int, int);

      int main() {
        void *lib_handle;
        FUNCTYPE func_ptr;

        lib_handle = dlopen("liblib.so", RTLD_NOW);
        assert(lib_handle != NULL);

        func_ptr = (FUNCTYPE)dlsym(lib_handle, "myfunc");
        assert(func_ptr != NULL);
        assert(func_ptr(0, 0, 0, 0, 0, 0, 0, 0, 0, 0, 0, 0, 0) == 13);

        puts("success");

        return 0;
      }
      ''')
    self.do_runf('main.c', 'success')

  @needs_dylink
  def test_dlfcn_info(self):
    create_file('liblib.c', r'''
      #include <stdio.h>

      int myfunc(int a, int b, int c, int d, int e, int f, int g, int h, int i, int j, int k, int l, int m) {
        return 13;
      }
      ''')
    self.build_dlfcn_lib('liblib.c')

    self.prep_dlfcn_main()
    create_file('main.c', '''
      #include <assert.h>
      #include <stdio.h>
      #include <string.h>
      #include <dlfcn.h>

      typedef int (*FUNCTYPE)(int, int, int, int, int, int, int, int, int, int, int, int, int);

      int main() {
        void *lib_handle;
        FUNCTYPE func_ptr;

        lib_handle = dlopen("liblib.so", RTLD_NOW);
        assert(lib_handle != NULL);

        func_ptr = (FUNCTYPE)dlsym(lib_handle, "myfunc");
        assert(func_ptr != NULL);
        assert(func_ptr(0, 0, 0, 0, 0, 0, 0, 0, 0, 0, 0, 0, 0) == 13);

        /* Verify that we don't corrupt func_ptr when calling dladdr.  */
        Dl_info info;
        memset(&info, 0, sizeof(info));
        int rtn = dladdr(func_ptr, &info);
        assert(rtn == 0);

        assert(func_ptr != NULL);
        assert(func_ptr(0, 0, 0, 0, 0, 0, 0, 0, 0, 0, 0, 0, 0) == 13);

        puts("success");

        return 0;
      }
      ''')
    self.do_runf('main.c', 'success')

  @needs_dylink
  def test_dlfcn_stacks(self):
    create_file('liblib.c', r'''
      #include <assert.h>
      #include <stdio.h>
      #include <string.h>

      int myfunc(const char *input) {
        char bigstack[1024] = { 0 };

        // make sure we didn't just trample the stack!
        assert(!strcmp(input, "foobar"));

        snprintf(bigstack, sizeof(bigstack), "%s", input);
        return strlen(bigstack);
      }
      ''')
    self.build_dlfcn_lib('liblib.c')

    self.prep_dlfcn_main()
    create_file('main.c', '''
      #include <assert.h>
      #include <stdio.h>
      #include <dlfcn.h>
      #include <string.h>

      typedef int (*FUNCTYPE)(const char *);

      int main() {
        void *lib_handle;
        FUNCTYPE func_ptr;
        char str[128];

        snprintf(str, sizeof(str), "foobar");

        // HACK: Use strcmp in the main executable so that it doesn't get optimized out and the dynamic library
        //       is able to use it.
        assert(!strcmp(str, "foobar"));

        lib_handle = dlopen("liblib.so", RTLD_NOW);
        assert(lib_handle != NULL);

        func_ptr = (FUNCTYPE)dlsym(lib_handle, "myfunc");
        assert(func_ptr != NULL);
        assert(func_ptr(str) == 6);

        puts("success");

        return 0;
      }
      ''')
    self.do_runf('main.c', 'success')

  @needs_dylink
  def test_dlfcn_funcs(self):
    create_file('liblib.c', r'''
      #include <assert.h>
      #include <stdio.h>
      #include <string.h>

      typedef void (*voidfunc)(void);
      typedef void (*intfunc)(int);

      void callvoid(voidfunc f) { f(); }
      void callint(intfunc f, int x) { f(x); }

      void void_0() { printf("void 0\n"); }
      void void_1() { printf("void 1\n"); }
      voidfunc getvoid(int i) {
        switch(i) {
          case 0: return void_0;
          case 1: return void_1;
          default: return NULL;
        }
      }

      void int_0(int x) { printf("int 0 %d\n", x); }
      void int_1(int x) { printf("int 1 %d\n", x); }
      intfunc getint(int i) {
        switch(i) {
          case 0: return int_0;
          case 1: return int_1;
          default: return NULL;
        }
      }
      ''')
    self.build_dlfcn_lib('liblib.c')

    self.prep_dlfcn_main()
    create_file('main.c', r'''
      #include <assert.h>
      #include <stdio.h>
      #include <dlfcn.h>

      typedef void (*voidfunc)();
      typedef void (*intfunc)(int);

      typedef void (*voidcaller)(voidfunc);
      typedef void (*intcaller)(intfunc, int);

      typedef voidfunc (*voidgetter)(int);
      typedef intfunc (*intgetter)(int);

      void void_main() { printf("void_main.\n"); }
      void int_main(int x) { printf("int_main %d\n", x); }

      int main() {
        printf("go\n");
        void *lib_handle;
        lib_handle = dlopen("liblib.so", RTLD_NOW);
        assert(lib_handle != NULL);

        voidcaller callvoid = (voidcaller)dlsym(lib_handle, "callvoid");
        assert(callvoid != NULL);
        callvoid(void_main);

        intcaller callint = (intcaller)dlsym(lib_handle, "callint");
        assert(callint != NULL);
        callint(int_main, 201);

        voidgetter getvoid = (voidgetter)dlsym(lib_handle, "getvoid");
        assert(getvoid != NULL);
        callvoid(getvoid(0));
        callvoid(getvoid(1));

        intgetter getint = (intgetter)dlsym(lib_handle, "getint");
        assert(getint != NULL);
        callint(getint(0), 54);
        callint(getint(1), 9000);

        assert(getint(1000) == NULL);

        puts("ok");
        return 0;
      }
      ''')
    self.do_runf('main.c', '''go
void_main.
int_main 201
void 0
void 1
int 0 54
int 1 9000
ok
''')

  @needs_dylink
  def test_dlfcn_longjmp(self):
    create_file('liblib.c', r'''
      #include <setjmp.h>
      #include <stdio.h>

      void jumpy(jmp_buf buf) {
        static int i = 0;
        i++;
        if (i == 10) longjmp(buf, i);
        printf("pre %d\n", i);
      }
      ''')
    self.build_dlfcn_lib('liblib.c')

    self.prep_dlfcn_main()
    create_file('main.c', r'''
      #include <assert.h>
      #include <stdio.h>
      #include <dlfcn.h>
      #include <setjmp.h>

      typedef void (*jumpfunc)(jmp_buf);

      int main() {
        printf("go!\n");

        void *lib_handle;
        lib_handle = dlopen("liblib.so", RTLD_NOW);
        assert(lib_handle != NULL);

        jumpfunc jumpy = (jumpfunc)dlsym(lib_handle, "jumpy");
        assert(jumpy);

        jmp_buf buf;
        int jmpval = setjmp(buf);
        if (jmpval == 0) {
          while (1) jumpy(buf);
        } else {
          printf("out!\n");
        }

        return 0;
      }
      ''')
    self.do_runf('main.c', '''go!
pre 1
pre 2
pre 3
pre 4
pre 5
pre 6
pre 7
pre 8
pre 9
out!
''')

  # TODO: make this work. need to forward tempRet0 across modules
  # TODO Enable @with_all_eh_sjlj (the test is not working now)
  @needs_dylink
  def zzztest_dlfcn_exceptions(self):
    self.set_setting('DISABLE_EXCEPTION_CATCHING', 0)

    create_file('liblib.cpp', r'''
      extern "C" {
      int ok() {
        return 65;
      }
      int fail() {
        throw 123;
      }
      }
      ''')
    self.build_dlfcn_lib('liblib.cpp')

    self.prep_dlfcn_main()
    src = r'''
      #include <assert.h>
      #include <stdio.h>
      #include <dlfcn.h>

      typedef int (*intfunc)();

      int main() {
        printf("go!\n");

        void *lib_handle;
        lib_handle = dlopen("liblib.so", RTLD_NOW);
        assert(lib_handle != NULL);

        intfunc okk = (intfunc)dlsym(lib_handle, "ok");
        intfunc faill = (intfunc)dlsym(lib_handle, "fail");
        assert(okk && faill);

        try {
          printf("ok: %d\n", okk());
        } catch(...) {
          printf("wha\n");
        }

        try {
          printf("fail: %d\n", faill());
        } catch(int x) {
          printf("int %d\n", x);
        }

        try {
          printf("fail: %d\n", faill());
        } catch(double x) {
          printf("caught %f\n", x);
        }

        return 0;
      }
      '''
    self.do_run(src, '''go!
ok: 65
int 123
ok
''')

  @needs_dylink
  def test_dlfcn_handle_alloc(self):
    # verify that dlopen does not allocate already used handles
    dirname = self.get_dir()

    def indir(name):
      return os.path.join(dirname, name)

    create_file('a.cpp', r'''
      #include <stdio.h>

      static class A {
      public:
        A() {
          puts("a: loaded");
        }
      } _;
    ''')

    create_file('b.cpp', r'''
      #include <stdio.h>

      static class B {
      public:
        B() {
          puts("b: loaded");
        }
      } _;
    ''')

    self.build_dlfcn_lib('a.cpp', outfile='liba.so')
    self.build_dlfcn_lib('b.cpp', outfile='libb.so')

    self.set_setting('MAIN_MODULE')
    self.clear_setting('SIDE_MODULE')

    create_file('main.c', r'''
      #include <dlfcn.h>
      #include <assert.h>
      #include <stddef.h>

      int main() {
        void *liba, *libb, *liba2, *libb2;
        int err;

        liba = dlopen("liba.so", RTLD_NOW);
        assert(liba != NULL);
        libb = dlopen("libb.so", RTLD_NOW);
        assert(libb != NULL);

        // Test that opening libb a second times gives the same handle
        libb2 = dlopen("libb.so", RTLD_NOW);
        assert(libb == libb2);

        err = dlclose(liba);
        assert(!err);

        liba2 = dlopen("liba.so", RTLD_NOW);
        assert(liba2 != libb);

        return 0;
      }
      ''')
    self.do_runf('main.c', 'a: loaded\nb: loaded\n')

  @needs_dylink
  @needs_non_trapping_float_to_int
  def test_dlfcn_feature_in_lib(self):
    self.emcc_args.append('-mnontrapping-fptoint')

    create_file('liblib.c', r'''
        int magic(float x) {
          return __builtin_wasm_trunc_saturate_s_i32_f32(x);
        }
      ''')
    self.build_dlfcn_lib('liblib.c')

    self.prep_dlfcn_main()
    src = r'''
      #include <dlfcn.h>
      #include <stdio.h>
      #include <stdlib.h>

      typedef int (*fi)(float);

      int main() {
        void *lib_handle = dlopen("liblib.so", RTLD_NOW);
        if (!lib_handle) {
          puts(dlerror());
          abort();
        }
        fi x = (fi)dlsym(lib_handle, "magic");
        if (!x) {
          puts(dlerror());
          abort();
        }
        printf("float: %d.\n", x(42.99));
        return 0;
      }
      '''
    self.do_run(src, 'float: 42.\n')

  @needs_dylink
  def test_dlfcn_asyncify(self):
    self.set_setting('ASYNCIFY')

    create_file('liblib.c', r'''
      #include <stdio.h>
      #include <emscripten/emscripten.h>

      int side_module_run() {
        printf("before sleep\n");
        emscripten_sleep(1000);
        printf("after sleep\n");
        return 42;
      }
      ''')
    self.build_dlfcn_lib('liblib.c')

    self.prep_dlfcn_main()
    src = r'''
      #include <stdio.h>
      #include <dlfcn.h>

      typedef int (*func_t)();

      int main(int argc, char **argv) {
        void *_dlHandle = dlopen("liblib.so", RTLD_NOW | RTLD_LOCAL);
        func_t my_func = (func_t)dlsym(_dlHandle, "side_module_run");
        printf("%d\n", my_func());
        return 0;
      }
      '''
    self.do_run(src, 'before sleep\nafter sleep\n42\n')

  @needs_dylink
  def test_dlfcn_rtld_local(self):
    # Create two shared libraries that both depend on a third.
    #  liba.so -> libsub.so
    #  libb.so -> libsub.so
    create_file('liba.c', r'''
      #include <stdio.h>

      void func_sub();

      void func_a() {
        printf("func_a\n");
        // Call a function from a dependent DSO. This symbol should
        // be available here even though liba itself is loaded with RTLD_LOCAL.
        func_sub();
      }
      ''')

    create_file('libb.c', r'''
      #include <stdio.h>

      void func_sub();

      void func_b() {
        printf("func_b\n");
        // Call a function from a dependent DSO. This symbol should
        // be available here even though liba itself is loaded with RTLD_LOCAL.
        func_sub();
      }
    ''')

    create_file('libsub.c', r'''
      #include <stdio.h>

      void func_sub() {
        printf("func_sub\n");
      }
    ''')

    self.build_dlfcn_lib('libsub.c', outfile='libsub.so')
    self.build_dlfcn_lib('libb.c', outfile='libb.so', emcc_args=['libsub.so'])
    self.build_dlfcn_lib('liba.c', outfile='liba.so', emcc_args=['libsub.so'])

    self.prep_dlfcn_main(['liba.so', 'libb.so', '-L.'])
    create_file('main.c', r'''
      #include <assert.h>
      #include <dlfcn.h>
      #include <stdio.h>

      int main() {
        void* handle;
        void (*f)();

        printf("main\n");
        // Call a function from libb
        handle = dlopen("liba.so", RTLD_NOW|RTLD_LOCAL);
        assert(handle);

        f = dlsym(handle, "func_a");
        assert(f);
        f();

        // Same for libb
        handle = dlopen("libb.so", RTLD_NOW|RTLD_LOCAL);
        assert(handle);

        f = dlsym(handle, "func_b");
        assert(f);
        f();

        // Verify that symbols from all three libraries are not globally
        // visible.
        f = dlsym(RTLD_DEFAULT, "func_a");
        assert(f == NULL);
        f = dlsym(RTLD_DEFAULT, "func_b");
        assert(f == NULL);
        f = dlsym(RTLD_DEFAULT, "func_sub");
        assert(f == NULL);

        printf("done\n");
        return 0;
      }
      ''')

    self.do_runf('main.c', 'main\nfunc_a\nfunc_sub\nfunc_b\nfunc_sub\ndone\n')

  @needs_dylink
  def test_dlfcn_preload(self):
    # Create chain of dependencies and load the first libary with preload plugin.
    # main -> libb.so -> liba.so
    create_file('liba.c', r'''
      #include <stdio.h>
      int liba_fun() {
        return 23;
      }
    ''')
    self.build_dlfcn_lib('liba.c', outfile='liba.so')

    create_file('libb.c', r'''
      #include <stdio.h>
      int liba_fun();

      int libb_fun() {
        return liba_fun()*2;
      }
    ''')
    self.build_dlfcn_lib('libb.c', outfile='libb.so', emcc_args=['liba.so'])

    self.prep_dlfcn_main(['--preload-file', 'libb.so', '--use-preload-plugins', '-L.', '-sAUTOLOAD_DYLIBS=0', 'libb.so'])
    create_file('main.c', r'''
      #include <assert.h>
      #include <dlfcn.h>
      #include <stdio.h>
      #include <sys/stat.h>

      int main() {
        // Check the file exists in the VFS
        struct stat statbuf;
        assert(stat("/libb.so", &statbuf) == 0);
        void *lib_handle = dlopen("/libb.so", RTLD_LOCAL | RTLD_NOW);
        assert(lib_handle);
        typedef int (*intfunc)();
        intfunc x = (intfunc)dlsym(lib_handle, "libb_fun");
        assert(x);
        assert(x() == 46);
        printf("done\n");
        return 0;

      }
    ''')
    self.do_runf('main.c', 'done\n')

  def dylink_test(self, main, side, expected=None, header=None, force_c=False,
                  main_module=2, **kwargs):
    # Same as dylink_testf but take source code in string form
    if not isinstance(side, list):
      side_file = 'liblib.cpp' if not force_c else 'liblib.c'
      create_file(side_file, side)
      side = side_file
    if not isinstance(main, list):
      main_file = 'main.cpp' if not force_c else 'main.c'
      create_file(main_file, main)
      main = main_file
    if header:
      create_file('header.h', header)

    return self.dylink_testf(main, side, expected, main_module=main_module, **kwargs)

  def dylink_testf(self, main, side=None, expected=None, force_c=False, main_emcc_args=None,
                   main_module=2,
                   so_dir='',
                   so_name='liblib.so',
                   **kwargs):
    main_emcc_args = main_emcc_args or []
    if getattr(self, 'dylink_reversed', False):
      # Test the reverse case.  There we flip the role of the side module and main module.
      # - We add --no-entry since the side module doesn't have a `main`
      side_ = side
      side = main
      main = side_
      main_emcc_args += ['--no-entry']
    self.maybe_closure()
    # Same as dylink_test but takes source code as filenames on disc.
    old_args = self.emcc_args.copy()
    if not expected:
      outfile = shared.replace_suffix(main, '.out')
      expected = read_file(outfile)
    if not side:
      side, ext = os.path.splitext(main)
      side += '_side' + ext

    # side settings
    self.clear_setting('MAIN_MODULE')
    self.set_setting('SIDE_MODULE')
    side_suffix = 'wasm' if self.is_wasm() else 'js'
    if isinstance(side, list):
      out_file = 'liblib.' + side_suffix
      # side is just a library
      self.run_process([EMCC] + side + self.get_emcc_args() + ['-o', out_file])
    else:
      out_file = self.build(side, js_outfile=(side_suffix == 'js'))
    shutil.move(out_file, os.path.join(so_dir, so_name))

    # main settings
    self.set_setting('MAIN_MODULE', main_module)
    self.clear_setting('SIDE_MODULE')
    self.emcc_args += main_emcc_args
    self.emcc_args.append(os.path.join(so_dir, so_name))

    if force_c:
      self.emcc_args.append('-nostdlib++')

    if isinstance(main, list):
      # main is just a library
      delete_file('main.js')
      self.run_process([EMCC] + main + self.get_emcc_args() + ['-o', 'main.js'])
      self.do_run('main.js', expected, no_build=True, **kwargs)
    else:
      self.do_runf(main, expected, force_c=force_c, **kwargs)

    self.emcc_args = old_args

  def do_basic_dylink_test(self, **kwargs):
    self.dylink_test(r'''
      #include <stdio.h>
      #include "header.h"

      int main() {
        printf("other says %d.\n", sidey());
        return 0;
      }
    ''', '''
      #include "header.h"

      int sidey() {
        return 11;
      }
    ''', 'other says 11.', 'int sidey();', force_c=True, **kwargs)

  @needs_dylink
  @crossplatform
  def test_dylink_basics(self):
    self.do_basic_dylink_test()
    self.verify_in_strict_mode('main.js')

  @with_dylink_reversed
  @no_wasm64('Requires table64 lowering in all cases')
  def test_dylink_basics_no_modify(self):
    if self.is_optimizing():
      self.skipTest('no modify mode only works with non-optimizing builds')
    if self.get_setting('MEMORY64') == 2:
      self.skipTest('MEMORY64=2 always requires module re-writing')
    self.set_setting('WASM_BIGINT')
    self.set_setting('ERROR_ON_WASM_CHANGES_AFTER_LINK')
    self.do_basic_dylink_test()

  @with_dylink_reversed
  def test_dylink_no_export(self):
    self.set_setting('NO_DECLARE_ASM_MODULE_EXPORTS')
    self.do_basic_dylink_test()

  @with_dylink_reversed
  def test_dylink_memory_growth(self):
    self.set_setting('ALLOW_MEMORY_GROWTH')
    self.do_basic_dylink_test()

  @with_dylink_reversed
  @no_asan('SAFE_HEAP cannot be used with ASan')
  def test_dylink_safe_heap(self):
    self.set_setting('SAFE_HEAP')
    self.do_basic_dylink_test()

  @with_dylink_reversed
  def test_dylink_locate_file(self):
    so_dir = 'so_dir'
    so_name = 'liblib.so'
    os.mkdir(so_dir)
    create_file('pre.js', '''
    Module['locateFile'] = function(f) {
      if (f === '%s') {
        return '%s/' + f;
      } else {
        return f;
      }
    };
    ''' % (so_name, so_dir))
    self.do_basic_dylink_test(so_dir=so_dir, so_name=so_name, main_emcc_args=['--pre-js', 'pre.js'])

  @with_dylink_reversed
  def test_dylink_function_pointer_equality(self):
    self.dylink_test(r'''
      #include <stdio.h>
      #include "header.h"

      int main() {
        void* puts_side = get_address();
        printf("main module address %p.\n", &puts);
        printf("side module address address %p.\n", puts_side);
        if (&puts == puts_side)
          printf("success\n");
        else
          printf("failure\n");
        return 0;
      }
    ''', '''
      #include <stdio.h>
      #include "header.h"

      void* get_address() {
        return (void*)&puts;
      }
    ''', 'success', header='void* get_address();', force_c=True)

  @with_dylink_reversed
  def test_dylink_floats(self):
    self.dylink_test(r'''
      #include <stdio.h>
      extern float sidey();
      int main() {
        printf("other says %.2f.\n", sidey()+1);
        return 0;
      }
    ''', '''
      float sidey() { return 11.5; }
    ''', 'other says 12.50', force_c=True)

  @with_dylink_reversed
  def test_dylink_printf(self):
    self.dylink_test(r'''
      #include <stdio.h>
     void sidey();
      int main() {
        printf("hello from main\n");
        sidey();
        return 0;
      }
    ''', r'''
      #include <stdio.h>
      void sidey() {
        printf("hello from side\n");
      }
    ''', 'hello from main\nhello from side\n', force_c=True)

  # Verify that a function pointer can be passed back and forth and invoked
  # on both sides.
  @with_dylink_reversed
  def test_dylink_funcpointer(self):
    self.dylink_test(
      main=r'''
      #include <stdio.h>
      #include <assert.h>
      #include "header.h"
      intfunc sidey(intfunc f);
      void a(int arg) { printf("hello from funcptr: %d\n", arg); }
      int main() {
        intfunc b = sidey(a);
        assert(a == b);
        b(0);
        return 0;
      }
      ''',
      side='''
      #include "header.h"
      intfunc sidey(intfunc f) { f(1); return f; }
      ''',
      expected='hello from funcptr: 1\nhello from funcptr: 0\n',
      header='typedef void (*intfunc)(int );', force_c=True)

  @with_dylink_reversed
  # test dynamic linking of a module with multiple function pointers, stored
  # statically
  def test_dylink_static_funcpointers(self):
    self.dylink_test(
      main=r'''
      #include <stdio.h>
      #include "header.h"
      void areturn0() { printf("hello 0\n"); }
      void areturn1() { printf("hello 1\n"); }
      void areturn2() { printf("hello 2\n"); }
      voidfunc func_ptrs[3] = { areturn0, areturn1, areturn2 };
      int main(int argc, char **argv) {
        sidey(func_ptrs[0]);
        sidey(func_ptrs[1]);
        sidey(func_ptrs[2]);
        return 0;
      }
      ''',
      side='''
      #include "header.h"
      void sidey(voidfunc f) { f(); }
      ''',
      expected='hello 0\nhello 1\nhello 2\n',
      header='typedef void (*voidfunc)(); void sidey(voidfunc f);', force_c=True)

  @with_dylink_reversed
  def test_dylink_funcpointers_wrapper(self):
    self.dylink_test(
      main=r'''\
      #include <stdio.h>
      #include "header.h"
      int main(int argc, char **argv) {
        charfunc f1 = emscripten_run_script;
        f1("console.log('one')");
        charfunc f2 = get();
        f2("console.log('two')");
        return 0;
      }
      ''',
      side='''\
      #include "header.h"
      charfunc get() {
        return emscripten_run_script;
      }
      ''',
      expected='one\ntwo\n',
      header='''\
      #include <emscripten.h>
      typedef void (*charfunc)(const char*);
      extern charfunc get();
      ''', force_c=True)

  @with_dylink_reversed
  def test_dylink_static_funcpointer_float(self):
    self.dylink_test(
      main=r'''\
      #include <stdio.h>
      #include "header.h"
      int sidey(floatfunc f);
      float func1(float f) { printf("hello 1: %f\n", f); return 0; }
      floatfunc f1 = &func1;
      int main(int argc, char **argv) {
        printf("got: %d\n", sidey(f1));
        f1(12.34);
        return 0;
      }
      ''',
      side='''\
      #include "header.h"
      int sidey(floatfunc f) { f(56.78); return 1; }
      ''',
      expected='hello 1: 56.779999\ngot: 1\nhello 1: 12.340000\n',
      header='typedef float (*floatfunc)(float);', force_c=True)

  @with_dylink_reversed
  def test_dylink_global_init(self):
    self.dylink_test(r'''
      #include <stdio.h>
      struct Class {
        Class() { printf("a new Class\n"); }
      };
      static Class c;
      int main() {
        return 0;
      }
    ''', r'''
      void nothing() {}
    ''', 'a new Class\n')

  @with_dylink_reversed
  def test_dylink_global_inits(self):
    def test():
      self.dylink_test(header=r'''
        #include <stdio.h>
        struct Class {
          Class(const char *name) { printf("new %s\n", name); }
        };
      ''', main=r'''
        #include "header.h"
        static Class c("main");
        int main() {
          return 0;
        }
      ''', side=r'''
        #include "header.h"
        static Class c("side");
      ''', expected=['new main\nnew side\n', 'new side\nnew main\n'])
    test()

    print('check warnings')
    self.set_setting('ASSERTIONS', 2)
    test()
    # TODO: this in wasm
    # full = self.run_js('src.js')
    # self.assertNotContained('already exists', full)

  @with_dylink_reversed
  def test_dylink_i64(self):
    self.dylink_test(r'''
      #include <stdio.h>
      #include <stdint.h>
      extern int64_t sidey();
      int main() {
        printf("other says %lld.\n", sidey());
        return 0;
      }
    ''', '''
      #include <stdint.h>
      int64_t sidey() {
        return 42;
      }
    ''', 'other says 42.', force_c=True)

  @with_dylink_reversed
  @all_engines
  def test_dylink_i64_b(self):
    self.dylink_test(r'''
      #include <stdio.h>
      #include <stdint.h>
      extern int64_t sidey();
      int64_t testAdd(int64_t a) {
        return a + 1;
      }
      int64_t testAddB(int a) {
        return a + 1;
      }
      typedef int64_t (*testAddHandler)(int64_t);
      testAddHandler h = &testAdd;
      typedef int64_t (*testAddBHandler)(int);
      testAddBHandler hb = &testAddB;
      int main() {
        printf("other says %lld.\n", sidey());
        int64_t r = h(42);
        printf("my fp says: %lld.\n", r);
        int64_t rb = hb(42);
        printf("my second fp says: %lld.\n", r);
      }
    ''', '''
      #include <stdint.h>
      int64_t sidey() {
        volatile int64_t x = 0x12345678abcdef12LL;
        x += x % 17;
        x = 18 - x;
        return x;
      }
    ''', 'other says -1311768467750121224.\nmy fp says: 43.\nmy second fp says: 43.', force_c=True)

  @with_dylink_reversed
  @also_with_wasm_bigint
  def test_dylink_i64_c(self):
    self.dylink_test(r'''
      #include <stdio.h>
      #include <inttypes.h>
      #include "header.h"

      typedef int32_t (*fp_type_32)(int32_t, int32_t, int32_t);
      typedef int64_t (*fp_type_64)(int32_t, int32_t, int32_t);

      int32_t internal_function_ret_32(int32_t i, int32_t j, int32_t k) {
        return 32;
      }
      int64_t internal_function_ret_64(int32_t i, int32_t j, int32_t k) {
        return 64;
      }

      int main() {
        fp_type_32 fp32_internal = &internal_function_ret_32;
        fp_type_32 fp32_external = &function_ret_32;
        fp_type_64 fp64_external = &function_ret_64;
        fp_type_64 fp64_internal = &internal_function_ret_64;
        int32_t ires32 = fp32_internal(0,0,0);
        printf("res32 - internal %d\n", ires32);
        int32_t eres32 = fp32_external(0,0,0);
        printf("res32 - external %d\n", eres32);

        int64_t ires64 = fp64_internal(0,0,0);
        printf("res64 - internal %" PRId64 "\n", ires64);
        int64_t eres64 = fp64_external(0,0,0);
        printf("res64 - external %" PRId64 "\n", eres64);
        return 0;
      }
    ''', '''\
      #include "header.h"
      int32_t function_ret_32(int32_t i, int32_t j, int32_t k) {
        return 32;
      }
      int64_t function_ret_64(int32_t i, int32_t j, int32_t k) {
        return 64;
      }
    ''', '''\
res32 - internal 32
res32 - external 32
res64 - internal 64
res64 - external 64\n''', header='''\
      #include <emscripten.h>
      #include <stdint.h>
      EMSCRIPTEN_KEEPALIVE int32_t function_ret_32(int32_t i, int32_t j, int32_t k);
      EMSCRIPTEN_KEEPALIVE int64_t function_ret_64(int32_t i, int32_t j, int32_t k);
    ''', force_c=True)

  @parameterized({
    '': (False,),
    'rtld_local': (True,),
  })
  @needs_dylink
  @also_with_wasm_bigint
  def test_dylink_i64_invoke(self, rtld_local):
    if rtld_local:
      self.set_setting('NO_AUTOLOAD_DYLIBS')
      self.emcc_args.append('-DUSE_DLOPEN')
    self.set_setting('DISABLE_EXCEPTION_CATCHING', 0)
    self.dylink_test(r'''\
    #include <assert.h>
    #include <stdio.h>
    #include <stdint.h>

    #if USE_DLOPEN
    #include <dlfcn.h>
    typedef int64_t (*sidey_t)(int64_t arg);
    #else
    extern "C" int64_t sidey(int64_t arg);
    #endif

    int main(int argc, char *argv[]) {
        int64_t temp = 42;
    #if USE_DLOPEN
        void* lib = dlopen("liblib.so", RTLD_LAZY);
        assert(lib);
        sidey_t sidey = (sidey_t)dlsym(lib, "sidey");
        assert(sidey);
    #endif

        printf("got %lld\n", sidey(temp));
        printf("got %lld\n", sidey(0));
        return 0;
    }''', r'''\
    #include <stdint.h>
    #include <stdio.h>
    #include <emscripten.h>

    extern "C" {

    EMSCRIPTEN_KEEPALIVE int64_t do_call(int64_t arg) {
        if (arg == 0) {
            throw 0;
        }
        return 2 * arg;
    }
    int64_t sidey(int64_t arg) {
        try {
            return do_call(arg);
        } catch(...) {
            return 0;
        }
    }
    }''', 'got 84\ngot 0')

  @with_dylink_reversed
  def test_dylink_class(self):
    self.dylink_test(header=r'''
      #include <stdio.h>
      struct Class {
        Class(const char *name);
      };
    ''', main=r'''
      #include "header.h"
      int main() {
        Class c("main");
        return 0;
      }
    ''', side=r'''
      #include "header.h"
      Class::Class(const char *name) { printf("new %s\n", name); }
    ''', expected=['new main\n'])

  @with_dylink_reversed
  def test_dylink_global_var(self):
    self.dylink_test(main=r'''
      #include <stdio.h>
      extern int x;
      int main() {
        printf("extern is %d.\n", x);
        return 0;
      }
    ''', side=r'''
      int x = 123;
    ''', expected=['extern is 123.\n'], force_c=True)

  @needs_dylink
  def test_dylink_global_var_export(self):
    self.do_run(r'''
      #include <assert.h>
      #include <stdio.h>
      #include <emscripten.h>
      #include <emscripten/em_asm.h>

      EMSCRIPTEN_KEEPALIVE int my_number = 123456;

      int main(void) {
        void* js_address = EM_ASM_PTR({
          console.log("JS:_my_number:", _my_number, HEAP32[_my_number/4]);
          return _my_number;
        });
        printf("C: my_number: %ld %d\n", (long)&my_number, my_number);
        assert(js_address == &my_number);
        return 0;
      }
    ''', emcc_args=['-sMAIN_MODULE'], force_c=True)

  @with_dylink_reversed
  def test_dylink_global_var_modded(self):
    self.dylink_test(main=r'''
      #include <stdio.h>
      extern int x;
      int main() {
        printf("extern is %d.\n", x);
        return 0;
      }
    ''', side=r'''
      int x = 123;
      struct Initter {
        Initter() { x = 456; }
      };
      Initter initter;
    ''', expected=['extern is 456.\n'])

  @with_dylink_reversed
  def test_dylink_stdlib(self):
    self.dylink_test(header=r'''
      #include <math.h>
      #include <stdlib.h>
      #include <string.h>
      char *side(const char *data);
      double pow_two(double x);
    ''', main=r'''
      #include <stdio.h>
      #include "header.h"
      int main() {
        char *temp = side("hello through side\n");
        char *ret = (char*)malloc(strlen(temp)+1);
        strcpy(ret, temp);
        temp[1] = 'x';
        puts(ret);
        printf("pow_two: %d.\n", (int)pow_two(5.9));
        free(ret);
        free(temp);
        return 0;
      }
    ''', side=r'''
      #include "header.h"
      char *side(const char *data) {
        char *ret = (char*)malloc(strlen(data)+1);
        strcpy(ret, data);
        return ret;
      }
      double pow_two(double x) {
        return pow(2, x);
      }
    ''', expected=['hello through side\n\npow_two: 59.'], force_c=True)

  @with_dylink_reversed
  def test_dylink_jslib(self):
    create_file('lib.js', r'''
      addToLibrary({
        test_lib_func: function(x) {
          return x + 17.2;
        }
      });
    ''')
    self.dylink_test(header=r'''
      extern double test_lib_func(int input);
    ''', main=r'''
      #include <stdio.h>
      #include "header.h"
      extern double sidey();
      int main2() { return 11; }
      int main() {
        int input = sidey();
        double temp = test_lib_func(input);
        printf("other says %.2f\n", temp);
        printf("more: %.5f, %d\n", temp, input);
        return 0;
      }
    ''', side=r'''
      #include <stdio.h>
      #include "header.h"
      extern int main2();
      double sidey() {
        int temp = main2();
        printf("main2 sed: %d\n", temp);
        printf("main2 sed: %u, %c\n", temp, temp/2);
        return test_lib_func(temp);
      }
    ''', expected='other says 45.2', main_emcc_args=['--js-library', 'lib.js'], force_c=True)

  @with_dylink_reversed
  def test_dylink_many_postsets(self):
    NUM = 1234
    self.dylink_test(header=r'''
      #include <stdio.h>
      typedef void (*voidfunc)();
      static void simple() {
        printf("simple.\n");
      }
      static volatile voidfunc funcs[''' + str(NUM) + '] = { ' + ','.join(['simple'] * NUM) + r''' };
      static void test() {
        volatile int i = ''' + str(NUM - 1) + r''';
        funcs[i]();
        i = 0;
        funcs[i]();
      }
      extern void more();
    ''', main=r'''
      #include "header.h"
      int main() {
        test();
        more();
        return 0;
      }
    ''', side=r'''
      #include "header.h"
      void more() {
        test();
      }
    ''', expected=['simple.\nsimple.\nsimple.\nsimple.\n'], force_c=True)

  @with_dylink_reversed
  def test_dylink_postsets_chunking(self):
    self.dylink_test(header=r'''
      extern int global_var;
    ''', main=r'''
      #include <stdio.h>
      #include "header.h"

      // prepare 99 global variable with local initializer
      static int p = 1;
      #define P(x) __attribute__((used)) int *padding##x = &p;
      P(01) P(02) P(03) P(04) P(05) P(06) P(07) P(08) P(09) P(10)
      P(11) P(12) P(13) P(14) P(15) P(16) P(17) P(18) P(19) P(20)
      P(21) P(22) P(23) P(24) P(25) P(26) P(27) P(28) P(29) P(30)
      P(31) P(32) P(33) P(34) P(35) P(36) P(37) P(38) P(39) P(40)
      P(41) P(42) P(43) P(44) P(45) P(46) P(47) P(48) P(49) P(50)
      P(51) P(52) P(53) P(54) P(55) P(56) P(57) P(58) P(59) P(60)
      P(61) P(62) P(63) P(64) P(65) P(66) P(67) P(68) P(69) P(70)
      P(71) P(72) P(73) P(74) P(75) P(76) P(77) P(78) P(79) P(80)
      P(81) P(82) P(83) P(84) P(85) P(86) P(87) P(88) P(89) P(90)
      P(91) P(92) P(93) P(94) P(95) P(96) P(97) P(98) P(99)

      // prepare global variable with global initializer
      int *ptr = &global_var;

      int main(int argc, char *argv[]) {
        printf("%d\n", *ptr);
      }
    ''', side=r'''
      #include "header.h"

      int global_var = 12345;
    ''', expected=['12345\n'], force_c=True)

  @with_dylink_reversed
  @parameterized({
    'libcxx': ('libc,libc++,libmalloc,libc++abi',),
    'all': ('1',),
    'missing': ('libc,libmalloc,libc++abi', False, False, False),
    'missing_assertions': ('libc,libmalloc,libc++abi', False, False, True),
  })
  def test_dylink_syslibs(self, syslibs, expect_pass=True, with_reversed=True, assertions=True):
    # one module uses libcxx, need to force its inclusion when it isn't the main
    if not with_reversed and self.dylink_reversed:
      self.skipTest('with_reversed is false')
    self.emcc_args.append('-Wno-deprecated')
    self.set_setting('WARN_ON_UNDEFINED_SYMBOLS', 0)

    if assertions is not None:
      self.set_setting('ASSERTIONS', int(assertions))

    if expect_pass:
      expected = 'cout hello from side'
      assert_returncode = 0
    else:
      if assertions:
        expected = 'build the MAIN_MODULE with EMCC_FORCE_STDLIBS=1 in the environment'
      else:
        expected = 'Error'
      assert_returncode = NON_ZERO

    with env_modify({'EMCC_FORCE_STDLIBS': syslibs, 'EMCC_ONLY_FORCED_STDLIBS': '1'}):
      self.dylink_test(main=r'''
        void side();
        int main() {
          side();
          return 0;
        }
      ''', side=r'''
        #include <iostream>
        void side() { std::cout << "cout hello from side\n"; }
      ''', expected=expected, main_module=1, assert_returncode=assert_returncode)

  @with_dylink_reversed
  @with_env_modify({'EMCC_FORCE_STDLIBS': 'libc++'})
  def test_dylink_iostream(self):
    self.dylink_test(header=r'''
      #include <iostream>
      #include <string>
      std::string side();
    ''', main=r'''
      #include "header.h"
      int main() {
        std::cout << "hello from main " << side() << std::endl;
        return 0;
      }
    ''', side=r'''
      #include "header.h"
      std::string side() { return "and hello from side"; }
    ''', expected=['hello from main and hello from side\n'])

  @with_dylink_reversed
  def test_dylink_dynamic_cast(self): # issue 3465
    self.dylink_test(header=r'''
      class Base {
      public:
          virtual void printName();
      };

      class Derived : public Base {
      public:
          void printName();
      };
    ''', main=r'''
      #include "header.h"
      #include <stdio.h>

      int main() {
        printf("starting main\n");

        Base *base = new Base();
        Base *derived = new Derived();
        base->printName();
        derived->printName();

        if (dynamic_cast<Derived*>(derived)) {
          printf("OK\n");
        } else {
          printf("KO\n");
        }

        delete base;
        delete derived;
        return 0;
      }
    ''', side=r'''
      #include "header.h"
      #include <stdio.h>

      void Base::printName() {
        printf("Base\n");
      }

      void Derived::printName() {
        printf("Derived\n");
      }
    ''', expected=['starting main\nBase\nDerived\nOK'])

  @with_all_eh_sjlj
  @with_dylink_reversed
  def test_dylink_raii_exceptions(self):
    self.dylink_test(main=r'''
      #include <stdio.h>
      extern int side();
      int main() {
        printf("from side: %d.\n", side());
      }
    ''', side=r'''
      #include <stdio.h>
      typedef int (*ifdi)(float, double, int);
      int func_with_special_sig(float a, double b, int c) {
        printf("special %f %f %d\n", a, b, c);
        return 1337;
      }
      struct DestructorCaller {
        ~DestructorCaller() { printf("destroy\n"); }
      };
      int side() {
        // d has a destructor that must be called on function
        // exit, which means an invoke will be used for the
        // indirect call here - and the signature of that call
        // is special and not present in the main module, so
        // it must be generated for the side module.
        DestructorCaller d;
        volatile ifdi p = func_with_special_sig;
        return p(2.18281, 3.14159, 42);
      }
    ''', expected=['special 2.182810 3.141590 42\ndestroy\nfrom side: 1337.\n'])

  @with_all_eh_sjlj
  @with_dylink_reversed
  def test_dylink_exceptions_try_catch(self):
    self.dylink_test(main=r'''
      #include <stdio.h>
      extern void side();
      int main() {
        try {
          throw 3;
        } catch (int n) {
          printf("main: caught %d\n", n);
        }
        side();
        return 0;
      }
    ''', side=r'''
      #include <stdio.h>
      void side() {
        try {
          throw 5.3f;
        } catch (float f) {
          printf("side: caught %.1f\n", f);
        }
      }
      ''', expected=['main: caught 3\nside: caught 5.3\n'])

  @with_all_eh_sjlj
  @with_dylink_reversed
  def test_dylink_exceptions_try_catch_2(self):
    self.dylink_test(main=r'''
      #include <stdio.h>
      extern void side_throw_int();
      int main() {
        try {
          side_throw_int();
        } catch (int n) {
          printf("main: caught %d\n", n);
        }
        return 0;
      }
      void main_throw_float() {
        throw 5.3f;
      }
    ''', side=r'''
      #include <stdio.h>
      extern void main_throw_float();
      void side_throw_int() {
        try {
          main_throw_float();
        } catch (float f) {
          printf("side: caught %.1f\n", f);
        }
        throw 3;
      }
      ''', expected=['side: caught 5.3\nmain: caught 3\n'])

  @with_all_eh_sjlj
  @needs_dylink
  def test_dylink_exceptions_try_catch_6(self):
    create_file('main.cpp', r'''
      #include <dlfcn.h>
      int main() {
        void* handle = dlopen("liblib.so", RTLD_LAZY);
        void (*side)(void) = (void (*)(void))dlsym(handle, "side");
        (side)();
        return 0;
      }
    ''')

    # Create a dependency on __cxa_find_matching_catch_6 (6 = num clauses + 2)
    # which is one higher than the default set of __cxa_find_matching_catch
    # functions created in library_exceptions.js.
    # This means we end up depending on dynamic linking code to redirect
    # __cxa_find_matching_catch_6 to __cxa_find_matching_catch.
    create_file('liblib.cpp', r'''
      #include <stdio.h>
      extern "C" void side() {
        try {
          throw 3;
        } catch (int x){
          printf("side: caught int %d\n", x);
        } catch (float x){
          printf("side: caught float %f\n", x);
        } catch (double x){
          printf("side: caught double %f\n", x);
        } catch (short x){
          printf("side: caught short %hd\n", x);
        }
      }
    ''')

    self.maybe_closure()

    # side settings
    self.clear_setting('MAIN_MODULE')
    self.set_setting('SIDE_MODULE')
    out_file = self.build('liblib.cpp', js_outfile=False)
    shutil.move(out_file, "liblib.so")

    # main settings
    self.set_setting('MAIN_MODULE', 1)
    self.clear_setting('SIDE_MODULE')

    self.do_runf("main.cpp", "side: caught int 3\n")

  @with_dylink_reversed
  @disabled('https://github.com/emscripten-core/emscripten/issues/12815')
  def test_dylink_hyper_dupe(self):
    self.set_setting('INITIAL_MEMORY', '64mb')
    self.set_setting('ASSERTIONS', 2)

    # test hyper-dynamic linking, and test duplicate warnings
    create_file('third.cpp', r'''
      #include <stdio.h>
      int sidef() { return 36; }
      int sideg = 49;
      int bsidef() { return 536; }
      extern void only_in_second_1(int x);
      extern int second_to_third;
      int third_to_second = 1337;

      void only_in_third_0() {
        // note we access our own globals directly, so
        // it doesn't matter that overriding failed
        printf("only_in_third_0: %d, %d, %d\n", sidef(), sideg, second_to_third);
        only_in_second_1(2112);
      }

      void only_in_third_1(int x) {
        printf("only_in_third_1: %d, %d, %d, %d\n", sidef(), sideg, second_to_third, x);
      }
    ''')
    self.run_process([EMCC, 'third.cpp', '-o', 'third.wasm', '-sSIDE_MODULE'] + self.get_emcc_args())
    self.dylink_test(main=r'''
      #include <stdio.h>
      #include <emscripten.h>
      extern int sidef();
      extern int sideg;
      extern int bsidef();
      extern int bsideg;
      extern void only_in_second_0();
      extern void only_in_third_0();
      int main() {
        EM_ASM({
          loadDynamicLibrary('third.wasm'); // hyper-dynamic! works at least for functions (and consts not used in same block)
        });
        printf("sidef: %d, sideg: %d.\n", sidef(), sideg);
        printf("bsidef: %d.\n", bsidef());
        only_in_second_0();
        only_in_third_0();
      }
    ''',
                     side=r'''
      #include <stdio.h>
      int sidef() { return 10; } // third will try to override these, but fail!
      int sideg = 20;
      extern void only_in_third_1(int x);
      int second_to_third = 500;
      extern int third_to_second;

      void only_in_second_0() {
        printf("only_in_second_0: %d, %d, %d\n", sidef(), sideg, third_to_second);
        only_in_third_1(1221);
      }

      void only_in_second_1(int x) {
        printf("only_in_second_1: %d, %d, %d, %d\n", sidef(), sideg, third_to_second, x);
      }
    ''',
                     expected=['sidef: 10, sideg: 20.\nbsidef: 536.\nonly_in_second_0: 10, 20, 1337\nonly_in_third_1: 36, 49, 500, 1221\nonly_in_third_0: 36, 49, 500\nonly_in_second_1: 10, 20, 1337, 2112\n'])

    print('check warnings')
    full = self.run_js('src.js')
    self.assertContained("warning: symbol '_sideg' from 'third.wasm' already exists", full)

  @needs_dylink
  @requires_node
  def test_dylink_load_compiled_side_module(self):
    self.set_setting('FORCE_FILESYSTEM')
    self.setup_nodefs_test()
    if not self.has_changed_setting('INITIAL_MEMORY'):
      self.set_setting('INITIAL_MEMORY', '64mb')
    # This test loads the module at runtime with loadWebAssemblyModule so we
    # want to suppress the automatic loading that would otherwise be done at
    # startup.
    self.set_setting('NO_AUTOLOAD_DYLIBS')

    self.dylink_test(main=r'''
      #include <stdio.h>
      #include <emscripten.h>
      extern int sidef();
      int main() {
        EM_ASM({
          var libData = FS.readFile('liblib.so', {encoding: 'binary'});
          if (!(libData instanceof Uint8Array)) {
            libData = new Uint8Array(libData);
          }
          var compiledModule = new WebAssembly.Module(libData);
          var sideExports = loadWebAssemblyModule(compiledModule, {loadAsync: false, nodelete: true});
          mergeLibSymbols(sideExports, 'liblib.so');
        });
        printf("sidef: %d.\n", sidef());
      }
    ''',
                     side=r'''
      #include <stdio.h>
      int sidef() { return 10; }
    ''', expected=['sidef: 10'])

  @needs_dylink
  def test_dylink_dso_needed(self):
    def do_run(src, expected_output, emcc_args=None):
      create_file('main.c', src + 'int main() { return test_main(); }')
      self.do_runf('main.c', expected_output, emcc_args=emcc_args)
    self._test_dylink_dso_needed(do_run)

  @with_dylink_reversed
  def test_dylink_dot_a(self):
    # .a linking must force all .o files inside it, when in a shared module
    create_file('third.c', 'int sidef() { return 36; }')
    create_file('fourth.c', 'int sideg() { return 17; }')

    self.run_process([EMCC, '-fPIC', '-c', 'third.c', '-o', 'third.o'] + self.get_emcc_args(compile_only=True))
    self.run_process([EMCC, '-fPIC', '-c', 'fourth.c', '-o', 'fourth.o'] + self.get_emcc_args(compile_only=True))
    self.run_process([EMAR, 'rc', 'libfourth.a', 'fourth.o'])

    self.dylink_test(main=r'''
      #include <stdio.h>
      #include <emscripten.h>
      int sidef();
      int sideg();
      int main() {
        printf("sidef: %d, sideg: %d.\n", sidef(), sideg());
      }
    ''',
                     # contents of libfourth.a must be included, even if they aren't referred to!
                     side=['libfourth.a', 'third.o'],
                     expected=['sidef: 36, sideg: 17.\n'], force_c=True)

  @with_dylink_reversed
  def test_dylink_spaghetti(self):
    self.dylink_test(main=r'''
      #include <stdio.h>
      int main_x = 72;
      extern int side_x;
      int adjust = side_x + 10;
      int *ptr = &side_x;
      struct Class {
        Class() {
          printf("main init sees %d, %d, %d.\n", adjust, *ptr, main_x);
        }
      };
      Class cm;
      int main() {
        printf("main main sees %d, %d, %d.\n", adjust, *ptr, main_x);
        return 0;
      }
    ''', side=r'''
      #include <stdio.h>
      extern int main_x;
      int side_x = -534;
      int adjust2 = main_x + 10;
      int *ptr2 = &main_x;
      struct SideClass {
        SideClass() {
          printf("side init sees %d, %d, %d.\n", adjust2, *ptr2, side_x);
        }
      };
      SideClass cs;
    ''', expected=['''\
side init sees 82, 72, -534.
main init sees -524, -534, 72.
main main sees -524, -534, 72.
''', '''\
main init sees -524, -534, 72.
side init sees 82, 72, -534.
main main sees -524, -534, 72.
'''])

  @needs_make('mingw32-make')
  @with_dylink_reversed
  def test_dylink_zlib(self):
    self.set_setting('RELOCATABLE')
    zlib_archive = self.get_zlib_library(cmake=WINDOWS)
    # example.c uses K&R style function declarations
    self.emcc_args.append('-Wno-deprecated-non-prototype')
    self.emcc_args.append('-I' + test_file('third_party/zlib'))
    self.dylink_test(main=read_file(test_file('third_party/zlib/example.c')),
                     side=zlib_archive,
                     expected=read_file(test_file('core/test_zlib.out')),
                     force_c=True)

  # @with_dylink_reversed
  # def test_dylink_bullet(self):
  #   self.emcc_args += ['-I' + test_file('bullet/src')]
  #   side = self.get_bullet_library(self, True)
  #   self.dylink_test(main=read_file(test_file('bullet/Demos/HelloWorld/HelloWorld.cpp')),
  #                    side=side,
  #                    expected=[read_file(test_file('bullet/output.txt')), # different roundings
  #                              read_file(test_file('bullet/output2.txt')),
  #                              read_file(test_file('bullet/output3.txt'))])

  @with_dylink_reversed
  def test_dylink_rtti(self):
    # Verify that objects created in one module and be dynamic_cast<> correctly
    # in the another module.
    # Each module will define its own copy of certain COMDAT symbols such as
    # each classs's typeinfo, but at runtime they should both use the same one.
    header = '''
    #include <cstddef>

    class Foo {
    public:
      virtual ~Foo() {}
    };

    class Bar : public Foo {
    public:
      virtual ~Bar() {}
    };

    bool is_bar(Foo* foo);
    '''

    main = '''
    #include <stdio.h>
    #include "header.h"

    int main() {
      Bar bar;
      if (!is_bar(&bar)) {
        puts("failure");
        return 1;
      }
      puts("success");
      return 0;
    }
    '''

    side = '''
    #include "header.h"

    bool is_bar(Foo* foo) {
      return dynamic_cast<Bar*>(foo) != nullptr;
    }
    '''

    self.dylink_test(main=main,
                     side=side,
                     header=header,
                     expected='success')

  @needs_dylink
  def test_dylink_argv_argc(self):
    # Verify that argc and argv can be sent to main when main is in a side module

    self.emcc_args += ['--extern-pre-js', 'pre.js']

    create_file('pre.js', '''
      var Module = { arguments: ['hello', 'world!'] }
    ''')

    self.dylink_test(
      '', # main module is empty.
      r'''
      #include <stdio.h>
      int main(int argc, char const *argv[]) {
        printf("%d ", argc);
        for (int i=1; i<argc; i++) printf("%s ", argv[i]);
        printf("\n");
        return 0;
      }
      ''',
      expected='3 hello world!')

  @needs_dylink
  def test_dylink_weak(self):
    # Verify that weakly defined symbols can be defined in both side module and main
    # module but that only one gets used at runtime.
    self.dylink_testf(test_file('core/test_dylink_weak.c'))

  @needs_dylink
  def test_dylink_weak_undef(self):
    self.dylink_testf(test_file('core/test_dylink_weak_undef.c'))

  @node_pthreads
  @needs_dylink
  def test_dylink_tls(self):
    self.emcc_args.append('-Wno-experimental')
    self.dylink_testf(test_file('core/test_dylink_tls.c'))

  @node_pthreads
  @needs_dylink
  def test_dylink_tls_export(self):
    self.emcc_args.append('-Wno-experimental')
    self.dylink_testf(test_file('core/test_dylink_tls_export.c'))

  def test_random(self):
    src = r'''#include <stdlib.h>
#include <stdio.h>

int main()
{
    srandom(0xdeadbeef);
    printf("%ld\n", random());
}
'''
    self.do_run(src, '956867869')

  def test_rand(self):
    self.do_core_test('test_rand.c')

  def test_strtod(self):
    self.do_core_test('test_strtod.c')

  def test_strtold(self):
    self.do_core_test('test_strtold.c')

  def test_strtok(self):
    self.do_core_test('test_strtok.c')

  def test_strtol(self):
    if self.get_setting('MEMORY64'):
      out_suffix = '64'
    else:
      out_suffix = ''
    self.do_core_test('test_strtol.c', out_suffix=out_suffix)

  def test_transtrcase(self):
    self.do_core_test('test_transtrcase.c')

  @also_with_wasmfs # tests EXIT_RUNTIME flushing
  @no_wasm2js('very slow to compile: https://github.com/emscripten-core/emscripten/issues/21048')
  @is_slow_test
  def test_printf(self):
    self.emcc_args.append('-Wno-format')
    # needs to flush stdio streams
    self.set_setting('EXIT_RUNTIME')
    self.set_setting('STACK_SIZE', '1MB')
    if self.is_wasm64():
      out_suffix = '64'
    else:
      out_suffix = ''
    self.do_run_in_out_file_test('printf/test_printf.c', out_suffix=out_suffix)

  def test_printf_2(self):
    self.do_core_test('test_printf_2.c')

  def test_printf_float(self):
    self.do_run_in_out_file_test('printf/test_float.c')

  def test_printf_octal(self):
    self.do_run_in_out_file_test('printf/test_octal.c')

  def test_printf_macros(self):
    self.do_core_test('test_printf_macros.c')

  def test_vprintf(self):
    self.do_core_test('test_vprintf.c')

  def test_vsnprintf(self):
    self.do_core_test('test_vsnprintf.c')

  def test_printf_more(self):
    self.do_core_test('test_printf_more.c')

  def test_perrar(self):
    self.do_core_test('test_perrar.c')

  def test_atoX(self):
    self.do_core_test('test_atoX.c')

  def test_strstr(self):
    self.do_core_test('test_strstr.c')

  def test_fnmatch(self):
    self.do_core_test('test_fnmatch.cpp')

  def test_sscanf(self):
    self.do_core_test('test_sscanf.c')

  def test_sscanf_2(self):
    # doubles
    for ftype in ('float', 'double'):
      src = r'''
          #include <stdio.h>

          int main(){
              char strval1[] = "1.2345678901";
              char strval2[] = "1.23456789e5";
              char strval3[] = "1.23456789E5";
              char strval4[] = "1.2345678e-5";
              char strval5[] = "1.2345678E-5";
              double dblval = 1.2345678901;
              double tstval;

              sscanf(strval1, "%lf", &tstval);
              if(dblval != tstval) printf("FAIL: Values are not equal: %lf %lf\n", dblval, tstval);
              else printf("Pass: %lf %lf\n", tstval, dblval);

              sscanf(strval2, "%lf", &tstval);
              dblval = 123456.789;
              if(dblval != tstval) printf("FAIL: Values are not equal: %lf %lf\n", dblval, tstval);
              else printf("Pass: %lf %lf\n", tstval, dblval);

              sscanf(strval3, "%lf", &tstval);
              dblval = 123456.789;
              if(dblval != tstval) printf("FAIL: Values are not equal: %lf %lf\n", dblval, tstval);
              else printf("Pass: %lf %lf\n", tstval, dblval);

              sscanf(strval4, "%lf", &tstval);
              dblval = 0.000012345678;
              if(dblval != tstval) printf("FAIL: Values are not equal: %lf %lf\n", dblval, tstval);
              else printf("Pass: %lf %lf\n", tstval, dblval);

              sscanf(strval5, "%lf", &tstval);
              dblval = 0.000012345678;
              if(dblval != tstval) printf("FAIL: Values are not equal: %lf %lf\n", dblval, tstval);
              else printf("Pass: %lf %lf\n", tstval, dblval);

              return 0;
          }
        '''
      if ftype == 'float':
        self.do_run(src.replace('%lf', '%f').replace('double', 'float'), '''Pass: 1.234568 1.234568
Pass: 123456.789062 123456.789062
Pass: 123456.789062 123456.789062
Pass: 0.000012 0.000012
Pass: 0.000012 0.000012''')
      else:
        self.do_run(src, '''Pass: 1.234568 1.234568
Pass: 123456.789000 123456.789000
Pass: 123456.789000 123456.789000
Pass: 0.000012 0.000012
Pass: 0.000012 0.000012''')

  def test_sscanf_n(self):
    self.do_core_test('test_sscanf_n.c')

  def test_sscanf_whitespace(self):
    self.do_core_test('test_sscanf_whitespace.c')

  def test_sscanf_other_whitespace(self):
    # use i16s in printf
    self.set_setting('SAFE_HEAP', 0)
    self.do_core_test('test_sscanf_other_whitespace.c')

  def test_sscanf_3(self):
    self.do_core_test('test_sscanf_3.c')

  def test_sscanf_4(self):
    self.do_core_test('test_sscanf_4.c')

  def test_sscanf_5(self):
    self.do_core_test('test_sscanf_5.c')

  def test_sscanf_6(self):
    self.do_core_test('test_sscanf_6.c')

  def test_sscanf_skip(self):
    self.do_core_test('test_sscanf_skip.c')

  def test_sscanf_caps(self):
    self.do_core_test('test_sscanf_caps.c')

  def test_sscanf_hex(self):
    self.do_core_test('test_sscanf_hex.c')

  def test_sscanf_float(self):
    self.do_core_test('test_sscanf_float.c')

  def test_langinfo(self):
    self.do_core_test('test_langinfo.c')

  def test_files(self):
    # Use closure here, to test we don't break FS stuff
    if '-O3' in self.emcc_args and self.is_wasm2js():
      print('closure 2')
      self.emcc_args += ['--closure', '2'] # Use closure 2 here for some additional coverage
      # Sadly --closure=2 is not yet free of closure warnings
      # FIXME(https://github.com/emscripten-core/emscripten/issues/17080)
      self.ldflags.append('-Wno-error=closure')
    else:
      self.maybe_closure()

    self.emcc_args += ['--pre-js', 'pre.js']
    self.set_setting('FORCE_FILESYSTEM')

    create_file('pre.js', '''
/** @suppress{checkTypes}*/
Module = {
  'noFSInit': true,
  'preRun': () => {
    FS.createLazyFile('/', 'test.file', 'test.file', true, false);
    // Test FS_* exporting
    Module['FS_createDataFile']('/', 'somefile.binary', [100, 200, 50, 25, 10, 77, 123], true, false, false);  // 200 becomes -56, since signed chars are used in memory
    var test_files_input = 'hi there!';
    var test_files_input_index = 0;
    FS.init(() => {
      return test_files_input.charCodeAt(test_files_input_index++) || null;
    });
  }
};
''')

    create_file('test.file', 'some data')

    self.do_run_in_out_file_test('test_files.c')

  def test_module_stdin(self):
    create_file('pre.js', '''
    var data = [10, 20, 40, 30];
    Module = {
      stdin: () => { return data.pop() || null },
      stdout: (x) => out('got: ' + x)
    };
    ''')
    self.emcc_args += ['--pre-js', 'pre.js']

    src = r'''
      #include <stdio.h>
      #include <unistd.h>

      int main () {
        char c;
        fprintf(stderr, "isatty? in=%d,out=%d,err=%d\n", isatty(fileno(stdin)), isatty(fileno(stdout)), isatty(fileno(stderr)));
        while ((c = fgetc(stdin)) != EOF) {
          putc(c, stdout);
        }
        putc('\n', stdout);
        return 0;
      }
      '''

    self.do_run(src, '''\
isatty? in=0,out=0,err=1
got: 30
got: 40
got: 20
got: 10
''')

  def test_mount(self):
    self.set_setting('FORCE_FILESYSTEM')
    if self.get_setting('WASMFS'):
      self.emcc_args += ['-licasefs.js']
      self.emcc_args += ['-ljsfilefs.js']
    self.do_runf('fs/test_mount.c', 'success')

  def test_getdents64(self):
    self.do_runf('fs/test_getdents64.cpp', '..')

  def test_getdents64_special_cases(self):
    self.do_run_in_out_file_test('fs/test_getdents64_special_cases.cpp')

  def test_getcwd_with_non_ascii_name(self):
    self.do_run_in_out_file_test('fs/test_getcwd_with_non_ascii_name.cpp')

  @no_wasmfs('no support for /proc/self/fd/, see https://github.com/emscripten-core/emscripten/issues/19430')
  def test_proc_self_fd(self):
    self.do_run_in_out_file_test('fs/test_proc_self_fd.c')

  def test_fwrite_0(self):
    self.do_core_test('test_fwrite_0.c')

  @also_with_nodefs_both
  def test_fgetc_ungetc(self):
    print('TODO: update this test once the musl ungetc-on-EOF-stream bug is fixed upstream and reaches us')
    self.do_runf('stdio/test_fgetc_ungetc.c', 'success')

  def test_fgetc_unsigned(self):
    src = r'''
      #include <stdio.h>
      int main() {
        FILE *file = fopen("file_with_byte_234.txt", "rb");
        int c = fgetc(file);
        printf("*%d\n", c);
      }
    '''
    create_file('file_with_byte_234.txt', b'\xea', binary=True)
    self.emcc_args += ['--embed-file', 'file_with_byte_234.txt']
    self.do_run(src, '*234\n')

  def test_fgets_eol(self):
    src = r'''
      #include <stdio.h>
      char buf[32];
      int main() {
        const char *r = "SUCCESS";
        FILE *f = fopen("eol.txt", "r");
        while (fgets(buf, 32, f) != NULL) {
          if (buf[0] == '\0') {
            r = "FAIL";
            break;
          }
        }
        printf("%s\n", r);
        fclose(f);
        return 0;
      }
    '''
    create_file('eol.txt', b'\n', binary=True)
    self.emcc_args += ['--embed-file', 'eol.txt']
    self.do_run(src, 'SUCCESS\n')

  def test_fscanf(self):
    create_file('three_numbers.txt', '-1 0.1 -.1')
    src = r'''
      #include <stdio.h>
      #include <assert.h>
      #include <float.h>
      int main() {
        float x = FLT_MAX, y = FLT_MAX, z = FLT_MAX;

        FILE* fp = fopen("three_numbers.txt", "r");
        if (fp) {
          int match = fscanf(fp, " %f %f %f ", &x, &y, &z);
          printf("match = %d\n", match);
          printf("x = %0.1f, y = %0.1f, z = %0.1f\n", x, y, z);
        } else {
          printf("failed to open three_numbers.txt\n");
        }
        return 0;
      }
    '''
    self.emcc_args += ['--embed-file', 'three_numbers.txt']
    self.do_run(src, 'match = 3\nx = -1.0, y = 0.1, z = -0.1\n')

  def test_fscanf_2(self):
    create_file('a.txt', '1/2/3 4/5/6 7/8/9\n')
    self.emcc_args += ['--embed-file', 'a.txt']
    self.do_run(r'''\
      #include <stdio.h>

      int main(int argv, char** argc) {
        printf("fscanf test\n");

        FILE* file = fopen("a.txt", "rb");
        int vertexIndex[4];
        int normalIndex[4];
        int uvIndex[4];

        int matches = fscanf(file, "%d/%d/%d %d/%d/%d %d/%d/%d %d/%d/%d\n",
                             &vertexIndex[0], &uvIndex[0], &normalIndex[0],
                             &vertexIndex[1], &uvIndex[1], &normalIndex[1],
                             &vertexIndex[2], &uvIndex[2], &normalIndex[2],
                             &vertexIndex[3], &uvIndex[3], &normalIndex[3]);
        fclose(file);

        printf("matches: %d\n", matches);
        return 0;
      }
    ''', 'fscanf test\nmatches: 9\n')

  def test_fileno(self):
    create_file('empty.txt', '')
    src = r'''
      #include <stdio.h>
      #include <unistd.h>
      int main() {
        FILE* fp = fopen("empty.txt", "r");
        if (fp) {
            printf("%d\n", fileno(fp));
        } else {
            printf("failed to open empty.txt\n");
        }
        return 0;
      }
    '''
    self.emcc_args += ['--embed-file', 'empty.txt']
    self.do_run(src, '3\n')

  @also_with_noderawfs
  def test_readdir(self):
    if self.get_setting('WASMFS') and self.get_setting('NODERAWFS'):
      # WasmFS + NODERAWFS lacks ino numbers in directory listings, see
      # https://github.com/emscripten-core/emscripten/issues/19418
      # We need to tell the test we are in this mode so it can ignore them.
      self.emcc_args += ['-DWASMFS_NODERAWFS']
    self.do_run_in_out_file_test('dirent/test_readdir.c')

  @also_with_wasm_bigint
  def test_readdir_empty(self):
    self.do_run_in_out_file_test('dirent/test_readdir_empty.c')

  def test_readdir_unlink(self):
    self.do_run_in_out_file_test('dirent/test_readdir_unlink.c')

  def test_stat(self):
    self.set_setting("FORCE_FILESYSTEM")
    self.do_runf('stat/test_stat.c', 'success')
    self.verify_in_strict_mode('test_stat.js')

  def test_statx(self):
    self.set_setting("FORCE_FILESYSTEM")
    self.do_runf('stat/test_statx.c', 'success')

  def test_fstatat(self):
    self.do_runf('stat/test_fstatat.c', 'success')

  @crossplatform
  @also_with_wasmfs
  @also_with_noderawfs
  def test_stat_chmod(self):
    if self.get_setting('NODERAWFS') and WINDOWS:
      self.skipTest('mode bits work differently on windows')
    if self.get_setting('WASMFS') and self.get_setting('NODERAWFS'):
      self.skipTest('test requires symlink creation which currently missing from wasmfs+noderawfs')
    self.do_runf('stat/test_chmod.c', 'success')

  @also_with_wasmfs
  def test_stat_mknod(self):
    self.do_runf('stat/test_mknod.c', 'success')

  @also_with_wasmfs
  def test_fcntl(self):
    if self.get_setting('WASMFS'):
      self.emcc_args += ['-sFORCE_FILESYSTEM']
    self.add_pre_run("FS.createDataFile('/', 'test', 'abcdef', true, true, false);")
    self.do_run_in_out_file_test('fcntl/test_fcntl.c')

  def test_fcntl_open(self):
    self.do_run_in_out_file_test('fcntl/test_fcntl_open.c')

  @also_with_wasm_bigint
  def test_fcntl_misc(self):
    if self.get_setting('WASMFS'):
      self.emcc_args += ['-sFORCE_FILESYSTEM']
    self.add_pre_run("FS.createDataFile('/', 'test', 'abcdef', true, true, false);")
    self.do_run_in_out_file_test('fcntl/test_fcntl_misc.c')

  def test_poll(self):
    if self.get_setting('WASMFS'):
      self.set_setting('FORCE_FILESYSTEM')
    self.do_core_test('test_poll.c')

  def test_statvfs(self):
    self.do_core_test('test_statvfs.c')

  def test_libgen(self):
    self.do_core_test('test_libgen.c')

  def test_utime(self):
    self.do_runf('utime/test_utime.c', 'success')

  @also_with_noderawfs
  def test_futimens(self):
    self.do_runf('utime/test_futimens.c', 'success')

  @no_minimal_runtime('MINIMAL_RUNTIME does not have getValue() and setValue() (TODO add it to a JS library function to get it in)')
  @requires_node  # only node handles utf well
  def test_utf(self):
    self.set_setting('EXPORTED_FUNCTIONS', ['_main', '_malloc', '_free'])
    self.set_setting('EXPORTED_RUNTIME_METHODS', ['getValue', 'setValue', 'UTF8ToString', 'stringToUTF8'])
    self.do_core_test('test_utf.c')

  def test_utf32(self):
    self.do_runf('utf32.cpp', 'OK (long).\n')

  @no_sanitize('requires libc to be built with -fshort-char')
  def test_utf32_short_wchar(self):
    if '-flto' in self.emcc_args or '-flto=thin' in self.emcc_args:
      self.skipTest('-fshort-wchar is not compatible with LTO (libraries would need rebuilting)')
    self.do_runf('utf32.cpp', 'OK (short).\n', emcc_args=['-fshort-wchar'])

  @crossplatform
  def test_utf16(self):
    self.do_runf('core/test_utf16.cpp', 'OK.')

  def test_utf8(self):
    self.do_runf('core/test_utf8.c', 'OK.')

  @also_with_wasm_bigint
  def test_utf8_textdecoder(self):
    self.emcc_args += ['--embed-file', test_file('utf8_corpus.txt') + '@/utf8_corpus.txt']
    self.do_runf('benchmark/benchmark_utf8.c', 'OK.')

  # Test that invalid character in UTF8 does not cause decoding to crash.
  @parameterized({
    '': [[]],
    'textdecoder': [['-sTEXTDECODER']],
  })
  def test_utf8_invalid(self, args):
    self.do_runf('utf8_invalid.cpp', 'OK.', emcc_args=args)

  # Test that invalid character in UTF8 does not cause decoding to crash.
  @no_asan('TODO: ASan support in minimal runtime')
  @parameterized({
    '': [[]],
    'textdecoder': [['-sTEXTDECODER']],
  })
  def test_minimal_runtime_utf8_invalid(self, args):
    self.set_setting('MINIMAL_RUNTIME')
    self.emcc_args += ['--pre-js', test_file('minimal_runtime_exit_handling.js')]
    self.do_runf('utf8_invalid.cpp', 'OK.', emcc_args=args)

  def test_utf16_textdecoder(self):
    self.emcc_args += ['--embed-file', test_file('utf16_corpus.txt') + '@/utf16_corpus.txt']
    self.do_runf('benchmark/benchmark_utf16.cpp', 'OK.')

  def test_wprintf(self):
    self.do_core_test('test_wprintf.cpp')

  def test_write_stdout_fileno(self):
    self.do_core_test('test_write_stdout_fileno.c')
    self.do_core_test('test_write_stdout_fileno.c', args=['-sFILESYSTEM=0'])

  def test_direct_string_constant_usage(self):
    self.do_core_test('test_direct_string_constant_usage.cpp')

  def test_std_function_incomplete_return(self):
    self.do_core_test('test_std_function_incomplete_return.cpp')

  def test_istream(self):
    for linkable in [0]: # , 1]:
      print(linkable)
      # regression check for issue #273
      self.set_setting('LINKABLE', linkable)
      self.do_core_test('test_istream.cpp')

  def test_fs_base(self):
    self.set_setting('DEFAULT_LIBRARY_FUNCS_TO_INCLUDE', ['$FS'])
    self.add_pre_run(read_file(test_file('fs/test_fs_base.js')))
    self.do_run_in_out_file_test('fs/test_fs_base.c')

  @also_with_noderawfs
  @is_slow_test
  @requires_node
  def test_fs_nodefs_rw(self):
    if not self.get_setting('NODERAWFS'):
      self.setup_nodefs_test()
    self.set_setting('SYSCALL_DEBUG')
    self.do_runf('fs/test_nodefs_rw.c', 'success')
    if self.maybe_closure():
      self.do_runf('fs/test_nodefs_rw.c', 'success')

  @also_with_noderawfs
  @requires_node
  def test_fs_nodefs_cloexec(self):
    if self.get_setting('WASMFS'):
      self.set_setting('FORCE_FILESYSTEM')
    if not self.get_setting('NODERAWFS'):
      self.setup_nodefs_test()
    self.do_runf('fs/test_nodefs_cloexec.c', 'success')

  @also_with_noderawfs
  @requires_node
  def test_fs_nodefs_dup(self):
    if self.get_setting('WASMFS'):
      self.set_setting('FORCE_FILESYSTEM')
    if not self.get_setting('NODERAWFS'):
      self.setup_nodefs_test()
    self.do_runf('fs/test_nodefs_dup.c', 'success')

  @requires_node
  def test_fs_nodefs_home(self):
    self.set_setting('FORCE_FILESYSTEM')
    self.emcc_args += ['-lnodefs.js']
    self.do_runf('fs/test_nodefs_home.c', 'success')

  @requires_node
  def test_fs_nodefs_nofollow(self):
    if self.get_setting('WASMFS'):
      self.set_setting('FORCE_FILESYSTEM')
    self.emcc_args += ['-lnodefs.js']
    self.do_runf('fs/test_nodefs_nofollow.c', 'success')

  @crossplatform
  @requires_node
  def test_fs_nodefs_readdir(self):
    # externally setup an existing folder structure: existing/a
    if self.get_setting('WASMFS'):
      self.set_setting('FORCE_FILESYSTEM')
    if not WINDOWS:
      # Add an entry that isn't a directory, file, or link to test that we handle
      # it correctly.
      os.mkfifo('named_pipe')
    os.makedirs('existing/a')
    self.emcc_args += ['-lnodefs.js']
    suffix = ''
    if self.get_setting('WASMFS'):
      suffix = '.wasmfs'
    elif self.is_wasm2js():
      suffix = ".wasm2js"
    self.do_run_in_out_file_test('fs/test_nodefs_readdir.c', out_suffix=suffix)

  @requires_node
  @crossplatform
  def test_fs_nodefs_statvfs(self):
    # externally setup an existing folder structure: existing/a
    if self.get_setting('WASMFS'):
      self.set_setting('FORCE_FILESYSTEM')
    os.makedirs('existing/a')
    self.emcc_args += ['-lnodefs.js']
    self.do_runf('fs/test_nodefs_statvfs.c', 'success')

  @no_windows('no symlink support on windows')
  @requires_node
  def test_fs_noderawfs_nofollow(self):
    self.set_setting('NODERAWFS')
    create_file('filename', 'foo')
    os.symlink('filename', 'linkname')
    self.emcc_args += ['-lnodefs.js']
    self.do_runf('fs/test_noderawfs_nofollow.c', 'success')

  def test_fs_trackingdelegate(self):
    self.set_setting('FS_DEBUG')
    self.do_run_in_out_file_test('fs/test_trackingdelegate.c')

  @also_with_noderawfs
  @also_with_wasmfs
  def test_fs_writeFile(self):
    if self.get_setting('WASMFS'):
      self.set_setting("FORCE_FILESYSTEM")
    self.do_run_in_out_file_test('fs/test_writeFile.cpp')

  def test_fs_js_api(self):
    self.set_setting("FORCE_FILESYSTEM")
    self.do_runf('fs/test_fs_js_api.c', 'success')

  @also_with_noderawfs
  def test_fs_write(self):
    if self.get_setting('WASMFS'):
      self.set_setting("FORCE_FILESYSTEM")
    self.do_run_in_out_file_test('fs/test_write.cpp')

  @also_with_noderawfs
  def test_fs_emptyPath(self):
    self.do_run_in_out_file_test('fs/test_emptyPath.c')

  @no_windows('https://github.com/emscripten-core/emscripten/issues/8882')
  @crossplatform
  @also_with_noderawfs
  def test_fs_enotdir(self):
    self.do_run_in_out_file_test('fs/test_enotdir.c')

  @also_with_noderawfs
  def test_fs_append(self):
    self.do_runf('fs/test_append.c', 'success')

  @with_all_fs
  def test_fs_mmap(self):
    if self.get_setting('WASMFS'):
      self.set_setting('FORCE_FILESYSTEM')
    self.do_run_in_out_file_test('fs/test_mmap.c')

  @no_wasmfs('wasmfs will (?) need a non-JS mechanism to ignore permissions during startup')
  @parameterized({
    '': [],
    'minimal_runtime': ['-sMINIMAL_RUNTIME=1']
  })
  def test_fs_no_main(self, *args):
    # library_fs.js uses hooks to enable ignoring of permisions up until ATMAINs are run.  This
    # test verified that they work correctly, even in programs without a main function.
    create_file('pre.js', '''
Module.preRun = () => {
  assert(FS.ignorePermissions, "ignorePermissions not set during preRun");
}
Module.onRuntimeInitialized = () => {
  assert(!FS.ignorePermissions, "ignorePermissions not unset during onRuntimeInitialized");
  assert(_foo() == 42);
}
''')
    self.set_setting('EXPORTED_FUNCTIONS', '_foo')
    self.set_setting('FORCE_FILESYSTEM')
    self.emcc_args += ['--pre-js', 'pre.js'] + list(args)
    self.do_run('int foo() { return 42; }', '', force_c=True)

  @also_with_noderawfs
  def test_fs_errorstack(self):
    # Enables strict mode, which may catch some strict-mode-only errors
    # so that users can safely work with strict JavaScript if enabled.
    create_file('pre.js', '"use strict";')
    self.emcc_args += ['--pre-js', 'pre.js']

    self.set_setting('FORCE_FILESYSTEM')
    self.set_setting('ASSERTIONS')
    self.do_run(r'''
      #include <emscripten.h>
      #include <stdio.h>
      int main(void) {
        printf("hello world\n"); // should work with strict mode
        EM_ASM(
          try {
            FS.readFile('/dummy.txt');
          } catch (err) {
            err.stack = err.stack; // should be writable
            throw err;
          }
        );
        return 0;
      }
    ''', 'at Object.readFile', assert_returncode=NON_ZERO) # engines has different error stack format

  @also_with_noderawfs
  def test_fs_llseek(self):
    self.set_setting('FORCE_FILESYSTEM')
    self.do_runf('fs/test_llseek.c', 'success')

  @also_with_noderawfs
  def test_fs_readv(self):
    self.set_setting('FORCE_FILESYSTEM')
    self.do_runf('fs/test_readv.c', 'success')

  @also_with_noderawfs
  def test_fs_writev(self):
    self.set_setting('FORCE_FILESYSTEM')
    self.do_runf('fs/test_writev.c', 'success')

  def test_fs_64bit(self):
    if self.get_setting('WASMFS'):
      self.set_setting('FORCE_FILESYSTEM')
    self.do_runf('fs/test_64bit.c', 'success')

  @requires_node
  @crossplatform
  @with_all_fs
  def test_fs_symlink_resolution(self):
    nodefs = '-DNODEFS' in self.emcc_args or '-DNODERAWFS' in self.emcc_args
    if self.get_setting('WASMFS'):
      self.set_setting('FORCE_FILESYSTEM')
    if nodefs:
      if WINDOWS:
        self.skipTest('No symlinks on Windows')
      if self.get_setting('WASMFS'):
        self.skipTest('NODEFS in WasmFS')
    self.do_runf('fs/test_fs_symlink_resolution.c', 'success')

  @with_all_fs
  def test_fs_rename_on_existing(self):
    if self.get_setting('WASMFS'):
      self.set_setting('FORCE_FILESYSTEM')
    self.do_runf('fs/test_fs_rename_on_existing.c', 'success')

  @also_with_nodefs_both
<<<<<<< HEAD
  def test_fs_readdir_ino_matches_stat_ino(self):
    self.do_runf('fs/test_fs_readdir_ino_matches_stat_ino.c', 'success')
=======
  def test_fs_mkdir_dotdot(self):
    self.do_runf('fs/test_fs_mkdir_dotdot.c', 'success')
>>>>>>> 4ba4c603

  def test_sigalrm(self):
    self.do_runf('test_sigalrm.c', 'Received alarm!')
    self.do_runf('test_sigalrm.c', 'Received alarm!', emcc_args=['-sEXIT_RUNTIME'])

  def test_signals(self):
    self.do_core_test('test_signals.c')

  @parameterized({
    'sigint': (EM_SIGINT, 128 + EM_SIGINT, True),
    'sigabrt': (EM_SIGABRT, 1, False)
  })
  @crossplatform
  def test_sigaction_default(self, signal, exit_code, assert_identical):
    self.set_setting('EXIT_RUNTIME')
    # TODO: re-enable assertions when https://github.com/emscripten-core/emscripten/issues/20315 is fixed.
    self.set_setting('ASSERTIONS', 0)
    self.do_core_test(
      test_file('test_sigaction_default.c'),
      args=[str(signal)],
      assert_identical=assert_identical,
      assert_returncode=exit_code
    )

  @crossplatform
  @with_all_fs
  def test_unistd_access(self):
    nodefs = '-DNODEFS' in self.emcc_args or '-DNODERAWFS' in self.emcc_args
    if self.get_setting('WASMFS'):
      self.set_setting('FORCE_FILESYSTEM')
      if nodefs:
        self.skipTest('NODEFS in WasmFS')
    # On windows we have slighly different output because we the same
    # level of permissions are not available. For example, on windows
    # its not possible have a file that is not readable, but writable.
    # We also report all files as executable since there is no x bit
    # recorded there.
    # See https://learn.microsoft.com/en-us/cpp/c-runtime-library/reference/chmod-wchmod?view=msvc-170#remarks
    if WINDOWS and '-DNODERAWFS' in self.emcc_args:
      out_suffix = '.win'
    else:
      out_suffix = ''
    self.do_run_in_out_file_test('unistd/access.c', out_suffix=out_suffix)

  def test_unistd_curdir(self):
    if self.get_setting('WASMFS'):
      self.set_setting('FORCE_FILESYSTEM')
    self.do_run_in_out_file_test('unistd/curdir.c')

  @also_with_noderawfs
  def test_unistd_close(self):
    self.do_run_in_out_file_test('unistd/close.c')

  def test_unistd_fsync_stdout(self):
    self.do_run_in_out_file_test('unistd/fsync_stdout.c')

  @also_with_noderawfs
  def test_unistd_pipe(self):
    self.do_runf('unistd/pipe.c', 'success')

  @also_with_noderawfs
  def test_unistd_dup(self):
    self.do_run_in_out_file_test('unistd/dup.c')

  @with_all_fs
  def test_unistd_truncate(self):
    nodefs = '-DNODEFS' in self.emcc_args or '-DNODERAWFS' in self.emcc_args
    if self.get_setting('WASMFS'):
      self.set_setting('FORCE_FILESYSTEM')
      if nodefs:
        self.skipTest('TODO: NODEFS in WasmFS')
    if WINDOWS or os.geteuid() == 0:
      self.skipTest('Root access invalidates this test by being able to write on readonly files')
    self.do_run_in_out_file_test('unistd/truncate.c')

  @also_with_standalone_wasm()
  def test_unistd_sysconf(self):
    if self.is_wasm64():
      out_suffix = '64'
    else:
      out_suffix = ''
    self.do_run_in_out_file_test('unistd/sysconf.c', out_suffix=out_suffix)

  @no_asan('ASan alters memory layout')
  def test_unistd_sysconf_phys_pages(self):
    filename = test_file('unistd/sysconf_phys_pages.c')
    if self.get_setting('ALLOW_MEMORY_GROWTH'):
      expected = (2 * 1024 * 1024 * 1024) // webassembly.WASM_PAGE_SIZE
    elif self.has_changed_setting('INITIAL_MEMORY'):
      if self.get_setting('INITIAL_MEMORY') == '4200mb':
        expected = (4200 * 1024 * 1024) // webassembly.WASM_PAGE_SIZE
      else:
        assert self.get_setting('INITIAL_MEMORY') == '2200mb'
        expected = (2200 * 1024 * 1024) // webassembly.WASM_PAGE_SIZE
    else:
      self.set_setting('INITIAL_MEMORY', '16mb')
      expected = 16 * 1024 * 1024 // webassembly.WASM_PAGE_SIZE
    self.do_runf(filename, str(expected) + ', errno: 0')

  @no_windows('https://github.com/emscripten-core/emscripten/issues/8882')
  @with_all_fs
  def test_unistd_unlink(self):
    nodefs = '-DNODEFS' in self.emcc_args or '-DNODERAWFS' in self.emcc_args
    if self.get_setting('WASMFS') and nodefs:
      self.skipTest('NODEFS in WasmFS')

    # symlinks on node.js on non-linux behave differently (e.g. on Windows they require administrative privileges)
    # so skip testing those bits on that combination.
    if '-DNODEFS' in self.emcc_args:
      if WINDOWS:
        self.emcc_args += ['-DNO_SYMLINK=1']
      if MACOS:
        self.skipTest('only tested on linux')

    # Several differences/bugs on non-linux including https://github.com/nodejs/node/issues/18014
    # TODO: NODERAWFS in WasmFS
    if '-DNODERAWFS' in self.emcc_args and os.geteuid() == 0:
      # 0 if root user
      self.emcc_args += ['-DSKIP_ACCESS_TESTS']

    self.do_runf('unistd/unlink.c', 'success')

  @also_with_nodefs
  def test_unistd_links(self):
    nodefs = '-DNODEFS' in self.emcc_args
    if nodefs and WINDOWS:
      self.skipTest('Skipping NODEFS part of this test for test_unistd_links on Windows, since it would require administrative privileges.')
      # Also, other detected discrepancies if you do end up running this test on NODEFS:
      # test expects /, but Windows gives \ as path slashes.
      # Calling readlink() on a non-link gives error 22 EINVAL on Unix, but simply error 0 OK on Windows.

    if self.get_setting('WASMFS'):
      if nodefs:
        self.skipTest('TODO: wasmfs+node')
      self.emcc_args += ['-sFORCE_FILESYSTEM']

    self.do_run_in_out_file_test('unistd/links.c')

  @also_with_noderawfs
  def test_unistd_write_broken_link(self):
    self.do_run_in_out_file_test('unistd/test_unistd_write_broken_link.c')

  @no_windows('Skipping NODEFS test, since it would require administrative privileges.')
  @requires_node
  def test_unistd_symlink_on_nodefs(self):
    # Also, other detected discrepancies if you do end up running this test on NODEFS:
    # test expects /, but Windows gives \ as path slashes.
    # Calling readlink() on a non-link gives error 22 EINVAL on Unix, but simply error 0 OK on Windows.
    self.emcc_args += ['-lnodefs.js']
    self.do_run_in_out_file_test('unistd/symlink_on_nodefs.c')

  @also_with_wasm_bigint
  @also_with_nodefs
  def test_unistd_io(self):
    if self.get_setting('WASMFS'):
      if '-DNODEFS' in self.emcc_args:
        self.skipTest('NODEFS in WasmFS')
      self.set_setting('FORCE_FILESYSTEM')
    self.do_run_in_out_file_test('unistd/io.c')

  @no_windows('https://github.com/emscripten-core/emscripten/issues/8882')
  @also_with_nodefs
  def test_unistd_misc(self):
    self.do_run_in_out_file_test('unistd/misc.c', interleaved_output=False)

  @also_with_standalone_wasm()
  def test_posixtime(self):
    self.do_core_test('test_posixtime.c')

  def test_uname(self):
    self.do_core_test('test_uname.c', regex=True)

  def test_unary_literal(self):
    self.do_core_test('test_unary_literal.cpp')

  @crossplatform
  # Explicitly set LANG here since new versions of node expose
  # `navigator.languages` which emscripten will honor and we
  # want the test output to be consistent.
  @with_env_modify({'LANG': 'en_US.UTF-8'})
  def test_env(self):
    self.do_core_test('test_env.c', regex=True)

  @crossplatform
  # Explicitly set LANG here since new versions of node expose
  # `navigator.languages` which emscripten will honor and we
  # want the test output to be consistent.
  @with_env_modify({'LANG': 'en_US.UTF-8'})
  def test_environ(self):
    self.do_core_test('test_environ.c', regex=True)

  def test_systypes(self):
    self.do_core_test('test_systypes.c')

  def test_stddef(self):
    self.do_core_test('test_stddef.cpp')
    self.do_core_test('test_stddef.cpp', force_c=True)

  def test_getloadavg(self):
    self.do_core_test('test_getloadavg.c')

  def test_nl_types(self):
    self.do_core_test('test_nl_types.c')

  def test_799(self):
    src = test_file('799.cpp')
    self.do_runf(src, '''Set PORT family: 0, port: 3979
Get PORT family: 0
PORT: 3979
''')

  def test_ctype(self):
    self.do_core_test('test_ctype.c')

  def test_strcasecmp(self):
    self.do_core_test('test_strcasecmp.c')

  def test_atomic(self):
    self.do_core_test('test_atomic.c')

  def test_atomic_cxx(self):
    # the wasm backend has lock-free atomics, but not asm.js or asm2wasm
    self.emcc_args += ['-DIS_64BIT_LOCK_FREE=1']
    self.do_core_test('test_atomic_cxx.cpp')

  def test_phiundef(self):
    self.do_core_test('test_phiundef.c')

  def test_netinet_in(self):
    self.do_run_in_out_file_test('netinet/in.cpp')

  @needs_dylink
  def test_main_module_static_align(self):
    if self.get_setting('ALLOW_MEMORY_GROWTH'):
      self.skipTest('no shared modules with memory growth')
    self.set_setting('MAIN_MODULE')
    self.do_core_test('test_main_module_static_align.cpp')

  # libc++ tests

  def test_iostream_and_determinism(self):
    create_file('src.cpp', '''
      #include <iostream>

      int main() {
        std::cout << "hello world" << std::endl << 77 << "." << std::endl;
        return 0;
      }
    ''')

    num = 5
    for i in range(num):
      print('(iteration %d)' % i)

      # add some timing nondeterminism here, not that we need it, but whatever
      time.sleep(random.random() / (10 * num))
      self.do_runf('src.cpp', 'hello world\n77.\n')

      # Verify that this build is identical to the previous one
      if os.path.exists('src.js.previous'):
        self.assertBinaryEqual('src.js', 'src.js.previous')
      shutil.copy2('src.js', 'src.js.previous')

      # Same but for the wasm file.
      if self.is_wasm():
        if os.path.exists('src.wasm.previous'):
          self.assertBinaryEqual('src.wasm', 'src.wasm.previous')
        shutil.copy2('src.wasm', 'src.wasm.previous')

  def test_stdvec(self):
    self.do_core_test('test_stdvec.cpp')

  @requires_node
  def test_random_device(self):
    self.maybe_closure()
    self.do_core_test('test_random_device.cpp')

  def test_reinterpreted_ptrs(self):
    self.do_core_test('test_reinterpreted_ptrs.cpp')

  def test_js_libraries(self):
    create_file('main.cpp', '''
      #include <stdio.h>
      extern "C" {
        extern void printey();
        extern int calcey(int x, int y);
      }
      int main() {
        printey();
        printf("*%d*\\n", calcey(10, 22));
        return 0;
      }
    ''')
    create_file('mylib1.js', '''
      addToLibrary({
        printey: () => out('hello from lib!')
      });
    ''')
    create_file('mylib2.js', '''
      addToLibrary({
        calcey: (x, y) => x + y
      });
    ''')

    self.emcc_args += ['--js-library', 'mylib1.js', '--js-library', 'mylib2.js']
    self.do_runf('main.cpp', 'hello from lib!\n*32*\n')

  @with_env_modify({'LC_ALL': 'latin-1', 'PYTHONUTF8': '0', 'PYTHONCOERCECLOCALE': '0'})
  @crossplatform
  def test_unicode_js_library(self):
    # First verify that we have correct overridden the default python file encoding.
    # The follow program should fail, assuming the above LC_CTYPE + PYTHONUTF8
    # are having the desired effect.
    # This means that files open()'d by emscripten without an explicit encoding will
    # cause this test to file, hopefully catching any places where we forget to do this.
    create_file('expect_fail.py', 'print(len(open(r"%s").read()))' % test_file('unicode_library.js'))
    err = self.expect_fail([PYTHON, 'expect_fail.py'], expect_traceback=True)
    self.assertContained('UnicodeDecodeError', err)

    self.emcc_args += ['-sMODULARIZE', '--js-library', test_file('unicode_library.js'), '--extern-post-js', test_file('modularize_post_js.js'), '--post-js', test_file('unicode_postjs.js')]
    self.do_run_in_out_file_test('test_unicode_js_library.c')

  def test_funcptr_import_type(self):
    self.emcc_args += ['--js-library', test_file('core/test_funcptr_import_type.js')]
    self.do_core_test('test_funcptr_import_type.cpp')

  @no_asan('ASan does not work with EXPORT_ALL')
  def test_constglobalunion(self):
    self.set_setting('EXPORT_ALL')

    self.do_run(r'''
#include <stdio.h>

struct one_const {
  long a;
};

struct two_consts {
  long a;
  long b;
};

union some_consts {
  struct one_const one;
  struct two_consts two;
};

union some_consts my_consts = {{
  1
}};

struct one_const addr_of_my_consts = {
  (long)(&my_consts)
};

int main(void) {
  printf("%li\n", (long)!!addr_of_my_consts.a);
  return 0;
}
    ''', '1')

  ### 'Medium' tests

  def test_fannkuch(self):
    results = [(1, 0), (2, 1), (3, 2), (4, 4), (5, 7), (6, 10), (7, 16), (8, 22)]
    self.build(test_file('fannkuch.cpp'))
    for i, j in results:
      print(i, j)
      self.do_run('fannkuch.js', 'Pfannkuchen(%d) = %d.' % (i, j), args=[str(i)], no_build=True)

  def test_raytrace(self):
    # TODO: Should we remove this test?
    self.skipTest('Relies on double value rounding, extremely sensitive')

    src = read_file(test_file('third_party/raytrace.cpp')).replace('double', 'float')
    output = read_file(test_file('raytrace.ppm'))
    self.do_run(src, output, args=['3', '16'])

  @parameterized({
    '': ('double',),
    'float': ('float',),
  })
  def test_fasta(self, float_type):
    results = [('1', '''GG\nctt\n\ntgagc\n'''),
               ('20', '''GGCCGGGCGCGGTGGCTCACGCCTGTAATCCCAGCACTTT\ncttBtatcatatgctaKggNcataaaSatgtaaaDcDRtBggDtctttataattcBgtcg\n\ntacgtgtagcctagtgtttgtgttgcgttatagtctatttgtggacacagtatggtcaaa\n\ntgacgtcttttgatctgacggcgttaacaaagatactctg\n'''),
               ('50', '''GGCCGGGCGCGGTGGCTCACGCCTGTAATCCCAGCACTTTGGGAGGCCGAGGCGGGCGGA\nTCACCTGAGGTCAGGAGTTCGAGACCAGCCTGGCCAACAT\ncttBtatcatatgctaKggNcataaaSatgtaaaDcDRtBggDtctttataattcBgtcg\n\ntactDtDagcctatttSVHtHttKtgtHMaSattgWaHKHttttagacatWatgtRgaaa\n\nNtactMcSMtYtcMgRtacttctWBacgaa\n\nagatactctgggcaacacacatacttctctcatgttgtttcttcggacctttcataacct\n\nttcctggcacatggttagctgcacatcacaggattgtaagggtctagtggttcagtgagc\n\nggaatatcattcgtcggtggtgttaatctatctcggtgtagcttataaatgcatccgtaa\n\ngaatattatgtttatttgtcggtacgttcatggtagtggtgtcgccgatttagacgtaaa\n\nggcatgtatg\n''')]

    orig_src = read_file(test_file('fasta.cpp'))

    src = orig_src.replace('double', float_type)
    create_file('fasta.cpp', src)
    self.build('fasta.cpp')
    for arg, output in results:
      self.do_run('fasta.js', output, args=[arg], no_build=True)

  @needs_non_trapping_float_to_int
  def test_fasta_nontrapping(self):
    self.emcc_args += ['-mnontrapping-fptoint']
    self.test_fasta()

  def test_whets(self):
    self.do_runf('whets.cpp', 'Single Precision C Whetstone Benchmark')

  # node is slower, and fail on 64-bit
  @requires_v8
  @no_asan('depends on the specifics of memory size, which for asan we are forced to increase')
  @no_lsan('depends on the specifics of memory size, which for lsan we are forced to increase')
  def test_dlmalloc_inline(self):
    # needed with typed arrays
    if not self.has_changed_setting('INITIAL_MEMORY'):
      self.set_setting('INITIAL_MEMORY', '128mb')

    src = read_file(path_from_root('system/lib/dlmalloc.c')) + '\n\n\n' + read_file(test_file('dlmalloc_test.c'))
    self.do_run(src, '*1,0*', args=['200', '1'], force_c=True)
    self.do_run('src.js', '*400,0*', args=['400', '400'], force_c=True, no_build=True)

  # node is slower, and fail on 64-bit
  @requires_v8
  @no_asan('depends on the specifics of memory size, which for asan we are forced to increase')
  @no_lsan('depends on the specifics of memory size, which for lsan we are forced to increase')
  @no_wasmfs('wasmfs does some malloc/free during startup, fragmenting the heap, leading to differences later')
  def test_dlmalloc(self):
    if not self.has_changed_setting('INITIAL_MEMORY'):
      self.set_setting('INITIAL_MEMORY', '128mb')

    # Linked version
    self.do_runf('dlmalloc_test.c', '*1,0*', args=['200', '1'])
    self.do_run('dlmalloc_test.js', '*400,0*', args=['400', '400'], no_build=True)

    # TODO: do this in other passes too, passing their opts into emcc
    if self.emcc_args == []:
      # emcc should build in dlmalloc automatically, and do all the sign correction etc. for it

      delete_file('src.js')
      self.run_process([EMCC, test_file('dlmalloc_test.c'), '-sINITIAL_MEMORY=128MB', '-o', 'src.js'], stdout=PIPE, stderr=self.stderr_redirect)

      self.do_run(None, '*1,0*', ['200', '1'], no_build=True)
      self.do_run(None, '*400,0*', ['400', '400'], no_build=True)

      # The same for new and all its variants
      src = read_file(test_file('new.cpp'))
      for new, delete in [
        ('malloc(100)', 'free'),
        ('new char[100]', 'delete[]'),
        ('new Structy', 'delete'),
        ('new int', 'delete'),
        ('new Structy[10]', 'delete[]'),
      ]:
        self.do_run(src.replace('{{{ NEW }}}', new).replace('{{{ DELETE }}}', delete), '*1,0*')

  # Tests that a large allocation should gracefully fail
  @no_asan('the memory size limit here is too small for asan')
  @no_lsan('the memory size limit here is too small for lsan')
  @no_4gb('output is sensitive to absolute data layout')
  @no_2gb('output is sensitive to absolute data layout')
  def test_dlmalloc_large(self):
    self.emcc_args += ['-sABORTING_MALLOC=0', '-sALLOW_MEMORY_GROWTH=1', '-sMAXIMUM_MEMORY=128MB']
    self.do_runf('dlmalloc_test_large.c', '0 0 0 1')

  @no_asan('asan also changes malloc, and that ends up linking in new twice')
  @no_lsan('lsan also changes malloc, and that ends up linking in new twice')
  def test_dlmalloc_partial(self):
    # present part of the symbols of dlmalloc, not all
    src = read_file(test_file('new.cpp')).replace('{{{ NEW }}}', 'new int').replace('{{{ DELETE }}}', 'delete') + '''
#include <emscripten/console.h>
#include <new>

void* operator new(size_t size) {
  emscripten_console_log("new!");
  return malloc(size);
}
'''
    self.do_run(src, 'new!\n*1,0*')

  @no_asan('asan also changes malloc, and that ends up linking in new twice')
  @no_lsan('lsan also changes malloc, and that ends up linking in new twice')
  def test_dlmalloc_partial_2(self):
    if 'SAFE_HEAP' in str(self.emcc_args):
      self.skipTest('we do unsafe stuff here')
    # present part of the symbols of dlmalloc, not all. malloc is harder to link than new which is weak.
    self.do_core_test('test_dlmalloc_partial_2.c', assert_returncode=NON_ZERO)

  def test_libcxx(self):
    self.do_runf('core/test_libcxx_hash.cpp',
                 'june -> 30\nPrevious (in alphabetical order) is july\nNext (in alphabetical order) is march')

    self.do_run('''
      #include <set>
      #include <stdio.h>
      int main() {
        std::set<int> fetchOriginatorNums;
        fetchOriginatorNums.insert(171);
        printf("hello world\\n");
        return 0;
      }
      ''', 'hello world')

  def test_typeid(self):
    self.do_core_test('test_typeid.cpp')

  def test_static_variable(self):
    # needs atexit
    self.set_setting('EXIT_RUNTIME')
    self.do_core_test('test_static_variable.cpp')

  def test_fakestat(self):
    self.do_core_test('test_fakestat.c')

  @also_with_standalone_wasm()
  def test_mmap_anon(self):
    # ASan needs more memory, but that is set up separately
    if '-fsanitize=address' not in self.emcc_args and not self.has_changed_setting('INITIAL_MEMORY'):
      self.set_setting('INITIAL_MEMORY', '128mb')

    self.do_core_test('test_mmap_anon.c')

  @node_pthreads
  def test_mmap_anon_pthreads(self):
    # Same test with threading enabled so give is some basic sanity
    # checks of the locking on the internal data structures.
    self.set_setting('PROXY_TO_PTHREAD')
    self.set_setting('EXIT_RUNTIME')
    if not self.has_changed_setting('INITIAL_MEMORY'):
      self.set_setting('INITIAL_MEMORY', '64mb')
    self.do_core_test('test_mmap_anon.c')

  @no_lsan('Test code contains memory leaks')
  @parameterized({
      '': (0,),
      'asyncify': (1,),
      'jspi': (2,),
  })
  def test_cubescript(self, asyncify):
    # uses register keyword
    self.emcc_args += ['-std=c++03', '-Wno-dynamic-class-memaccess']
    self.maybe_closure()
    self.emcc_args += ['-I', test_file('third_party/cubescript')]
    # Test code contains memory leaks
    if '-fsanitize=address' in self.emcc_args:
      self.emcc_args += ['--pre-js', test_file('asan-no-leak.js')]

    if asyncify:
      self.set_setting('ASYNCIFY', asyncify)
    if asyncify == 2:
      self.require_jspi()
      self.emcc_args += ['-Wno-experimental']

    src = test_file('third_party/cubescript/command.cpp')
    self.do_runf(src, '*\nTemp is 33\n9\n5\nhello, everyone\n*')

  @needs_dylink
  def test_relocatable_void_function(self):
    self.set_setting('RELOCATABLE')
    self.do_core_test('test_relocatable_void_function.c')

  @wasm_simd
  def test_wasm_intrinsics_simd(self):
    def run():
      self.do_runf('test_wasm_intrinsics_simd.c', 'Success!')
    # Improves test readability
    self.emcc_args.append('-Wno-c++11-narrowing')
    self.emcc_args = ['-Wpedantic', '-Werror', '-Wall', '-xc++'] + self.emcc_args
    run()
    self.emcc_args.append('-funsigned-char')
    run()

  # Tests invoking the NEON SIMD API via arm_neon.h header
  @wasm_simd
  def test_neon_wasm_simd(self):
    self.emcc_args.append('-Wno-c++11-narrowing')
    self.emcc_args.append('-mfpu=neon')
    self.emcc_args.append('-msimd128')
    self.do_runf('neon/test_neon_wasm_simd.cpp', 'Success!')

  # Tests invoking the SIMD API via x86 SSE1 xmmintrin.h header (_mm_x() functions)
  @wasm_simd
  @crossplatform
  @requires_native_clang
  @no_safe_heap('has unaligned 64-bit operations in wasm')
  @no_ubsan('test contains UB')
  @parameterized({
    '': ([],),
    'nontrapping': (['-mnontrapping-fptoint'],)
  })
  def test_sse1(self, args):
    src = test_file('sse/test_sse1.cpp')
    self.run_process([shared.CLANG_CXX, src, '-msse', '-o', 'test_sse1', '-D_CRT_SECURE_NO_WARNINGS=1'] + clang_native.get_clang_native_args(), stdout=PIPE)
    native_result = self.run_process('./test_sse1', stdout=PIPE).stdout

    self.emcc_args += ['-I' + test_file('sse'), '-msse'] + args
    self.maybe_closure()

    self.do_runf(src, native_result)

  # Tests invoking the SIMD API via x86 SSE2 emmintrin.h header (_mm_x() functions)
  @wasm_simd
  @requires_native_clang
  @no_safe_heap('has unaligned 64-bit operations in wasm')
  @is_slow_test
  @no_ubsan('https://github.com/emscripten-core/emscripten/issues/19688')
  @no_asan('local count too large')
  @parameterized({
    '': ([],),
    'nontrapping': (['-mnontrapping-fptoint'],)
  })
  def test_sse2(self, args):
    if self.is_wasm64():
      self.require_node_canary()
    src = test_file('sse/test_sse2.cpp')
    self.run_process([shared.CLANG_CXX, src, '-msse2', '-Wno-argument-outside-range', '-o', 'test_sse2', '-D_CRT_SECURE_NO_WARNINGS=1'] + clang_native.get_clang_native_args(), stdout=PIPE)
    native_result = self.run_process('./test_sse2', stdout=PIPE).stdout

    self.emcc_args += ['-I' + test_file('sse'), '-msse2', '-Wno-argument-outside-range', '-sSTACK_SIZE=1MB'] + args
    self.maybe_closure()
    self.do_runf(src, native_result)

  # Tests invoking the SIMD API via x86 SSE3 pmmintrin.h header (_mm_x() functions)
  @wasm_simd
  @requires_native_clang
  def test_sse3(self):
    src = test_file('sse/test_sse3.cpp')
    self.run_process([shared.CLANG_CXX, src, '-msse3', '-Wno-argument-outside-range', '-o', 'test_sse3', '-D_CRT_SECURE_NO_WARNINGS=1'] + clang_native.get_clang_native_args(), stdout=PIPE)
    native_result = self.run_process('./test_sse3', stdout=PIPE).stdout

    self.emcc_args += ['-I' + test_file('sse'), '-msse3', '-Wno-argument-outside-range']
    self.maybe_closure()
    self.do_runf(src, native_result)

  # Tests invoking the SIMD API via x86 SSSE3 tmmintrin.h header (_mm_x() functions)
  @wasm_simd
  @requires_native_clang
  def test_ssse3(self):
    src = test_file('sse/test_ssse3.cpp')
    self.run_process([shared.CLANG_CXX, src, '-mssse3', '-Wno-argument-outside-range', '-o', 'test_ssse3', '-D_CRT_SECURE_NO_WARNINGS=1'] + clang_native.get_clang_native_args(), stdout=PIPE)
    native_result = self.run_process('./test_ssse3', stdout=PIPE).stdout

    self.emcc_args += ['-I' + test_file('sse'), '-mssse3', '-Wno-argument-outside-range']
    self.maybe_closure()
    self.do_runf(src, native_result)

  # Tests invoking the SIMD API via x86 SSE4.1 smmintrin.h header (_mm_x() functions)
  @no_ubsan('https://github.com/emscripten-core/emscripten/issues/19749')
  @wasm_simd
  @requires_native_clang
  @is_slow_test
  def test_sse4_1(self):
    if self.is_wasm64():
      self.require_node_canary()
    src = test_file('sse/test_sse4_1.cpp')
    if not self.is_optimizing() and '-fsanitize=address' in self.emcc_args:
      # ASan with -O0 fails with:
      # Compiling function #69:"__original_main" failed: local count too large
      self.emcc_args.append('-O1')
    self.run_process([shared.CLANG_CXX, src, '-msse4.1', '-Wno-argument-outside-range', '-o', 'test_sse4_1', '-D_CRT_SECURE_NO_WARNINGS=1'] + clang_native.get_clang_native_args(), stdout=PIPE)
    native_result = self.run_process('./test_sse4_1', stdout=PIPE).stdout

    self.emcc_args += ['-I' + test_file('sse'), '-msse4.1', '-Wno-argument-outside-range', '-sSTACK_SIZE=1MB']
    self.maybe_closure()
    self.do_runf(src, native_result)

  # Tests invoking the SIMD API via x86 SSE4.2 nmmintrin.h header (_mm_x() functions)
  @wasm_simd
  @requires_native_clang
  @parameterized({
    '': (False,),
    '2': (True,)
  })
  def test_sse4(self, use_4_2):
    msse4 = '-msse4.2' if use_4_2 else '-msse4'
    src = test_file('sse/test_sse4_2.cpp')
    self.run_process([shared.CLANG_CXX, src, msse4, '-Wno-argument-outside-range', '-o', 'test_sse4_2', '-D_CRT_SECURE_NO_WARNINGS=1'] + clang_native.get_clang_native_args(), stdout=PIPE)
    native_result = self.run_process('./test_sse4_2', stdout=PIPE).stdout

    self.emcc_args += ['-I' + test_file('sse'), msse4, '-Wno-argument-outside-range']
    self.maybe_closure()
    self.do_runf(src, native_result)

  # Tests invoking the SIMD API via x86 AVX avxintrin.h header (_mm_x() functions)
  @wasm_simd
  @requires_native_clang
  @is_slow_test
  @no_asan('local count too large')
  @no_ubsan('local count too large')
  @parameterized({
    '': ([],),
    'nontrapping': (['-mnontrapping-fptoint'],)
  })
  def test_avx(self, args):
    src = test_file('sse/test_avx.cpp')
    self.run_process([shared.CLANG_CXX, src, '-mavx', '-Wno-argument-outside-range', '-Wpedantic', '-o', 'test_avx', '-D_CRT_SECURE_NO_WARNINGS=1'] + clang_native.get_clang_native_args(), stdout=PIPE)
    native_result = self.run_process('./test_avx', stdout=PIPE).stdout

    self.emcc_args += ['-I' + test_file('sse'), '-mavx', '-Wno-argument-outside-range', '-sSTACK_SIZE=1MB'] + args
    self.maybe_closure()
    self.do_runf(src, native_result)

  @wasm_simd
  def test_sse_diagnostics(self):
    self.emcc_args.remove('-Werror')
    src = test_file('sse/test_sse_diagnostic.cpp')

    p = self.run_process(
      [shared.EMXX, src, '-msse', '-DWASM_SIMD_COMPAT_SLOW'] + self.get_emcc_args(),
      stderr=PIPE)
    self.assertContained('Instruction emulated via slow path.', p.stderr)

  @requires_native_clang
  @wasm_relaxed_simd
  def test_relaxed_simd_implies_simd128(self):
    src = test_file('sse/test_sse1.cpp')
    self.build(src, emcc_args=['-msse'])

  @no_asan('call stack exceeded on some versions of node')
  def test_gcc_unmangler(self):
    self.emcc_args += ['-I' + test_file('third_party/libiberty')]

    self.do_runf('third_party/libiberty/cp-demangle.c', '*d_demangle(char const*, int, unsigned int*)*', args=['_ZL10d_demanglePKciPj'])

  @needs_make('make')
  @crossplatform
  def test_lua(self):
    self.emcc_args.remove('-Werror')
    env_init = {
      'SYSCFLAGS': ' '.join(self.get_emcc_args(compile_only=True)),
      'SYSLDFLAGS': ' '.join(self.get_emcc_args())
    }
    libs = self.get_library('third_party/lua',
                            [Path('src/lua.o'), Path('src/liblua.a')],
                            make=['make', 'echo', 'generic'],
                            env_init=env_init,
                            configure=None)
    self.do_run('',
                'hello lua world!\n17\n1\n2\n3\n4\n7',
                args=['-e', '''print("hello lua world!");print(17);for x = 1,4 do print(x) end;print(10-3)'''],
                libraries=libs,
                includes=[test_file('lua')])

  @no_asan('issues with freetype itself')
  @needs_make('configure script')
  @is_slow_test
  def test_freetype(self):
    if self.get_setting('WASMFS'):
      self.emcc_args += ['-sFORCE_FILESYSTEM']

    self.add_pre_run("FS.createDataFile('/', 'font.ttf', %s, true, false, false);" % str(
      list(bytearray(read_binary(test_file('freetype/LiberationSansBold.ttf'))))
    ))

    # Not needed for js, but useful for debugging
    shutil.copy(test_file('freetype/LiberationSansBold.ttf'), 'font.ttf')
    ftlib = self.get_freetype_library()

    # Main
    self.do_run_in_out_file_test('freetype/main.c',
                                 args=['font.ttf', 'test!', '150', '120', '25'],
                                 libraries=ftlib,
                                 includes=[test_file('third_party/freetype/include')])

    # github issue 324
    print('[issue 324]')
    self.do_run_in_out_file_test('freetype/main_2.c',
                                 args=['font.ttf', 'w', '32', '32', '25'],
                                 libraries=ftlib,
                                 includes=[test_file('third_party/freetype/include')])

    print('[issue 324 case 2]')
    self.do_run_in_out_file_test('freetype/main_3.c',
                                 args=['font.ttf', 'W', '32', '32', '0'],
                                 libraries=ftlib,
                                 includes=[test_file('third_party/freetype/include')])

    print('[issue 324 case 3]')
    self.do_run_in_out_file_test('freetype/main_3.c',
                                 out_suffix='_alt',
                                 args=['font.ttf', 'ea', '40', '32', '0'],
                                 libraries=ftlib,
                                 includes=[test_file('third_party/freetype/include')])

  @no_asan('local count too large for VMs')
  @no_ubsan('local count too large for VMs')
  @is_slow_test
  @parameterized({
    '': (False,),
    'pthreads': (True,),
  })
  def test_sqlite(self, use_pthreads):
    if use_pthreads:
      self.emcc_args.append('-pthread')
      self.setup_node_pthreads()
    self.emcc_args += ['-sUSE_SQLITE3']
    self.do_run_in_out_file_test('sqlite/benchmark.c')

  @needs_make('mingw32-make')
  @is_slow_test
  @parameterized({
    'cmake': (True,),
    'configure': (False,)
  })
  def test_zlib(self, use_cmake):
    if WINDOWS and not use_cmake:
      self.skipTest("Windows cannot run configure sh scripts")

    self.maybe_closure()
    if '-g' in self.emcc_args:
      self.emcc_args.append('-gsource-map') # more source maps coverage

    zlib = self.get_zlib_library(use_cmake)

    # example.c uses K&R style function declarations
    self.emcc_args += ['-Wno-deprecated-non-prototype']
    self.do_core_test('test_zlib.c', libraries=zlib, includes=[test_file('third_party/zlib')])

  @needs_make('make')
  @is_slow_test
  @no_ubsan('it seems that bullet contains UB')
  @parameterized({
    'cmake': (True,),
    'autoconf': (False,)
  })
  # Called thus so it runs late in the alphabetical cycle... it is long
  def test_bullet(self, use_cmake):
    if WINDOWS and not use_cmake:
      self.skipTest("Windows cannot run configure sh scripts")

    self.emcc_args += [
      '-Wno-c++11-narrowing',
      '-Wno-deprecated-register',
      '-Wno-writable-strings',
      '-Wno-shift-negative-value',
      '-Wno-format',
      '-Wno-bitfield-constant-conversion',
      '-Wno-int-to-void-pointer-cast',
      '-Wno-nontrivial-memaccess',
    ]

    # extra testing for ASSERTIONS == 2
    if use_cmake:
      self.set_setting('ASSERTIONS', 2)
      self.emcc_args.append('-Wno-unused-command-line-argument')

    self.do_runf('third_party/bullet/Demos/HelloWorld/HelloWorld.cpp',
                 [read_file(test_file('bullet/output.txt')), # different roundings
                  read_file(test_file('bullet/output2.txt')),
                  read_file(test_file('bullet/output3.txt')),
                  read_file(test_file('bullet/output4.txt'))],
                 libraries=self.get_bullet_library(use_cmake),
                 includes=[test_file('third_party/bullet/src')])

  @no_asan('issues with freetype itself')
  @no_ubsan('local count too large')
  @no_lsan('output differs')
  @needs_make('depends on freetype')
  @no_4gb('runs out of memory')
  @is_slow_test
  def test_poppler(self):
    # See https://github.com/emscripten-core/emscripten/issues/20757
    self.emcc_args.extend(['-Wno-deprecated-declarations', '-Wno-nontrivial-memaccess'])
    poppler = self.get_poppler_library()
    shutil.copy(test_file('poppler/paper.pdf'), '.')

    create_file('pre.js', '''
    Module.preRun = () => {
      FS.createDataFile('/', 'paper.pdf', readBinary('paper.pdf'), true, false, false);
    };
    Module.postRun = () => {
      var FileData = Array.from(MEMFS.getFileDataAsTypedArray(FS.root.contents['filename-1.ppm']));
      out("Data: " + JSON.stringify(FileData.map(function(x) { return unSign(x, 8) })));
    };
    ''')
    self.emcc_args += ['--pre-js', 'pre.js', '-sDEFAULT_LIBRARY_FUNCS_TO_INCLUDE=$unSign']

    ppm_data = str(list(bytearray(read_binary(test_file('poppler/ref.ppm')))))
    self.do_run('', ppm_data.replace(' ', ''),
                libraries=poppler,
                args=['-scale-to', '512', 'paper.pdf', 'filename'])

  @needs_make('make')
  @is_slow_test
  def test_openjpeg(self):
    def line_splitter(data):
      out = ''
      counter = 0

      for ch in data:
        out += ch
        if ch == ' ' and counter > 60:
          out += '\n'
          counter = 0
        else:
          counter += 1

      return out

    # remove -g, so we have one test without it by default
    self.emcc_args = [x for x in self.emcc_args if x != '-g']

    original_j2k = test_file('openjpeg/syntensity_lobby_s.j2k')
    image_bytes = list(bytearray(read_binary(original_j2k)))
    create_file('pre.js', """
      Module.preRun = () => FS.createDataFile('/', 'image.j2k', %s, true, false, false);
      Module.postRun = () => {
        out('Data: ' + JSON.stringify(Array.from(FS.readFile('image.raw'))));
      };
      """ % line_splitter(str(image_bytes)))

    # ensure libpng is built so that openjpeg's configure step can detect it.
    # If we don't do this then we don't know what the state of the cache will be
    # and this test would different non-deterministic results based on, for example,
    # what other tests had previously run.
    builder_cmd = [EMBUILDER, 'build', 'libpng']
    if self.get_setting('MEMORY64'):
      builder_cmd.append('--wasm64')
      self.emcc_args.append('-Wno-pointer-to-int-cast')
    self.run_process(builder_cmd)
    lib = self.get_library('third_party/openjpeg',
                           [Path('codec/CMakeFiles/j2k_to_image.dir/index.c.o'),
                            Path('codec/CMakeFiles/j2k_to_image.dir/convert.c.o'),
                            Path('codec/CMakeFiles/j2k_to_image.dir/__/common/color.c.o'),
                            Path('codec/CMakeFiles/j2k_to_image.dir/__/common/getopt.c.o'),
                            Path('bin/libopenjpeg.a')],
                           configure=['cmake', '.'],
                           # configure_args=['--enable-tiff=no', '--enable-jp3d=no', '--enable-png=no'],
                           make_args=[]) # no -j 2, since parallel builds can fail

    # We use doubles in JS, so we get slightly different values than native code. So we
    # check our output by comparing the average pixel difference
    def image_compare(output):
      # Get the image generated by JS, from the JSON.stringify'd array
      m = re.search(r'\[[\d, -]*\]', output)

      self.assertIsNotNone(m, 'Failed to find proper image output in: ' + output)
      # Evaluate the output as a python array
      js_data = eval(m.group(0))

      js_data = [x if x >= 0 else 256 + x for x in js_data] # Our output may be signed, so unsign it
      # Get the correct output
      true_data = bytearray(read_binary(test_file('openjpeg/syntensity_lobby_s.raw')))

      # Compare them
      self.assertEqual(len(js_data), len(true_data))
      num = len(js_data)
      diff_total = js_total = true_total = 0
      for i in range(num):
        js_total += js_data[i]
        true_total += true_data[i]
        diff_total += abs(js_data[i] - true_data[i])
      js_mean = js_total / float(num)
      true_mean = true_total / float(num)
      diff_mean = diff_total / float(num)

      image_mean = 83.265
      # print '[image stats:', js_mean, image_mean, true_mean, diff_mean, num, ']'
      assert abs(js_mean - image_mean) < 0.01, [js_mean, image_mean]
      assert abs(true_mean - image_mean) < 0.01, [true_mean, image_mean]
      assert diff_mean < 0.01, diff_mean

    self.emcc_args += ['--minify=0'] # to compare the versions
    self.emcc_args += ['--pre-js', 'pre.js']

    output = self.do_runf('third_party/openjpeg/codec/j2k_to_image.c',
                          'Successfully generated', # The real test for valid output is in image_compare
                          args='-i image.j2k -o image.raw'.split(),
                          emcc_args=['-sUSE_LIBPNG'],
                          libraries=lib,
                          includes=[test_file('third_party/openjpeg/libopenjpeg'),
                                    test_file('third_party/openjpeg/codec'),
                                    test_file('third_party/openjpeg/common'),
                                    Path(self.get_build_dir(), 'third_party/openjpeg')])
    image_compare(output)

  @also_with_standalone_wasm(impure=True)
  @no_asan('autodebug logging interferes with asan')
  @with_env_modify({'EMCC_AUTODEBUG': '1'})
  def test_autodebug_wasm(self):
    # Even though the test itself doesn't directly use reference types,
    # Binaryen's '--instrument-locals' will add their logging functions if
    # reference-types is enabled. So make sure this test passes when
    # reference-types feature is enabled as well.
    self.emcc_args += ['-mreference-types']
    self.node_args += shared.node_reference_types_flags(self.get_nodejs())
    output = self.do_runf('core/test_autodebug.c', 'success')
    # test that the program both works and also emits some of the logging
    # (but without the specific output, as it is logging the actual locals
    # used and so forth, which will change between opt modes and updates of
    # llvm etc.)
    for msg in ('log_execution', 'get_i32', 'set_i32', 'load_ptr', 'load_val', 'store_ptr', 'store_val'):
      self.assertIn(msg, output)

  ### Integration tests

  @crossplatform
  def test_ccall(self):
    self.emcc_args.append('-Wno-return-stack-address')
    self.set_setting('EXPORTED_RUNTIME_METHODS', ['ccall', 'cwrap', 'STACK_SIZE'])
    self.set_setting('WASM_ASYNC_COMPILATION', 0)
    create_file('post.js', '''
      out('*');
      var ret;
      ret = Module['ccall']('get_int', 'number'); out([typeof ret, ret].join(','));
      ret = ccall('get_float', 'number'); out([typeof ret, ret.toFixed(2)].join(','));
      ret = ccall('get_bool', 'boolean'); out([typeof ret, ret].join(','));
      ret = ccall('get_string', 'string'); out([typeof ret, ret].join(','));
      ret = ccall('print_int', null, ['number'], [12]); out(typeof ret);
      ret = ccall('print_float', null, ['number'], [14.56]); out(typeof ret);
      ret = ccall('print_bool', null, ['boolean'], [true]); out(typeof ret);
      ret = ccall('print_string', null, ['string'], ["cheez"]); out(typeof ret);
      ret = ccall('print_string', null, ['array'], [[97, 114, 114, 45, 97, 121, 0]]); out(typeof ret); // JS array
      ret = ccall('print_string', null, ['array'], [new Uint8Array([97, 114, 114, 45, 97, 121, 0])]); out(typeof ret); // typed array
      ret = ccall('multi', 'number', ['number', 'number', 'number', 'string'], [2, 1.4, 3, 'more']); out([typeof ret, ret].join(','));
      var p = ccall('malloc', 'pointer', ['number'], [4]);
      setValue(p, 650, 'i32');
      ret = ccall('pointer', 'pointer', ['pointer'], [p]); out([typeof ret, getValue(ret, 'i32')].join(','));
      out('*');
      // part 2: cwrap
      var noThirdParam = Module['cwrap']('get_int', 'number');
      out(noThirdParam());
      var multi = Module['cwrap']('multi', 'number', ['number', 'number', 'number', 'string']);
      out(multi(2, 1.4, 3, 'atr'));
      out(multi(8, 5.4, 4, 'bret'));
      out('*');
      // part 3: avoid stack explosion and check it's restored correctly
      for (var i = 0; i < STACK_SIZE/60; i++) {
        ccall('multi', 'number', ['number', 'number', 'number', 'string'], [0, 0, 0, '123456789012345678901234567890123456789012345678901234567890']);
      }
      out('stack is ok.');
      ccall('call_ccall_again', null);
      ''')
    self.emcc_args += ['--post-js', 'post.js']

    self.set_setting('EXPORTED_FUNCTIONS', ['_get_int', '_get_float', '_get_bool', '_get_string', '_print_int', '_print_float', '_print_bool', '_print_string', '_multi', '_pointer', '_call_ccall_again', '_malloc'])
    self.do_core_test('test_ccall.cpp')

    if self.maybe_closure():
      self.do_core_test('test_ccall.cpp')

  def test_ccall_cwrap_fast_path(self):
    self.emcc_args.append('-Wno-return-stack-address')
    self.set_setting('EXPORTED_RUNTIME_METHODS', ['ccall', 'cwrap'])
    self.set_setting('WASM_ASYNC_COMPILATION', 0)
    self.set_setting('ASSERTIONS', 0)
    create_file('post.js', '''
      var printBool = Module['cwrap']('print_bool', null, ['boolean']);
      out(Module['_print_bool'] === printBool); // the function should be the exact raw function in the module rather than a wrapped one
      ''')
    self.emcc_args += ['--post-js', 'post.js']

    self.set_setting('EXPORTED_FUNCTIONS', ['_print_bool'])
    self.do_runf('core/test_ccall.cpp', 'true')

  def test_EXPORTED_RUNTIME_METHODS(self):
    self.set_setting('DEFAULT_LIBRARY_FUNCS_TO_INCLUDE', ['$dynCall', '$ASSERTIONS'])
    self.do_core_test('EXPORTED_RUNTIME_METHODS.c')
    # test dyncall (and other runtime methods) can be exported
    self.emcc_args += ['-DEXPORTED']
    self.set_setting('EXPORTED_RUNTIME_METHODS', ['dynCall', 'addFunction', 'lengthBytesUTF8', 'getTempRet0', 'setTempRet0'])
    self.do_core_test('EXPORTED_RUNTIME_METHODS.c')

  @parameterized({
    '': [],
    'minimal_runtime': ['-sMINIMAL_RUNTIME=1']
  })
  def test_dyncall_specific(self, *args):
    if self.get_setting('MEMORY64'):
      self.skipTest('not compatible with MEMORY64')
    if self.get_setting('WASM_BIGINT'):
      # define DYNCALLS because this test does test calling them directly, and
      # in WASM_BIGINT mode we do not enable them by default (since we can do
      # more without them - we don't need to legalize)
      args = list(args) + ['-sDYNCALLS', '-DWASM_BIGINT']
    cases = [
        ('DIRECT', []),
        ('DYNAMIC_SIG', ['-sDYNCALLS']),
      ]
    if '-sMINIMAL_RUNTIME=1' in args:
      self.emcc_args += ['--pre-js', test_file('minimal_runtime_exit_handling.js')]
    else:
      cases += [
        ('EXPORTED', []),
        ('EXPORTED_DYNAMIC_SIG', ['-sDYNCALLS', '-sEXPORTED_RUNTIME_METHODS=dynCall']),
        ('FROM_OUTSIDE', ['-sEXPORTED_RUNTIME_METHODS=dynCall_iiji'])
      ]

    for which, extra_args in cases:
      print(str(args) + ' ' + which)
      self.do_core_test('test_dyncall_specific.c', emcc_args=['-D' + which] + list(args) + extra_args)

  @parameterized({
    '': ([],),
    'legacy': (['-sDYNCALLS'],),
  })
  def test_dyncall_pointers(self, args):
    self.do_core_test('test_dyncall_pointers.c', emcc_args=args)

  @also_with_wasm_bigint
  def test_getValue_setValue(self):
    # these used to be exported, but no longer are by default
    def test(args=None, asserts=False):
      if asserts:
        out_suffix = '_assert'
      else:
        out_suffix = ''
        if self.is_wasm64():
          out_suffix += '64'
        if self.get_setting('WASM_BIGINT'):
          out_suffix += '_bigint'
      assert_returncode = 0 if not asserts else NON_ZERO
      self.do_run_in_out_file_test('core/test_getValue_setValue.cpp',
                                   out_suffix=out_suffix,
                                   assert_returncode=assert_returncode,
                                   emcc_args=args)

    if self.get_setting('WASM_BIGINT'):
      self.emcc_args += ['-DWASM_BIGINT']

    # see that direct usage (not on module) works. we don't export, but the use
    # keeps it alive through JSDCE
    test(args=['-DDIRECT'])

    # Test with ASSERTIONS=2 where we check the limits of value passed to setValue.
    self.set_setting('ASSERTIONS', 2)
    test(args=['-DDIRECT', '-DASSERTIONS_2'])

    # see that with assertions, we get a nice error message
    self.set_setting('EXPORTED_RUNTIME_METHODS', [])
    self.set_setting('ASSERTIONS')
    test(asserts=True)
    self.set_setting('ASSERTIONS', 0)

    # see that when we export them, things work on the module
    self.set_setting('EXPORTED_RUNTIME_METHODS', ['getValue', 'setValue'])
    test()

  @parameterized({
    '': ([],),
    '_files': (['-DUSE_FILES'],)
  })
  def test_FS_exports(self, extra_args):
    # these used to be exported, but no longer are by default
    def test(output_prefix='', args=None, assert_returncode=0):
      args += extra_args
      print(args)
      self.do_runf('core/FS_exports.cpp',
                   (read_file(test_file('core/FS_exports' + output_prefix + '.out')),
                    read_file(test_file('core/FS_exports' + output_prefix + '_2.out'))),
                   assert_returncode=assert_returncode, emcc_args=args)

    # see that direct usage (not on module) works. we don't export, but the use
    # keeps it alive through JSDCE
    test(args=['-DDIRECT', '-sFORCE_FILESYSTEM'])
    # see that with assertions, we get a nice error message
    self.set_setting('EXPORTED_RUNTIME_METHODS', [])
    self.set_setting('ASSERTIONS')
    test('_assert', args=[], assert_returncode=NON_ZERO)
    self.set_setting('ASSERTIONS', 0)
    # see that when we export them, things work on the module
    self.set_setting('EXPORTED_RUNTIME_METHODS', ['FS_createDataFile'])
    test(args=['-sFORCE_FILESYSTEM'])

  def test_legacy_exported_runtime_numbers(self):
    # these used to be exported, but no longer are by default
    def test(expected, args=None, assert_returncode=0):
      self.do_runf('core/legacy_exported_runtime_numbers.cpp', expected,
                   assert_returncode=assert_returncode, emcc_args=args)

    # Without assertion indirect usages (via Module) result in `undefined` and direct usage
    # generates a builtin (not very helpful) JS error.
    self.set_setting('ASSERTIONS', 0)
    self.set_setting('LEGACY_RUNTIME', 0)
    test('|undefined|')
    test('ALLOC_STACK is not defined', args=['-DDIRECT'], assert_returncode=NON_ZERO)

    # When assertions are enabled direct and indirect usage both abort with a useful error message.
    not_exported = "Aborted('ALLOC_STACK' was not exported. add it to EXPORTED_RUNTIME_METHODS (see the Emscripten FAQ))"
    not_included = "`ALLOC_STACK` is a library symbol and not included by default; add it to your library.js __deps or to DEFAULT_LIBRARY_FUNCS_TO_INCLUDE on the command line (e.g. -sDEFAULT_LIBRARY_FUNCS_TO_INCLUDE='$ALLOC_STACK')"
    self.set_setting('ASSERTIONS')
    test(not_exported, assert_returncode=NON_ZERO)
    test(not_included, args=['-DDIRECT'])

    # Adding the symbol to DEFAULT_LIBRARY_FUNCS_TO_INCLUDE should allow direct usage, but
    # Module usage should continue to fail.
    self.emcc_args += ['-Wno-deprecated']
    self.set_setting('DEFAULT_LIBRARY_FUNCS_TO_INCLUDE', ['$ALLOC_STACK'])
    test(not_exported, assert_returncode=NON_ZERO)
    test('1', args=['-DDIRECT'])

    # Adding the symbols to EXPORTED_RUNTIME_METHODS should make both usage patterns work.
    self.set_setting('EXPORTED_RUNTIME_METHODS', ['ALLOC_STACK'])
    test('|1|')
    test('|1|', args=['-DDIRECT'])

  def test_response_file(self):
    response_data = '-o "%s/response_file.js" "%s"' % (self.get_dir(), test_file('hello_world.cpp'))
    create_file('rsp_file', response_data.replace('\\', '\\\\'))
    self.run_process([EMCC, "@rsp_file"] + self.get_emcc_args())
    self.do_run('response_file.js', 'hello, world', no_build=True)

    self.assertContained('response file not found: foo.txt', self.expect_fail([EMCC, '@foo.txt']))

  def test_linker_response_file(self):
    objfile = 'response_file.o'
    self.run_process([EMCC, '-c', test_file('hello_world.cpp'), '-o', objfile] + self.get_emcc_args(compile_only=True))
    # This should expand into -Wl,--start-group <objfile> -Wl,--end-group
    response_data = '--start-group ' + objfile + ' --end-group'
    create_file('rsp_file', response_data.replace('\\', '\\\\'))
    self.run_process([EMCC, "-Wl,@rsp_file", '-o', 'response_file.o.js'] + self.get_emcc_args())
    self.do_run('response_file.o.js', 'hello, world', no_build=True)

  def test_exported_response(self):
    src = r'''
      #include <stdio.h>
      #include <stdlib.h>
      #include <emscripten.h>

      extern "C" {
        int other_function() { return 5; }
      }

      int main() {
        int x = EM_ASM_INT({ return Module._other_function() });
        emscripten_run_script_string(""); // Add a reference to a symbol that exists in src/deps_info.json to uncover issue #2836 in the test suite.
        printf("waka %d!\n", x);
        return 0;
      }
    '''
    create_file('exps', '_main\n_other_function\n')

    self.set_setting('EXPORTED_FUNCTIONS', '@exps')
    self.do_run(src, '''waka 5!''')
    assert 'other_function' in read_file('src.js')

  def test_large_exported_response(self):
    src = r'''
      #include <stdio.h>
      #include <stdlib.h>
      #include <emscripten.h>

      extern "C" {
      '''

    rsp_file_lines = []
    num_exports = 5000
    count = 0
    while count < num_exports:
      src += 'int exported_func_from_response_file_%d () { return %d;}\n' % (count, count)
      rsp_file_lines.append('_exported_func_from_response_file_%d' % count)
      count += 1

    src += r'''
      }

      int main() {
        int x = EM_ASM_INT({ return Module._exported_func_from_response_file_4999() });
        // Add a reference to a symbol that exists in src/deps_info.json to uncover
        // issue #2836 in the test suite.
        emscripten_run_script_string("");
        printf("waka %d!\n", x);
        return 0;
      }
    '''

    rsp_file_lines.append('_main')
    create_file('large_exported_response.json', '\n'.join(rsp_file_lines) + '\n')

    self.set_setting('EXPORTED_FUNCTIONS', '@large_exported_response.json')
    self.do_run(src, 'waka 4999!')
    self.assertContained('_exported_func_from_response_file_1', read_file('src.js'))

  def test_emulate_function_pointer_casts(self):
    # Forcibly disable EXIT_RUNTIME due to:
    # https://github.com/emscripten-core/emscripten/issues/15081
    self.set_setting('EXIT_RUNTIME', 0)
    self.set_setting('EMULATE_FUNCTION_POINTER_CASTS')
    self.do_core_test('test_emulate_function_pointer_casts.cpp')

  @no_wasm2js('TODO: nicely printed names in wasm2js')
  @parameterized({
    'normal': ([],),
    'noexcept': (['-fno-exceptions'],)
  })
  def test_demangle_stacks(self, extra_args):
    self.emcc_args += extra_args
    self.set_setting('ASSERTIONS')
    # disable aggressive inlining in binaryen
    self.set_setting('BINARYEN_EXTRA_PASSES', '--one-caller-inline-max-function-size=1')
    # ensure function names are preserved
    self.emcc_args += ['--profiling-funcs']
    self.do_core_test('test_demangle_stacks.cpp', assert_returncode=NON_ZERO)

    # there should be a name section in the file
    with webassembly.Module('test_demangle_stacks.wasm') as m:
      self.assertTrue(m.has_name_section())

    print('without assertions, the stack is not printed, but a message suggesting assertions is')
    self.set_setting('ASSERTIONS', 0)
    self.do_core_test('test_demangle_stacks_noassert.cpp', assert_returncode=NON_ZERO)

  def test_demangle_stacks_symbol_map(self):
    # disable aggressive inlining in binaryen
    self.set_setting('BINARYEN_EXTRA_PASSES', '--one-caller-inline-max-function-size=1')
    self.set_setting('DEFAULT_LIBRARY_FUNCS_TO_INCLUDE', '$jsStackTrace')

    self.set_setting('ENVIRONMENT', 'node,shell')
    if '-O' not in str(self.emcc_args) or '-O0' in self.emcc_args or '-O1' in self.emcc_args or '-g' in self.emcc_args:
      self.skipTest("without opts, we don't emit a symbol map")
    self.emcc_args += ['--emit-symbol-map']
    self.do_runf('core/test_demangle_stacks.cpp', 'Aborted', assert_returncode=NON_ZERO)
    # make sure the shortened name is the right one
    full_aborter = None
    short_aborter = None
    for line in read_file('test_demangle_stacks.js.symbols').splitlines():
      if ':' not in line:
        continue
      # split by the first ':' (wasm backend demangling may include more :'s later on)
      short, full = line.split(':', 1)
      if 'Aborter' in full:
        short_aborter = short
        full_aborter = full
    self.assertIsNotNone(full_aborter)
    self.assertIsNotNone(short_aborter)
    print('full:', full_aborter, 'short:', short_aborter)
    if config.SPIDERMONKEY_ENGINE:
      output = self.run_js('test_demangle_stacks.js', engine=config.SPIDERMONKEY_ENGINE, assert_returncode=NON_ZERO)
      # we may see the full one, if -g, or the short one if not
      if ' ' + short_aborter + ' ' not in output and ' ' + full_aborter + ' ' not in output:
        # stack traces may also be ' name ' or 'name@' etc
        if '\n' + short_aborter + ' ' not in output and '\n' + full_aborter + ' ' not in output and 'wasm-function[' + short_aborter + ']' not in output:
          if '\n' + short_aborter + '@' not in output and '\n' + full_aborter + '@' not in output:
            self.assertContained(' ' + short_aborter + ' ' + '\n' + ' ' + full_aborter + ' ', output)

  @no_safe_heap('tracing from sbrk into JS leads to an infinite loop')
  def test_tracing(self):
    self.emcc_args += ['--tracing']
    self.do_core_test('test_tracing.c')

  @no_wasm2js('eval_ctors not supported yet')
  @also_with_standalone_wasm()
  def test_eval_ctors(self):
    if '-O2' not in str(self.emcc_args) or '-O1' in str(self.emcc_args):
      self.skipTest('need opts')

    print('leave printf in ctor')
    self.set_setting('EVAL_CTORS')
    self.do_run(r'''
      #include <stdio.h>
      struct C {
        C() { printf("constructing!\n"); } // don't remove this!
      };
      C c;
      int main() {}
    ''', "constructing!\n")

    def do_test(test, level=1, prefix='src'):
      def get_code_size():
        if self.is_wasm():
          # this also includes the memory, but it is close enough for our
          # purposes
          return self.measure_wasm_code_lines(prefix + '.wasm')
        else:
          return os.path.getsize(prefix + '.js')

      self.set_setting('EVAL_CTORS', level)
      test()
      ec_code_size = get_code_size()
      self.clear_setting('EVAL_CTORS')
      test()
      code_size = get_code_size()
      print('code:', code_size, '=>', ec_code_size)
      self.assertLess(ec_code_size, code_size)

    print('remove ctor of just assigns to memory')

    def test1():
      self.do_run(r'''
        #include <stdio.h>
        struct C {
          int x;
          C() {
            volatile int y = 10;
            y++;
            x = y;
          }
        };
        C c;
        int main() {
          printf("x: %d\n", c.x);
        }
      ''', "x: 11\n")

    do_test(test1)

    print('libcxx - remove 2 ctors from iostream code')
    output = 'hello, world!'

    def test2():
      self.do_runf('hello_libcxx.cpp', output)

    # in standalone more there is more usage of WASI APIs, which mode 2 is
    # needed to avoid in order to fully optimize, so do not test mode 1 in
    # that mode.
    if not self.get_setting('STANDALONE_WASM'):
      do_test(test2, level=1, prefix='hello_libcxx')

    do_test(test2, level=2, prefix='hello_libcxx')

  @parameterized({
    '': (['-lembind', '-sDYNAMIC_EXECUTION=0'],),
    'flag': (['--bind'],),
  })
  def test_embind_val_basics(self, args):
    self.maybe_closure()
    create_file('test.cpp', r'''
      #include <stdio.h>
      #include <emscripten/val.h>

      using namespace emscripten;

      int main() {
        val Math = val::global("Math");

        // two ways to call Math.abs
        printf("abs(-10): %d\n", Math.call<int>("abs", -10));
        printf("abs(-11): %d\n", Math["abs"](-11).as<int>());

        return 0;
      }
    ''')
    self.do_runf('test.cpp', 'abs(-10): 10\nabs(-11): 11', emcc_args=args)

  @node_pthreads
  def test_embind_basics(self):
    self.maybe_closure()
    self.emcc_args += [
      '-lembind', '--post-js', 'post.js',
      # for extra coverage, test using pthreads
      '-pthread', '-sPROXY_TO_PTHREAD', '-sEXIT_RUNTIME'
    ]
    create_file('post.js', '''
      function printLerp() {
        out('lerp ' + Module['lerp'](100, 200, 66) + '.');
      }
    ''')
    create_file('test.cpp', r'''
      #include <stdio.h>
      #include <emscripten.h>
      #include <emscripten/bind.h>
      #include <emscripten/console.h>
      using namespace emscripten;
      int lerp(int a, int b, int t) {
        return (100 - t) * a + t * b;
      }
      EMSCRIPTEN_BINDINGS(my_module) {
        emscripten_err("test bindings");
        function("lerp", &lerp);
      }
      int main(int argc, char **argv) {
        EM_ASM(printLerp());
        return 0;
      }
    ''')
    self.do_runf('test.cpp', 'lerp 166')

  def test_embind_unbound_types(self):
    self.emcc_args += ['-lembind', '--post-js', 'post.js']
    create_file('post.js', '''
      function ready() {
        try {
          Module['compute'](new Uint8Array([1,2,3]));
        } catch(e) {
          out(e);
        }
      }
    ''')
    create_file('test.cpp', r'''
      #include <emscripten.h>
      #include <emscripten/bind.h>
      using namespace emscripten;
      int compute(int array[]) {
          return 0;
      }
      EMSCRIPTEN_BINDINGS(my_module) {
          function("compute", &compute, allow_raw_pointers());
      }
      int main(int argc, char **argv) {
          EM_ASM(ready());
          return 0;
      }
    ''')
    self.do_runf('test.cpp', 'UnboundTypeError: Cannot call compute due to unbound types: Pi')

  def test_embind_memory_view(self):
    self.emcc_args += ['-lembind', '--post-js', 'post.js']
    create_file('post.js', '''
      function printFirstElement() {
        out(Module['getBufferView']()[0]);
      }
    ''')
    create_file('test.cpp', r'''
      #include <emscripten.h>
      #include <emscripten/bind.h>
      #include <emscripten/val.h>
      #include <stdio.h>
      using namespace emscripten;

      const size_t kBufferSize = 1024;
      double buffer[kBufferSize];
      val getBufferView(void) {
          val v = val(typed_memory_view(kBufferSize, buffer));
          return v;
      }
      EMSCRIPTEN_BINDINGS(my_module) {
          function("getBufferView", &getBufferView);
      }

      int main(int argc, char **argv) {
        buffer[0] = 107;
        EM_ASM(printFirstElement());
        return 0;
      }
    ''')
    self.do_runf('test.cpp', '107')

  def test_embind_inheritance(self):
    self.do_core_test('test_embind_inheritance.cpp', emcc_args=['-lembind'])

  def test_embind_custom_marshal(self):
    self.emcc_args += ['-lembind', '--pre-js', test_file('embind/test_custom_marshal.js')]
    self.do_run_in_out_file_test('embind/test_custom_marshal.cpp', assert_identical=True)

  def test_embind_float_constants(self):
    self.do_run_in_out_file_test('embind/test_float_constants.cpp', emcc_args=['-lembind'])

  def test_embind_negative_constants(self):
    self.do_run_in_out_file_test('embind/test_negative_constants.cpp', emcc_args=['-lembind'])

  @also_with_wasm_bigint
  def test_embind_unsigned(self):
    self.do_run_in_out_file_test('embind/test_unsigned.cpp', emcc_args=['-lembind'])

  def test_embind_val(self):
    self.do_run_in_out_file_test('embind/test_val.cpp', emcc_args=['-lembind'])

  def test_embind_val_read_pointer(self):
    self.do_runf('embind/test_val_read_pointer.cpp', emcc_args=['-lembind'])

  def test_embind_val_assignment(self):
    err = self.expect_fail([EMCC, test_file('embind/test_val_assignment.cpp'), '-lembind', '-c'])
    self.assertContained('candidate function not viable: expects an lvalue for object argument', err)

  @node_pthreads
  def test_embind_val_cross_thread(self):
    self.emcc_args += ['--bind']
    create_file('test_embind_val_cross_thread.cpp', r'''
      #include <emscripten.h>
      #include <emscripten/val.h>
      #include <thread>
      #include <stdio.h>

      using emscripten::val;

      int main(int argc, char **argv) {
        // Store a value handle from the main thread.
        val value(0);
        std::thread([&] {
          // Set to a value handle from a different thread.
          value = val(1);
        }).join();
        // Try to access the stored handle from the main thread.
        // Without the check (if compiled with -DNDEBUG) this will incorrectly
        // print "0" instead of "1" since the handle with the same ID
        // resolves to different values on different threads.
        printf("%d\n", value.as<int>());
      }
    ''')
    self.do_runf('test_embind_val_cross_thread.cpp', 'val accessed from wrong thread', assert_returncode=NON_ZERO)

  @node_pthreads
  def test_embind_val_cross_thread_deleted(self):
    self.emcc_args += ['--bind']
    create_file('test_embind_val_cross_thread.cpp', r'''
      #include <emscripten.h>
      #include <emscripten/val.h>
      #include <thread>
      #include <stdio.h>
      #include <optional>

      using emscripten::val;

      int main(int argc, char **argv) {
        // Create a storage for value handles on the main thread.
        std::optional<val> opt_value;
        std::thread([&] {
          // Set to a value handle from a different thread.
          val& value = opt_value.emplace(1);
          // Move out from the optional storage so that we free the value on the same thread.
          val moved_out = std::move(value);
        }).join();
        // Now std::optional is initialized but with a deleted value handle.
        // There should be no cross-thread error here when it tries to free that value,
        // because the value has already been deleted on the correct thread.
      }
    ''')
    self.do_runf('test_embind_val_cross_thread.cpp')

  def test_embind_val_coro(self):
    create_file('post.js', r'''Module.onRuntimeInitialized = () => {
      Module.asyncCoro().then(console.log);
    }''')
    self.emcc_args += ['-std=c++20', '--bind', '--post-js=post.js']
    self.do_runf('embind/test_val_coro.cpp', '34\n')

  def test_embind_val_coro_caught(self):
    self.set_setting('EXCEPTION_STACK_TRACES')
    create_file('post.js', r'''Module.onRuntimeInitialized = () => {
      Module.throwingCoro().then(
        console.log,
        err => console.error(`rejected with: ${err.stack}`)
      );
    }''')
    self.emcc_args += ['-std=c++20', '--bind', '--post-js=post.js', '-fexceptions']
    self.do_runf('embind/test_val_coro.cpp', 'rejected with: std::runtime_error: bang from throwingCoro!\n')

  def test_embind_dynamic_initialization(self):
    self.emcc_args += ['-lembind']
    self.do_run_in_out_file_test('embind/test_dynamic_initialization.cpp')

  @no_wasm2js('wasm_bigint')
  def test_embind_i64_val(self):
    self.set_setting('WASM_BIGINT')
    self.emcc_args += ['-lembind']
    self.node_args += shared.node_bigint_flags(self.get_nodejs())
    self.do_run_in_out_file_test('embind/test_i64_val.cpp', assert_identical=True)

  @no_wasm2js('wasm_bigint')
  def test_embind_i64_binding(self):
    self.set_setting('WASM_BIGINT')
    self.emcc_args += ['-lembind', '--js-library', test_file('embind/test_i64_binding.js')]
    self.node_args += shared.node_bigint_flags(self.get_nodejs())
    self.do_run_in_out_file_test('embind/test_i64_binding.cpp', assert_identical=True)

  def test_embind_no_rtti(self):
    create_file('main.cpp', r'''
      #include <emscripten.h>
      #include <emscripten/bind.h>
      #include <emscripten/val.h>
      #include <stdio.h>

      EM_JS(void, calltest, (), {
        out("dotest returned: " + Module["dotest"]());
      });

      int main(int argc, char** argv){
        printf("418\n");
        calltest();
        return 0;
      }

      int test() {
        return 42;
      }

      EMSCRIPTEN_BINDINGS(my_module) {
        emscripten::function("dotest", &test);
      }
    ''')
    self.emcc_args += ['-lembind', '-fno-rtti', '-DEMSCRIPTEN_HAS_UNBOUND_TYPE_NAMES=0']
    self.do_runf('main.cpp', '418\ndotest returned: 42\n')

  @parameterized({
    '': ([],),
    'no_rtti': (['-fno-rtti', '-DEMSCRIPTEN_HAS_UNBOUND_TYPE_NAMES=0'],),
  })
  def test_embind_polymorphic_class(self, args):
    self.do_core_test('test_embind_polymorphic_class_no_rtti.cpp', emcc_args=args + ['-lembind'])

  def test_embind_no_rtti_followed_by_rtti(self):
    src = r'''
      #include <emscripten.h>
      #include <emscripten/bind.h>
      #include <emscripten/val.h>
      #include <stdio.h>

      EM_JS(void, calltest, (), {
        out("dotest returned: " + Module["dotest"]());
      });

      int main(int argc, char** argv){
        printf("418\n");
        calltest();
        return 0;
      }

      int test() {
        return 42;
      }

      EMSCRIPTEN_BINDINGS(my_module) {
        emscripten::function("dotest", &test);
      }
    '''
    self.emcc_args += ['-lembind', '-fno-rtti', '-frtti']
    self.do_run(src, '418\ndotest returned: 42\n')

  @parameterized({
    '': ('DEFAULT', False),
    'all': ('ALL', False),
    'fast': ('FAST', False),
    'default': ('DEFAULT', False),
    'all_growth': ('ALL', True),
  })
  def test_webidl(self, mode, allow_memory_growth):
    self.set_setting('WASM_ASYNC_COMPILATION', 0)
    if self.maybe_closure():
      # avoid closure minified names competing with our test code in the global name space
      self.set_setting('MODULARIZE')
      self.set_setting('EXPORT_NAME', 'createModule')
    else:
      self.set_setting('WASM_ASYNC_COMPILATION', 0)

    # Force IDL checks mode
    if self.is_wasm64():
      args = ['--wasm64']
    else:
      args = []
    with env_modify({'IDL_CHECKS': mode}):
      self.run_process([WEBIDL_BINDER, test_file('webidl/test.idl'), 'glue'] + args)
    self.assertExists('glue.cpp')
    self.assertExists('glue.js')

    post_js = '\n\n'
    if self.get_setting('MODULARIZE'):
      post_js += 'var TheModule = createModule();\n'
    else:
      post_js += 'var TheModule = Module;\n'
    post_js += '\n\n'
    if allow_memory_growth:
      post_js += "var isMemoryGrowthAllowed = true;\n"
    else:
      post_js += "var isMemoryGrowthAllowed = false;\n"
    post_js += read_file(test_file('webidl/post.js'))
    post_js += '\n\n'
    create_file('extern-post.js', post_js)

    # Export things on "TheModule". This matches the typical use pattern of
    # the bound library being used as Box2D.* or Ammo.*, and we cannot rely
    # on "Module" being always present (closure may remove it).
    self.emcc_args += ['-sEXPORTED_FUNCTIONS=_malloc,_free', '-sEXPORTED_RUNTIME_METHODS=stringToUTF8', '--post-js=glue.js', '--extern-post-js=extern-post.js']
    if mode == 'ALL':
      self.emcc_args += ['-sASSERTIONS']
    if allow_memory_growth:
      self.set_setting('ALLOW_MEMORY_GROWTH')
      if self.get_setting('INITIAL_MEMORY') == '4200mb':
        self.set_setting('MAXIMUM_MEMORY', '4300mb')

    self.do_run_in_out_file_test(test_file('webidl/test.cpp'), out_suffix='_' + mode, includes=['.'])

  # Test that we can perform fully-synchronous initialization when combining
  # WASM_ASYNC_COMPILATION=0 + PTHREAD_POOL_DELAY_LOAD=1.  Also checks that
  # PTHREAD_POOL_DELAY_LOAD=1 adds a pthreadPoolReady promise that users
  # can wait on for pthread initialization.
  @node_pthreads
  def test_embind_sync_if_pthread_delayed(self):
    self.set_setting('WASM_ASYNC_COMPILATION', 0)
    self.set_setting('PTHREAD_POOL_DELAY_LOAD', 1)
    self.set_setting('PTHREAD_POOL_SIZE', 1)
    self.emcc_args += ['-lembind', '--post-js=' + test_file('core/pthread/test_embind_sync_if_pthread_delayed.post.js')]
    self.do_run_in_out_file_test('core/pthread/test_embind_sync_if_pthread_delayed.cpp')

  ### Tests for tools

  @no_wasm2js('TODO: source maps in wasm2js')
  @parameterized({
    '': ([],),
    'minimal_runtime': (['-sMINIMAL_RUNTIME'],),
  })
  @requires_node
  def test_source_map(self, args):
    if '-g' not in self.emcc_args:
      self.emcc_args.append('-g')

    self.emcc_args += args

    src = '''
      #include <stdio.h>
      #include <assert.h>

      __attribute__((noinline)) int foo() {
        printf("hi"); // line 6
        return 1; // line 7
      }

      int main() {
        printf("%d", foo()); // line 11
        return 0; // line 12
      }
    '''
    create_file('src.cpp', src)

    out_filename = 'a.out.js'
    wasm_filename = 'a.out.wasm'
    no_maps_filename = 'no-maps.out.js'

    assert '-gsource-map' not in self.emcc_args
    self.emcc('src.cpp', output_filename=out_filename)
    # the file name may find its way into the generated code, so make sure we
    # can do an apples-to-apples comparison by compiling with the same file name
    shutil.move(out_filename, no_maps_filename)
    no_maps_file = read_file(no_maps_filename)
    no_maps_file = re.sub(' *//[@#].*$', '', no_maps_file, flags=re.MULTILINE)
    self.emcc_args.append('-gsource-map')

    self.emcc(os.path.abspath('src.cpp'),
              self.get_emcc_args(),
              out_filename)
    map_referent = out_filename if self.is_wasm2js() else wasm_filename
    # after removing the @line and @sourceMappingURL comments, the build
    # result should be identical to the non-source-mapped debug version.
    # this is worth checking because the parser AST swaps strings for token
    # objects when generating source maps, so we want to make sure the
    # optimizer can deal with both types.
    map_filename = map_referent + '.map'

    data = json.load(open(map_filename))
    if hasattr(data, 'file'):
      # the file attribute is optional, but if it is present it needs to refer
      # the output file.
      self.assertPathsIdentical(map_referent, data['file'])
    self.assertGreater(len(data['sources']), 1)
    self.assertContained('src.cpp', data['sources'])
    src_index = data['sources'].index('src.cpp')
    if hasattr(data, 'sourcesContent'):
      # the sourcesContent attribute is optional, but if it is present it
      # needs to containt valid source text.
      self.assertTextDataIdentical(src, data['sourcesContent'][src_index])
    mappings = json.loads(self.run_js(
      path_from_root('test/sourcemap2json.js'),
      args=[map_filename]))
    seen_lines = set()
    for m in mappings:
      if m['source'] == 'src.cpp':
        seen_lines.add(m['originalLine'])
    # ensure that all the 'meaningful' lines in the original code get mapped
    # when optimizing, the binaryen optimizer may remove some of them (by inlining, etc.)
    if self.is_optimizing():
      self.assertTrue(seen_lines.issuperset([11, 12]), seen_lines)
    else:
      self.assertTrue(seen_lines.issuperset([6, 7, 11, 12]), seen_lines)

  @no_wasm2js('TODO: source maps in wasm2js')
  def test_dwarf(self):
    self.emcc_args.append('-g')

    js_filename = 'a.out.js'
    wasm_filename = 'a.out.wasm'
    shutil.copy(test_file('core/test_dwarf.c'), '.')

    self.emcc('test_dwarf.c', output_filename=js_filename)

    out = self.run_process([shared.LLVM_DWARFDUMP, wasm_filename, '-all'], stdout=PIPE).stdout

    # parse the sections
    sections = {}
    curr_section_name = ''
    curr_section_body = ''

    def add_section():
      if curr_section_name:
        sections[curr_section_name] = curr_section_body

    for line in out.splitlines():
      if ' contents:' in line:
        # a new section, a line like ".debug_str contents:"
        add_section()
        curr_section_name = line.split(' ')[0]
        curr_section_body = ''
      else:
        # possibly a line in a section
        if curr_section_name:
          curr_section_body += line + '\n'
    add_section()

    # make sure the right sections exist
    self.assertIn('.debug_abbrev', sections)
    self.assertIn('.debug_info', sections)
    self.assertIn('.debug_line', sections)
    self.assertIn('.debug_str', sections)
    self.assertIn('.debug_ranges', sections)

    # verify some content in the sections
    self.assertIn('"test_dwarf.c"', sections['.debug_info'])
    # the line section looks like this:
    # Address            Line   Column File   ISA Discriminator Flags
    # ------------------ ------ ------ ------ --- ------------- -------------
    # 0x000000000000000b      5      0      3   0             0  is_stmt
    src_to_addr = {}
    found_dwarf_c = False
    for line in sections['.debug_line'].splitlines():
      if 'name: "test_dwarf.c"' in line:
        found_dwarf_c = True
      if not found_dwarf_c:
        continue
      if 'debug_line' in line:
        break
      if line.startswith('0x'):
        while '  ' in line:
          line = line.replace('  ', ' ')
        addr, line, col = line.split(' ')[:3]
        key = (int(line), int(col))
        src_to_addr.setdefault(key, []).append(addr)

    # each of the calls must remain in the binary, and be mapped
    self.assertIn((6, 3), src_to_addr)
    self.assertIn((7, 3), src_to_addr)
    self.assertIn((8, 3), src_to_addr)

    def get_dwarf_addr(line, col):
      addrs = src_to_addr[(line, col)]
      # we assume the simple calls have one address
      self.assertEqual(len(addrs), 1)
      return int(addrs[0], 0)

    # the lines must appear in sequence (as calls to JS, the optimizer cannot
    # reorder them)
    self.assertLess(get_dwarf_addr(6, 3), get_dwarf_addr(7, 3))
    self.assertLess(get_dwarf_addr(7, 3), get_dwarf_addr(8, 3))

    # Get the wat, printing with -g which has binary offsets
    wat = self.run_process([Path(building.get_binaryen_bin(), 'wasm-opt'),
                           wasm_filename, '-g', '--print'], stdout=PIPE).stdout

    # We expect to see a pattern like this in optimized builds (there isn't
    # much that can change with such calls to JS (they can't be reordered or
    # anything else):
    #
    #   ;; code offset: 0x?
    #   (drop
    #    ;; code offset: 0x?
    #    (call $out_to_js
    #     ;; code offset: 0x?
    #     (local.get ?) or (i32.const ?)
    #    )
    #   )
    #
    # In the stacky stream of instructions form, it is
    #
    #   local.get or i32.const
    #   call $out_to_js
    #   drop
    #
    # However, in an unoptimized build the constant may be assigned earlier in
    # some other manner, so stop here.
    if not self.is_optimizing():
      return

    # get_wat_addr gets the address of one of the 3 interesting calls, by its
    # index (0,1,2).
    def get_wat_addr(call_index):
      # find the call_index-th call
      call_loc = -1
      for _ in range(call_index + 1):
        call_loc = wat.find('call $out_to_js', call_loc + 1)
        assert call_loc > 0
      # the call begins with the local.get/i32.const printed below it, which is
      # the first instruction in the stream, so it has the lowest address
      start_addr_loc = wat.find('0x', call_loc)
      assert start_addr_loc > 0
      start_addr_loc_end = wat.find('\n', start_addr_loc)
      start_addr = int(wat[start_addr_loc:start_addr_loc_end], 0)
      # the call ends with the drop, which is the last in the stream, at the
      # highest address
      end_addr_loc = wat.rfind('drop', 0, call_loc)
      assert end_addr_loc > 0
      end_addr_loc = wat.rfind('0x', 0, end_addr_loc)
      assert end_addr_loc > 0
      end_addr_loc_end = wat.find('\n', end_addr_loc)
      assert end_addr_loc_end > 0
      end_addr = int(wat[end_addr_loc:end_addr_loc_end], 0)
      return (start_addr, end_addr)

    # match up the DWARF and the wat
    for i in range(3):
      dwarf_addr = get_dwarf_addr(6 + i, 3)
      start_wat_addr, end_wat_addr = get_wat_addr(i)
      # the dwarf may match any of the 3 instructions that form the stream of
      # of instructions implementing the call in the source code, in theory
      self.assertLessEqual(start_wat_addr, dwarf_addr)
      self.assertLessEqual(dwarf_addr, end_wat_addr)

  def test_modularize_closure_pre(self):
    # test that the combination of modularize + closure + pre-js works. in that mode,
    # closure should not minify the Module object in a way that the pre-js cannot use it.
    if self.is_wasm2js():
      # TODO(sbc): Fix closure warnings with MODULARIZE + WASM=0
      self.ldflags.append('-Wno-error=closure')

    self.emcc_args += [
      '--pre-js', test_file('core/modularize_closure_pre.js'),
      '--extern-post-js', test_file('modularize_post_js.js'),
      '--closure=1',
      '-g1',
      '-sMODULARIZE',
    ]
    self.do_core_test('modularize_closure_pre.c')

  @no_wasm2js('symbol names look different wasm2js backtraces')
  @also_with_wasm_bigint
  def test_emscripten_log(self):
    if '-g' not in self.emcc_args:
      self.emcc_args.append('-g')
    self.emcc_args += ['-DRUN_FROM_JS_SHELL', '-Wno-deprecated-pragma']
    self.do_run_in_out_file_test('emscripten_log/emscripten_log.cpp', interleaved_output=False)
    # test closure compiler as well
    if self.maybe_closure():
      self.emcc_args += ['-g1'] # extra testing
      self.do_run_in_out_file_test('emscripten_log/emscripten_log_with_closure.cpp', interleaved_output=False)

  def test_float_literals(self):
    self.do_run_in_out_file_test('test_float_literals.cpp')

  def test_exit_status(self):
    # needs to flush stdio streams
    self.set_setting('EXIT_RUNTIME')
    create_file('exit.c', r'''
      #include <stdio.h>
      #include <assert.h>
      #include <stdlib.h>
      #include <unistd.h>

      static void cleanup() {
        #ifndef NORMAL_EXIT
        assert(0 && "cleanup should only be called from normal exit()");
        #endif
        printf("cleanup\n");
      }

      int main() {
        atexit(cleanup); // this atexit should still be called
        printf("hello, world!\n");
        // Unusual exit status to make sure it's working!
        #if defined(NORMAL_EXIT)
          exit(117);
        #elif defined(UNDER_EXIT)
          _exit(118);
        #elif defined(CAPITAL_EXIT)
          _Exit(119);
        #endif
      }
    ''')
    create_file('pre.js', '''
      Module.onExit = (status) => {
        out('I see exit status: ' + status);
        // The EXITSTATUS global should match what we are passed
        assert(status == EXITSTATUS);
      };
    ''')
    self.emcc_args += ['--pre-js', 'pre.js']
    print('.. exit')
    self.do_runf('exit.c', 'hello, world!\ncleanup\nI see exit status: 117', assert_returncode=117, emcc_args=['-DNORMAL_EXIT'])
    print('.. _exit')
    self.do_runf('exit.c', 'hello, world!\nI see exit status: 118', assert_returncode=118, emcc_args=['-DUNDER_EXIT'])
    print('.. _Exit')
    self.do_runf('exit.c', 'hello, world!\nI see exit status: 119', assert_returncode=119, emcc_args=['-DCAPITAL_EXIT'])

  def test_minmax(self):
    self.do_runf('test_minmax.c', 'NAN != NAN\nSuccess!')

  def test_localeconv(self):
    self.do_run_in_out_file_test('core/test_localeconv.c')

  def test_newlocale(self):
    self.do_run_in_out_file_test('core/test_newlocale.c')

  def test_setlocale(self):
    self.do_run_in_out_file_test('core/test_setlocale.c')

  def test_vswprintf_utf8(self):
    self.do_core_test('test_vswprintf_utf8.c')

  # Test async sleeps in the presence of invoke_* calls, which can happen with
  # longjmp or exceptions.
  def test_asyncify_longjmp(self):
    self.set_setting('ASYNCIFY')
    self.set_setting('STRICT')
    self.do_core_test('test_asyncify_longjmp.c')

  # Test that a main with arguments is automatically asyncified.
  @with_asyncify_and_jspi
  def test_async_main(self):
    create_file('main.c',  r'''
#include <stdio.h>
#include <emscripten.h>
int main(int argc, char **argv) {
  emscripten_sleep(1);
  printf("argc=%d argv=%s\n", argc, argv[1]);
}
''')

    self.do_runf('main.c', 'argc=2 argv=hello', args=['hello'])

  @with_asyncify_and_jspi
  def test_async_hello(self):
    # needs to flush stdio streams
    self.set_setting('EXIT_RUNTIME')

    create_file('main.c',  r'''
#include <stdio.h>
#include <emscripten.h>
void f(void *p) {
  *(int*)p = 99;
  printf("!");
}
int main() {
  int i = 0;
  printf("Hello");
  emscripten_async_call(f, &i, 1);
  printf("World");
  emscripten_sleep(100);
  printf("%d\n", i);
}
''')

    self.do_runf('main.c', 'HelloWorld!99')

  @with_asyncify_and_jspi
  def test_async_loop(self):
    create_file('main.c',  r'''
#include <stdio.h>
#include <emscripten.h>
int main() {
  for (int i = 0; i < 5; i++) {
    emscripten_sleep(1);
    printf("hello %d\n", i);
  }
}
''')

    self.do_runf('main.c', 'hello 0\nhello 1\nhello 2\nhello 3\nhello 4\n')

  @requires_v8
  def test_async_hello_v8(self):
    self.test_async_hello()

  def test_async_ccall_bad(self):
    # check bad ccall use
    # needs to flush stdio streams
    self.set_setting('DEFAULT_LIBRARY_FUNCS_TO_INCLUDE', ['$ccall'])
    self.set_setting('ASYNCIFY')
    self.set_setting('ASSERTIONS')
    self.set_setting('INVOKE_RUN', 0)
    create_file('main.c', r'''
#include <stdio.h>
#include <emscripten.h>
int main() {
  printf("Hello");
  emscripten_sleep(100);
  printf("World\n");
}
''')
    create_file('pre.js', '''
Module.onRuntimeInitialized = () => {
  try {
    ccall('main', 'number', ['number', 'string'], [2, 'waka']);
    var never = true;
  } catch(e) {
    out(e);
    assert(!never);
  }
};
''')
    self.emcc_args += ['--pre-js', 'pre.js']
    self.do_runf('main.c', 'The call to main is running asynchronously.')

  @with_asyncify_and_jspi
  def test_async_ccall_good(self):
    # check reasonable ccall use
    self.set_setting('ASYNCIFY')
    self.set_setting('ASSERTIONS')
    self.set_setting('INVOKE_RUN', 0)
    self.set_setting('DEFAULT_LIBRARY_FUNCS_TO_INCLUDE', ['$ccall'])
    create_file('main.c', r'''
#include <stdio.h>
#include <emscripten.h>
int main() {
  printf("Hello");
  emscripten_sleep(100);
  printf("World\n");
}
''')
    create_file('pre.js', '''
Module.onRuntimeInitialized = () => {
  ccall('main', null, ['number', 'string'], [2, 'waka'], { async: true });
};
''')
    self.emcc_args += ['--pre-js', 'pre.js']
    self.do_runf('main.c', 'HelloWorld')

  @parameterized({
    'asyncify': (False, 1),
    'exit_runtime_asyncify': (True, 1),
    'jspi': (False, 2),
    'exit_runtime_jspi': (True, 2),
  })
  def test_async_ccall_promise(self, exit_runtime, asyncify):
    if asyncify == 2:
      self.require_jspi()
      self.set_setting('JSPI_EXPORTS', ['stringf', 'floatf'])
    self.set_setting('ASYNCIFY', asyncify)
    self.set_setting('ASSERTIONS')
    self.set_setting('INVOKE_RUN', 0)
    self.set_setting('EXIT_RUNTIME', exit_runtime)
    self.set_setting('EXPORTED_FUNCTIONS', ['_stringf', '_floatf'])
    self.set_setting('DEFAULT_LIBRARY_FUNCS_TO_INCLUDE', ['$maybeExit', '$ccall'])
    create_file('main.c', r'''
#include <stdio.h>
#include <emscripten.h>
const char* stringf(char* param) {
  emscripten_sleep(20);
  printf("stringf: %s", param);
  return "second";
}
double floatf() {
  emscripten_sleep(20);
  emscripten_sleep(20);
  return 6.4;
}
''')
    create_file('pre.js', r'''
Module.onRuntimeInitialized = () => {
  runtimeKeepalivePush();
  ccall('stringf', 'string', ['string'], ['first\n'], { async: true })
    .then(function(val) {
      out(val);
      ccall('floatf', 'number', null, null, { async: true }).then(function(arg) {
        out(arg);
        runtimeKeepalivePop();
        maybeExit();
      });
    });
};
''')
    self.emcc_args += ['--pre-js', 'pre.js']
    self.do_runf('main.c', 'stringf: first\nsecond\n6.4')

  def test_fibers_asyncify(self):
    self.set_setting('ASYNCIFY')
    self.maybe_closure()
    self.do_runf('test_fibers.cpp', '*leaf-0-100-1-101-1-102-2-103-3-104-5-105-8-106-13-107-21-108-34-109-*')

  @with_asyncify_and_jspi
  def test_asyncify_unused(self):
    # test a program not using asyncify, but the pref is set
    self.do_core_test('test_hello_world.c')

  @parameterized({
    'normal': ([], True),
    'removelist_a': (['-sASYNCIFY_REMOVE=["foo(int, double)"]'], False),
    'removelist_b': (['-sASYNCIFY_REMOVE=["bar()"]'], True),
    'removelist_c': (['-sASYNCIFY_REMOVE=["baz()"]'], False),
    'onlylist_a': (['-sASYNCIFY_ONLY=["main","__original_main","foo(int, double)","baz()","c_baz","Structy::funcy()","bar()"]'], True),
    'onlylist_b': (['-sASYNCIFY_ONLY=["main","__original_main","foo(int, double)","baz()","c_baz","Structy::funcy()"]'], True),
    'onlylist_c': (['-sASYNCIFY_ONLY=["main","__original_main","foo(int, double)","baz()","c_baz"]'], False),
    'onlylist_d': (['-sASYNCIFY_ONLY=["foo(int, double)","baz()","c_baz","Structy::funcy()"]'], False),
    'onlylist_b_response': ([], True,  'main\n__original_main\nfoo(int, double)\nbaz()\nc_baz\nStructy::funcy()\n'),
    'onlylist_c_response': ([], False, 'main\n__original_main\nfoo(int, double)\nbaz()\nc_baz\n'),
  })
  def test_asyncify_lists(self, args, should_pass, response=None):
    if response is not None:
      create_file('response.file', response)
      self.set_setting('ASYNCIFY_ONLY', '@response.file')
    self.set_setting('ASYNCIFY')
    self.emcc_args += args

    if should_pass:
      self.do_core_test('test_asyncify_lists.cpp', assert_identical=True)
    else:
       self.do_runf('core/test_asyncify_lists.cpp', ('RuntimeError', 'Thrown at'), assert_returncode=NON_ZERO)

    # use of ASYNCIFY_* options may require intermediate debug info. that should
    # not end up emitted in the final binary
    if self.is_wasm():
      filename = 'test_asyncify_lists.wasm'
      # there should be no name section. sanitizers, however, always enable that
      if not is_sanitizing(self.emcc_args) and '--profiling-funcs' not in self.emcc_args:
        with webassembly.Module(filename) as m:
          self.assertFalse(m.has_name_section())
      # in a fully-optimized build, imports and exports are minified too and we
      # can verify that our function names appear nowhere
      if '-O3' in self.emcc_args:
        binary = read_binary(filename)
        self.assertFalse(b'main' in binary)

  @parameterized({
    'normal': ([], True),
    'ignoreindirect': (['-sASYNCIFY_IGNORE_INDIRECT'], False),
    'add': (['-sASYNCIFY_IGNORE_INDIRECT', '-sASYNCIFY_ADD=["virt()"]'], True),
    # If ASYNCIFY_PROPAGATE_ADD is disabled then we must specify the callers of
    # virt() manually, rather than have them inferred automatically.
    'add_no_prop': (['-sASYNCIFY_IGNORE_INDIRECT', '-sASYNCIFY_ADD=["__original_main","main","virt()"]', '-sASYNCIFY_PROPAGATE_ADD=0'], True),
  })
  def test_asyncify_indirect_lists(self, args, should_pass):
    self.set_setting('ASYNCIFY')
    self.emcc_args += args
    if '-flto' in str(self.emcc_args):
      # LTO ends up inlining virt(), so ASYNCIFY_ADD does not work as expected.
      # If wasm-opt were aware of LLVM's no-inline mark this would not happen.
      self.skipTest('https://github.com/emscripten-core/emscripten/issues/21757')
    try:
      self.do_core_test('test_asyncify_indirect_lists.cpp', assert_identical=True)
      if not should_pass:
        should_pass = True
        raise Exception('should not have passed')
    except Exception:
      if should_pass:
        raise

  @with_dylink_reversed
  def test_asyncify_side_module(self):
    self.set_setting('ASYNCIFY')
    self.set_setting('ASYNCIFY_IMPORTS', ['my_sleep'])
    self.dylink_test(r'''
      #include <stdio.h>
      #include "header.h"

      int main() {
        printf("before sleep\n");
        my_sleep(1);
        printf("after sleep\n");
        return 0;
      }
    ''', r'''
      #include <stdio.h>
      #include <emscripten.h>
      #include "header.h"

      void my_sleep(int milli_seconds) {
        // put variable onto stack
        volatile int value = 42;
        printf("%d\n", value);
        emscripten_sleep(milli_seconds);
        // variable on stack in side module function should be restored.
        printf("%d\n", value);
      }
    ''', 'before sleep\n42\n42\nafter sleep\n', header='void my_sleep(int);', force_c=True)

  @no_asan('asyncify stack operations confuse asan')
  def test_emscripten_scan_registers(self):
    self.set_setting('ASYNCIFY')
    self.do_core_test('test_emscripten_scan_registers.cpp')

  def test_asyncify_assertions(self):
    self.set_setting('ASYNCIFY')
    self.set_setting('ASYNCIFY_IMPORTS', ['suspend'])
    self.set_setting('ASSERTIONS')
    self.do_core_test('test_asyncify_assertions.c', assert_returncode=NON_ZERO)

  @no_lsan('leaks asyncify stack during exit')
  @no_asan('leaks asyncify stack during exit')
  def test_asyncify_during_exit(self):
    self.set_setting('ASYNCIFY')
    self.set_setting('ASSERTIONS')
    self.set_setting('EXIT_RUNTIME', 1)
    self.do_core_test('test_asyncify_during_exit.cpp', assert_returncode=NON_ZERO)
    print('NO_ASYNC')
    self.do_core_test('test_asyncify_during_exit.cpp', emcc_args=['-DNO_ASYNC'], out_suffix='_no_async')

  @no_asan('asyncify stack operations confuse asan')
  @no_lsan('undefined symbol __global_base')
  @no_wasm2js('dynamic linking support in wasm2js')
  @with_asyncify_and_jspi
  @needs_dylink
  def test_asyncify_main_module(self):
    self.set_setting('MAIN_MODULE', 2)
    self.do_core_test('test_hello_world.c')

  # Test that pthread_join works correctly with asyncify.
  @requires_node_canary
  @node_pthreads
  def test_pthread_join_and_asyncify(self):
    # TODO Test with ASYNCIFY=1 https://github.com/emscripten-core/emscripten/issues/17552
    self.require_jspi()
    self.do_runf('core/test_pthread_join_and_asyncify.c', 'joining thread!\njoined thread!',
                 emcc_args=['-sJSPI',
                            '-sEXIT_RUNTIME=1',
                            '-pthread', '-sPROXY_TO_PTHREAD'])

  @no_asan('asyncify stack operations confuse asan')
  @no_wasm2js('TODO: lazy loading in wasm2js')
  @parameterized({
    'conditional': (True,),
    'unconditional': (False,),
  })
  def test_emscripten_lazy_load_code(self, conditional):
    if self.get_setting('STACK_OVERFLOW_CHECK'):
      self.skipTest('https://github.com/emscripten-core/emscripten/issues/16828')
    self.set_setting('ASYNCIFY_LAZY_LOAD_CODE')
    self.set_setting('ASYNCIFY_IGNORE_INDIRECT')
    self.set_setting('MALLOC', 'emmalloc')
    self.emcc_args += ['--profiling-funcs'] # so that we can find the functions for the changes below
    if conditional:
      self.emcc_args += ['-DCONDITIONAL']
    self.do_core_test('emscripten_lazy_load_code.cpp', args=['0'])

    first_size = os.path.getsize('emscripten_lazy_load_code.wasm')
    second_size = os.path.getsize('emscripten_lazy_load_code.wasm.lazy.wasm')
    print('first wasm size', first_size)
    print('second wasm size', second_size)

    # For the purposes of this test we don't consider O1 to be optimizing
    is_optimizing = self.is_optimizing() and '-O1' not in self.emcc_args

    if not conditional and is_optimizing and \
       '-g' not in self.emcc_args and \
       '-fsanitize=leak' not in self.emcc_args and \
       not self.get_setting('WASMFS'):
      # TODO: WasmFS has not yet been optimized for code size, and the general
      #       increase it causes mixes up code size measurements like this.
      #       See https://github.com/emscripten-core/emscripten/issues/16005
      # If the call to lazy-load is unconditional, then the optimizer can dce
      # out more than half
      self.assertLess(first_size, 0.6 * second_size)

    wasm1 = read_binary('emscripten_lazy_load_code.wasm')
    wasm2 = read_binary('emscripten_lazy_load_code.wasm.lazy.wasm')
    self.assertNotEqual(wasm1, wasm2)

    # attempts to "break" the wasm by adding an unreachable in $foo_end. returns whether we found it.
    def break_wasm(name):
      wat = self.get_wasm_text(name)
      lines = wat.splitlines()
      wat = None
      for i in range(len(lines)):
        if '(func $foo_end ' in lines[i]:
          j = i + 1
          while '(local ' in lines[j]:
            j += 1
          # we found the first line after the local defs
          lines[j] = '(unreachable)' + lines[j]
          wat = '\n'.join(lines)
          break
      if wat is None:
        # $foo_end is not present in the wasm, nothing to break
        shutil.copy(name, name + '.orig')
        return False
      create_file('wat.wat', wat)
      shutil.move(name, name + '.orig')
      self.run_process([Path(building.get_binaryen_bin(), 'wasm-as'), 'wat.wat', '-o', name, '-g', '--all-features'])
      return True

    def verify_working(args):
      self.assertContained('foo_end\n', self.run_js('emscripten_lazy_load_code.js', args=args))

    def verify_broken(args):
      self.assertNotContained('foo_end\n', self.run_js('emscripten_lazy_load_code.js', args=args, assert_returncode=NON_ZERO))

    # the first-loaded wasm will not reach the second call, since we call it after lazy-loading.
    # verify that by changing the first wasm to throw in that function
    found_foo_end = break_wasm('emscripten_lazy_load_code.wasm')
    if not conditional and is_optimizing:
      self.assertFalse(found_foo_end, 'should have optimized out $foo_end')
    verify_working(['0'])
    # but breaking the second wasm actually breaks us
    if not break_wasm('emscripten_lazy_load_code.wasm.lazy.wasm'):
      raise Exception('could not break lazy wasm - missing expected code')
    verify_broken(['0'])

    # restore
    shutil.copy('emscripten_lazy_load_code.wasm.orig', 'emscripten_lazy_load_code.wasm')
    shutil.copy('emscripten_lazy_load_code.wasm.lazy.wasm.orig', 'emscripten_lazy_load_code.wasm.lazy.wasm')
    verify_working(['0'])

    if conditional:
      # if we do not call the lazy load function, then we do not need the lazy wasm,
      # and we do the second call in the first wasm
      os.remove('emscripten_lazy_load_code.wasm.lazy.wasm')
      verify_broken(['0'])
      verify_working(['42'])
      break_wasm('emscripten_lazy_load_code.wasm')
      verify_broken(['0'])

  # Test basic wasm2js functionality in all core compilation modes.
  @no_sanitize('no wasm2js support yet in sanitizers')
  @requires_wasm2js
  def test_wasm2js(self):
    if self.is_wasm2js():
      self.skipTest('redundant to test wasm2js in wasm2js* mode')
    self.set_setting('WASM', 0)
    self.do_core_test('test_hello_world.c')
    self.assertNotExists('test_hello_world.js.mem')

  @no_sanitize('no wasm2js support yet in sanitizers')
  @requires_wasm2js
  def test_maybe_wasm2js(self):
    if self.is_wasm2js():
      self.skipTest('redundant to test wasm2js in wasm2js* mode')
    self.set_setting('MAYBE_WASM2JS')
    # see that running as wasm works
    self.do_core_test('test_hello_world.c')
    # run wasm2js, bundle the code, and use the wasm2js path
    cmd = [PYTHON, path_from_root('tools/maybe_wasm2js.py'), 'test_hello_world.js', 'test_hello_world.wasm']
    if self.is_optimizing():
      cmd += ['-O2']
    self.run_process(cmd, stdout=open('do_wasm2js.js', 'w')).stdout
    # remove the wasm to make sure we never use it again
    os.remove('test_hello_world.wasm')
    # verify that it runs
    self.assertContained('hello, world!', self.run_js('do_wasm2js.js'))

  @no_asan('no wasm2js support yet in asan')
  @requires_wasm2js
  @parameterized({
    '': ([],),
    'minimal_runtime': (['-sMINIMAL_RUNTIME'],),
  })
  def test_wasm2js_fallback(self, args):
    if self.is_wasm2js():
      self.skipTest('redundant to test wasm2js in wasm2js* mode')

    cmd = [EMCC, test_file('small_hello_world.c'), '-sWASM=2'] + args
    self.run_process(cmd)

    # First run with WebAssembly support enabled
    # Move the Wasm2js fallback away to test it is not accidentally getting loaded.
    os.rename('a.out.wasm.js', 'a.out.wasm.js.unused')
    self.assertContained('hello!', self.run_js('a.out.js'))
    os.rename('a.out.wasm.js.unused', 'a.out.wasm.js')

    # Then disable WebAssembly support in VM, and try again.. Should still work with Wasm2JS fallback.
    create_file('b.out.js', 'WebAssembly = undefined;\n' + read_file('a.out.js'))
    os.remove('a.out.wasm') # Also delete the Wasm file to test that it is not attempted to be loaded.
    self.assertContained('hello!', self.run_js('b.out.js'))

  def test_cxx_self_assign(self):
    # See https://github.com/emscripten-core/emscripten/pull/2688 and http://llvm.org/bugs/show_bug.cgi?id=18735
    self.do_run(r'''
      #include <map>
      #include <stdio.h>

      int main() {
        std::map<int, int> m;
        m[0] = 1;
        m = m;
        // size should still be one after self assignment
        if (m.size() == 1) {
          printf("ok.\n");
        }
      }
    ''', 'ok.')

  def test_memprof_requirements(self):
    # This test checks for the global variables required to run the memory
    # profiler.  It would fail if these variables were made no longer global
    # or if their identifiers were changed.
    create_file('main.c', '''
      int check_memprof_requirements();

      int main() {
        return check_memprof_requirements();
      }
    ''')
    create_file('lib.js', '''
      addToLibrary({
        check_memprof_requirements: () => {
          if (typeof _emscripten_stack_get_base === 'function' &&
              typeof _emscripten_stack_get_end === 'function' &&
              typeof _emscripten_stack_get_current === 'function' &&
              typeof Module['___heap_base'] === 'number') {
             out('able to run memprof');
             return 0;
           } else {
             out('missing the required variables to run memprof');
             return 1;
           }
        }
      });
    ''')
    self.emcc_args += ['--memoryprofiler', '--js-library', 'lib.js']
    self.do_runf('main.c', 'able to run memprof')

  def test_fs_dict(self):
    self.set_setting('FORCE_FILESYSTEM')
    self.emcc_args += ['-lidbfs.js']
    self.emcc_args += ['-lnodefs.js']
    create_file('pre.js', '''
      Module.preRun = () => {
        out(typeof FS.filesystems['MEMFS']);
        out(typeof FS.filesystems['IDBFS']);
        out(typeof FS.filesystems['NODEFS']);
        // Globals
        out(typeof MEMFS);
        out(typeof IDBFS);
        out(typeof NODEFS);
      };
    ''')
    self.emcc_args += ['--pre-js', 'pre.js']
    self.do_run('int main() { return 0; }', 'object\nobject\nobject\nobject\nobject\nobject')

  def test_fs_dict_none(self):
    # if IDBFS and NODEFS are not enabled, they are not present.
    self.set_setting('FORCE_FILESYSTEM')
    self.set_setting('ASSERTIONS')
    create_file('pre.js', '''
      Module.preRun = () => {
        out(typeof FS.filesystems['MEMFS']);
        out(typeof FS.filesystems['IDBFS']);
        out(typeof FS.filesystems['NODEFS']);
        // Globals
        out(typeof MEMFS);
        out(IDBFS);
        out(NODEFS);
        FS.mkdir('/working1');
        try {
          FS.mount(IDBFS, {}, '/working1');
        } catch (e) {
          out('|' + e + '|');
        }
      };
    ''')
    self.emcc_args += ['--pre-js', 'pre.js']
    expected = '''\
object
undefined
undefined
object
IDBFS is no longer included by default; build with -lidbfs.js
NODEFS is no longer included by default; build with -lnodefs.js
|IDBFS is no longer included by default; build with -lidbfs.js|'''
    self.do_run('int main() { return 0; }', expected)

  def test_stack_overflow_check(self):
    self.set_setting('STACK_SIZE', 1048576)
    self.set_setting('STACK_OVERFLOW_CHECK', 2)
    self.do_runf('stack_overflow.cpp', 'Aborted(stack overflow', assert_returncode=NON_ZERO)

    self.emcc_args += ['-DONE_BIG_STRING']
    self.do_runf('stack_overflow.cpp', 'Aborted(stack overflow', assert_returncode=NON_ZERO)

    # ASSERTIONS=2 implies STACK_OVERFLOW_CHECK=2
    self.clear_setting('STACK_OVERFLOW_CHECK')
    self.set_setting('ASSERTIONS', 2)
    self.do_runf('stack_overflow.cpp', 'Aborted(stack overflow', assert_returncode=NON_ZERO)

  @node_pthreads
  def test_binaryen_2170_emscripten_atomic_cas_u8(self):
    self.emcc_args.append('-pthread')
    self.do_run_in_out_file_test('binaryen_2170_emscripten_atomic_cas_u8.cpp')

  @also_with_standalone_wasm()
  def test_sbrk(self):
    self.do_runf('sbrk_brk.cpp', 'OK.')
    self.set_setting('ALLOW_MEMORY_GROWTH')
    self.do_runf('sbrk_brk.cpp', 'OK.')

  def test_brk(self):
    self.emcc_args += ['-DTEST_BRK=1']
    self.do_runf('sbrk_brk.cpp', 'OK.')

  # Tests that we can use the dlmalloc mallinfo() function to obtain information
  # about malloc()ed blocks and compute how much memory is used/freed.
  @no_asan('mallinfo is not part of ASan malloc')
  @no_lsan('mallinfo is not part of LSan malloc')
  def test_mallinfo(self):
    self.do_core_test('test_mallinfo.c')

  @no_asan('cannot replace malloc/free with ASan')
  @no_lsan('cannot replace malloc/free with LSan')
  @parameterized({
    '': ([],),
    'emmalloc': (['-sMALLOC=emmalloc'],),
    # FIXME(https://github.com/emscripten-core/emscripten/issues/23090)
    # 'mimalloc': (['-sMALLOC=mimalloc'],),
  })
  def test_wrap_malloc(self, args):
    self.do_runf('core/test_wrap_malloc.c', 'OK.', emcc_args=args)

  def test_environment(self):
    self.set_setting('ASSERTIONS')

    def test(assert_returncode=0):
      self.do_core_test('test_hello_world.c', assert_returncode=assert_returncode)
      js = read_file('test_hello_world.js')
      assert ('require(' in js) == ('node' in self.get_setting('ENVIRONMENT')), 'we should have require() calls only if node js specified'

    for engine in config.JS_ENGINES:
      print(f'engine: {engine}')
      # set us to test in just this engine
      self.require_engine(engine)
      # tell the compiler to build with just that engine
      if engine == config.NODE_JS_TEST:
        right = 'node'
        wrong = 'shell'
      else:
        right = 'shell'
        wrong = 'node'
      # test with the right env
      self.set_setting('ENVIRONMENT', right)
      print('ENVIRONMENT =', self.get_setting('ENVIRONMENT'))
      test()
      # test with the wrong env
      self.set_setting('ENVIRONMENT', wrong)
      print('ENVIRONMENT =', self.get_setting('ENVIRONMENT'))
      try:
        test(assert_returncode=NON_ZERO)
        raise Exception('unexpected success')
      except Exception as e:
        self.assertContained('not compiled for this environment', str(e))
      # test with a combined env
      self.set_setting('ENVIRONMENT', right + ',' + wrong)
      print('ENVIRONMENT =', self.get_setting('ENVIRONMENT'))
      test()

  @requires_node
  def test_postrun_exception(self):
    # verify that an exception thrown in postRun() will not trigger the
    # compilation failed handler, and will be printed to stderr.
    self.add_post_run('ThisFunctionDoesNotExist()')
    self.build(test_file('core/test_hello_world.c'))
    output = self.run_js('test_hello_world.js', assert_returncode=NON_ZERO)
    self.assertStartswith(output, 'hello, world!')
    self.assertContained('ThisFunctionDoesNotExist is not defined', output)

  def test_postrun_exit_runtime(self):
    create_file('post.js', '''
      addOnPostRun(() => err('post run\\n'));
    ''')
    self.set_setting('EXIT_RUNTIME')
    self.emcc_args.append('--post-js=post.js')
    self.do_runf('hello_world.c', 'post run')

  # Tests that building with -sDECLARE_ASM_MODULE_EXPORTS=0 works
  def test_no_declare_asm_module_exports(self):
    self.set_setting('DECLARE_ASM_MODULE_EXPORTS', 0)
    self.set_setting('WASM_ASYNC_COMPILATION', 0)
    self.maybe_closure()
    self.do_runf('declare_asm_module_exports.c', 'jsFunction: 1')
    js = read_file('declare_asm_module_exports.js')
    occurances = js.count('cFunction')
    if self.is_optimizing() and '-g' not in self.emcc_args:
      # In optimized builds only the single reference cFunction that exists in the EM_ASM should exist
      if self.is_wasm():
        self.assertEqual(occurances, 1)
      else:
        # With js the asm module itself also contains a reference for the cFunction name
        self.assertEqual(occurances, 2)
    else:
      print(occurances)

  # Tests that building with -sDECLARE_ASM_MODULE_EXPORTS=0 works
  @no_wasmfs('https://github.com/emscripten-core/emscripten/issues/16816')
  @no_asan('TODO: ASan support in minimal runtime')
  def test_minimal_runtime_no_declare_asm_module_exports(self):
    self.set_setting('DECLARE_ASM_MODULE_EXPORTS', 0)
    self.set_setting('WASM_ASYNC_COMPILATION', 0)
    self.maybe_closure()
    self.set_setting('MINIMAL_RUNTIME')
    self.emcc_args += ['--pre-js', test_file('minimal_runtime_exit_handling.js')]
    self.do_runf('declare_asm_module_exports.c', 'jsFunction: 1')

  # Tests that -sMINIMAL_RUNTIME works well in different build modes
  @no_wasmfs('https://github.com/emscripten-core/emscripten/issues/16816')
  @parameterized({
    'default': ([],),
    'streaming': (['-sMINIMAL_RUNTIME_STREAMING_WASM_COMPILATION'],),
    'streaming_inst': (['-sMINIMAL_RUNTIME_STREAMING_WASM_INSTANTIATION'],),
    'no_export': (['-sDECLARE_ASM_MODULE_EXPORTS=0'],)
  })
  @requires_node  # TODO: Support for non-Node.js shells under MINIMAL_RUNTIME
  def test_minimal_runtime_hello_world(self, args):
    self.emcc_args = args
    self.set_setting('MINIMAL_RUNTIME')
    self.maybe_closure()
    self.do_runf('small_hello_world.c', 'hello')

  # Test that printf() works in MINIMAL_RUNTIME=1
  @no_wasmfs('https://github.com/emscripten-core/emscripten/issues/16816')
  @parameterized({
    'fs': ('FORCE_FILESYSTEM',),
    'nofs': ('NO_FILESYSTEM',),
  })
  @no_asan('TODO: ASan support in minimal runtime')
  def test_minimal_runtime_hello_printf(self, extra_setting):
    self.set_setting('MINIMAL_RUNTIME')
    self.emcc_args += ['--pre-js', test_file('minimal_runtime_exit_handling.js')]
    self.set_setting(extra_setting)
    # $FS is not fully compatible with MINIMAL_RUNTIME so fails with closure
    # compiler.  lsan also pulls in $FS
    if '-fsanitize=leak' not in self.emcc_args and extra_setting != 'FORCE_FILESYSTEM':
      self.maybe_closure()
    self.do_run_in_out_file_test('hello_world.c')

  # Tests that -sMINIMAL_RUNTIME works well with SAFE_HEAP
  @no_wasmfs('https://github.com/emscripten-core/emscripten/issues/16816')
  @no_asan('TODO: ASan support in minimal runtime')
  def test_minimal_runtime_safe_heap(self):
    self.set_setting('MINIMAL_RUNTIME')
    self.emcc_args += ['--pre-js', test_file('minimal_runtime_exit_handling.js')]
    self.set_setting('SAFE_HEAP')
    # $FS is not fully compatible with MINIMAL_RUNTIME so fails with closure
    # compiler.
    # lsan pulls in $FS
    if '-fsanitize=leak' not in self.emcc_args:
      self.maybe_closure()
    self.do_runf('small_hello_world.c', 'hello')

  # Tests global initializer with -sMINIMAL_RUNTIME
  @no_wasmfs('https://github.com/emscripten-core/emscripten/issues/16816')
  @no_asan('TODO: ASan support in minimal runtime')
  def test_minimal_runtime_global_initializer(self):
    self.set_setting('MINIMAL_RUNTIME')
    self.emcc_args += ['--pre-js', test_file('minimal_runtime_exit_handling.js')]
    self.maybe_closure()
    self.do_runf('test_global_initializer.cpp', 't1 > t0: 1')

  @no_wasm2js('wasm2js does not support PROXY_TO_PTHREAD (custom section support)')
  def test_return_address(self):
    self.set_setting('USE_OFFSET_CONVERTER')
    self.do_runf('core/test_return_address.c', 'passed')

  @no_wasm2js('TODO: sanitizers in wasm2js')
  @no_asan('-fsanitize-minimal-runtime cannot be used with ASan')
  @no_lsan('-fsanitize-minimal-runtime cannot be used with LSan')
  def test_ubsan_minimal_too_many_errors(self):
    self.emcc_args += ['-fsanitize=undefined', '-fsanitize-minimal-runtime']
    self.do_runf('core/test_ubsan_minimal_too_many_errors.c',
                 expected_output='ubsan: add-overflow by 0x[0-9a-f]*\n' * 20 + 'ubsan: too many errors\n',
                 regex=True)

  @no_wasm2js('TODO: sanitizers in wasm2js')
  @no_asan('-fsanitize-minimal-runtime cannot be used with ASan')
  @no_lsan('-fsanitize-minimal-runtime cannot be used with LSan')
  def test_ubsan_minimal_errors_same_place(self):
    self.emcc_args += ['-fsanitize=undefined', '-fsanitize-minimal-runtime']
    self.do_runf('core/test_ubsan_minimal_errors_same_place.c',
                 expected_output='ubsan: add-overflow by 0x[0-9a-z]*\n' * 5,
                 regex=True)

  @parameterized({
    'fsanitize_undefined': (['-fsanitize=undefined'],),
    'fsanitize_integer': (['-fsanitize=integer'],),
    'fsanitize_overflow': (['-fsanitize=signed-integer-overflow'],),
  })
  @no_wasm2js('TODO: sanitizers in wasm2js')
  def test_ubsan_full_overflow(self, args):
    self.emcc_args += args
    self.do_runf(
      'core/test_ubsan_full_overflow.c',
      assert_all=True,
      expected_output=[
        ".c:3:5: runtime error: signed integer overflow: 2147483647 + 1 cannot be represented in type 'int'",
        ".c:7:7: runtime error: signed integer overflow: 2147483647 + 1 cannot be represented in type 'int'",
      ])

  @parameterized({
    'fsanitize_undefined': (['-fsanitize=undefined'],),
    'fsanitize_return': (['-fsanitize=return'],),
  })
  @no_wasm2js('TODO: sanitizers in wasm2js')
  def test_ubsan_full_no_return(self, args):
    self.emcc_args += ['-Wno-return-type'] + args
    self.do_runf('core/test_ubsan_full_no_return.cpp',
                 expected_output='.cpp:1:5: runtime error: execution reached the end of a value-returning function without returning a value', assert_returncode=NON_ZERO)

  @parameterized({
    'fsanitize_undefined': (['-fsanitize=undefined'],),
    'fsanitize_integer': (['-fsanitize=integer'],),
    'fsanitize_shift': (['-fsanitize=shift'],),
  })
  @no_wasm2js('TODO: sanitizers in wasm2js')
  def test_ubsan_full_left_shift(self, args):
    self.emcc_args += args
    self.do_runf(
      'core/test_ubsan_full_left_shift.c',
      assert_all=True,
      expected_output=[
        '.c:3:5: runtime error: left shift of negative value -1',
        ".c:7:5: runtime error: left shift of 16 by 29 places cannot be represented in type 'int'"
      ])

  @parameterized({
    'fsanitize_undefined': (['-fsanitize=undefined'],),
    'fsanitize_null': (['-fsanitize=null'],),
    'dylink': (['-fsanitize=null', '-sMAIN_MODULE=2'],),
  })
  @no_wasm2js('TODO: sanitizers in wasm2js')
  def test_ubsan_full_null_ref(self, args):
    if '-sMAIN_MODULE=2' in args:
      self.check_dylink()
    if is_sanitizing(self.emcc_args):
      self.skipTest('test is specific to null sanitizer')
    self.emcc_args += args
    self.do_runf(
      'core/test_ubsan_full_null_ref.cpp',
      assert_all=True,
      expected_output=[
        ".cpp:3:12: runtime error: reference binding to null pointer of type 'int'",
        ".cpp:4:13: runtime error: reference binding to null pointer of type 'int'",
        ".cpp:5:14: runtime error: reference binding to null pointer of type 'int'",
      ])

  @parameterized({
    'fsanitize_undefined': (['-fsanitize=undefined'],),
    'fsanitize_vptr': (['-fsanitize=vptr'],),
  })
  @no_wasm2js('TODO: sanitizers in wasm2js')
  def test_ubsan_full_static_cast(self, args):
    self.emcc_args += args
    self.do_runf(
      'core/test_ubsan_full_static_cast.cpp',
      assert_all=True,
      expected_output=[
        ".cpp:18:10: runtime error: downcast of address",
        "which does not point to an object of type 'R'",
      ])

  @parameterized({
    'g': ('-g', [
      ".cpp:3:12: runtime error: reference binding to null pointer of type 'int'",
      'in main',
    ]),
    'g4': ('-gsource-map', [
      ".cpp:3:12: runtime error: reference binding to null pointer of type 'int'",
      'in main ',
      '.cpp:3:8'
    ]),
  })
  @no_wasm2js('TODO: sanitizers in wasm2js')
  def test_ubsan_full_stack_trace(self, g_flag, expected_output):
    if g_flag == '-gsource-map':
      if self.is_wasm2js():
        self.skipTest('wasm2js has no source map support')
      elif self.get_setting('EVAL_CTORS'):
        self.skipTest('EVAL_CTORS does not support source maps')

    create_file('pre.js', 'Module.UBSAN_OPTIONS = "print_stacktrace=1";')
    self.emcc_args += ['-fsanitize=null', g_flag, '--pre-js=pre.js']
    self.set_setting('ALLOW_MEMORY_GROWTH')
    self.do_runf('core/test_ubsan_full_null_ref.cpp',
                 assert_all=True, expected_output=expected_output)

  @no_wasm2js('TODO: sanitizers in wasm2js')
  def test_ubsan_typeinfo_eq(self):
    # https://github.com/emscripten-core/emscripten/issues/13330
    src = r'''
      #include <typeinfo>
      #include <stdio.h>
      int main() {
        int mismatch = typeid(int) != typeid(int);
        printf("ok\n");
        return mismatch;
      }
      '''
    self.emcc_args.append('-fsanitize=undefined')
    self.do_run(src, 'ok\n')

  def test_template_class_deduction(self):
    self.emcc_args += ['-std=c++17']
    self.do_core_test('test_template_class_deduction.cpp')

  @no_wasm2js('TODO: ASAN in wasm2js')
  @no_safe_heap('asan does not work with SAFE_HEAP')
  @no_wasm64('TODO: ASAN in memory64')
  @no_2gb('asan doesnt support GLOBAL_BASE')
  @parameterized({
    'c': ['test_asan_no_error.c'],
    'cpp': ['test_asan_no_error.cpp'],
  })
  def test_asan_no_error(self, name):
    self.emcc_args.append('-fsanitize=address')
    self.set_setting('ALLOW_MEMORY_GROWTH')
    self.set_setting('INITIAL_MEMORY', '300mb')
    self.do_runf('core/' + name, '', assert_returncode=NON_ZERO)

  # note: these tests have things like -fno-builtin-memset in order to avoid
  # clang optimizing things away. for example, a memset might be optimized into
  # stores, and then the stores identified as dead, which leaves nothing for
  # asan to test. here we want to test asan itself, so we work around that.
  @no_safe_heap('asan does not work with SAFE_HEAP')
  @no_wasm64('TODO: ASAN in memory64')
  @no_2gb('asan doesnt support GLOBAL_BASE')
  @parameterized({
    'use_after_free_c': ('test_asan_use_after_free.c', [
      'AddressSanitizer: heap-use-after-free on address',
    ]),
    'use_after_free_cpp': ('test_asan_use_after_free.cpp', [
      'AddressSanitizer: heap-use-after-free on address',
    ]),
    'use_after_return': ('test_asan_use_after_return.c', [
      'AddressSanitizer: stack-use-after-return on address',
    ], ['-Wno-return-stack-address']),
    'static_buffer_overflow': ('test_asan_static_buffer_overflow.c', [
      'AddressSanitizer: global-buffer-overflow on address',
    ], ['-fno-builtin-memset']),
    'heap_buffer_overflow_c': ('test_asan_heap_buffer_overflow.c', [
      'AddressSanitizer: heap-buffer-overflow on address',
    ], ['-fno-builtin-memset']),
    'heap_buffer_overflow_cpp': ('test_asan_heap_buffer_overflow.cpp', [
      'AddressSanitizer: heap-buffer-overflow on address',
    ], ['-fno-builtin-memset']),
    'stack_buffer_overflow': ('test_asan_stack_buffer_overflow.c', [
      'AddressSanitizer: stack-buffer-overflow'
    ], ['-fno-builtin-memset']),
    'stack_buffer_overflow_js': ('test_asan_stack_buffer_overflow_js.c', [
      'AddressSanitizer: stack-buffer-overflow'
    ], ['-fno-builtin-memset']),
    'bitfield_unround_size': ('test_asan_bitfield_unround_size.c', [
      'AddressSanitizer: stack-buffer-overflow'
    ], ['-fno-builtin-memset']),
    'bitfield_unround_offset': ('test_asan_bitfield_unround_offset.c', [
      'AddressSanitizer: stack-buffer-overflow'
    ], ['-fno-builtin-memset']),
    'bitfield_round': ('test_asan_bitfield_round.c', [
      'AddressSanitizer: stack-buffer-overflow'
    ], ['-fno-builtin-memset']),
    'memset_null': ('test_asan_memset_null.c', [
      'AddressSanitizer: null-pointer-dereference on address 0x00000001'
    ], ['-fno-builtin-memset']),
    'memset_freed': ('test_asan_memset_freed.c', [
      'AddressSanitizer: heap-use-after-free on address'
    ], ['-fno-builtin-memset']),
    'strcpy': ('test_asan_strcpy.c', [
      'AddressSanitizer: heap-buffer-overflow on address'
    ], ['-fno-builtin-strcpy']),
    'memcpy': ('test_asan_memcpy.c', [
      'AddressSanitizer: heap-buffer-overflow on address'
    ], ['-fno-builtin-memcpy']),
    'memchr': ('test_asan_memchr.c', [
      'AddressSanitizer: global-buffer-overflow on address'
    ], ['-fno-builtin-memchr']),
    'vector': ('test_asan_vector.cpp', [
      'AddressSanitizer: container-overflow on address'
    ]),
    # some coverage for mimalloc as well
    'use_after_free_c_mimalloc': ('test_asan_use_after_free.c', [
      'AddressSanitizer: heap-use-after-free on address',
    ], ['-sMALLOC=mimalloc']),
  })
  def test_asan(self, name, expected_output, cflags=None):
    if '-Oz' in self.emcc_args:
      self.skipTest('-Oz breaks source maps')

    if self.is_wasm2js():
      self.skipTest('wasm2js has no ASan support')

    self.emcc_args.append('-fsanitize=address')
    self.set_setting('ALLOW_MEMORY_GROWTH')
    self.set_setting('INITIAL_MEMORY', '300mb')
    if cflags:
      self.emcc_args += cflags
    self.do_runf('core/' + name,
                 expected_output=expected_output, assert_all=True,
                 check_for_error=False, assert_returncode=NON_ZERO)

  @no_safe_heap('asan does not work with SAFE_HEAP')
  @no_wasm2js('TODO: ASAN in wasm2js')
  @no_wasm64('TODO: ASAN in memory64')
  @no_2gb('asan doesnt support GLOBAL_BASE')
  def test_asan_js_stack_op(self):
    self.emcc_args.append('-fsanitize=address')
    self.set_setting('ALLOW_MEMORY_GROWTH')
    self.set_setting('INITIAL_MEMORY', '300mb')
    self.do_runf('core/test_asan_js_stack_op.c',
                 expected_output='Hello, World!')

  @no_safe_heap('asan does not work with SAFE_HEAP')
  @no_wasm2js('TODO: ASAN in wasm2js')
  @no_wasm64('TODO: ASAN in memory64')
  @no_2gb('asan doesnt support GLOBAL_BASE')
  def test_asan_api(self):
    self.emcc_args.append('-fsanitize=address')
    self.set_setting('INITIAL_MEMORY', '300mb')
    self.do_core_test('test_asan_api.c')

  @no_safe_heap('asan does not work with SAFE_HEAP')
  @no_wasm2js('TODO: ASAN in wasm2js')
  @no_wasm64('TODO: ASAN in memory64')
  @no_2gb('asan doesnt support GLOBAL_BASE')
  def test_asan_modularized_with_closure(self):
    # the bug is that createModule() returns undefined, instead of the
    # proper Promise object.
    create_file('post.js', 'if (!(createModule() instanceof Promise)) throw `Promise was not returned (${typeof createModule()})`;\n')
    self.emcc_args += ['-fsanitize=address', '--extern-post-js=post.js']
    self.set_setting('MODULARIZE')
    self.set_setting('EXPORT_NAME', 'createModule')
    self.set_setting('USE_CLOSURE_COMPILER')
    self.set_setting('ALLOW_MEMORY_GROWTH')
    self.set_setting('INITIAL_MEMORY', '300mb')
    self.do_run_in_out_file_test('hello_world.c')

  @no_asan('SAFE_HEAP cannot be used with ASan')
  @no_2gb('asan doesnt support GLOBAL_BASE')
  def test_safe_heap_user_js(self):
    self.set_setting('SAFE_HEAP')
    self.do_runf('core/test_safe_heap_user_js.c',
                 expected_output=['Aborted(segmentation fault storing 1 bytes to address 0)'], assert_returncode=NON_ZERO)

  def test_safe_stack(self):
    self.set_setting('STACK_OVERFLOW_CHECK', 2)
    self.set_setting('STACK_SIZE', 1024)
    if self.is_optimizing():
      expected = [r'Aborted\(stack overflow \(Attempt to set SP to 0x[0-9a-fA-F]+, with stack limits \[0x[0-9a-fA-F]+ - 0x[0-9a-fA-F]+\]\)']
    else:
      expected = [r'Aborted\(stack overflow \(Attempt to set SP to 0x[0-9a-fA-F]+, with stack limits \[0x[0-9a-fA-F]+ - 0x[0-9a-fA-F]+\]\)',
                  '__handle_stack_overflow']
    self.do_runf('core/test_safe_stack.c',
                 expected_output=expected,
                 regex=True,
                 assert_all=True,
                 assert_returncode=NON_ZERO)

  @node_pthreads
  def test_safe_stack_pthread(self):
    self.set_setting('STACK_OVERFLOW_CHECK', 2)
    self.set_setting('STACK_SIZE', 65536)
    self.set_setting('PROXY_TO_PTHREAD')
    self.emcc_args.append('-pthread')
    if self.is_optimizing():
      expected = ['Aborted(stack overflow']
    else:
      expected = ['Aborted(stack overflow', '__handle_stack_overflow']
    self.do_runf('core/test_safe_stack.c',
                 expected_output=expected,
                 assert_returncode=NON_ZERO, assert_all=True)

  def test_safe_stack_alloca(self):
    self.set_setting('STACK_OVERFLOW_CHECK', 2)
    self.set_setting('STACK_SIZE', 65536)
    if self.is_optimizing():
      expected = ['Aborted(stack overflow']
    else:
      expected = ['Aborted(stack overflow', '__handle_stack_overflow']
    self.do_runf('core/test_safe_stack_alloca.c',
                 expected_output=expected,
                 assert_returncode=NON_ZERO, assert_all=True)

  @with_dylink_reversed
  def test_safe_stack_dylink(self):
    self.set_setting('STACK_OVERFLOW_CHECK', 2)
    self.set_setting('STACK_SIZE', 65536)
    self.dylink_test(r'''
      #include <stdio.h>
      extern void sidey();
      int main() {
        sidey();
      }
    ''', '''
      #include <string.h>

      static long accumulator = 0;

      int f(int *b) {
        // Infinite recursion while recording stack pointer locations
        // so that compiler can't eliminate the stack allocs.
        accumulator += (long)b;
        int a[1024];
        return f(a);
      }

      void sidey() {
        f(NULL);
      }
    ''', ['Aborted(stack overflow', '__handle_stack_overflow'], assert_returncode=NON_ZERO, force_c=True)

  def test_fpic_static(self):
    self.emcc_args.append('-fPIC')
    self.do_core_test('test_hello_world.c')

  # Marked as impure since we don't have a wasi-threads is still
  # a WIP.
  # Test is disabled on standalone because of flakes, see
  # https://github.com/emscripten-core/emscripten/issues/18405
  # @also_with_standalone_wasm(impure=True)
  @node_pthreads
  def test_pthread_create(self):
    # test that the node environment can be specified by itself, and that still
    # works with pthreads (even though we did not specify 'node,worker')
    self.set_setting('ENVIRONMENT', 'node')
    self.set_setting('STRICT_JS')
    self.set_setting('STRICT')
    self.do_run_in_out_file_test('core/pthread/create.c')

  @flaky('https://github.com/emscripten-core/emscripten/issues/22617')
  @node_pthreads
  @parameterized({
    '': ([],),
    'pooled': (['-sPTHREAD_POOL_SIZE=1'],),
    'proxied': (['-sPROXY_TO_PTHREAD', '-sEXIT_RUNTIME'],),
  })
  def test_pthread_c11_threads(self, args):
    self.emcc_args += args
    self.set_setting('PTHREADS_DEBUG')
    if not self.has_changed_setting('INITIAL_MEMORY'):
      self.set_setting('INITIAL_MEMORY', '64mb')
    # test that the node and worker environments can be specified
    self.set_setting('ENVIRONMENT', 'node,worker')
    self.do_run_in_out_file_test('pthread/test_pthread_c11_threads.c')

  @node_pthreads
  @parameterized({
    '': (0,),
    'pooled': (1,),
  })
  def test_pthread_cxx_threads(self, pthread_pool_size):
    self.set_setting('PTHREAD_POOL_SIZE', pthread_pool_size)
    self.do_run_in_out_file_test('pthread/test_pthread_cxx_threads.cpp')

  @node_pthreads
  @parameterized({
    '': (0,),
    'pooled': (1,),
  })
  def test_pthread_busy_wait(self, pthread_pool_size):
    self.set_setting('PTHREAD_POOL_SIZE', pthread_pool_size)
    self.do_run_in_out_file_test('pthread/test_pthread_busy_wait.cpp')

  @node_pthreads
  def test_pthread_busy_wait_atexit(self):
    self.set_setting('PTHREAD_POOL_SIZE', 1)
    self.set_setting('EXIT_RUNTIME')
    self.do_run_in_out_file_test('pthread/test_pthread_busy_wait_atexit.cpp')

  @node_pthreads
  def test_pthread_create_pool(self):
    # with a pool, we can synchronously depend on workers being available
    self.set_setting('PTHREAD_POOL_SIZE', 2)
    self.emcc_args += ['-DALLOW_SYNC']
    self.do_run_in_out_file_test('core/pthread/create.c')

  @node_pthreads
  def test_pthread_create_proxy(self):
    # with PROXY_TO_PTHREAD, we can synchronously depend on workers being available
    self.set_setting('PROXY_TO_PTHREAD')
    self.set_setting('EXIT_RUNTIME')
    self.emcc_args += ['-DALLOW_SYNC']
    self.do_run_in_out_file_test('core/pthread/create.c')

  @node_pthreads
  def test_pthread_create_embind_stack_check(self):
    # embind should work with stack overflow checks (see #12356)
    self.set_setting('STACK_OVERFLOW_CHECK', 2)
    self.emcc_args += ['-lembind']
    self.do_run_in_out_file_test('core/pthread/create.c', emcc_args=['-sDEFAULT_TO_CXX'])

  @node_pthreads
  def test_pthread_exceptions(self):
    self.set_setting('PTHREAD_POOL_SIZE', 2)
    self.emcc_args += ['-fexceptions']
    self.do_run_in_out_file_test('core/pthread/exceptions.cpp')

  @node_pthreads
  def test_pthread_exit_process(self):
    self.set_setting('PROXY_TO_PTHREAD')
    self.set_setting('EXIT_RUNTIME')
    self.emcc_args += ['-DEXIT_RUNTIME', '--pre-js', test_file('core/pthread/test_pthread_exit_runtime.pre.js')]
    self.do_run_in_out_file_test('core/pthread/test_pthread_exit_runtime.c', assert_returncode=42)

  @node_pthreads
  def test_pthread_keepalive(self):
    self.do_run_in_out_file_test('core/pthread/test_pthread_keepalive.c')

  @node_pthreads
  def test_pthread_weak_ref(self):
    self.do_run_in_out_file_test('core/pthread/test_pthread_weak_ref.c')

  @node_pthreads
  def test_pthread_exit_main(self):
    self.do_run_in_out_file_test('core/pthread/test_pthread_exit_main.c')

  def test_pthread_exit_main_stub(self):
    self.do_run_in_out_file_test('core/pthread/test_pthread_exit_main.c')

  @node_pthreads
  def test_pthread_unhandledrejection(self):
    # Check that an unhandled promise rejection is propagated to the main thread
    # as an error.
    self.set_setting('PROXY_TO_PTHREAD')
    self.emcc_args += ['--post-js', test_file('pthread/test_pthread_unhandledrejection.post.js')]
    self.do_runf('pthread/test_pthread_unhandledrejection.c', 'passed')

  @node_pthreads
  @no_wasm2js('wasm2js does not support PROXY_TO_PTHREAD (custom section support)')
  def test_pthread_offset_converter(self):
    self.set_setting('PROXY_TO_PTHREAD')
    self.set_setting('EXIT_RUNTIME')
    self.set_setting('USE_OFFSET_CONVERTER')
    if '-g' in self.emcc_args:
      self.emcc_args += ['-DDEBUG']
    self.do_runf('core/test_return_address.c', 'passed')

  @node_pthreads
  @no_wasm2js('wasm2js does not support PROXY_TO_PTHREAD (custom section support)')
  def test_pthread_offset_converter_modularize(self):
    self.set_setting('PROXY_TO_PTHREAD')
    self.set_setting('EXIT_RUNTIME')
    self.set_setting('USE_OFFSET_CONVERTER')
    self.set_setting('MODULARIZE')
    self.set_setting('EXPORT_NAME', 'foo')
    self.emcc_args += ['--extern-post-js', test_file('modularize_post_js.js')]
    if '-g' in self.emcc_args:
      self.emcc_args += ['-DDEBUG']
    self.do_runf('core/test_return_address.c', 'passed')

  def test_emscripten_atomics_stub(self):
    self.do_run_in_out_file_test('core/pthread/emscripten_atomics.c')

  @node_pthreads
  def test_emscripten_atomics(self):
    self.emcc_args.append('-pthread')
    self.do_run_in_out_file_test('core/pthread/emscripten_atomics.c')

  @node_pthreads
  def test_emscripten_futexes(self):
    self.emcc_args.append('-pthread')
    self.emcc_args += ['-Wno-nonnull'] # This test explicitly checks behavior of passing NULL to emscripten_futex_wake().
    self.do_run_in_out_file_test('core/pthread/emscripten_futexes.c')

  @node_pthreads
  def test_stdio_locking(self):
    self.set_setting('PTHREAD_POOL_SIZE', '2')
    self.do_run_in_out_file_test('core/test_stdio_locking.c')

  @with_dylink_reversed
  @node_pthreads
  def test_pthread_dylink_basics(self):
    self.emcc_args.append('-Wno-experimental')
    self.set_setting('PROXY_TO_PTHREAD')
    self.set_setting('EXIT_RUNTIME')
    self.do_basic_dylink_test()

  @needs_dylink
  @node_pthreads
  def test_pthread_dylink(self):
    self.emcc_args += ['-Wno-experimental', '-pthread']
    main = test_file('core/pthread/test_pthread_dylink.c')

    # test with a long .so name, as a regression test for
    # https://github.com/emscripten-core/emscripten/issues/14833
    # where we had a bug with long names + TextDecoder + pthreads + dylink
    very_long_name = 'very_very_very_very_very_very_very_very_very_long.so'

    self.dylink_testf(main, so_name=very_long_name,
                      main_emcc_args=['-sPTHREAD_POOL_SIZE=2'])

  @parameterized({
    '': (['-sNO_AUTOLOAD_DYLIBS'],),
    'autoload': ([],)
  })
  @needs_dylink
  @node_pthreads
  def test_pthread_dylink_entry_point(self, args):
    self.emcc_args += ['-Wno-experimental', '-pthread']
    main = test_file('core/pthread/test_pthread_dylink_entry_point.c')
    self.dylink_testf(main, emcc_args=args, main_emcc_args=['-sPTHREAD_POOL_SIZE=1'])

  @needs_dylink
  @node_pthreads
  def test_pthread_dylink_exceptions(self):
    self.emcc_args += ['-Wno-experimental', '-pthread']
    self.emcc_args.append('-fexceptions')
    self.dylink_testf(test_file('core/pthread/test_pthread_dylink_exceptions.cpp'))

  @needs_dylink
  @node_pthreads
  def test_pthread_dlopen(self):
    self.emcc_args += ['-Wno-experimental', '-pthread']
    self.build_dlfcn_lib(test_file('core/pthread/test_pthread_dlopen_side.c'))

    self.emcc_args += ['--embed-file', 'liblib.so@libside.so']
    self.prep_dlfcn_main()
    self.set_setting('EXIT_RUNTIME')
    self.set_setting('PROXY_TO_PTHREAD')
    self.do_runf('core/pthread/test_pthread_dlopen.c',
                 ['side module ctor', 'done join', 'side module atexit'],
                 assert_all=True)

  @needs_dylink
  @node_pthreads
  def test_pthread_dlopen_many(self):
    if self.is_wasm64():
     self.skipTest('https://github.com/emscripten-core/emscripten/issues/18887')

    nthreads = 10
    self.emcc_args += ['-Wno-experimental', '-pthread']
    self.build_dlfcn_lib(test_file('core/pthread/test_pthread_dlopen_side.c'))
    for i in range(nthreads):
      shutil.copy('liblib.so', f'liblib{i}.so')

    self.prep_dlfcn_main()
    self.set_setting('EXIT_RUNTIME')
    self.set_setting('PROXY_TO_PTHREAD')
    self.set_setting('DEFAULT_LIBRARY_FUNCS_TO_INCLUDE', 'jslib_func')
    create_file('lib.js', r'''
      addToLibrary({
        jslib_func__sig: 'v',
        jslib_func: () => err('hello from js')
      });
    ''')
    self.emcc_args.append('--js-library=lib.js')
    self.do_runf('core/pthread/test_pthread_dlopen_many.c',
                 ['side module ctor', 'main done', 'side module atexit'],
                 emcc_args=[f'-DNUM_THREADS={nthreads}'],
                 assert_all=True)

  @needs_dylink
  @node_pthreads
  def test_pthread_dlsym(self):
    self.emcc_args += ['-Wno-experimental', '-pthread']
    self.build_dlfcn_lib(test_file('core/pthread/test_pthread_dlsym_side.c'))

    self.prep_dlfcn_main()
    self.set_setting('EXIT_RUNTIME')
    self.set_setting('PROXY_TO_PTHREAD')
    self.do_runf('core/pthread/test_pthread_dlsym.c')

  @needs_dylink
  @node_pthreads
  def test_pthread_dylink_tls(self):
    self.emcc_args += ['-Wno-experimental', '-pthread']
    main = test_file('core/pthread/test_pthread_dylink_tls.c')
    self.dylink_testf(main, main_emcc_args=['-sPTHREAD_POOL_SIZE=1'])

  @needs_dylink
  @node_pthreads
  def test_pthread_dylink_longjmp(self):
    self.emcc_args += ['-Wno-experimental', '-pthread']
    main = test_file('core/pthread/test_pthread_dylink_longjmp.c')
    self.dylink_testf(main, main_emcc_args=['-sPTHREAD_POOL_SIZE=1'])

  @needs_dylink
  @node_pthreads
  def test_pthread_dylink_main_module_1(self):
    self.emcc_args += ['-Wno-experimental', '-pthread']
    self.set_setting('MAIN_MODULE')
    self.do_runf('hello_world.c')

  @with_dylink_reversed
  @parameterized({
    '': ([],),
    'pthreads': (['-sPROXY_TO_PTHREAD', '-sEXIT_RUNTIME', '-pthread', '-Wno-experimental'],)
  })
  def test_Module_dynamicLibraries(self, args):
    # test that Module.dynamicLibraries works with pthreads
    self.emcc_args += args
    self.emcc_args += ['--pre-js', 'pre.js']
    self.emcc_args += ['--js-library', 'lib.js']
    # This test is for setting dynamicLibraries at runtime, so we don't
    # want emscripten loading `liblib.so` automatically (which it would
    # do without this setting)
    self.set_setting('NO_AUTOLOAD_DYLIBS')

    create_file('pre.js', '''
      if (typeof ENVIRONMENT_IS_PTHREAD == 'undefined' || !ENVIRONMENT_IS_PTHREAD) {
        // Load liblib.so on the main thread, this would be equivalent to
        // defining it outside the module (e.g. in MODULARIZE mode).
        Module['dynamicLibraries'] = ['liblib.so'];
      }
    ''')

    create_file('lib.js', '''
      addToLibrary({
        mainCallback: () => {
#if PTHREADS
          err('sharedModules: ' + Object.keys(sharedModules));
          assert('liblib.so' in sharedModules);
          assert(sharedModules['liblib.so'] instanceof WebAssembly.Module);
#endif
        },
      })
    ''')

    if args:
      self.setup_node_pthreads()

    self.dylink_test(
      r'''
        void mainCallback();

        #include <stdio.h>
        int side();
        int main() {
          mainCallback();
          printf("result is %d\n", side());
          return 0;
        }
      ''',
      r'''
        int side() { return 42; }
      ''',
      'result is 42',
      force_c=True)

  # Tests the emscripten_get_exported_function() API.
  def test_get_exported_function(self):
    self.set_setting('ALLOW_TABLE_GROWTH')
    self.emcc_args += ['-lexports.js']
    self.do_core_test('test_get_exported_function.cpp')

  # Tests the emscripten_get_exported_function() API.
  @no_asan('TODO: ASan support in minimal runtime')
  def test_minimal_runtime_get_exported_function(self):
    self.set_setting('ALLOW_TABLE_GROWTH')
    self.set_setting('MINIMAL_RUNTIME')
    self.emcc_args += ['--pre-js', test_file('minimal_runtime_exit_handling.js')]
    self.emcc_args += ['-lexports.js']
    self.do_core_test('test_get_exported_function.cpp')

  # Marked as impure since the WASI reactor modules (modules without main)
  # are not yet suppored by the wasm engines we test against.
  @also_with_standalone_wasm(impure=True)
  def test_undefined_main(self):
    if self.get_setting('STANDALONE_WASM'):
      # In standalone we don't support implicitly building without main.  The user has to explicitly
      # opt out (see below).
      err = self.expect_fail([EMCC, test_file('core/test_ctors_no_main.cpp')] + self.get_emcc_args())
      self.assertContained('undefined symbol: main', err)
    elif not self.get_setting('STRICT'):
      # Traditionally in emscripten we allow main to be implicitly undefined.  This allows programs
      # with a main and libraries without a main to be compiled identically.
      # However we are trying to move away from that model to a more explicit opt-out model. See:
      # https://github.com/emscripten-core/emscripten/issues/9640
      self.do_core_test('test_ctors_no_main.cpp')

      # Disabling IGNORE_MISSING_MAIN should cause link to fail due to missing main
      self.set_setting('IGNORE_MISSING_MAIN', 0)
      err = self.expect_fail([EMCC, test_file('core/test_ctors_no_main.cpp')] + self.get_emcc_args())
      self.assertContained('error: entry symbol not defined (pass --no-entry to suppress): main', err)

      # In non-standalone mode exporting an empty list of functions signal that we don't
      # have a main and so should not generate an error.
      self.set_setting('EXPORTED_FUNCTIONS', [])
      self.do_core_test('test_ctors_no_main.cpp')
      self.clear_setting('EXPORTED_FUNCTIONS')

  # Marked as impure since the WASI reactor modules (modules without main)
  # are not yet supported by the wasm engines we test against.
  @also_with_standalone_wasm(impure=True)
  def test_undefined_main_explicit(self):
    # If we pass --no-entry this test should compile without issue
    self.emcc_args.append('--no-entry')
    self.do_core_test('test_ctors_no_main.cpp')

  def test_undefined_main_wasm_output(self):
    if not can_do_standalone(self):
      self.skipTest('standalone mode only')
    err = self.expect_fail([EMCC, '-o', 'out.wasm', test_file('core/test_ctors_no_main.cpp')] + self.get_emcc_args())
    self.assertContained('undefined symbol: main', err)

  @no_2gb('crashed wasmtime')
  def test_export_start(self):
    if not can_do_standalone(self):
      self.skipTest('standalone mode only')
    self.set_setting('STANDALONE_WASM')
    self.set_setting('EXPORTED_FUNCTIONS', ['__start'])
    self.do_core_test('test_hello_world.c')

  # Tests the operation of API found in #include <emscripten/math.h>
  def test_emscripten_math(self):
    self.do_core_test('test_emscripten_math.c')

  # Tests <emscripten/stack.h> API
  @no_asan('stack allocation sizes are no longer predictable')
  def test_emscripten_stack(self):
    self.set_setting('STACK_SIZE', 4 * 1024 * 1024)
    self.do_core_test('test_stack_get_free.c')

  # Tests settings.ABORT_ON_WASM_EXCEPTIONS
  def test_abort_on_exceptions(self):
    self.set_setting('ABORT_ON_WASM_EXCEPTIONS')
    self.set_setting('ALLOW_TABLE_GROWTH')
    self.set_setting('EXPORTED_RUNTIME_METHODS', ['ccall', 'cwrap'])
    self.set_setting('DEFAULT_LIBRARY_FUNCS_TO_INCLUDE', ['$addFunction'])
    self.emcc_args += ['-lembind', '--post-js', test_file('core/test_abort_on_exceptions_post.js')]
    self.do_core_test('test_abort_on_exceptions.cpp', interleaved_output=False)

  def test_abort_on_exceptions_main(self):
    # The unhandled exception wrappers should not kick in for exceptions thrown during main
    self.set_setting('ABORT_ON_WASM_EXCEPTIONS')
    self.emcc_args.append('--minify=0')
    output = self.do_runf('core/test_abort_on_exceptions_main.c', assert_returncode=NON_ZERO)
    # The exception should make it all the way out
    self.assertContained('Error: crash', output)
    # And not be translated into abort by makeAbortWrapper
    self.assertNotContained('unhandled exception', output)
    self.assertNotContained('Aborted', output)

  @node_pthreads
  @flaky('https://github.com/emscripten-core/emscripten/issues/20067')
  def test_abort_on_exceptions_pthreads(self):
    self.set_setting('ABORT_ON_WASM_EXCEPTIONS')
    self.set_setting('PROXY_TO_PTHREAD')
    self.set_setting('EXIT_RUNTIME')
    self.do_core_test('test_hello_world.c')

  @needs_dylink
  def test_gl_main_module(self):
    self.set_setting('MAIN_MODULE')
    self.emcc_args += ['-sGL_ENABLE_GET_PROC_ADDRESS']
    self.do_runf('core/test_gl_get_proc_address.c')

  @needs_dylink
  def test_main_module_js_symbol(self):
    self.set_setting('MAIN_MODULE', 2)
    self.emcc_args += ['--js-library', test_file('core/test_main_module_js_symbol.js')]
    self.do_runf('core/test_main_module_js_symbol.c')

  def test_emscripten_async_call(self):
    # Depends on `atexit`
    self.set_setting('EXIT_RUNTIME')
    self.do_run_in_out_file_test('core/test_emscripten_async_call.c')

  @no_asan('asyncify stack operations confuse asan')
  @parameterized({
    '': ([],),
    'no_dynamic_execution': (['-sDYNAMIC_EXECUTION=0'],)
  })
  def test_embind_lib_with_asyncify(self, args):
    self.emcc_args += [
      '-lembind',
      '-sASYNCIFY',
      '-sASYNCIFY_IMPORTS=sleep_and_return',
      '-sDEFAULT_LIBRARY_FUNCS_TO_INCLUDE=$ASSERTIONS',
      '--post-js', test_file('core/embind_lib_with_asyncify.test.js'),
    ]
    self.emcc_args += args
    self.do_core_test('embind_lib_with_asyncify.cpp')

  @no_asan('asyncify stack operations confuse asan')
  @with_asyncify_and_jspi
  def test_em_async_js(self):
    if not self.get_setting('ASYNCIFY'):
      self.set_setting('ASYNCIFY')
    self.set_setting('EXPORTED_RUNTIME_METHODS', 'ccall')
    self.maybe_closure()
    self.do_core_test('test_em_async_js.c')

  @requires_v8
  @no_wasm2js('wasm2js does not support reference types')
  @no_sanitize('.s files cannot be sanitized')
  def test_externref(self):
    self.run_process([EMCC, '-c', test_file('core/test_externref.s'), '-o', 'asm.o'] + self.get_emcc_args(asm_only=True))
    self.emcc_args += ['--js-library', test_file('core/test_externref.js')]
    self.emcc_args += ['-mreference-types']
    self.do_core_test('test_externref.c', libraries=['asm.o'])

  @parameterized({
    '': [False],
    'dynlink': [True]
  })
  @requires_node
  @no_wasm2js('wasm2js does not support reference types')
  @no_asan('https://github.com/llvm/llvm-project/pull/83196')
  def test_externref_emjs(self, dynlink):
    self.emcc_args += ['-mreference-types']
    self.node_args += shared.node_reference_types_flags(self.get_nodejs())
    if dynlink:
      self.set_setting('MAIN_MODULE', 2)
    self.do_core_test('test_externref_emjs.c')

  def test_syscall_intercept(self):
    self.do_core_test('test_syscall_intercept.c')

  @also_with_wasm_bigint
  def test_js_library_i64_params(self):
    # Tests the defineI64Param and receiveI64ParamAsI53 helpers that are
    # used to recieve i64 argument in syscalls.
    self.emcc_args += ['--js-library=' + test_file('core/js_library_i64_params.js')]
    self.do_core_test('js_library_i64_params.c')

  def test_main_reads_args(self):
    self.run_process([EMCC, '-c', test_file('core/test_main_reads_args_real.c'), '-o', 'real.o'] + self.get_emcc_args(compile_only=True))
    self.do_core_test('test_main_reads_args.c', emcc_args=['real.o'], regex=True)

  @requires_node
  def test_promise(self):
    # This test depends on Promise.any, which in turn requires a modern target.  Check that it
    # fails to even build on old targets.
    err = self.expect_fail([EMCC, test_file('core/test_promise.c'), '-sMIN_CHROME_VERSION=75'])
    self.assertContained('error: emscripten_promise_any used, but Promise.any is not supported by the current runtime configuration', err)
    self.do_core_test('test_promise.c')

  @with_asyncify_and_jspi
  def test_promise_await(self):
    self.do_core_test('test_promise_await.c')

  def test_promise_await_error(self):
    # Check that the API is not available when ASYNCIFY is not set
    self.do_runf('core/test_promise_await.c', 'Aborted(emscripten_promise_await is only available with ASYNCIFY)',
                 assert_returncode=NON_ZERO)

  def test_emscripten_async_load_script(self):
    create_file('script1.js', 'Module._set(456);''')
    create_file('file1.txt', 'first')
    create_file('file2.txt', 'second')
    # `--from-emcc` needed here otherwise the output defines `var Module =` which will shadow the
    # global `Module`.
    self.run_process([FILE_PACKAGER, 'test.data', '--preload', 'file1.txt', 'file2.txt', '--from-emcc', '--js-output=script2.js'])
    self.do_runf('test_emscripten_async_load_script.c', emcc_args=['-sFORCE_FILESYSTEM'])

  @node_pthreads
  def test_wasm_worker_hello(self):
    self.do_run_in_out_file_test('wasm_worker/hello_wasm_worker.c', emcc_args=['-sWASM_WORKERS'])

  @node_pthreads
  def test_wasm_worker_malloc(self):
    self.do_run_in_out_file_test('wasm_worker/malloc_wasm_worker.c', emcc_args=['-sWASM_WORKERS'])

  @node_pthreads
  def test_wasm_worker_wait_async(self):
    self.do_runf('atomic/test_wait_async.c', emcc_args=['-sWASM_WORKERS'])


# Generate tests for everything
def make_run(name, emcc_args, settings=None, env=None,
             require_v8=False, v8_args=None,
             require_node=False, node_args=None,
             require_wasm64=False,
             init=None):
  if env is None:
    env = {}
  if settings is None:
    settings = {}
  if settings:
    # Until we create a way to specify link-time settings separately from compile-time settings
    # we need to pass this flag here to avoid warnings from compile-only commands.
    emcc_args.append('-Wno-unused-command-line-argument')

  TT = type(name, (TestCoreBase,), dict(run_name=name, env=env, __module__=__name__))  # noqa

  def tearDown(self):
    try:
      super(TT, self).tearDown()
    finally:
      for k in self.env.keys():
        del os.environ[k]

  TT.tearDown = tearDown

  def setUp(self):
    super(TT, self).setUp()
    for k, v in self.env.items():
      assert k not in os.environ, k + ' should not be in environment'
      os.environ[k] = v

    os.chdir(self.get_dir()) # Ensure the directory exists and go there

    for k, v in settings.items():
      self.set_setting(k, v)

    self.emcc_args += emcc_args

    if node_args:
      self.node_args += node_args

    if v8_args:
      self.v8_args += v8_args

    if require_v8:
      self.require_v8()
    elif require_node:
      self.require_node()

    if require_wasm64:
      self.require_wasm64()

    if init:
      init(self)

  TT.setUp = setUp

  return TT


# Note: We add --profiling-funcs to many of these modes (especially
# modes under active development) since it makes debugging test
# failures easier.  The downside of this approach is that we are not
# testing the default mode (i.e. without `--profiling-funcs`).  See:
# https://github.com/emscripten-core/emscripten/pull/15480

# Main wasm test modes
core0 = make_run('core0', emcc_args=['-O0'])
core0g = make_run('core0g', emcc_args=['-O0', '-g'])
core1 = make_run('core1', emcc_args=['-O1'])
core2 = make_run('core2', emcc_args=['-O2'])
core2g = make_run('core2g', emcc_args=['-O2', '-g'])
core3 = make_run('core3', emcc_args=['-O3'])
cores = make_run('cores', emcc_args=['-Os'])
corez = make_run('corez', emcc_args=['-Oz'])

# Test >2gb memory addresses
core_2gb = make_run('core_2gb', emcc_args=['--profiling-funcs'],
                    settings={'INITIAL_MEMORY': '2200mb', 'GLOBAL_BASE': '2gb'})

# MEMORY64=1
wasm64 = make_run('wasm64', emcc_args=['-O1', '-Wno-experimental', '--profiling-funcs'],
                  settings={'MEMORY64': 1}, require_wasm64=True, require_node=True)
wasm64_v8 = make_run('wasm64_v8', emcc_args=['-Wno-experimental', '--profiling-funcs'],
                     settings={'MEMORY64': 1}, require_wasm64=True, require_v8=True)
# Run the wasm64 tests with all memory offsets > 4gb.  Be careful running this test
# suite with any kind of parallelism.
wasm64_4gb = make_run('wasm64_4gb', emcc_args=['-Wno-experimental', '--profiling-funcs'],
                      settings={'MEMORY64': 1, 'INITIAL_MEMORY': '4200mb', 'GLOBAL_BASE': '4gb'},
                      require_wasm64=True)
# MEMORY64=2, or "lowered"
wasm64l = make_run('wasm64l', emcc_args=['-O1', '-Wno-experimental', '--profiling-funcs'],
                   settings={'MEMORY64': 2},
                   init=lambda self: shared.node_bigint_flags(self.get_nodejs()))

lto0 = make_run('lto0', emcc_args=['-flto', '-O0'])
lto1 = make_run('lto1', emcc_args=['-flto', '-O1'])
lto2 = make_run('lto2', emcc_args=['-flto', '-O2'])
lto3 = make_run('lto3', emcc_args=['-flto', '-O3'])
ltos = make_run('ltos', emcc_args=['-flto', '-Os'])
ltoz = make_run('ltoz', emcc_args=['-flto', '-Oz'])

thinlto0 = make_run('thinlto0', emcc_args=['-flto=thin', '-O0'])
thinlto1 = make_run('thinlto1', emcc_args=['-flto=thin', '-O1'])
thinlto2 = make_run('thinlto2', emcc_args=['-flto=thin', '-O2'])
thinlto3 = make_run('thinlto3', emcc_args=['-flto=thin', '-O3'])
thinltos = make_run('thinltos', emcc_args=['-flto=thin', '-Os'])
thinltoz = make_run('thinltoz', emcc_args=['-flto=thin', '-Oz'])

wasm2js0 = make_run('wasm2js0', emcc_args=['-O0'], settings={'WASM': 0})
wasm2js1 = make_run('wasm2js1', emcc_args=['-O1'], settings={'WASM': 0})
wasm2js2 = make_run('wasm2js2', emcc_args=['-O2'], settings={'WASM': 0})
wasm2js3 = make_run('wasm2js3', emcc_args=['-O3'], settings={'WASM': 0})
wasm2jss = make_run('wasm2jss', emcc_args=['-Os'], settings={'WASM': 0})
wasm2jsz = make_run('wasm2jsz', emcc_args=['-Oz'], settings={'WASM': 0})

# Secondary test modes - run directly when there is a specific need

# features

simd2 = make_run('simd2', emcc_args=['-O2', '-msimd128'])
bulkmem2 = make_run('bulkmem2', emcc_args=['-O2', '-mbulk-memory'])
wasmfs = make_run('wasmfs', emcc_args=['-O2', '-DWASMFS'], settings={'WASMFS': 1})

# SAFE_HEAP/STACK_OVERFLOW_CHECK
core0s = make_run('core2s', emcc_args=['-g'], settings={'SAFE_HEAP': 1})
core2s = make_run('core2s', emcc_args=['-O2'], settings={'SAFE_HEAP': 1})
core2ss = make_run('core2ss', emcc_args=['-O2'], settings={'STACK_OVERFLOW_CHECK': 2})

bigint = make_run('bigint', emcc_args=['--profiling-funcs'], settings={'WASM_BIGINT': 1},
                  init=lambda self: shared.node_bigint_flags(self.get_nodejs()))

# Add DEFAULT_TO_CXX=0
strict = make_run('strict', emcc_args=[], settings={'STRICT': 1})
strict_js = make_run('strict_js', emcc_args=[], settings={'STRICT_JS': 1})

ubsan = make_run('ubsan', emcc_args=['-fsanitize=undefined', '--profiling'])
lsan = make_run('lsan', emcc_args=['-fsanitize=leak', '--profiling'], settings={'ALLOW_MEMORY_GROWTH': 1})
asan = make_run('asan', emcc_args=['-fsanitize=address', '--profiling'], settings={'ALLOW_MEMORY_GROWTH': 1})
asani = make_run('asani', emcc_args=['-fsanitize=address', '--profiling', '--pre-js', os.path.join(os.path.dirname(__file__), 'asan-no-leak.js')],
                 settings={'ALLOW_MEMORY_GROWTH': 1})

# Experimental modes (not tested by CI)
minimal0 = make_run('minimal0', emcc_args=['-g'], settings={'MINIMAL_RUNTIME': 1})

# TestCoreBase is just a shape for the specific subclasses, we don't test it itself
del TestCoreBase # noqa<|MERGE_RESOLUTION|>--- conflicted
+++ resolved
@@ -5859,13 +5859,12 @@
     self.do_runf('fs/test_fs_rename_on_existing.c', 'success')
 
   @also_with_nodefs_both
-<<<<<<< HEAD
   def test_fs_readdir_ino_matches_stat_ino(self):
     self.do_runf('fs/test_fs_readdir_ino_matches_stat_ino.c', 'success')
-=======
+
+  @also_with_nodefs_both
   def test_fs_mkdir_dotdot(self):
     self.do_runf('fs/test_fs_mkdir_dotdot.c', 'success')
->>>>>>> 4ba4c603
 
   def test_sigalrm(self):
     self.do_runf('test_sigalrm.c', 'Received alarm!')
