# Copyright 2013 The Emscripten Authors.  All rights reserved.
# Emscripten is available under two separate licenses, the MIT license and the
# University of Illinois/NCSA Open Source License.  Both these licenses can be
# found in the LICENSE file.

import hashlib
import json
import logging
import os
import random
import re
import shutil
import sys
import time
import unittest
from pathlib import Path
from functools import wraps

if __name__ == '__main__':
  raise Exception('do not run this file directly; do something like: test/runner')

from tools.shared import PIPE
from tools.shared import EMCC, EMAR, FILE_PACKAGER
from tools.utils import WINDOWS, MACOS, write_file, delete_file
from tools import shared, building, config, webassembly
import common
from common import RunnerCore, path_from_root, requires_native_clang, test_file, create_file
from common import skip_if, needs_dylink, no_windows, no_mac, is_slow_test, parameterized
from common import env_modify, with_env_modify, disabled, node_pthreads, also_with_wasm_bigint
from common import read_file, read_binary, requires_v8, requires_node, compiler_for, crossplatform
from common import with_both_sjlj
from common import NON_ZERO, WEBIDL_BINDER, EMBUILDER, PYTHON
import clang_native

# decorators for limiting which modes a test can run in

logger = logging.getLogger("test_core")


def wasm_simd(f):
  @wraps(f)
  def decorated(self, *args, **kwargs):
    self.require_simd()
    if self.get_setting('MEMORY64') == 2:
      self.skipTest('https://github.com/WebAssembly/binaryen/issues/4638')
    if not self.is_wasm():
      self.skipTest('wasm2js only supports MVP for now')
    if '-O3' in self.emcc_args:
      self.skipTest('SIMD tests are too slow with -O3 in the new LLVM pass manager, https://github.com/emscripten-core/emscripten/issues/13427')
    self.emcc_args.append('-msimd128')
    self.emcc_args.append('-fno-lax-vector-conversions')
    self.v8_args.append('--experimental-wasm-simd')
    f(self, *args, **kwargs)
  return decorated


def wasm_relaxed_simd(f):
  def decorated(self):
    if self.get_setting('MEMORY64') == 2:
      self.skipTest('https://github.com/WebAssembly/binaryen/issues/4638')
    # We don't actually run any tests yet, so don't require any engines.
    if not self.is_wasm():
      self.skipTest('wasm2js only supports MVP for now')
    self.emcc_args.append('-mrelaxed-simd')
    f(self)
  return decorated


def needs_non_trapping_float_to_int(f):
  def decorated(self):
    if not self.is_wasm():
      self.skipTest('wasm2js only supports MVP for now')
    f(self)
  return decorated


# without EMTEST_ALL_ENGINES set we only run tests in a single VM by
# default. in some tests we know that cross-VM differences may happen and
# so are worth testing, and they should be marked with this decorator
def all_engines(f):
  def decorated(self):
    old = self.use_all_engines
    self.use_all_engines = True
    self.set_setting('ENVIRONMENT', 'web,node,shell')
    try:
      f(self)
    finally:
      self.use_all_engines = old
  return decorated


# Tests exception handling / setjmp/longjmp handling in Emscripten EH/SjLj mode
# and if possible, new wasm EH/SjLj mode. This tests two combinations:
# - Emscripten EH + Emscripten SjLj
# - Wasm EH + Wasm SjLj
def with_both_eh_sjlj(f):
  assert callable(f)

  def metafunc(self, is_native):
    if is_native:
      # Wasm EH is currently supported only in wasm backend and V8
      if not self.is_wasm():
        self.skipTest('wasm2js does not support wasm EH/SjLj')
      self.require_wasm_eh()
      # FIXME Temporarily disabled. Enable this later when the bug is fixed.
      if '-fsanitize=address' in self.emcc_args:
        self.skipTest('Wasm EH does not work with asan yet')
      self.emcc_args.append('-fwasm-exceptions')
      self.set_setting('SUPPORT_LONGJMP', 'wasm')
      f(self)
    else:
      self.set_setting('DISABLE_EXCEPTION_CATCHING', 0)
      self.set_setting('SUPPORT_LONGJMP', 'emscripten')
      # DISABLE_EXCEPTION_CATCHING=0 exports __cxa_can_catch and
      # __cxa_is_pointer_type, so if we don't build in C++ mode, wasm-ld will
      # error out because libc++abi is not included. See
      # https://github.com/emscripten-core/emscripten/pull/14192 for details.
      self.set_setting('DEFAULT_TO_CXX')
      f(self)

  metafunc._parameterize = {'': (False,),
                            'wasm': (True,)}
  return metafunc


def no_wasm2js(note=''):
  assert not callable(note)

  def decorated(f):
    return skip_if(f, 'is_wasm2js', note)
  return decorated


def no_wasm64(note=''):
  assert not callable(note)

  def decorated(f):
    return skip_if(f, 'is_wasm64', note)
  return decorated


def also_with_noderawfs(func):
  assert callable(func)

  def metafunc(self, rawfs):
    if rawfs:
      self.require_node()
      self.emcc_args += ['-DNODERAWFS']
      self.set_setting('NODERAWFS')
    func(self)

  metafunc._parameterize = {'': (False,),
                            'rawfs': (True,)}
  return metafunc


def can_do_wasm2c(self):
  # the npm version of wasm2c does not support MEMORY64
  return not self.get_setting('MEMORY64')


def can_do_standalone(self, impure=False):
  # Pure standalone engines don't support MEMORY64 yet.  Even with MEMORY64=2 (lowered)
  # the WASI APIs that take pointer values don't have 64-bit variants yet.
  if self.get_setting('MEMORY64') and not impure:
    return False
  return self.is_wasm() and \
      self.get_setting('STACK_OVERFLOW_CHECK', 0) < 2 and \
      not self.get_setting('MINIMAL_RUNTIME') and \
      not self.get_setting('SAFE_HEAP') and \
      not any(a.startswith('-fsanitize=') for a in self.emcc_args)


def also_with_wasmfs(func):
  def decorated(self):
    func(self)
    if self.get_setting('WASMFS'):
      # Nothing more to test.
      return
    print('wasmfs')
    if self.get_setting('STANDALONE_WASM'):
      self.skipTest("test currently cannot run both with WASMFS and STANDALONE_WASM")
    self.set_setting('WASMFS')
    self.emcc_args = self.emcc_args.copy() + ['-DWASMFS']
    func(self)
  return decorated


# Similar to also_with_wasmfs, but also enables the full JS API
def also_with_wasmfs_js(func):
  def decorated(self):
    func(self)
    print('wasmfs')
    if self.get_setting('STANDALONE_WASM'):
      self.skipTest("test currently cannot run both with WASMFS and STANDALONE_WASM")
    self.set_setting('WASMFS')
    self.set_setting('FORCE_FILESYSTEM')
    self.emcc_args = self.emcc_args.copy() + ['-DWASMFS']
    func(self)
  return decorated


# Impure means a test that cannot run in a wasm VM yet, as it is not 100%
# standalone. We can still run them with the JS code though.
def also_with_standalone_wasm(wasm2c=False, impure=False):
  def decorated(func):
    def metafunc(self, standalone):
      if not standalone:
        func(self)
      else:
        if not can_do_standalone(self, impure):
          self.skipTest('Test configuration is not compatible with STANDALONE_WASM')
        self.set_setting('STANDALONE_WASM')
        # we will not legalize the JS ffi interface, so we must use BigInt
        # support in order for JS to have a chance to run this without trapping
        # when it sees an i64 on the ffi.
        self.set_setting('WASM_BIGINT')
        self.emcc_args.append('-Wno-unused-command-line-argument')
        # if we are impure, disallow all wasm engines
        if impure:
          self.wasm_engines = []
        self.node_args += shared.node_bigint_flags()
        func(self)
        if wasm2c and can_do_wasm2c(self):
          print('wasm2c')
          self.set_setting('WASM2C')
          self.wasm_engines = []
          func(self)

    metafunc._parameterize = {'': (False,),
                              'standalone': (True,)}
    return metafunc

  return decorated


def with_asyncify_and_stack_switching(f):
  assert callable(f)

  def metafunc(self, stack_switching):
    if stack_switching:
      self.set_setting('ASYNCIFY', 2)
      self.require_v8()
      # enable stack switching and other relevant features (like reference types
      # for the return value of externref)
      self.v8_args.append('--experimental-wasm-stack-switching')
      if not self.is_wasm():
        self.skipTest('wasm2js does not support WebAssembly.Suspender yet')
      # emcc warns about stack switching being experimental, and we build with
      # warnings-as-errors, so disable that warning
      self.emcc_args += ['-Wno-experimental']
      f(self)
    else:
      self.set_setting('ASYNCIFY')
      f(self)

  metafunc._parameterize = {'': (False,),
                            'stack_switching': (True,)}
  return metafunc


def no_optimize(note=''):
  assert not callable(note)

  def decorator(func):
    assert callable(func)

    def decorated(self):
      if self.is_optimizing():
        self.skipTest(note)
      func(self)
    return decorated
  return decorator


def needs_make(note=''):
  assert not callable(note)
  if WINDOWS:
    return unittest.skip('Tool not available on Windows bots (%s)' % note)
  return lambda f: f


def no_asan(note):
  assert not callable(note)

  def decorator(f):
    assert callable(f)

    @wraps(f)
    def decorated(self, *args, **kwargs):
      if '-fsanitize=address' in self.emcc_args:
        self.skipTest(note)
      f(self, *args, **kwargs)
    return decorated
  return decorator


def no_lsan(note):
  assert not callable(note)

  def decorator(f):
    assert callable(f)

    @wraps(f)
    def decorated(self, *args, **kwargs):
      if '-fsanitize=leak' in self.emcc_args:
        self.skipTest(note)
      f(self, *args, **kwargs)
    return decorated
  return decorator


def no_ubsan(note):
  assert not callable(note)

  def decorator(f):
    assert callable(f)

    @wraps(f)
    def decorated(self, *args, **kwargs):
      if '-fsanitize=undefined' in self.emcc_args:
        self.skipTest(note)
      f(self, *args, **kwargs)
    return decorated
  return decorator


def no_sanitize(note):
  assert not callable(note)

  def decorator(f):
    assert callable(f)

    @wraps(f)
    def decorated(self, *args, **kwargs):
      if any(a.startswith('-fsanitize=') for a in self.emcc_args):
        self.skipTest(note)
      f(self, *args, **kwargs)
    return decorated
  return decorator


def no_wasmfs(note):
  assert not callable(note)

  def decorator(f):
    assert callable(f)

    @wraps(f)
    def decorated(self, *args, **kwargs):
      if self.get_setting('WASMFS'):
        self.skipTest(note)
      f(self, *args, **kwargs)
    return decorated
  return decorator


def make_no_decorator_for_setting(name):
  def outer_decorator(note):
    assert not callable(note)

    def decorator(f):
      assert callable(f)

      @wraps(f)
      def decorated(self, *args, **kwargs):
        if (name + '=1') in self.emcc_args or self.get_setting(name):
          self.skipTest(note)
        f(self, *args, **kwargs)
      return decorated
    return decorator
  return outer_decorator


no_minimal_runtime = make_no_decorator_for_setting('MINIMAL_RUNTIME')
no_safe_heap = make_no_decorator_for_setting('SAFE_HEAP')


def is_sanitizing(args):
  return '-fsanitize=' in str(args)


class TestCoreBase(RunnerCore):
  def is_wasm2js(self):
    return self.get_setting('WASM') == 0

  def is_wasm64(self):
    return self.get_setting('MEMORY64')

  # A simple check whether the compiler arguments cause optimization.
  def is_optimizing(self):
    return '-O' in str(self.emcc_args) and '-O0' not in self.emcc_args

  def should_use_closure(self):
    # Don't run closure in all test modes, just a couple, since it slows
    # the tests down quite a bit.
    required = ('-O2', '-Os')
    prohibited = ('-g', '--profiling')
    return all(f not in self.emcc_args for f in prohibited) and any(f in self.emcc_args for f in required)

  # Use closure in some tests for some additional coverage
  def maybe_closure(self):
    if '--closure=1' not in self.emcc_args and self.should_use_closure():
      self.emcc_args += ['--closure=1']
      logger.debug('using closure compiler..')
      return True
    return False

  def assertStartswith(self, output, prefix):
    self.assertEqual(prefix, output[:len(prefix)])

  def verify_in_strict_mode(self, filename):
    js = read_file(filename)
    filename += '.strict.js'
    write_file(filename, '"use strict";\n' + js)
    self.run_js(filename)

  def do_core_test(self, testname, **kwargs):
    self.do_run_in_out_file_test(Path('core', testname), **kwargs)

  def get_bullet_library(self, use_cmake):
    if use_cmake:
      configure_commands = ['cmake', '.']
      configure_args = ['-DBUILD_DEMOS=OFF', '-DBUILD_EXTRAS=OFF', '-DUSE_GLUT=OFF',
                        '-DCMAKE_CXX_STANDARD=14']
      # Depending on whether 'configure' or 'cmake' is used to build, Bullet
      # places output files in different directory structures.
      generated_libs = [Path('src/BulletDynamics/libBulletDynamics.a'),
                        Path('src/BulletCollision/libBulletCollision.a'),
                        Path('src/LinearMath/libLinearMath.a')]
    else:
      configure_commands = ['sh', './configure']
      # Force a nondefault --host= so that the configure script will interpret
      # that we are doing cross-compilation
      # and skip attempting to run the generated executable with './a.out',
      # which would fail since we are building a .js file.
      configure_args = ['--disable-shared', '--host=i686-pc-linux-gnu',
                        '--disable-demos', '--disable-dependency-tracking']
      generated_libs = [Path('src/.libs/libBulletDynamics.a'),
                        Path('src/.libs/libBulletCollision.a'),
                        Path('src/.libs/libLinearMath.a')]

    return self.get_library('third_party/bullet', generated_libs,
                            configure=configure_commands,
                            configure_args=configure_args,
                            cache_name_extra=configure_commands[0])

  @also_with_standalone_wasm()
  @also_with_wasmfs
  def test_hello_world(self):
    self.do_core_test('test_hello_world.c')

  def test_wasm_synchronous_compilation(self):
    self.set_setting('STRICT_JS')
    self.set_setting('WASM_ASYNC_COMPILATION', 0)
    self.do_core_test('test_hello_world.c')

  @also_with_standalone_wasm()
  def test_hello_argc(self):
    self.do_core_test('test_hello_argc.c', args=['hello', 'world'])

  @node_pthreads
  def test_hello_argc_pthreads(self):
    self.set_setting('PROXY_TO_PTHREAD')
    self.set_setting('EXIT_RUNTIME')
    self.do_core_test('test_hello_argc.c', args=['hello', 'world'])

  @also_with_wasmfs
  def test_intvars(self):
    self.do_core_test('test_intvars.cpp')

  @also_with_wasmfs
  def test_sintvars(self):
    self.do_core_test('test_sintvars.c')

  def test_int53(self):
    if common.EMTEST_REBASELINE:
      self.run_process([EMCC, test_file('core/test_int53.c'), '-o', 'a.js', '-DGENERATE_ANSWERS'] + self.emcc_args)
      ret = self.run_process(config.NODE_JS + ['a.js'], stdout=PIPE).stdout
      write_file(test_file('core/test_int53.out'), ret)
    else:
      self.do_core_test('test_int53.c', interleaved_output=False)

  def test_int53_convertI32PairToI53Checked(self):
    if common.EMTEST_REBASELINE:
      self.run_process([EMCC, test_file('core/test_convertI32PairToI53Checked.cpp'), '-o', 'a.js', '-DGENERATE_ANSWERS'] + self.emcc_args)
      ret = self.run_process(config.NODE_JS + ['a.js'], stdout=PIPE).stdout
      write_file(test_file('core/test_convertI32PairToI53Checked.out'), ret)
    else:
      self.do_core_test('test_convertI32PairToI53Checked.cpp', interleaved_output=False)

  def test_i64(self):
    self.do_core_test('test_i64.c')

  def test_i64_2(self):
    self.do_core_test('test_i64_2.cpp')

  def test_i64_3(self):
    self.do_core_test('test_i64_3.cpp')

  def test_i64_4(self):
    # stuff that also needs sign corrections

    self.do_core_test('test_i64_4.c')

  def test_i64_b(self):
    self.do_core_test('test_i64_b.cpp')

  def test_i64_cmp(self):
    self.do_core_test('test_i64_cmp.cpp')

  def test_i64_cmp2(self):
    self.do_core_test('test_i64_cmp2.c')

  def test_i64_double(self):
    self.do_core_test('test_i64_double.cpp')

  def test_i64_umul(self):
    self.do_core_test('test_i64_umul.c')

  @also_with_standalone_wasm()
  @no_ubsan('contains UB')
  def test_i64_precise(self):
    self.do_core_test('test_i64_precise.c')

  def test_i64_precise_needed(self):
    self.do_core_test('test_i64_precise_needed.c')

  def test_i64_llabs(self):
    self.do_core_test('test_i64_llabs.c')

  def test_i64_zextneg(self):
    self.do_core_test('test_i64_zextneg.c')

  def test_i64_7z(self):
    # needs to flush stdio streams
    self.set_setting('EXIT_RUNTIME')
    self.do_core_test('test_i64_7z.c', args=['hallo'])

  def test_i64_i16(self):
    self.do_core_test('test_i64_i16.c')

  def test_i64_qdouble(self):
    self.do_core_test('test_i64_qdouble.c')

  def test_i64_varargs(self):
    self.do_core_test('test_i64_varargs.c', args='waka fleefl asdfasdfasdfasdf'.split())

  @no_wasm2js('wasm_bigint')
  @requires_node
  def test_i64_invoke_bigint(self):
    self.set_setting('WASM_BIGINT')
    self.emcc_args += ['-fexceptions']
    self.node_args += shared.node_bigint_flags()
    self.do_core_test('test_i64_invoke_bigint.cpp')

  def test_vararg_copy(self):
    self.do_run_in_out_file_test('va_arg/test_va_copy.c')

  def test_llvm_fabs(self):
    self.do_core_test('test_llvm_fabs.c')

  def test_double_varargs(self):
    self.do_core_test('test_double_varargs.c')

  def test_trivial_struct_varargs(self):
    self.do_core_test('test_trivial_struct_varargs.c')

  def test_struct_varargs(self):
    self.do_core_test('test_struct_varargs.c')

  def test_zero_struct_varargs(self):
    self.do_core_test('test_zero_struct_varargs.c')

  def zzztest_nested_struct_varargs(self):
    self.do_core_test('test_nested_struct_varargs.c')

  def test_i32_mul_precise(self):
    self.do_core_test('test_i32_mul_precise.c')

  def test_i16_emcc_intrinsic(self):
    # needs to flush stdio streams
    self.set_setting('EXIT_RUNTIME')
    self.do_core_test('test_i16_emcc_intrinsic.c')

  def test_double_i64_conversion(self):
    self.do_core_test('test_double_i64_conversion.c')

  def test_float32_precise(self):
    self.do_core_test('test_float32_precise.c')

  def test_negative_zero(self):
    self.do_core_test('test_negative_zero.c')

  def test_literal_negative_zero(self):
    self.do_core_test('test_literal_negative_zero.c')

  @also_with_standalone_wasm()
  def test_bswap64(self):
    self.do_core_test('test_bswap64.cpp')

  def test_sha1(self):
    self.do_runf(test_file('sha1.c'), 'SHA1=15dd99a1991e0b3826fede3deffc1feba42278e6')

  def test_core_types(self):
    self.do_runf(test_file('core/test_core_types.c'))

  def test_cube2md5(self):
    self.emcc_args += ['--embed-file', 'cube2md5.txt']
    shutil.copyfile(test_file('cube2md5.txt'), 'cube2md5.txt')
    self.do_run_from_file(test_file('cube2md5.cpp'), test_file('cube2md5.ok'), assert_returncode=NON_ZERO)

  @also_with_standalone_wasm(wasm2c=True)
  @needs_make('make')
  def test_cube2hash(self):
    # A good test of i64 math
    self.do_run('// empty file', 'Usage: hashstring <seed>',
                libraries=self.get_library('third_party/cube2hash', ['libcube2hash.a'], configure=None),
                includes=[test_file('third_party/cube2hash')], assert_returncode=NON_ZERO)

    for text, output in [('fleefl', '892BDB6FD3F62E863D63DA55851700FDE3ACF30204798CE9'),
                         ('fleefl2', 'AA2CC5F96FC9D540CA24FDAF1F71E2942753DB83E8A81B61'),
                         ('64bitisslow', '64D8470573635EC354FEE7B7F87C566FCAF1EFB491041670')]:
      self.do_run('src.js', 'hash value: ' + output, args=[text], no_build=True)

  def test_unaligned(self):
    self.skipTest('LLVM marks the reads of s as fully aligned, making this test invalid')
    src = r'''
      #include <stdio.h>

      struct S {
        double x;
        int y;
      };

      int main() {
        // the 64-bit value here will not be 8-byte aligned
        S s0[3] = { {0x12a751f430142, 22}, {0x17a5c85bad144, 98}, {1, 1}};
        char buffer[10*sizeof(S)];
        int b = int(buffer);
        S *s = (S*)(b + 4-b%8);
        s[0] = s0[0];
        s[1] = s0[1];
        s[2] = s0[2];

        printf("*%d : %d : %d\n", sizeof(S), ((unsigned long)&s[0]) % 8 != ((unsigned long)&s[1]) % 8,
                                             ((unsigned long)&s[1]) - ((unsigned long)&s[0]));
        s[0].x++;
        s[0].y++;
        s[1].x++;
        s[1].y++;
        printf("%.1f,%d,%.1f,%d\n", s[0].x, s[0].y, s[1].x, s[1].y);
        return 0;
      }
      '''

    # TODO: A version of this with int64s as well

    self.do_run(src, '*12 : 1 : 12\n328157500735811.0,23,416012775903557.0,99\n')

    return # TODO: continue to the next part here

    # Test for undefined behavior in C. This is not legitimate code, but does exist

    src = r'''
      #include <stdio.h>

      int main()
      {
        int x[10];
        char *p = (char*)&x[0];
        p++;
        short *q = (short*)p;
        *q = 300;
        printf("*%d:%ld*\n", *q, ((long)q)%2);
        int *r = (int*)p;
        *r = 515559;
        printf("*%d*\n", *r);
        long long *t = (long long*)p;
        *t = 42949672960;
        printf("*%lld*\n", *t);
        return 0;
      }
    '''

    try:
      self.do_run(src, '*300:1*\n*515559*\n*42949672960*\n')
    except Exception as e:
      assert 'must be aligned' in str(e), e # expected to fail without emulation

  def test_align64(self):
    src = r'''
      #include <stdio.h>

      // inspired by poppler

      enum Type {
        A = 10,
        B = 20
      };

      struct Object {
        Type type;
        union {
          int intg;
          double real;
          char *name;
        };
      };

      struct Principal {
        double x;
        Object a;
        double y;
      };

      int main(int argc, char **argv) {
        int base = argc-1;
        Object o[10];
        printf("%zu,%zu\n", sizeof(Object), sizeof(Principal));
        printf("%ld,%ld,%ld,%ld\n", (long)&o[base].type - (long)o, (long)&o[base].intg - (long)o, (long)&o[base].real - (long)o, (long)&o[base].name - (long)o);
        printf("%ld,%ld,%ld,%ld\n", (long)&o[base+1].type - (long)o, (long)&o[base+1].intg - (long)o, (long)&o[base+1].real - (long)o, (long)&o[base+1].name - (long)o);
        Principal p, q;
        p.x = p.y = q.x = q.y = 0;
        p.a.type = A;
        p.a.real = 123.456;
        *(&q.a) = p.a;
        printf("%.2f,%d,%.2f,%.2f : %.2f,%d,%.2f,%.2f\n", p.x, p.a.type, p.a.real, p.y, q.x, q.a.type, q.a.real, q.y);
        return 0;
      }
    '''

    self.do_run(src, '''16,32
0,8,8,8
16,24,24,24
0.00,10,123.46,0.00 : 0.00,10,123.46,0.00
''')

  @no_asan('asan errors on corner cases we check')
  @no_lsan('lsan errors on corner cases we check')
  def test_aligned_alloc(self):
    self.do_runf(test_file('test_aligned_alloc.c'), '',
                 emcc_args=['-Wno-non-power-of-two-alignment'])

  def test_unsigned(self):
    src = '''
      #include <stdio.h>
      const signed char cvals[2] = { -1, -2 }; // compiler can store this is a string, so -1 becomes \\FF, and needs re-signing
      int main()
      {
        {
          unsigned char x = 200;
          printf("*%d*\\n", x);
          unsigned char y = -22;
          printf("*%d*\\n", y);
        }

        int varey = 100;
        unsigned int MAXEY = -1, MAXEY2 = -77;
        printf("*%u,%d,%u*\\n", MAXEY, varey >= MAXEY, MAXEY2); // 100 >= -1? not in unsigned!

        int y = cvals[0];
        printf("*%d,%d,%d,%d*\\n", cvals[0], cvals[0] < 0, y, y < 0);
        y = cvals[1];
        printf("*%d,%d,%d,%d*\\n", cvals[1], cvals[1] < 0, y, y < 0);

        // zext issue - see mathop in jsifier
        unsigned char x8 = -10;
        unsigned long hold = 0;
        hold += x8;
        int y32 = hold+50;
        printf("*%lu,%d*\\n", hold, y32);

        // Comparisons
        x8 = 0;
        for (int i = 0; i < 254; i++) x8++; // make it an actual 254 in JS - not a -2
        printf("*%d,%d*\\n", x8+1 == 0xff, x8+1 != 0xff); // 0xff may be '-1' in the bitcode

        return 0;
      }
    '''
    self.do_run(src, '*4294967295,0,4294967219*\n*-1,1,-1,1*\n*-2,1,-2,1*\n*246,296*\n*1,0*')

    self.emcc_args.append('-Wno-constant-conversion')
    src = '''
      #include <stdio.h>
      int main()
      {
        {
          unsigned char x;
          unsigned char *y = &x;
          *y = -1;
          printf("*%d*\\n", x);
        }
        {
          unsigned short x;
          unsigned short *y = &x;
          *y = -1;
          printf("*%d*\\n", x);
        }
        /*{ // This case is not checked. The hint for unsignedness is just the %u in printf, and we do not analyze that
          unsigned int x;
          unsigned int *y = &x;
          *y = -1;
          printf("*%u*\\n", x);
        }*/
        {
          char x;
          char *y = &x;
          *y = 255;
          printf("*%d*\\n", x);
        }
        {
          char x;
          char *y = &x;
          *y = 65535;
          printf("*%d*\\n", x);
        }
        {
          char x;
          char *y = &x;
          *y = 0xffffffff;
          printf("*%d*\\n", x);
        }
        return 0;
      }
    '''
    self.do_run(src, '*255*\n*65535*\n*-1*\n*-1*\n*-1*')

  def test_bitfields(self):
    self.do_core_test('test_bitfields.c')

  def test_floatvars(self):
    self.do_core_test('test_floatvars.cpp')

  def test_closebitcasts(self):
    self.do_core_test('closebitcasts.c')

  def test_fast_math(self):
    self.emcc_args += ['-ffast-math']
    self.do_core_test('test_fast_math.c', args=['5', '6', '8'])

  def test_zerodiv(self):
    self.do_core_test('test_zerodiv.c')

  def test_zero_multiplication(self):
    # needs to flush stdio streams
    self.set_setting('EXIT_RUNTIME')
    self.do_core_test('test_zero_multiplication.c')

  def test_isnan(self):
    self.do_core_test('test_isnan.c')

  def test_globaldoubles(self):
    self.do_core_test('test_globaldoubles.c')

  def test_math(self):
    self.do_core_test('test_math.c')

  def test_erf(self):
    self.do_core_test('test_erf.c')

  def test_math_hyperbolic(self):
    self.do_core_test('test_math_hyperbolic.c')

  def test_math_lgamma(self):
    self.do_run_in_out_file_test('math/lgamma.c', assert_returncode=NON_ZERO)

  def test_math_fmodf(self):
    self.do_run_in_out_file_test('math/fmodf.c')

  def test_frexp(self):
    self.do_core_test('test_frexp.c')

  def test_rounding(self):
    # needs to flush stdio streams
    self.set_setting('EXIT_RUNTIME')
    self.do_core_test('test_rounding.c')

  def test_fcvt(self):
    self.do_core_test('test_fcvt.cpp')

  def test_llrint(self):
    self.do_core_test('test_llrint.c')

  def test_getgep(self):
    # Generated code includes getelementptr (getelementptr, 0, 1), i.e., GEP as the first param to GEP
    self.do_core_test('test_getgep.c')

  def test_multiply_defined_symbols(self):
    create_file('a1.c', 'int f() { return 1; }')
    create_file('a2.c', 'void x() {}')
    create_file('b1.c', 'int f() { return 2; }')
    create_file('b2.c', 'void y() {}')
    create_file('main.c', r'''
      #include <stdio.h>
      int f();
      int main() {
        printf("result: %d\n", f());
        return 0;
      }
    ''')

    self.emcc('a1.c', ['-c'])
    self.emcc('a2.c', ['-c'])
    self.emcc('b1.c', ['-c'])
    self.emcc('b2.c', ['-c'])
    self.emcc('main.c', ['-c'])

    building.emar('cr', 'liba.a', ['a1.o', 'a2.o'])
    building.emar('cr', 'libb.a', ['b1.o', 'b2.o'])

    # Add -Wno-deprecated to avoid warning about bitcode linking in the LTO
    # version of this test.
    self.run_process([EMCC, '-r', '-o', 'all.o', 'main.o', 'liba.a', 'libb.a',
                      '-Wno-deprecated'] + self.get_emcc_args())

    self.emcc('all.o', output_filename='all.js')
    self.do_run('all.js', 'result: 1', no_build=True)

  def test_if(self):
    self.do_core_test('test_if.c')

  def test_if_else(self):
    self.do_core_test('test_if_else.c')

  def test_loop(self):
    self.do_core_test('test_loop.c')

  def test_stack(self):
    self.set_setting('INLINING_LIMIT')
    # some extra coverage in all test suites for stack checks
    self.set_setting('STACK_OVERFLOW_CHECK', 2)

    self.do_core_test('test_stack.c')

  def test_stack_align(self):
    src = test_file('core/test_stack_align.cpp')

    def test():
      self.do_runf(src, ['''align 4: 0
align 8: 0
align 16: 0
align 32: 0
base align: 0, 0, 0, 0'''])

    test()

  @no_asan('stack size is too low for asan to work properly')
  def test_stack_placement(self):
    self.set_setting('STACK_SIZE', 1024)
    self.do_core_test('test_stack_placement.c')
    self.set_setting('GLOBAL_BASE', 102400)
    self.do_core_test('test_stack_placement.c')

  @no_sanitize('sanitizers do not yet support dynamic linking')
  @no_wasm2js('MAIN_MODULE support')
  def test_stack_placement_pic(self):
    self.set_setting('STACK_SIZE', 1024)
    self.set_setting('MAIN_MODULE')
    self.do_core_test('test_stack_placement.c')
    self.set_setting('GLOBAL_BASE', 102400)
    self.do_core_test('test_stack_placement.c')

  def test_strings(self):
    self.do_core_test('test_strings.c', args=['wowie', 'too', '74'])

  def test_strcmp_uni(self):
    self.do_core_test('test_strcmp_uni.c')

  def test_strndup(self):
    self.do_core_test('test_strndup.c')

  def test_errar(self):
    self.do_core_test('test_errar.c')

  def test_mainenv(self):
    self.do_core_test('test_mainenv.c')

  def test_funcs(self):
    self.do_core_test('test_funcs.c')

  def test_structs(self):
    self.do_core_test('test_structs.c')

  gen_struct_src = '''
        #include <stdio.h>
        #include <stdlib.h>
        #include "emscripten.h"

        struct S
        {
          int x, y;
        };
        int main()
        {
          S* a = {{gen_struct}};
          a->x = 51; a->y = 62;
          printf("*%d,%d*\\n", a->x, a->y);
          {{del_struct}}(a);
          return 0;
        }
  '''

  def test_mallocstruct(self):
    self.do_run(self.gen_struct_src.replace('{{gen_struct}}', '(S*)malloc(sizeof(S))').replace('{{del_struct}}', 'free'), '*51,62*')

  @no_asan('ASan does not support custom memory allocators')
  @no_lsan('LSan does not support custom memory allocators')
  @parameterized({
    'normal': [],
    'memvalidate': ['-DEMMALLOC_MEMVALIDATE'],
    'memvalidate_verbose': ['-DEMMALLOC_MEMVALIDATE', '-DEMMALLOC_VERBOSE', '-DRANDOM_ITERS=130'],
  })
  def test_emmalloc(self, *args):
    if '-DEMMALLOC_VERBOSE' in args and self.is_wasm64():
      self.skipTest('EMMALLOC_VERBOSE is not compatible with wasm64')
    # in newer clang+llvm, the internal calls to malloc in emmalloc may be optimized under
    # the assumption that they are external, so like in system_libs.py where we build
    # malloc, we need to disable builtin here too
    self.set_setting('MALLOC', 'none')
    self.emcc_args += [
      '-fno-builtin',
      path_from_root('system/lib/libc/sbrk.c'),
      path_from_root('system/lib/emmalloc.c')
    ]
    self.emcc_args += args
    self.do_run_in_out_file_test(test_file('core/test_emmalloc.c'))

  @no_asan('ASan does not support custom memory allocators')
  @no_lsan('LSan does not support custom memory allocators')
  def test_emmalloc_usable_size(self, *args):
    self.set_setting('MALLOC', 'emmalloc')
    self.do_core_test('test_malloc_usable_size.c', regex=True)

  @no_optimize('output is sensitive to optimization flags, so only test unoptimized builds')
  @no_asan('ASan does not support custom memory allocators')
  @no_lsan('LSan does not support custom memory allocators')
  @no_ubsan('UBSan changes memory consumption')
  def test_emmalloc_memory_statistics(self, *args):
    if self.is_wasm64():
      out_suffix = '64'
    else:
      out_suffix = ''

    self.set_setting('MALLOC', 'emmalloc')
    self.emcc_args += ['-sINITIAL_MEMORY=128MB', '-g'] + list(args)

    self.do_core_test('test_emmalloc_memory_statistics.cpp', out_suffix=out_suffix)

  @no_optimize('output is sensitive to optimization flags, so only test unoptimized builds')
  @no_wasm64('output is sensitive to absolute data size')
  @no_asan('ASan does not support custom memory allocators')
  @no_lsan('LSan does not support custom memory allocators')
  def test_emmalloc_trim(self, *args):
    self.set_setting('MALLOC', 'emmalloc')
    self.emcc_args += ['-sINITIAL_MEMORY=128MB', '-sALLOW_MEMORY_GROWTH', '-sMAXIMUM_MEMORY=2147418112'] + list(args)

    self.do_core_test('test_emmalloc_trim.cpp')

  # Test case against https://github.com/emscripten-core/emscripten/issues/10363
  def test_emmalloc_memalign_corruption(self, *args):
    self.set_setting('MALLOC', 'emmalloc')
    self.do_core_test('emmalloc_memalign_corruption.cpp')

  def test_newstruct(self):
    self.do_run(self.gen_struct_src.replace('{{gen_struct}}', 'new S').replace('{{del_struct}}', 'delete'), '*51,62*')

  def test_addr_of_stacked(self):
    self.do_core_test('test_addr_of_stacked.c')

  def test_globals(self):
    self.do_core_test('test_globals.c')

  def test_linked_list(self):
    self.do_core_test('test_linked_list.c')

  def test_sup(self):
    self.do_run_in_out_file_test(test_file('core/test_sup.cpp'))

  @also_with_standalone_wasm()
  def test_assert(self):
    self.do_core_test('test_assert.cpp', assert_returncode=NON_ZERO)

  def test_wcslen(self):
    self.do_core_test('test_wcslen.c')

  def test_regex(self):
    self.do_core_test('test_regex.c')

  @crossplatform
  @also_with_standalone_wasm(wasm2c=True, impure=True)
  def test_longjmp_standalone(self):
    self.do_core_test('test_longjmp.c')

  @with_both_sjlj
  def test_longjmp(self):
    self.do_core_test('test_longjmp.c')

  def test_longjmp_with_and_without_exceptions(self):
    # Emscripten SjLj with and without Emscripten EH support
    self.set_setting('SUPPORT_LONGJMP', 'emscripten')
    self.set_setting('DEFAULT_TO_CXX') # See comments on @with_both_eh_sjlj
    for disable_catching in [0, 1]:
      self.set_setting('DISABLE_EXCEPTION_CATCHING', disable_catching)
      self.do_core_test('test_longjmp.c')
    # Wasm SjLj with and without Wasm EH support
    self.clear_setting('DISABLE_EXCEPTION_CATCHING')
    self.set_setting('SUPPORT_LONGJMP', 'wasm')
    if not self.is_wasm():
      self.skipTest('wasm2js does not support wasm EH/SjLj')
    self.require_wasm_eh()
    # FIXME Temporarily disabled. Enable this later when the bug is fixed.
    if '-fsanitize=address' in self.emcc_args:
      self.skipTest('Wasm EH does not work with asan yet')
    self.emcc_args.append('-fwasm-exceptions')
    for arg in ['-fwasm-exceptions', '-fno-exceptions']:
      self.do_core_test('test_longjmp.c', emcc_args=[arg])

  @with_both_sjlj
  def test_longjmp2(self):
    self.do_core_test('test_longjmp2.c')

  @needs_dylink
  @with_both_sjlj
  def test_longjmp2_main_module(self):
    # Test for binaryen regression:
    # https://github.com/WebAssembly/binaryen/issues/2180
    self.set_setting('MAIN_MODULE')
    self.do_core_test('test_longjmp2.c')

  @with_both_sjlj
  def test_longjmp3(self):
    self.do_core_test('test_longjmp3.c')

  @with_both_sjlj
  def test_longjmp4(self):
    self.do_core_test('test_longjmp4.c')

  @with_both_sjlj
  def test_longjmp_funcptr(self):
    self.do_core_test('test_longjmp_funcptr.c')

  @with_both_sjlj
  def test_longjmp_repeat(self):
    self.do_core_test('test_longjmp_repeat.c')

  @with_both_sjlj
  def test_longjmp_stacked(self):
    self.do_core_test('test_longjmp_stacked.c', assert_returncode=NON_ZERO)

  @with_both_sjlj
  def test_longjmp_exc(self):
    self.do_core_test('test_longjmp_exc.c', assert_returncode=NON_ZERO)

  def test_longjmp_throw(self):
    for disable_throw in [0, 1]:
      print(disable_throw)
      self.set_setting('DISABLE_EXCEPTION_CATCHING', disable_throw)
      self.do_core_test('test_longjmp_throw.cpp')

  @with_both_sjlj
  def test_longjmp_unwind(self):
    self.do_core_test('test_longjmp_unwind.c', assert_returncode=NON_ZERO)

  @with_both_sjlj
  def test_longjmp_i64(self):
    self.emcc_args += ['-g']
    self.do_core_test('test_longjmp_i64.c', assert_returncode=NON_ZERO)

  @with_both_sjlj
  def test_siglongjmp(self):
    self.do_core_test('test_siglongjmp.c')

  @with_both_sjlj
  def test_setjmp_many(self):
    src = r'''
      #include <stdio.h>
      #include <setjmp.h>

      int main(int argc, char** argv) {
        jmp_buf buf;
        for (int i = 0; i < NUM; i++) printf("%d\n", setjmp(buf));
        if (argc-- == 1131) longjmp(buf, 11);
        return 0;
      }
    '''
    for num in [1, 5, 20, 1000]:
      print('NUM=%d' % num)
      self.do_run(src.replace('NUM', str(num)), '0\n' * num)

  @with_both_sjlj
  def test_setjmp_many_2(self):
    src = r'''
#include <setjmp.h>
#include <stdio.h>

jmp_buf env;

void luaWork(int d){
    int x;
    printf("d is at %d\n", d);

    longjmp(env, 1);
}

int main()
{
    const int ITERATIONS=25;
    for(int i = 0; i < ITERATIONS; i++){
        if(!setjmp(env)){
            luaWork(i);
        }
    }
    return 0;
}
'''

    self.do_run(src, r'''d is at 24''')

  @with_both_sjlj
  def test_setjmp_noleak(self):
    self.do_runf(test_file('core/test_setjmp_noleak.c'), 'ok.')

  @with_both_sjlj
  def test_setjmp_within_loop(self):
    self.do_core_test('test_setjmp_within_loop.c')

  @with_both_eh_sjlj
  def test_exceptions(self):
    self.set_setting('EXCEPTION_DEBUG')
    self.maybe_closure()
    self.do_run_from_file(test_file('core/test_exceptions.cpp'), test_file('core/test_exceptions_caught.out'))

  def test_exceptions_with_and_without_longjmp(self):
    self.set_setting('EXCEPTION_DEBUG')
    self.maybe_closure()
    # Emscripten EH with and without Emscripten SjLj support
    self.set_setting('DISABLE_EXCEPTION_CATCHING', 0)
    for support_longjmp in [0, 'emscripten']:
      self.set_setting('SUPPORT_LONGJMP', support_longjmp)
      self.do_run_from_file(test_file('core/test_exceptions.cpp'), test_file('core/test_exceptions_caught.out'))
    # Wasm EH with and without Wasm SjLj support
    self.clear_setting('DISABLE_EXCEPTION_CATCHING')
    if not self.is_wasm():
      self.skipTest('wasm2js does not support wasm EH/SjLj')
    self.require_wasm_eh()
    # FIXME Temporarily disabled. Enable this later when the bug is fixed.
    if '-fsanitize=address' in self.emcc_args:
      self.skipTest('Wasm EH does not work with asan yet')
    self.emcc_args.append('-fwasm-exceptions')
    for support_longjmp in [0, 'wasm']:
      self.set_setting('SUPPORT_LONGJMP', support_longjmp)
      self.do_run_from_file(test_file('core/test_exceptions.cpp'), test_file('core/test_exceptions_caught.out'))

  def test_exceptions_off(self):
    self.set_setting('DISABLE_EXCEPTION_CATCHING')
    for support_longjmp in [0, 1]:
      self.set_setting('SUPPORT_LONGJMP', support_longjmp)
      self.do_runf(test_file('core/test_exceptions.cpp'), assert_returncode=NON_ZERO)

  @no_wasmfs('https://github.com/emscripten-core/emscripten/issues/16816')
  @no_asan('TODO: ASan support in minimal runtime')
  def test_exceptions_minimal_runtime(self):
    self.set_setting('EXIT_RUNTIME')
    self.maybe_closure()
    self.set_setting('MINIMAL_RUNTIME')
    self.emcc_args += ['--pre-js', test_file('minimal_runtime_exit_handling.js')]
    for support_longjmp in [0, 1]:
      self.set_setting('SUPPORT_LONGJMP', support_longjmp)

      self.set_setting('DISABLE_EXCEPTION_CATCHING', 0)
      self.do_run_from_file(test_file('core/test_exceptions.cpp'), test_file('core/test_exceptions_caught.out'))

      self.set_setting('EXCEPTION_DEBUG')
      self.set_setting('DISABLE_EXCEPTION_CATCHING')
      self.do_run_from_file(test_file('core/test_exceptions.cpp'), test_file('core/test_exceptions_uncaught.out'), assert_returncode=NON_ZERO)

  @with_both_eh_sjlj
  def test_exceptions_custom(self):
    self.set_setting('EXCEPTION_DEBUG')
    # needs to flush stdio streams
    self.set_setting('EXIT_RUNTIME')
    self.maybe_closure()
    src = '''
    #include <iostream>

    class MyException {
    public:
        MyException(){ std::cout << "Construct..."; }
        MyException( const MyException & ) { std::cout << "Copy..."; }
        ~MyException(){ std::cout << "Destruct..."; }
    };

    int function() {
        std::cout << "Throw...";
        throw MyException();
    }

    int function2() {
        return function();
    }

    int main() {
        try {
            function2();
        } catch (MyException & e) {
            std::cout << "Caught...";
        }

        try {
            function2();
        } catch (MyException e) {
            std::cout << "Caught...";
        }

        return 0;
    }
    '''

    self.do_run(src, 'Throw...Construct...Caught...Destruct...Throw...Construct...Copy...Caught...Destruct...Destruct...')

  @with_both_eh_sjlj
  def test_exceptions_2(self):
    for safe in [0, 1]:
      print(safe)
      if safe and '-fsanitize=address' in self.emcc_args:
        # Can't use safe heap with ASan
        continue
      self.set_setting('SAFE_HEAP', safe)
      self.do_core_test('test_exceptions_2.cpp')

  @with_both_eh_sjlj
  def test_exceptions_3(self):
    src = r'''
#include <iostream>
#include <stdexcept>

int main(int argc, char **argv) {
  if (argc != 2) {
    std::cout << "need an arg" << std::endl;
    return 1;
  }

  int arg = argv[1][0] - '0';
  try {
    if (arg == 0) throw "a c string";
    if (arg == 1) throw std::exception();
    if (arg == 2) throw std::runtime_error("Hello");
  } catch(const char * ex) {
    std::cout << "Caught C string: " << ex << std::endl;
  } catch(const std::exception &ex) {
    std::cout << "Caught exception: " << ex.what() << std::endl;
  } catch(...) {
    std::cout << "Caught something else" << std::endl;
  }

  std::cout << "Done.\n";
}
'''

    print('0')
    self.do_run(src, 'Caught C string: a c string\nDone.', args=['0'])
    print('1')
    self.do_run('src.js', 'Caught exception: std::exception\nDone.', args=['1'], no_build=True)
    print('2')
    self.do_run('src.js', 'Caught exception: Hello\nDone.', args=['2'], no_build=True)

  def test_exceptions_allowed(self):
    self.set_setting('EXCEPTION_CATCHING_ALLOWED', ["_Z12somefunctionv"])
    # otherwise it is inlined and not identified
    self.set_setting('INLINING_LIMIT')

    self.do_core_test('test_exceptions_allowed.cpp')
    size = os.path.getsize('test_exceptions_allowed.js')
    if self.is_wasm():
      size += os.path.getsize('test_exceptions_allowed.wasm')
    shutil.copyfile('test_exceptions_allowed.js', 'orig.js')

    # check that an empty allow list works properly (as in, same as exceptions disabled)
    src = test_file('core/test_exceptions_allowed.cpp')
    empty_output = test_file('core/test_exceptions_allowed_empty.out')

    self.set_setting('EXCEPTION_CATCHING_ALLOWED', [])
    self.do_run_from_file(src, empty_output, assert_returncode=NON_ZERO)
    empty_size = os.path.getsize('test_exceptions_allowed.js')
    if self.is_wasm():
      empty_size += os.path.getsize('test_exceptions_allowed.wasm')
    shutil.copyfile('test_exceptions_allowed.js', 'empty.js')

    self.set_setting('EXCEPTION_CATCHING_ALLOWED', ['fake'])
    self.do_run_from_file(src, empty_output, assert_returncode=NON_ZERO)
    fake_size = os.path.getsize('test_exceptions_allowed.js')
    if self.is_wasm():
      fake_size += os.path.getsize('test_exceptions_allowed.wasm')
    shutil.copyfile('test_exceptions_allowed.js', 'fake.js')

    self.clear_setting('EXCEPTION_CATCHING_ALLOWED')
    self.do_run_from_file(src, empty_output, assert_returncode=NON_ZERO)
    disabled_size = os.path.getsize('test_exceptions_allowed.js')
    if self.is_wasm():
      disabled_size += os.path.getsize('test_exceptions_allowed.wasm')
    shutil.copyfile('test_exceptions_allowed.js', 'disabled.js')

    print('size: %d' % size)
    print('empty_size: %d' % empty_size)
    print('fake_size: %d' % fake_size)
    print('disabled_size: %d' % disabled_size)
    # empty list acts the same as fully disabled
    self.assertEqual(empty_size, disabled_size)
    # big change when we disable exception catching of the function
    if '-fsanitize=leak' not in self.emcc_args:
      self.assertGreater(size - empty_size, 0.01 * size)
    # full disable can remove a little bit more
    # For some reason this no longer holds true at high optimizations
    # levels: https://github.com/emscripten-core/emscripten/issues/18312
    if not any(o in self.emcc_args for o in ('-O3', '-Oz', '-Os')):
      self.assertLess(disabled_size, fake_size)

  def test_exceptions_allowed_2(self):
    self.set_setting('EXCEPTION_CATCHING_ALLOWED', ["main"])
    # otherwise it is inlined and not identified
    self.set_setting('INLINING_LIMIT')
    self.do_core_test('test_exceptions_allowed_2.cpp')

    # When 'main' function does not have a signature, its contents will be
    # outlined to '__original_main'. Check if we can handle that case.
    self.emcc_args += ['-DMAIN_NO_SIGNATURE']
    self.do_core_test('test_exceptions_allowed_2.cpp')

  def test_exceptions_allowed_uncaught(self):
    self.emcc_args += ['-std=c++11']
    self.set_setting('EXCEPTION_CATCHING_ALLOWED', ["_Z4testv"])
    # otherwise it is inlined and not identified
    self.set_setting('INLINING_LIMIT')

    self.do_core_test('test_exceptions_allowed_uncaught.cpp')

  def test_exceptions_allowed_misuse(self):
    self.set_setting('EXCEPTION_CATCHING_ALLOWED', ['foo'])

    # Test old =2 setting for DISABLE_EXCEPTION_CATCHING
    self.set_setting('DISABLE_EXCEPTION_CATCHING', 2)
    err = self.expect_fail([EMCC, test_file('hello_world.c')] + self.get_emcc_args())
    self.assertContained('error: DISABLE_EXCEPTION_CATCHING=X is no longer needed when specifying EXCEPTION_CATCHING_ALLOWED [-Wdeprecated] [-Werror]', err)

    # =0 should also be a warning
    self.set_setting('DISABLE_EXCEPTION_CATCHING', 0)
    err = self.expect_fail([EMCC, test_file('hello_world.c')] + self.get_emcc_args())
    self.assertContained('error: DISABLE_EXCEPTION_CATCHING=X is no longer needed when specifying EXCEPTION_CATCHING_ALLOWED [-Wdeprecated] [-Werror]', err)

    # =1 should be a hard error
    self.set_setting('DISABLE_EXCEPTION_CATCHING', 1)
    err = self.expect_fail([EMCC, test_file('hello_world.c')] + self.get_emcc_args())
    self.assertContained('error: DISABLE_EXCEPTION_CATCHING and EXCEPTION_CATCHING_ALLOWED are mutually exclusive', err)

    # even setting an empty list should trigger the error;
    self.set_setting('EXCEPTION_CATCHING_ALLOWED', [])
    err = self.expect_fail([EMCC, test_file('hello_world.c')] + self.get_emcc_args())
    self.assertContained('error: DISABLE_EXCEPTION_CATCHING and EXCEPTION_CATCHING_ALLOWED are mutually exclusive', err)

  @with_both_eh_sjlj
  def test_exceptions_uncaught(self):
    # needs to flush stdio streams
    self.set_setting('EXIT_RUNTIME')
    src = r'''
      #include <stdio.h>
      #include <exception>
      struct X {
        ~X() {
          printf("exception? %s\n", std::uncaught_exception() ? "yes" : "no");
        }
      };
      int main() {
        printf("exception? %s\n", std::uncaught_exception() ? "yes" : "no");
        try {
          X x;
          throw 1;
        } catch(...) {
          printf("exception? %s\n", std::uncaught_exception() ? "yes" : "no");
        }
        printf("exception? %s\n", std::uncaught_exception() ? "yes" : "no");
        return 0;
      }
    '''
    self.do_run(src, 'exception? no\nexception? yes\nexception? no\nexception? no\n')

    src = r'''
      #include <fstream>
      #include <iostream>
      int main() {
        std::ofstream os("test");
        os << std::unitbuf << "foo"; // trigger a call to std::uncaught_exception from
                                     // std::basic_ostream::sentry::~sentry
        std::cout << "success";
      }
    '''
    self.do_run(src, 'success')

  @with_both_eh_sjlj
  def test_exceptions_uncaught_2(self):
    # needs to flush stdio streams
    self.set_setting('EXIT_RUNTIME')
    src = r'''
      #include <iostream>
      #include <exception>

      int main() {
        try {
            throw std::exception();
        } catch(std::exception) {
          try {
            throw;
          } catch(std::exception) {}
        }

        if (std::uncaught_exception())
          std::cout << "ERROR: uncaught_exception still set.\n";
        else
          std::cout << "OK\n";
      }
    '''
    self.do_run(src, 'OK\n')

  @with_both_eh_sjlj
  def test_exceptions_typed(self):
    # needs to flush stdio streams
    self.set_setting('EXIT_RUNTIME')
    self.clear_setting('SAFE_HEAP') # Throwing null will cause an ignorable null pointer access.
    self.do_core_test('test_exceptions_typed.cpp')

  @with_both_eh_sjlj
  def test_exceptions_virtual_inheritance(self):
    self.do_core_test('test_exceptions_virtual_inheritance.cpp')

  @with_both_eh_sjlj
  def test_exceptions_convert(self):
    self.do_core_test('test_exceptions_convert.cpp')

  # TODO Make setjmp-longjmp also use Wasm exception handling
  @with_both_eh_sjlj
  def test_exceptions_multi(self):
    self.do_core_test('test_exceptions_multi.cpp')

  @with_both_eh_sjlj
  def test_exceptions_std(self):
    self.clear_setting('SAFE_HEAP')
    self.do_core_test('test_exceptions_std.cpp')

  @with_both_eh_sjlj
  def test_exceptions_alias(self):
    self.do_core_test('test_exceptions_alias.cpp')

  @with_both_eh_sjlj
  def test_exceptions_rethrow(self):
    self.do_core_test('test_exceptions_rethrow.cpp')

  @with_both_eh_sjlj
  def test_exceptions_uncaught_count(self):
    self.do_core_test('test_exceptions_uncaught_count.cpp')

  @with_both_eh_sjlj
  def test_exceptions_resume(self):
    self.set_setting('EXCEPTION_DEBUG')
    self.do_core_test('test_exceptions_resume.cpp')

  @with_both_eh_sjlj
  def test_exceptions_destroy_virtual(self):
    self.do_core_test('test_exceptions_destroy_virtual.cpp')

  @with_both_eh_sjlj
  def test_exceptions_refcount(self):
    self.do_core_test('test_exceptions_refcount.cpp')

  @with_both_eh_sjlj
  def test_exceptions_primary(self):
    self.do_core_test('test_exceptions_primary.cpp')

  @with_both_eh_sjlj
  def test_exceptions_simplify_cfg(self):
    self.do_core_test('test_exceptions_simplify_cfg.cpp')

  @with_both_eh_sjlj
  def test_exceptions_libcxx(self):
    self.do_core_test('test_exceptions_libcxx.cpp')

  @with_both_eh_sjlj
  def test_exceptions_multiple_inherit(self):
    self.do_core_test('test_exceptions_multiple_inherit.cpp')

  @with_both_eh_sjlj
  def test_exceptions_multiple_inherit_rethrow(self):
    self.do_core_test('test_exceptions_multiple_inherit_rethrow.cpp')

  @with_both_eh_sjlj
  def test_exceptions_rethrow_missing(self):
    create_file('main.cpp', 'int main() { throw; }')
    self.do_runf('main.cpp', None, assert_returncode=NON_ZERO)

  @with_both_eh_sjlj
  def test_EXPORT_EXCEPTION_HANDLING_HELPERS(self):
    self.set_setting('ASSERTIONS', 0)
    self.set_setting('EXPORT_EXCEPTION_HANDLING_HELPERS')
    # FIXME Temporary workaround. See 'FIXME' in the test source code below for
    # details.
    if self.get_setting('DISABLE_EXCEPTION_CATCHING') == 0:
      self.emcc_args.append('-D__USING_EMSCRIPTEN_EXCEPTION__')

    self.maybe_closure()
    create_file('main.cpp', '''
      #include <emscripten.h>
      #include <exception>
      #include <stdexcept>
      using namespace std;

      class myexception : public exception {
        virtual const char* what() const throw() { return "My exception happened"; }
      } myex;

      EMSCRIPTEN_KEEPALIVE extern "C" void throw_exc(int x) {
        if (x == 1) {
          throw 1000;
        }
        if (x == 2) {
          throw 'c';
        }
        if (x == 3) {
          throw runtime_error("abc");
        }
        if (x == 4) {
          throw myex;
        }
        if (x == 5) {
          throw "abc";
        }
      }

      int main() {
          EM_ASM({
            for (let i = 1; i < 6; i++){
              try {
                  _throw_exc(i);
              } catch(p) {
                  // Because we are catching and handling the exception in JS, the normal
                  // exception catching C++ code doesn't kick in, so we need to make sure we free
                  // the exception, if necessary. By incrementing and decrementing the refcount
                  // we trigger the free'ing of the exception if its refcount was zero.
#ifdef __USING_EMSCRIPTEN_EXCEPTION__
                  // FIXME Currently Wasm EH and Emscripten EH increases
                  // refcounts in different places. Wasm EH sets the refcount to
                  // 1 when throwing, and decrease it in __cxa_end_catch.
                  // Emscripten EH sets the refcount to 0 when throwing, and
                  // increase it in __cxa_begin_catch, and decrease it in
                  // __cxa_end_catch. Fix this inconsistency later.
                  incrementExceptionRefcount(p);
#endif
                  console.log(getExceptionMessage(p).toString());
                  decrementExceptionRefcount(p);
              }
            }
          });
      }
    ''')
    expected = '''\
int,
char,
std::runtime_error,abc
myexception,My exception happened
char const*,
'''

    self.do_runf('main.cpp', expected)

  @with_both_eh_sjlj
  def test_bad_typeid(self):
    self.do_run(r'''
// exception example
#include <iostream>       // std::cerr
#include <typeinfo>       // operator typeid
#include <exception>      // std::exception

class Polymorphic {virtual void member(){}};

int main () {
  try
  {
    Polymorphic * pb = 0;
    const std::type_info& ti = typeid(*pb);  // throws a bad_typeid exception
  }
  catch (std::exception& e)
  {
    std::cerr << "exception caught: " << e.what() << '\n';
  }
  return 0;
}
''', 'exception caught: std::bad_typeid')

  @with_both_eh_sjlj
  def test_abort_no_dtors(self):
    # abort() should not run destructors
    out = self.do_run(r'''
#include <stdlib.h>
#include <stdio.h>

struct Foo {
  ~Foo() { printf("Destructing Foo\n"); }
};

int main() {
  Foo f;
  abort();
}
''', assert_returncode=NON_ZERO)
    self.assertNotContained('Destructing Foo', out)

  def test_iostream_ctors(self):
    # iostream stuff must be globally constructed before user global
    # constructors, so iostream works in global constructors
    self.do_run(r'''
#include <iostream>

struct A {
  A() { std::cout << "bug"; }
};
A a;

int main() {
  std::cout << "free code" << std::endl;
  return 0;
}
''', 'bugfree code')

  @with_both_eh_sjlj
  def test_exceptions_longjmp1(self):
    self.do_core_test('test_exceptions_longjmp1.cpp')

  @with_both_eh_sjlj
  def test_exceptions_longjmp2(self):
    self.do_core_test('test_exceptions_longjmp2.cpp')

  @with_both_eh_sjlj
  def test_exceptions_longjmp3(self):
    if '-fwasm-exceptions' in self.emcc_args:
      self.skipTest('https://github.com/emscripten-core/emscripten/issues/17004')
    self.do_core_test('test_exceptions_longjmp3.cpp')

  @with_both_eh_sjlj
  def test_exceptions_longjmp4(self):
    self.do_core_test('test_exceptions_longjmp4.cpp')

  def test_exception_sjlj_options(self):
    # Clear all settings used in this test
    def clear_all_relevant_settings(self):
      self.clear_setting('DISABLE_EXCEPTION_THROWING')
      self.clear_setting('DISABLE_EXCEPTION_CATCHING')
      self.clear_setting('SUPPORT_LONGJMP')
      self.clear_setting('ASYNCIFY')

    # Emscripten EH and Wasm EH cannot be enabled at the same time
    self.set_setting('DISABLE_EXCEPTION_CATCHING', 0)
    err = self.expect_fail([EMCC, test_file('hello_world.cpp'), '-fwasm-exceptions'] + self.get_emcc_args())
    self.assertContained('error: DISABLE_EXCEPTION_CATCHING=0 is not compatible with -fwasm-exceptions', err)
    clear_all_relevant_settings(self)

    self.set_setting('DISABLE_EXCEPTION_THROWING', 0)
    err = self.expect_fail([EMCC, test_file('hello_world.cpp'), '-fwasm-exceptions'] + self.get_emcc_args())
    self.assertContained('error: DISABLE_EXCEPTION_THROWING=0 is not compatible with -fwasm-exceptions', err)
    clear_all_relevant_settings(self)

    # Emscripten EH: You can't enable catching and disable throwing
    self.set_setting('DISABLE_EXCEPTION_THROWING', 1)
    self.set_setting('DISABLE_EXCEPTION_CATCHING', 0)
    err = self.expect_fail([EMCC, test_file('hello_world.cpp')] + self.get_emcc_args())
    self.assertContained("error: DISABLE_EXCEPTION_THROWING was set (probably from -fno-exceptions) but is not compatible with enabling exception catching (DISABLE_EXCEPTION_CATCHING=0). If you don't want exceptions, set DISABLE_EXCEPTION_CATCHING to 1; if you do want exceptions, don't link with -fno-exceptions", err)
    clear_all_relevant_settings(self)

    # When using Wasm EH, users are not supposed to explicitly pass
    # DISABLE_EXCEPTION_THROWING / DISABLE_EXCEPTION_CATCHING (even in order to
    # correctly disable them; it will be taken care of by emcc)
    # We only warn on these cases, but the tests here error out because the
    # test setting includes -Werror.
    self.set_setting('DISABLE_EXCEPTION_THROWING', 1)
    err = self.expect_fail([EMCC, test_file('hello_world.cpp'), '-fwasm-exceptions'] + self.get_emcc_args())
    self.assertContained('error: You no longer need to pass DISABLE_EXCEPTION_CATCHING or DISABLE_EXCEPTION_THROWING when using Wasm exceptions', err)
    clear_all_relevant_settings(self)

    self.set_setting('DISABLE_EXCEPTION_CATCHING', 1)
    err = self.expect_fail([EMCC, test_file('hello_world.cpp'), '-fwasm-exceptions'] + self.get_emcc_args())
    self.assertContained('error: You no longer need to pass DISABLE_EXCEPTION_CATCHING or DISABLE_EXCEPTION_THROWING when using Wasm exceptions', err)
    clear_all_relevant_settings(self)

    # Emscripten SjLj and Wasm EH cannot mix
    self.set_setting('SUPPORT_LONGJMP', 'emscripten')
    err = self.expect_fail([EMCC, test_file('hello_world.cpp'), '-fwasm-exceptions'] + self.get_emcc_args())
    self.assertContained('error: SUPPORT_LONGJMP=emscripten is not compatible with -fwasm-exceptions', err)
    clear_all_relevant_settings(self)

    # Wasm SjLj and Emscripten EH cannot mix
    self.set_setting('SUPPORT_LONGJMP', 'wasm')
    self.set_setting('DISABLE_EXCEPTION_THROWING', 0)
    err = self.expect_fail([EMCC, test_file('hello_world.cpp')] + self.get_emcc_args())
    self.assertContained('error: SUPPORT_LONGJMP=wasm cannot be used with DISABLE_EXCEPTION_THROWING=0', err)
    clear_all_relevant_settings(self)

    self.set_setting('SUPPORT_LONGJMP', 'wasm')
    self.set_setting('DISABLE_EXCEPTION_CATCHING', 0)
    err = self.expect_fail([EMCC, test_file('hello_world.cpp')] + self.get_emcc_args())
    self.assertContained('error: SUPPORT_LONGJMP=wasm cannot be used with DISABLE_EXCEPTION_CATCHING=0', err)
    clear_all_relevant_settings(self)

    # Wasm EH does not support ASYNCIFY=1
    self.set_setting('ASYNCIFY', 1)
    err = self.expect_fail([EMCC, test_file('hello_world.cpp'), '-fwasm-exceptions'] + self.get_emcc_args())
    self.assertContained('error: ASYNCIFY=1 is not compatible with -fwasm-exceptions. Parts of the program that mix ASYNCIFY and exceptions will not compile.', err)
    clear_all_relevant_settings(self)

    # EXPORT_EXCEPTION_HANDLING_HELPERS and EXCEPTION_STACK_TRACES requires
    # either Emscripten EH or Wasm EH
    self.set_setting('EXPORT_EXCEPTION_HANDLING_HELPERS')
    err = self.expect_fail([EMCC, test_file('hello_world.cpp')] + self.get_emcc_args())
    self.assertContained('error: EXPORT_EXCEPTION_HANDLING_HELPERS requires either of -fexceptions or -fwasm-exceptions', err)
    clear_all_relevant_settings(self)

    self.set_setting('EXCEPTION_STACK_TRACES')
    err = self.expect_fail([EMCC, test_file('hello_world.cpp')] + self.get_emcc_args())
    self.assertContained('error: EXCEPTION_STACK_TRACES requires either of -fexceptions or -fwasm-exceptions', err)
    clear_all_relevant_settings(self)

  # Marked as impure since the WASI reactor modules (modules without main)
  # are not yet suppored by the wasm engines we test against.
  @also_with_standalone_wasm(impure=True)
  def test_ctors_no_main(self):
    self.emcc_args.append('--no-entry')
    self.do_core_test('test_ctors_no_main.cpp')

  @no_wasm2js('eval_ctors not supported yet')
  @also_with_standalone_wasm(impure=True)
  def test_eval_ctors_no_main(self):
    if self.get_setting('MEMORY64') == 1:
      self.skipTest('https://github.com/WebAssembly/binaryen/issues/5017')
    self.set_setting('EVAL_CTORS')
    self.emcc_args.append('--no-entry')
    self.do_core_test('test_ctors_no_main.cpp')

  def test_class(self):
    self.do_core_test('test_class.cpp')

  def test_inherit(self):
    self.do_core_test('test_inherit.cpp')

  def test_isdigit_l(self):
    # needs to flush stdio streams
    self.set_setting('EXIT_RUNTIME')
    self.do_core_test('test_isdigit_l.cpp')

  def test_iswdigit(self):
    # needs to flush stdio streams
    self.set_setting('EXIT_RUNTIME')
    self.do_core_test('test_iswdigit.cpp')

  def test_polymorph(self):
    self.do_core_test('test_polymorph.cpp')

  def test_complex(self):
    self.do_core_test('test_complex.c')

  def test_float_builtins(self):
    # tests wasm_libc_rt
    self.do_core_test('test_float_builtins.c')

  @no_asan('SAFE_HEAP cannot be used with ASan')
  def test_segfault(self):
    self.set_setting('SAFE_HEAP')

    for addr in ['get_null()', 'new D2()']:
      print(addr)
      src = r'''
        #include <stdio.h>
        #include <emscripten.h>

        struct Classey {
          virtual void doIt() = 0;
          virtual ~Classey() = default;
        };

        struct D1 : Classey {
          virtual void doIt() { printf("fleefl\n"); }
        };

        struct D2 : Classey {
          virtual void doIt() { printf("marfoosh\n"); }
        };

        EM_JS(Classey*, get_null, (), {
        #if __wasm64__
          return 0n;
        #else
          return 0;
        #endif
        });

        int main(int argc, char **argv) {
          Classey *p = argc == 100 ? new D1() : (Classey*)%s;

          p->doIt();
          delete p;

          return 0;
        }
      ''' % addr
      if 'get_null' in addr:
        self.do_run(src, 'segmentation fault', assert_returncode=NON_ZERO)
      else:
        self.do_run(src, 'marfoosh')

  def test_dynamic_cast(self):
    self.do_core_test('test_dynamic_cast.cpp')

  def test_dynamic_cast_b(self):
    self.do_core_test('test_dynamic_cast_b.cpp')

  def test_dynamic_cast_2(self):
    self.do_core_test('test_dynamic_cast_2.cpp')

  def test_funcptr(self):
    self.do_core_test('test_funcptr.c')

  def test_mathfuncptr(self):
    self.do_core_test('test_mathfuncptr.c')

  def test_funcptrfunc(self):
    self.do_core_test('test_funcptrfunc.c')

  def test_funcptr_namecollide(self):
    self.do_core_test('test_funcptr_namecollide.c')

  def test_emptyclass(self):
    self.do_core_test('test_emptyclass.cpp')

  def test_alloca(self):
    self.do_core_test('test_alloca.c')

  @also_with_wasmfs
  def test_rename(self):
    if is_sanitizing(self.emcc_args) and self.get_setting('WASMFS'):
      self.skipTest('https://github.com/emscripten-core/emscripten/issues/15820')
    self.do_run_in_out_file_test('stdio/test_rename.c')

  def test_remove(self):
   # needs to flush stdio streams
   self.set_setting('EXIT_RUNTIME')
   self.do_run_in_out_file_test('cstdio/test_remove.cpp')

  def test_alloca_stack(self):
    self.do_core_test('test_alloca_stack.c')

  def test_stack_byval(self):
    self.do_core_test('test_stack_byval.cpp')

  def test_stack_varargs(self):
    # in node.js we allocate argv[0] on the stack, which means the  length
    # of the program directory influences how much stack we need, and so
    # long random temp dir names can lead to random failures. The stack
    # size was increased here to avoid that.
    self.set_setting('INLINING_LIMIT')
    self.set_setting('STACK_SIZE', 8 * 1024)

    self.do_core_test('test_stack_varargs.c')

  def test_stack_varargs2(self):
    # in node.js we allocate argv[0] on the stack, which means the  length
    # of the program directory influences how much stack we need, and so
    # long random temp dir names can lead to random failures. The stack
    # size was increased here to avoid that.
    self.set_setting('STACK_SIZE', 8 * 1024)
    src = r'''
      #include <stdio.h>
      #include <stdlib.h>

      void func(int i) {
      }
      int main() {
        for (int i = 0; i < 7000; i++) {
          printf("%d,%d,%d,%d,%d,%d,%d,%d,%d,%d,%d,%d,%d,%d,%d,%d,%d,%d,%d,%d,%d,%d,%d,%d,%d,%d,%d,%d,%d,%d,%d,%d,%d,%d,%d,%d,%d,%d,%d\n",
                   i, i, i, i, i, i, i, i, i, i, i, i, i, i, i, i, i, i, i, i, i, i, i, i, i, i, i, i, i, i, i, i, i, i, i, i, i, i, i);
        }
        printf("ok!\n");
        return 0;
      }
    '''
    self.do_run(src, 'ok!')

    print('with return')

    src = r'''
      #include <stdio.h>
      #include <stdlib.h>

      int main() {
        for (int i = 0; i < 7000; i++) {
          int j = printf("%d,%d,%d,%d,%d,%d,%d,%d,%d,%d,%d,%d,%d,%d,%d,%d,%d,%d,%d,%d,%d,%d,%d,%d,%d,%d,%d,%d,%d,%d,%d,%d,%d,%d,%d,%d,%d,%d,%d",
                   i, i, i, i, i, i, i, i, i, i, i, i, i, i, i, i, i, i, i, i, i, i, i, i, i, i, i, i, i, i, i, i, i, i, i, i, i, i, i);
          printf(" (%d)\n", j);
        }
        printf("ok!\n");
        return 0;
      }
    '''
    self.do_run(src, 'ok!')

    print('with definitely no return')

    src = r'''
      #include <stdio.h>
      #include <stdlib.h>
      #include <stdarg.h>

      void vary(const char *s, ...)
      {
        va_list v;
        va_start(v, s);
        char d[20];
        vsnprintf(d, 20, s, v);
        puts(d);

        // Try it with copying
        va_list tempva;
        va_copy(tempva, v);
        vsnprintf(d, 20, s, tempva);
        puts(d);

        va_end(v);
      }

      int main() {
        for (int i = 0; i < 7000; i++) {
          int j = printf("%d,%d,%d,%d,%d,%d,%d,%d,%d,%d,%d,%d,%d,%d,%d,%d,%d,%d,%d,%d,%d,%d,%d,%d,%d,%d,%d,%d,%d,%d,%d,%d,%d,%d,%d,%d,%d,%d,%d",
                   i, i, i, i, i, i, i, i, i, i, i, i, i, i, i, i, i, i, i, i, i, i, i, i, i, i, i, i, i, i, i, i, i, i, i, i, i, i, i);
          printf(" (%d)\n", j);
          vary("*cheez: %d+%d*", 99, 24);
          vary("*albeit*");
        }
        printf("ok!\n");
        return 0;
      }
    '''
    self.do_run(src, 'ok!')

  def test_stack_void(self):
    self.emcc_args.append('-Wno-format-extra-args')
    self.set_setting('INLINING_LIMIT')
    self.do_core_test('test_stack_void.c')

  def test_life(self):
    self.do_run_in_out_file_test('life.c', args=['2'])

  def test_array2(self):
    self.do_core_test('test_array2.c')

  def test_array2b(self):
    self.do_core_test('test_array2b.c')

  def test_constglobalstructs(self):
    self.do_core_test('test_constglobalstructs.c')

  def test_conststructs(self):
    self.do_core_test('test_conststructs.c')

  def test_bigarray(self):
    self.do_core_test('test_bigarray.c')

  def test_mod_globalstruct(self):
    self.do_core_test('test_mod_globalstruct.c')

  def test_sizeof(self):
    self.do_core_test('test_sizeof.cpp')

  def test_llvm_used(self):
    self.do_core_test('test_llvm_used.c')

  @no_asan('SAFE_HEAP cannot be used with ASan')
  def test_set_align(self):
    self.set_setting('SAFE_HEAP')

    self.do_core_test('test_set_align.c')

  def test_emscripten_api(self):
    self.set_setting('EXPORTED_FUNCTIONS', ['_main', '_save_me_aimee'])
    self.do_core_test('test_emscripten_api.cpp')

    # Sanitizers are not compatible with LINKABLE (dynamic linking.
    if not is_sanitizing(self.emcc_args) and not self.is_wasm64():
      # test EXPORT_ALL
      self.set_setting('EXPORTED_FUNCTIONS', [])
      self.set_setting('EXPORT_ALL')
      self.set_setting('LINKABLE')
      self.do_core_test('test_emscripten_api.cpp')

  def test_emscripten_run_script_string_int(self):
    src = r'''
      #include <stdio.h>
      #include <emscripten.h>

      int main() {
        const char *str = emscripten_run_script_string("1+1");
        printf("got string: %s\n", str);
        return 0;
      }
    '''
    self.do_run(src, '''got string: 2''')

  def test_emscripten_run_script_string_utf8(self):
    src = r'''
      #include <stdio.h>
      #include <stdlib.h>
      #include <string.h>
      #include <emscripten.h>

      int main() {
        const char *str = emscripten_run_script_string("'\\u2603 \\u2603 \\u2603 Hello!'");
        printf("length of returned string: %zu. Position of substring 'Hello': %zu\n", strlen(str), strstr(str, "Hello")-str);
        return 0;
      }
    '''
    self.do_run(src, '''length of returned string: 18. Position of substring 'Hello': 12''')

  def test_emscripten_run_script_string_null(self):
    src = r'''
      #include <stdio.h>
      #include <emscripten.h>

      int main() {
        const char *str = emscripten_run_script_string("void(0)");
        if (str) {
          printf("got string: %s\n", str);
        } else {
          puts("got null");
        }
        return 0;
      }
    '''
    self.do_run(src, 'got null')

  def test_emscripten_get_now(self):
    # needs to flush stdio streams
    self.set_setting('EXIT_RUNTIME')
    self.maybe_closure()
    self.do_runf(test_file('emscripten_get_now.cpp'), 'Timer resolution is good')

  def test_emscripten_get_compiler_setting(self):
    src = test_file('core/emscripten_get_compiler_setting.c')
    output = shared.replace_suffix(src, '.out')
    # with assertions, a nice message is shown
    self.set_setting('ASSERTIONS')
    self.do_runf(src, 'You must build with -sRETAIN_COMPILER_SETTINGS', assert_returncode=NON_ZERO)
    self.clear_setting('ASSERTIONS')
    self.set_setting('RETAIN_COMPILER_SETTINGS')
    self.do_runf(src, read_file(output).replace('waka', shared.EMSCRIPTEN_VERSION))

  def test_emscripten_has_asyncify(self):
    if self.get_setting('MEMORY64') == 1:
      # This test passes under MEMORY64=2 but not MEMORY64=1 so we don't use is_wasm64 here.
      self.skipTest('TODO: asyncify for wasm64')
    src = r'''
      #include <stdio.h>
      #include <emscripten.h>

      int main() {
        printf("%d\n", emscripten_has_asyncify());
        return 0;
      }
    '''
    self.set_setting('ASYNCIFY', 0)
    self.do_run(src, '0')
    self.set_setting('ASYNCIFY')
    self.do_run(src, '1')

  # TODO: test only worked in non-fastcomp
  def test_inlinejs(self):
    self.skipTest('non-fastcomp is deprecated and fails in 3.5') # only supports EM_ASM

    self.do_core_test('test_inlinejs.c')

    if self.emcc_args == []:
      # opts will eliminate the comments
      out = read_file('src.js')
      for i in range(1, 5):
        assert ('comment%d' % i) in out

  # TODO: test only worked in non-fastcomp
  def test_inlinejs2(self):
    self.skipTest('non-fastcomp is deprecated and fails in 3.5') # only supports EM_ASM

    self.do_core_test('test_inlinejs2.c')

  def test_inlinejs3(self):
    if self.is_wasm():
      self.skipTest('wasm requires a proper asm module')

    src = test_file('core/test_inlinejs3.c')
    output = shared.unsuffixed(src) + '.out'

    self.do_core_test('test_inlinejs3.c')

    print('no debugger, check validation')
    src = read_file(src).replace('emscripten_debugger();', '')
    self.do_run(src, read_file(output))

  def test_inlinejs4(self):
    self.do_run(r'''
#include <emscripten.h>

#define TO_STRING_INNER(x) #x
#define TO_STRING(x) TO_STRING_INNER(x)
#define assert_msg(msg, file, line) EM_ASM( throw 'Assert (' + msg + ') failed in ' + file + ':' + line + '!'; )
#define assert(expr) { \
  if (!(expr)) { \
    assert_msg(#expr, TO_STRING(__FILE__), TO_STRING(__LINE__)); \
  } \
}

int main(int argc, char **argv) {
  assert(argc != 17);
  assert(false);
  return 0;
}
''', 'false', assert_returncode=NON_ZERO)

  def test_em_asm(self):
    self.do_core_test('test_em_asm.cpp')

  def test_em_asm_c(self):
    self.emcc_args.append('-std=gnu89')
    self.do_core_test('test_em_asm.cpp', force_c=True)

  # Tests various different ways to invoke the EM_ASM(), EM_ASM_INT()
  # and EM_ASM_DOUBLE() macros.
  def test_em_asm_2(self):
    self.do_core_test('test_em_asm_2.cpp')
    self.emcc_args.append('-std=gnu89')
    self.do_core_test('test_em_asm_2.cpp', force_c=True)

  # Tests various different ways to invoke the MAIN_THREAD_EM_ASM(), MAIN_THREAD_EM_ASM_INT() and MAIN_THREAD_EM_ASM_DOUBLE() macros.
  # This test is identical to test_em_asm_2, just search-replaces EM_ASM to MAIN_THREAD_EM_ASM on the test file. That way if new
  # test cases are added to test_em_asm_2.cpp for EM_ASM, they will also get tested in MAIN_THREAD_EM_ASM form.
  def test_main_thread_em_asm(self):
    src = read_file(test_file('core/test_em_asm_2.cpp'))
    create_file('src.cpp', src.replace('EM_ASM', 'MAIN_THREAD_EM_ASM'))

    expected_result = read_file(test_file('core/test_em_asm_2.out'))
    create_file('result.out', expected_result.replace('EM_ASM', 'MAIN_THREAD_EM_ASM'))

    self.do_run_from_file('src.cpp', 'result.out')
    self.do_run_from_file('src.cpp', 'result.out', force_c=True)

  @needs_dylink
  @parameterized({
    '': ([], False),
    'relocatable': (['-sMAIN_MODULE=2'], False),
    'force_c': ([], True),
  })
  def test_main_thread_async_em_asm(self, args, force_c=False):
    self.do_core_test('test_main_thread_async_em_asm.cpp', emcc_args=args, force_c=force_c)

  # Tests MAIN_THREAD_EM_ASM_INT() function call with different signatures.
  def test_main_thread_em_asm_signatures(self):
    self.do_core_test('test_em_asm_signatures.cpp', assert_returncode=NON_ZERO)

  @crossplatform
  def test_em_asm_unicode(self):
    self.do_core_test('test_em_asm_unicode.cpp')
    self.do_core_test('test_em_asm_unicode.cpp', force_c=True)

  def test_em_asm_types(self):
    self.do_core_test('test_em_asm_types.cpp')

  def test_em_asm_types_c(self):
    self.do_core_test('test_em_asm_types.cpp', force_c=True)

  def test_em_asm_unused_arguments(self):
    self.do_core_test('test_em_asm_unused_arguments.cpp')

  # Verify that EM_ASM macros support getting called with multiple arities.
  # Maybe tests will later be joined into larger compilation units?
  # Then this must still be compiled separately from other code using EM_ASM
  # macros with arities 1-3. Otherwise this may incorrectly report a success.
  def test_em_asm_parameter_pack(self):
    self.do_core_test('test_em_asm_parameter_pack.cpp')

  def test_em_asm_arguments_side_effects(self):
    self.do_core_test('test_em_asm_arguments_side_effects.cpp')
    self.do_core_test('test_em_asm_arguments_side_effects.cpp', force_c=True)

  def test_em_asm_direct(self):
    self.do_core_test('test_em_asm_direct.c')

  @needs_dylink
  def test_em_asm_side_module(self):
    self.build(test_file('core/test_em_asm_side.c'), js_outfile=False, emcc_args=['-sSIDE_MODULE'], output_basename='side')
    self.do_core_test('test_em_asm_main.c', emcc_args=['-sMAIN_MODULE=2', 'side.wasm'])

  @parameterized({
    '': ([], False),
    'pthreads': (['-pthread', '-sPROXY_TO_PTHREAD', '-sEXIT_RUNTIME'], False),
    'pthreads_dylink': (['-pthread', '-sPROXY_TO_PTHREAD', '-sEXIT_RUNTIME', '-sMAIN_MODULE=2', '-Wno-experimental'], False),
    'c': ([], True),
    'dylink': (['-sMAIN_MODULE=2'], False),
    'dylink_c': (['-sMAIN_MODULE=2'], True),
  })
  @crossplatform
  def test_em_js(self, args, force_c):
    if '-sMAIN_MODULE=2' in args:
      self.check_dylink()
    else:
      self.emcc_args += ['-sEXPORTED_FUNCTIONS=_main,_malloc']
    self.emcc_args += args
    if '-pthread' in args:
      self.setup_node_pthreads()

    self.do_core_test('test_em_js.cpp', force_c=force_c)
    self.assertContained("no args returning int", read_file('test_em_js.js'))

  @no_wasm2js('WASM_BIGINT is not compatible with wasm2js')
  def test_em_js_i64(self):
    err = self.expect_fail([EMCC, '-Werror', test_file('core/test_em_js_i64.c')])
    self.assertContained('emcc: error: using 64-bit arguments in EM_JS function without WASM_BIGINT is not yet fully supported: `foo`', err)

    self.set_setting('WASM_BIGINT')
    self.node_args += shared.node_bigint_flags()
    self.do_core_test('test_em_js_i64.c')

  def test_em_js_address_taken(self):
    self.do_core_test('test_em_js_address_taken.c')
    if self.check_dylink():
      self.set_setting('MAIN_MODULE', 2)
      self.do_core_test('test_em_js_address_taken.c')

  def test_runtime_stacksave(self):
    self.do_runf(test_file('core/test_runtime_stacksave.c'), 'success')

  # Tests that -sMINIMAL_RUNTIME builds can utilize -sALLOW_MEMORY_GROWTH option.
  def test_minimal_runtime_memorygrowth(self):
    if self.has_changed_setting('ALLOW_MEMORY_GROWTH'):
      self.skipTest('test needs to modify memory growth')
    self.set_setting('MINIMAL_RUNTIME')
    src = test_file('core/test_memorygrowth.c')
    # Fail without memory growth
    self.do_runf(src, 'OOM', assert_returncode=NON_ZERO)
    # Win with it
    self.set_setting('ALLOW_MEMORY_GROWTH')
    self.do_runf(src, '*pre: hello,4.955*\n*hello,4.955*\n*hello,4.955*')

  def test_memorygrowth(self):
    if self.has_changed_setting('ALLOW_MEMORY_GROWTH'):
      self.skipTest('test needs to modify memory growth')
    if self.maybe_closure():
      # verify NO_DYNAMIC_EXECUTION is compatible with closure
      self.set_setting('DYNAMIC_EXECUTION', 0)
      self.emcc_args.append('-Wno-closure')
    # With typed arrays in particular, it is dangerous to use more memory than INITIAL_MEMORY,
    # since we then need to enlarge the heap(s).
    src = test_file('core/test_memorygrowth.c')

    # Fail without memory growth
    self.do_runf(src, 'OOM', assert_returncode=NON_ZERO)
    fail = read_file('test_memorygrowth.js')

    # Win with it
    self.set_setting('ALLOW_MEMORY_GROWTH')
    self.do_runf(src, '*pre: hello,4.955*\n*hello,4.955*\n*hello,4.955*')
    win = read_file('test_memorygrowth.js')

    if '-O2' in self.emcc_args and not self.is_wasm():
      # Make sure ALLOW_MEMORY_GROWTH generates different code (should be less optimized)
      code_start = '// EMSCRIPTEN_START_FUNCS'
      self.assertContained(code_start, fail)
      fail = fail[fail.find(code_start):]
      win = win[win.find(code_start):]
      assert len(fail) < len(win), 'failing code - without memory growth on - is more optimized, and smaller' + str([len(fail), len(win)])

    # Tracing of memory growths should work
    # (SAFE_HEAP would instrument the tracing code itself, leading to recursion)
    if not self.get_setting('SAFE_HEAP'):
      self.emcc_args += ['--tracing']
      self.do_runf(src, '*pre: hello,4.955*\n*hello,4.955*\n*hello,4.955*')

  def test_memorygrowth_2(self):
    if self.has_changed_setting('ALLOW_MEMORY_GROWTH'):
      self.skipTest('test needs to modify memory growth')

    # With typed arrays in particular, it is dangerous to use more memory than INITIAL_MEMORY,
    # since we then need to enlarge the heap(s).
    src = test_file('core/test_memorygrowth_2.c')

    # Fail without memory growth
    self.do_runf(src, 'OOM', assert_returncode=NON_ZERO)
    fail = read_file('test_memorygrowth_2.js')

    # Win with it
    self.set_setting('ALLOW_MEMORY_GROWTH')
    self.do_runf(src, '*pre: hello,4.955*\n*hello,4.955*\n*hello,4.955*')
    win = read_file('test_memorygrowth_2.js')

    if '-O2' in self.emcc_args and not self.is_wasm():
      # Make sure ALLOW_MEMORY_GROWTH generates different code (should be less optimized)
      assert len(fail) < len(win), 'failing code - without memory growth on - is more optimized, and smaller' + str([len(fail), len(win)])

  def test_memorygrowth_3(self):
    if self.has_changed_setting('ALLOW_MEMORY_GROWTH'):
      self.skipTest('test needs to modify memory growth')

    # checks handling of malloc failure properly
    self.set_setting('ABORTING_MALLOC', 0)
    self.set_setting('SAFE_HEAP')
    self.do_core_test('test_memorygrowth_3.c')

  @also_with_standalone_wasm(impure=True)
  def test_memorygrowth_MAXIMUM_MEMORY(self):
    if self.has_changed_setting('ALLOW_MEMORY_GROWTH'):
      self.skipTest('test needs to modify memory growth')
    if not self.is_wasm():
      self.skipTest('wasm memory specific test')

    # check that memory growth does not exceed the wasm mem max limit
    self.emcc_args += ['-sALLOW_MEMORY_GROWTH', '-sINITIAL_MEMORY=64Mb', '-sMAXIMUM_MEMORY=100Mb']
    self.do_core_test('test_memorygrowth_wasm_mem_max.c')

  def test_memorygrowth_linear_step(self):
    if self.has_changed_setting('ALLOW_MEMORY_GROWTH'):
      self.skipTest('test needs to modify memory growth')
    if not self.is_wasm():
      self.skipTest('wasm memory specific test')

    # check that memory growth does not exceed the wasm mem max limit and is exactly or one step below the wasm mem max
    self.emcc_args += ['-sALLOW_MEMORY_GROWTH', '-sSTACK_SIZE=1Mb', '-sINITIAL_MEMORY=64Mb', '-sMAXIMUM_MEMORY=130Mb', '-sMEMORY_GROWTH_LINEAR_STEP=1Mb']
    self.do_core_test('test_memorygrowth_memory_growth_step.c')

  @no_ubsan('UBSan seems to effect the precise memory usage')
  def test_memorygrowth_geometric_step(self):
    if self.has_changed_setting('ALLOW_MEMORY_GROWTH'):
      self.skipTest('test needs to modify memory growth')
    if not self.is_wasm():
      self.skipTest('wasm memory specific test')

    self.emcc_args += ['-sALLOW_MEMORY_GROWTH', '-sMEMORY_GROWTH_GEOMETRIC_STEP=8.5', '-sMEMORY_GROWTH_GEOMETRIC_CAP=32MB']
    self.do_core_test('test_memorygrowth_geometric_step.c')

  def test_memorygrowth_3_force_fail_reallocBuffer(self):
    if self.has_changed_setting('ALLOW_MEMORY_GROWTH'):
      self.skipTest('test needs to modify memory growth')

    self.set_setting('ALLOW_MEMORY_GROWTH')
    self.set_setting('TEST_MEMORY_GROWTH_FAILS')
    self.do_core_test('test_memorygrowth_3.c')

  @parameterized({
    'nogrow': ([],),
    'grow': (['-sALLOW_MEMORY_GROWTH', '-sMAXIMUM_MEMORY=18MB'],)
  })
  @no_asan('requires more memory when growing')
  @no_lsan('requires more memory when growing')
  def test_aborting_new(self, args):
    # test that C++ new properly errors if we fail to malloc when growth is
    # enabled, with or without growth
    self.emcc_args += args
    self.do_core_test('test_aborting_new.cpp')

  @no_wasm2js('no WebAssembly.Memory()')
  @no_asan('ASan alters the memory size')
  @no_lsan('LSan alters the memory size')
  def test_module_wasm_memory(self):
    self.emcc_args += ['--pre-js', test_file('core/test_module_wasm_memory.js')]
    self.set_setting('IMPORTED_MEMORY')
    self.do_runf(test_file('core/test_module_wasm_memory.c'), 'success')

  def test_ssr(self): # struct self-ref
    src = '''
      #include <stdio.h>

      // see related things in openjpeg
      typedef struct opj_mqc_state {
        unsigned int qeval;
        int mps;
        struct opj_mqc_state *nmps;
        struct opj_mqc_state *nlps;
      } opj_mqc_state_t;

      static opj_mqc_state_t mqc_states[4] = {
        {0x5600, 0, &mqc_states[2], &mqc_states[3]},
        {0x5602, 1, &mqc_states[3], &mqc_states[2]},
      };

      int main() {
        printf("*%ld*\\n", (long)(mqc_states+1)-(long)mqc_states);
        for (int i = 0; i < 2; i++)
          printf("%d:%d,%d,%ld,%ld\\n", i, mqc_states[i].qeval, mqc_states[i].mps,
                 (long)mqc_states[i].nmps-(long)mqc_states, (long)mqc_states[i].nlps-(long)mqc_states);
        return 0;
      }
      '''
    if self.is_wasm64():
      expected = '*24*\n0:22016,0,48,72\n1:22018,1,72,48\n'
    else:
      expected = '*16*\n0:22016,0,32,48\n1:22018,1,48,32\n'
    self.do_run(src, expected)

  def test_tinyfuncstr(self):
    self.do_core_test('test_tinyfuncstr.cpp')

  def test_llvmswitch(self):
    self.do_core_test('test_llvmswitch.c')

  @no_wasm2js('massive switches can break js engines')
  def test_bigswitch(self):
    self.set_setting('USE_SDL')
    self.do_runf(test_file('bigswitch.cpp'), '''34962: GL_ARRAY_BUFFER (0x8892)
26214: what?
35040: GL_STREAM_DRAW (0x88E0)
3060: what?
''', args=['34962', '26214', '35040', str(0xbf4)])

  @no_wasm2js('massive switches can break js engines')
  @is_slow_test
  def test_biggerswitch(self):
    if not self.is_optimizing():
      self.skipTest('nodejs takes >6GB to compile this if the wasm is not optimized, which OOMs, see https://github.com/emscripten-core/emscripten/issues/7928#issuecomment-458308453')
    num_cases = 20000
    switch_case = self.run_process([PYTHON, test_file('gen_large_switchcase.py'), str(num_cases)], stdout=PIPE, stderr=PIPE).stdout
    self.do_run(switch_case, '''58996: 589965899658996
59297: 592975929759297
59598: default
59899: 598995989959899
Success!''')

  @no_ubsan('local count too large for VMs')
  def test_indirectbr(self):
    self.emcc_args = [x for x in self.emcc_args if x != '-g']

    self.do_core_test('test_indirectbr.c')

  @no_asan('local count too large for VMs')
  @no_ubsan('local count too large for VMs')
  @no_wasm2js('extremely deep nesting, hits stack limit on some VMs')
  def test_indirectbr_many(self):
    self.do_core_test('test_indirectbr_many.c')

  def test_pack(self):
    src = '''
      #include <stdio.h>
      #include <string.h>

      #pragma pack(push,1)
      typedef struct header {
          unsigned char  id;
          unsigned short colour;
          unsigned char  desc;
      } header;
      #pragma pack(pop)

      typedef struct fatheader {
          unsigned char  id;
          unsigned short colour;
          unsigned char  desc;
      } fatheader;

      int main( int argc, const char *argv[] ) {
        header ph[2];
        fatheader pfh[2];
        printf("*%zu,%ld,%ld*\\n", sizeof(header), offsetof(header, desc) - offsetof(header, id), (long)(&ph[1])-(long)(&ph[0]));
        printf("*%zu,%ld,%ld*\\n", sizeof(fatheader), offsetof(fatheader, desc) - offsetof(fatheader, id), (long)(&pfh[1])-(long)(&pfh[0]));
        return 0;
      }
      '''
    self.do_run(src, '*4,3,4*\n*6,4,6*')

  def test_varargs(self):
    self.do_core_test('test_varargs.c')

  def test_varargs_multi(self):
    self.do_core_test('test_varargs_multi.c')

  @unittest.skip('clang cannot compile this code with that target yet')
  def test_varargs_byval(self):
    src = r'''
      #include <stdio.h>
      #include <stdarg.h>

      typedef struct type_a {
        union {
          double f;
          void *p;
          int i;
          short sym;
        } value;
      } type_a;

      enum mrb_vtype {
        MRB_TT_FALSE = 0,   /*   0 */
        MRB_TT_CLASS = 9    /*   9 */
      };

      typedef struct type_b {
        enum mrb_vtype tt:8;
      } type_b;

      void print_type_a(int argc, ...);
      void print_type_b(int argc, ...);

      int main(int argc, char *argv[])
      {
        type_a a;
        type_b b;
        a.value.p = (void*) 0x12345678;
        b.tt = MRB_TT_CLASS;

        printf("The original address of a is: %p\n", a.value.p);
        printf("The original type of b is: %d\n", b.tt);

        print_type_a(1, a);
        print_type_b(1, b);

        return 0;
      }

      void print_type_a(int argc, ...) {
        va_list ap;
        type_a a;

        va_start(ap, argc);
        a = va_arg(ap, type_a);
        va_end(ap);

        printf("The current address of a is: %p\n", a.value.p);
      }

      void print_type_b(int argc, ...) {
        va_list ap;
        type_b b;

        va_start(ap, argc);
        b = va_arg(ap, type_b);
        va_end(ap);

        printf("The current type of b is: %d\n", b.tt);
      }
      '''
    self.do_run(src, '''The original address of a is: 0x12345678
The original type of b is: 9
The current address of a is: 0x12345678
The current type of b is: 9
''')

  def test_functionpointer_libfunc_varargs(self):
    self.do_core_test('test_functionpointer_libfunc_varargs.c')

  def test_structbyval(self):
    self.set_setting('INLINING_LIMIT')

    # part 1: make sure that normally, passing structs by value works

    src = r'''
      #include <stdio.h>

      struct point
      {
        int x, y;
      };

      void dump(struct point p) {
        p.x++; // should not modify
        p.y++; // anything in the caller!
        printf("dump: %d,%d\n", p.x, p.y);
      }

      void dumpmod(struct point *p) {
        p->x++; // should not modify
        p->y++; // anything in the caller!
        printf("dump: %d,%d\n", p->x, p->y);
      }

      int main( int argc, const char *argv[] ) {
        point p = { 54, 2 };
        printf("pre:  %d,%d\n", p.x, p.y);
        dump(p);
        void (*dp)(point p) = dump; // And, as a function pointer
        dp(p);
        printf("post: %d,%d\n", p.x, p.y);
        dumpmod(&p);
        dumpmod(&p);
        printf("last: %d,%d\n", p.x, p.y);
        return 0;
      }
    '''
    self.do_run(src, 'pre:  54,2\ndump: 55,3\ndump: 55,3\npost: 54,2\ndump: 55,3\ndump: 56,4\nlast: 56,4')

  def test_stdlibs(self):
    # safe heap prints a warning that messes up our output.
    self.set_setting('SAFE_HEAP', 0)
    # needs atexit
    self.set_setting('EXIT_RUNTIME')
    if self.is_wasm64():
      out_suffix = '64'
    else:
      out_suffix = ''
    self.do_core_test('test_stdlibs.c', out_suffix=out_suffix)

  def test_stdbool(self):
    create_file('test_stdbool.c', r'''
        #include <stdio.h>
        #include <stdbool.h>

        int main() {
          bool x = true;
          bool y = false;
          printf("*%d*\n", x != y);
          return 0;
        }
      ''')

    self.do_runf('test_stdbool.c', '*1*')

  def test_strtoll_hex(self):
    # tests strtoll for hex strings (0x...)
    self.do_core_test('test_strtoll_hex.c')

  def test_strtoll_dec(self):
    # tests strtoll for decimal strings (0x...)
    self.do_core_test('test_strtoll_dec.c')

  def test_strtoll_bin(self):
    # tests strtoll for binary strings (0x...)
    self.do_core_test('test_strtoll_bin.c')

  def test_strtoll_oct(self):
    # tests strtoll for decimal strings (0x...)
    self.do_core_test('test_strtoll_oct.c')

  def test_strtol_hex(self):
    # tests strtoll for hex strings (0x...)
    self.do_core_test('test_strtol_hex.c')

  def test_strtol_dec(self):
    # tests strtoll for decimal strings (0x...)
    self.do_core_test('test_strtol_dec.c')

  def test_strtol_bin(self):
    # tests strtoll for binary strings (0x...)
    self.do_core_test('test_strtol_bin.c')

  def test_strtol_oct(self):
    # tests strtoll for decimal strings (0x...)
    self.do_core_test('test_strtol_oct.c')

  @also_with_standalone_wasm()
  def test_atexit(self):
    # Confirms they are called in the proper reverse order
    if not self.get_setting('STANDALONE_WASM'):
      # STANDALONE_WASM mode always sets EXIT_RUNTIME if main exists
      self.set_setting('EXIT_RUNTIME')
    self.do_core_test('test_atexit.c')

  @no_lsan('https://github.com/emscripten-core/emscripten/issues/15988')
  def test_atexit_threads_stub(self):
    # also tests thread exit (__cxa_thread_atexit)
    self.set_setting('EXIT_RUNTIME')
    self.do_core_test('test_atexit_threads.cpp')

  @node_pthreads
  def test_atexit_threads(self):
    self.set_setting('EXIT_RUNTIME')
    self.do_core_test('test_atexit_threads.cpp')

  @no_asan('test relies on null pointer reads')
  def test_pthread_specific(self):
    self.do_run_in_out_file_test('pthread/specific.c')

  def test_pthread_equal(self):
    self.do_run_in_out_file_test('pthread/test_pthread_equal.cpp')

  @node_pthreads
  @parameterized({
      '': (False,),
      'modularize': (True,),
  })
  def test_pthread_proxying(self, modularize):
    if modularize and self.get_setting('WASM') == 0:
      self.skipTest('MODULARIZE + WASM=0 + pthreads does not work (#16794)')
    self.set_setting('PROXY_TO_PTHREAD')
    self.set_setting('INITIAL_MEMORY=32mb')
    args = []
    if modularize:
      self.set_setting('MODULARIZE')
      self.set_setting('EXPORT_NAME=ModuleFactory')
      # Only instantiate the module on the main thread.
      create_file('extern-post.js',
                  'if (typeof importScripts != "function") ModuleFactory();')
      args = ['--extern-post-js=extern-post.js']
    self.do_run_in_out_file_test('pthread/test_pthread_proxying.c',
                                 interleaved_output=False, emcc_args=args)

  @node_pthreads
  def test_pthread_proxying_cpp(self):
    self.set_setting('PROXY_TO_PTHREAD')
    self.set_setting('INITIAL_MEMORY=32mb')
    self.do_run_in_out_file_test('pthread/test_pthread_proxying_cpp.cpp',
                                 interleaved_output=False)

  @node_pthreads
  def test_pthread_proxying_dropped_work(self):
    self.set_setting('PTHREAD_POOL_SIZE=2')
    self.do_run_in_out_file_test('pthread/test_pthread_proxying_dropped_work.c')

  @node_pthreads
  def test_pthread_proxying_canceled_work(self):
    self.set_setting('PROXY_TO_PTHREAD')
    self.do_run_in_out_file_test(
        'pthread/test_pthread_proxying_canceled_work.c',
        interleaved_output=False)

  @node_pthreads
  def test_pthread_proxying_refcount(self):
    self.set_setting('EXIT_RUNTIME')
    self.set_setting('PTHREAD_POOL_SIZE=1')
    self.set_setting('ASSERTIONS=0')
    self.do_run_in_out_file_test('pthread/test_pthread_proxying_refcount.c')

  @node_pthreads
  def test_pthread_dispatch_after_exit(self):
    self.do_run_in_out_file_test('pthread/test_pthread_dispatch_after_exit.c', interleaved_output=False)

  @node_pthreads
  def test_pthread_atexit(self):
    # Test to ensure threads are still running when atexit-registered functions are called
    self.set_setting('EXIT_RUNTIME')
    self.set_setting('PTHREAD_POOL_SIZE', 1)
    self.do_run_in_out_file_test('pthread/test_pthread_atexit.c')

  @node_pthreads
  def test_pthread_nested_work_queue(self):
    self.set_setting('PTHREAD_POOL_SIZE', 1)
    self.do_run_in_out_file_test('pthread/test_pthread_nested_work_queue.c')

  @node_pthreads
  def test_pthread_thread_local_storage(self):
    self.set_setting('PROXY_TO_PTHREAD')
    self.set_setting('EXIT_RUNTIME')
    self.set_setting('INITIAL_MEMORY', '300mb')
    self.do_run_in_out_file_test('pthread/test_pthread_thread_local_storage.cpp')

  @node_pthreads
  def test_pthread_cleanup(self):
    self.set_setting('PTHREAD_POOL_SIZE', 4)
    self.do_run_in_out_file_test('pthread/test_pthread_cleanup.cpp')

  @node_pthreads
  def test_pthread_setspecific_mainthread(self):
    print('.. return')
    self.do_runf(test_file('pthread/test_pthread_setspecific_mainthread.c'), 'done!', emcc_args=['-DRETURN'])
    print('.. exit')
    self.do_runf(test_file('pthread/test_pthread_setspecific_mainthread.c'), 'done!', emcc_args=['-DEXIT'])
    print('.. pthread_exit')
    self.do_run_in_out_file_test('pthread/test_pthread_setspecific_mainthread.c')

  @node_pthreads
  def test_pthread_attr_getstack(self):
    self.set_setting('PTHREAD_POOL_SIZE', 1)
    self.do_run_in_out_file_test('pthread/test_pthread_attr_getstack.c')

  @node_pthreads
  @no_mac('https://github.com/emscripten-core/emscripten/issues/15014')
  def test_pthread_abort(self):
    self.set_setting('PROXY_TO_PTHREAD')
    # Add the onAbort handler at runtime during preRun.  This means that onAbort
    # handler will only be present in the main thread (much like it would if it
    # was passed in by pre-populating the module object on prior to loading).
    self.add_pre_run("Module.onAbort = function() { console.log('onAbort called'); }")
    self.do_run_in_out_file_test('pthread/test_pthread_abort.c', assert_returncode=NON_ZERO)

  @node_pthreads
  def test_pthread_abort_interrupt(self):
    self.set_setting('PTHREAD_POOL_SIZE', 1)
    expected = ['Aborted(). Build with -sASSERTIONS for more info', 'Aborted(native code called abort())']
    self.do_runf(test_file('pthread/test_pthread_abort_interrupt.c'), expected, assert_returncode=NON_ZERO)

  @no_asan('ASan does not support custom memory allocators')
  @no_lsan('LSan does not support custom memory allocators')
  @node_pthreads
  def test_pthread_emmalloc(self):
    self.emcc_args += ['-fno-builtin']
    self.set_setting('PROXY_TO_PTHREAD')
    self.set_setting('EXIT_RUNTIME')
    self.set_setting('ASSERTIONS', 2)
    self.set_setting('MALLOC', 'emmalloc')
    self.do_core_test('test_emmalloc.c')

  @node_pthreads
  def test_pthread_stdout_after_main(self):
    # Verify that secondary threads can continue to write to stdout even
    # after the main thread returns.  We had a regression where stdio
    # streams were locked when the main thread returned.
    self.do_runf(test_file('pthread/test_pthread_stdout_after_main.c'))

  @node_pthreads
  def test_pthread_proxy_to_pthread(self):
    self.set_setting('PROXY_TO_PTHREAD')
    self.set_setting('EXIT_RUNTIME')
    self.do_run_in_out_file_test(test_file('pthread/test_pthread_proxy_to_pthread.c'))

  @node_pthreads
  @needs_dylink
  def test_pthread_tls_dylink(self):
    self.set_setting('MAIN_MODULE', 2)
    self.emcc_args.append('-Wno-experimental')
    self.do_run_in_out_file_test('pthread/test_pthread_tls_dylink.c')

  def test_pthread_run_script(self):
    shutil.copyfile(test_file('pthread/foo.js'), 'foo.js')
    self.do_runf(test_file('pthread/test_pthread_run_script.c'))

    # Run the test again with PROXY_TO_PTHREAD
    self.setup_node_pthreads()
    self.set_setting('PROXY_TO_PTHREAD')
    self.set_setting('EXIT_RUNTIME')
    self.do_runf(test_file('pthread/test_pthread_run_script.c'))

  def test_tcgetattr(self):
    self.do_runf(test_file('termios/test_tcgetattr.c'), 'success')

  def test_time(self):
    self.do_core_test('test_time.cpp')
    for tz in ['EST+05EDT', 'UTC+0', 'CET']:
      print('extra tz test:', tz)
      with env_modify({'TZ': tz}):
        # Run the test with different time zone settings if
        # possible. It seems that the TZ environment variable does not
        # work all the time (at least it's not well respected by
        # Node.js on Windows), but it does no harm either.
        self.do_core_test('test_time.cpp')

  def test_timeb(self):
    # Confirms they are called in reverse order
    self.do_core_test('test_timeb.c')

  def test_time_c(self):
    self.do_core_test('test_time_c.c')

  def test_gmtime(self):
    self.do_core_test('test_gmtime.c')

  def test_strptime_tm(self):
    self.do_core_test('test_strptime_tm.c')

  def test_strptime_days(self):
    self.do_core_test('test_strptime_days.c')

  def test_strptime_reentrant(self):
    # needs to flush stdio streams
    self.set_setting('EXIT_RUNTIME')
    self.do_core_test('test_strptime_reentrant.c')

  def test_strftime(self):
    self.do_core_test('test_strftime.cpp')

  def test_trickystring(self):
    self.do_core_test('test_trickystring.c')

  def test_statics(self):
    self.do_core_test('test_statics.cpp')

  def test_copyop(self):
    # clang generated code is vulnerable to this, as it uses
    # memcpy for assignments, with hardcoded numbers of bytes
    # (llvm-gcc copies items one by one).
    self.do_core_test('test_copyop.cpp')

  def test_memcpy_memcmp(self):
    def check(output):
      output = output.replace('\n \n', '\n') # remove extra node output
      return hashlib.sha1(output.encode('utf-8')).hexdigest()

    self.do_core_test('test_memcpy_memcmp.c', output_nicerizer=check)

  def test_memcpy2(self):
    self.do_core_test('test_memcpy2.c')

  def test_memcpy3(self):
    self.do_core_test('test_memcpy3.c')

  @also_with_standalone_wasm()
  def test_memcpy_alignment(self):
    self.do_runf(test_file('test_memcpy_alignment.cpp'), 'OK.')

  def test_memset_alignment(self):
    self.do_runf(test_file('test_memset_alignment.cpp'), 'OK.')

  def test_memset(self):
    self.do_core_test('test_memset.c')

  def test_getopt(self):
    self.do_core_test('test_getopt.c', args=['-t', '12', '-n', 'foobar'])

  def test_getopt_long(self):
    self.do_core_test('test_getopt_long.c', args=['--file', 'foobar', '-b'])

  def test_memmove(self):
    self.do_core_test('test_memmove.c')

  def test_memmove2(self):
    self.do_core_test('test_memmove2.c')

  def test_memmove3(self):
    self.do_core_test('test_memmove3.c')

  def test_flexarray_struct(self):
    self.do_core_test('test_flexarray_struct.c')

  def test_bsearch(self):
    self.do_core_test('test_bsearch.c')

  def test_stack_overflow(self):
    self.set_setting('ASSERTIONS', 2)
    self.do_runf(test_file('core/stack_overflow.c'), 'Aborted(stack overflow', assert_returncode=NON_ZERO)

  def test_stackAlloc(self):
    self.do_core_test('stackAlloc.cpp')

  def test_nestedstructs(self):
    src = r'''
      #include <stdio.h>
      #include "emscripten.h"

      struct base {
        int x;
        float y;
        union {
          int a;
          float b;
        };
        char c;
      };

      struct hashtableentry {
        int key;
        base data;
      };

      struct hashset {
        typedef hashtableentry entry;
        struct chain { entry elem; chain *next; };
      //  struct chainchunk { chain chains[100]; chainchunk *next; };
      };

      struct hashtable : hashset {
        hashtable() {
          base b;
          entry e;
          chain c;
          printf("*%zu,%ld,%ld,%ld,%ld,%ld|%zu,%ld,%ld,%ld,%ld,%ld,%ld,%ld|%zu,%ld,%ld,%ld,%ld,%ld,%ld,%ld,%ld,%ld*\n",
            sizeof(base),
            long(&b.x) - long(&b),
            long(&b.y) - long(&b),
            long(&b.a) - long(&b),
            long(&b.b) - long(&b),
            long(&b.c) - long(&b),
            sizeof(hashtableentry),
            long(&e.key) - long(&e),
            long(&e.data) - long(&e),
            long(&e.data.x) - long(&e),
            long(&e.data.y) - long(&e),
            long(&e.data.a) - long(&e),
            long(&e.data.b) - long(&e),
            long(&e.data.c) - long(&e),
            sizeof(hashset::chain),
            long(&c.elem) - long(&c),
            long(&c.next) - long(&c),
            long(&c.elem.key) - long(&c),
            long(&c.elem.data) - long(&c),
            long(&c.elem.data.x) - long(&c),
            long(&c.elem.data.y) - long(&c),
            long(&c.elem.data.a) - long(&c),
            long(&c.elem.data.b) - long(&c),
            long(&c.elem.data.c) - long(&c)
          );
        }
      };

      struct B { char buffer[62]; int last; char laster; char laster2; };

      struct Bits {
        unsigned short A : 1;
        unsigned short B : 1;
        unsigned short C : 1;
        unsigned short D : 1;
        unsigned short x1 : 1;
        unsigned short x2 : 1;
        unsigned short x3 : 1;
        unsigned short x4 : 1;
      };

      int main() {
        hashtable t;

        // Part 2 - the char[] should be compressed, BUT have a padding space at the end so the next
        // one is aligned properly. Also handle char; char; etc. properly.
        B b;
        printf("*%ld,%ld,%ld,%ld,%ld,%ld,%ld,%zu*\n", long(&b.buffer) - long(&b),
                                                      long(&b.buffer[0]) - long(&b),
                                                      long(&b.buffer[1]) - long(&b),
                                                      long(&b.buffer[2]) - long(&b),
                                                      long(&b.last) - long(&b),
                                                      long(&b.laster) - long(&b),
                                                      long(&b.laster2) - long(&b),
                                                      sizeof(B));

        // Part 3 - bitfields, and small structures
        printf("*%zu*\n", sizeof(Bits));
        return 0;
      }
      '''
    # Bloated memory; same layout as C/C++
    if self.is_wasm64():
      expected = '*16,0,4,8,8,12|20,0,4,4,8,12,12,16|32,0,24,0,4,4,8,12,12,16*\n*0,0,1,2,64,68,69,72*\n*2*'
    else:
      expected = '*16,0,4,8,8,12|20,0,4,4,8,12,12,16|24,0,20,0,4,4,8,12,12,16*\n*0,0,1,2,64,68,69,72*\n*2*'
    self.do_run(src, expected)

  def prep_dlfcn_main(self, libs=None):
    if libs is None:
      libs = ['liblib.so']
    self.clear_setting('SIDE_MODULE')
    # Link against the side modules but don't load them on startup.
    self.set_setting('NO_AUTOLOAD_DYLIBS')
    self.emcc_args += libs
    # This means we can use MAIN_MODULE=2 without needing to explicitly
    # specify EXPORTED_FUNCTIONS.
    self.set_setting('MAIN_MODULE', 2)

  def build_dlfcn_lib(self, filename, outfile='liblib.so', emcc_args=None):
    self.clear_setting('MAIN_MODULE')
    self.set_setting('SIDE_MODULE')
    cmd = [compiler_for(filename), filename, '-o', outfile] + self.get_emcc_args()
    if emcc_args:
      cmd += emcc_args
    self.run_process(cmd)

  @needs_dylink
  def test_dlfcn_missing(self):
    self.set_setting('MAIN_MODULE')
    self.set_setting('ASSERTIONS')
    src = r'''
      #include <dlfcn.h>
      #include <stdio.h>
      #include <assert.h>

      int main() {
        void* lib_handle = dlopen("libfoo.so", RTLD_NOW);
        assert(!lib_handle);
        printf("error: %s\n", dlerror());
        return 0;
      }
      '''

    if self.js_engines == [config.V8_ENGINE]:
      expected = "error: Could not load dynamic lib: libfoo.so\nError: Error reading file"
    else:
      expected = "error: Could not load dynamic lib: libfoo.so\nError: ENOENT: no such file or directory"
    self.do_run(src, expected)

  @needs_dylink
  @parameterized({
    '': ([],),
    'pthreads': (['-pthread', '-sEXIT_RUNTIME', '-sPROXY_TO_PTHREAD', '-Wno-experimental'],),
  })
  def test_dlfcn_basic(self, args):
    if args:
      self.setup_node_pthreads()
    self.emcc_args += args
    create_file('liblib.cpp', '''
      #include <cstdio>

      class Foo {
      public:
        Foo() {
          puts("Constructing lib object.");
        }
      };

      Foo side_global;
      ''')
    self.build_dlfcn_lib('liblib.cpp')

    self.prep_dlfcn_main()
    src = '''
      #include <cstdio>
      #include <dlfcn.h>

      class Bar {
      public:
        Bar() {
          puts("Constructing main object.");
        }
      };

      Bar global;

      int main() {
        dlopen("liblib.so", RTLD_NOW);
        return 0;
      }
      '''
    self.do_run(src, 'Constructing main object.\nConstructing lib object.\n')

  @needs_dylink
  def test_dlfcn_i64(self):
    create_file('liblib.c', '''
      #include <inttypes.h>

      int64_t foo(int x) {
        return (long long)x / (long long)1234;
      }
      ''')
    self.build_dlfcn_lib('liblib.c')

    self.prep_dlfcn_main()
    src = r'''
      #include <inttypes.h>
      #include <stdio.h>
      #include <stdlib.h>
      #include <dlfcn.h>

      typedef int64_t (*int64func)(int);

      int main() {
        void *lib_handle = dlopen("liblib.so", RTLD_NOW);
        if (!lib_handle) {
          puts(dlerror());
          abort();
        }
        printf("dll handle: %p\n", lib_handle);
        int64func x = (int64func)dlsym(lib_handle, "foo");
        printf("foo func handle: %p\n", x);
        if (!x) {
          printf("dlsym failed: %s\n", dlerror());
          return 1;
        }
        printf("|%lld|\n", x(81234567));
        return 0;
      }
      '''
    self.do_run(src, '|65830|')

  @needs_dylink
  @disabled('EM_ASM in not yet supported in SIDE_MODULE')
  def test_dlfcn_em_asm(self):
    create_file('liblib.cpp', '''
      #include <emscripten.h>
      class Foo {
      public:
        Foo() {
          EM_ASM( out("Constructing lib object.") );
        }
      };
      Foo global;
      ''')
    self.build_dlfcn_lib('liblib.cpp')

    self.prep_dlfcn_main()
    src = '''
      #include <emscripten.h>
      #include <dlfcn.h>
      class Bar {
      public:
        Bar() {
          EM_ASM( out("Constructing main object.") );
        }
      };
      Bar global;
      int main() {
        dlopen("liblib.so", RTLD_NOW);
        EM_ASM( out("All done.") );
        return 0;
      }
      '''
    self.do_run(src, 'Constructing main object.\nConstructing lib object.\nAll done.\n')

  @needs_dylink
  def test_dlfcn_qsort(self):
    create_file('liblib.c', '''
      int lib_cmp(const void* left, const void* right) {
        const int* a = (const int*) left;
        const int* b = (const int*) right;
        if(*a > *b) return 1;
        else if(*a == *b) return  0;
        else return -1;
      }

      typedef int (*CMP_TYPE)(const void*, const void*);

      CMP_TYPE get_cmp() {
        return lib_cmp;
      }
      ''')
    self.build_dlfcn_lib('liblib.c')

    self.prep_dlfcn_main()
    src = '''
      #include <stdio.h>
      #include <stdlib.h>
      #include <dlfcn.h>

      typedef int (*CMP_TYPE)(const void*, const void*);

      int main_cmp(const void* left, const void* right) {
        const int* a = (const int*) left;
        const int* b = (const int*) right;
        if(*a < *b) return 1;
        else if(*a == *b) return  0;
        else return -1;
      }

      int main() {
        void* lib_handle;
        CMP_TYPE (*getter_ptr)();
        CMP_TYPE lib_cmp_ptr;
        int arr[5] = {4, 2, 5, 1, 3};

        qsort((void*)arr, 5, sizeof(int), main_cmp);
        printf("Sort with main comparison: ");
        for (int i = 0; i < 5; i++) {
          printf("%d ", arr[i]);
        }
        printf("\\n");

        lib_handle = dlopen("liblib.so", RTLD_NOW);
        if (lib_handle == NULL) {
          printf("Could not load lib.\\n");
          return 1;
        }
        getter_ptr = (CMP_TYPE (*)()) dlsym(lib_handle, "get_cmp");
        if (getter_ptr == NULL) {
          printf("Could not find func.\\n");
          return 1;
        }
        lib_cmp_ptr = getter_ptr();
        qsort((void*)arr, 5, sizeof(int), lib_cmp_ptr);
        printf("Sort with lib comparison: ");
        for (int i = 0; i < 5; i++) {
          printf("%d ", arr[i]);
        }
        printf("\\n");

        return 0;
      }
      '''
    self.do_run(src, 'Sort with main comparison: 5 4 3 2 1 *Sort with lib comparison: 1 2 3 4 5 *',
                output_nicerizer=lambda x: x.replace('\n', '*'))

  @needs_dylink
  def test_dlfcn_data_and_fptr(self):
    create_file('liblib.c', r'''
      #include <stdio.h>

      int theglobal = 42;

      extern void parent_func(); // a function that is defined in the parent

      int* lib_get_global_addr() {
        return &theglobal;
      }

      void lib_fptr() {
        printf("Second calling lib_fptr from main.\n");
        parent_func();
        // call it also through a pointer, to check indexizing
        void (*p_f)();
        p_f = parent_func;
        p_f();
      }

      void (*func(int x, void(*fptr)()))() {
        printf("In func: %d\n", x);
        fptr();
        return lib_fptr;
      }
      ''')
    self.build_dlfcn_lib('liblib.c')

    self.prep_dlfcn_main()
    src = r'''
      #include <stdio.h>
      #include <dlfcn.h>
      #include <emscripten.h>

      typedef void (*FUNCTYPE(int, void(*)()))();

      FUNCTYPE func;

      void EMSCRIPTEN_KEEPALIVE parent_func() {
        printf("parent_func called from child\n");
      }

      void main_fptr() {
        printf("First calling main_fptr from lib.\n");
      }

      int main() {
        void* lib_handle;
        FUNCTYPE* func_fptr;

        // Test basic lib loading.
        lib_handle = dlopen("liblib.so", RTLD_NOW);
        if (lib_handle == NULL) {
          printf("Could not load lib.\n");
          return 1;
        }

        // Test looked up function.
        func_fptr = (FUNCTYPE*) dlsym(lib_handle, "func");
        // Load twice to test cache.
        func_fptr = (FUNCTYPE*) dlsym(lib_handle, "func");
        if (func_fptr == NULL) {
          printf("Could not find func.\n");
          return 1;
        }

        // Test passing function pointers across module bounds.
        void (*fptr)() = func_fptr(13, main_fptr);
        fptr();

        // Test global data.
        int* globaladdr = (int*) dlsym(lib_handle, "theglobal");
        if (globaladdr == NULL) {
          printf("Could not find global.\n");
          return 1;
        }

        printf("Var: %d\n", *globaladdr);

        return 0;
      }
      '''
    self.do_run(src, '''\
In func: 13
First calling main_fptr from lib.
Second calling lib_fptr from main.
parent_func called from child
parent_func called from child
Var: 42
''', force_c=True)

  @needs_dylink
  def test_dlfcn_varargs(self):
    # this test is not actually valid - it fails natively. the child should fail
    # to be loaded, not load and successfully see the parent print_ints func

    create_file('liblib.c', r'''
      void print_ints(int n, ...);
      void func() {
        print_ints(2, 13, 42);
      }
      ''')
    self.build_dlfcn_lib('liblib.c')

    self.prep_dlfcn_main()
    src = r'''
      #include <stdarg.h>
      #include <stdio.h>
      #include <dlfcn.h>
      #include <assert.h>

      void print_ints(int n, ...) {
        va_list args;
        va_start(args, n);
        for (int i = 0; i < n; i++) {
          printf("%d\n", va_arg(args, int));
        }
        va_end(args);
      }

      int main() {
        void* lib_handle;
        void (*fptr)();

        print_ints(2, 100, 200);

        lib_handle = dlopen("liblib.so", RTLD_NOW);
        assert(lib_handle);
        fptr = (void (*)())dlsym(lib_handle, "func");
        fptr();

        return 0;
      }
      '''
    self.do_run(src, '100\n200\n13\n42\n', force_c=True)

  @needs_dylink
  @no_sanitize('contains ODR violation')
  def test_dlfcn_alignment_and_zeroing(self):
    self.set_setting('INITIAL_MEMORY', '16mb')
    create_file('liblib.c', r'''
      int prezero = 0;
      __attribute__((aligned(1024))) int superAligned = 12345;
      int postzero = 0;
      ''')
    self.build_dlfcn_lib('liblib.c')
    for i in range(10):
      curr = '%d.so' % i
      shutil.copyfile('liblib.so', curr)

    self.prep_dlfcn_main()
    self.set_setting('INITIAL_MEMORY', '128mb')
    create_file('src.c', r'''
      #include <stdio.h>
      #include <stdlib.h>
      #include <string.h>
      #include <dlfcn.h>
      #include <assert.h>
      #include <emscripten.h>

      int main() {
        printf("'prepare' memory with non-zero inited stuff\n");
        int num = 120 * 1024 * 1024; // total is 128; we'll use 5*5 = 25 at least, so allocate pretty much all of it
        void* mem = malloc(num);
        assert(mem);
        printf("setting this range to non-zero: %ld - %ld\n", (long)mem, ((long)mem) + num);
        memset(mem, 1, num);
        EM_ASM({
          var value = HEAP8[64*1024*1024];
          out('verify middle of memory is non-zero: ' + value);
          assert(value === 1);
        });
        free(mem);
        for (int i = 0; i < 10; i++) {
          char curr[] = "?.so";
          curr[0] = '0' + i;
          printf("loading %s\n", curr);
          void* lib_handle = dlopen(curr, RTLD_NOW);
          if (!lib_handle) {
            puts(dlerror());
            assert(0);
          }
          printf("getting superAligned\n");
          int* superAligned = (int*)dlsym(lib_handle, "superAligned");
          assert(superAligned);
          assert(((long)superAligned) % 1024 == 0); // alignment
          printf("checking value of superAligned, at %p\n", superAligned);
          assert(*superAligned == 12345); // value
          printf("getting prezero\n");
          int* prezero = (int*)dlsym(lib_handle, "prezero");
          assert(prezero);
          printf("checking value of prezero, at %p\n", prezero);
          assert(*prezero == 0);
          *prezero = 1;
          assert(*prezero != 0);
          printf("getting postzero\n");
          int* postzero = (int*)dlsym(lib_handle, "postzero");
          printf("checking value of postzero, at %p\n", postzero);
          assert(postzero);
          printf("checking value of postzero\n");
          assert(*postzero == 0);
          *postzero = 1;
          assert(*postzero != 0);
        }
        printf("success.\n");
        return 0;
      }
      ''')
    self.do_runf('src.c', 'success.\n')

  @needs_dylink
  def test_dlfcn_self(self):
    self.set_setting('MAIN_MODULE')
    self.set_setting('EXPORT_ALL')

    self.do_core_test('test_dlfcn_self.c')

    # check that we only export relevant things.
    # disable this in WasmFS as it adds a bunch of additional exports for its
    # own purposes internally TODO: when we focus on code size, we'll likely
    # want to look at this
    if self.get_setting('WASMFS'):
      return

    # sanitizers add a lot of extra symbols
    if is_sanitizing(self.emcc_args):
      return

    def get_data_exports(wasm):
      wat = self.get_wasm_text(wasm)
      lines = wat.splitlines()
      exports = [l for l in lines if l.strip().startswith('(export ')]
      data_exports = [l for l in exports if '(global ' in l]
      data_exports = [d.split()[1].strip('"') for d in data_exports]
      return data_exports

    data_exports = get_data_exports('test_dlfcn_self.wasm')
    # Certain exports are removed by wasm-emscripten-finalize, but this
    # tool is not run in all configurations, so ignore these exports.
    data_exports = [d for d in data_exports if d not in ('__start_em_asm', '__stop_em_asm')]
    data_exports = '\n'.join(sorted(data_exports)) + '\n'
    self.assertFileContents(test_file('core/test_dlfcn_self.exports'), data_exports)

  @needs_dylink
  def test_dlfcn_unique_sig(self):
    create_file('liblib.c', r'''
      #include <stdio.h>

      int myfunc(int a, int b, int c, int d, int e, int f, int g, int h, int i, int j, int k, int l, int m) {
        return 13;
      }
      ''')
    self.build_dlfcn_lib('liblib.c')

    self.prep_dlfcn_main()
    create_file('main.c', r'''
      #include <assert.h>
      #include <stdio.h>
      #include <dlfcn.h>

      typedef int (*FUNCTYPE)(int, int, int, int, int, int, int, int, int, int, int, int, int);

      int main() {
        void *lib_handle;
        FUNCTYPE func_ptr;

        lib_handle = dlopen("liblib.so", RTLD_NOW);
        assert(lib_handle != NULL);

        func_ptr = (FUNCTYPE)dlsym(lib_handle, "myfunc");
        assert(func_ptr != NULL);
        assert(func_ptr(0, 0, 0, 0, 0, 0, 0, 0, 0, 0, 0, 0, 0) == 13);

        puts("success");

        return 0;
      }
      ''')
    self.do_runf('main.c', 'success')

  @needs_dylink
  def test_dlfcn_info(self):
    create_file('liblib.c', r'''
      #include <stdio.h>

      int myfunc(int a, int b, int c, int d, int e, int f, int g, int h, int i, int j, int k, int l, int m) {
        return 13;
      }
      ''')
    self.build_dlfcn_lib('liblib.c')

    self.prep_dlfcn_main()
    create_file('main.c', '''
      #include <assert.h>
      #include <stdio.h>
      #include <string.h>
      #include <dlfcn.h>

      typedef int (*FUNCTYPE)(int, int, int, int, int, int, int, int, int, int, int, int, int);

      int main() {
        void *lib_handle;
        FUNCTYPE func_ptr;

        lib_handle = dlopen("liblib.so", RTLD_NOW);
        assert(lib_handle != NULL);

        func_ptr = (FUNCTYPE)dlsym(lib_handle, "myfunc");
        assert(func_ptr != NULL);
        assert(func_ptr(0, 0, 0, 0, 0, 0, 0, 0, 0, 0, 0, 0, 0) == 13);

        /* Verify that we don't corrupt func_ptr when calling dladdr.  */
        Dl_info info;
        memset(&info, 0, sizeof(info));
        int rtn = dladdr(func_ptr, &info);
        assert(rtn == 0);

        assert(func_ptr != NULL);
        assert(func_ptr(0, 0, 0, 0, 0, 0, 0, 0, 0, 0, 0, 0, 0) == 13);

        puts("success");

        return 0;
      }
      ''')
    self.do_runf('main.c', 'success')

  @needs_dylink
  def test_dlfcn_stacks(self):
    create_file('liblib.c', r'''
      #include <assert.h>
      #include <stdio.h>
      #include <string.h>

      int myfunc(const char *input) {
        char bigstack[1024] = { 0 };

        // make sure we didn't just trample the stack!
        assert(!strcmp(input, "foobar"));

        snprintf(bigstack, sizeof(bigstack), "%s", input);
        return strlen(bigstack);
      }
      ''')
    self.build_dlfcn_lib('liblib.c')

    self.prep_dlfcn_main()
    create_file('main.c', '''
      #include <assert.h>
      #include <stdio.h>
      #include <dlfcn.h>
      #include <string.h>

      typedef int (*FUNCTYPE)(const char *);

      int main() {
        void *lib_handle;
        FUNCTYPE func_ptr;
        char str[128];

        snprintf(str, sizeof(str), "foobar");

        // HACK: Use strcmp in the main executable so that it doesn't get optimized out and the dynamic library
        //       is able to use it.
        assert(!strcmp(str, "foobar"));

        lib_handle = dlopen("liblib.so", RTLD_NOW);
        assert(lib_handle != NULL);

        func_ptr = (FUNCTYPE)dlsym(lib_handle, "myfunc");
        assert(func_ptr != NULL);
        assert(func_ptr(str) == 6);

        puts("success");

        return 0;
      }
      ''')
    self.do_runf('main.c', 'success')

  @needs_dylink
  def test_dlfcn_funcs(self):
    create_file('liblib.c', r'''
      #include <assert.h>
      #include <stdio.h>
      #include <string.h>

      typedef void (*voidfunc)(void);
      typedef void (*intfunc)(int);

      void callvoid(voidfunc f) { f(); }
      void callint(intfunc f, int x) { f(x); }

      void void_0() { printf("void 0\n"); }
      void void_1() { printf("void 1\n"); }
      voidfunc getvoid(int i) {
        switch(i) {
          case 0: return void_0;
          case 1: return void_1;
          default: return NULL;
        }
      }

      void int_0(int x) { printf("int 0 %d\n", x); }
      void int_1(int x) { printf("int 1 %d\n", x); }
      intfunc getint(int i) {
        switch(i) {
          case 0: return int_0;
          case 1: return int_1;
          default: return NULL;
        }
      }
      ''')
    self.build_dlfcn_lib('liblib.c')

    self.prep_dlfcn_main()
    create_file('main.c', r'''
      #include <assert.h>
      #include <stdio.h>
      #include <dlfcn.h>

      typedef void (*voidfunc)();
      typedef void (*intfunc)(int);

      typedef void (*voidcaller)(voidfunc);
      typedef void (*intcaller)(intfunc, int);

      typedef voidfunc (*voidgetter)(int);
      typedef intfunc (*intgetter)(int);

      void void_main() { printf("void_main.\n"); }
      void int_main(int x) { printf("int_main %d\n", x); }

      int main() {
        printf("go\n");
        void *lib_handle;
        lib_handle = dlopen("liblib.so", RTLD_NOW);
        assert(lib_handle != NULL);

        voidcaller callvoid = (voidcaller)dlsym(lib_handle, "callvoid");
        assert(callvoid != NULL);
        callvoid(void_main);

        intcaller callint = (intcaller)dlsym(lib_handle, "callint");
        assert(callint != NULL);
        callint(int_main, 201);

        voidgetter getvoid = (voidgetter)dlsym(lib_handle, "getvoid");
        assert(getvoid != NULL);
        callvoid(getvoid(0));
        callvoid(getvoid(1));

        intgetter getint = (intgetter)dlsym(lib_handle, "getint");
        assert(getint != NULL);
        callint(getint(0), 54);
        callint(getint(1), 9000);

        assert(getint(1000) == NULL);

        puts("ok");
        return 0;
      }
      ''')
    self.do_runf('main.c', '''go
void_main.
int_main 201
void 0
void 1
int 0 54
int 1 9000
ok
''')

  @needs_dylink
  def test_dlfcn_mallocs(self):
    # will be exhausted without functional malloc/free
    self.set_setting('INITIAL_MEMORY', '64mb')

    create_file('liblib.c', r'''
      #include <assert.h>
      #include <stdio.h>
      #include <string.h>
      #include <stdlib.h>

      void *mallocproxy(int n) { return malloc(n); }
      void freeproxy(void *p) { free(p); }
      ''')
    self.build_dlfcn_lib('liblib.c')

    self.prep_dlfcn_main()
    self.do_runf(test_file('dlmalloc_proxy.c'), '*293,153*')

  @needs_dylink
  def test_dlfcn_longjmp(self):
    create_file('liblib.c', r'''
      #include <setjmp.h>
      #include <stdio.h>

      void jumpy(jmp_buf buf) {
        static int i = 0;
        i++;
        if (i == 10) longjmp(buf, i);
        printf("pre %d\n", i);
      }
      ''')
    self.build_dlfcn_lib('liblib.c')

    self.prep_dlfcn_main()
    create_file('main.c', r'''
      #include <assert.h>
      #include <stdio.h>
      #include <dlfcn.h>
      #include <setjmp.h>

      typedef void (*jumpfunc)(jmp_buf);

      int main() {
        printf("go!\n");

        void *lib_handle;
        lib_handle = dlopen("liblib.so", RTLD_NOW);
        assert(lib_handle != NULL);

        jumpfunc jumpy = (jumpfunc)dlsym(lib_handle, "jumpy");
        assert(jumpy);

        jmp_buf buf;
        int jmpval = setjmp(buf);
        if (jmpval == 0) {
          while (1) jumpy(buf);
        } else {
          printf("out!\n");
        }

        return 0;
      }
      ''')
    self.do_runf('main.c', '''go!
pre 1
pre 2
pre 3
pre 4
pre 5
pre 6
pre 7
pre 8
pre 9
out!
''')

  # TODO: make this work. need to forward tempRet0 across modules
  # TODO Enable @with_both_eh_sjlj (the test is not working now)
  @needs_dylink
  def zzztest_dlfcn_exceptions(self):
    self.set_setting('DISABLE_EXCEPTION_CATCHING', 0)

    create_file('liblib.cpp', r'''
      extern "C" {
      int ok() {
        return 65;
      }
      int fail() {
        throw 123;
      }
      }
      ''')
    self.build_dlfcn_lib('liblib.cpp')

    self.prep_dlfcn_main()
    src = r'''
      #include <assert.h>
      #include <stdio.h>
      #include <dlfcn.h>

      typedef int (*intfunc)();

      int main() {
        printf("go!\n");

        void *lib_handle;
        lib_handle = dlopen("liblib.so", RTLD_NOW);
        assert(lib_handle != NULL);

        intfunc okk = (intfunc)dlsym(lib_handle, "ok");
        intfunc faill = (intfunc)dlsym(lib_handle, "fail");
        assert(okk && faill);

        try {
          printf("ok: %d\n", okk());
        } catch(...) {
          printf("wha\n");
        }

        try {
          printf("fail: %d\n", faill());
        } catch(int x) {
          printf("int %d\n", x);
        }

        try {
          printf("fail: %d\n", faill());
        } catch(double x) {
          printf("caught %f\n", x);
        }

        return 0;
      }
      '''
    self.do_run(src, '''go!
ok: 65
int 123
ok
''')

  @needs_dylink
  def test_dlfcn_handle_alloc(self):
    # verify that dlopen does not allocate already used handles
    dirname = self.get_dir()

    def indir(name):
      return os.path.join(dirname, name)

    create_file('a.cpp', r'''
      #include <stdio.h>

      static class A {
      public:
        A() {
          puts("a: loaded");
        }
      } _;
    ''')

    create_file('b.cpp', r'''
      #include <stdio.h>

      static class B {
      public:
        B() {
          puts("b: loaded");
        }
      } _;
    ''')

    self.build_dlfcn_lib('a.cpp', outfile='liba.so')
    self.build_dlfcn_lib('b.cpp', outfile='libb.so')

    self.set_setting('MAIN_MODULE')
    self.clear_setting('SIDE_MODULE')

    create_file('main.c', r'''
      #include <dlfcn.h>
      #include <assert.h>
      #include <stddef.h>

      int main() {
        void *liba, *libb, *liba2, *libb2;
        int err;

        liba = dlopen("liba.so", RTLD_NOW);
        assert(liba != NULL);
        libb = dlopen("libb.so", RTLD_NOW);
        assert(libb != NULL);

        // Test that opening libb a second times gives the same handle
        libb2 = dlopen("libb.so", RTLD_NOW);
        assert(libb == libb2);

        err = dlclose(liba);
        assert(!err);

        liba2 = dlopen("liba.so", RTLD_NOW);
        assert(liba2 != libb);

        return 0;
      }
      ''')
    self.do_runf('main.c', 'a: loaded\nb: loaded\n')

  @needs_dylink
  @needs_non_trapping_float_to_int
  def test_dlfcn_feature_in_lib(self):
    self.emcc_args.append('-mnontrapping-fptoint')

    create_file('liblib.c', r'''
        int magic(float x) {
          return __builtin_wasm_trunc_saturate_s_i32_f32(x);
        }
      ''')
    self.build_dlfcn_lib('liblib.c')

    self.prep_dlfcn_main()
    src = r'''
      #include <dlfcn.h>
      #include <stdio.h>
      #include <stdlib.h>

      typedef int (*fi)(float);

      int main() {
        void *lib_handle = dlopen("liblib.so", RTLD_NOW);
        if (!lib_handle) {
          puts(dlerror());
          abort();
        }
        fi x = (fi)dlsym(lib_handle, "magic");
        if (!x) {
          puts(dlerror());
          abort();
        }
        printf("float: %d.\n", x(42.99));
        return 0;
      }
      '''
    self.do_run(src, 'float: 42.\n')

  @needs_dylink
  @no_wasm64('TODO: asyncify for wasm64')
  def test_dlfcn_asyncify(self):
    self.set_setting('ASYNCIFY')

    create_file('liblib.c', r'''
      #include <stdio.h>
      #include <emscripten/emscripten.h>

      int side_module_run() {
        printf("before sleep\n");
        emscripten_sleep(1000);
        printf("after sleep\n");
        return 42;
      }
      ''')
    self.build_dlfcn_lib('liblib.c')

    self.prep_dlfcn_main()
    src = r'''
      #include <stdio.h>
      #include <dlfcn.h>

      typedef int (*func_t)();

      int main(int argc, char **argv) {
        void *_dlHandle = dlopen("liblib.so", RTLD_NOW | RTLD_LOCAL);
        func_t my_func = (func_t)dlsym(_dlHandle, "side_module_run");
        printf("%d\n", my_func());
        return 0;
      }
      '''
    self.do_run(src, 'before sleep\nafter sleep\n42\n')

  @needs_dylink
  def test_dlfcn_rtld_local(self):
    create_file('liba.c', r'''
      #include <stdio.h>

      void func_b();

      void func_a() {
        printf("func_a\n");
        // Call a function from a dependent DSO. This symbol should
        // be available here even though liba itself is loaded with RTLD_LOCAL.
        func_b();
      }
      ''')

    create_file('libb.c', r'''
      #include <stdio.h>

      void func_b() {
        printf("func_b\n");
      }
    ''')

    self.build_dlfcn_lib('libb.c', outfile='libb.so')
    self.build_dlfcn_lib('liba.c', outfile='liba.so', emcc_args=['libb.so'])

    self.prep_dlfcn_main(['liba.so', 'libb.so', '-L.'])
    create_file('main.c', r'''
      #include <assert.h>
      #include <dlfcn.h>
      #include <stdio.h>

      int main() {
        printf("main\n");
        void* handle = dlopen("liba.so", RTLD_NOW|RTLD_LOCAL);
        assert(handle);

        void (*f)();
        f = dlsym(handle, "func_a");
        assert(f);
        f();

        // Verify that symbols from liba.so and libb.so are not globally
        // visible.
        void* func_a = dlsym(RTLD_DEFAULT, "func_a");
        assert(func_a == NULL);
        void* func_b = dlsym(RTLD_DEFAULT, "func_b");
        assert(func_b == NULL);

        printf("done\n");
        return 0;
      }
      ''')

    self.do_runf('main.c', 'main\nfunc_a\nfunc_b\ndone\n')

  def dylink_test(self, main, side, expected=None, header=None, force_c=False,
                  main_module=2, **kwargs):
    # Same as dylink_testf but take source code in string form
    if not isinstance(side, list):
      side_file = 'liblib.cpp' if not force_c else 'liblib.c'
      create_file(side_file, side)
      side = side_file
    if not isinstance(main, list):
      main_file = 'main.cpp' if not force_c else 'main.c'
      create_file(main_file, main)
      main = main_file
    if header:
      create_file('header.h', header)

    return self.dylink_testf(main, side, expected, main_module=main_module, **kwargs)

  def dylink_testf(self, main, side=None, expected=None, force_c=False, main_emcc_args=None,
                   main_module=2,
                   so_dir='',
                   so_name='liblib.so',
                   need_reverse=True, **kwargs):
    main_emcc_args = main_emcc_args or []
    self.maybe_closure()
    # Same as dylink_test but takes source code as filenames on disc.
    old_args = self.emcc_args.copy()
    if not expected:
      outfile = shared.replace_suffix(main, '.out')
      expected = read_file(outfile)
    if not side:
      side, ext = os.path.splitext(main)
      side += '_side' + ext

    # side settings
    self.clear_setting('MAIN_MODULE')
    self.set_setting('SIDE_MODULE')
    side_suffix = 'wasm' if self.is_wasm() else 'js'
    if isinstance(side, list):
      out_file = 'liblib.' + side_suffix
      # side is just a library
      self.run_process([EMCC] + side + self.get_emcc_args() + ['-o', out_file])
    else:
      out_file = self.build(side, js_outfile=(side_suffix == 'js'))
    shutil.move(out_file, os.path.join(so_dir, so_name))

    # main settings
    self.set_setting('MAIN_MODULE', main_module)
    self.clear_setting('SIDE_MODULE')
    self.emcc_args += main_emcc_args
    self.emcc_args.append(os.path.join(so_dir, so_name))

    if force_c:
      self.emcc_args.append('-nostdlib++')

    if isinstance(main, list):
      # main is just a library
      delete_file('main.js')
      self.run_process([EMCC] + main + self.get_emcc_args() + ['-o', 'main.js'])
      self.do_run('main.js', expected, no_build=True, **kwargs)
    else:
      self.do_runf(main, expected, force_c=force_c, **kwargs)

    self.emcc_args = old_args

    if need_reverse:
      print('flip')
      # Test the reverse as well.  There we flip the role of the side module and main module.
      # - We add --no-entry since the side module doesn't have a `main`
      self.dylink_testf(side, main, expected, force_c, main_emcc_args + ['--no-entry'],
                        main_module, so_dir, so_name, need_reverse=False, **kwargs)

  def do_basic_dylink_test(self, **kwargs):
    self.dylink_test(r'''
      #include <stdio.h>
      #include "header.h"

      int main() {
        printf("other says %d.\n", sidey());
        return 0;
      }
    ''', '''
      #include "header.h"

      int sidey() {
        return 11;
      }
    ''', 'other says 11.', 'int sidey();', force_c=True, **kwargs)

  @needs_dylink
  @crossplatform
  def test_dylink_basics(self):
    self.do_basic_dylink_test(need_reverse=False)
    self.verify_in_strict_mode('main.js')

  @needs_dylink
  def test_dylink_basics_no_modify(self):
    if self.is_optimizing():
      self.skipTest('no modify mode only works with non-optimizing builds')
    if self.get_setting('MEMORY64') == 2:
      self.skipTest('MEMORY64=2 always requires module re-writing')
    self.set_setting('WASM_BIGINT')
    self.set_setting('ERROR_ON_WASM_CHANGES_AFTER_LINK')
    self.do_basic_dylink_test()

  @needs_dylink
  def test_dylink_no_export(self):
    self.set_setting('NO_DECLARE_ASM_MODULE_EXPORTS')
    self.do_basic_dylink_test()

  @needs_dylink
  def test_dylink_memory_growth(self):
    if not self.is_wasm():
      self.skipTest('wasm only')
    self.set_setting('ALLOW_MEMORY_GROWTH')
    self.do_basic_dylink_test()

  @needs_dylink
  @no_asan('SAFE_HEAP cannot be used with ASan')
  def test_dylink_safe_heap(self):
    self.set_setting('SAFE_HEAP')
    self.do_basic_dylink_test()

  @needs_dylink
  def test_dylink_locate_file(self):
    so_dir = 'so_dir'
    so_name = 'liblib.so'
    os.mkdir(so_dir)
    create_file('pre.js', '''
    Module['locateFile'] = function(f) {
      if (f === '%s') {
        return '%s/' + f;
      } else {
        return f;
      }
    };
    ''' % (so_name, so_dir))
    self.do_basic_dylink_test(so_dir=so_dir, so_name=so_name, main_emcc_args=['--pre-js', 'pre.js'])

  @needs_dylink
  def test_dylink_function_pointer_equality(self):
    self.dylink_test(r'''
      #include <stdio.h>
      #include "header.h"

      int main() {
        void* puts_side = get_address();
        printf("main module address %p.\n", &puts);
        printf("side module address address %p.\n", puts_side);
        if (&puts == puts_side)
          printf("success\n");
        else
          printf("failure\n");
        return 0;
      }
    ''', '''
      #include <stdio.h>
      #include "header.h"

      void* get_address() {
        return (void*)&puts;
      }
    ''', 'success', header='void* get_address();', force_c=True)

  @needs_dylink
  def test_dylink_floats(self):
    self.dylink_test(r'''
      #include <stdio.h>
      extern float sidey();
      int main() {
        printf("other says %.2f.\n", sidey()+1);
        return 0;
      }
    ''', '''
      float sidey() { return 11.5; }
    ''', 'other says 12.50', force_c=True)

  @needs_dylink
  def test_dylink_printf(self):
    self.dylink_test(r'''
      #include <stdio.h>
     void sidey();
      int main() {
        printf("hello from main\n");
        sidey();
        return 0;
      }
    ''', r'''
      #include <stdio.h>
      void sidey() {
        printf("hello from side\n");
      }
    ''', 'hello from main\nhello from side\n', force_c=True)

  # Verify that a function pointer can be passed back and forth and invoked
  # on both sides.
  @needs_dylink
  def test_dylink_funcpointer(self):
    self.dylink_test(
      main=r'''
      #include <stdio.h>
      #include <assert.h>
      #include "header.h"
      intfunc sidey(intfunc f);
      void a(int arg) { printf("hello from funcptr: %d\n", arg); }
      int main() {
        intfunc b = sidey(a);
        assert(a == b);
        b(0);
        return 0;
      }
      ''',
      side='''
      #include "header.h"
      intfunc sidey(intfunc f) { f(1); return f; }
      ''',
      expected='hello from funcptr: 1\nhello from funcptr: 0\n',
      header='typedef void (*intfunc)(int );', force_c=True)

  @needs_dylink
  # test dynamic linking of a module with multiple function pointers, stored
  # statically
  def test_dylink_static_funcpointers(self):
    self.dylink_test(
      main=r'''
      #include <stdio.h>
      #include "header.h"
      void areturn0() { printf("hello 0\n"); }
      void areturn1() { printf("hello 1\n"); }
      void areturn2() { printf("hello 2\n"); }
      voidfunc func_ptrs[3] = { areturn0, areturn1, areturn2 };
      int main(int argc, char **argv) {
        sidey(func_ptrs[0]);
        sidey(func_ptrs[1]);
        sidey(func_ptrs[2]);
        return 0;
      }
      ''',
      side='''
      #include "header.h"
      void sidey(voidfunc f) { f(); }
      ''',
      expected='hello 0\nhello 1\nhello 2\n',
      header='typedef void (*voidfunc)(); void sidey(voidfunc f);', force_c=True)

  @needs_dylink
  def test_dylink_funcpointers_wrapper(self):
    self.dylink_test(
      main=r'''\
      #include <stdio.h>
      #include "header.h"
      int main(int argc, char **argv) {
        charfunc f1 = emscripten_run_script;
        f1("console.log('one')");
        charfunc f2 = get();
        f2("console.log('two')");
        return 0;
      }
      ''',
      side='''\
      #include "header.h"
      charfunc get() {
        return emscripten_run_script;
      }
      ''',
      expected='one\ntwo\n',
      header='''\
      #include <emscripten.h>
      typedef void (*charfunc)(const char*);
      extern charfunc get();
      ''', force_c=True)

  @needs_dylink
  def test_dylink_static_funcpointer_float(self):
    self.dylink_test(
      main=r'''\
      #include <stdio.h>
      #include "header.h"
      int sidey(floatfunc f);
      float func1(float f) { printf("hello 1: %f\n", f); return 0; }
      floatfunc f1 = &func1;
      int main(int argc, char **argv) {
        printf("got: %d\n", sidey(f1));
        f1(12.34);
        return 0;
      }
      ''',
      side='''\
      #include "header.h"
      int sidey(floatfunc f) { f(56.78); return 1; }
      ''',
      expected='hello 1: 56.779999\ngot: 1\nhello 1: 12.340000\n',
      header='typedef float (*floatfunc)(float);', force_c=True)

  @needs_dylink
  def test_missing_signatures(self):
    create_file('test_sig.c', r'''#include <emscripten.h>
                                       int main() {
                                         return 0 == ( (long)&emscripten_run_script_string +
                                                       (long)&emscripten_run_script );
                                       }''')
    self.set_setting('MAIN_MODULE', 1)
    # also test main module with 4GB of memory. we need to emit a "maximum"
    # clause then, even though 4GB is the maximum; see
    # https://github.com/emscripten-core/emscripten/issues/14130
    self.set_setting('ALLOW_MEMORY_GROWTH', '1')
    self.set_setting('MAXIMUM_MEMORY', '4GB')
    self.do_runf('test_sig.c', '')

  @needs_dylink
  def test_dylink_global_init(self):
    self.dylink_test(r'''
      #include <stdio.h>
      struct Class {
        Class() { printf("a new Class\n"); }
      };
      static Class c;
      int main() {
        return 0;
      }
    ''', r'''
      void nothing() {}
    ''', 'a new Class\n')

  @needs_dylink
  def test_dylink_global_inits(self):
    def test():
      self.dylink_test(header=r'''
        #include <stdio.h>
        struct Class {
          Class(const char *name) { printf("new %s\n", name); }
        };
      ''', main=r'''
        #include "header.h"
        static Class c("main");
        int main() {
          return 0;
        }
      ''', side=r'''
        #include "header.h"
        static Class c("side");
      ''', expected=['new main\nnew side\n', 'new side\nnew main\n'])
    test()

    print('check warnings')
    self.set_setting('ASSERTIONS', 2)
    test()
    # TODO: this in wasm
    # full = self.run_js('src.js')
    # self.assertNotContained('already exists', full)

  @needs_dylink
  def test_dylink_i64(self):
    self.dylink_test(r'''
      #include <stdio.h>
      #include <stdint.h>
      extern int64_t sidey();
      int main() {
        printf("other says %lld.\n", sidey());
        return 0;
      }
    ''', '''
      #include <stdint.h>
      int64_t sidey() {
        return 42;
      }
    ''', 'other says 42.', force_c=True)

  @all_engines
  @needs_dylink
  def test_dylink_i64_b(self):
    self.dylink_test(r'''
      #include <stdio.h>
      #include <stdint.h>
      extern int64_t sidey();
      int64_t testAdd(int64_t a) {
        return a + 1;
      }
      int64_t testAddB(int a) {
        return a + 1;
      }
      typedef int64_t (*testAddHandler)(int64_t);
      testAddHandler h = &testAdd;
      typedef int64_t (*testAddBHandler)(int);
      testAddBHandler hb = &testAddB;
      int main() {
        printf("other says %lld.\n", sidey());
        int64_t r = h(42);
        printf("my fp says: %lld.\n", r);
        int64_t rb = hb(42);
        printf("my second fp says: %lld.\n", r);
      }
    ''', '''
      #include <stdint.h>
      int64_t sidey() {
        volatile int64_t x = 0x12345678abcdef12LL;
        x += x % 17;
        x = 18 - x;
        return x;
      }
    ''', 'other says -1311768467750121224.\nmy fp says: 43.\nmy second fp says: 43.', force_c=True)

  @needs_dylink
  @also_with_wasm_bigint
  def test_dylink_i64_c(self):
    self.dylink_test(r'''
      #include <stdio.h>
      #include <inttypes.h>
      #include "header.h"

      typedef int32_t (*fp_type_32)(int32_t, int32_t, int32_t);
      typedef int64_t (*fp_type_64)(int32_t, int32_t, int32_t);

      int32_t internal_function_ret_32(int32_t i, int32_t j, int32_t k) {
        return 32;
      }
      int64_t internal_function_ret_64(int32_t i, int32_t j, int32_t k) {
        return 64;
      }

      int main() {
        fp_type_32 fp32_internal = &internal_function_ret_32;
        fp_type_32 fp32_external = &function_ret_32;
        fp_type_64 fp64_external = &function_ret_64;
        fp_type_64 fp64_internal = &internal_function_ret_64;
        int32_t ires32 = fp32_internal(0,0,0);
        printf("res32 - internal %d\n", ires32);
        int32_t eres32 = fp32_external(0,0,0);
        printf("res32 - external %d\n", eres32);

        int64_t ires64 = fp64_internal(0,0,0);
        printf("res64 - internal %" PRId64 "\n", ires64);
        int64_t eres64 = fp64_external(0,0,0);
        printf("res64 - external %" PRId64 "\n", eres64);
        return 0;
      }
    ''', '''\
      #include "header.h"
      int32_t function_ret_32(int32_t i, int32_t j, int32_t k) {
        return 32;
      }
      int64_t function_ret_64(int32_t i, int32_t j, int32_t k) {
        return 64;
      }
    ''', '''\
res32 - internal 32
res32 - external 32
res64 - internal 64
res64 - external 64\n''', header='''\
      #include <emscripten.h>
      #include <stdint.h>
      EMSCRIPTEN_KEEPALIVE int32_t function_ret_32(int32_t i, int32_t j, int32_t k);
      EMSCRIPTEN_KEEPALIVE int64_t function_ret_64(int32_t i, int32_t j, int32_t k);
    ''', force_c=True)

  @needs_dylink
  @also_with_wasm_bigint
  def test_dylink_i64_invoke(self):
    self.set_setting('DISABLE_EXCEPTION_CATCHING', 0)
    self.dylink_test(r'''\
    #include <stdio.h>
    #include <stdint.h>

    extern "C" int64_t sidey(int64_t arg);

    int main(int argc, char *argv[]) {
        int64_t temp = 42;
        printf("got %lld\n", sidey(temp));
        return 0;
    }''', r'''\
    #include <stdint.h>
    #include <stdio.h>
    #include <emscripten.h>

    extern "C" {

    EMSCRIPTEN_KEEPALIVE int64_t do_call(int64_t arg) {
        if (arg == 0) {
            throw;
        }
        return 2 * arg;
    }
    int64_t sidey(int64_t arg) {
        try {
            return do_call(arg);
        } catch(...) {
            return 0;
        }
    }
    }''', 'got 84', need_reverse=False)

  @needs_dylink
  def test_dylink_class(self):
    self.dylink_test(header=r'''
      #include <stdio.h>
      struct Class {
        Class(const char *name);
      };
    ''', main=r'''
      #include "header.h"
      int main() {
        Class c("main");
        return 0;
      }
    ''', side=r'''
      #include "header.h"
      Class::Class(const char *name) { printf("new %s\n", name); }
    ''', expected=['new main\n'])

  @needs_dylink
  def test_dylink_global_var(self):
    self.dylink_test(main=r'''
      #include <stdio.h>
      extern int x;
      int main() {
        printf("extern is %d.\n", x);
        return 0;
      }
    ''', side=r'''
      int x = 123;
    ''', expected=['extern is 123.\n'], force_c=True)

  @needs_dylink
  def test_dylink_global_var_modded(self):
    self.dylink_test(main=r'''
      #include <stdio.h>
      extern int x;
      int main() {
        printf("extern is %d.\n", x);
        return 0;
      }
    ''', side=r'''
      int x = 123;
      struct Initter {
        Initter() { x = 456; }
      };
      Initter initter;
    ''', expected=['extern is 456.\n'])

  @needs_dylink
  def test_dylink_stdlib(self):
    self.dylink_test(header=r'''
      #include <math.h>
      #include <stdlib.h>
      #include <string.h>
      char *side(const char *data);
      double pow_two(double x);
    ''', main=r'''
      #include <stdio.h>
      #include "header.h"
      int main() {
        char *temp = side("hello through side\n");
        char *ret = (char*)malloc(strlen(temp)+1);
        strcpy(ret, temp);
        temp[1] = 'x';
        puts(ret);
        printf("pow_two: %d.\n", (int)pow_two(5.9));
        free(ret);
        free(temp);
        return 0;
      }
    ''', side=r'''
      #include "header.h"
      char *side(const char *data) {
        char *ret = (char*)malloc(strlen(data)+1);
        strcpy(ret, data);
        return ret;
      }
      double pow_two(double x) {
        return pow(2, x);
      }
    ''', expected=['hello through side\n\npow_two: 59.'], force_c=True)

  @needs_dylink
  def test_dylink_jslib(self):
    create_file('lib.js', r'''
      mergeInto(LibraryManager.library, {
        test_lib_func: function(x) {
          return x + 17.2;
        }
      });
    ''')
    self.dylink_test(header=r'''
      extern double test_lib_func(int input);
    ''', main=r'''
      #include <stdio.h>
      #include "header.h"
      extern double sidey();
      int main2() { return 11; }
      int main() {
        int input = sidey();
        double temp = test_lib_func(input);
        printf("other says %.2f\n", temp);
        printf("more: %.5f, %d\n", temp, input);
        return 0;
      }
    ''', side=r'''
      #include <stdio.h>
      #include "header.h"
      extern int main2();
      double sidey() {
        int temp = main2();
        printf("main2 sed: %d\n", temp);
        printf("main2 sed: %u, %c\n", temp, temp/2);
        return test_lib_func(temp);
      }
    ''', expected='other says 45.2', main_emcc_args=['--js-library', 'lib.js'], force_c=True)

  @needs_dylink
  def test_dylink_many_postsets(self):
    NUM = 1234
    self.dylink_test(header=r'''
      #include <stdio.h>
      typedef void (*voidfunc)();
      static void simple() {
        printf("simple.\n");
      }
      static volatile voidfunc funcs[''' + str(NUM) + '] = { ' + ','.join(['simple'] * NUM) + r''' };
      static void test() {
        volatile int i = ''' + str(NUM - 1) + r''';
        funcs[i]();
        i = 0;
        funcs[i]();
      }
      extern void more();
    ''', main=r'''
      #include "header.h"
      int main() {
        test();
        more();
        return 0;
      }
    ''', side=r'''
      #include "header.h"
      void more() {
        test();
      }
    ''', expected=['simple.\nsimple.\nsimple.\nsimple.\n'], force_c=True)

  @needs_dylink
  def test_dylink_postsets_chunking(self):
    self.dylink_test(header=r'''
      extern int global_var;
    ''', main=r'''
      #include <stdio.h>
      #include "header.h"

      // prepare 99 global variable with local initializer
      static int p = 1;
      #define P(x) __attribute__((used)) int *padding##x = &p;
      P(01) P(02) P(03) P(04) P(05) P(06) P(07) P(08) P(09) P(10)
      P(11) P(12) P(13) P(14) P(15) P(16) P(17) P(18) P(19) P(20)
      P(21) P(22) P(23) P(24) P(25) P(26) P(27) P(28) P(29) P(30)
      P(31) P(32) P(33) P(34) P(35) P(36) P(37) P(38) P(39) P(40)
      P(41) P(42) P(43) P(44) P(45) P(46) P(47) P(48) P(49) P(50)
      P(51) P(52) P(53) P(54) P(55) P(56) P(57) P(58) P(59) P(60)
      P(61) P(62) P(63) P(64) P(65) P(66) P(67) P(68) P(69) P(70)
      P(71) P(72) P(73) P(74) P(75) P(76) P(77) P(78) P(79) P(80)
      P(81) P(82) P(83) P(84) P(85) P(86) P(87) P(88) P(89) P(90)
      P(91) P(92) P(93) P(94) P(95) P(96) P(97) P(98) P(99)

      // prepare global variable with global initializer
      int *ptr = &global_var;

      int main(int argc, char *argv[]) {
        printf("%d\n", *ptr);
      }
    ''', side=r'''
      #include "header.h"

      int global_var = 12345;
    ''', expected=['12345\n'], force_c=True)

  @needs_dylink
  @parameterized({
    'libcxx': ('libc,libc++,libmalloc,libc++abi',),
    'all': ('1',),
    'missing': ('libc,libmalloc,libc++abi', False, False, False),
    'missing_assertions': ('libc,libmalloc,libc++abi', False, False, True),
  })
  def test_dylink_syslibs(self, syslibs, expect_pass=True, need_reverse=True, assertions=True):
    # one module uses libcxx, need to force its inclusion when it isn't the main
    self.emcc_args.append('-Wno-deprecated')
    self.set_setting('WARN_ON_UNDEFINED_SYMBOLS', 0)

    if assertions is not None:
      self.set_setting('ASSERTIONS', int(assertions))

    if expect_pass:
      expected = 'cout hello from side'
      assert_returncode = 0
    else:
      if assertions:
        expected = 'build the MAIN_MODULE with EMCC_FORCE_STDLIBS=1 in the environment'
      else:
        expected = 'Error'
      assert_returncode = NON_ZERO

    with env_modify({'EMCC_FORCE_STDLIBS': syslibs, 'EMCC_ONLY_FORCED_STDLIBS': '1'}):
      self.dylink_test(main=r'''
        void side();
        int main() {
          side();
          return 0;
        }
      ''', side=r'''
        #include <iostream>
        void side() { std::cout << "cout hello from side\n"; }
      ''', expected=expected, need_reverse=need_reverse, main_module=1, assert_returncode=assert_returncode)

  @needs_dylink
  @with_env_modify({'EMCC_FORCE_STDLIBS': 'libc++'})
  def test_dylink_iostream(self):
    self.dylink_test(header=r'''
      #include <iostream>
      #include <string>
      std::string side();
    ''', main=r'''
      #include "header.h"
      int main() {
        std::cout << "hello from main " << side() << std::endl;
        return 0;
      }
    ''', side=r'''
      #include "header.h"
      std::string side() { return "and hello from side"; }
    ''', expected=['hello from main and hello from side\n'])

  @needs_dylink
  def test_dylink_dynamic_cast(self): # issue 3465
    self.dylink_test(header=r'''
      class Base {
      public:
          virtual void printName();
      };

      class Derived : public Base {
      public:
          void printName();
      };
    ''', main=r'''
      #include "header.h"
      #include <stdio.h>

      int main() {
        printf("starting main\n");

        Base *base = new Base();
        Base *derived = new Derived();
        base->printName();
        derived->printName();

        if (dynamic_cast<Derived*>(derived)) {
          printf("OK\n");
        } else {
          printf("KO\n");
        }

        delete base;
        delete derived;
        return 0;
      }
    ''', side=r'''
      #include "header.h"
      #include <stdio.h>

      void Base::printName() {
        printf("Base\n");
      }

      void Derived::printName() {
        printf("Derived\n");
      }
    ''', expected=['starting main\nBase\nDerived\nOK'])

  @with_both_eh_sjlj
  @needs_dylink
  def test_dylink_raii_exceptions(self):
    self.dylink_test(main=r'''
      #include <stdio.h>
      extern int side();
      int main() {
        printf("from side: %d.\n", side());
      }
    ''', side=r'''
      #include <stdio.h>
      typedef int (*ifdi)(float, double, int);
      int func_with_special_sig(float a, double b, int c) {
        printf("special %f %f %d\n", a, b, c);
        return 1337;
      }
      struct DestructorCaller {
        ~DestructorCaller() { printf("destroy\n"); }
      };
      int side() {
        // d has a destructor that must be called on function
        // exit, which means an invoke will be used for the
        // indirect call here - and the signature of that call
        // is special and not present in the main module, so
        // it must be generated for the side module.
        DestructorCaller d;
        volatile ifdi p = func_with_special_sig;
        return p(2.18281, 3.14159, 42);
      }
    ''', expected=['special 2.182810 3.141590 42\ndestroy\nfrom side: 1337.\n'])

  @with_both_eh_sjlj
  @needs_dylink
  def test_dylink_exceptions_try_catch(self):
    self.dylink_test(main=r'''
      #include <stdio.h>
      extern void side();
      int main() {
        try {
          throw 3;
        } catch (int n) {
          printf("main: caught %d\n", n);
        }
        side();
        return 0;
      }
    ''', side=r'''
      #include <stdio.h>
      void side() {
        try {
          throw 5.3f;
        } catch (float f) {
          printf("side: caught %.1f\n", f);
        }
      }
      ''', expected=['main: caught 3\nside: caught 5.3\n'])

  @with_both_eh_sjlj
  @needs_dylink
  def test_dylink_exceptions_try_catch_2(self):
    self.dylink_test(main=r'''
      #include <stdio.h>
      extern void side_throw_int();
      int main() {
        try {
          side_throw_int();
        } catch (int n) {
          printf("main: caught %d\n", n);
        }
        return 0;
      }
      void main_throw_float() {
        throw 5.3f;
      }
    ''', side=r'''
      #include <stdio.h>
      extern void main_throw_float();
      void side_throw_int() {
        try {
          main_throw_float();
        } catch (float f) {
          printf("side: caught %.1f\n", f);
        }
        throw 3;
      }
      ''', expected=['side: caught 5.3\nmain: caught 3\n'])

  @with_both_eh_sjlj
  @needs_dylink
  def test_dylink_exceptions_try_catch_3(self):
    main = r'''
      #include <dlfcn.h>
      int main() {
        void* handle = dlopen("liblib.so", RTLD_LAZY);
        void (*side)(void) = (void (*)(void))dlsym(handle, "side");
        (side)();
        return 0;
      }
    '''
    side = r'''
      #include <stdio.h>
      extern "C" void side() {
        try {
          throw 3;
        } catch (int x){
          printf("side: caught int %d\n", x);
        } catch (float x){
          printf("side: caught float %f\n", x);
        }
      }
      '''

    create_file('liblib.cpp', side)
    create_file('main.cpp', main)
    self.maybe_closure()
    # Same as dylink_test but takes source code as filenames on disc.
    # side settings
    self.clear_setting('MAIN_MODULE')
    self.set_setting('SIDE_MODULE')
    out_file = self.build('liblib.cpp', js_outfile=False)
    shutil.move(out_file, "liblib.so")

    # main settings
    self.set_setting('MAIN_MODULE', 1)
    self.clear_setting('SIDE_MODULE')

    expected = "side: caught int 3\n"
    self.do_runf("main.cpp", expected)

  @needs_dylink
  @disabled('https://github.com/emscripten-core/emscripten/issues/12815')
  def test_dylink_hyper_dupe(self):
    self.set_setting('INITIAL_MEMORY', '64mb')
    self.set_setting('ASSERTIONS', 2)

    # test hyper-dynamic linking, and test duplicate warnings
    create_file('third.cpp', r'''
      #include <stdio.h>
      int sidef() { return 36; }
      int sideg = 49;
      int bsidef() { return 536; }
      extern void only_in_second_1(int x);
      extern int second_to_third;
      int third_to_second = 1337;

      void only_in_third_0() {
        // note we access our own globals directly, so
        // it doesn't matter that overriding failed
        printf("only_in_third_0: %d, %d, %d\n", sidef(), sideg, second_to_third);
        only_in_second_1(2112);
      }

      void only_in_third_1(int x) {
        printf("only_in_third_1: %d, %d, %d, %d\n", sidef(), sideg, second_to_third, x);
      }
    ''')
    if self.is_wasm():
      libname = 'third.wasm'
    else:
      libname = 'third.js'
    self.run_process([EMCC, 'third.cpp', '-o', libname, '-sSIDE_MODULE'] + self.get_emcc_args())
    self.dylink_test(main=r'''
      #include <stdio.h>
      #include <emscripten.h>
      extern int sidef();
      extern int sideg;
      extern int bsidef();
      extern int bsideg;
      extern void only_in_second_0();
      extern void only_in_third_0();
      int main() {
        EM_ASM({
          loadDynamicLibrary('%s'); // hyper-dynamic! works at least for functions (and consts not used in same block)
        });
        printf("sidef: %%d, sideg: %%d.\n", sidef(), sideg);
        printf("bsidef: %%d.\n", bsidef());
        only_in_second_0();
        only_in_third_0();
      }
    ''' % libname,
                     side=r'''
      #include <stdio.h>
      int sidef() { return 10; } // third will try to override these, but fail!
      int sideg = 20;
      extern void only_in_third_1(int x);
      int second_to_third = 500;
      extern int third_to_second;

      void only_in_second_0() {
        printf("only_in_second_0: %d, %d, %d\n", sidef(), sideg, third_to_second);
        only_in_third_1(1221);
      }

      void only_in_second_1(int x) {
        printf("only_in_second_1: %d, %d, %d, %d\n", sidef(), sideg, third_to_second, x);
      }
    ''',
                     expected=['sidef: 10, sideg: 20.\nbsidef: 536.\nonly_in_second_0: 10, 20, 1337\nonly_in_third_1: 36, 49, 500, 1221\nonly_in_third_0: 36, 49, 500\nonly_in_second_1: 10, 20, 1337, 2112\n'],
                     # in wasm, we can't flip as the side would have an EM_ASM, which we don't support yet TODO
                     need_reverse=not self.is_wasm())

    print('check warnings')
    full = self.run_js('src.js')
    self.assertContained("warning: symbol '_sideg' from '%s' already exists" % libname, full)

  @needs_dylink
  @requires_node
  def test_dylink_load_compiled_side_module(self):
    self.set_setting('FORCE_FILESYSTEM')
    self.emcc_args.append('-lnodefs.js')
    self.set_setting('INITIAL_MEMORY', '64mb')
    # This test loads the module at runtime with loadWebAssemblyModule so we
    # want to suppress the automatic loading that would otherwise be done at
    # startup.
    self.set_setting('NO_AUTOLOAD_DYLIBS')

    self.dylink_test(main=r'''
      #include <stdio.h>
      #include <emscripten.h>
      extern int sidef();
      int main() {
        EM_ASM({
          FS.mkdir('/working');
          FS.mount(NODEFS, { root: '.' }, '/working');
          var libData = FS.readFile('/working/liblib.so', {encoding: 'binary'});
          if (!(libData instanceof Uint8Array)) {
            libData = new Uint8Array(libData);
          }
          var compiledModule = new WebAssembly.Module(libData);
          var sideExports = loadWebAssemblyModule(compiledModule, {loadAsync: false, nodelete: true});
          mergeLibSymbols(sideExports, 'liblib.so');
        });
        printf("sidef: %d.\n", sidef());
      }
    ''',
                     side=r'''
      #include <stdio.h>
      int sidef() { return 10; }
    ''',
                     expected=['sidef: 10'],
                     # in wasm, we can't flip as the side would have an EM_ASM, which we don't support yet TODO
                     need_reverse=not self.is_wasm())

  @needs_dylink
  def test_dylink_dso_needed(self):
    def do_run(src, expected_output, emcc_args=None):
      create_file('main.c', src + 'int main() { return test_main(); }')
      self.do_runf('main.c', expected_output, emcc_args=emcc_args)
    self._test_dylink_dso_needed(do_run)

  @needs_dylink
  def test_dylink_dot_a(self):
    # .a linking must force all .o files inside it, when in a shared module
    create_file('third.c', 'int sidef() { return 36; }')
    create_file('fourth.c', 'int sideg() { return 17; }')

    self.run_process([EMCC, '-fPIC', '-c', 'third.c', '-o', 'third.o'] + self.get_emcc_args(ldflags=False))
    self.run_process([EMCC, '-fPIC', '-c', 'fourth.c', '-o', 'fourth.o'] + self.get_emcc_args(ldflags=False))
    self.run_process([EMAR, 'rc', 'libfourth.a', 'fourth.o'])

    self.dylink_test(main=r'''
      #include <stdio.h>
      #include <emscripten.h>
      int sidef();
      int sideg();
      int main() {
        printf("sidef: %d, sideg: %d.\n", sidef(), sideg());
      }
    ''',
                     # contents of libfourth.a must be included, even if they aren't referred to!
                     side=['libfourth.a', 'third.o'],
                     expected=['sidef: 36, sideg: 17.\n'], force_c=True)

  @needs_dylink
  def test_dylink_spaghetti(self):
    self.dylink_test(main=r'''
      #include <stdio.h>
      int main_x = 72;
      extern int side_x;
      int adjust = side_x + 10;
      int *ptr = &side_x;
      struct Class {
        Class() {
          printf("main init sees %d, %d, %d.\n", adjust, *ptr, main_x);
        }
      };
      Class cm;
      int main() {
        printf("main main sees %d, %d, %d.\n", adjust, *ptr, main_x);
        return 0;
      }
    ''', side=r'''
      #include <stdio.h>
      extern int main_x;
      int side_x = -534;
      int adjust2 = main_x + 10;
      int *ptr2 = &main_x;
      struct SideClass {
        SideClass() {
          printf("side init sees %d, %d, %d.\n", adjust2, *ptr2, side_x);
        }
      };
      SideClass cs;
    ''', expected=['''\
side init sees 82, 72, -534.
main init sees -524, -534, 72.
main main sees -524, -534, 72.
''', '''\
main init sees -524, -534, 72.
side init sees 82, 72, -534.
main main sees -524, -534, 72.
'''])

  @needs_make('mingw32-make')
  @needs_dylink
  def test_dylink_zlib(self):
    self.set_setting('RELOCATABLE')
    zlib_archive = self.get_zlib_library(cmake=WINDOWS)
    # example.c uses K&R style function declarations
    self.emcc_args.append('-Wno-deprecated-non-prototype')
    self.emcc_args.append('-I' + test_file('third_party/zlib'))
    self.dylink_test(main=read_file(test_file('third_party/zlib/example.c')),
                     side=zlib_archive,
                     expected=read_file(test_file('core/test_zlib.out')),
                     force_c=True)

  # @needs_dylink
  # def test_dylink_bullet(self):
  #   self.emcc_args += ['-I' + test_file('bullet/src')]
  #   side = self.get_bullet_library(self, True)
  #   self.dylink_test(main=read_file(test_file('bullet/Demos/HelloWorld/HelloWorld.cpp')),
  #                    side=side,
  #                    expected=[read_file(test_file('bullet/output.txt')), # different roundings
  #                              read_file(test_file('bullet/output2.txt')),
  #                              read_file(test_file('bullet/output3.txt'))])

  @needs_dylink
  def test_dylink_rtti(self):
    # Verify that objects created in one module and be dynamic_cast<> correctly
    # in the another module.
    # Each module will define its own copy of certain COMDAT symbols such as
    # each classs's typeinfo, but at runtime they should both use the same one.
    header = '''
    #include <cstddef>

    class Foo {
    public:
      virtual ~Foo() {}
    };

    class Bar : public Foo {
    public:
      virtual ~Bar() {}
    };

    bool is_bar(Foo* foo);
    '''

    main = '''
    #include <stdio.h>
    #include "header.h"

    int main() {
      Bar bar;
      if (!is_bar(&bar)) {
        puts("failure");
        return 1;
      }
      puts("success");
      return 0;
    }
    '''

    side = '''
    #include "header.h"

    bool is_bar(Foo* foo) {
      return dynamic_cast<Bar*>(foo) != nullptr;
    }
    '''

    self.dylink_test(main=main,
                     side=side,
                     header=header,
                     expected='success')

  @needs_dylink
  def test_dylink_argv_argc(self):
    # Verify that argc and argv can be sent to main when main is in a side module

    self.emcc_args += ['--extern-pre-js', 'pre.js']

    create_file('pre.js', '''
      var Module = { arguments: ['hello', 'world!'] }
    ''')

    self.dylink_test(
      '', # main module is empty.
      r'''
      #include <stdio.h>
      int main(int argc, char const *argv[]) {
        printf("%d ", argc);
        for (int i=1; i<argc; i++) printf("%s ", argv[i]);
        printf("\n");
        return 0;
      }
      ''',
      expected='3 hello world!',
      need_reverse=False)

  @needs_dylink
  def test_dylink_weak(self):
    # Verify that weakly defined symbols can be defined in both side module and main
    # module but that only one gets used at runtime.
    self.dylink_testf(test_file('core/test_dylink_weak.c'), need_reverse=False)

  @node_pthreads
  @needs_dylink
  def test_dylink_tls(self):
    self.emcc_args.append('-Wno-experimental')
    self.dylink_testf(test_file('core/test_dylink_tls.c'),
                      need_reverse=False)

  @node_pthreads
  @needs_dylink
  def test_dylink_tls_export(self):
    self.emcc_args.append('-Wno-experimental')
    self.dylink_testf(test_file('core/test_dylink_tls_export.c'),
                      need_reverse=False)

  def test_random(self):
    src = r'''#include <stdlib.h>
#include <stdio.h>

int main()
{
    srandom(0xdeadbeef);
    printf("%ld\n", random());
}
'''
    self.do_run(src, '956867869')

  def test_rand(self):
    src = r'''#include <stdlib.h>
#include <stdio.h>
#include <assert.h>
int main()
{
    // we need RAND_MAX to be a bitmask (power of 2 minus 1). this assertions guarantees
    // if RAND_MAX changes the test failure will focus attention on that issue here.
    assert(RAND_MAX == 0x7fffffff);

    srand(0xdeadbeef);
    for(int i = 0; i < 10; ++i)
        printf("%d\n", rand());

    unsigned int seed = 0xdeadbeef;
    for(int i = 0; i < 10; ++i)
        printf("%d\n", rand_r(&seed));

    bool haveEvenAndOdd = true;
    for(int i = 1; i <= 30; ++i)
    {
        int mask = 1 << i;
        if (mask > RAND_MAX) break;
        bool haveEven = false;
        bool haveOdd = false;
        for(int j = 0; j < 1000 && (!haveEven || !haveOdd); ++j)
        {
            if ((rand() & mask) == 0)
                haveEven = true;
            else
                haveOdd = true;
        }
        haveEvenAndOdd = haveEvenAndOdd && haveEven && haveOdd;
    }
    if (haveEvenAndOdd)
        printf("Have even and odd!\n");

    return 0;
}
'''
    expected = '''490242850
2074599277
1480056542
1912638067
931112055
2110392489
2053422194
1614832492
216117595
174823244
760368382
602359081
1121118963
1291018924
1608306807
352705809
958258461
1182561381
114276303
1481323674
Have even and odd!
'''
    self.do_run(src, expected)

  def test_strtod(self):
    self.do_core_test('test_strtod.c')

  def test_strtold(self):
    self.do_core_test('test_strtold.c')

  def test_strtok(self):
    self.do_core_test('test_strtok.c')

  def test_strtol(self):
    if self.get_setting('MEMORY64'):
      out_suffix = '64'
    else:
      out_suffix = ''
    self.do_core_test('test_strtol.c', out_suffix=out_suffix)

  def test_transtrcase(self):
    self.do_core_test('test_transtrcase.c')

  @no_wasm2js('very slow to compile')
  @no_wasm64('produces different output due to %z printing')
  @is_slow_test
  def test_printf(self):
    # needs to flush stdio streams
    self.emcc_args.append('-Wno-format')
    self.set_setting('EXIT_RUNTIME')
    self.set_setting('STACK_SIZE', '1MB')
    self.do_run_in_out_file_test('printf/test.c')

  def test_printf_2(self):
    self.do_core_test('test_printf_2.c')

  def test_printf_float(self):
    self.do_run_in_out_file_test('printf/test_float.c')

  def test_printf_octal(self):
    self.do_run_in_out_file_test('printf/test_octal.c')

  def test_printf_macros(self):
    self.do_core_test('test_printf_macros.c')

  def test_vprintf(self):
    self.do_core_test('test_vprintf.c')

  def test_vsnprintf(self):
    self.do_core_test('test_vsnprintf.c')

  def test_printf_more(self):
    self.do_core_test('test_printf_more.c')

  def test_perrar(self):
    self.do_core_test('test_perrar.c')

  def test_atoX(self):
    self.do_core_test('test_atoX.c')

  def test_strstr(self):
    self.do_core_test('test_strstr.c')

  def test_fnmatch(self):
    self.do_core_test('test_fnmatch.cpp')

  def test_sscanf(self):
    self.do_core_test('test_sscanf.c')

  def test_sscanf_2(self):
    # doubles
    for ftype in ['float', 'double']:
      src = r'''
          #include <stdio.h>

          int main(){
              char strval1[] = "1.2345678901";
              char strval2[] = "1.23456789e5";
              char strval3[] = "1.23456789E5";
              char strval4[] = "1.2345678e-5";
              char strval5[] = "1.2345678E-5";
              double dblval = 1.2345678901;
              double tstval;

              sscanf(strval1, "%lf", &tstval);
              if(dblval != tstval) printf("FAIL: Values are not equal: %lf %lf\n", dblval, tstval);
              else printf("Pass: %lf %lf\n", tstval, dblval);

              sscanf(strval2, "%lf", &tstval);
              dblval = 123456.789;
              if(dblval != tstval) printf("FAIL: Values are not equal: %lf %lf\n", dblval, tstval);
              else printf("Pass: %lf %lf\n", tstval, dblval);

              sscanf(strval3, "%lf", &tstval);
              dblval = 123456.789;
              if(dblval != tstval) printf("FAIL: Values are not equal: %lf %lf\n", dblval, tstval);
              else printf("Pass: %lf %lf\n", tstval, dblval);

              sscanf(strval4, "%lf", &tstval);
              dblval = 0.000012345678;
              if(dblval != tstval) printf("FAIL: Values are not equal: %lf %lf\n", dblval, tstval);
              else printf("Pass: %lf %lf\n", tstval, dblval);

              sscanf(strval5, "%lf", &tstval);
              dblval = 0.000012345678;
              if(dblval != tstval) printf("FAIL: Values are not equal: %lf %lf\n", dblval, tstval);
              else printf("Pass: %lf %lf\n", tstval, dblval);

              return 0;
          }
        '''
      if ftype == 'float':
        self.do_run(src.replace('%lf', '%f').replace('double', 'float'), '''Pass: 1.234568 1.234568
Pass: 123456.789062 123456.789062
Pass: 123456.789062 123456.789062
Pass: 0.000012 0.000012
Pass: 0.000012 0.000012''')
      else:
        self.do_run(src, '''Pass: 1.234568 1.234568
Pass: 123456.789000 123456.789000
Pass: 123456.789000 123456.789000
Pass: 0.000012 0.000012
Pass: 0.000012 0.000012''')

  def test_sscanf_n(self):
    self.do_core_test('test_sscanf_n.c')

  def test_sscanf_whitespace(self):
    # needs to flush stdio streams
    self.set_setting('EXIT_RUNTIME')
    self.do_core_test('test_sscanf_whitespace.c')

  def test_sscanf_other_whitespace(self):
    # use i16s in printf
    self.set_setting('SAFE_HEAP', 0)
    # needs to flush stdio streams
    self.set_setting('EXIT_RUNTIME')
    self.do_core_test('test_sscanf_other_whitespace.c')

  def test_sscanf_3(self):
    self.do_core_test('test_sscanf_3.c')

  def test_sscanf_4(self):
    self.do_core_test('test_sscanf_4.c')

  def test_sscanf_5(self):
    self.do_core_test('test_sscanf_5.c')

  def test_sscanf_6(self):
    self.do_core_test('test_sscanf_6.c')

  def test_sscanf_skip(self):
    self.do_core_test('test_sscanf_skip.c')

  def test_sscanf_caps(self):
    self.do_core_test('test_sscanf_caps.c')

  def test_sscanf_hex(self):
    self.do_core_test('test_sscanf_hex.cpp')

  def test_sscanf_float(self):
    self.do_core_test('test_sscanf_float.c')

  def test_langinfo(self):
    self.do_core_test('test_langinfo.c')

  def test_files(self):
    # Use closure here, to test we don't break FS stuff
    if '-O3' in self.emcc_args and not self.is_wasm():
      print('closure 2')
      self.emcc_args += ['--closure', '2'] # Use closure 2 here for some additional coverage
      # Sadly --closure=2 is not yet free of closure warnings
      # FIXME(https://github.com/emscripten-core/emscripten/issues/17080)
      self.ldflags.append('-Wno-error=closure')
    elif self.maybe_closure():
      # closure can generate variables called 'gc', which pick up js shell stuff
      self.banned_js_engines = [config.SPIDERMONKEY_ENGINE]

    self.emcc_args += ['--pre-js', 'pre.js']
    self.set_setting('FORCE_FILESYSTEM')

    create_file('pre.js', '''
/** @suppress{checkTypes}*/
Module = {
  'noFSInit': true,
  'preRun': function() {
    FS.createLazyFile('/', 'test.file', 'test.file', true, false);
    // Test FS_* exporting
    Module['FS_createDataFile']('/', 'somefile.binary', [100, 200, 50, 25, 10, 77, 123], true, false, false);  // 200 becomes -56, since signed chars are used in memory
    var test_files_input = 'hi there!';
    var test_files_input_index = 0;
    FS.init(function() {
      return test_files_input.charCodeAt(test_files_input_index++) || null;
    });
  }
};
''')

    create_file('test.file', 'some data')

    def clean(out):
      return '\n'.join([line for line in out.split('\n') if 'binaryen' not in line and 'wasm' not in line and 'so not running' not in line])

    self.do_runf(test_file('files.cpp'), ('size: 7\ndata: 100,-56,50,25,10,77,123\nloop: 100 -56 50 25 10 77 123 \ninput:hi there!\ntexto\n$\n5 : 10,30,20,11,88\nother=some data.\nseeked=me da.\nseeked=ata.\nseeked=ta.\nfscanfed: 10 - hello\n5 bytes to dev/null: 5\nok.\ntexte\n', 'size: 7\ndata: 100,-56,50,25,10,77,123\nloop: 100 -56 50 25 10 77 123 \ninput:hi there!\ntexto\ntexte\n$\n5 : 10,30,20,11,88\nother=some data.\nseeked=me da.\nseeked=ata.\nseeked=ta.\nfscanfed: 10 - hello\n5 bytes to dev/null: 5\nok.\n'),
                 output_nicerizer=clean)

    if self.uses_memory_init_file():
      self.assertExists('files.js.mem')

  def test_files_m(self):
    # Test for Module.stdin etc.
    # needs to flush stdio streams
    self.set_setting('EXIT_RUNTIME')

    create_file('pre.js', '''
    Module = {
      data: [10, 20, 40, 30],
      stdin: function() { return Module.data.pop() || null },
      stdout: function(x) { out('got: ' + x) }
    };
    ''')
    self.emcc_args += ['--pre-js', 'pre.js']

    src = r'''
      #include <stdio.h>
      #include <unistd.h>

      int main () {
        char c;
        fprintf(stderr, "isatty? %d,%d,%d\n", isatty(fileno(stdin)), isatty(fileno(stdout)), isatty(fileno(stderr)));
        while ((c = fgetc(stdin)) != EOF) {
          putc(c+5, stdout);
        }
        return 0;
      }
      '''

    def clean(out):
      return '\n'.join(l for l in out.splitlines() if 'warning' not in l and 'binaryen' not in l)

    self.do_run(src, ('got: 35\ngot: 45\ngot: 25\ngot: 15\nisatty? 0,0,1\n', 'got: 35\ngot: 45\ngot: 25\ngot: 15\nisatty? 0,0,1', 'isatty? 0,0,1\ngot: 35\ngot: 45\ngot: 25\ngot: 15'), output_nicerizer=clean)

  def test_mount(self):
    self.set_setting('FORCE_FILESYSTEM')
    self.do_runf(test_file('fs/test_mount.c'), 'success')

  def test_getdents64(self):
    self.do_runf(test_file('fs/test_getdents64.cpp'), '..')

  def test_getdents64_special_cases(self):
    self.do_run_in_out_file_test('fs/test_getdents64_special_cases.cpp')

  def test_getcwd_with_non_ascii_name(self):
    self.do_run_in_out_file_test('fs/test_getcwd_with_non_ascii_name.cpp')

  def test_proc_self_fd(self):
    self.do_run_in_out_file_test('fs/test_proc_self_fd.c')

  def test_fwrite_0(self):
    self.do_core_test('test_fwrite_0.c')

  @parameterized({
    '': (['MEMFS']),
    'nodefs': (['NODEFS'])
  })
  def test_fgetc_ungetc(self, fs):
    print('TODO: update this test once the musl ungetc-on-EOF-stream bug is fixed upstream and reaches us')
    self.emcc_args += ['-D' + fs]
    if fs == 'NODEFS':
      self.require_node()
      self.emcc_args += ['-lnodefs.js']
    self.do_runf(test_file('stdio/test_fgetc_ungetc.c'), 'success')

  def test_fgetc_unsigned(self):
    src = r'''
      #include <stdio.h>
      int main() {
        FILE *file = fopen("file_with_byte_234.txt", "rb");
        int c = fgetc(file);
        printf("*%d\n", c);
      }
    '''
    create_file('file_with_byte_234.txt', b'\xea', binary=True)
    self.emcc_args += ['--embed-file', 'file_with_byte_234.txt']
    self.do_run(src, '*234\n')

  def test_fgets_eol(self):
    src = r'''
      #include <stdio.h>
      char buf[32];
      int main() {
        const char *r = "SUCCESS";
        FILE *f = fopen("eol.txt", "r");
        while (fgets(buf, 32, f) != NULL) {
          if (buf[0] == '\0') {
            r = "FAIL";
            break;
          }
        }
        printf("%s\n", r);
        fclose(f);
        return 0;
      }
    '''
    open('eol.txt', 'wb').write(b'\n')
    self.emcc_args += ['--embed-file', 'eol.txt']
    self.do_run(src, 'SUCCESS\n')

  def test_fscanf(self):
    create_file('three_numbers.txt', '-1 0.1 -.1')
    src = r'''
      #include <stdio.h>
      #include <assert.h>
      #include <float.h>
      int main() {
        float x = FLT_MAX, y = FLT_MAX, z = FLT_MAX;

        FILE* fp = fopen("three_numbers.txt", "r");
        if (fp) {
          int match = fscanf(fp, " %f %f %f ", &x, &y, &z);
          printf("match = %d\n", match);
          printf("x = %0.1f, y = %0.1f, z = %0.1f\n", x, y, z);
        } else {
          printf("failed to open three_numbers.txt\n");
        }
        return 0;
      }
    '''
    self.emcc_args += ['--embed-file', 'three_numbers.txt']
    self.do_run(src, 'match = 3\nx = -1.0, y = 0.1, z = -0.1\n')

  def test_fscanf_2(self):
    create_file('a.txt', '1/2/3 4/5/6 7/8/9\n')
    self.emcc_args += ['--embed-file', 'a.txt']
    self.do_run(r'''\
      #include <stdio.h>

      int main(int argv, char** argc) {
        printf("fscanf test\n");

        FILE* file = fopen("a.txt", "rb");
        int vertexIndex[4];
        int normalIndex[4];
        int uvIndex[4];

        int matches = fscanf(file, "%d/%d/%d %d/%d/%d %d/%d/%d %d/%d/%d\n",
                             &vertexIndex[0], &uvIndex[0], &normalIndex[0],
                             &vertexIndex[1], &uvIndex[1], &normalIndex[1],
                             &vertexIndex[2], &uvIndex[2], &normalIndex[2],
                             &vertexIndex[3], &uvIndex[3], &normalIndex[3]);
        fclose(file);

        printf("matches: %d\n", matches);
        return 0;
      }
    ''', 'fscanf test\nmatches: 9\n')

  def test_fileno(self):
    create_file('empty.txt', '')
    src = r'''
      #include <stdio.h>
      #include <unistd.h>
      int main() {
        FILE* fp = fopen("empty.txt", "r");
        if (fp) {
            printf("%d\n", fileno(fp));
        } else {
            printf("failed to open empty.txt\n");
        }
        return 0;
      }
    '''
    self.emcc_args += ['--embed-file', 'empty.txt']
    self.do_run(src, '3\n')

  @also_with_noderawfs
  def test_readdir(self):
    self.do_run_in_out_file_test('dirent/test_readdir.c')

  @also_with_wasm_bigint
  def test_readdir_empty(self):
    self.do_run_in_out_file_test('dirent/test_readdir_empty.c')

  def test_stat(self):
    self.do_runf(test_file('stat/test_stat.c'), 'success')
    self.verify_in_strict_mode('test_stat.js')

  def test_fstatat(self):
    self.do_runf(test_file('stat/test_fstatat.c'), 'success')

  @also_with_wasmfs
  def test_stat_chmod(self):
    self.do_runf(test_file('stat/test_chmod.c'), 'success')

  @also_with_wasmfs
  def test_stat_mknod(self):
    self.do_runf(test_file('stat/test_mknod.c'), 'success')

  @also_with_wasmfs
  def test_fcntl(self):
    self.add_pre_run("FS.createDataFile('/', 'test', 'abcdef', true, true, false);")
    self.do_run_in_out_file_test('fcntl/test_fcntl.c')

  def test_fcntl_open(self):
    self.do_run_in_out_file_test('fcntl/test_fcntl_open.c')

  @also_with_wasm_bigint
  def test_fcntl_misc(self):
    self.add_pre_run("FS.createDataFile('/', 'test', 'abcdef', true, true, false);")
    self.do_run_in_out_file_test('fcntl/test_fcntl_misc.c')

  def test_poll(self):
    self.add_pre_run('''
      var dummy_device = FS.makedev(64, 0);
      FS.registerDevice(dummy_device, {});

      FS.createDataFile('/', 'file', 'abcdef', true, true, false);
      FS.mkdev('/device', dummy_device);
    ''')
    self.do_core_test('test_poll.c')

  def test_statvfs(self):
    self.do_core_test('test_statvfs.c')

  def test_libgen(self):
    self.do_core_test('test_libgen.c')

  def test_utime(self):
    self.do_runf(test_file('utime/test_utime.c'), 'success')

  def test_futimens(self):
    self.do_runf(test_file('utime', 'test_futimens.c'), 'success')

  @no_minimal_runtime('MINIMAL_RUNTIME does not have getValue() and setValue() (TODO add it to a JS library function to get it in)')
  def test_utf(self):
    self.banned_js_engines = [config.SPIDERMONKEY_ENGINE] # only node handles utf well
    self.set_setting('EXPORTED_FUNCTIONS', ['_main', '_malloc', '_free'])
    self.set_setting('EXPORTED_RUNTIME_METHODS', ['getValue', 'setValue', 'UTF8ToString', 'stringToUTF8'])
    self.do_core_test('test_utf.c')

  def test_utf32(self):
    self.set_setting('EXPORTED_RUNTIME_METHODS', ['UTF32ToString', 'stringToUTF32', 'lengthBytesUTF32'])
    self.do_runf(test_file('utf32.cpp'), 'OK.')
    self.do_runf(test_file('utf32.cpp'), 'OK.', args=['-fshort-wchar'])

  @crossplatform
  def test_utf16(self):
    self.set_setting('EXPORTED_RUNTIME_METHODS', ['UTF16ToString', 'stringToUTF16'])
    self.do_runf(test_file('core/test_utf16.cpp'), 'OK.')

  def test_utf8(self):
    self.set_setting('EXPORTED_RUNTIME_METHODS', ['UTF8ToString', 'stringToUTF8', 'AsciiToString', 'stringToAscii'])
    self.do_runf(test_file('utf8.cpp'), 'OK.')

  @also_with_wasm_bigint
  def test_utf8_textdecoder(self):
    self.emcc_args += ['--embed-file', test_file('utf8_corpus.txt') + '@/utf8_corpus.txt']
    self.do_runf(test_file('benchmark/benchmark_utf8.c'), 'OK.')

  # Test that invalid character in UTF8 does not cause decoding to crash.
  def test_utf8_invalid(self):
    self.set_setting('EXPORTED_RUNTIME_METHODS', ['UTF8ToString', 'stringToUTF8'])
    for decoder_mode in [[], ['-sTEXTDECODER']]:
      self.emcc_args += decoder_mode
      print(str(decoder_mode))
      self.do_runf(test_file('utf8_invalid.cpp'), 'OK.')

  # Test that invalid character in UTF8 does not cause decoding to crash.
  @no_asan('TODO: ASan support in minimal runtime')
  def test_minimal_runtime_utf8_invalid(self):
    self.set_setting('EXPORTED_RUNTIME_METHODS', ['UTF8ToString', 'stringToUTF8'])
    self.set_setting('MINIMAL_RUNTIME')
    self.emcc_args += ['--pre-js', test_file('minimal_runtime_exit_handling.js')]
    for decoder_mode in [0, 1]:
      self.set_setting('TEXTDECODER', decoder_mode)
      print(str(decoder_mode))
      self.do_runf(test_file('utf8_invalid.cpp'), 'OK.')

  def test_utf16_textdecoder(self):
    self.set_setting('EXPORTED_RUNTIME_METHODS', ['UTF16ToString', 'stringToUTF16', 'lengthBytesUTF16'])
    self.emcc_args += ['--embed-file', test_file('utf16_corpus.txt') + '@/utf16_corpus.txt']
    self.do_runf(test_file('benchmark/benchmark_utf16.cpp'), 'OK.')

  def test_wprintf(self):
    self.do_core_test('test_wprintf.cpp')

  def test_write_stdout_fileno(self):
    self.do_core_test('test_write_stdout_fileno.c')
    self.do_core_test('test_write_stdout_fileno.c', args=['-sFILESYSTEM=0'])

  @also_with_wasmfs # tests EXIT_RUNTIME flushing
  def test_direct_string_constant_usage(self):
    # needs to flush stdio streams
    self.set_setting('EXIT_RUNTIME')
    self.do_core_test('test_direct_string_constant_usage.cpp')

  def test_std_cout_new(self):
    self.do_core_test('test_std_cout_new.cpp')

  def test_std_function_incomplete_return(self):
    self.do_core_test('test_std_function_incomplete_return.cpp')

  def test_istream(self):
    # needs to flush stdio streams
    self.set_setting('EXIT_RUNTIME')

    for linkable in [0]: # , 1]:
      print(linkable)
      # regression check for issue #273
      self.set_setting('LINKABLE', linkable)
      self.do_core_test('test_istream.cpp')

  def test_fs_dir_wasmfs(self):
    self.emcc_args += ['-sWASMFS']
    self.emcc_args += ['-sFORCE_FILESYSTEM']
    self.do_runf(test_file('fs/test_dir.c'), 'success')

  def test_fs_base(self):
    self.set_setting('DEFAULT_LIBRARY_FUNCS_TO_INCLUDE', ['$FS'])
    self.uses_es6 = True
    self.add_pre_run(read_file(test_file('filesystem/src.js')))
    src = 'int main() {return 0;}\n'
    expected = read_file(test_file('filesystem/output.txt'))
    self.do_run(src, expected)

  @also_with_noderawfs
  @is_slow_test
  @requires_node
  def test_fs_nodefs_rw(self):
    # TODO(sbc): This test exposes in issue in the way we run closure compiler and
    # causes it to generate non-ES5 output.
    # Remove this line once we fix: https://github.com/emscripten-core/emscripten/issues/12628
    self.uses_es6 = True
    self.emcc_args += ['-lnodefs.js']
    self.set_setting('SYSCALL_DEBUG')
    self.do_runf(test_file('fs/test_nodefs_rw.c'), 'success')
    if self.maybe_closure():
      self.do_runf(test_file('fs/test_nodefs_rw.c'), 'success')

  @also_with_noderawfs
  @requires_node
  def test_fs_nodefs_cloexec(self):
    self.emcc_args += ['-lnodefs.js']
    self.do_runf(test_file('fs/test_nodefs_cloexec.c'), 'success')

  @requires_node
  def test_fs_nodefs_home(self):
    self.set_setting('FORCE_FILESYSTEM')
    self.emcc_args += ['-lnodefs.js']
    self.do_runf(test_file('fs/test_nodefs_home.c'), 'success')

  @requires_node
  def test_fs_nodefs_nofollow(self):
    self.emcc_args += ['-lnodefs.js']
    self.do_runf(test_file('fs/test_nodefs_nofollow.c'), 'success')

  @requires_node
  def test_fs_nodefs_readdir(self):
    # externally setup an existing folder structure: existing/a
    os.makedirs(os.path.join(self.working_dir, 'existing', 'a'))
    self.emcc_args += ['-lnodefs.js']
    self.do_runf(test_file('fs/test_nodefs_readdir.c'), 'success')

  @no_windows('no symlink support on windows')
  @requires_node
  def test_fs_noderawfs_nofollow(self):
    self.set_setting('NODERAWFS')
    create_file('filename', 'foo')
    os.symlink('filename', 'linkname')
    self.emcc_args += ['-lnodefs.js']
    self.do_runf(test_file('fs/test_noderawfs_nofollow.c'), 'success')

  def test_fs_trackingdelegate(self):
    self.set_setting('FS_DEBUG')
    self.do_run_in_out_file_test('fs/test_trackingdelegate.c')

  @also_with_noderawfs
  @also_with_wasmfs_js
  def test_fs_writeFile(self):
    self.do_run_in_out_file_test('fs/test_writeFile.cpp')

  def test_fs_open_wasmfs(self):
    self.emcc_args += ['-sWASMFS']
    self.emcc_args += ['-sFORCE_FILESYSTEM']
    self.do_runf(test_file('fs/test_open_wasmfs.c'), 'success')

  def test_fs_write(self):
    self.do_run_in_out_file_test('fs/test_write.cpp')

  @also_with_noderawfs
  def test_fs_emptyPath(self):
    self.do_run_in_out_file_test('fs/test_emptyPath.c')

  @also_with_noderawfs
  def test_fs_append(self):
    self.do_runf(test_file('fs/test_append.c'), 'success')

  @parameterized({
    'memfs': ['MEMFS'],
    'nodefs': ['NODEFS'],
    'noderaswfs': ['NODERAWFS'],
    'wasmfs': ['WASMFS']
  })
  def test_fs_mmap(self, fs):
    self.uses_es6 = True
    if fs == 'NODEFS':
      self.require_node()
      self.emcc_args += ['-lnodefs.js']
    if fs == 'NODERAWFS':
      self.require_node()
      self.emcc_args += ['-lnodefs.js', '-lnoderawfs.js']
    if fs == 'WASMFS':
      self.emcc_args += ['-sWASMFS', '-sFORCE_FILESYSTEM']
    self.do_run_in_out_file_test('fs/test_mmap.c', emcc_args=['-D' + fs])

  @parameterized({
    '': [],
    'minimal_runtime': ['-sMINIMAL_RUNTIME=1']
  })
  def test_fs_no_main(self, *args):
    # library_fs.js uses hooks to enable ignoreing of permisions up until ATMAINs are run.  This
    # test verified that they work correctly, even in programs without a main function.
    create_file('pre.js', '''
Module['preRun'] = function() {
  assert(FS.ignorePermissions, "ignorePermissions not set during preRun");
}
Module['onRuntimeInitialized'] = function() {
  assert(!FS.ignorePermissions, "ignorePermissions not unset during onRuntimeInitialized");
  assert(_foo() == 42);
}
''')
    self.set_setting('EXPORTED_FUNCTIONS', '_foo')
    self.set_setting('FORCE_FILESYSTEM')
    self.emcc_args += ['--pre-js', 'pre.js'] + list(args)
    self.do_run('int foo() { return 42; }', '', force_c=True)

  @also_with_noderawfs
  def test_fs_errorstack(self):
    # Enables strict mode, which may catch some strict-mode-only errors
    # so that users can safely work with strict JavaScript if enabled.
    create_file('pre.js', '"use strict";')
    self.emcc_args += ['--pre-js', 'pre.js']

    self.set_setting('FORCE_FILESYSTEM')
    self.set_setting('ASSERTIONS')
    self.do_run(r'''
      #include <emscripten.h>
      #include <stdio.h>
      int main(void) {
        printf("hello world\n"); // should work with strict mode
        EM_ASM(
          try {
            FS.readFile('/dummy.txt');
          } catch (err) {
            err.stack = err.stack; // should be writable
            throw err;
          }
        );
        return 0;
      }
    ''', 'at Object.readFile', assert_returncode=NON_ZERO) # engines has different error stack format

  @also_with_noderawfs
  def test_fs_llseek(self):
    self.set_setting('FORCE_FILESYSTEM')
    self.do_runf(test_file('fs/test_llseek.c'), 'success')

  @also_with_noderawfs
  def test_fs_readv(self):
    self.set_setting('FORCE_FILESYSTEM')
    self.do_runf(test_file('fs/test_readv.c'), 'success')

  @also_with_noderawfs
  def test_fs_writev(self):
    self.set_setting('FORCE_FILESYSTEM')
    self.do_runf(test_file('fs/test_writev.c'), 'success')

  def test_fs_64bit(self):
    self.do_runf(test_file('fs/test_64bit.c'), 'success')

  def test_sigalrm(self):
    self.do_runf(test_file('test_sigalrm.c'), 'Received alarm!')
    self.set_setting('EXIT_RUNTIME')
    self.do_runf(test_file('test_sigalrm.c'), 'Received alarm!')

  def test_signals(self):
    self.do_core_test(test_file('test_signals.c'))

  @no_windows('https://github.com/emscripten-core/emscripten/issues/8882')
  @requires_node
  def test_unistd_access(self):
    self.uses_es6 = True
    orig_compiler_opts = self.emcc_args.copy()
    for fs in ['MEMFS', 'NODEFS']:
      self.emcc_args = orig_compiler_opts + ['-D' + fs]
      if self.get_setting('WASMFS'):
        if fs == 'NODEFS':
          # TODO: NODEFS in WasmFS
          continue
        self.emcc_args += ['-sFORCE_FILESYSTEM']
      if fs == 'NODEFS':
        self.emcc_args += ['-lnodefs.js']
      self.do_run_in_out_file_test('unistd/access.c')
    # Node.js fs.chmod is nearly no-op on Windows
    # TODO: NODERAWFS in WasmFS
    if not WINDOWS and not self.get_setting('WASMFS'):
      self.emcc_args = orig_compiler_opts
      self.set_setting('NODERAWFS')
      self.do_run_in_out_file_test('unistd/access.c')

  def test_unistd_curdir(self):
    self.uses_es6 = True
    self.do_run_in_out_file_test('unistd/curdir.c')

  @also_with_noderawfs
  def test_unistd_close(self):
    self.do_run_in_out_file_test('unistd/close.c')

  def test_unistd_fsync_stdout(self):
    self.do_run_in_out_file_test(test_file('unistd/fsync_stdout.c'))

  @also_with_noderawfs
  def test_unistd_pipe(self):
    self.do_runf(test_file('unistd/pipe.c'), 'success')

  @also_with_noderawfs
  def test_unistd_dup(self):
    self.do_run_in_out_file_test('unistd/dup.c')

  @parameterized({
    '': (['MEMFS']),
    'nodefs': (['NODEFS'])
  })
  def test_unistd_truncate(self, fs):
    self.uses_es6 = True
    orig_compiler_opts = self.emcc_args.copy()
    self.emcc_args = orig_compiler_opts + ['-D' + fs]
    if self.get_setting('WASMFS'):
      if fs == 'NODEFS':
        self.skipTest('TODO: NODEFS in WasmFS')
      self.emcc_args += ['-sFORCE_FILESYSTEM']
    if fs == 'NODEFS':
      self.emcc_args += ['-lnodefs.js']
      self.require_node()
    self.do_run_in_out_file_test('unistd/truncate.c')

  @no_windows("Windows throws EPERM rather than EACCES or EINVAL")
  @unittest.skipIf(WINDOWS or os.geteuid() == 0, "Root access invalidates this test by being able to write on readonly files")
  @requires_node
  def test_unistd_truncate_noderawfs(self):
    self.uses_es6 = True
    self.set_setting('NODERAWFS')
    self.maybe_closure()
    self.do_run_in_out_file_test('unistd/truncate.c')

  @also_with_standalone_wasm()
  def test_unistd_sysconf(self):
    if self.is_wasm64():
      out_suffix = '64'
    else:
      out_suffix = ''
    self.do_run_in_out_file_test('unistd/sysconf.c', out_suffix=out_suffix)

  @no_asan('ASan alters memory layout')
  def test_unistd_sysconf_phys_pages(self):
    filename = test_file('unistd/sysconf_phys_pages.c')
    if self.get_setting('ALLOW_MEMORY_GROWTH'):
      expected = (2 * 1024 * 1024 * 1024) // webassembly.WASM_PAGE_SIZE
    else:
      expected = 16 * 1024 * 1024 // webassembly.WASM_PAGE_SIZE
    self.do_runf(filename, str(expected) + ', errno: 0')

  @no_windows('https://github.com/emscripten-core/emscripten/issues/8882')
  @parameterized({
    '': (['MEMFS']),
    'nodefs': (['NODEFS']),
    'noderawfs': (['NODERAWFS']),
  })
  def test_unistd_unlink(self, fs):
    if fs in ('NODEFS', 'NODERAWFS'):
      self.require_node()
      if self.get_setting('WASMFS'):
        self.skipTest('NODEFS in WasmFS')

    self.emcc_args += ['-D' + fs]
    # symlinks on node.js on non-linux behave differently (e.g. on Windows they require administrative privileges)
    # so skip testing those bits on that combination.
    if fs == 'NODEFS':
      self.emcc_args += ['-lnodefs.js']
      if WINDOWS:
        self.emcc_args += ['-DNO_SYMLINK=1']
      if MACOS:
        self.skipTest('only tested on linux')

    # Several differences/bugs on non-linux including https://github.com/nodejs/node/issues/18014
    # TODO: NODERAWFS in WasmFS
    if fs == 'NODERAWFS':
      self.set_setting('NODERAWFS')
      # 0 if root user
      if os.geteuid() == 0:
        self.emcc_args += ['-DSKIP_ACCESS_TESTS']

    self.do_runf(test_file('unistd/unlink.c'), 'success')

  @parameterized({
    'memfs': (['-DMEMFS'], False),
    'nodefs': (['-DNODEFS', '-lnodefs.js'], True)
  })
  def test_unistd_links(self, args, nodefs):
    self.emcc_args += args

    if nodefs:
      self.require_node()
      if WINDOWS:
        self.skipTest('Skipping NODEFS part of this test for test_unistd_links on Windows, since it would require administrative privileges.')
        # Also, other detected discrepancies if you do end up running this test on NODEFS:
        # test expects /, but Windows gives \ as path slashes.
        # Calling readlink() on a non-link gives error 22 EINVAL on Unix, but simply error 0 OK on Windows.

    if self.get_setting('WASMFS'):
      if nodefs:
        self.skipTest('TODO: wasmfs+node')
      self.emcc_args += ['-sFORCE_FILESYSTEM']

    self.do_run_in_out_file_test('unistd/links.c')

  @no_windows('Skipping NODEFS test, since it would require administrative privileges.')
  @requires_node
  def test_unistd_symlink_on_nodefs(self):
    # Also, other detected discrepancies if you do end up running this test on NODEFS:
    # test expects /, but Windows gives \ as path slashes.
    # Calling readlink() on a non-link gives error 22 EINVAL on Unix, but simply error 0 OK on Windows.
    self.emcc_args += ['-lnodefs.js']
    self.do_run_in_out_file_test('unistd/symlink_on_nodefs.c')

  @also_with_wasm_bigint
  def test_unistd_io(self):
    orig_compiler_opts = self.emcc_args.copy()
    for fs in ['MEMFS', 'NODEFS']:
      self.clear()
      self.emcc_args = orig_compiler_opts + ['-D' + fs]
      if fs == 'NODEFS':
        self.emcc_args += ['-lnodefs.js']
        if config.NODE_JS not in config.JS_ENGINES:
          # NODEFS requires node
          continue
        self.require_node()
      if self.get_setting('WASMFS'):
        if fs == 'NODEFS':
          # TODO: NODEFS in WasmFS
          continue
        self.emcc_args += ['-sFORCE_FILESYSTEM']
      self.do_run_in_out_file_test('unistd/io.c')

  @no_windows('https://github.com/emscripten-core/emscripten/issues/8882')
  @parameterized({
    '': (['MEMFS']),
    'nodefs': (['NODEFS']),
  })
  def test_unistd_misc(self, fs):
    self.emcc_args += ['-D' + fs]
    if fs == 'NODEFS':
      self.require_node()
      self.emcc_args += ['-lnodefs.js']
    self.do_run_in_out_file_test('unistd/misc.c', interleaved_output=False)

  @also_with_standalone_wasm(wasm2c=True)
  def test_posixtime(self):
    self.do_core_test('test_posixtime.c')

  def test_uname(self):
    self.do_core_test('test_uname.c', regex=True)

  def test_unary_literal(self):
    self.do_core_test('test_unary_literal.cpp')

  def test_env(self):
    self.do_core_test('test_env.c', regex=True)

  def test_environ(self):
    self.do_core_test('test_environ.c', regex=True)

  def test_systypes(self):
    self.do_core_test('test_systypes.c')

  def test_stddef(self):
    self.do_core_test('test_stddef.cpp')
    self.do_core_test('test_stddef.cpp', force_c=True)

  def test_getloadavg(self):
    self.do_core_test('test_getloadavg.c')

  def test_nl_types(self):
    self.do_core_test('test_nl_types.c')

  def test_799(self):
    src = test_file('799.cpp')
    self.do_runf(src, '''Set PORT family: 0, port: 3979
Get PORT family: 0
PORT: 3979
''')

  def test_ctype(self):
    self.do_core_test('test_ctype.c')

  def test_strcasecmp(self):
    self.do_core_test('test_strcasecmp.c')

  def test_atomic(self):
    self.do_core_test('test_atomic.c')

  def test_atomic_cxx(self):
    # the wasm backend has lock-free atomics, but not asm.js or asm2wasm
    self.emcc_args += ['-DIS_64BIT_LOCK_FREE=1']
    self.do_core_test('test_atomic_cxx.cpp')

  def test_phiundef(self):
    self.do_core_test('test_phiundef.c')

  def test_netinet_in(self):
    self.do_run_in_out_file_test('netinet/in.cpp')

  @needs_dylink
  def test_main_module_static_align(self):
    if self.get_setting('ALLOW_MEMORY_GROWTH'):
      self.skipTest('no shared modules with memory growth')
    self.set_setting('MAIN_MODULE')
    self.do_core_test('test_main_module_static_align.cpp')

  # libc++ tests

  def test_iostream_and_determinism(self):
    create_file('src.cpp', '''
      #include <iostream>

      int main() {
        std::cout << "hello world" << std::endl << 77 << "." << std::endl;
        return 0;
      }
    ''')

    num = 5
    for i in range(num):
      print('(iteration %d)' % i)

      # add some timing nondeterminism here, not that we need it, but whatever
      time.sleep(random.random() / (10 * num))
      self.do_runf('src.cpp', 'hello world\n77.\n')

      # Verify that this build is identical to the previous one
      if os.path.exists('src.js.previous'):
        self.assertBinaryEqual('src.js', 'src.js.previous')
      shutil.copy2('src.js', 'src.js.previous')

      # Same but for the wasm file.
      if self.is_wasm() and not self.get_setting('WASM2JS'):
        if os.path.exists('src.wasm.previous'):
          self.assertBinaryEqual('src.wasm', 'src.wasm.previous')
        shutil.copy2('src.wasm', 'src.wasm.previous')

  def test_stdvec(self):
    self.do_core_test('test_stdvec.cpp')

  @requires_node
  def test_random_device(self):
    self.maybe_closure()
    self.do_core_test('test_random_device.cpp')

  def test_reinterpreted_ptrs(self):
    self.do_core_test('test_reinterpreted_ptrs.cpp')

  def test_js_libraries(self):
    create_file('main.cpp', '''
      #include <stdio.h>
      extern "C" {
        extern void printey();
        extern int calcey(int x, int y);
      }
      int main() {
        printey();
        printf("*%d*\\n", calcey(10, 22));
        return 0;
      }
    ''')
    create_file('mylib1.js', '''
      mergeInto(LibraryManager.library, {
        printey: function() {
          out('hello from lib!');
        }
      });
    ''')
    create_file('mylib2.js', '''
      mergeInto(LibraryManager.library, {
        calcey: function(x, y) {
          return x + y;
        }
      });
    ''')

    self.emcc_args += ['--js-library', 'mylib1.js', '--js-library', 'mylib2.js']
    self.do_runf('main.cpp', 'hello from lib!\n*32*\n')

  @with_env_modify({'LC_ALL': 'latin-1', 'PYTHONUTF8': '0', 'PYTHONCOERCECLOCALE': '0'})
  @crossplatform
  def test_unicode_js_library(self):
    create_file('main.c', '''
      #include <stdio.h>

      extern void printey();

      int main() {
        printey();
        return 0;
      }
    ''')

    # First verify that we have correct overridden the default python file encoding.
    # The follow program should fail, assuming the above LC_CTYPE + PYTHONUTF8
    # are having the desired effect.
    # This means that files open()'d by emscripten without an explicit encoding will
    # cause this test to file, hopefully catching any places where we forget to do this.
    create_file('expect_fail.py', 'print(len(open(r"%s").read()))' % test_file('unicode_library.js'))
    err = self.expect_fail([PYTHON, 'expect_fail.py'], expect_traceback=True)
    self.assertContained('UnicodeDecodeError', err)

    create_file('modularize_post.js', '(async function main(){await Module();})()')
    self.emcc_args += ['-sMODULARIZE', '--js-library', test_file('unicode_library.js'), '--extern-post-js', 'modularize_post.js', '--post-js', test_file('unicode_postjs.js')]
    self.do_run_from_file('main.c', test_file('test_unicode_js_library.out'))

  def test_funcptr_import_type(self):
    self.emcc_args += ['--js-library', test_file('core/test_funcptr_import_type.js')]
    self.do_core_test('test_funcptr_import_type.cpp')

  @no_asan('ASan does not work with EXPORT_ALL')
  def test_constglobalunion(self):
    self.set_setting('EXPORT_ALL')

    self.do_run(r'''
#include <stdio.h>

struct one_const {
  long a;
};

struct two_consts {
  long a;
  long b;
};

union some_consts {
  struct one_const one;
  struct two_consts two;
};

union some_consts my_consts = {{
  1
}};

struct one_const addr_of_my_consts = {
  (long)(&my_consts)
};

int main(void) {
  printf("%li\n", (long)!!addr_of_my_consts.a);
  return 0;
}
    ''', '1')

  ### 'Medium' tests

  def test_fannkuch(self):
    results = [(1, 0), (2, 1), (3, 2), (4, 4), (5, 7), (6, 10), (7, 16), (8, 22)]
    self.build(test_file('fannkuch.cpp'))
    for i, j in results:
      print(i, j)
      self.do_run('fannkuch.js', 'Pfannkuchen(%d) = %d.' % (i, j), args=[str(i)], no_build=True)

  def test_raytrace(self):
    # TODO: Should we remove this test?
    self.skipTest('Relies on double value rounding, extremely sensitive')

    src = read_file(test_file('raytrace.cpp')).replace('double', 'float')
    output = read_file(test_file('raytrace.ppm'))
    self.do_run(src, output, args=['3', '16'])

  def test_fasta(self):
    results = [(1, '''GG*ctt**tgagc*'''),
               (20, '''GGCCGGGCGCGGTGGCTCACGCCTGTAATCCCAGCACTTT*cttBtatcatatgctaKggNcataaaSatgtaaaDcDRtBggDtctttataattcBgtcg**tacgtgtagcctagtgtttgtgttgcgttatagtctatttgtggacacagtatggtcaaa**tgacgtcttttgatctgacggcgttaacaaagatactctg*'''),
               (50, '''GGCCGGGCGCGGTGGCTCACGCCTGTAATCCCAGCACTTTGGGAGGCCGAGGCGGGCGGA*TCACCTGAGGTCAGGAGTTCGAGACCAGCCTGGCCAACAT*cttBtatcatatgctaKggNcataaaSatgtaaaDcDRtBggDtctttataattcBgtcg**tactDtDagcctatttSVHtHttKtgtHMaSattgWaHKHttttagacatWatgtRgaaa**NtactMcSMtYtcMgRtacttctWBacgaa**agatactctgggcaacacacatacttctctcatgttgtttcttcggacctttcataacct**ttcctggcacatggttagctgcacatcacaggattgtaagggtctagtggttcagtgagc**ggaatatcattcgtcggtggtgttaatctatctcggtgtagcttataaatgcatccgtaa**gaatattatgtttatttgtcggtacgttcatggtagtggtgtcgccgatttagacgtaaa**ggcatgtatg*''')]

    orig_src = read_file(test_file('fasta.cpp'))

    def test(extra_args):
      for t in ['float', 'double']:
        print(t)
        src = orig_src.replace('double', t)
        with open('fasta.cpp', 'w') as f:
          f.write(src)
        self.build('fasta.cpp', emcc_args=extra_args)
        for arg, output in results:
          self.do_run('fasta.js', output, args=[str(arg)],
                      output_nicerizer=lambda x: x.replace('\n', '*'),
                      no_build=True,
                      emcc_args=extra_args)
        shutil.copyfile('fasta.js', '%s.js' % t)

    test([])

  @needs_non_trapping_float_to_int
  def test_fasta_nontrapping(self):
    self.emcc_args += ['-mnontrapping-fptoint']
    self.test_fasta()

  def test_whets(self):
    self.do_runf(test_file('whets.cpp'), 'Single Precision C Whetstone Benchmark')

  # node is slower, and fail on 64-bit
  @requires_v8
  @no_asan('depends on the specifics of memory size, which for asan we are forced to increase')
  @no_lsan('depends on the specifics of memory size, which for lsan we are forced to increase')
  def test_dlmalloc_inline(self):
    # needed with typed arrays
    self.set_setting('INITIAL_MEMORY', '128mb')

    src = read_file(path_from_root('system/lib/dlmalloc.c')) + '\n\n\n' + read_file(test_file('dlmalloc_test.c'))
    self.do_run(src, '*1,0*', args=['200', '1'], force_c=True)
    self.do_run('src.js', '*400,0*', args=['400', '400'], force_c=True, no_build=True)

  # node is slower, and fail on 64-bit
  @requires_v8
  @no_asan('depends on the specifics of memory size, which for asan we are forced to increase')
  @no_lsan('depends on the specifics of memory size, which for lsan we are forced to increase')
  @no_wasmfs('wasmfs does some malloc/free during startup, fragmenting the heap, leading to differences later')
  def test_dlmalloc(self):
    # needed with typed arrays
    self.set_setting('INITIAL_MEMORY', '128mb')

    # Linked version
    self.do_runf(test_file('dlmalloc_test.c'), '*1,0*', args=['200', '1'])
    self.do_run('dlmalloc_test.js', '*400,0*', args=['400', '400'], no_build=True)

    # TODO: do this in other passes too, passing their opts into emcc
    if self.emcc_args == []:
      # emcc should build in dlmalloc automatically, and do all the sign correction etc. for it

      delete_file('src.js')
      self.run_process([EMCC, test_file('dlmalloc_test.c'), '-sINITIAL_MEMORY=128MB', '-o', 'src.js'], stdout=PIPE, stderr=self.stderr_redirect)

      self.do_run(None, '*1,0*', ['200', '1'], no_build=True)
      self.do_run(None, '*400,0*', ['400', '400'], no_build=True)

      # The same for new and all its variants
      src = read_file(test_file('new.cpp'))
      for new, delete in [
        ('malloc(100)', 'free'),
        ('new char[100]', 'delete[]'),
        ('new Structy', 'delete'),
        ('new int', 'delete'),
        ('new Structy[10]', 'delete[]'),
      ]:
        self.do_run(src.replace('{{{ NEW }}}', new).replace('{{{ DELETE }}}', delete), '*1,0*')

  # Tests that a large allocation should gracefully fail
  @no_asan('the memory size limit here is too small for asan')
  @no_lsan('the memory size limit here is too small for lsan')
  def test_dlmalloc_large(self):
    self.emcc_args += ['-sABORTING_MALLOC=0', '-sALLOW_MEMORY_GROWTH=1', '-sMAXIMUM_MEMORY=128MB']
    self.do_runf(test_file('dlmalloc_test_large.c'), '0 0 0 1')

  @no_asan('asan also changes malloc, and that ends up linking in new twice')
  @no_lsan('lsan also changes malloc, and that ends up linking in new twice')
  def test_dlmalloc_partial(self):
    # present part of the symbols of dlmalloc, not all
    src = read_file(test_file('new.cpp')).replace('{{{ NEW }}}', 'new int').replace('{{{ DELETE }}}', 'delete') + '''
#include <emscripten/console.h>
#include <new>

void* operator new(size_t size) {
  emscripten_console_log("new!");
  return malloc(size);
}
'''
    self.do_run(src, 'new!\n*1,0*')

  @no_asan('asan also changes malloc, and that ends up linking in new twice')
  @no_lsan('lsan also changes malloc, and that ends up linking in new twice')
  def test_dlmalloc_partial_2(self):
    if 'SAFE_HEAP' in str(self.emcc_args):
      self.skipTest('we do unsafe stuff here')
    # present part of the symbols of dlmalloc, not all. malloc is harder to link than new which is weak.
    self.do_core_test('test_dlmalloc_partial_2.c', assert_returncode=NON_ZERO)

  def test_libcxx(self):
    self.do_runf(test_file('hashtest.cpp'),
                 'june -> 30\nPrevious (in alphabetical order) is july\nNext (in alphabetical order) is march')

    self.do_run('''
      #include <set>
      #include <stdio.h>
      int main() {
        std::set<int> fetchOriginatorNums;
        fetchOriginatorNums.insert(171);
        printf("hello world\\n");
        return 0;
      }
      ''', 'hello world')

  def test_typeid(self):
    self.do_core_test('test_typeid.cpp')

  def test_static_variable(self):
    # needs atexit
    self.set_setting('EXIT_RUNTIME')
    self.do_core_test('test_static_variable.cpp')

  def test_fakestat(self):
    self.do_core_test('test_fakestat.c')

  @also_with_standalone_wasm()
  def test_mmap_anon(self):
    # ASan needs more memory, but that is set up separately
    if '-fsanitize=address' not in self.emcc_args:
      self.set_setting('INITIAL_MEMORY', '128mb')

    self.do_core_test('test_mmap_anon.c')

  @node_pthreads
  def test_mmap_anon_pthreads(self):
    # Same test with threading enabled so give is some basic sanity
    # checks of the locking on the internal data structures.
    self.set_setting('PROXY_TO_PTHREAD')
    self.set_setting('EXIT_RUNTIME')
    self.set_setting('INITIAL_MEMORY', '64mb')
    self.do_core_test('test_mmap_anon.c')

  @no_lsan('Test code contains memory leaks')
  @parameterized({
      '': (False,),
      '_asyncify': (True,)
  })
  def test_cubescript(self, asyncify):
    # uses register keyword
    self.emcc_args += ['-std=c++03', '-Wno-dynamic-class-memaccess']
    self.maybe_closure()
    self.emcc_args += ['-I', test_file('third_party/cubescript')]
    # Test code contains memory leaks
    if '-fsanitize=address' in self.emcc_args:
      self.emcc_args += ['--pre-js', test_file('asan-no-leak.js')]

    if asyncify:
      if self.is_wasm64():
        self.skipTest('TODO: asyncify for wasm64')
      self.set_setting('ASYNCIFY')

    src = test_file('third_party/cubescript/command.cpp')
    self.do_runf(src, '*\nTemp is 33\n9\n5\nhello, everyone\n*')

  @needs_dylink
  def test_relocatable_void_function(self):
    self.set_setting('RELOCATABLE')
    self.do_core_test('test_relocatable_void_function.c')

  @wasm_simd
  def test_wasm_intrinsics_simd(self):
    def run():
      self.do_runf(test_file('test_wasm_intrinsics_simd.c'), 'Success!')
    # Improves test readability
    self.emcc_args.append('-Wno-c++11-narrowing')
    self.emcc_args = ['-Wpedantic', '-Werror', '-Wall', '-xc++'] + self.emcc_args
    run()
    self.emcc_args.append('-funsigned-char')
    run()

  # Tests invoking the NEON SIMD API via arm_neon.h header
  @wasm_simd
  def test_neon_wasm_simd(self):
    self.emcc_args.append('-Wno-c++11-narrowing')
    self.emcc_args.append('-mfpu=neon')
    self.emcc_args.append('-msimd128')
    self.do_runf(test_file('neon/test_neon_wasm_simd.cpp'), 'Success!')

  # Tests invoking the SIMD API via x86 SSE1 xmmintrin.h header (_mm_x() functions)
  @wasm_simd
  @crossplatform
  @requires_native_clang
  @no_safe_heap('has unaligned 64-bit operations in wasm')
  @no_ubsan('test contains UB')
  def test_sse1(self):
    src = test_file('sse/test_sse1.cpp')
    self.run_process([shared.CLANG_CXX, src, '-msse', '-o', 'test_sse1', '-D_CRT_SECURE_NO_WARNINGS=1'] + clang_native.get_clang_native_args(), stdout=PIPE)
    native_result = self.run_process('./test_sse1', stdout=PIPE).stdout

    self.emcc_args += ['-I' + test_file('sse'), '-msse']
    self.maybe_closure()

    self.do_runf(src, native_result)

  # Tests invoking the SIMD API via x86 SSE2 emmintrin.h header (_mm_x() functions)
  @wasm_simd
  @requires_native_clang
  @no_wasm64('https://github.com/llvm/llvm-project/issues/57577')
  @no_safe_heap('has unaligned 64-bit operations in wasm')
  @is_slow_test
  def test_sse2(self):
    src = test_file('sse/test_sse2.cpp')
    self.run_process([shared.CLANG_CXX, src, '-msse2', '-Wno-argument-outside-range', '-o', 'test_sse2', '-D_CRT_SECURE_NO_WARNINGS=1'] + clang_native.get_clang_native_args(), stdout=PIPE)
    native_result = self.run_process('./test_sse2', stdout=PIPE).stdout

    self.emcc_args += ['-I' + test_file('sse'), '-msse2', '-Wno-argument-outside-range', '-sSTACK_SIZE=1MB']
    self.maybe_closure()
    self.do_runf(src, native_result)

  # Tests invoking the SIMD API via x86 SSE3 pmmintrin.h header (_mm_x() functions)
  @wasm_simd
  @requires_native_clang
  def test_sse3(self):
    src = test_file('sse/test_sse3.cpp')
    self.run_process([shared.CLANG_CXX, src, '-msse3', '-Wno-argument-outside-range', '-o', 'test_sse3', '-D_CRT_SECURE_NO_WARNINGS=1'] + clang_native.get_clang_native_args(), stdout=PIPE)
    native_result = self.run_process('./test_sse3', stdout=PIPE).stdout

    self.emcc_args += ['-I' + test_file('sse'), '-msse3', '-Wno-argument-outside-range']
    self.maybe_closure()
    self.do_runf(src, native_result)

  # Tests invoking the SIMD API via x86 SSSE3 tmmintrin.h header (_mm_x() functions)
  @no_wasm64('https://github.com/llvm/llvm-project/issues/57577')
  @wasm_simd
  @requires_native_clang
  def test_ssse3(self):
    src = test_file('sse/test_ssse3.cpp')
    self.run_process([shared.CLANG_CXX, src, '-mssse3', '-Wno-argument-outside-range', '-o', 'test_ssse3', '-D_CRT_SECURE_NO_WARNINGS=1'] + clang_native.get_clang_native_args(), stdout=PIPE)
    native_result = self.run_process('./test_ssse3', stdout=PIPE).stdout

    self.emcc_args += ['-I' + test_file('sse'), '-mssse3', '-Wno-argument-outside-range']
    self.maybe_closure()
    self.do_runf(src, native_result)

  # Tests invoking the SIMD API via x86 SSE4.1 smmintrin.h header (_mm_x() functions)
  @no_wasm64('https://github.com/llvm/llvm-project/issues/57577')
  @wasm_simd
  @requires_native_clang
  @is_slow_test
  def test_sse4_1(self):
    src = test_file('sse/test_sse4_1.cpp')
    if not self.is_optimizing() and '-fsanitize=address' in self.emcc_args:
      # ASan with -O0 fails with:
      # Compiling function #69:"__original_main" failed: local count too large
      self.emcc_args.append('-O1')
    self.run_process([shared.CLANG_CXX, src, '-msse4.1', '-Wno-argument-outside-range', '-o', 'test_sse4_1', '-D_CRT_SECURE_NO_WARNINGS=1'] + clang_native.get_clang_native_args(), stdout=PIPE)
    native_result = self.run_process('./test_sse4_1', stdout=PIPE).stdout

    self.emcc_args += ['-I' + test_file('sse'), '-msse4.1', '-Wno-argument-outside-range', '-sSTACK_SIZE=1MB']
    self.maybe_closure()
    self.do_runf(src, native_result)

  # Tests invoking the SIMD API via x86 SSE4.2 nmmintrin.h header (_mm_x() functions)
  @wasm_simd
  @requires_native_clang
  @parameterized({
      '': (False,),
      '2': (True,)
  })
  def test_sse4(self, use_4_2):
    msse4 = '-msse4.2' if use_4_2 else '-msse4'
    src = test_file('sse/test_sse4_2.cpp')
    self.run_process([shared.CLANG_CXX, src, msse4, '-Wno-argument-outside-range', '-o', 'test_sse4_2', '-D_CRT_SECURE_NO_WARNINGS=1'] + clang_native.get_clang_native_args(), stdout=PIPE)
    native_result = self.run_process('./test_sse4_2', stdout=PIPE).stdout

    self.emcc_args += ['-I' + test_file('sse'), msse4, '-Wno-argument-outside-range']
    self.maybe_closure()
    self.do_runf(src, native_result)

  # Tests invoking the SIMD API via x86 AVX avxintrin.h header (_mm_x() functions)
  @wasm_simd
  @requires_native_clang
  @is_slow_test
  @no_asan('local count too large')
  def test_avx(self):
    src = test_file('sse/test_avx.cpp')
    self.run_process([shared.CLANG_CXX, src, '-mavx', '-Wno-argument-outside-range', '-o', 'test_avx', '-D_CRT_SECURE_NO_WARNINGS=1'] + clang_native.get_clang_native_args(), stdout=PIPE)
    native_result = self.run_process('./test_avx', stdout=PIPE).stdout

    self.emcc_args += ['-I' + test_file('sse'), '-mavx', '-Wno-argument-outside-range', '-sSTACK_SIZE=1MB']
    self.maybe_closure()
    self.do_runf(src, native_result)

  @wasm_simd
  def test_sse_diagnostics(self):
    self.emcc_args.remove('-Werror')
    src = test_file('sse/test_sse_diagnostic.cpp')

    p = self.run_process(
      [shared.EMXX, src, '-msse', '-DWASM_SIMD_COMPAT_SLOW'] + self.get_emcc_args(),
      stderr=PIPE)
    self.assertContained('Instruction emulated via slow path.', p.stderr)

  @requires_native_clang
  @wasm_relaxed_simd
  def test_relaxed_simd_implies_simd128(self):
    src = test_file('sse/test_sse1.cpp')
    self.build(src, emcc_args=['-msse'])

  @no_asan('call stack exceeded on some versions of node')
  def test_gcc_unmangler(self):
    self.emcc_args += ['-I' + test_file('third_party/libiberty')]

    self.do_runf(test_file('third_party/libiberty/cp-demangle.c'), '*d_demangle(char const*, int, unsigned int*)*', args=['_ZL10d_demanglePKciPj'])

  @needs_make('make')
  @crossplatform
  def test_lua(self):
    self.emcc_args.remove('-Werror')
    env_init = {
      'SYSCFLAGS': ' '.join(self.get_emcc_args(ldflags=False)),
      'SYSLDFLAGS': ' '.join(self.get_emcc_args(ldflags=True))
    }
    libs = self.get_library('third_party/lua',
                            [Path('src/lua.o'), Path('src/liblua.a')],
                            make=['make', 'echo', 'generic'],
                            env_init=env_init,
                            configure=None)
    self.do_run('',
                'hello lua world!\n17\n1\n2\n3\n4\n7',
                args=['-e', '''print("hello lua world!");print(17);for x = 1,4 do print(x) end;print(10-3)'''],
                libraries=libs,
                includes=[test_file('lua')],
                output_nicerizer=lambda output: output.replace('\n\n', '\n').replace('\n\n', '\n'))

  @no_asan('issues with freetype itself')
  @needs_make('configure script')
  @no_wasm64('MEMORY64 does not yet support SJLJ')
  @is_slow_test
  def test_freetype(self):
    self.add_pre_run("FS.createDataFile('/', 'font.ttf', %s, true, false, false);" % str(
      list(bytearray(read_binary(test_file('freetype/LiberationSansBold.ttf'))))
    ))

    # Not needed for js, but useful for debugging
    shutil.copyfile(test_file('freetype/LiberationSansBold.ttf'), 'font.ttf')

    # Main
    self.do_run_from_file(test_file('freetype/main.c'),
                          test_file('freetype/ref.txt'),
                          args=['font.ttf', 'test!', '150', '120', '25'],
                          libraries=self.get_freetype_library(),
                          includes=[test_file('third_party/freetype/include')])

    # github issue 324
    print('[issue 324]')
    self.do_run_from_file(test_file('freetype/main_2.c'),
                          test_file('freetype/ref_2.txt'),
                          args=['font.ttf', 'w', '32', '32', '25'],
                          libraries=self.get_freetype_library(),
                          includes=[test_file('third_party/freetype/include')])

    print('[issue 324 case 2]')
    self.do_run_from_file(test_file('freetype/main_3.c'),
                          test_file('freetype/ref_3.txt'),
                          args=['font.ttf', 'W', '32', '32', '0'],
                          libraries=self.get_freetype_library(),
                          includes=[test_file('third_party/freetype/include')])

    print('[issue 324 case 3]')
    self.do_run('main_3.js',
                read_file(test_file('freetype/ref_4.txt')),
                args=['font.ttf', 'ea', '40', '32', '0'],
                no_build=True)

  @no_asan('local count too large for VMs')
  @no_ubsan('local count too large for VMs')
  @is_slow_test
  @parameterized({
    '': (False,),
    'pthreads': (True,),
  })
  def test_sqlite(self, use_pthreads):
    if use_pthreads:
      self.emcc_args.append('-pthread')
      self.setup_node_pthreads()
    self.emcc_args += ['-sUSE_SQLITE3']
    self.do_run_in_out_file_test(test_file('sqlite/benchmark.c'))

  @needs_make('mingw32-make')
  @is_slow_test
  @parameterized({
    'cmake': (True,),
    'configure': (False,)
  })
  def test_zlib(self, use_cmake):
    if WINDOWS and not use_cmake:
      self.skipTest("Windows cannot run configure sh scripts")

    self.maybe_closure()
    if '-g' in self.emcc_args:
      self.emcc_args.append('-gsource-map') # more source maps coverage

    zlib = self.get_zlib_library(use_cmake)

    # example.c uses K&R style function declarations
    self.emcc_args += ['-Wno-deprecated-non-prototype']
    self.do_run_from_file(
        test_file('third_party/zlib/example.c'),
        test_file('core/test_zlib.out'),
        libraries=zlib,
        includes=[test_file('third_party/zlib')])

  @needs_make('make')
  @is_slow_test
  @no_ubsan('it seems that bullet contains UB')
  @parameterized({
    'cmake': (True,),
    'autoconf': (False,)
  })
  # Called thus so it runs late in the alphabetical cycle... it is long
  def test_bullet(self, use_cmake):
    if WINDOWS and not use_cmake:
      self.skipTest("Windows cannot run configure sh scripts")

    self.emcc_args += [
      '-Wno-c++11-narrowing',
      '-Wno-deprecated-register',
      '-Wno-writable-strings',
      '-Wno-shift-negative-value',
      '-Wno-format',
      '-Wno-bitfield-constant-conversion',
      '-Wno-int-to-void-pointer-cast',
    ]

    # extra testing for ASSERTIONS == 2
    if use_cmake:
      self.set_setting('ASSERTIONS', 2)
      self.emcc_args.append('-Wno-unused-command-line-argument')

    self.do_runf(test_file('third_party/bullet/Demos/HelloWorld/HelloWorld.cpp'),
                 [read_file(test_file('bullet/output.txt')), # different roundings
                  read_file(test_file('bullet/output2.txt')),
                  read_file(test_file('bullet/output3.txt')),
                  read_file(test_file('bullet/output4.txt'))],
                 libraries=self.get_bullet_library(use_cmake),
                 includes=[test_file('third_party/bullet/src')])

  @no_asan('issues with freetype itself')
  @no_ubsan('local count too large')
  @no_lsan('output differs')
  @needs_make('depends on freetype')
  @no_wasm64('MEMORY64 does not yet support SJLJ')
  @is_slow_test
  def test_poppler(self):
    poppler = self.get_poppler_library()
    pdf_data = read_binary(test_file('poppler/paper.pdf'))
    create_file('paper.pdf.js', str(list(bytearray(pdf_data))))

    create_file('pre.js', '''
    Module.preRun = function() {
      FS.createDataFile('/', 'paper.pdf', eval(read_('paper.pdf.js')), true, false, false);
    };
    Module.postRun = function() {
      var FileData = Array.from(MEMFS.getFileDataAsTypedArray(FS.root.contents['filename-1.ppm']));
      out("Data: " + JSON.stringify(FileData.map(function(x) { return unSign(x, 8) })));
    };
    ''')
    self.emcc_args += ['--pre-js', 'pre.js', '-sDEFAULT_LIBRARY_FUNCS_TO_INCLUDE=$unSign']

    ppm_data = str(list(bytearray(read_binary(test_file('poppler/ref.ppm')))))
    self.do_run('', ppm_data.replace(' ', ''),
                libraries=poppler,
                args=['-scale-to', '512', 'paper.pdf', 'filename'])

  @needs_make('make')
  @no_wasm64('MEMORY64 does not yet support SJLJ')
  @is_slow_test
  def test_openjpeg(self):
    def do_test_openjpeg():
      def line_splitter(data):
        out = ''
        counter = 0

        for ch in data:
          out += ch
          if ch == ' ' and counter > 60:
            out += '\n'
            counter = 0
          else:
            counter += 1

        return out

      # remove -g, so we have one test without it by default
      self.emcc_args = [x for x in self.emcc_args if x != '-g']

      original_j2k = test_file('openjpeg/syntensity_lobby_s.j2k')
      image_bytes = list(bytearray(read_binary(original_j2k)))
      create_file('pre.js', """
        Module.preRun = function() { FS.createDataFile('/', 'image.j2k', %s, true, false, false); };
        Module.postRun = function() {
          out('Data: ' + JSON.stringify(Array.from(FS.readFile('image.raw'))));
        };
        """ % line_splitter(str(image_bytes)))

      # ensure libpng is built so that openjpeg's configure step can detect it.
      # If we don't do this then we don't know what the state of the cache will be
      # and this test would different non-deterministic results based on, for example,
      # what other tests had previously run.
      builder_cmd = [EMBUILDER, 'build', 'libpng']
      if self.get_setting('MEMORY64'):
        builder_cmd.append('--wasm64')
        self.emcc_args.append('-Wno-pointer-to-int-cast')
      self.run_process(builder_cmd)
      lib = self.get_library('third_party/openjpeg',
                             [Path('codec/CMakeFiles/j2k_to_image.dir/index.c.o'),
                              Path('codec/CMakeFiles/j2k_to_image.dir/convert.c.o'),
                              Path('codec/CMakeFiles/j2k_to_image.dir/__/common/color.c.o'),
                              Path('bin/libopenjpeg.a')],
                             configure=['cmake', '.'],
                             # configure_args=['--enable-tiff=no', '--enable-jp3d=no', '--enable-png=no'],
                             make_args=[]) # no -j 2, since parallel builds can fail

      # We use doubles in JS, so we get slightly different values than native code. So we
      # check our output by comparing the average pixel difference
      def image_compare(output):
        # Get the image generated by JS, from the JSON.stringify'd array
        m = re.search(r'\[[\d, -]*\]', output)
        self.assertIsNotNone(m, 'Failed to find proper image output in: ' + output)
        # Evaluate the output as a python array
        js_data = eval(m.group(0))

        js_data = [x if x >= 0 else 256 + x for x in js_data] # Our output may be signed, so unsign it

        # Get the correct output
        true_data = bytearray(read_binary(test_file('openjpeg/syntensity_lobby_s.raw')))

        # Compare them
        self.assertEqual(len(js_data), len(true_data))
        num = len(js_data)
        diff_total = js_total = true_total = 0
        for i in range(num):
          js_total += js_data[i]
          true_total += true_data[i]
          diff_total += abs(js_data[i] - true_data[i])
        js_mean = js_total / float(num)
        true_mean = true_total / float(num)
        diff_mean = diff_total / float(num)

        image_mean = 83.265
        # print '[image stats:', js_mean, image_mean, true_mean, diff_mean, num, ']'
        assert abs(js_mean - image_mean) < 0.01, [js_mean, image_mean]
        assert abs(true_mean - image_mean) < 0.01, [true_mean, image_mean]
        assert diff_mean < 0.01, diff_mean

        return output

      self.emcc_args += ['--minify=0'] # to compare the versions
      self.emcc_args += ['--pre-js', 'pre.js']

      def do_test():
        self.do_runf(test_file('third_party/openjpeg/codec/j2k_to_image.c'),
                     'Successfully generated', # The real test for valid output is in image_compare
                     args='-i image.j2k -o image.raw'.split(),
                     emcc_args=['-sUSE_LIBPNG'],
                     libraries=lib,
                     includes=[test_file('third_party/openjpeg/libopenjpeg'),
                               test_file('third_party/openjpeg/codec'),
                               test_file('third_party/openjpeg/common'),
                               Path(self.get_build_dir(), 'third_party/openjpeg')],
                     output_nicerizer=image_compare)

      do_test()

      # extra testing
      if self.get_setting('ALLOW_MEMORY_GROWTH') == 1:
        print('no memory growth', file=sys.stderr)
        self.set_setting('ALLOW_MEMORY_GROWTH', 0)
        do_test()

    if is_sanitizing(self.emcc_args):
      # In ASan mode we need a large initial memory (or else wasm-ld fails).
      # The OpenJPEG CMake will build several executables (which we need parts
      # of in our testing, see above), so we must enable the flag for them all.
      with env_modify({'EMCC_CFLAGS': '-sINITIAL_MEMORY=300MB'}):
        self.emcc_args.append('-Wno-unused-command-line-argument')
        do_test_openjpeg()
    else:
      do_test_openjpeg()

  @also_with_standalone_wasm(wasm2c=True, impure=True)
  @no_asan('autodebug logging interferes with asan')
  @with_env_modify({'EMCC_AUTODEBUG': '1'})
  def test_autodebug_wasm(self):
    output = self.do_runf(test_file('core/test_autodebug.c'), 'success')
    # test that the program both works and also emits some of the logging
    # (but without the specific output, as it is logging the actual locals
    # used and so forth, which will change between opt modes and updates of
    # llvm etc.)
    for msg in ['log_execution', 'get_i32', 'set_i32', 'load_ptr', 'load_val', 'store_ptr', 'store_val']:
      self.assertIn(msg, output)

  @parameterized({
    'full': ('full',),
    'mask': ('mask',),
    'none': ('none',),
  })
  def test_wasm2c_sandboxing(self, mode):
    if self.get_setting('WASMFS'):
      # wasm2c disables JS legalization since we are building in standalone
      # mode. this happens to work without wasmfs, but with wasmfs we get the
      # time when we create/update a file, which uses clock_time_get that has an
      # i64 param. For such an import to work we need wasm-bigint support.
      self.node_args += shared.node_bigint_flags()
    if not can_do_standalone(self):
      return self.skipTest('standalone mode not supported')
    if not can_do_wasm2c(self):
      return self.skipTest('wasm2c not supported')
    self.set_setting('STANDALONE_WASM')
    self.set_setting('WASM2C')
    self.set_setting('WASM2C_SANDBOXING', mode)
    self.wasm_engines = []
    self.do_core_test('test_hello_world.c')

  ### Integration tests

  @crossplatform
  def test_ccall(self):
    self.emcc_args.append('-Wno-return-stack-address')
    self.set_setting('EXPORTED_RUNTIME_METHODS', ['ccall', 'cwrap', 'STACK_SIZE'])
    self.set_setting('WASM_ASYNC_COMPILATION', 0)
    create_file('post.js', '''
      out('*');
      var ret;
      ret = Module['ccall']('get_int', 'number'); out([typeof ret, ret].join(','));
      ret = ccall('get_float', 'number'); out([typeof ret, ret.toFixed(2)].join(','));
      ret = ccall('get_bool', 'boolean'); out([typeof ret, ret].join(','));
      ret = ccall('get_string', 'string'); out([typeof ret, ret].join(','));
      ret = ccall('print_int', null, ['number'], [12]); out(typeof ret);
      ret = ccall('print_float', null, ['number'], [14.56]); out(typeof ret);
      ret = ccall('print_bool', null, ['boolean'], [true]); out(typeof ret);
      ret = ccall('print_string', null, ['string'], ["cheez"]); out(typeof ret);
      ret = ccall('print_string', null, ['array'], [[97, 114, 114, 45, 97, 121, 0]]); out(typeof ret); // JS array
      ret = ccall('print_string', null, ['array'], [new Uint8Array([97, 114, 114, 45, 97, 121, 0])]); out(typeof ret); // typed array
      ret = ccall('multi', 'number', ['number', 'number', 'number', 'string'], [2, 1.4, 3, 'more']); out([typeof ret, ret].join(','));
      var p = ccall('malloc', 'pointer', ['number'], [4]);
      setValue(p, 650, 'i32');
      ret = ccall('pointer', 'pointer', ['pointer'], [p]); out([typeof ret, getValue(ret, 'i32')].join(','));
      out('*');
      // part 2: cwrap
      var noThirdParam = Module['cwrap']('get_int', 'number');
      out(noThirdParam());
      var multi = Module['cwrap']('multi', 'number', ['number', 'number', 'number', 'string']);
      out(multi(2, 1.4, 3, 'atr'));
      out(multi(8, 5.4, 4, 'bret'));
      out('*');
      // part 3: avoid stack explosion and check it's restored correctly
      for (var i = 0; i < STACK_SIZE/60; i++) {
        ccall('multi', 'number', ['number', 'number', 'number', 'string'], [0, 0, 0, '123456789012345678901234567890123456789012345678901234567890']);
      }
      out('stack is ok.');
      ccall('call_ccall_again', null);
      ''')
    self.emcc_args += ['--post-js', 'post.js']

    self.set_setting('EXPORTED_FUNCTIONS', ['_get_int', '_get_float', '_get_bool', '_get_string', '_print_int', '_print_float', '_print_bool', '_print_string', '_multi', '_pointer', '_call_ccall_again', '_malloc'])
    self.do_core_test('test_ccall.cpp')

    if self.maybe_closure():
      self.do_core_test('test_ccall.cpp')

  def test_ccall_cwrap_fast_path(self):
    self.emcc_args.append('-Wno-return-stack-address')
    self.set_setting('EXPORTED_RUNTIME_METHODS', ['ccall', 'cwrap'])
    self.set_setting('WASM_ASYNC_COMPILATION', 0)
    self.set_setting('ASSERTIONS', 0)
    create_file('post.js', '''
      var printBool = Module['cwrap']('print_bool', null, ['boolean']);
      out(Module['_print_bool'] === printBool); // the function should be the exact raw function in the module rather than a wrapped one
      ''')
    self.emcc_args += ['--post-js', 'post.js']

    self.set_setting('EXPORTED_FUNCTIONS', ['_print_bool'])
    self.do_runf(test_file('core/test_ccall.cpp'), 'true')

  def test_EXPORTED_RUNTIME_METHODS(self):
    self.set_setting('DEFAULT_LIBRARY_FUNCS_TO_INCLUDE', ['$dynCall', '$ASSERTIONS'])
    self.do_core_test('EXPORTED_RUNTIME_METHODS.c')
    # test dyncall (and other runtime methods) can be exported
    self.emcc_args += ['-DEXPORTED']
    self.set_setting('EXPORTED_RUNTIME_METHODS', ['dynCall', 'addFunction', 'lengthBytesUTF8', 'getTempRet0', 'setTempRet0'])
    self.do_core_test('EXPORTED_RUNTIME_METHODS.c')

  @parameterized({
    '': [],
    'minimal_runtime': ['-sMINIMAL_RUNTIME=1']
  })
  def test_dyncall_specific(self, *args):
    if self.get_setting('WASM_BIGINT') or self.get_setting('MEMORY64'):
      self.skipTest('not compatible with WASM_BIGINT')
    cases = [
        ('DIRECT', []),
        ('DYNAMIC_SIG', ['-sDYNCALLS=1']),
      ]
    if '-sMINIMAL_RUNTIME=1' in args:
      self.emcc_args += ['--pre-js', test_file('minimal_runtime_exit_handling.js')]
    else:
      cases += [
        ('EXPORTED', []),
        ('EXPORTED_DYNAMIC_SIG', ['-sDYNCALLS=1', '-sEXPORTED_RUNTIME_METHODS=dynCall']),
        ('FROM_OUTSIDE', ['-sEXPORTED_RUNTIME_METHODS=dynCall_iiji'])
      ]

    for which, extra_args in cases:
      print(str(args) + ' ' + which)
      self.do_core_test('dyncall_specific.c', emcc_args=['-D' + which] + list(args) + extra_args)

  def test_getValue_setValue(self):
    # these used to be exported, but no longer are by default
    def test(out_suffix='', args=None, assert_returncode=0):
      if not out_suffix and self.is_wasm64():
        out_suffix = '64'
      self.do_run_in_out_file_test('core/test_getValue_setValue.cpp', out_suffix=out_suffix, assert_returncode=assert_returncode, emcc_args=args)

    # see that direct usage (not on module) works. we don't export, but the use
    # keeps it alive through JSDCE
    test(args=['-DDIRECT'])
    # see that with assertions, we get a nice error message
    self.set_setting('EXPORTED_RUNTIME_METHODS', [])
    self.set_setting('ASSERTIONS')
    test('_assert', assert_returncode=NON_ZERO)
    self.set_setting('ASSERTIONS', 0)
    # see that when we export them, things work on the module
    self.set_setting('EXPORTED_RUNTIME_METHODS', ['getValue', 'setValue'])
    test()

  @parameterized({
    '': ([],),
    '_files': (['-DUSE_FILES'],)
  })
  def test_FS_exports(self, extra_args):
    # these used to be exported, but no longer are by default
    def test(output_prefix='', args=None, assert_returncode=0):
      args += extra_args
      print(args)
      self.do_runf(test_file('core/FS_exports.cpp'),
                   (read_file(test_file('core/FS_exports' + output_prefix + '.out')),
                    read_file(test_file('core/FS_exports' + output_prefix + '_2.out'))),
                   assert_returncode=assert_returncode, emcc_args=args)

    # see that direct usage (not on module) works. we don't export, but the use
    # keeps it alive through JSDCE
    test(args=['-DDIRECT', '-sFORCE_FILESYSTEM'])
    # see that with assertions, we get a nice error message
    self.set_setting('EXPORTED_RUNTIME_METHODS', [])
    self.set_setting('ASSERTIONS')
    test('_assert', args=[], assert_returncode=NON_ZERO)
    self.set_setting('ASSERTIONS', 0)
    # see that when we export them, things work on the module
    self.set_setting('EXPORTED_RUNTIME_METHODS', ['FS_createDataFile'])
    test(args=['-sFORCE_FILESYSTEM'])

  def test_legacy_exported_runtime_numbers(self):
    # these used to be exported, but no longer are by default
    def test(expected, args=None, assert_returncode=0):
      self.do_runf(test_file('core/legacy_exported_runtime_numbers.cpp'), expected,
                   assert_returncode=assert_returncode, emcc_args=args)

    # Without assertion indirect usages (via Module) result in `undefined` and direct usage
    # generates a builtin (not very helpful) JS error.
    self.set_setting('ASSERTIONS', 0)
    self.set_setting('LEGACY_RUNTIME', 0)
    test('|undefined|')
    test('ALLOC_STACK is not defined', args=['-DDIRECT'], assert_returncode=NON_ZERO)

    # When assertions are enabled direct and indirect usage both abort with a useful error message.
    not_exported = "Aborted('ALLOC_STACK' was not exported. add it to EXPORTED_RUNTIME_METHODS (see the FAQ))"
    not_included = "`ALLOC_STACK` is a library symbol and not included by default; add it to your library.js __deps or to DEFAULT_LIBRARY_FUNCS_TO_INCLUDE on the command line (e.g. -sDEFAULT_LIBRARY_FUNCS_TO_INCLUDE=$ALLOC_STACK)"
    self.set_setting('ASSERTIONS')
    test(not_exported, assert_returncode=NON_ZERO)
    test(not_included, args=['-DDIRECT'])

    # Adding the symbol to DEFAULT_LIBRARY_FUNCS_TO_INCLUDE should allow direct usage, but
    # Module usage should continue to fail.
    self.set_setting('DEFAULT_LIBRARY_FUNCS_TO_INCLUDE', ['$ALLOC_STACK'])
    test(not_exported, assert_returncode=NON_ZERO)
    test('1', args=['-DDIRECT'])

    # Adding the symbols to EXPORTED_RUNTIME_METHODS should make both usage patterns work.
    self.set_setting('EXPORTED_RUNTIME_METHODS', ['ALLOC_STACK'])
    test('|1|')
    test('|1|', args=['-DDIRECT'])

  def test_response_file(self):
    response_data = '-o "%s/response_file.js" "%s"' % (self.get_dir(), test_file('hello_world.cpp'))
    create_file('rsp_file', response_data.replace('\\', '\\\\'))
    self.run_process([EMCC, "@rsp_file"] + self.get_emcc_args())
    self.do_run('response_file.js', 'hello, world', no_build=True)

    self.assertContained('response file not found: foo.txt', self.expect_fail([EMCC, '@foo.txt']))

  def test_linker_response_file(self):
    objfile = 'response_file.o'
    self.run_process([EMCC, '-c', test_file('hello_world.cpp'), '-o', objfile] + self.get_emcc_args(ldflags=False))
    # This should expand into -Wl,--start-group <objfile> -Wl,--end-group
    response_data = '--start-group ' + objfile + ' --end-group'
    create_file('rsp_file', response_data.replace('\\', '\\\\'))
    self.run_process([EMCC, "-Wl,@rsp_file", '-o', 'response_file.o.js'] + self.get_emcc_args())
    self.do_run('response_file.o.js', 'hello, world', no_build=True)

  def test_exported_response(self):
    src = r'''
      #include <stdio.h>
      #include <stdlib.h>
      #include <emscripten.h>

      extern "C" {
        int other_function() { return 5; }
      }

      int main() {
        int x = EM_ASM_INT({ return Module._other_function() });
        emscripten_run_script_string(""); // Add a reference to a symbol that exists in src/deps_info.json to uncover issue #2836 in the test suite.
        printf("waka %d!\n", x);
        return 0;
      }
    '''
    create_file('exps', '["_main","_other_function"]')

    self.set_setting('EXPORTED_FUNCTIONS', '@exps')
    self.do_run(src, '''waka 5!''')
    assert 'other_function' in read_file('src.js')

  def test_large_exported_response(self):
    src = r'''
      #include <stdio.h>
      #include <stdlib.h>
      #include <emscripten.h>

      extern "C" {
      '''

    js_funcs = []
    num_exports = 5000
    count = 0
    while count < num_exports:
      src += 'int exported_func_from_response_file_%d () { return %d;}\n' % (count, count)
      js_funcs.append('_exported_func_from_response_file_%d' % count)
      count += 1

    src += r'''
      }

      int main() {
        int x = EM_ASM_INT({ return Module._exported_func_from_response_file_4999() });
        // Add a reference to a symbol that exists in src/deps_info.json to uncover
        // issue #2836 in the test suite.
        emscripten_run_script_string("");
        printf("waka %d!\n", x);
        return 0;
      }
    '''

    js_funcs.append('_main')
    create_file('large_exported_response.json', json.dumps(js_funcs))

    self.set_setting('EXPORTED_FUNCTIONS', '@large_exported_response.json')
    self.do_run(src, 'waka 4999!')
    self.assertContained('_exported_func_from_response_file_1', read_file('src.js'))

<<<<<<< HEAD
=======
  def test_add_function(self):
    self.set_setting('INVOKE_RUN', 0)
    self.set_setting('WASM_ASYNC_COMPILATION', 0)
    self.set_setting('ALLOW_TABLE_GROWTH')
    self.set_setting('EXPORTED_RUNTIME_METHODS', ['callMain'])
    self.emcc_args += ['--post-js', test_file('interop/test_add_function_post.js')]

    print('basics')
    self.do_run_in_out_file_test('interop/test_add_function.cpp')

    print('with ALLOW_TABLE_GROWTH=0')
    self.set_setting('ALLOW_TABLE_GROWTH', 0)
    expected = 'Unable to grow wasm table'
    if self.is_wasm2js():
      # in wasm2js the error message doesn't come from the VM, but from our
      # emulation code. when ASSERTIONS are enabled we show a clear message, but
      # in optimized builds we don't waste code size on that, and the JS engine
      # shows a generic error.
      expected = 'wasmTable.grow is not a function'

    self.do_runf(test_file('interop/test_add_function.cpp'), expected, assert_returncode=NON_ZERO)

    print('- with table growth')
    self.set_setting('ALLOW_TABLE_GROWTH')
    self.emcc_args += ['-DGROWTH']
    # enable costly assertions to verify correct table behavior
    self.set_setting('ASSERTIONS', 2)
    self.do_run_in_out_file_test('interop/test_add_function.cpp', interleaved_output=False)

>>>>>>> 90d76db2
  def test_emulate_function_pointer_casts(self):
    # Forcibly disable EXIT_RUNTIME due to:
    # https://github.com/emscripten-core/emscripten/issues/15081
    self.set_setting('EXIT_RUNTIME', 0)
    self.set_setting('EMULATE_FUNCTION_POINTER_CASTS')
    self.do_core_test('test_emulate_function_pointer_casts.cpp')

  @no_wasm2js('TODO: nicely printed names in wasm2js')
  @parameterized({
    'normal': ([],),
    'noexcept': (['-fno-exceptions'],)
  })
  def test_demangle_stacks(self, extra_args):
    self.emcc_args += extra_args
    self.set_setting('DEMANGLE_SUPPORT')
    self.set_setting('ASSERTIONS')
    # disable aggressive inlining in binaryen
    self.set_setting('BINARYEN_EXTRA_PASSES', '--one-caller-inline-max-function-size=1')
    # ensure function names are preserved
    self.emcc_args += ['--profiling-funcs']
    self.do_core_test('test_demangle_stacks.cpp', assert_returncode=NON_ZERO)

    # there should be a name section in the file
    with webassembly.Module('test_demangle_stacks.wasm') as m:
      self.assertTrue(m.has_name_section())

    print('without assertions, the stack is not printed, but a message suggesting assertions is')
    self.set_setting('ASSERTIONS', 0)
    self.do_core_test('test_demangle_stacks_noassert.cpp', assert_returncode=NON_ZERO)

  def test_demangle_stacks_symbol_map(self):
    # disable aggressive inlining in binaryen
    self.set_setting('BINARYEN_EXTRA_PASSES', '--one-caller-inline-max-function-size=1')
    self.set_setting('DEFAULT_LIBRARY_FUNCS_TO_INCLUDE', '$stackTrace')

    self.set_setting('DEMANGLE_SUPPORT')
    if '-O' not in str(self.emcc_args) or '-O0' in self.emcc_args or '-O1' in self.emcc_args or '-g' in self.emcc_args:
      self.skipTest("without opts, we don't emit a symbol map")
    self.emcc_args += ['--emit-symbol-map']
    self.do_runf(test_file('core/test_demangle_stacks.cpp'), 'Aborted', assert_returncode=NON_ZERO)
    # make sure the shortened name is the right one
    full_aborter = None
    short_aborter = None
    for line in open('test_demangle_stacks.js.symbols').readlines():
      if ':' not in line:
        continue
      # split by the first ':' (wasm backend demangling may include more :'s later on)
      short, full = line.split(':', 1)
      if 'Aborter' in full:
        short_aborter = short
        full_aborter = full
    self.assertIsNotNone(full_aborter)
    self.assertIsNotNone(short_aborter)
    print('full:', full_aborter, 'short:', short_aborter)
    if config.SPIDERMONKEY_ENGINE and os.path.exists(config.SPIDERMONKEY_ENGINE[0]):
      output = self.run_js('test_demangle_stacks.js', engine=config.SPIDERMONKEY_ENGINE, assert_returncode=NON_ZERO)
      # we may see the full one, if -g, or the short one if not
      if ' ' + short_aborter + ' ' not in output and ' ' + full_aborter + ' ' not in output:
        # stack traces may also be ' name ' or 'name@' etc
        if '\n' + short_aborter + ' ' not in output and '\n' + full_aborter + ' ' not in output and 'wasm-function[' + short_aborter + ']' not in output:
          if '\n' + short_aborter + '@' not in output and '\n' + full_aborter + '@' not in output:
            self.assertContained(' ' + short_aborter + ' ' + '\n' + ' ' + full_aborter + ' ', output)

  @no_safe_heap('tracing from sbrk into JS leads to an infinite loop')
  def test_tracing(self):
    self.emcc_args += ['--tracing']
    self.do_core_test('test_tracing.c')

  @no_wasm2js('eval_ctors not supported yet')
  @also_with_standalone_wasm()
  def test_eval_ctors(self):
    if '-O2' not in str(self.emcc_args) or '-O1' in str(self.emcc_args):
      self.skipTest('need opts')

    print('leave printf in ctor')
    self.set_setting('EVAL_CTORS')
    self.do_run(r'''
      #include <stdio.h>
      struct C {
        C() { printf("constructing!\n"); } // don't remove this!
      };
      C c;
      int main() {}
    ''', "constructing!\n")

    def do_test(test, level=1, prefix='src'):
      def get_code_size():
        if self.is_wasm():
          # this also includes the memory, but it is close enough for our
          # purposes
          return self.measure_wasm_code_lines(prefix + '.wasm')
        else:
          return os.path.getsize(prefix + '.js')

      self.set_setting('EVAL_CTORS', level)
      test()
      ec_code_size = get_code_size()
      self.clear_setting('EVAL_CTORS')
      test()
      code_size = get_code_size()
      print('code:', code_size, '=>', ec_code_size)
      self.assertLess(ec_code_size, code_size)

    print('remove ctor of just assigns to memory')

    def test1():
      self.do_run(r'''
        #include <stdio.h>
        struct C {
          int x;
          C() {
            volatile int y = 10;
            y++;
            x = y;
          }
        };
        C c;
        int main() {
          printf("x: %d\n", c.x);
        }
      ''', "x: 11\n")

    do_test(test1)

    print('libcxx - remove 2 ctors from iostream code')
    output = 'hello, world!'

    def test2():
      self.do_runf(test_file('hello_libcxx.cpp'), output)

    # in standalone more there is more usage of WASI APIs, which mode 2 is
    # needed to avoid in order to fully optimize, so do not test mode 1 in
    # that mode.
    if not self.get_setting('STANDALONE_WASM'):
      do_test(test2, level=1, prefix='hello_libcxx')

    do_test(test2, level=2, prefix='hello_libcxx')

  def test_embind(self):
    # Verify that both the old `--bind` arg and the new `-lembind` arg work
    for args in [['-lembind'], ['--bind']]:
      create_file('test_embind.cpp', r'''
      #include <stdio.h>
      #include <emscripten/val.h>

      using namespace emscripten;

      int main() {
        val Math = val::global("Math");

        // two ways to call Math.abs
        printf("abs(-10): %d\n", Math.call<int>("abs", -10));
        printf("abs(-11): %d\n", Math["abs"](-11).as<int>());

        return 0;
      }
      ''')
      self.do_runf('test_embind.cpp', 'abs(-10): 10\nabs(-11): 11', emcc_args=args)

  @parameterized({
    '': ([],),
    'pthreads': (['-pthread', '-sPROXY_TO_PTHREAD', '-sEXIT_RUNTIME'],),
  })
  @node_pthreads
  def test_embind_2(self, args):
    self.emcc_args += ['-lembind', '--post-js', 'post.js'] + args
    create_file('post.js', '''
      function printLerp() {
        out('lerp ' + Module.lerp(100, 200, 66) + '.');
      }
    ''')
    create_file('test_embind_2.cpp', r'''
      #include <stdio.h>
      #include <emscripten.h>
      #include <emscripten/bind.h>
      #include <emscripten/console.h>
      using namespace emscripten;
      int lerp(int a, int b, int t) {
        return (100 - t) * a + t * b;
      }
      EMSCRIPTEN_BINDINGS(my_module) {
        _emscripten_err("test bindings");
        function("lerp", &lerp);
      }
      int main(int argc, char **argv) {
        EM_ASM(printLerp());
        return 0;
      }
    ''')
    self.do_runf('test_embind_2.cpp', 'lerp 166')

  def test_embind_3(self):
    self.emcc_args += ['-lembind', '--post-js', 'post.js']
    create_file('post.js', '''
      function ready() {
        try {
          Module.compute(new Uint8Array([1,2,3]));
        } catch(e) {
          out(e);
        }
      }
    ''')
    create_file('test_embind_3.cpp', r'''
      #include <emscripten.h>
      #include <emscripten/bind.h>
      using namespace emscripten;
      int compute(int array[]) {
          return 0;
      }
      EMSCRIPTEN_BINDINGS(my_module) {
          function("compute", &compute, allow_raw_pointers());
      }
      int main(int argc, char **argv) {
          EM_ASM(ready());
          return 0;
      }
    ''')
    self.do_runf('test_embind_3.cpp', 'UnboundTypeError: Cannot call compute due to unbound types: Pi')

  def test_embind_4(self):
    self.emcc_args += ['-lembind', '--post-js', 'post.js']
    create_file('post.js', '''
      function printFirstElement() {
        out(Module.getBufferView()[0]);
      }
    ''')
    create_file('test_embind_4.cpp', r'''
      #include <emscripten.h>
      #include <emscripten/bind.h>
      #include <emscripten/val.h>
      #include <stdio.h>
      using namespace emscripten;

      const size_t kBufferSize = 1024;
      double buffer[kBufferSize];
      val getBufferView(void) {
          val v = val(typed_memory_view(kBufferSize, buffer));
          return v;
      }
      EMSCRIPTEN_BINDINGS(my_module) {
          function("getBufferView", &getBufferView);
      }

      int main(int argc, char **argv) {
        buffer[0] = 107;
        EM_ASM(printFirstElement());
        return 0;
      }
    ''')
    self.do_runf('test_embind_4.cpp', '107')

  def test_embind_5(self):
    self.emcc_args += ['-lembind']
    self.set_setting('EXIT_RUNTIME')
    self.do_core_test('test_embind_5.cpp')

  def test_embind_custom_marshal(self):
    self.emcc_args += ['-lembind', '--pre-js', test_file('embind/test_custom_marshal.js')]
    self.do_run_in_out_file_test('embind/test_custom_marshal.cpp', assert_identical=True)

  def test_embind_float_constants(self):
    self.emcc_args += ['-lembind']
    self.do_run_in_out_file_test('embind/test_float_constants.cpp')

  def test_embind_negative_constants(self):
    self.emcc_args += ['-lembind']
    self.do_run_in_out_file_test('embind/test_negative_constants.cpp')

  @also_with_wasm_bigint
  def test_embind_unsigned(self):
    self.emcc_args += ['-lembind']
    self.do_run_in_out_file_test('embind/test_unsigned.cpp')

  def test_embind_val(self):
    self.emcc_args += ['-lembind']
    self.do_run_in_out_file_test('embind/test_val.cpp')

  def test_embind_val_assignment(self):
    err = self.expect_fail([EMCC, test_file('embind/test_val_assignment.cpp'), '-lembind', '-c'])
    self.assertContained('candidate function not viable: expects an lvalue for object argument', err)

  def test_embind_dynamic_initialization(self):
    self.emcc_args += ['-lembind']
    self.do_run_in_out_file_test('embind/test_dynamic_initialization.cpp')

  @no_wasm2js('wasm_bigint')
  def test_embind_i64_val(self):
    self.set_setting('WASM_BIGINT')
    self.emcc_args += ['-lembind']
    self.node_args += shared.node_bigint_flags()
    self.do_run_in_out_file_test('embind/test_i64_val.cpp', assert_identical=True)

  @no_wasm2js('wasm_bigint')
  def test_embind_i64_binding(self):
    self.set_setting('WASM_BIGINT')
    self.emcc_args += ['-lembind']
    self.node_args += shared.node_bigint_flags()
    self.do_run_in_out_file_test('embind/test_i64_binding.cpp', assert_identical=True)

  def test_embind_no_rtti(self):
    create_file('main.cpp', r'''
      #include <emscripten.h>
      #include <emscripten/bind.h>
      #include <emscripten/val.h>
      #include <stdio.h>

      EM_JS(void, calltest, (), {
        console.log("dotest returned: " + Module.dotest());
      });

      int main(int argc, char** argv){
        printf("418\n");
        calltest();
        return 0;
      }

      int test() {
        return 42;
      }

      EMSCRIPTEN_BINDINGS(my_module) {
        emscripten::function("dotest", &test);
      }
    ''')
    self.emcc_args += ['-lembind', '-fno-rtti', '-DEMSCRIPTEN_HAS_UNBOUND_TYPE_NAMES=0']
    self.do_runf('main.cpp', '418\ndotest returned: 42\n')

  def test_embind_polymorphic_class_no_rtti(self):
    self.emcc_args += ['-lembind', '-fno-rtti', '-DEMSCRIPTEN_HAS_UNBOUND_TYPE_NAMES=0']
    self.do_core_test('test_embind_polymorphic_class_no_rtti.cpp')

  def test_embind_no_rtti_followed_by_rtti(self):
    src = r'''
      #include <emscripten.h>
      #include <emscripten/bind.h>
      #include <emscripten/val.h>
      #include <stdio.h>

      EM_JS(void, calltest, (), {
        console.log("dotest returned: " + Module.dotest());
      });

      int main(int argc, char** argv){
        printf("418\n");
        calltest();
        return 0;
      }

      int test() {
        return 42;
      }

      EMSCRIPTEN_BINDINGS(my_module) {
        emscripten::function("dotest", &test);
      }
    '''
    self.emcc_args += ['-lembind', '-fno-rtti', '-frtti']
    self.do_run(src, '418\ndotest returned: 42\n')

  @no_wasm64('webidl not compatible with MEMORY64 yet')
  @parameterized({
    '': ('DEFAULT', False),
    'all': ('ALL', False),
    'fast': ('FAST', False),
    'default': ('DEFAULT', False),
    'all_growth': ('ALL', True),
  })
  def test_webidl(self, mode, allow_memory_growth):
    self.uses_es6 = True
    # TODO(): Remove once we make webidl output closure-warning free.
    self.ldflags.append('-Wno-error=closure')
    self.set_setting('WASM_ASYNC_COMPILATION', 0)
    if self.maybe_closure():
      # avoid closure minified names competing with our test code in the global name space
      self.set_setting('MODULARIZE')
    else:
      self.set_setting('WASM_ASYNC_COMPILATION', 0)

    # Force IDL checks mode
    with env_modify({'IDL_CHECKS': mode}):
      self.run_process([WEBIDL_BINDER, test_file('webidl/test.idl'), 'glue'])
    self.assertExists('glue.cpp')
    self.assertExists('glue.js')

    post_js = '\n\n'
    if self.get_setting('MODULARIZE'):
      post_js += 'var TheModule = Module();\n'
    else:
      post_js += 'var TheModule = Module;\n'
    post_js += '\n\n'
    if allow_memory_growth:
      post_js += "var isMemoryGrowthAllowed = true;\n"
    else:
      post_js += "var isMemoryGrowthAllowed = false;\n"
    post_js += read_file(test_file('webidl/post.js'))
    post_js += '\n\n'
    create_file('extern-post.js', post_js)

    # Export things on "TheModule". This matches the typical use pattern of the bound library
    # being used as Box2D.* or Ammo.*, and we cannot rely on "Module" being always present (closure may remove it).
    self.emcc_args += ['-sEXPORTED_FUNCTIONS=_malloc,_free', '--post-js=glue.js', '--extern-post-js=extern-post.js']
    if mode == 'ALL':
      self.emcc_args += ['-sASSERTIONS']
    if allow_memory_growth:
      self.set_setting('ALLOW_MEMORY_GROWTH')

    expected = test_file('webidl/output_%s.txt' % mode)
    self.do_run_from_file(test_file('webidl/test.cpp'), expected, includes=['.'])

  # Test that we can perform fully-synchronous initialization when combining WASM_ASYNC_COMPILATION=0 + PTHREAD_POOL_DELAY_LOAD=1.
  # Also checks that PTHREAD_POOL_DELAY_LOAD=1 adds a pthreadPoolReady promise that users can wait on for pthread initialization.
  @node_pthreads
  def test_embind_sync_if_pthread_delayed(self):
    self.set_setting('WASM_ASYNC_COMPILATION', 0)
    self.set_setting('PTHREAD_POOL_DELAY_LOAD', 1)
    self.set_setting('PTHREAD_POOL_SIZE', 1)
    self.emcc_args += ['-lembind', '--post-js=' + test_file('core/pthread/test_embind_sync_if_pthread_delayed.post.js')]
    self.do_run_in_out_file_test(test_file('core/pthread/test_embind_sync_if_pthread_delayed.cpp'))

  ### Tests for tools

  @no_wasm2js('TODO: source maps in wasm2js')
  @parameterized({
    '': ([],),
    'minimal_runtime': (['-sMINIMAL_RUNTIME'],),
  })
  @requires_node
  def test_source_map(self, args):
    if '-g' not in self.emcc_args:
      self.emcc_args.append('-g')

    self.emcc_args += args

    src = '''
      #include <stdio.h>
      #include <assert.h>

      __attribute__((noinline)) int foo() {
        printf("hi"); // line 6
        return 1; // line 7
      }

      int main() {
        printf("%d", foo()); // line 11
        return 0; // line 12
      }
    '''
    create_file('src.cpp', src)

    out_filename = 'a.out.js'
    wasm_filename = 'a.out.wasm'
    no_maps_filename = 'no-maps.out.js'

    assert '-gsource-map' not in self.emcc_args
    self.emcc('src.cpp', output_filename=out_filename)
    # the file name may find its way into the generated code, so make sure we
    # can do an apples-to-apples comparison by compiling with the same file name
    shutil.move(out_filename, no_maps_filename)
    no_maps_file = read_file(no_maps_filename)
    no_maps_file = re.sub(' *//[@#].*$', '', no_maps_file, flags=re.MULTILINE)
    self.emcc_args.append('-gsource-map')

    self.emcc(os.path.abspath('src.cpp'),
              self.get_emcc_args(),
              out_filename)
    map_referent = out_filename if not self.is_wasm() else wasm_filename
    # after removing the @line and @sourceMappingURL comments, the build
    # result should be identical to the non-source-mapped debug version.
    # this is worth checking because the parser AST swaps strings for token
    # objects when generating source maps, so we want to make sure the
    # optimizer can deal with both types.
    map_filename = map_referent + '.map'

    data = json.load(open(map_filename))
    if hasattr(data, 'file'):
      # the file attribute is optional, but if it is present it needs to refer
      # the output file.
      self.assertPathsIdentical(map_referent, data['file'])
    self.assertGreater(len(data['sources']), 1)
    self.assertContained('src.cpp', data['sources'])
    src_index = data['sources'].index('src.cpp')
    if hasattr(data, 'sourcesContent'):
      # the sourcesContent attribute is optional, but if it is present it
      # needs to containt valid source text.
      self.assertTextDataIdentical(src, data['sourcesContent'][src_index])
    mappings = json.loads(self.run_js(
      path_from_root('test/sourcemap2json.js'),
      args=[map_filename]))
    seen_lines = set()
    for m in mappings:
      if m['source'] == 'src.cpp':
        seen_lines.add(m['originalLine'])
    # ensure that all the 'meaningful' lines in the original code get mapped
    # when optimizing, the binaryen optimizer may remove some of them (by inlining, etc.)
    if self.is_optimizing():
      self.assertTrue(seen_lines.issuperset([11, 12]), seen_lines)
    else:
      self.assertTrue(seen_lines.issuperset([6, 7, 11, 12]), seen_lines)

  @no_wasm2js('TODO: source maps in wasm2js')
  def test_dwarf(self):
    self.emcc_args.append('-g')

    js_filename = 'a.out.js'
    wasm_filename = 'a.out.wasm'
    shutil.copyfile(test_file('core/test_dwarf.c'), 'test_dwarf.c')

    self.emcc('test_dwarf.c', output_filename=js_filename)

    out = self.run_process([shared.LLVM_DWARFDUMP, wasm_filename, '-all'], stdout=PIPE).stdout

    # parse the sections
    sections = {}
    curr_section_name = ''
    curr_section_body = ''

    def add_section():
      if curr_section_name:
        sections[curr_section_name] = curr_section_body

    for line in out.splitlines():
      if ' contents:' in line:
        # a new section, a line like ".debug_str contents:"
        add_section()
        curr_section_name = line.split(' ')[0]
        curr_section_body = ''
      else:
        # possibly a line in a section
        if curr_section_name:
          curr_section_body += line + '\n'
    add_section()

    # make sure the right sections exist
    self.assertIn('.debug_abbrev', sections)
    self.assertIn('.debug_info', sections)
    self.assertIn('.debug_line', sections)
    self.assertIn('.debug_str', sections)
    self.assertIn('.debug_ranges', sections)

    # verify some content in the sections
    self.assertIn('"test_dwarf.c"', sections['.debug_info'])
    # the line section looks like this:
    # Address            Line   Column File   ISA Discriminator Flags
    # ------------------ ------ ------ ------ --- ------------- -------------
    # 0x000000000000000b      5      0      3   0             0  is_stmt
    src_to_addr = {}
    found_dwarf_c = False
    for line in sections['.debug_line'].splitlines():
      if 'name: "test_dwarf.c"' in line:
        found_dwarf_c = True
      if not found_dwarf_c:
        continue
      if 'debug_line' in line:
        break
      if line.startswith('0x'):
        while '  ' in line:
          line = line.replace('  ', ' ')
        addr, line, col = line.split(' ')[:3]
        key = (int(line), int(col))
        src_to_addr.setdefault(key, []).append(addr)

    # each of the calls must remain in the binary, and be mapped
    self.assertIn((6, 3), src_to_addr)
    self.assertIn((7, 3), src_to_addr)
    self.assertIn((8, 3), src_to_addr)

    def get_dwarf_addr(line, col):
      addrs = src_to_addr[(line, col)]
      # we assume the simple calls have one address
      self.assertEqual(len(addrs), 1)
      return int(addrs[0], 0)

    # the lines must appear in sequence (as calls to JS, the optimizer cannot
    # reorder them)
    self.assertLess(get_dwarf_addr(6, 3), get_dwarf_addr(7, 3))
    self.assertLess(get_dwarf_addr(7, 3), get_dwarf_addr(8, 3))

    # Get the wat, printing with -g which has binary offsets
    wat = self.run_process([Path(building.get_binaryen_bin(), 'wasm-opt'),
                           wasm_filename, '-g', '--print'], stdout=PIPE).stdout

    # We expect to see a pattern like this in optimized builds (there isn't
    # much that can change with such calls to JS (they can't be reordered or
    # anything else):
    #
    #   ;; code offset: 0x?
    #   (drop
    #    ;; code offset: 0x?
    #    (call $out_to_js
    #     ;; code offset: 0x?
    #     (local.get ?) or (i32.const ?)
    #    )
    #   )
    #
    # In the stacky stream of instructions form, it is
    #
    #   local.get or i32.const
    #   call $out_to_js
    #   drop
    #
    # However, in an unoptimized build the constant may be assigned earlier in
    # some other manner, so stop here.
    if not self.is_optimizing():
      return

    # get_wat_addr gets the address of one of the 3 interesting calls, by its
    # index (0,1,2).
    def get_wat_addr(call_index):
      # find the call_index-th call
      call_loc = -1
      for _ in range(call_index + 1):
        call_loc = wat.find('call $out_to_js', call_loc + 1)
        assert call_loc > 0
      # the call begins with the local.get/i32.const printed below it, which is
      # the first instruction in the stream, so it has the lowest address
      start_addr_loc = wat.find('0x', call_loc)
      assert start_addr_loc > 0
      start_addr_loc_end = wat.find('\n', start_addr_loc)
      start_addr = int(wat[start_addr_loc:start_addr_loc_end], 0)
      # the call ends with the drop, which is the last in the stream, at the
      # highest address
      end_addr_loc = wat.rfind('drop', 0, call_loc)
      assert end_addr_loc > 0
      end_addr_loc = wat.rfind('0x', 0, end_addr_loc)
      assert end_addr_loc > 0
      end_addr_loc_end = wat.find('\n', end_addr_loc)
      assert end_addr_loc_end > 0
      end_addr = int(wat[end_addr_loc:end_addr_loc_end], 0)
      return (start_addr, end_addr)

    # match up the DWARF and the wat
    for i in range(3):
      dwarf_addr = get_dwarf_addr(6 + i, 3)
      start_wat_addr, end_wat_addr = get_wat_addr(i)
      # the dwarf may match any of the 3 instructions that form the stream of
      # of instructions implementing the call in the source code, in theory
      self.assertLessEqual(start_wat_addr, dwarf_addr)
      self.assertLessEqual(dwarf_addr, end_wat_addr)

  def test_modularize_closure_pre(self):
    # test that the combination of modularize + closure + pre-js works. in that mode,
    # closure should not minify the Module object in a way that the pre-js cannot use it.
    create_file('post.js', 'var TheModule = Module();\n')
    if not self.is_wasm():
      # TODO(sbc): Fix closure warnings with MODULARIZE + WASM=0
      self.ldflags.append('-Wno-error=closure')

    self.emcc_args += [
      '--pre-js', test_file('core/modularize_closure_pre.js'),
      '--extern-post-js=post.js',
      '--closure=1',
      '-g1',
      '-sMODULARIZE',
    ]
    self.do_core_test('modularize_closure_pre.c')

  @no_wasm2js('symbol names look different wasm2js backtraces')
  @also_with_wasm_bigint
  def test_emscripten_log(self):
    self.set_setting('DEMANGLE_SUPPORT')
    if '-g' not in self.emcc_args:
      self.emcc_args.append('-g')
    self.emcc_args += ['-DRUN_FROM_JS_SHELL']
    self.do_run_in_out_file_test('emscripten_log/emscripten_log.cpp', interleaved_output=False)
    # test closure compiler as well
    if self.maybe_closure():
      self.emcc_args += ['-g1'] # extra testing
      self.do_run_in_out_file_test('emscripten_log/emscripten_log_with_closure.cpp', interleaved_output=False)

  def test_float_literals(self):
    self.do_run_in_out_file_test('test_float_literals.cpp')

  def test_exit_status(self):
    # needs to flush stdio streams
    self.set_setting('EXIT_RUNTIME')
    create_file('exit.c', r'''
      #include <stdio.h>
      #include <assert.h>
      #include <stdlib.h>
      #include <unistd.h>

      static void cleanup() {
        #ifndef NORMAL_EXIT
        assert(0 && "cleanup should only be called from normal exit()");
        #endif
        printf("cleanup\n");
      }

      int main() {
        atexit(cleanup); // this atexit should still be called
        printf("hello, world!\n");
        // Unusual exit status to make sure it's working!
        #ifdef CAPITAL_EXIT
          _Exit(118);
        #elif defined(UNDER_EXIT)
          _exit(118);
        #elif defined(NORMAL_EXIT)
          exit(118);
        #endif
      }
    ''')
    create_file('pre.js', '''
      Module.onExit = function() {
        out('I see exit status: ' + EXITSTATUS);
      }
    ''')
    self.emcc_args += ['--pre-js', 'pre.js']
    print('.. exit')
    self.do_runf('exit.c', 'hello, world!\ncleanup\nI see exit status: 118', assert_returncode=118, emcc_args=['-DNORMAL_EXIT'])
    print('.. _exit')
    self.do_runf('exit.c', 'hello, world!\nI see exit status: 118', assert_returncode=118, emcc_args=['-DUNDER_EXIT'])
    print('.. _Exit')
    self.do_runf('exit.c', 'hello, world!\nI see exit status: 118', assert_returncode=118, emcc_args=['-DCAPITAL_EXIT'])

  def test_noexitruntime(self):
    src = r'''
      #include <emscripten.h>
      #include <stdio.h>
      static int testPre = TEST_PRE;
      struct Global {
        Global() {
          printf("in Global()\n");
          if (testPre) { EM_ASM(noExitRuntime = true;); }
        }
        ~Global() { printf("ERROR: in ~Global()\n"); }
      } global;
      int main() {
        if (!testPre) { EM_ASM(noExitRuntime = true;); }
        printf("in main()\n");
      }
    '''
    self.do_run(src.replace('TEST_PRE', '0'), 'in Global()\nin main()')
    self.do_run(src.replace('TEST_PRE', '1'), 'in Global()\nin main()')

  def test_minmax(self):
    self.do_runf(test_file('test_minmax.c'), 'NAN != NAN\nSuccess!')

  def test_localeconv(self):
    self.do_run_in_out_file_test('core/test_localeconv.c')

  def test_newlocale(self):
    self.do_run_in_out_file_test('core/test_newlocale.c')

  def test_setlocale(self):
    self.do_run_in_out_file_test('core/test_setlocale.c')

  def test_vswprintf_utf8(self):
    self.do_run_in_out_file_test('vswprintf_utf8.c')

  # Test that a main with arguments is automatically asyncified.
  @no_wasm64('TODO: asyncify for wasm64')
  @with_asyncify_and_stack_switching
  def test_async_main(self):
    create_file('main.c',  r'''
#include <stdio.h>
#include <emscripten.h>
int main(int argc, char **argv) {
  emscripten_sleep(1);
  printf("argc=%d argv=%s\n", argc, argv[1]);
}
''')

    self.do_runf('main.c', 'argc=2 argv=hello', args=['hello'])

  @no_wasm64('TODO: asyncify for wasm64')
  @with_asyncify_and_stack_switching
  def test_async_hello(self):
    # needs to flush stdio streams
    self.set_setting('EXIT_RUNTIME')

    create_file('main.c',  r'''
#include <stdio.h>
#include <emscripten.h>
void f(void *p) {
  *(int*)p = 99;
  printf("!");
}
int main() {
  int i = 0;
  printf("Hello");
  emscripten_async_call(f, &i, 1);
  printf("World");
  emscripten_sleep(100);
  printf("%d\n", i);
}
''')

    self.do_runf('main.c', 'HelloWorld!99')

  @no_wasm64('TODO: asyncify for wasm64')
  @with_asyncify_and_stack_switching
  def test_async_loop(self):
    # needs to flush stdio streams
    self.set_setting('EXIT_RUNTIME')

    create_file('main.c',  r'''
#include <stdio.h>
#include <emscripten.h>
int main() {
  for (int i = 0; i < 5; i++) {
    emscripten_sleep(1);
    printf("hello %d\n", i);
  }
}
''')

    self.do_runf('main.c', 'hello 0\nhello 1\nhello 2\nhello 3\nhello 4\n')

  @requires_v8
  @no_wasm64('TODO: asyncify for wasm64')
  def test_async_hello_v8(self):
    self.test_async_hello()

  @no_wasm64('TODO: asyncify for wasm64')
  def test_async_ccall_bad(self):
    # check bad ccall use
    # needs to flush stdio streams
    self.set_setting('EXIT_RUNTIME')
    self.set_setting('DEFAULT_LIBRARY_FUNCS_TO_INCLUDE', ['$ccall'])
    self.set_setting('ASYNCIFY')
    self.set_setting('ASSERTIONS')
    self.set_setting('INVOKE_RUN', 0)
    create_file('main.c', r'''
#include <stdio.h>
#include <emscripten.h>
int main() {
  printf("Hello");
  emscripten_sleep(100);
  printf("World\n");
}
''')
    create_file('pre.js', '''
Module['onRuntimeInitialized'] = function() {
  try {
    ccall('main', 'number', ['number', 'string'], [2, 'waka']);
    var never = true;
  } catch(e) {
    out(e);
    assert(!never);
  }
};
''')
    self.emcc_args += ['--pre-js', 'pre.js']
    self.do_runf('main.c', 'The call to main is running asynchronously.')

  @no_wasm64('TODO: asyncify for wasm64')
  @with_asyncify_and_stack_switching
  def test_async_ccall_good(self):
    # check reasonable ccall use
    # needs to flush stdio streams
    self.set_setting('EXIT_RUNTIME')
    self.set_setting('ASYNCIFY')
    self.set_setting('ASSERTIONS')
    self.set_setting('INVOKE_RUN', 0)
    self.set_setting('DEFAULT_LIBRARY_FUNCS_TO_INCLUDE', ['$ccall'])
    create_file('main.c', r'''
#include <stdio.h>
#include <emscripten.h>
int main() {
  printf("Hello");
  emscripten_sleep(100);
  printf("World\n");
}
''')
    create_file('pre.js', '''
Module['onRuntimeInitialized'] = function() {
  ccall('main', null, ['number', 'string'], [2, 'waka'], { async: true });
};
''')
    self.emcc_args += ['--pre-js', 'pre.js']
    self.do_runf('main.c', 'HelloWorld')

  @parameterized({
    '': (False,),
    'exit_runtime': (True,),
  })
  @no_wasm64('TODO: asyncify for wasm64')
  def test_async_ccall_promise(self, exit_runtime):
    self.set_setting('ASYNCIFY')
    self.set_setting('EXIT_RUNTIME')
    self.set_setting('ASSERTIONS')
    self.set_setting('INVOKE_RUN', 0)
    self.set_setting('EXIT_RUNTIME', exit_runtime)
    self.set_setting('EXPORTED_FUNCTIONS', ['_stringf', '_floatf'])
    self.set_setting('DEFAULT_LIBRARY_FUNCS_TO_INCLUDE', ['$maybeExit', '$ccall'])
    create_file('main.c', r'''
#include <stdio.h>
#include <emscripten.h>
const char* stringf(char* param) {
  emscripten_sleep(20);
  printf("stringf: %s", param);
  return "second";
}
double floatf() {
  emscripten_sleep(20);
  emscripten_sleep(20);
  return 6.4;
}
''')
    create_file('pre.js', r'''
Module['onRuntimeInitialized'] = function() {
  runtimeKeepalivePush();
  ccall('stringf', 'string', ['string'], ['first\n'], { async: true })
    .then(function(val) {
      console.log(val);
      ccall('floatf', 'number', null, null, { async: true }).then(function(arg) {
        console.log(arg);
        runtimeKeepalivePop();
        maybeExit();
      });
    });
};
''')
    self.emcc_args += ['--pre-js', 'pre.js']
    self.do_runf('main.c', 'stringf: first\nsecond\n6.4')

  @no_wasm64('TODO: asyncify for wasm64')
  def test_fibers_asyncify(self):
    self.set_setting('ASYNCIFY')
    self.maybe_closure()
    self.do_runf(test_file('test_fibers.cpp'), '*leaf-0-100-1-101-1-102-2-103-3-104-5-105-8-106-13-107-21-108-34-109-*')

  @no_wasm64('TODO: asyncify for wasm64')
  @with_asyncify_and_stack_switching
  def test_asyncify_unused(self):
    # test a program not using asyncify, but the pref is set
    self.do_core_test('test_hello_world.c')

  @parameterized({
    'normal': ([], True),
    'removelist_a': (['-sASYNCIFY_REMOVE=["foo(int, double)"]'], False),
    'removelist_b': (['-sASYNCIFY_REMOVE=["bar()"]'], True),
    'removelist_c': (['-sASYNCIFY_REMOVE=["baz()"]'], False),
    'onlylist_a': (['-sASYNCIFY_ONLY=["main","__original_main","foo(int, double)","baz()","c_baz","Structy::funcy()","bar()"]'], True),
    'onlylist_b': (['-sASYNCIFY_ONLY=["main","__original_main","foo(int, double)","baz()","c_baz","Structy::funcy()"]'], True),
    'onlylist_c': (['-sASYNCIFY_ONLY=["main","__original_main","foo(int, double)","baz()","c_baz"]'], False),
    'onlylist_d': (['-sASYNCIFY_ONLY=["foo(int, double)","baz()","c_baz","Structy::funcy()"]'], False),
    'onlylist_b_response': ([], True,  '["main","__original_main","foo(int, double)","baz()","c_baz","Structy::funcy()"]'),
    'onlylist_c_response': ([], False, '["main","__original_main","foo(int, double)","baz()","c_baz"]'),
  })
  @no_wasm64('TODO: asyncify for wasm64')
  def test_asyncify_lists(self, args, should_pass, response=None):
    if response is not None:
      create_file('response.file', response)
      self.set_setting('ASYNCIFY_ONLY', '@response.file')
    self.set_setting('ASYNCIFY')
    self.emcc_args += args

    if should_pass:
      self.do_core_test('test_asyncify_lists.cpp', assert_identical=True)
    else:
       self.do_runf(test_file('core/test_asyncify_lists.cpp'), ('RuntimeError', 'Thrown at'), assert_returncode=NON_ZERO)

    # use of ASYNCIFY_* options may require intermediate debug info. that should
    # not end up emitted in the final binary
    if self.is_wasm():
      filename = 'test_asyncify_lists.wasm'
      # there should be no name section. sanitizers, however, always enable that
      if not is_sanitizing(self.emcc_args) and '--profiling-funcs' not in self.emcc_args:
        with webassembly.Module(filename) as m:
          self.assertFalse(m.has_name_section())
      # in a fully-optimized build, imports and exports are minified too and we
      # can verify that our function names appear nowhere
      if '-O3' in self.emcc_args:
        binary = read_binary(filename)
        self.assertFalse(b'main' in binary)

  @parameterized({
    'normal': ([], True),
    'ignoreindirect': (['-sASYNCIFY_IGNORE_INDIRECT'], False),
    'add': (['-sASYNCIFY_IGNORE_INDIRECT', '-sASYNCIFY_ADD=["__original_main","main","virt()"]'], True),
  })
  @no_wasm64('TODO: asyncify for wasm64')
  def test_asyncify_indirect_lists(self, args, should_pass):
    self.set_setting('ASYNCIFY')
    self.emcc_args += args
    try:
      self.do_core_test('test_asyncify_indirect_lists.cpp', assert_identical=True)
      if not should_pass:
        should_pass = True
        raise Exception('should not have passed')
    except Exception:
      if should_pass:
        raise

  @needs_dylink
  @no_wasm64('TODO: asyncify for wasm64')
  def test_asyncify_side_module(self):
    self.set_setting('ASYNCIFY')
    self.set_setting('ASYNCIFY_IMPORTS', ['my_sleep'])
    self.dylink_test(r'''
      #include <stdio.h>
      #include "header.h"

      int main() {
        printf("before sleep\n");
        my_sleep(1);
        printf("after sleep\n");
        return 0;
      }
    ''', r'''
      #include <stdio.h>
      #include <emscripten.h>
      #include "header.h"

      void my_sleep(int milli_seconds) {
        // put variable onto stack
        volatile int value = 42;
        printf("%d\n", value);
        emscripten_sleep(milli_seconds);
        // variable on stack in side module function should be restored.
        printf("%d\n", value);
      }
    ''', 'before sleep\n42\n42\nafter sleep\n', header='void my_sleep(int);', force_c=True)

  @no_asan('asyncify stack operations confuse asan')
  @no_wasm64('TODO: asyncify for wasm64')
  def test_emscripten_scan_registers(self):
    self.set_setting('ASYNCIFY')
    self.do_core_test('test_emscripten_scan_registers.cpp')

  @no_wasm64('TODO: asyncify for wasm64')
  def test_asyncify_assertions(self):
    self.set_setting('ASYNCIFY')
    self.set_setting('ASYNCIFY_IMPORTS', ['suspend'])
    self.set_setting('ASSERTIONS')
    self.do_core_test('test_asyncify_assertions.c', assert_returncode=NON_ZERO)

  @no_lsan('leaks asyncify stack during exit')
  @no_asan('leaks asyncify stack during exit')
  @no_wasm64('TODO: asyncify for wasm64')
  def test_asyncify_during_exit(self):
    self.set_setting('ASYNCIFY')
    self.set_setting('ASSERTIONS')
    self.set_setting('EXIT_RUNTIME', 1)
    self.do_core_test('test_asyncify_during_exit.cpp', assert_returncode=NON_ZERO)
    print('NO_ASYNC')
    self.do_core_test('test_asyncify_during_exit.cpp', emcc_args=['-DNO_ASYNC'], out_suffix='_no_async')

  @no_asan('asyncify stack operations confuse asan')
  @no_lsan('undefined symbol __global_base')
  @no_wasm2js('dynamic linking support in wasm2js')
  @no_wasm64('TODO: asyncify for wasm64')
  @with_asyncify_and_stack_switching
  def test_asyncify_main_module(self):
    self.set_setting('MAIN_MODULE', 2)
    self.do_core_test('test_hello_world.c')

  @no_asan('asyncify stack operations confuse asan')
  @no_wasm64('TODO: asyncify for wasm64')
  @no_wasm2js('TODO: lazy loading in wasm2js')
  @parameterized({
    'conditional': (True,),
    'unconditional': (False,),
  })
  def test_emscripten_lazy_load_code(self, conditional):
    if self.get_setting('STACK_OVERFLOW_CHECK'):
      self.skipTest('https://github.com/emscripten-core/emscripten/issues/16828')
    self.set_setting('ASYNCIFY_LAZY_LOAD_CODE')
    self.set_setting('ASYNCIFY_IGNORE_INDIRECT')
    self.set_setting('MALLOC', 'emmalloc')
    self.emcc_args += ['--profiling-funcs'] # so that we can find the functions for the changes below
    if conditional:
      self.emcc_args += ['-DCONDITIONAL']
    self.do_core_test('emscripten_lazy_load_code.cpp', args=['0'])

    first_size = os.path.getsize('emscripten_lazy_load_code.wasm')
    second_size = os.path.getsize('emscripten_lazy_load_code.wasm.lazy.wasm')
    print('first wasm size', first_size)
    print('second wasm size', second_size)

    # For the purposes of this test we don't consider O1 to be optimizing
    is_optimizing = self.is_optimizing() and '-O1' not in self.emcc_args

    if not conditional and is_optimizing and \
       '-g' not in self.emcc_args and \
       '-fsanitize=leak' not in self.emcc_args and \
       not self.get_setting('WASMFS'):
      # TODO: WasmFS has not yet been optimized for code size, and the general
      #       increase it causes mixes up code size measurements like this.
      #       See https://github.com/emscripten-core/emscripten/issues/16005
      # If the call to lazy-load is unconditional, then the optimizer can dce
      # out more than half
      self.assertLess(first_size, 0.6 * second_size)

    wasm1 = read_binary('emscripten_lazy_load_code.wasm')
    wasm2 = read_binary('emscripten_lazy_load_code.wasm.lazy.wasm')
    self.assertNotEqual(wasm1, wasm2)

    # attempts to "break" the wasm by adding an unreachable in $foo_end. returns whether we found it.
    def break_wasm(name):
      wat = self.get_wasm_text(name)
      lines = wat.splitlines()
      wat = None
      for i in range(len(lines)):
        if '(func $foo_end ' in lines[i]:
          j = i + 1
          while '(local ' in lines[j]:
            j += 1
          # we found the first line after the local defs
          lines[j] = '(unreachable)' + lines[j]
          wat = '\n'.join(lines)
          break
      if wat is None:
        # $foo_end is not present in the wasm, nothing to break
        shutil.copyfile(name, name + '.orig')
        return False
      with open('wat.wat', 'w') as f:
        f.write(wat)
      shutil.move(name, name + '.orig')
      self.run_process([Path(building.get_binaryen_bin(), 'wasm-as'), 'wat.wat', '-o', name, '-g'])
      return True

    def verify_working(args):
      self.assertContained('foo_end\n', self.run_js('emscripten_lazy_load_code.js', args=args))

    def verify_broken(args):
      self.assertNotContained('foo_end\n', self.run_js('emscripten_lazy_load_code.js', args=args, assert_returncode=NON_ZERO))

    # the first-loaded wasm will not reach the second call, since we call it after lazy-loading.
    # verify that by changing the first wasm to throw in that function
    found_foo_end = break_wasm('emscripten_lazy_load_code.wasm')
    if not conditional and is_optimizing:
      self.assertFalse(found_foo_end, 'should have optimized out $foo_end')
    verify_working(['0'])
    # but breaking the second wasm actually breaks us
    if not break_wasm('emscripten_lazy_load_code.wasm.lazy.wasm'):
      raise Exception('could not break lazy wasm - missing expected code')
    verify_broken(['0'])

    # restore
    shutil.copyfile('emscripten_lazy_load_code.wasm.orig', 'emscripten_lazy_load_code.wasm')
    shutil.copyfile('emscripten_lazy_load_code.wasm.lazy.wasm.orig', 'emscripten_lazy_load_code.wasm.lazy.wasm')
    verify_working(['0'])

    if conditional:
      # if we do not call the lazy load function, then we do not need the lazy wasm,
      # and we do the second call in the first wasm
      os.remove('emscripten_lazy_load_code.wasm.lazy.wasm')
      verify_broken(['0'])
      verify_working(['42'])
      break_wasm('emscripten_lazy_load_code.wasm')
      verify_broken(['0'])

  # Test basic wasm2js functionality in all core compilation modes.
  @no_sanitize('no wasm2js support yet in sanitizers')
  @no_wasm64('no wasm2js support yet with wasm64')
  def test_wasm2js(self):
    if not self.is_wasm():
      self.skipTest('redundant to test wasm2js in wasm2js* mode')
    self.set_setting('WASM', 0)
    self.do_core_test('test_hello_world.c')
    # a mem init file is emitted just like with JS
    expect_memory_init_file = self.uses_memory_init_file()
    if expect_memory_init_file:
      self.assertExists('test_hello_world.js.mem')
      mem = read_binary('test_hello_world.js.mem')
      self.assertTrue(mem[-1] != b'\0')
    else:
      self.assertNotExists('test_hello_world.js.mem')

  @no_sanitize('no wasm2js support yet in sanitizers')
  @no_wasm64('no wasm2js support yet with wasm64')
  def test_maybe_wasm2js(self):
    if not self.is_wasm():
      self.skipTest('redundant to test wasm2js in wasm2js* mode')
    self.set_setting('MAYBE_WASM2JS')
    # see that running as wasm works
    self.do_core_test('test_hello_world.c')
    # run wasm2js, bundle the code, and use the wasm2js path
    cmd = [PYTHON, path_from_root('tools/maybe_wasm2js.py'), 'test_hello_world.js', 'test_hello_world.wasm']
    if self.is_optimizing():
      cmd += ['-O2']
    self.run_process(cmd, stdout=open('do_wasm2js.js', 'w')).stdout
    # remove the wasm to make sure we never use it again
    os.remove('test_hello_world.wasm')
    # verify that it runs
    self.assertContained('hello, world!', self.run_js('do_wasm2js.js'))

  @no_asan('no wasm2js support yet in asan')
  @no_wasm64('no wasm2js support yet with wasm64')
  @parameterized({
    '': ([],),
    'minimal_runtime': (['-sMINIMAL_RUNTIME'],),
  })
  def test_wasm2js_fallback(self, args):
    if not self.is_wasm():
      self.skipTest('redundant to test wasm2js in wasm2js* mode')

    cmd = [EMCC, test_file('small_hello_world.c'), '-sWASM=2'] + args
    self.run_process(cmd)

    # First run with WebAssembly support enabled
    # Move the Wasm2js fallback away to test it is not accidentally getting loaded.
    os.rename('a.out.wasm.js', 'a.out.wasm.js.unused')
    self.assertContained('hello!', self.run_js('a.out.js'))
    os.rename('a.out.wasm.js.unused', 'a.out.wasm.js')

    # Then disable WebAssembly support in VM, and try again.. Should still work with Wasm2JS fallback.
    open('b.out.js', 'w').write('WebAssembly = undefined;\n' + read_file('a.out.js'))
    os.remove('a.out.wasm') # Also delete the Wasm file to test that it is not attempted to be loaded.
    self.assertContained('hello!', self.run_js('b.out.js'))

  def test_cxx_self_assign(self):
    # See https://github.com/emscripten-core/emscripten/pull/2688 and http://llvm.org/bugs/show_bug.cgi?id=18735
    self.do_run(r'''
      #include <map>
      #include <stdio.h>

      int main() {
        std::map<int, int> m;
        m[0] = 1;
        m = m;
        // size should still be one after self assignment
        if (m.size() == 1) {
          printf("ok.\n");
        }
      }
    ''', 'ok.')

  def test_memprof_requirements(self):
    # This test checks for the global variables required to run the memory
    # profiler.  It would fail if these variables were made no longer global
    # or if their identifiers were changed.
    create_file('main.c', '''
      int check_memprof_requirements();

      int main() {
        return check_memprof_requirements();
      }
    ''')
    create_file('lib.js', '''
      mergeInto(LibraryManager.library, {
        check_memprof_requirements: function() {
          if (typeof _emscripten_stack_get_base === 'function' &&
              typeof _emscripten_stack_get_end === 'function' &&
              typeof _emscripten_stack_get_current === 'function' &&
              typeof Module['___heap_base'] === 'number') {
             out('able to run memprof');
             return 0;
           } else {
             out('missing the required variables to run memprof');
             return 1;
           }
        }
      });
    ''')
    self.emcc_args += ['--memoryprofiler', '--js-library', 'lib.js']
    self.do_runf('main.c', 'able to run memprof')

  def test_fs_dict(self):
    self.set_setting('FORCE_FILESYSTEM')
    self.emcc_args += ['-lidbfs.js']
    self.emcc_args += ['-lnodefs.js']
    create_file('pre.js', '''
      Module = {};
      Module['preRun'] = function() {
        out(typeof FS.filesystems['MEMFS']);
        out(typeof FS.filesystems['IDBFS']);
        out(typeof FS.filesystems['NODEFS']);
        // Globals
        console.log(typeof MEMFS);
        console.log(typeof IDBFS);
        console.log(typeof NODEFS);
      };
    ''')
    self.emcc_args += ['--pre-js', 'pre.js']
    self.do_run('int main() { return 0; }', 'object\nobject\nobject\nobject\nobject\nobject')

  def test_fs_dict_none(self):
    # if IDBFS and NODEFS are not enabled, they are not present.
    self.set_setting('FORCE_FILESYSTEM')
    self.set_setting('ASSERTIONS')
    create_file('pre.js', '''
      Module = {};
      Module['preRun'] = function() {
        out(typeof FS.filesystems['MEMFS']);
        out(typeof FS.filesystems['IDBFS']);
        out(typeof FS.filesystems['NODEFS']);
        // Globals
        console.log(typeof MEMFS);
        console.log(IDBFS);
        console.log(NODEFS);
        FS.mkdir('/working1');
        try {
          FS.mount(IDBFS, {}, '/working1');
        } catch (e) {
          console.log('|' + e + '|');
        }
      };
    ''')
    self.emcc_args += ['--pre-js', 'pre.js']
    expected = '''\
object
undefined
undefined
object
IDBFS is no longer included by default; build with -lidbfs.js
NODEFS is no longer included by default; build with -lnodefs.js
|IDBFS is no longer included by default; build with -lidbfs.js|'''
    self.do_run('int main() { return 0; }', expected)

  def test_stack_overflow_check(self):
    self.set_setting('STACK_SIZE', 1048576)
    self.set_setting('STACK_OVERFLOW_CHECK', 2)
    self.do_runf(test_file('stack_overflow.cpp'), 'Aborted(stack overflow', assert_returncode=NON_ZERO)

    self.emcc_args += ['-DONE_BIG_STRING']
    self.do_runf(test_file('stack_overflow.cpp'), 'Aborted(stack overflow', assert_returncode=NON_ZERO)

    # ASSERTIONS=2 implies STACK_OVERFLOW_CHECK=2
    self.clear_setting('STACK_OVERFLOW_CHECK')
    self.set_setting('ASSERTIONS', 2)
    self.do_runf(test_file('stack_overflow.cpp'), 'Aborted(stack overflow', assert_returncode=NON_ZERO)

  @node_pthreads
  def test_binaryen_2170_emscripten_atomic_cas_u8(self):
    self.emcc_args.append('-pthread')
    self.do_run_in_out_file_test('binaryen_2170_emscripten_atomic_cas_u8.cpp')

  @also_with_standalone_wasm()
  def test_sbrk(self):
    self.do_runf(test_file('sbrk_brk.cpp'), 'OK.')

  def test_brk(self):
    self.emcc_args += ['-DTEST_BRK=1']
    self.do_runf(test_file('sbrk_brk.cpp'), 'OK.')

  # Tests that we can use the dlmalloc mallinfo() function to obtain information
  # about malloc()ed blocks and compute how much memory is used/freed.
  @no_asan('mallinfo is not part of ASan malloc')
  @no_lsan('mallinfo is not part of LSan malloc')
  def test_mallinfo(self):
    self.do_runf(test_file('mallinfo.cpp'), 'OK.')

  @no_asan('cannot replace malloc/free with ASan')
  @no_lsan('cannot replace malloc/free with LSan')
  def test_wrap_malloc(self):
    self.do_runf(test_file('core/test_wrap_malloc.c'), 'OK.')

  def test_environment(self):
    self.set_setting('ASSERTIONS')

    def test(assert_returncode=0):
      self.do_core_test('test_hello_world.c', assert_returncode=assert_returncode)
      js = read_file('test_hello_world.js')
      assert ('require(' in js) == ('node' in self.get_setting('ENVIRONMENT')), 'we should have require() calls only if node js specified'

    for engine in config.JS_ENGINES:
      print(engine)
      # set us to test in just this engine
      self.banned_js_engines = [e for e in config.JS_ENGINES if e != engine]
      # tell the compiler to build with just that engine
      if engine == config.NODE_JS:
        right = 'node'
        wrong = 'shell'
      else:
        right = 'shell'
        wrong = 'node'
      # test with the right env
      self.set_setting('ENVIRONMENT', right)
      print('ENVIRONMENT =', self.get_setting('ENVIRONMENT'))
      test()
      # test with the wrong env
      self.set_setting('ENVIRONMENT', wrong)
      print('ENVIRONMENT =', self.get_setting('ENVIRONMENT'))
      try:
        test(assert_returncode=NON_ZERO)
        raise Exception('unexpected success')
      except Exception as e:
        self.assertContained('not compiled for this environment', str(e))
      # test with a combined env
      self.set_setting('ENVIRONMENT', right + ',' + wrong)
      print('ENVIRONMENT =', self.get_setting('ENVIRONMENT'))
      test()

  @requires_node
  def test_postrun_exception(self):
    # verify that an exception thrown in postRun() will not trigger the
    # compilation failed handler, and will be printed to stderr.
    self.add_post_run('ThisFunctionDoesNotExist()')
    self.build(test_file('core/test_hello_world.c'))
    output = self.run_js('test_hello_world.js', assert_returncode=NON_ZERO)
    self.assertStartswith(output, 'hello, world!')
    self.assertContained('ThisFunctionDoesNotExist is not defined', output)

  def test_postrun_exit_runtime(self):
    create_file('post.js', '''
      addOnPostRun(() => err('post run\\n'));
    ''')
    self.set_setting('EXIT_RUNTIME')
    self.emcc_args.append('--post-js=post.js')
    self.do_runf(test_file('hello_world.c'), 'post run')

  # Tests that building with -sDECLARE_ASM_MODULE_EXPORTS=0 works
  def test_no_declare_asm_module_exports(self):
    self.set_setting('DECLARE_ASM_MODULE_EXPORTS', 0)
    self.set_setting('WASM_ASYNC_COMPILATION', 0)
    self.maybe_closure()
    self.do_runf(test_file('declare_asm_module_exports.c'), 'jsFunction: 1')
    js = read_file('declare_asm_module_exports.js')
    occurances = js.count('cFunction')
    if self.is_optimizing() and '-g' not in self.emcc_args:
      # In optimized builds only the single reference cFunction that exists in the EM_ASM should exist
      if self.is_wasm():
        self.assertEqual(occurances, 1)
      else:
        # With js the asm module itself also contains a reference for the cFunction name
        self.assertEqual(occurances, 2)
    else:
      print(occurances)

  # Tests that building with -sDECLARE_ASM_MODULE_EXPORTS=0 works
  @no_wasmfs('https://github.com/emscripten-core/emscripten/issues/16816')
  @no_asan('TODO: ASan support in minimal runtime')
  def test_minimal_runtime_no_declare_asm_module_exports(self):
    self.set_setting('DECLARE_ASM_MODULE_EXPORTS', 0)
    self.set_setting('WASM_ASYNC_COMPILATION', 0)
    self.maybe_closure()
    self.set_setting('MINIMAL_RUNTIME')
    self.emcc_args += ['--pre-js', test_file('minimal_runtime_exit_handling.js')]
    self.do_runf(test_file('declare_asm_module_exports.c'), 'jsFunction: 1')

  # Tests that -sMINIMAL_RUNTIME works well in different build modes
  @no_wasmfs('https://github.com/emscripten-core/emscripten/issues/16816')
  @parameterized({
    'default': ([],),
    'streaming': (['-sMINIMAL_RUNTIME_STREAMING_WASM_COMPILATION'],),
    'streaming_inst': (['-sMINIMAL_RUNTIME_STREAMING_WASM_INSTANTIATION'],),
    'no_export': (['-sDECLARE_ASM_MODULE_EXPORTS=0'],)
  })
  def test_minimal_runtime_hello_world(self, args):
    # TODO: Support for non-Node.js shells has not yet been added to MINIMAL_RUNTIME
    self.banned_js_engines = [config.V8_ENGINE, config.SPIDERMONKEY_ENGINE]
    self.emcc_args = args
    self.set_setting('MINIMAL_RUNTIME')
    self.maybe_closure()
    self.do_runf(test_file('small_hello_world.c'), 'hello')

  # Test that printf() works in MINIMAL_RUNTIME=1
  @no_wasmfs('https://github.com/emscripten-core/emscripten/issues/16816')
  @parameterized({
    'fs': ('FORCE_FILESYSTEM',),
    'nofs': ('NO_FILESYSTEM',),
  })
  @no_asan('TODO: ASan support in minimal runtime')
  def test_minimal_runtime_hello_printf(self, extra_setting):
    self.set_setting('MINIMAL_RUNTIME')
    self.emcc_args += ['--pre-js', test_file('minimal_runtime_exit_handling.js')]
    self.set_setting(extra_setting)
    # $FS is not fully compatible with MINIMAL_RUNTIME so fails with closure
    # compiler.  lsan also pulls in $FS
    if '-fsanitize=leak' not in self.emcc_args and extra_setting != 'FORCE_FILESYSTEM':
      self.maybe_closure()
    self.do_runf(test_file('hello_world.c'), 'hello, world!')

  # Tests that -sMINIMAL_RUNTIME works well with SAFE_HEAP
  @no_wasmfs('https://github.com/emscripten-core/emscripten/issues/16816')
  @no_asan('TODO: ASan support in minimal runtime')
  def test_minimal_runtime_safe_heap(self):
    self.set_setting('MINIMAL_RUNTIME')
    self.emcc_args += ['--pre-js', test_file('minimal_runtime_exit_handling.js')]
    self.set_setting('SAFE_HEAP')
    # $FS is not fully compatible with MINIMAL_RUNTIME so fails with closure
    # compiler.
    # lsan pulls in $FS
    if '-fsanitize=leak' not in self.emcc_args:
      self.maybe_closure()
    self.do_runf(test_file('small_hello_world.c'), 'hello')

  # Tests global initializer with -sMINIMAL_RUNTIME
  @no_wasmfs('https://github.com/emscripten-core/emscripten/issues/16816')
  @no_asan('TODO: ASan support in minimal runtime')
  def test_minimal_runtime_global_initializer(self):
    self.set_setting('MINIMAL_RUNTIME')
    self.emcc_args += ['--pre-js', test_file('minimal_runtime_exit_handling.js')]
    self.maybe_closure()
    self.do_runf(test_file('test_global_initializer.cpp'), 't1 > t0: 1')

  @no_wasm2js('wasm2js does not support PROXY_TO_PTHREAD (custom section support)')
  def test_return_address(self):
    self.set_setting('USE_OFFSET_CONVERTER')
    self.do_runf(test_file('core/test_return_address.c'), 'passed')

  @no_wasm2js('TODO: sanitizers in wasm2js')
  @no_asan('-fsanitize-minimal-runtime cannot be used with ASan')
  @no_lsan('-fsanitize-minimal-runtime cannot be used with LSan')
  def test_ubsan_minimal_too_many_errors(self):
    self.emcc_args += ['-fsanitize=undefined', '-fsanitize-minimal-runtime']
    if not self.is_wasm():
      if self.is_optimizing():
        self.skipTest('test can only be run without optimizations on asm.js')
      # Need to use `-g` to get proper line numbers in asm.js
      self.emcc_args += ['-g']
    self.do_runf(test_file('core/test_ubsan_minimal_too_many_errors.c'),
                 expected_output='ubsan: add-overflow\n' * 20 + 'ubsan: too many errors\n')

  @no_wasm2js('TODO: sanitizers in wasm2js')
  @no_asan('-fsanitize-minimal-runtime cannot be used with ASan')
  @no_lsan('-fsanitize-minimal-runtime cannot be used with LSan')
  def test_ubsan_minimal_errors_same_place(self):
    self.emcc_args += ['-fsanitize=undefined', '-fsanitize-minimal-runtime']
    if not self.is_wasm():
      if self.is_optimizing():
        self.skipTest('test can only be run without optimizations on asm.js')
      # Need to use `-g` to get proper line numbers in asm.js
      self.emcc_args += ['-g']
    self.do_runf(test_file('core/test_ubsan_minimal_errors_same_place.c'),
                 expected_output='ubsan: add-overflow\n' * 5)

  @parameterized({
    'fsanitize_undefined': (['-fsanitize=undefined'],),
    'fsanitize_integer': (['-fsanitize=integer'],),
    'fsanitize_overflow': (['-fsanitize=signed-integer-overflow'],),
  })
  @no_wasm2js('TODO: sanitizers in wasm2js')
  def test_ubsan_full_overflow(self, args):
    self.emcc_args += args
    self.do_runf(test_file('core/test_ubsan_full_overflow.c'),
                 assert_all=True, expected_output=[
      ".c:3:5: runtime error: signed integer overflow: 2147483647 + 1 cannot be represented in type 'int'",
      ".c:7:7: runtime error: signed integer overflow: 2147483647 + 1 cannot be represented in type 'int'",
    ])

  @parameterized({
    'fsanitize_undefined': (['-fsanitize=undefined'],),
    'fsanitize_return': (['-fsanitize=return'],),
  })
  @no_wasm2js('TODO: sanitizers in wasm2js')
  def test_ubsan_full_no_return(self, args):
    self.emcc_args += ['-Wno-return-type'] + args
    self.do_runf(test_file('core/test_ubsan_full_no_return.cpp'),
                 expected_output='.cpp:1:5: runtime error: execution reached the end of a value-returning function without returning a value', assert_returncode=NON_ZERO)

  @parameterized({
    'fsanitize_undefined': (['-fsanitize=undefined'],),
    'fsanitize_integer': (['-fsanitize=integer'],),
    'fsanitize_shift': (['-fsanitize=shift'],),
  })
  @no_wasm2js('TODO: sanitizers in wasm2js')
  def test_ubsan_full_left_shift(self, args):
    self.emcc_args += args
    self.do_runf(test_file('core/test_ubsan_full_left_shift.c'),
                 assert_all=True, expected_output=[
      '.c:3:5: runtime error: left shift of negative value -1',
      ".c:7:5: runtime error: left shift of 16 by 29 places cannot be represented in type 'int'"
    ])

  @parameterized({
    'fsanitize_undefined': (['-fsanitize=undefined'],),
    'fsanitize_null': (['-fsanitize=null'],),
    'dylink': (['-fsanitize=null', '-sMAIN_MODULE=2'],),
  })
  @no_wasm2js('TODO: sanitizers in wasm2js')
  def test_ubsan_full_null_ref(self, args):
    if is_sanitizing(self.emcc_args):
      self.skipTest('test is specific to null sanitizer')
    self.emcc_args += args
    self.do_runf(test_file('core/test_ubsan_full_null_ref.cpp'),
                 assert_all=True, expected_output=[
      ".cpp:3:12: runtime error: reference binding to null pointer of type 'int'",
      ".cpp:4:13: runtime error: reference binding to null pointer of type 'int'",
      ".cpp:5:14: runtime error: reference binding to null pointer of type 'int'",
    ])

  @parameterized({
    'fsanitize_undefined': (['-fsanitize=undefined'],),
    'fsanitize_vptr': (['-fsanitize=vptr'],),
  })
  @no_wasm2js('TODO: sanitizers in wasm2js')
  def test_ubsan_full_static_cast(self, args):
    self.emcc_args += args
    self.do_runf(test_file('core/test_ubsan_full_static_cast.cpp'),
                 assert_all=True, expected_output=[
      ".cpp:18:10: runtime error: downcast of address",
      "which does not point to an object of type 'R'",
    ])

  @parameterized({
    'g': ('-g', [
      ".cpp:3:12: runtime error: reference binding to null pointer of type 'int'",
      'in main',
    ]),
    'g4': ('-gsource-map', [
      ".cpp:3:12: runtime error: reference binding to null pointer of type 'int'",
      'in main ',
      '.cpp:3:8'
    ]),
  })
  @no_wasm2js('TODO: sanitizers in wasm2js')
  def test_ubsan_full_stack_trace(self, g_flag, expected_output):
    if g_flag == '-gsource-map':
      if not self.is_wasm():
        self.skipTest('wasm2js has no source map support')
      elif self.get_setting('EVAL_CTORS'):
        self.skipTest('EVAL_CTORS does not support source maps')

    create_file('pre.js', 'Module = {UBSAN_OPTIONS: "print_stacktrace=1"};')
    self.emcc_args += ['-fsanitize=null', g_flag, '--pre-js=pre.js']
    self.set_setting('ALLOW_MEMORY_GROWTH')
    self.do_runf(test_file('core/test_ubsan_full_null_ref.cpp'),
                 assert_all=True, expected_output=expected_output)

  @no_wasm2js('TODO: sanitizers in wasm2js')
  def test_ubsan_typeinfo_eq(self):
    # https://github.com/emscripten-core/emscripten/issues/13330
    src = r'''
      #include <typeinfo>
      #include <stdio.h>
      int main() {
        int mismatch = typeid(int) != typeid(int);
        printf("ok\n");
        return mismatch;
      }
      '''
    self.emcc_args.append('-fsanitize=undefined')
    self.do_run(src, 'ok\n')

  def test_template_class_deduction(self):
    self.emcc_args += ['-std=c++17']
    self.do_core_test('test_template_class_deduction.cpp')

  @no_wasm2js('TODO: ASAN in wasm2js')
  @no_safe_heap('asan does not work with SAFE_HEAP')
  @no_wasm64('TODO: ASAN in memory64')
  @parameterized({
    'c': ['test_asan_no_error.c'],
    'cpp': ['test_asan_no_error.cpp'],
  })
  def test_asan_no_error(self, name):
    self.emcc_args.append('-fsanitize=address')
    self.set_setting('ALLOW_MEMORY_GROWTH')
    self.set_setting('INITIAL_MEMORY', '300mb')
    self.do_runf(test_file('core', name), '', assert_returncode=NON_ZERO)

  # note: these tests have things like -fno-builtin-memset in order to avoid
  # clang optimizing things away. for example, a memset might be optimized into
  # stores, and then the stores identified as dead, which leaves nothing for
  # asan to test. here we want to test asan itself, so we work around that.
  @no_safe_heap('asan does not work with SAFE_HEAP')
  @no_wasm64('TODO: ASAN in memory64')
  @parameterized({
    'use_after_free_c': ('test_asan_use_after_free.c', [
      'AddressSanitizer: heap-use-after-free on address',
    ]),
    'use_after_free_cpp': ('test_asan_use_after_free.cpp', [
      'AddressSanitizer: heap-use-after-free on address',
    ]),
    'use_after_return': ('test_asan_use_after_return.c', [
      'AddressSanitizer: stack-use-after-return on address',
    ], ['-Wno-return-stack-address']),
    'static_buffer_overflow': ('test_asan_static_buffer_overflow.c', [
      'AddressSanitizer: global-buffer-overflow on address',
    ], ['-fno-builtin-memset']),
    'heap_buffer_overflow_c': ('test_asan_heap_buffer_overflow.c', [
      'AddressSanitizer: heap-buffer-overflow on address',
    ], ['-fno-builtin-memset']),
    'heap_buffer_overflow_cpp': ('test_asan_heap_buffer_overflow.cpp', [
      'AddressSanitizer: heap-buffer-overflow on address',
    ], ['-fno-builtin-memset']),
    'stack_buffer_overflow': ('test_asan_stack_buffer_overflow.c', [
      'AddressSanitizer: stack-buffer-overflow'
    ], ['-fno-builtin-memset']),
    'stack_buffer_overflow_js': ('test_asan_stack_buffer_overflow_js.c', [
      'AddressSanitizer: stack-buffer-overflow'
    ], ['-fno-builtin-memset']),
    'bitfield_unround_size': ('test_asan_bitfield_unround_size.c', [
      'AddressSanitizer: stack-buffer-overflow'
    ], ['-fno-builtin-memset']),
    'bitfield_unround_offset': ('test_asan_bitfield_unround_offset.c', [
      'AddressSanitizer: stack-buffer-overflow'
    ], ['-fno-builtin-memset']),
    'bitfield_round': ('test_asan_bitfield_round.c', [
      'AddressSanitizer: stack-buffer-overflow'
    ], ['-fno-builtin-memset']),
    'memset_null': ('test_asan_memset_null.c', [
      'AddressSanitizer: null-pointer-dereference on address 0x00000001'
    ], ['-fno-builtin-memset']),
    'memset_freed': ('test_asan_memset_freed.c', [
      'AddressSanitizer: heap-use-after-free on address'
    ], ['-fno-builtin-memset']),
    'strcpy': ('test_asan_strcpy.c', [
      'AddressSanitizer: heap-buffer-overflow on address'
    ], ['-fno-builtin-strcpy']),
    'memcpy': ('test_asan_memcpy.c', [
      'AddressSanitizer: heap-buffer-overflow on address'
    ], ['-fno-builtin-memcpy']),
    'memchr': ('test_asan_memchr.c', [
      'AddressSanitizer: global-buffer-overflow on address'
    ], ['-fno-builtin-memchr']),
    'vector': ('test_asan_vector.cpp', [
      'AddressSanitizer: container-overflow on address'
    ]),
  })
  def test_asan(self, name, expected_output, cflags=None):
    if '-Oz' in self.emcc_args:
      self.skipTest('-Oz breaks source maps')

    if not self.is_wasm():
      self.skipTest('wasm2js has no ASan support')

    self.emcc_args.append('-fsanitize=address')
    self.set_setting('ALLOW_MEMORY_GROWTH')
    self.set_setting('INITIAL_MEMORY', '300mb')
    if cflags:
      self.emcc_args += cflags
    self.do_runf(test_file('core', name),
                 expected_output=expected_output, assert_all=True,
                 check_for_error=False, assert_returncode=NON_ZERO)

  @no_safe_heap('asan does not work with SAFE_HEAP')
  @no_wasm2js('TODO: ASAN in wasm2js')
  @no_wasm64('TODO: ASAN in memory64')
  def test_asan_js_stack_op(self):
    self.emcc_args.append('-fsanitize=address')
    self.set_setting('ALLOW_MEMORY_GROWTH')
    self.set_setting('INITIAL_MEMORY', '300mb')
    self.do_runf(test_file('core/test_asan_js_stack_op.c'),
                 expected_output='Hello, World!')

  @no_safe_heap('asan does not work with SAFE_HEAP')
  @no_wasm2js('TODO: ASAN in wasm2js')
  @no_wasm64('TODO: ASAN in memory64')
  def test_asan_api(self):
    self.emcc_args.append('-fsanitize=address')
    self.set_setting('INITIAL_MEMORY', '300mb')
    self.do_core_test('test_asan_api.c')

  @no_safe_heap('asan does not work with SAFE_HEAP')
  @no_wasm2js('TODO: ASAN in wasm2js')
  @no_wasm64('TODO: ASAN in memory64')
  def test_asan_modularized_with_closure(self):
    # the bug is that createModule() returns undefined, instead of the
    # proper Promise object.
    create_file('post.js', 'if (!(createModule() instanceof Promise)) throw "Promise was not returned :(";\n')
    self.emcc_args += ['-fsanitize=address', '--extern-post-js=post.js']
    self.set_setting('MODULARIZE')
    self.set_setting('EXPORT_NAME', 'createModule')
    self.set_setting('USE_CLOSURE_COMPILER')
    self.set_setting('ALLOW_MEMORY_GROWTH')
    self.set_setting('INITIAL_MEMORY', '300mb')
    self.do_runf(test_file('hello_world.c'), expected_output='hello, world!')

  @no_asan('SAFE_HEAP cannot be used with ASan')
  def test_safe_heap_user_js(self):
    self.set_setting('SAFE_HEAP')
    self.do_runf(test_file('core/test_safe_heap_user_js.c'),
                 expected_output=['Aborted(segmentation fault storing 1 bytes to address 0)'], assert_returncode=NON_ZERO)

  def test_safe_stack(self):
    self.set_setting('STACK_OVERFLOW_CHECK', 2)
    self.set_setting('STACK_SIZE', 1024)
    if self.is_optimizing():
      expected = [r'Aborted\(stack overflow \(Attempt to set SP to 0x[0-9a-fA-F]+, with stack limits \[0x[0-9a-fA-F]+ - 0x[0-9a-fA-F]+\]\)']
    else:
      expected = [r'Aborted\(stack overflow \(Attempt to set SP to 0x[0-9a-fA-F]+, with stack limits \[0x[0-9a-fA-F]+ - 0x[0-9a-fA-F]+\]\)',
                  '__handle_stack_overflow']
    self.do_runf(test_file('core/test_safe_stack.c'),
                 expected_output=expected,
                 regex=True,
                 assert_all=True,
                 assert_returncode=NON_ZERO)

  @node_pthreads
  def test_safe_stack_pthread(self):
    self.set_setting('STACK_OVERFLOW_CHECK', 2)
    self.set_setting('STACK_SIZE', 65536)
    self.set_setting('PROXY_TO_PTHREAD')
    self.emcc_args.append('-pthread')
    if self.is_optimizing():
      expected = ['Aborted(stack overflow']
    else:
      expected = ['Aborted(stack overflow', '__handle_stack_overflow']
    self.do_runf(test_file('core/test_safe_stack.c'),
                 expected_output=expected,
                 assert_returncode=NON_ZERO, assert_all=True)

  def test_safe_stack_alloca(self):
    self.set_setting('STACK_OVERFLOW_CHECK', 2)
    self.set_setting('STACK_SIZE', 65536)
    if self.is_optimizing():
      expected = ['Aborted(stack overflow']
    else:
      expected = ['Aborted(stack overflow', '__handle_stack_overflow']
    self.do_runf(test_file('core/test_safe_stack_alloca.c'),
                 expected_output=expected,
                 assert_returncode=NON_ZERO, assert_all=True)

  @needs_dylink
  def test_safe_stack_dylink(self):
    self.set_setting('STACK_OVERFLOW_CHECK', 2)
    self.set_setting('STACK_SIZE', 65536)
    self.dylink_test(r'''
      #include <stdio.h>
      extern void sidey();
      int main() {
        sidey();
      }
    ''', '''
      #include <string.h>

      static long accumulator = 0;

      int f(int *b) {
        // Infinite recursion while recording stack pointer locations
        // so that compiler can't eliminate the stack allocs.
        accumulator += (long)b;
        int a[1024];
        return f(a);
      }

      void sidey() {
        f(NULL);
      }
    ''', ['Aborted(stack overflow', '__handle_stack_overflow'], assert_returncode=NON_ZERO, force_c=True)

  def test_fpic_static(self):
    self.emcc_args.append('-fPIC')
    self.do_core_test('test_hello_world.c')

  # Marked as impure since we don't have a wasi-threads is still
  # a WIP.
  # Test is disabled on standalone because of flakes, see
  # https://github.com/emscripten-core/emscripten/issues/18405
  # @also_with_standalone_wasm(impure=True)
  @node_pthreads
  def test_pthread_create(self):
    if not self.get_setting('STANDALONE_WASM'):
      self.set_setting('EXIT_RUNTIME')
    # test that the node environment can be specified by itself, and that still
    # works with pthreads (even though we did not specify 'node,worker')
    self.set_setting('ENVIRONMENT', 'node')
    self.do_run_in_out_file_test('core/pthread/create.cpp')

  @node_pthreads
  @parameterized({
    '': ([],),
    'pooled': (['-sPTHREAD_POOL_SIZE=1'],),
    'proxied': (['-sPROXY_TO_PTHREAD', '-sEXIT_RUNTIME'],),
  })
  def test_pthread_c11_threads(self, args):
    self.emcc_args += args
    self.set_setting('PTHREADS_DEBUG')
    if not self.has_changed_setting('INITIAL_MEMORY'):
      self.set_setting('INITIAL_MEMORY', '64mb')
    # test that the node and worker environments can be specified
    self.set_setting('ENVIRONMENT', 'node,worker')
    self.do_run_in_out_file_test('pthread/test_pthread_c11_threads.c')

  @node_pthreads
  @parameterized({
    '': (0,),
    'pooled': (1,),
  })
  def test_pthread_cxx_threads(self, pthread_pool_size):
    self.set_setting('PTHREAD_POOL_SIZE', pthread_pool_size)
    self.do_run_in_out_file_test('pthread/test_pthread_cxx_threads.cpp')

  @node_pthreads
  @parameterized({
    '': (0,),
    'pooled': (1,),
  })
  def test_pthread_busy_wait(self, pthread_pool_size):
    self.set_setting('PTHREAD_POOL_SIZE', pthread_pool_size)
    self.do_run_in_out_file_test('pthread/test_pthread_busy_wait.cpp')

  @node_pthreads
  def test_pthread_busy_wait_atexit(self):
    self.set_setting('PTHREAD_POOL_SIZE', 1)
    self.set_setting('EXIT_RUNTIME')
    self.do_run_in_out_file_test('pthread/test_pthread_busy_wait_atexit.cpp')

  @node_pthreads
  def test_pthread_create_pool(self):
    # with a pool, we can synchronously depend on workers being available
    self.set_setting('PTHREAD_POOL_SIZE', 2)
    self.set_setting('EXIT_RUNTIME')
    self.emcc_args += ['-DALLOW_SYNC']
    self.do_run_in_out_file_test('core/pthread/create.cpp')

  @node_pthreads
  def test_pthread_create_proxy(self):
    # with PROXY_TO_PTHREAD, we can synchronously depend on workers being available
    self.set_setting('PROXY_TO_PTHREAD')
    self.set_setting('EXIT_RUNTIME')
    self.emcc_args += ['-DALLOW_SYNC']
    self.do_run_in_out_file_test('core/pthread/create.cpp')

  @node_pthreads
  def test_pthread_create_embind_stack_check(self):
    # embind should work with stack overflow checks (see #12356)
    self.set_setting('STACK_OVERFLOW_CHECK', 2)
    self.set_setting('EXIT_RUNTIME')
    self.emcc_args += ['-lembind']
    self.do_run_in_out_file_test('core/pthread/create.cpp')

  @node_pthreads
  def test_pthread_exceptions(self):
    self.set_setting('PTHREAD_POOL_SIZE', 2)
    self.set_setting('EXIT_RUNTIME')
    self.emcc_args += ['-fexceptions']
    self.do_run_in_out_file_test('core/pthread/exceptions.cpp')

  @node_pthreads
  def test_pthread_exit_process(self):
    self.set_setting('PROXY_TO_PTHREAD')
    self.set_setting('EXIT_RUNTIME')
    self.emcc_args += ['-DEXIT_RUNTIME', '--pre-js', test_file('core/pthread/test_pthread_exit_runtime.pre.js')]
    self.do_run_in_out_file_test('core/pthread/test_pthread_exit_runtime.c', assert_returncode=42)

  @node_pthreads
  def test_pthread_keepalive(self):
    self.do_run_in_out_file_test('core/pthread/test_pthread_keepalive.c')

  @node_pthreads
  def test_pthread_weak_ref(self):
    self.do_run_in_out_file_test('core/pthread/test_pthread_weak_ref.c')

  @node_pthreads
  def test_pthread_exit_main(self):
    self.do_run_in_out_file_test('core/pthread/test_pthread_exit_main.c')

  def test_pthread_exit_main_stub(self):
    self.do_run_in_out_file_test('core/pthread/test_pthread_exit_main.c')

  @node_pthreads
  def test_pthread_unhandledrejection(self):
    # Check that an unhandled promise rejection is propagated to the main thread
    # as an error.
    self.set_setting('PROXY_TO_PTHREAD')
    self.set_setting('NODEJS_CATCH_EXIT', 0)
    self.emcc_args += ['--post-js', test_file('pthread/test_pthread_unhandledrejection.post.js')]
    self.do_runf(test_file('pthread/test_pthread_unhandledrejection.c'), 'passed')

  @node_pthreads
  @no_wasm2js('wasm2js does not support PROXY_TO_PTHREAD (custom section support)')
  def test_pthread_offset_converter(self):
    self.set_setting('PROXY_TO_PTHREAD')
    self.set_setting('EXIT_RUNTIME')
    self.set_setting('USE_OFFSET_CONVERTER')
    if '-g' in self.emcc_args:
      self.emcc_args += ['-DDEBUG']
    self.do_runf(test_file('core/test_return_address.c'), 'passed')

  @node_pthreads
  @no_wasm2js('wasm2js does not support PROXY_TO_PTHREAD (custom section support)')
  def test_pthread_offset_converter_modularize(self):
    self.set_setting('PROXY_TO_PTHREAD')
    self.set_setting('EXIT_RUNTIME')
    self.set_setting('USE_OFFSET_CONVERTER')
    self.set_setting('MODULARIZE')
    create_file('post.js', 'var m = require("./test_return_address.js"); m();')
    self.emcc_args += ['--extern-post-js', 'post.js', '-sEXPORT_NAME=foo']
    if '-g' in self.emcc_args:
      self.emcc_args += ['-DDEBUG']
    self.do_runf(test_file('core/test_return_address.c'), 'passed')

  def test_emscripten_atomics_stub(self):
    self.do_run_in_out_file_test('core/pthread/emscripten_atomics.c')

  @no_asan('incompatibility with atomics')
  @node_pthreads
  def test_emscripten_atomics(self):
    self.emcc_args.append('-pthread')
    self.do_run_in_out_file_test('core/pthread/emscripten_atomics.c')

  @no_asan('incompatibility with atomics')
  @node_pthreads
  def test_emscripten_futexes(self):
    self.emcc_args.append('-pthread')
    self.emcc_args += ['-Wno-nonnull'] # This test explicitly checks behavior of passing NULL to emscripten_futex_wake().
    self.do_run_in_out_file_test('core/pthread/emscripten_futexes.c')

  @node_pthreads
  def test_stdio_locking(self):
    self.set_setting('PTHREAD_POOL_SIZE', '2')
    self.do_run_in_out_file_test('core/test_stdio_locking.c')

  @needs_dylink
  @node_pthreads
  def test_pthread_dylink_basics(self):
    self.emcc_args.append('-Wno-experimental')
    self.set_setting('PROXY_TO_PTHREAD')
    self.set_setting('EXIT_RUNTIME')
    self.do_basic_dylink_test()

  @needs_dylink
  @node_pthreads
  def test_pthread_dylink(self):
    self.emcc_args += ['-Wno-experimental', '-pthread']
    self.set_setting('PTHREAD_POOL_SIZE', 2)
    main = test_file('core/pthread/test_pthread_dylink.c')

    # test with a long .so name, as a regression test for
    # https://github.com/emscripten-core/emscripten/issues/14833
    # where we had a bug with long names + TextDecoder + pthreads + dylink
    very_long_name = 'very_very_very_very_very_very_very_very_very_long.so'

    self.dylink_testf(main, so_name=very_long_name,
                      need_reverse=False)

  @parameterized({
    '': (['-sNO_AUTOLOAD_DYLIBS'],),
    'autoload': ([],)
  })
  @needs_dylink
  @node_pthreads
  def test_pthread_dylink_entry_point(self, args):
    self.emcc_args += ['-Wno-experimental', '-pthread']
    self.set_setting('PTHREAD_POOL_SIZE', 1)
    main = test_file('core/pthread/test_pthread_dylink_entry_point.c')
    self.dylink_testf(main, need_reverse=False, emcc_args=args)

  @needs_dylink
  @node_pthreads
  def test_pthread_dylink_exceptions(self):
    self.emcc_args += ['-Wno-experimental', '-pthread']
    self.emcc_args.append('-fexceptions')
    self.dylink_testf(test_file('core/pthread/test_pthread_dylink_exceptions.cpp'))

  @needs_dylink
  @node_pthreads
  def test_pthread_dlopen(self):
    self.emcc_args += ['-Wno-experimental', '-pthread']
    self.build_dlfcn_lib(test_file('core/pthread/test_pthread_dlopen_side.c'))

    self.prep_dlfcn_main()
    self.set_setting('EXIT_RUNTIME')
    self.set_setting('PROXY_TO_PTHREAD')
    self.do_runf(test_file('core/pthread/test_pthread_dlopen.c'),
                 ['side module ctor', 'done join', 'side module atexit'],
                 assert_all=True)

  @needs_dylink
  @node_pthreads
  @disabled('https://github.com/emscripten-core/emscripten/issues/18887')
  def test_pthread_dlopen_many(self):
    nthreads = 10
    self.emcc_args += ['-Wno-experimental', '-pthread']
    self.build_dlfcn_lib(test_file('core/pthread/test_pthread_dlopen_side.c'))
    for i in range(nthreads):
      shutil.copyfile('liblib.so', f'liblib{i}.so')

    self.prep_dlfcn_main()
    self.set_setting('EXIT_RUNTIME')
    self.set_setting('PROXY_TO_PTHREAD')
    self.set_setting('DEFAULT_LIBRARY_FUNCS_TO_INCLUDE', 'jslib_func')
    create_file('lib.js', r'''
      mergeInto(LibraryManager.library, {
        jslib_func__sig: 'v',
        jslib_func: function() {
          err('hello from js');
        }
      });
    ''')
    self.emcc_args.append('--js-library=lib.js')
    self.do_runf(test_file('core/pthread/test_pthread_dlopen_many.c'),
                 ['side module ctor', 'main done', 'side module atexit'],
                 emcc_args=[f'-DNUM_THREADS={nthreads}'],
                 assert_all=True)

  @needs_dylink
  @node_pthreads
  def test_pthread_dlsym(self):
    self.emcc_args += ['-Wno-experimental', '-pthread']
    self.build_dlfcn_lib(test_file('core/pthread/test_pthread_dlsym_side.c'))

    self.prep_dlfcn_main()
    self.set_setting('EXIT_RUNTIME')
    self.set_setting('PROXY_TO_PTHREAD')
    self.do_runf(test_file('core/pthread/test_pthread_dlsym.c'))

  @needs_dylink
  @node_pthreads
  def test_pthread_dylink_tls(self):
    self.emcc_args += ['-Wno-experimental', '-pthread']
    self.set_setting('PTHREAD_POOL_SIZE', 1)
    main = test_file('core/pthread/test_pthread_dylink_tls.c')
    self.dylink_testf(main, need_reverse=False)

  @needs_dylink
  @node_pthreads
  def test_pthread_dylink_longjmp(self):
    self.emcc_args += ['-Wno-experimental', '-pthread']
    self.set_setting('PTHREAD_POOL_SIZE=1')
    main = test_file('core/pthread/test_pthread_dylink_longjmp.c')
    self.dylink_testf(main, need_reverse=False)

  @needs_dylink
  @node_pthreads
  def test_pthread_dylink_main_module_1(self):
    self.emcc_args += ['-Wno-experimental', '-pthread']
    self.set_setting('MAIN_MODULE')
    self.do_runf(test_file('hello_world.c'))

  @needs_dylink
  @node_pthreads
  def test_Module_dynamicLibraries_pthreads(self):
    # test that Module.dynamicLibraries works with pthreads
    self.emcc_args += ['-pthread', '-Wno-experimental']
    self.emcc_args += ['--pre-js', 'pre.js']
    self.set_setting('PROXY_TO_PTHREAD')
    self.set_setting('EXIT_RUNTIME')
    # This test is for setting dynamicLibraries at runtime so we don't
    # want emscripten loading `liblib.so` automatically (which it would
    # do without this setting.
    self.set_setting('NO_AUTOLOAD_DYLIBS')

    create_file('pre.js', '''
      if (typeof importScripts == 'undefined') { // !ENVIRONMENT_IS_WORKER
        // Load liblib.so by default on non-workers
        Module['dynamicLibraries'] = ['liblib.so'];
      } else {
        // Verify whether the main thread passes Module.dynamicLibraries to the worker
        assert(Module['dynamicLibraries'].includes('liblib.so'));
      }
    ''')

    self.dylink_test(
      r'''
        #include <stdio.h>
        int side();
        int main() {
          printf("result is %d", side());
          return 0;
        }
      ''',
      r'''
        int side() { return 42; }
      ''',
      'result is 42')

  # Tests the emscripten_get_exported_function() API.
  def test_emscripten_get_exported_function(self):
    self.set_setting('ALLOW_TABLE_GROWTH')
    self.emcc_args += ['-lexports.js']
    self.do_core_test('test_get_exported_function.cpp')

  # Tests the emscripten_get_exported_function() API.
  @no_asan('TODO: ASan support in minimal runtime')
  def test_minimal_runtime_emscripten_get_exported_function(self):
    self.set_setting('ALLOW_TABLE_GROWTH')
    self.set_setting('MINIMAL_RUNTIME')
    self.emcc_args += ['--pre-js', test_file('minimal_runtime_exit_handling.js')]
    self.emcc_args += ['-lexports.js']
    self.do_core_test('test_get_exported_function.cpp')

  # Marked as impure since the WASI reactor modules (modules without main)
  # are not yet suppored by the wasm engines we test against.
  @also_with_standalone_wasm(impure=True)
  def test_undefined_main(self):
    if self.get_setting('STANDALONE_WASM'):
      # In standalone we don't support implicitly building without main.  The user has to explicitly
      # opt out (see below).
      err = self.expect_fail([EMCC, test_file('core/test_ctors_no_main.cpp')] + self.get_emcc_args())
      self.assertContained('undefined symbol: main', err)
    elif not self.get_setting('STRICT'):
      # Traditionally in emscripten we allow main to be implicitly undefined.  This allows programs
      # with a main and libraries without a main to be compiled identically.
      # However we are trying to move away from that model to a more explicit opt-out model. See:
      # https://github.com/emscripten-core/emscripten/issues/9640
      self.do_core_test('test_ctors_no_main.cpp')

      # Disabling IGNORE_MISSING_MAIN should cause link to fail due to missing main
      self.set_setting('IGNORE_MISSING_MAIN', 0)
      err = self.expect_fail([EMCC, test_file('core/test_ctors_no_main.cpp')] + self.get_emcc_args())
      self.assertContained('error: entry symbol not defined (pass --no-entry to suppress): main', err)

      # In non-standalone mode exporting an empty list of functions signal that we don't
      # have a main and so should not generate an error.
      self.set_setting('EXPORTED_FUNCTIONS', [])
      self.do_core_test('test_ctors_no_main.cpp')
      self.clear_setting('EXPORTED_FUNCTIONS')

  # Marked as impure since the WASI reactor modules (modules without main)
  # are not yet supported by the wasm engines we test against.
  @also_with_standalone_wasm(impure=True)
  def test_undefined_main_explicit(self):
    # If we pass --no-entry this test should compile without issue
    self.emcc_args.append('--no-entry')
    self.do_core_test('test_ctors_no_main.cpp')

  def test_undefined_main_wasm_output(self):
    if not can_do_standalone(self):
      self.skipTest('standalone mode only')
    err = self.expect_fail([EMCC, '-o', 'out.wasm', test_file('core/test_ctors_no_main.cpp')] + self.get_emcc_args())
    self.assertContained('undefined symbol: main', err)

  def test_export_start(self):
    if not can_do_standalone(self):
      self.skipTest('standalone mode only')
    self.set_setting('STANDALONE_WASM')
    self.set_setting('EXPORTED_FUNCTIONS', ['__start'])
    self.do_core_test('test_hello_world.c')

  # Tests the operation of API found in #include <emscripten/math.h>
  def test_emscripten_math(self):
    self.do_core_test('test_emscripten_math.c')

  # Tests that users can pass custom JS options from command line using
  # the -jsDfoo=val syntax:
  # See https://github.com/emscripten-core/emscripten/issues/10580.
  def test_custom_js_options(self):
    self.emcc_args += ['--js-library', test_file('core/test_custom_js_settings.js'), '-jsDCUSTOM_JS_OPTION=1']
    self.do_core_test('test_custom_js_settings.c')

    self.assertContained('cannot change built-in settings values with a -jsD directive', self.expect_fail([EMCC, '-jsDWASM=0']))

  # Tests <emscripten/stack.h> API
  @no_asan('stack allocation sizes are no longer predictable')
  def test_emscripten_stack(self):
    self.set_setting('STACK_SIZE', 4 * 1024 * 1024)
    self.do_core_test('test_stack_get_free.c')

  # Tests settings.ABORT_ON_WASM_EXCEPTIONS
  def test_abort_on_exceptions(self):
    self.set_setting('ABORT_ON_WASM_EXCEPTIONS')
    self.set_setting('ALLOW_TABLE_GROWTH')
    self.set_setting('EXPORTED_RUNTIME_METHODS', ['ccall', 'cwrap'])
    self.set_setting('DEFAULT_LIBRARY_FUNCS_TO_INCLUDE', ['$addFunction'])
    self.emcc_args += ['-lembind', '--post-js', test_file('core/test_abort_on_exceptions_post.js')]
    self.do_core_test('test_abort_on_exceptions.cpp', interleaved_output=False)

  def test_abort_on_exceptions_main(self):
    # The unhandled exception wrappers should not kick in for exceptions thrown during main
    self.set_setting('ABORT_ON_WASM_EXCEPTIONS')
    self.emcc_args.append('--minify=0')
    output = self.do_runf(test_file('core/test_abort_on_exceptions_main.c'), assert_returncode=NON_ZERO)
    # The exception should make it all the way out
    self.assertContained('Error: crash', output)
    # And not be translated into abort by makeAbortWrapper
    self.assertNotContained('unhandled exception', output)
    self.assertNotContained('Aborted', output)

  @node_pthreads
  def test_abort_on_exceptions_pthreads(self):
    self.set_setting('ABORT_ON_WASM_EXCEPTIONS')
    self.set_setting('PROXY_TO_PTHREAD')
    self.set_setting('EXIT_RUNTIME')
    self.do_core_test('test_hello_world.c')

  @needs_dylink
  def test_gl_main_module(self):
    self.set_setting('MAIN_MODULE')
    self.do_runf(test_file('core/test_gl_get_proc_address.c'))

  @needs_dylink
  def test_main_module_js_symbol(self):
    self.set_setting('MAIN_MODULE', 2)
    self.emcc_args += ['--js-library', test_file('core/test_main_module_js_symbol.js')]
    self.do_runf(test_file('core/test_main_module_js_symbol.c'))

  def test_emscripten_async_call(self):
    self.set_setting('EXIT_RUNTIME')
    self.do_run_in_out_file_test(test_file('core/test_emscripten_async_call.c'))

  @no_asan('asyncify stack operations confuse asan')
  @no_wasm64('TODO: asyncify for wasm64')
  @parameterized({
    '': ([],),
    'no_dynamic_execution': (['-sDYNAMIC_EXECUTION=0'],)
  })
  def test_embind_lib_with_asyncify(self, args):
    self.uses_es6 = True
    self.emcc_args += [
      '-lembind',
      '-sASYNCIFY',
      '-sASYNCIFY_IMPORTS=["sleep_and_return"]',
      '-sDEFAULT_LIBRARY_FUNCS_TO_INCLUDE=$ASSERTIONS',
      '--post-js', test_file('core/embind_lib_with_asyncify.test.js'),
    ]
    self.emcc_args += args
    self.do_core_test('embind_lib_with_asyncify.cpp')

  @no_asan('asyncify stack operations confuse asan')
  @no_wasm64('TODO: asyncify for wasm64')
  @with_asyncify_and_stack_switching
  def test_em_async_js(self):
    self.uses_es6 = True
    if not self.get_setting('ASYNCIFY'):
      self.set_setting('ASYNCIFY')
    self.set_setting('EXPORTED_RUNTIME_METHODS', 'ccall')
    self.maybe_closure()
    self.do_core_test('test_em_async_js.c')

  @requires_v8
  @no_wasm2js('wasm2js does not support reference types')
  def test_externref(self):
    self.run_process([EMCC, '-c', test_file('core/test_externref.s'), '-o', 'asm.o'] + self.get_emcc_args(ldflags=False))
    self.emcc_args += ['--js-library', test_file('core/test_externref.js')]
    self.emcc_args += ['-mreference-types']
    self.do_core_test('test_externref.c', libraries=['asm.o'])

  def test_syscall_intercept(self):
    self.do_core_test('test_syscall_intercept.c')

  @also_with_wasm_bigint
  def test_js_library_i64_params(self):
    # Tests the defineI64Param and receiveI64ParamAsI53 helpers that are
    # used to recieve i64 argument in syscalls.
    self.set_setting('EXPORTED_RUNTIME_METHODS', ['setTempRet0'])
    self.emcc_args += ['--js-library=' + test_file('core/js_library_i64_params.js')]
    self.do_core_test('js_library_i64_params.c')

  def test_main_reads_args(self):
    self.run_process([EMCC, '-c', test_file('core/test_main_reads_args_real.c'), '-o', 'real.o'] + self.get_emcc_args(ldflags=False))
    self.do_core_test('test_main_reads_args.c', emcc_args=['real.o', '-sEXIT_RUNTIME'], regex=True)

  @requires_node
  def test_promise(self):
    # This test depends on Promise.any, which in turn requires a modern target.  Check that it
    # fails to even build without bumping the min versions:
    err = self.expect_fail([EMCC, test_file('core/test_promise.c')])
    self.assertContained('error: emscripten_promise_any used, but Promise.any is not supported by the current runtime configuration', err)
    self.set_setting('MIN_NODE_VERSION', '150000')
    self.set_setting('MIN_SAFARI_VERSION', '150000')
    self.set_setting('MIN_FIREFOX_VERSION', '79')
    self.set_setting('MIN_CHROME_VERSION', '85')
    self.do_core_test('test_promise.c')

  def test_emscripten_async_load_script(self):
    create_file('script1.js', 'Module._set(456);''')
    create_file('file1.txt', 'first')
    create_file('file2.txt', 'second')
    # `--from-emcc` needed here otherwise the output defines `var Module =` which will shadow the
    # global `Module`.
    self.run_process([FILE_PACKAGER, 'test.data', '--preload', 'file1.txt', 'file2.txt', '--from-emcc', '--js-output=script2.js'])
    self.do_runf(test_file('test_emscripten_async_load_script.c'), emcc_args=['-sFORCE_FILESYSTEM'])

  @node_pthreads
  def test_wasm_worker_hello(self):
    self.do_runf(test_file('wasm_worker/hello_wasm_worker.c'), emcc_args=['-sWASM_WORKERS'])

  @node_pthreads
  def test_wasm_worker_malloc(self):
    self.do_runf(test_file('wasm_worker/malloc_wasm_worker.c'), emcc_args=['-sWASM_WORKERS'])


# Generate tests for everything
def make_run(name, emcc_args, settings=None, env=None,
             require_v8=False, v8_args=None,
             require_node=False, node_args=None,
             require_wasm64=False):
  if env is None:
    env = {}
  if settings is None:
    settings = {}
  if settings:
    # Until we create a way to specify link-time settings separately from compile-time settings
    # we need to pass this flag here to avoid warnings from compile-only commands.
    emcc_args.append('-Wno-unused-command-line-argument')

  TT = type(name, (TestCoreBase,), dict(run_name=name, env=env, __module__=__name__))  # noqa

  def tearDown(self):
    try:
      super(TT, self).tearDown()
    finally:
      for k in self.env.keys():
        del os.environ[k]

  TT.tearDown = tearDown

  def setUp(self):
    super(TT, self).setUp()
    for k, v in self.env.items():
      assert k not in os.environ, k + ' should not be in environment'
      os.environ[k] = v

    os.chdir(self.get_dir()) # Ensure the directory exists and go there

    for k, v in settings.items():
      self.set_setting(k, v)

    self.emcc_args += emcc_args

    if node_args:
      self.node_args += node_args

    if v8_args:
      self.v8_args += v8_args

    if require_v8:
      self.require_v8()
    elif require_node:
      self.require_node()

    if require_wasm64:
      self.require_wasm64()

  TT.setUp = setUp

  return TT


# Note: We add --profiling-funcs to many of these modes (especially
# modes under active development) since it makes debugging test
# failures easier.  The downside of this approach is that we are not
# testing the default mode (i.e. without `--profiling-funcs`).  See:
# https://github.com/emscripten-core/emscripten/pull/15480

# Main wasm test modes
core0 = make_run('core0', emcc_args=['-O0'])
core0g = make_run('core0g', emcc_args=['-O0', '-g'])
core1 = make_run('core1', emcc_args=['-O1'])
core2 = make_run('core2', emcc_args=['-O2'])
core2g = make_run('core2g', emcc_args=['-O2', '-g'])
core3 = make_run('core3', emcc_args=['-O3'])
cores = make_run('cores', emcc_args=['-Os'])
corez = make_run('corez', emcc_args=['-Oz'])

# MEMORY64=1
wasm64 = make_run('wasm64', emcc_args=['-Wno-experimental', '--profiling-funcs'],
                  settings={'MEMORY64': 1}, require_wasm64=True, require_node=True)
wasm64_v8 = make_run('wasm64_v8', emcc_args=['-Wno-experimental', '--profiling-funcs'],
                     settings={'MEMORY64': 1}, require_wasm64=True, require_v8=True)
# MEMORY64=2, or "lowered"
wasm64l = make_run('wasm64l', emcc_args=['-Wno-experimental', '--profiling-funcs'],
                   settings={'MEMORY64': 2},
                   node_args=shared.node_bigint_flags())

lto0 = make_run('lto0', emcc_args=['-flto', '-O0'])
lto1 = make_run('lto1', emcc_args=['-flto', '-O1'])
lto2 = make_run('lto2', emcc_args=['-flto', '-O2'])
lto3 = make_run('lto3', emcc_args=['-flto', '-O3'])
ltos = make_run('ltos', emcc_args=['-flto', '-Os'])
ltoz = make_run('ltoz', emcc_args=['-flto', '-Oz'])

thinlto0 = make_run('thinlto0', emcc_args=['-flto=thin', '-O0'])
thinlto1 = make_run('thinlto1', emcc_args=['-flto=thin', '-O1'])
thinlto2 = make_run('thinlto2', emcc_args=['-flto=thin', '-O2'])
thinlto3 = make_run('thinlto3', emcc_args=['-flto=thin', '-O3'])
thinltos = make_run('thinltos', emcc_args=['-flto=thin', '-Os'])
thinltoz = make_run('thinltoz', emcc_args=['-flto=thin', '-Oz'])

wasm2js0 = make_run('wasm2js0', emcc_args=['-O0'], settings={'WASM': 0})
wasm2js1 = make_run('wasm2js1', emcc_args=['-O1'], settings={'WASM': 0})
wasm2js2 = make_run('wasm2js2', emcc_args=['-O2'], settings={'WASM': 0})
wasm2js3 = make_run('wasm2js3', emcc_args=['-O3'], settings={'WASM': 0})
wasm2jss = make_run('wasm2jss', emcc_args=['-Os'], settings={'WASM': 0})
wasm2jsz = make_run('wasm2jsz', emcc_args=['-Oz'], settings={'WASM': 0})

# Secondary test modes - run directly when there is a specific need

# features

simd2 = make_run('simd2', emcc_args=['-O2', '-msimd128'])
bulkmem2 = make_run('bulkmem2', emcc_args=['-O2', '-mbulk-memory'])
wasmfs = make_run('wasmfs', emcc_args=['-O2', '-DWASMFS'], settings={'WASMFS': 1})

# SAFE_HEAP/STACK_OVERFLOW_CHECK
core0s = make_run('core2s', emcc_args=['-g'], settings={'SAFE_HEAP': 1})
core2s = make_run('core2s', emcc_args=['-O2'], settings={'SAFE_HEAP': 1})
core2ss = make_run('core2ss', emcc_args=['-O2'], settings={'STACK_OVERFLOW_CHECK': 2})

bigint = make_run('bigint', emcc_args=['--profiling-funcs'], settings={'WASM_BIGINT': 1},
                  node_args=shared.node_bigint_flags())

# Add DEFAULT_TO_CXX=0
strict = make_run('strict', emcc_args=[], settings={'STRICT': 1})

ubsan = make_run('ubsan', emcc_args=['-fsanitize=undefined', '--profiling'])
lsan = make_run('lsan', emcc_args=['-fsanitize=leak', '--profiling'], settings={'ALLOW_MEMORY_GROWTH': 1})
asan = make_run('asan', emcc_args=['-fsanitize=address', '--profiling'], settings={'ALLOW_MEMORY_GROWTH': 1})
asani = make_run('asani', emcc_args=['-fsanitize=address', '--profiling', '--pre-js', os.path.join(os.path.dirname(__file__), 'asan-no-leak.js')],
                 settings={'ALLOW_MEMORY_GROWTH': 1})

# Experimental modes (not tested by CI)
minimal0 = make_run('minimal0', emcc_args=['-g'], settings={'MINIMAL_RUNTIME': 1})

# TestCoreBase is just a shape for the specific subclasses, we don't test it itself
del TestCoreBase # noqa<|MERGE_RESOLUTION|>--- conflicted
+++ resolved
@@ -7402,38 +7402,6 @@
     self.do_run(src, 'waka 4999!')
     self.assertContained('_exported_func_from_response_file_1', read_file('src.js'))
 
-<<<<<<< HEAD
-=======
-  def test_add_function(self):
-    self.set_setting('INVOKE_RUN', 0)
-    self.set_setting('WASM_ASYNC_COMPILATION', 0)
-    self.set_setting('ALLOW_TABLE_GROWTH')
-    self.set_setting('EXPORTED_RUNTIME_METHODS', ['callMain'])
-    self.emcc_args += ['--post-js', test_file('interop/test_add_function_post.js')]
-
-    print('basics')
-    self.do_run_in_out_file_test('interop/test_add_function.cpp')
-
-    print('with ALLOW_TABLE_GROWTH=0')
-    self.set_setting('ALLOW_TABLE_GROWTH', 0)
-    expected = 'Unable to grow wasm table'
-    if self.is_wasm2js():
-      # in wasm2js the error message doesn't come from the VM, but from our
-      # emulation code. when ASSERTIONS are enabled we show a clear message, but
-      # in optimized builds we don't waste code size on that, and the JS engine
-      # shows a generic error.
-      expected = 'wasmTable.grow is not a function'
-
-    self.do_runf(test_file('interop/test_add_function.cpp'), expected, assert_returncode=NON_ZERO)
-
-    print('- with table growth')
-    self.set_setting('ALLOW_TABLE_GROWTH')
-    self.emcc_args += ['-DGROWTH']
-    # enable costly assertions to verify correct table behavior
-    self.set_setting('ASSERTIONS', 2)
-    self.do_run_in_out_file_test('interop/test_add_function.cpp', interleaved_output=False)
-
->>>>>>> 90d76db2
   def test_emulate_function_pointer_casts(self):
     # Forcibly disable EXIT_RUNTIME due to:
     # https://github.com/emscripten-core/emscripten/issues/15081
