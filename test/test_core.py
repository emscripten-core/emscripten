# Copyright 2013 The Emscripten Authors.  All rights reserved.
# Emscripten is available under two separate licenses, the MIT license and the
# University of Illinois/NCSA Open Source License.  Both these licenses can be
# found in the LICENSE file.

import json
import logging
import os
import random
import re
import shutil
import time
import unittest
from pathlib import Path
from functools import wraps

if __name__ == '__main__':
  raise Exception('do not run this file directly; do something like: test/runner')

from tools.shared import PIPE
from tools.shared import EMCC, EMAR, FILE_PACKAGER
from tools.utils import WINDOWS, MACOS, write_file, delete_file
from tools import shared, building, config, utils, webassembly
import common
from common import RunnerCore, path_from_root, requires_native_clang, test_file, create_file
from common import skip_if, no_windows, no_mac, is_slow_test, parameterized, parameterize
from common import env_modify, with_env_modify, disabled, flaky, node_pthreads, also_with_wasm_bigint
from common import read_file, read_binary, requires_v8, requires_node, requires_wasm2js, requires_node_canary
from common import compiler_for, crossplatform, no_4gb, no_2gb, also_with_minimal_runtime
from common import with_all_fs, also_with_nodefs, also_with_nodefs_both, also_with_noderawfs, also_with_wasmfs
from common import with_all_eh_sjlj, with_all_sjlj, also_with_standalone_wasm, can_do_standalone, no_wasm64, requires_wasm_exnref
from common import NON_ZERO, WEBIDL_BINDER, EMBUILDER, PYTHON
import clang_native

# decorators for limiting which modes a test can run in

logger = logging.getLogger("test_core")

EM_SIGINT = 2
EM_SIGABRT = 6


def wasm_simd(f):
  assert callable(f)

  @wraps(f)
  def decorated(self, *args, **kwargs):
    self.require_simd()
    if self.get_setting('MEMORY64') == 2:
      self.skipTest('https://github.com/WebAssembly/binaryen/issues/4638')
    if self.is_wasm2js():
      self.skipTest('wasm2js only supports MVP for now')
    if '-O3' in self.emcc_args:
      self.skipTest('SIMD tests are too slow with -O3 in the new LLVM pass manager, https://github.com/emscripten-core/emscripten/issues/13427')
    self.emcc_args.append('-msimd128')
    self.emcc_args.append('-fno-lax-vector-conversions')
    self.v8_args.append('--experimental-wasm-simd')
    f(self, *args, **kwargs)
  return decorated


def wasm_relaxed_simd(f):
  assert callable(f)

  @wraps(f)
  def decorated(self):
    if self.get_setting('MEMORY64') == 2:
      self.skipTest('https://github.com/WebAssembly/binaryen/issues/4638')
    # We don't actually run any tests yet, so don't require any engines.
    if self.is_wasm2js():
      self.skipTest('wasm2js only supports MVP for now')
    self.emcc_args.append('-mrelaxed-simd')
    f(self)
  return decorated


def needs_non_trapping_float_to_int(f):
  assert callable(f)

  @wraps(f)
  def decorated(self):
    if self.is_wasm2js():
      self.skipTest('wasm2js only supports MVP for now')
    f(self)
  return decorated


def needs_dylink(func):
  assert callable(func)

  @wraps(func)
  def decorated(self, *args, **kwargs):
    self.check_dylink()
    return func(self, *args, **kwargs)

  return decorated


def with_dylink_reversed(func):
  assert callable(func)

  @wraps(func)
  def decorated(self, dylink_reversed, *args, **kwargs):
    self.dylink_reversed = dylink_reversed
    self.check_dylink()

    return func(self, *args, **kwargs)

  parameterize(decorated, {'': (False,),
                           'reversed': (True,)})

  return decorated


# without EMTEST_ALL_ENGINES set we only run tests in a single VM by
# default. in some tests we know that cross-VM differences may happen and
# so are worth testing, and they should be marked with this decorator
def all_engines(f):
  assert callable(f)

  @wraps(f)
  def decorated(self, *args, **kwargs):
    old = self.use_all_engines
    self.use_all_engines = True
    self.set_setting('ENVIRONMENT', 'web,node,shell')
    try:
      f(self, *args, **kwargs)
    finally:
      self.use_all_engines = old

  return decorated


def no_wasm2js(note=''):
  assert not callable(note)

  def decorated(f):
    return skip_if(f, 'is_wasm2js', note)
  return decorated


# Some tests are marked as only-wasm2js because they test basic codegen in a way
# that is mainly useful for the wasm2js compiler and not LLVM. LLVM tests its
# own codegen, while wasm2js testing is split between the binaryen repo (which
# tests wat files) and this repo (which tests C/C++ files).
#
# Note that some tests here may seem excessive, e.g., testing 16-bit math, as
# LLVM turns those things into i32 values in wasm anyhow before wasm2js.
# However, it is still useful to test wasm2js there as LLVM emits patterns of
# shifts and such around those values to ensure they operate as 16-bit, and we
# want coverage of that.
def only_wasm2js(note=''):
  assert not callable(note)

  def decorated(f):
    return skip_if(f, 'is_wasm2js', note, negate=True)
  return decorated


def with_asyncify_and_jspi(f):
  assert callable(f)

  @wraps(f)
  def metafunc(self, jspi):
    if jspi:
      self.set_setting('ASYNCIFY', 2)
      self.require_jspi()
      f(self)
    else:
      self.set_setting('ASYNCIFY')
      f(self)

  parameterize(metafunc, {'': (False,),
                          'jspi': (True,)})
  return metafunc


def no_optimize(note=''):
  assert not callable(note)

  def decorator(func):
    assert callable(func)

    @wraps(func)
    def decorated(self):
      if self.is_optimizing():
        self.skipTest(note)
      func(self)
    return decorated
  return decorator


def needs_make(note=''):
  assert not callable(note)
  if WINDOWS:
    return unittest.skip('Tool not available on Windows bots (%s)' % note)
  return lambda f: f


def no_asan(note):
  assert not callable(note)

  def decorator(f):
    assert callable(f)

    @wraps(f)
    def decorated(self, *args, **kwargs):
      if '-fsanitize=address' in self.emcc_args:
        self.skipTest(note)
      f(self, *args, **kwargs)
    return decorated
  return decorator


def no_lsan(note):
  assert not callable(note)

  def decorator(f):
    assert callable(f)

    @wraps(f)
    def decorated(self, *args, **kwargs):
      if '-fsanitize=leak' in self.emcc_args:
        self.skipTest(note)
      f(self, *args, **kwargs)
    return decorated
  return decorator


def no_ubsan(note):
  assert not callable(note)

  def decorator(f):
    assert callable(f)

    @wraps(f)
    def decorated(self, *args, **kwargs):
      if '-fsanitize=undefined' in self.emcc_args:
        self.skipTest(note)
      f(self, *args, **kwargs)
    return decorated
  return decorator


def no_sanitize(note):
  assert not callable(note)

  def decorator(f):
    assert callable(f)

    @wraps(f)
    def decorated(self, *args, **kwargs):
      if any(a.startswith('-fsanitize=') for a in self.emcc_args):
        self.skipTest(note)
      f(self, *args, **kwargs)
    return decorated
  return decorator


def no_wasmfs(note):
  assert not callable(note)

  def decorator(f):
    assert callable(f)

    @wraps(f)
    def decorated(self, *args, **kwargs):
      if self.get_setting('WASMFS'):
        self.skipTest(note)
      f(self, *args, **kwargs)
    return decorated
  return decorator


def make_no_decorator_for_setting(name):
  def outer_decorator(note):
    assert not callable(note)

    def decorator(f):
      assert callable(f)

      @wraps(f)
      def decorated(self, *args, **kwargs):
        if (name + '=1') in self.emcc_args or self.get_setting(name):
          self.skipTest(note)
        f(self, *args, **kwargs)
      return decorated
    return decorator
  return outer_decorator


no_minimal_runtime = make_no_decorator_for_setting('MINIMAL_RUNTIME')
no_safe_heap = make_no_decorator_for_setting('SAFE_HEAP')


def is_sanitizing(args):
  return '-fsanitize=' in str(args)


class TestCoreBase(RunnerCore):
  # A simple check whether the compiler arguments cause optimization.
  def is_optimizing(self):
    return '-O' in str(self.emcc_args) and '-O0' not in self.emcc_args

  def should_use_closure(self):
    # Don't run closure in all test modes, just a couple, since it slows
    # the tests down quite a bit.
    required = ('-O2', '-Os')
    prohibited = ('-g', '--profiling')
    return all(f not in self.emcc_args for f in prohibited) and any(f in self.emcc_args for f in required)

  # Use closure in some tests for some additional coverage
  def maybe_closure(self):
    if '--closure=1' not in self.emcc_args and self.should_use_closure():
      self.emcc_args += ['--closure=1']
      logger.debug('using closure compiler..')
      return True
    return False

  def assertStartswith(self, output, prefix):
    self.assertEqual(prefix, output[:len(prefix)])

  def verify_in_strict_mode(self, filename):
    js = read_file(filename)
    filename += '.strict.js'
    write_file(filename, '"use strict";\n' + js)
    self.run_js(filename)

  def do_core_test(self, testname, **kwargs):
    self.do_run_in_out_file_test(Path('core', testname), **kwargs)

  def get_bullet_library(self, use_cmake):
    if use_cmake:
      configure_commands = ['cmake', '.']
      configure_args = ['-DBUILD_DEMOS=OFF', '-DBUILD_EXTRAS=OFF', '-DUSE_GLUT=OFF',
                        '-DCMAKE_CXX_STANDARD=14']
      # Depending on whether 'configure' or 'cmake' is used to build, Bullet
      # places output files in different directory structures.
      generated_libs = [Path('src/BulletDynamics/libBulletDynamics.a'),
                        Path('src/BulletCollision/libBulletCollision.a'),
                        Path('src/LinearMath/libLinearMath.a')]
    else:
      configure_commands = ['sh', './configure']
      # Force a nondefault --host= so that the configure script will interpret
      # that we are doing cross-compilation
      # and skip attempting to run the generated executable with './a.out',
      # which would fail since we are building a .js file.
      configure_args = ['--disable-shared', '--host=i686-pc-linux-gnu',
                        '--disable-demos', '--disable-dependency-tracking']
      generated_libs = [Path('src/.libs/libBulletDynamics.a'),
                        Path('src/.libs/libBulletCollision.a'),
                        Path('src/.libs/libLinearMath.a')]

    return self.get_library('third_party/bullet', generated_libs,
                            configure=configure_commands,
                            configure_args=configure_args,
                            cache_name_extra=configure_commands[0])

  def test_hello_world(self):
    self.do_core_test('test_hello_world.c')

  def test_wasm_synchronous_compilation(self):
    self.set_setting('STRICT_JS')
    self.set_setting('WASM_ASYNC_COMPILATION', 0)
    self.do_core_test('test_hello_world.c')

  @also_with_standalone_wasm()
  def test_hello_argc(self):
    self.do_core_test('test_hello_argc.c', args=['hello', 'world'])

  @node_pthreads
  def test_hello_argc_pthreads(self):
    self.set_setting('PROXY_TO_PTHREAD')
    self.set_setting('EXIT_RUNTIME')
    self.do_core_test('test_hello_argc.c', args=['hello', 'world'])

  @only_wasm2js('test shifts etc. on 64-bit integers')
  def test_intvars(self):
    self.do_core_test('test_intvars.cpp')

  def test_int53(self):
    if common.EMTEST_REBASELINE:
      self.run_process([EMCC, test_file('core/test_int53.c'), '-o', 'a.js', '-DGENERATE_ANSWERS'] + self.emcc_args)
      ret = self.run_process(config.NODE_JS + ['a.js'], stdout=PIPE).stdout
      write_file(test_file('core/test_int53.out'), ret)
    else:
      self.do_core_test('test_int53.c', interleaved_output=False)

  def test_int53_convertI32PairToI53Checked(self):
    if common.EMTEST_REBASELINE:
      self.run_process([EMCC, test_file('core/test_convertI32PairToI53Checked.cpp'), '-o', 'a.js', '-DGENERATE_ANSWERS'] + self.emcc_args)
      ret = self.run_process(config.NODE_JS + ['a.js'], stdout=PIPE).stdout
      write_file(test_file('core/test_convertI32PairToI53Checked.out'), ret)
    else:
      self.do_core_test('test_convertI32PairToI53Checked.cpp', interleaved_output=False)

  @only_wasm2js('test shifts etc. on 64-bit integers')
  def test_i64(self):
    # test shifts etc. on 64-bit integers as well as printf() on them. we need
    # the math testing only for wasm2js but do not apply @only_wasm2js since we
    # do want some testing of 64-bit printf in our libc (which is not tested in
    # clang upstream).
    self.do_core_test('test_i64.c')

  @only_wasm2js('test shifts etc. on 64-bit integers')
  def test_i64_2(self):
    self.do_core_test('test_i64_2.cpp')

  @only_wasm2js('test shifts etc. on 64-bit integers')
  def test_i64_3(self):
    self.do_core_test('test_i64_3.cpp')

  @only_wasm2js('test shifts etc. on 64-bit integers')
  def test_i64_4(self):
    # stuff that also needs sign corrections
    self.do_core_test('test_i64_4.c')

  @only_wasm2js('test shifts etc. on 64-bit integers')
  def test_i64_b(self):
    self.do_core_test('test_i64_b.cpp')

  @only_wasm2js('test shifts etc. on 64-bit integers')
  def test_i64_cmp(self):
    self.do_core_test('test_i64_cmp.cpp')

  @only_wasm2js('test shifts etc. on 64-bit integers')
  def test_i64_cmp2(self):
    self.do_core_test('test_i64_cmp2.c')

  @only_wasm2js('test unions of i64 and double')
  def test_i64_double(self):
    self.do_core_test('test_i64_double.cpp')

  @only_wasm2js('test 64-bit multiply')
  def test_i64_umul(self):
    self.do_core_test('test_i64_umul.c')

  @only_wasm2js('test 64-bit math')
  @also_with_standalone_wasm()
  @no_ubsan('contains UB')
  def test_i64_precise(self):
    self.do_core_test('test_i64_precise.c')

  @only_wasm2js('test 64-bit multiply')
  def test_i64_precise_needed(self):
    self.do_core_test('test_i64_precise_needed.c')

  def test_i64_llabs(self):
    # test the libc llabs() method
    self.do_core_test('test_i64_llabs.c')

  def test_i64_zextneg(self):
    # test zero/sign-extension in printf arguments
    self.do_core_test('test_i64_zextneg.c')

  @only_wasm2js('test 64-bit math')
  def test_i64_7z(self):
    self.do_core_test('test_i64_7z.c', args=['hallo'])

  @only_wasm2js('test 64-bit math with short values')
  def test_i64_i16(self):
    self.do_core_test('test_i64_i16.c')

  @only_wasm2js('test 64-bit/double conversions')
  def test_i64_qdouble(self):
    self.do_core_test('test_i64_qdouble.c')

  @only_wasm2js('tests va_arg() with i64 params')
  def test_i64_varargs(self):
    self.do_core_test('test_i64_varargs.c', args='waka fleefl asdfasdfasdfasdf'.split())

  @no_wasm2js('wasm_bigint')
  @requires_node
  def test_i64_invoke_bigint(self):
    self.set_setting('WASM_BIGINT')
    self.emcc_args += ['-fexceptions']
    self.node_args += shared.node_bigint_flags(self.get_nodejs())
    self.do_core_test('test_i64_invoke_bigint.cpp')

  @only_wasm2js('tests va_arg()')
  def test_vararg_copy(self):
    self.do_run_in_out_file_test('va_arg/test_va_copy.c')

  def test_llvm_fabs(self):
    self.do_core_test('test_llvm_fabs.c')

  @only_wasm2js('tests va_arg()')
  def test_double_varargs(self):
    self.do_core_test('test_double_varargs.c')

  @only_wasm2js('tests va_arg()')
  def test_trivial_struct_varargs(self):
    self.do_core_test('test_trivial_struct_varargs.c')

  @only_wasm2js('tests va_arg()')
  def test_struct_varargs(self):
    self.do_core_test('test_struct_varargs.c')

  @only_wasm2js('tests va_arg()')
  def test_zero_struct_varargs(self):
    self.do_core_test('test_zero_struct_varargs.c')

  @only_wasm2js('tests va_arg()')
  def test_nested_struct_varargs(self):
    self.do_core_test('test_nested_struct_varargs.c')

  @only_wasm2js('tests 32-bit multiplication')
  def test_i32_mul_precise(self):
    self.do_core_test('test_i32_mul_precise.c')

  @only_wasm2js('tests operations on 16-bit values')
  def test_i16_emcc_intrinsic(self):
    self.do_core_test('test_i16_emcc_intrinsic.c')

  @only_wasm2js('tests 64-bit conversions')
  def test_double_i64_conversion(self):
    self.do_core_test('test_double_i64_conversion.c')

  @only_wasm2js('tests float32 ops')
  def test_float32_precise(self):
    self.do_core_test('test_float32_precise.c')

  def test_negative_zero(self):
    self.do_core_test('test_negative_zero.c')

  def test_literal_negative_zero(self):
    self.do_core_test('test_literal_negative_zero.c')

  @only_wasm2js('tests byte conversions')
  @also_with_standalone_wasm()
  def test_bswap64(self):
    self.do_core_test('test_bswap64.cpp')

  def test_sha1(self):
    self.do_runf('third_party/sha1.c', 'SHA1=15dd99a1991e0b3826fede3deffc1feba42278e6')

  def test_core_types(self):
    self.do_runf('core/test_core_types.c')

  def test_cube2md5(self):
    shutil.copy(test_file('core/test_cube2md5.txt'), '.')
    self.do_core_test('test_cube2md5.c', emcc_args=['--embed-file', 'test_cube2md5.txt'])

  @also_with_standalone_wasm()
  @needs_make('make')
  def test_cube2hash(self):
    # A good test of i64 math
    self.do_run('// empty file', 'Usage: hashstring <seed>',
                libraries=self.get_library('third_party/cube2hash', ['libcube2hash.a'], configure=None),
                includes=[test_file('third_party/cube2hash')], assert_returncode=NON_ZERO)

    for text, output in [('fleefl', '892BDB6FD3F62E863D63DA55851700FDE3ACF30204798CE9'),
                         ('fleefl2', 'AA2CC5F96FC9D540CA24FDAF1F71E2942753DB83E8A81B61'),
                         ('64bitisslow', '64D8470573635EC354FEE7B7F87C566FCAF1EFB491041670')]:
      self.do_run('src.js', 'hash value: ' + output, args=[text], no_build=True)

  @only_wasm2js('tests 64-bit alignment of structs')
  def test_align64(self):
    src = r'''
      #include <stdio.h>

      // inspired by poppler

      enum Type {
        A = 10,
        B = 20
      };

      struct Object {
        Type type;
        union {
          int intg;
          double real;
          char *name;
        };
      };

      struct Principal {
        double x;
        Object a;
        double y;
      };

      int main(int argc, char **argv) {
        int base = argc-1;
        Object o[10];
        printf("%zu,%zu\n", sizeof(Object), sizeof(Principal));
        printf("%ld,%ld,%ld,%ld\n", (long)&o[base].type - (long)o, (long)&o[base].intg - (long)o, (long)&o[base].real - (long)o, (long)&o[base].name - (long)o);
        printf("%ld,%ld,%ld,%ld\n", (long)&o[base+1].type - (long)o, (long)&o[base+1].intg - (long)o, (long)&o[base+1].real - (long)o, (long)&o[base+1].name - (long)o);
        Principal p, q;
        p.x = p.y = q.x = q.y = 0;
        p.a.type = A;
        p.a.real = 123.456;
        *(&q.a) = p.a;
        printf("%.2f,%d,%.2f,%.2f : %.2f,%d,%.2f,%.2f\n", p.x, p.a.type, p.a.real, p.y, q.x, q.a.type, q.a.real, q.y);
        return 0;
      }
    '''

    self.do_run(src, '''16,32
0,8,8,8
16,24,24,24
0.00,10,123.46,0.00 : 0.00,10,123.46,0.00
''')

  @only_wasm2js('tests signed vs unsigned values')
  def test_unsigned(self):
    src = '''
      #include <stdio.h>
      const signed char cvals[2] = { -1, -2 }; // compiler can store this is a string, so -1 becomes \\FF, and needs re-signing
      int main()
      {
        {
          unsigned char x = 200;
          printf("*%d*\\n", x);
          unsigned char y = -22;
          printf("*%d*\\n", y);
        }

        int varey = 100;
        unsigned int MAXEY = -1, MAXEY2 = -77;
        printf("*%u,%d,%u*\\n", MAXEY, varey >= MAXEY, MAXEY2); // 100 >= -1? not in unsigned!

        int y = cvals[0];
        printf("*%d,%d,%d,%d*\\n", cvals[0], cvals[0] < 0, y, y < 0);
        y = cvals[1];
        printf("*%d,%d,%d,%d*\\n", cvals[1], cvals[1] < 0, y, y < 0);

        // zext issue - see mathop in jsifier
        unsigned char x8 = -10;
        unsigned long hold = 0;
        hold += x8;
        int y32 = hold+50;
        printf("*%lu,%d*\\n", hold, y32);

        // Comparisons
        x8 = 0;
        for (int i = 0; i < 254; i++) x8++; // make it an actual 254 in JS - not a -2
        printf("*%d,%d*\\n", x8+1 == 0xff, x8+1 != 0xff); // 0xff may be '-1' in the bitcode

        return 0;
      }
    '''
    self.do_run(src, '*4294967295,0,4294967219*\n*-1,1,-1,1*\n*-2,1,-2,1*\n*246,296*\n*1,0*')

    self.emcc_args.append('-Wno-constant-conversion')
    src = '''
      #include <stdio.h>
      int main()
      {
        {
          unsigned char x;
          unsigned char *y = &x;
          *y = -1;
          printf("*%d*\\n", x);
        }
        {
          unsigned short x;
          unsigned short *y = &x;
          *y = -1;
          printf("*%d*\\n", x);
        }
        /*{ // This case is not checked. The hint for unsignedness is just the %u in printf, and we do not analyze that
          unsigned int x;
          unsigned int *y = &x;
          *y = -1;
          printf("*%u*\\n", x);
        }*/
        {
          char x;
          char *y = &x;
          *y = 255;
          printf("*%d*\\n", x);
        }
        {
          char x;
          char *y = &x;
          *y = 65535;
          printf("*%d*\\n", x);
        }
        {
          char x;
          char *y = &x;
          *y = 0xffffffff;
          printf("*%d*\\n", x);
        }
        return 0;
      }
    '''
    self.do_run(src, '*255*\n*65535*\n*-1*\n*-1*\n*-1*')

  @only_wasm2js('tests 1-bit fields')
  def test_bitfields(self):
    self.do_core_test('test_bitfields.c')

  def test_floatvars(self):
    self.do_core_test('test_floatvars.cpp')

  @only_wasm2js('tests pointer casts')
  def test_closebitcasts(self):
    self.do_core_test('closebitcasts.c')

  def test_fast_math(self):
    self.emcc_args += ['-ffast-math']
    self.do_core_test('test_fast_math.c', args=['5', '6', '8'])

  @only_wasm2js('tests division by zero')
  def test_zerodiv(self):
    self.do_core_test('test_zerodiv.c')

  @only_wasm2js('tests multiplication by zero')
  def test_zero_multiplication(self):
    self.do_core_test('test_zero_multiplication.c')

  def test_isnan(self):
    self.do_core_test('test_isnan.c')

  @only_wasm2js('tests globals in static data')
  def test_globaldoubles(self):
    self.do_core_test('test_globaldoubles.c')

  def test_math(self):
    self.do_core_test('test_math.c')

  @only_wasm2js('tests lgamma and signbit')
  def test_math_lgamma(self):
    self.do_run_in_out_file_test('math/lgamma.c', assert_returncode=NON_ZERO)

  @only_wasm2js('tests fmodf (which may use JS math)')
  def test_math_fmodf(self):
    self.do_run_in_out_file_test('math/fmodf.c')

  def test_rounding(self):
    self.do_core_test('test_rounding.c')

  def test_stack(self):
    self.set_setting('INLINING_LIMIT')
    # some extra coverage in all test suites for stack checks
    self.set_setting('STACK_OVERFLOW_CHECK', 2)

    self.do_core_test('test_stack.c')

  def test_stack_align(self):
    src = test_file('core/test_stack_align.c')

    def test():
      self.do_runf(src, ['''align 4: 0
align 8: 0
align 16: 0
align 32: 0
base align: 0, 0, 0, 0'''])

    test()

  @no_asan('stack size is too low for asan to work properly')
  def test_stack_placement(self):
    self.set_setting('STACK_SIZE', 1024)
    self.do_core_test('test_stack_placement.c')
    self.set_setting('GLOBAL_BASE', '100kb')
    self.do_core_test('test_stack_placement.c')

  @no_sanitize('sanitizers do not yet support dynamic linking')
  @no_wasm2js('MAIN_MODULE support')
  @needs_dylink
  def test_stack_placement_pic(self):
    self.set_setting('STACK_SIZE', 1024)
    self.set_setting('MAIN_MODULE')
    self.do_core_test('test_stack_placement.c')
    self.set_setting('GLOBAL_BASE', '100kb')
    self.do_core_test('test_stack_placement.c')

  def test_mainenv(self):
    self.do_core_test('test_mainenv.c')

  @no_asan('ASan does not support custom memory allocators')
  @no_lsan('LSan does not support custom memory allocators')
  @parameterized({
    'normal': [],
    'memvalidate': ['-DEMMALLOC_MEMVALIDATE'],
    'memvalidate_verbose': ['-DEMMALLOC_MEMVALIDATE', '-DEMMALLOC_VERBOSE', '-DRANDOM_ITERS=130'],
  })
  def test_emmalloc(self, *args):
    self.maybe_closure()
    # in newer clang+llvm, the internal calls to malloc in emmalloc may be optimized under
    # the assumption that they are external, so like in system_libs.py where we build
    # malloc, we need to disable builtin here too
    self.set_setting('MALLOC', 'none')
    self.emcc_args += [
      '-fno-builtin',
      path_from_root('system/lib/libc/sbrk.c'),
      path_from_root('system/lib/emmalloc.c')
    ]
    self.emcc_args += args
    self.do_run_in_out_file_test('core/test_emmalloc.c')

  @no_asan('ASan does not support custom memory allocators')
  @no_lsan('LSan does not support custom memory allocators')
  def test_emmalloc_usable_size(self, *args):
    self.set_setting('MALLOC', 'emmalloc')
    self.do_core_test('test_malloc_usable_size.c', regex=True)

  @no_optimize('output is sensitive to optimization flags, so only test unoptimized builds')
  @no_asan('ASan does not support custom memory allocators')
  @no_lsan('LSan does not support custom memory allocators')
  @no_ubsan('UBSan changes memory consumption')
  @no_4gb('uses INITIAL_MEMORY')
  @no_2gb('uses INITIAL_MEMORY')
  def test_emmalloc_memory_statistics(self):
    if self.is_wasm64():
      out_suffix = '64'
    else:
      out_suffix = ''

    self.set_setting('INITIAL_MEMORY', '128mb')
    self.set_setting('MALLOC', 'emmalloc')
    self.emcc_args += ['-g']
    self.do_core_test('test_emmalloc_memory_statistics.c', out_suffix=out_suffix)

  @no_optimize('output is sensitive to optimization flags, so only test unoptimized builds')
  @no_2gb('output is sensitive to absolute data layout')
  @no_4gb('output is sensitive to absolute data layout')
  @no_asan('ASan does not support custom memory allocators')
  @no_lsan('LSan does not support custom memory allocators')
  def test_emmalloc_trim(self):
    self.set_setting('MALLOC', 'emmalloc')
    self.emcc_args += ['-sINITIAL_MEMORY=128MB', '-sALLOW_MEMORY_GROWTH', '-sMAXIMUM_MEMORY=2147418112']

    self.do_core_test('test_emmalloc_trim.cpp')

  # Test case against https://github.com/emscripten-core/emscripten/issues/10363
  def test_emmalloc_memalign_corruption(self, *args):
    self.set_setting('MALLOC', 'emmalloc')
    self.do_core_test('emmalloc_memalign_corruption.cpp')

  @also_with_standalone_wasm()
  def test_assert(self):
    self.do_core_test('test_assert.cpp', assert_returncode=NON_ZERO)

  @crossplatform
  @also_with_standalone_wasm(impure=True)
  def test_longjmp_standalone(self):
    self.do_core_test('test_longjmp.c')

  @with_all_sjlj
  def test_longjmp(self):
    self.do_core_test('test_longjmp.c')

  def test_longjmp_wasm_workers(self):
    self.do_core_test('test_longjmp.c', emcc_args=['-sWASM_WORKERS'])

  @with_all_sjlj
  def test_longjmp_zero(self):
    if '-fsanitize=undefined' in self.emcc_args and self.get_setting('SUPPORT_LONGJMP') == 'emscripten':
      # For some reason this tests fails under ubsan, but only with emscripten EH.
      self.skipTest('https://github.com/emscripten-core/emscripten/issues/21533')
    self.do_core_test('test_longjmp_zero.c')

  @requires_wasm_exnref
  def test_longjmp_with_and_without_exceptions(self):
    # Emscripten SjLj with and without Emscripten EH support
    self.set_setting('SUPPORT_LONGJMP', 'emscripten')
    self.set_setting('DEFAULT_TO_CXX') # See comments on @with_all_eh_sjlj
    for disable_catching in (0, 1):
      self.set_setting('DISABLE_EXCEPTION_CATCHING', disable_catching)
      self.do_core_test('test_longjmp.c')
    # Wasm SjLj with and without Wasm EH support
    self.clear_setting('DISABLE_EXCEPTION_CATCHING')
    self.set_setting('SUPPORT_LONGJMP', 'wasm')
    if self.is_wasm2js():
      self.skipTest('wasm2js does not support wasm EH/SjLj')
    # FIXME Temporarily disabled. Enable this later when the bug is fixed.
    if '-fsanitize=address' in self.emcc_args:
      self.skipTest('Wasm EH does not work with asan yet')
    self.emcc_args.append('-fwasm-exceptions')
    for arg in ('-fwasm-exceptions', '-fno-exceptions'):
      self.do_core_test('test_longjmp.c', emcc_args=[arg])
    # Wasm SjLj with and with new EH (exnref) support
    self.set_setting('WASM_EXNREF')
    self.do_core_test('test_longjmp.c', emcc_args=['-fwasm-exceptions'])

  @with_all_sjlj
  def test_longjmp2(self):
    self.do_core_test('test_longjmp2.c')

  @needs_dylink
  @with_all_sjlj
  def test_longjmp2_main_module(self):
    # Test for binaryen regression:
    # https://github.com/WebAssembly/binaryen/issues/2180
    self.set_setting('MAIN_MODULE')
    self.do_core_test('test_longjmp2.c')

  @with_all_sjlj
  def test_longjmp3(self):
    self.do_core_test('test_longjmp3.c')

  @with_all_sjlj
  def test_longjmp4(self):
    self.do_core_test('test_longjmp4.c')

  @with_all_sjlj
  def test_longjmp_funcptr(self):
    self.do_core_test('test_longjmp_funcptr.c')

  @with_all_sjlj
  def test_longjmp_repeat(self):
    self.do_core_test('test_longjmp_repeat.c')

  @with_all_sjlj
  def test_longjmp_stacked(self):
    self.do_core_test('test_longjmp_stacked.c', assert_returncode=NON_ZERO)

  @with_all_sjlj
  def test_longjmp_exc(self):
    self.do_core_test('test_longjmp_exc.c', assert_returncode=NON_ZERO)

  def test_longjmp_throw(self):
    for disable_throw in (0, 1):
      print(disable_throw)
      self.set_setting('DISABLE_EXCEPTION_CATCHING', disable_throw)
      self.do_core_test('test_longjmp_throw.cpp')

  @with_all_sjlj
  def test_longjmp_unwind(self):
    self.do_core_test('test_longjmp_unwind.c', assert_returncode=NON_ZERO)

  @with_all_sjlj
  def test_longjmp_i64(self):
    self.emcc_args += ['-g']
    self.do_core_test('test_longjmp_i64.c', assert_returncode=NON_ZERO)

  @with_all_sjlj
  def test_siglongjmp(self):
    self.do_core_test('test_siglongjmp.c')

  @with_all_sjlj
  def test_setjmp_many(self):
    src = r'''
      #include <stdio.h>
      #include <setjmp.h>

      int main(int argc, char** argv) {
        jmp_buf buf;
        for (int i = 0; i < NUM; i++) printf("%d\n", setjmp(buf));
        if (argc-- == 1131) longjmp(buf, 11);
        return 0;
      }
    '''
    for num in (1, 5, 20, 1000):
      print('NUM=%d' % num)
      self.do_run(src.replace('NUM', str(num)), '0\n' * num)

  @with_all_sjlj
  def test_setjmp_many_2(self):
    src = r'''
#include <setjmp.h>
#include <stdio.h>

jmp_buf env;

void luaWork(int d){
    int x;
    printf("d is at %d\n", d);

    longjmp(env, 1);
}

int main()
{
    const int ITERATIONS=25;
    for(int i = 0; i < ITERATIONS; i++){
        if(!setjmp(env)){
            luaWork(i);
        }
    }
    return 0;
}
'''

    self.do_run(src, r'''d is at 24''')

  @with_all_sjlj
  def test_setjmp_noleak(self):
    self.do_runf('core/test_setjmp_noleak.c', 'ok.')

  @with_all_sjlj
  def test_setjmp_within_loop(self):
    self.do_core_test('test_setjmp_within_loop.c')

  @with_all_eh_sjlj
  def test_exceptions(self):
    self.set_setting('EXCEPTION_DEBUG')
    self.maybe_closure()
    self.do_run_in_out_file_test('core/test_exceptions.cpp', out_suffix='_caught')

  @requires_wasm_exnref
  def test_exceptions_with_and_without_longjmp(self):
    self.set_setting('EXCEPTION_DEBUG')
    self.maybe_closure()
    # Emscripten EH with and without Emscripten SjLj support
    self.set_setting('DISABLE_EXCEPTION_CATCHING', 0)
    for support_longjmp in (0, 'emscripten'):
      self.set_setting('SUPPORT_LONGJMP', support_longjmp)
      self.do_run_in_out_file_test('core/test_exceptions.cpp', out_suffix='_caught')
    # Wasm EH with and without Wasm SjLj support
    self.clear_setting('DISABLE_EXCEPTION_CATCHING')
    if self.is_wasm2js():
      self.skipTest('wasm2js does not support wasm EH/SjLj')
    # FIXME Temporarily disabled. Enable this later when the bug is fixed.
    if '-fsanitize=address' in self.emcc_args:
      self.skipTest('Wasm EH does not work with asan yet')
    self.emcc_args.append('-fwasm-exceptions')
    for support_longjmp in (0, 'wasm'):
      self.set_setting('SUPPORT_LONGJMP', support_longjmp)
      self.do_run_in_out_file_test('core/test_exceptions.cpp', out_suffix='_caught')
    # Wasm new EH (exnref) with and without Wasm SjLj support
    self.set_setting('WASM_EXNREF')
    for support_longjmp in (0, 'wasm'):
      self.set_setting('SUPPORT_LONGJMP', support_longjmp)
      self.do_run_in_out_file_test('core/test_exceptions.cpp', out_suffix='_caught')

  def test_exceptions_off(self):
    self.set_setting('DISABLE_EXCEPTION_CATCHING')
    for support_longjmp in (0, 1):
      self.set_setting('SUPPORT_LONGJMP', support_longjmp)
      self.do_runf('core/test_exceptions.cpp', assert_returncode=NON_ZERO)

  @no_wasmfs('https://github.com/emscripten-core/emscripten/issues/16816')
  @no_asan('TODO: ASan support in minimal runtime')
  def test_exceptions_minimal_runtime(self):
    self.maybe_closure()
    self.set_setting('MINIMAL_RUNTIME')
    self.emcc_args += ['--pre-js', test_file('minimal_runtime_exit_handling.js')]
    for support_longjmp in (0, 1):
      self.set_setting('SUPPORT_LONGJMP', support_longjmp)

      self.set_setting('DISABLE_EXCEPTION_CATCHING', 0)
      self.do_run_in_out_file_test('core/test_exceptions.cpp', out_suffix='_caught')

      self.set_setting('EXCEPTION_DEBUG')
      self.set_setting('DISABLE_EXCEPTION_CATCHING')
      self.do_run_in_out_file_test('core/test_exceptions.cpp', out_suffix='_uncaught', assert_returncode=NON_ZERO)

  @with_all_eh_sjlj
  def test_exceptions_custom(self):
    self.set_setting('EXCEPTION_DEBUG')
    self.maybe_closure()
    src = r'''
    #include <iostream>

    class MyException {
    public:
        MyException(){ std::cout << "Construct..."; }
        MyException( const MyException & ) { std::cout << "Copy..."; }
        ~MyException(){ std::cout << "Destruct..."; }
    };

    int function() {
        std::cout << "Throw...";
        throw MyException();
    }

    int function2() {
        return function();
    }

    int main() {
        try {
            function2();
        } catch (MyException & e) {
            std::cout << "Caught...";
        }

        try {
            function2();
        } catch (MyException e) {
            std::cout << "Caught...";
        }

        std::cout << "\n";
        return 0;
    }
    '''

    self.do_run(src, 'Throw...Construct...Caught...Destruct...Throw...Construct...Copy...Caught...Destruct...Destruct...\n')

  @with_all_eh_sjlj
  def test_exceptions_2(self):
    for safe in (0, 1):
      print(safe)
      if safe and '-fsanitize=address' in self.emcc_args:
        # Can't use safe heap with ASan
        continue
      self.set_setting('SAFE_HEAP', safe)
      self.do_core_test('test_exceptions_2.cpp')

  @with_all_eh_sjlj
  def test_exceptions_3(self):
    src = r'''
#include <iostream>
#include <stdexcept>

int main(int argc, char **argv) {
  if (argc != 2) {
    std::cout << "need an arg" << std::endl;
    return 1;
  }

  int arg = argv[1][0] - '0';
  try {
    if (arg == 0) throw "a c string";
    if (arg == 1) throw std::exception();
    if (arg == 2) throw std::runtime_error("Hello");
  } catch(const char * ex) {
    std::cout << "Caught C string: " << ex << std::endl;
  } catch(const std::exception &ex) {
    std::cout << "Caught exception: " << ex.what() << std::endl;
  } catch(...) {
    std::cout << "Caught something else" << std::endl;
  }

  std::cout << "Done.\n";
}
'''

    print('0')
    self.do_run(src, 'Caught C string: a c string\nDone.', args=['0'])
    print('1')
    self.do_run('src.js', 'Caught exception: std::exception\nDone.', args=['1'], no_build=True)
    print('2')
    self.do_run('src.js', 'Caught exception: Hello\nDone.', args=['2'], no_build=True)

  def test_exceptions_allowed(self):
    self.set_setting('EXCEPTION_CATCHING_ALLOWED', ["_Z12somefunctionv"])
    # otherwise it is inlined and not identified
    self.set_setting('INLINING_LIMIT')

    self.do_core_test('test_exceptions_allowed.cpp')
    size = os.path.getsize('test_exceptions_allowed.js')
    if self.is_wasm():
      size += os.path.getsize('test_exceptions_allowed.wasm')
    shutil.copy('test_exceptions_allowed.js', 'orig.js')

    # check that an empty allow list works properly (as in, same as exceptions disabled)

    self.set_setting('EXCEPTION_CATCHING_ALLOWED', [])
    self.do_run_in_out_file_test('core/test_exceptions_allowed.cpp', out_suffix='_empty', assert_returncode=NON_ZERO)
    empty_size = os.path.getsize('test_exceptions_allowed.js')
    if self.is_wasm():
      empty_size += os.path.getsize('test_exceptions_allowed.wasm')
    shutil.copy('test_exceptions_allowed.js', 'empty.js')

    self.set_setting('EXCEPTION_CATCHING_ALLOWED', ['fake'])
    self.do_run_in_out_file_test('core/test_exceptions_allowed.cpp', out_suffix='_empty', assert_returncode=NON_ZERO)
    fake_size = os.path.getsize('test_exceptions_allowed.js')
    if self.is_wasm():
      fake_size += os.path.getsize('test_exceptions_allowed.wasm')
    shutil.copy('test_exceptions_allowed.js', 'fake.js')

    self.clear_setting('EXCEPTION_CATCHING_ALLOWED')
    self.do_run_in_out_file_test('core/test_exceptions_allowed.cpp', out_suffix='_empty', assert_returncode=NON_ZERO)
    disabled_size = os.path.getsize('test_exceptions_allowed.js')
    if self.is_wasm():
      disabled_size += os.path.getsize('test_exceptions_allowed.wasm')
    shutil.copy('test_exceptions_allowed.js', 'disabled.js')

    print('size: %d' % size)
    print('empty_size: %d' % empty_size)
    print('fake_size: %d' % fake_size)
    print('disabled_size: %d' % disabled_size)
    # empty list acts the same as fully disabled
    self.assertEqual(empty_size, disabled_size)
    # big change when we disable exception catching of the function
    if '-fsanitize=leak' not in self.emcc_args:
      self.assertGreater(size - empty_size, 0.01 * size)
    # full disable can remove a little bit more
    # For some reason this no longer holds true at high optimizations
    # levels: https://github.com/emscripten-core/emscripten/issues/18312
    if not any(o in self.emcc_args for o in ('-O3', '-Oz', '-Os')):
      self.assertLess(disabled_size, fake_size)

  def test_exceptions_allowed_2(self):
    self.set_setting('EXCEPTION_CATCHING_ALLOWED', ["main"])
    # otherwise it is inlined and not identified
    self.set_setting('INLINING_LIMIT')
    self.do_core_test('test_exceptions_allowed_2.cpp')

    # When 'main' function does not have a signature, its contents will be
    # outlined to '__original_main'. Check if we can handle that case.
    self.emcc_args += ['-DMAIN_NO_SIGNATURE']
    self.do_core_test('test_exceptions_allowed_2.cpp')

  def test_exceptions_allowed_uncaught(self):
    self.emcc_args += ['-std=c++11']
    self.set_setting('EXCEPTION_CATCHING_ALLOWED', ["_Z4testv"])
    # otherwise it is inlined and not identified
    self.set_setting('INLINING_LIMIT')

    self.do_core_test('test_exceptions_allowed_uncaught.cpp')

  def test_exceptions_allowed_misuse(self):
    self.set_setting('EXCEPTION_CATCHING_ALLOWED', ['foo'])

    # Test old =2 setting for DISABLE_EXCEPTION_CATCHING
    self.set_setting('DISABLE_EXCEPTION_CATCHING', 2)
    err = self.expect_fail([EMCC, test_file('hello_world.c')] + self.get_emcc_args())
    self.assertContained('error: DISABLE_EXCEPTION_CATCHING=X is no longer needed when specifying EXCEPTION_CATCHING_ALLOWED [-Wdeprecated] [-Werror]', err)

    # =0 should also be a warning
    self.set_setting('DISABLE_EXCEPTION_CATCHING', 0)
    err = self.expect_fail([EMCC, test_file('hello_world.c')] + self.get_emcc_args())
    self.assertContained('error: DISABLE_EXCEPTION_CATCHING=X is no longer needed when specifying EXCEPTION_CATCHING_ALLOWED [-Wdeprecated] [-Werror]', err)

    # =1 should be a hard error
    self.set_setting('DISABLE_EXCEPTION_CATCHING', 1)
    err = self.expect_fail([EMCC, test_file('hello_world.c')] + self.get_emcc_args())
    self.assertContained('error: DISABLE_EXCEPTION_CATCHING and EXCEPTION_CATCHING_ALLOWED are mutually exclusive', err)

    # even setting an empty list should trigger the error;
    self.set_setting('EXCEPTION_CATCHING_ALLOWED', [])
    err = self.expect_fail([EMCC, test_file('hello_world.c')] + self.get_emcc_args())
    self.assertContained('error: DISABLE_EXCEPTION_CATCHING and EXCEPTION_CATCHING_ALLOWED are mutually exclusive', err)

  @with_all_eh_sjlj
  def test_exceptions_uncaught(self):
    src = r'''
      #include <stdio.h>
      #include <exception>
      struct X {
        ~X() {
          printf("exception? %s\n", std::uncaught_exception() ? "yes" : "no");
        }
      };
      int main() {
        printf("exception? %s\n", std::uncaught_exception() ? "yes" : "no");
        try {
          X x;
          throw 1;
        } catch(...) {
          printf("exception? %s\n", std::uncaught_exception() ? "yes" : "no");
        }
        printf("exception? %s\n", std::uncaught_exception() ? "yes" : "no");
        return 0;
      }
    '''
    self.do_run(src, 'exception? no\nexception? yes\nexception? no\nexception? no\n')

    src = r'''
      #include <fstream>
      #include <iostream>
      int main() {
        std::ofstream os("test");
        os << std::unitbuf << "foo"; // trigger a call to std::uncaught_exception from
                                     // std::basic_ostream::sentry::~sentry
        std::cout << "success\n";
      }
    '''
    self.do_run(src, 'success\n')

  @with_all_eh_sjlj
  def test_exceptions_uncaught_2(self):
    src = r'''
      #include <iostream>
      #include <exception>

      int main() {
        try {
            throw std::exception();
        } catch(std::exception) {
          try {
            throw;
          } catch(std::exception) {}
        }

        if (std::uncaught_exception())
          std::cout << "ERROR: uncaught_exception still set.\n";
        else
          std::cout << "OK\n";
      }
    '''
    self.do_run(src, 'OK\n')

  @with_all_eh_sjlj
  def test_exceptions_typed(self):
    # Depends on static destructors running
    self.set_setting('EXIT_RUNTIME')
    self.clear_setting('SAFE_HEAP') # Throwing null will cause an ignorable null pointer access.
    self.do_core_test('test_exceptions_typed.cpp')

  @with_all_eh_sjlj
  def test_exceptions_virtual_inheritance(self):
    self.do_core_test('test_exceptions_virtual_inheritance.cpp')

  @with_all_eh_sjlj
  def test_exceptions_convert(self):
    self.do_core_test('test_exceptions_convert.cpp')

  # TODO Make setjmp-longjmp also use Wasm exception handling
  @with_all_eh_sjlj
  def test_exceptions_multi(self):
    self.do_core_test('test_exceptions_multi.cpp')

  @with_all_eh_sjlj
  def test_exceptions_std(self):
    self.clear_setting('SAFE_HEAP')
    self.do_core_test('test_exceptions_std.cpp')

  @with_all_eh_sjlj
  def test_exceptions_alias(self):
    self.do_core_test('test_exceptions_alias.cpp')

  @with_all_eh_sjlj
  def test_exceptions_rethrow(self):
    self.do_core_test('test_exceptions_rethrow.cpp')

  @with_all_eh_sjlj
  def test_exceptions_uncaught_count(self):
    self.do_core_test('test_exceptions_uncaught_count.cpp')

  @with_all_eh_sjlj
  def test_exceptions_resume(self):
    self.set_setting('EXCEPTION_DEBUG')
    self.do_core_test('test_exceptions_resume.cpp')

  @with_all_eh_sjlj
  def test_exceptions_destroy_virtual(self):
    self.do_core_test('test_exceptions_destroy_virtual.cpp')

  @with_all_eh_sjlj
  def test_exceptions_refcount(self):
    self.do_core_test('test_exceptions_refcount.cpp')

  @with_all_eh_sjlj
  def test_exceptions_primary(self):
    if '-fsanitize=leak' in self.emcc_args and '-fwasm-exceptions' in self.emcc_args:
      self.skipTest('https://github.com/emscripten-core/emscripten/issues/21124')
    self.do_core_test('test_exceptions_primary.cpp')

  @with_all_eh_sjlj
  def test_exceptions_simplify_cfg(self):
    self.do_core_test('test_exceptions_simplify_cfg.cpp')

  @with_all_eh_sjlj
  def test_exceptions_libcxx(self):
    self.do_core_test('test_exceptions_libcxx.cpp')

  @with_all_eh_sjlj
  def test_exceptions_multiple_inherit(self):
    self.do_core_test('test_exceptions_multiple_inherit.cpp')

  @with_all_eh_sjlj
  def test_exceptions_multiple_inherit_rethrow(self):
    if '-fsanitize=leak' in self.emcc_args and '-fwasm-exceptions' in self.emcc_args:
      self.skipTest('https://github.com/emscripten-core/emscripten/issues/21124')
    self.do_core_test('test_exceptions_multiple_inherit_rethrow.cpp')

  @with_all_eh_sjlj
  def test_exceptions_rethrow_missing(self):
    create_file('main.cpp', 'int main() { throw; }')
    self.do_runf('main.cpp', None, assert_returncode=NON_ZERO)

  @with_all_eh_sjlj
  def test_EXPORT_EXCEPTION_HANDLING_HELPERS(self):
    self.set_setting('ASSERTIONS', 0)
    self.set_setting('EXPORT_EXCEPTION_HANDLING_HELPERS')
    # FIXME Temporary workaround. See 'FIXME' in the test source code below for
    # details.
    if self.get_setting('DISABLE_EXCEPTION_CATCHING') == 0:
      self.emcc_args.append('-D__USING_EMSCRIPTEN_EXCEPTION__')

    self.maybe_closure()
    create_file('main.cpp', '''
      #include <emscripten.h>
      #include <exception>
      #include <stdexcept>
      using namespace std;

      class myexception : public exception {
        virtual const char* what() const throw() { return "My exception happened"; }
      } myex;

      EMSCRIPTEN_KEEPALIVE extern "C" void throw_exc(int x) {
        if (x == 1) {
          throw 1000;
        }
        if (x == 2) {
          throw 'c';
        }
        if (x == 3) {
          throw runtime_error("abc");
        }
        if (x == 4) {
          throw myex;
        }
        if (x == 5) {
          throw "abc";
        }
      }

      int main() {
          EM_ASM({
            for (let i = 1; i < 6; i++){
              try {
                  _throw_exc(i);
              } catch(p) {
                  // Because we are catching and handling the exception in JS, the normal
                  // exception catching C++ code doesn't kick in, so we need to make sure we free
                  // the exception, if necessary. By incrementing and decrementing the refcount
                  // we trigger the free'ing of the exception if its refcount was zero.
#ifdef __USING_EMSCRIPTEN_EXCEPTION__
                  // FIXME Currently Wasm EH and Emscripten EH increases
                  // refcounts in different places. Wasm EH sets the refcount to
                  // 1 when throwing, and decrease it in __cxa_end_catch.
                  // Emscripten EH sets the refcount to 0 when throwing, and
                  // increase it in __cxa_begin_catch, and decrease it in
                  // __cxa_end_catch. Fix this inconsistency later.
                  // https://github.com/emscripten-core/emscripten/issues/17115
                  incrementExceptionRefcount(p);
#endif
                  out(getExceptionMessage(p).toString());
                  decrementExceptionRefcount(p);
              }
            }
          });
      }
    ''')
    expected = '''\
int,
char,
std::runtime_error,abc
myexception,My exception happened
char const*,
'''

    self.do_runf('main.cpp', expected)

  @with_all_eh_sjlj
  def test_bad_typeid(self):
    self.do_run(r'''
// exception example
#include <iostream>       // std::cerr
#include <typeinfo>       // operator typeid
#include <exception>      // std::exception

class Polymorphic {virtual void member(){}};

int main () {
  try
  {
    Polymorphic * pb = 0;
    const std::type_info& ti = typeid(*pb);  // throws a bad_typeid exception
  }
  catch (std::exception& e)
  {
    std::cerr << "exception caught: " << e.what() << '\n';
  }
  return 0;
}
''', 'exception caught: std::bad_typeid')

  @with_all_eh_sjlj
  def test_abort_no_dtors(self):
    # abort() should not run destructors
    out = self.do_run(r'''
#include <stdlib.h>
#include <stdio.h>

struct Foo {
  ~Foo() { printf("Destructing Foo\n"); }
};

int main() {
  Foo f;
  abort();
}
''', assert_returncode=NON_ZERO)
    self.assertNotContained('Destructing Foo', out)

  def test_iostream_ctors(self):
    # iostream stuff must be globally constructed before user global
    # constructors, so iostream works in global constructors
    self.do_run(r'''
#include <iostream>

struct A {
  A() { std::cout << "bug"; }
};
A a;

int main() {
  std::cout << "free code" << std::endl;
  return 0;
}
''', 'bugfree code')

  @with_all_eh_sjlj
  def test_exceptions_longjmp1(self):
    self.do_core_test('test_exceptions_longjmp1.cpp')

  @with_all_eh_sjlj
  def test_exceptions_longjmp2(self):
    self.do_core_test('test_exceptions_longjmp2.cpp')

  @with_all_eh_sjlj
  def test_exceptions_longjmp3(self):
    if '-fwasm-exceptions' in self.emcc_args:
      self.skipTest('https://github.com/emscripten-core/emscripten/issues/17004')
    self.do_core_test('test_exceptions_longjmp3.cpp')

  @with_all_eh_sjlj
  def test_exceptions_longjmp4(self):
    self.do_core_test('test_exceptions_longjmp4.cpp')

  def test_exception_sjlj_options(self):
    # Clear all settings used in this test
    def clear_all_relevant_settings(self):
      self.clear_setting('DISABLE_EXCEPTION_THROWING')
      self.clear_setting('DISABLE_EXCEPTION_CATCHING')
      self.clear_setting('SUPPORT_LONGJMP')
      self.clear_setting('ASYNCIFY')
      self.clear_setting('WASM_EXNREF')

    # Emscripten EH and Wasm EH cannot be enabled at the same time
    self.set_setting('DISABLE_EXCEPTION_CATCHING', 0)
    err = self.expect_fail([EMCC, test_file('hello_world.cpp'), '-fwasm-exceptions'] + self.get_emcc_args())
    self.assertContained('error: DISABLE_EXCEPTION_CATCHING=0 is not compatible with -fwasm-exceptions', err)
    clear_all_relevant_settings(self)

    self.set_setting('DISABLE_EXCEPTION_THROWING', 0)
    err = self.expect_fail([EMCC, test_file('hello_world.cpp'), '-fwasm-exceptions'] + self.get_emcc_args())
    self.assertContained('error: DISABLE_EXCEPTION_THROWING=0 is not compatible with -fwasm-exceptions', err)
    clear_all_relevant_settings(self)

    # Emscripten EH: You can't enable catching and disable throwing
    self.set_setting('DISABLE_EXCEPTION_THROWING', 1)
    self.set_setting('DISABLE_EXCEPTION_CATCHING', 0)
    err = self.expect_fail([EMCC, test_file('hello_world.cpp')] + self.get_emcc_args())
    self.assertContained("error: DISABLE_EXCEPTION_THROWING was set (probably from -fno-exceptions) but is not compatible with enabling exception catching (DISABLE_EXCEPTION_CATCHING=0). If you don't want exceptions, set DISABLE_EXCEPTION_CATCHING to 1; if you do want exceptions, don't link with -fno-exceptions", err)
    clear_all_relevant_settings(self)

    # When using Wasm EH, users are not supposed to explicitly pass
    # DISABLE_EXCEPTION_THROWING / DISABLE_EXCEPTION_CATCHING (even in order to
    # correctly disable them; it will be taken care of by emcc)
    # We only warn on these cases, but the tests here error out because the
    # test setting includes -Werror.
    self.set_setting('DISABLE_EXCEPTION_THROWING', 1)
    err = self.expect_fail([EMCC, test_file('hello_world.cpp'), '-fwasm-exceptions'] + self.get_emcc_args())
    self.assertContained('error: you no longer need to pass DISABLE_EXCEPTION_CATCHING or DISABLE_EXCEPTION_THROWING when using Wasm exceptions', err)
    clear_all_relevant_settings(self)

    self.set_setting('DISABLE_EXCEPTION_CATCHING', 1)
    err = self.expect_fail([EMCC, test_file('hello_world.cpp'), '-fwasm-exceptions'] + self.get_emcc_args())
    self.assertContained('error: you no longer need to pass DISABLE_EXCEPTION_CATCHING or DISABLE_EXCEPTION_THROWING when using Wasm exceptions', err)
    clear_all_relevant_settings(self)

    # Emscripten SjLj and Wasm EH cannot mix
    self.set_setting('SUPPORT_LONGJMP', 'emscripten')
    err = self.expect_fail([EMCC, test_file('hello_world.cpp'), '-fwasm-exceptions'] + self.get_emcc_args())
    self.assertContained('error: SUPPORT_LONGJMP=emscripten is not compatible with -fwasm-exceptions', err)
    clear_all_relevant_settings(self)

    # Wasm SjLj and Emscripten EH cannot mix
    self.set_setting('SUPPORT_LONGJMP', 'wasm')
    self.set_setting('DISABLE_EXCEPTION_THROWING', 0)
    err = self.expect_fail([EMCC, test_file('hello_world.cpp')] + self.get_emcc_args())
    self.assertContained('error: SUPPORT_LONGJMP=wasm cannot be used with DISABLE_EXCEPTION_THROWING=0', err)
    clear_all_relevant_settings(self)

    self.set_setting('SUPPORT_LONGJMP', 'wasm')
    self.set_setting('DISABLE_EXCEPTION_CATCHING', 0)
    err = self.expect_fail([EMCC, test_file('hello_world.cpp')] + self.get_emcc_args())
    self.assertContained('error: SUPPORT_LONGJMP=wasm cannot be used with DISABLE_EXCEPTION_CATCHING=0', err)
    clear_all_relevant_settings(self)

    # Wasm EH does not support ASYNCIFY=1
    self.set_setting('ASYNCIFY', 1)
    err = self.expect_fail([EMCC, test_file('hello_world.cpp'), '-fwasm-exceptions'] + self.get_emcc_args())
    self.assertContained('error: ASYNCIFY=1 is not compatible with -fwasm-exceptions. Parts of the program that mix ASYNCIFY and exceptions will not compile.', err)
    clear_all_relevant_settings(self)

    # EXPORT_EXCEPTION_HANDLING_HELPERS and EXCEPTION_STACK_TRACES requires
    # either Emscripten EH or Wasm EH
    self.set_setting('EXPORT_EXCEPTION_HANDLING_HELPERS')
    err = self.expect_fail([EMCC, test_file('hello_world.cpp')] + self.get_emcc_args())
    self.assertContained('error: EXPORT_EXCEPTION_HANDLING_HELPERS requires either of -fexceptions or -fwasm-exceptions', err)
    clear_all_relevant_settings(self)

    self.set_setting('EXCEPTION_STACK_TRACES')
    err = self.expect_fail([EMCC, test_file('hello_world.cpp')] + self.get_emcc_args())
    self.assertContained('error: EXCEPTION_STACK_TRACES requires either of -fexceptions or -fwasm-exceptions', err)
    clear_all_relevant_settings(self)

  # Marked as impure since the WASI reactor modules (modules without main)
  # are not yet suppored by the wasm engines we test against.
  @also_with_standalone_wasm(impure=True)
  @no_2gb('https://github.com/WebAssembly/binaryen/issues/5893')
  def test_ctors_no_main(self):
    self.emcc_args.append('--no-entry')
    self.do_core_test('test_ctors_no_main.cpp')

  @no_wasm2js('eval_ctors not supported yet')
  @no_2gb('https://github.com/WebAssembly/binaryen/issues/5893')
  @also_with_standalone_wasm(impure=True)
  def test_eval_ctors_no_main(self):
    if self.get_setting('MEMORY64') == 1:
      self.skipTest('https://github.com/WebAssembly/binaryen/issues/5017')
    self.set_setting('EVAL_CTORS')
    self.emcc_args.append('--no-entry')
    self.do_core_test('test_ctors_no_main.cpp')

  def test_float_builtins(self):
    # tests wasm_libc_rt
    self.do_core_test('test_float_builtins.c')

  @no_asan('SAFE_HEAP cannot be used with ASan')
  def test_segfault(self):
    self.set_setting('SAFE_HEAP')

    for addr in ('get_null()', 'new D2()'):
      print(addr)
      src = r'''
        #include <stdio.h>
        #include <emscripten.h>

        struct Classey {
          virtual void doIt() = 0;
          virtual ~Classey() = default;
        };

        struct D1 : Classey {
          virtual void doIt() { printf("fleefl\n"); }
        };

        struct D2 : Classey {
          virtual void doIt() { printf("marfoosh\n"); }
        };

        EM_JS(Classey*, get_null, (), {
        #if __wasm64__
          return 0n;
        #else
          return 0;
        #endif
        });

        int main(int argc, char **argv) {
          Classey *p = argc == 100 ? new D1() : (Classey*)%s;

          p->doIt();
          delete p;

          return 0;
        }
      ''' % addr
      if 'get_null' in addr:
        self.do_run(src, 'segmentation fault', assert_returncode=NON_ZERO)
      else:
        self.do_run(src, 'marfoosh')

  @only_wasm2js('tests function pointer calls')
  def test_funcptr(self):
    self.do_core_test('test_funcptr.c')

  @only_wasm2js('tests function pointer calls')
  def test_mathfuncptr(self):
    self.do_core_test('test_mathfuncptr.c')

  @only_wasm2js('tests function pointer calls')
  def test_funcptrfunc(self):
    self.do_core_test('test_funcptrfunc.c')

  def test_alloca(self):
    self.do_runf('core/test_alloca.c')

  @also_with_wasmfs
  def test_rename(self):
    if is_sanitizing(self.emcc_args) and self.get_setting('WASMFS'):
      self.skipTest('https://github.com/emscripten-core/emscripten/issues/15820')
    self.do_run_in_out_file_test('stdio/test_rename.c')

  def test_remove(self):
   self.do_run_in_out_file_test('stdio/test_remove.c')

  def test_alloca_stack(self):
    self.do_core_test('test_alloca_stack.c')

  def test_life(self):
    self.do_run_in_out_file_test('life.c', args=['2'])

  def test_array2(self):
    self.do_core_test('test_array2.c')

  def test_array2b(self):
    self.do_core_test('test_array2b.c')

  def test_constglobalstructs(self):
    self.do_core_test('test_constglobalstructs.c')

  def test_conststructs(self):
    self.do_core_test('test_conststructs.c')

  def test_bigarray(self):
    self.do_core_test('test_bigarray.c')

  def test_mod_globalstruct(self):
    self.do_core_test('test_mod_globalstruct.c')

  def test_sizeof(self):
    self.do_core_test('test_sizeof.c')

  def test_llvm_used(self):
    self.do_core_test('test_llvm_used.c')

  @no_asan('SAFE_HEAP cannot be used with ASan')
  def test_set_align(self):
    self.set_setting('SAFE_HEAP')

    self.do_core_test('test_set_align.c')

  def test_emscripten_api(self):
    self.set_setting('EXPORTED_FUNCTIONS', ['_main', '_save_me_aimee'])
    self.do_core_test('test_emscripten_api.cpp')

    # Sanitizers are not compatible with LINKABLE (dynamic linking.
    if not is_sanitizing(self.emcc_args) and not self.is_wasm64():
      # test EXPORT_ALL
      self.clear_setting('EXPORTED_FUNCTIONS')
      self.set_setting('EXPORT_ALL')
      self.set_setting('LINKABLE')
      self.do_core_test('test_emscripten_api.cpp')

  def test_emscripten_run_script_string_int(self):
    src = r'''
      #include <stdio.h>
      #include <emscripten.h>

      int main() {
        const char *str = emscripten_run_script_string("1+1");
        printf("got string: %s\n", str);
        return 0;
      }
    '''
    self.do_run(src, '''got string: 2''')

  def test_emscripten_run_script_string_utf8(self):
    src = r'''
      #include <stdio.h>
      #include <stdlib.h>
      #include <string.h>
      #include <emscripten.h>

      int main() {
        const char *str = emscripten_run_script_string("'\\u2603 \\u2603 \\u2603 Hello!'");
        printf("length of returned string: %zu. Position of substring 'Hello': %zu\n", strlen(str), strstr(str, "Hello")-str);
        return 0;
      }
    '''
    self.do_run(src, '''length of returned string: 18. Position of substring 'Hello': 12''')

  def test_emscripten_run_script_string_null(self):
    src = r'''
      #include <stdio.h>
      #include <emscripten.h>

      int main() {
        const char *str = emscripten_run_script_string("void(0)");
        if (str) {
          printf("got string: %s\n", str);
        } else {
          puts("got null");
        }
        return 0;
      }
    '''
    self.do_run(src, 'got null')

  def test_emscripten_get_now(self):
    self.maybe_closure()
    self.do_runf('test_emscripten_get_now.c', 'Timer resolution is good')

  def test_emscripten_get_compiler_setting(self):
    src = test_file('core/emscripten_get_compiler_setting.c')
    output = shared.replace_suffix(src, '.out')
    # with assertions, a nice message is shown
    self.set_setting('ASSERTIONS')
    self.do_runf(src, 'You must build with -sRETAIN_COMPILER_SETTINGS', assert_returncode=NON_ZERO)
    self.clear_setting('ASSERTIONS')
    self.set_setting('RETAIN_COMPILER_SETTINGS')
    self.do_runf(src, read_file(output).replace('waka', utils.EMSCRIPTEN_VERSION))

  def test_emscripten_has_asyncify(self):
    src = r'''
      #include <stdio.h>
      #include <emscripten.h>

      int main() {
        printf("%d\n", emscripten_has_asyncify());
        return 0;
      }
    '''
    self.set_setting('ASYNCIFY', 0)
    self.do_run(src, '0')
    self.set_setting('ASYNCIFY')
    self.do_run(src, '1')

  def test_inlinejs3(self):
    self.do_core_test('test_inlinejs3.c')

    print('no debugger, check validation')
    src = test_file('core/test_inlinejs3.c')
    output = test_file('core/test_inlinejs3.out')
    src = read_file(src).replace('emscripten_debugger();', '')
    self.do_run(src, read_file(output))

  def test_inlinejs4(self):
    self.do_run(r'''
#include <emscripten.h>

#define TO_STRING_INNER(x) #x
#define TO_STRING(x) TO_STRING_INNER(x)
#define assert_msg(msg, file, line) EM_ASM( throw 'Assert (' + msg + ') failed in ' + file + ':' + line + '!'; )
#define assert(expr) { \
  if (!(expr)) { \
    assert_msg(#expr, TO_STRING(__FILE__), TO_STRING(__LINE__)); \
  } \
}

int main(int argc, char **argv) {
  assert(argc != 17);
  assert(false);
  return 0;
}
''', 'false', assert_returncode=NON_ZERO)

  def test_em_asm(self):
    self.maybe_closure()
    self.do_core_test('test_em_asm.cpp')

  def test_em_asm_c(self):
    self.emcc_args.append('-std=gnu89')
    self.do_core_test('test_em_asm.cpp', force_c=True)

  # Tests various different ways to invoke the EM_ASM(), EM_ASM_INT()
  # and EM_ASM_DOUBLE() macros.
  def test_em_asm_2(self):
    self.do_core_test('test_em_asm_2.cpp')
    self.emcc_args.append('-std=gnu89')
    self.do_core_test('test_em_asm_2.cpp', force_c=True)

  # Tests various different ways to invoke the MAIN_THREAD_EM_ASM(),
  # MAIN_THREAD_EM_ASM_INT(), MAIN_THREAD_EM_ASM_PTR, and
  # MAIN_THREAD_EM_ASM_DOUBLE() macros.  This test is identical to
  # test_em_asm_2, just search-replaces EM_ASM to MAIN_THREAD_EM_ASM on the test
  # file. That way if new test cases are added to test_em_asm_2.cpp for EM_ASM,
  # they will also get tested in MAIN_THREAD_EM_ASM form.
  @parameterized({
    '': ([],),
    'pthread': (['-pthread', '-sPROXY_TO_PTHREAD', '-sEXIT_RUNTIME'],),
  })
  def test_main_thread_em_asm(self, args):
    if args:
      self.setup_node_pthreads()
    src = read_file(test_file('core/test_em_asm_2.cpp'))
    create_file('test.cpp', src.replace('EM_ASM', 'MAIN_THREAD_EM_ASM'))

    expected_result = read_file(test_file('core/test_em_asm_2.out'))
    create_file('test.out', expected_result.replace('EM_ASM', 'MAIN_THREAD_EM_ASM'))

    self.do_run_in_out_file_test('test.cpp', emcc_args=args)
    self.do_run_in_out_file_test('test.cpp', emcc_args=args, force_c=True)

  @needs_dylink
  @parameterized({
    '': ([], False),
    'relocatable': (['-sMAIN_MODULE=2'], False),
    'force_c': ([], True),
  })
  def test_main_thread_async_em_asm(self, args, force_c=False):
    self.do_core_test('test_main_thread_async_em_asm.cpp', emcc_args=args, force_c=force_c)

  # Tests MAIN_THREAD_EM_ASM_INT() function call with different signatures.
  def test_main_thread_em_asm_signatures(self):
    self.do_core_test('test_em_asm_signatures.cpp', assert_returncode=NON_ZERO)

  @crossplatform
  def test_em_asm_unicode(self):
    self.do_core_test('test_em_asm_unicode.cpp')
    self.do_core_test('test_em_asm_unicode.cpp', force_c=True)

  def test_em_asm_types(self):
    self.do_core_test('test_em_asm_types.cpp')

  def test_em_asm_types_c(self):
    self.do_core_test('test_em_asm_types.cpp', force_c=True)

  def test_em_asm_unused_arguments(self):
    self.do_core_test('test_em_asm_unused_arguments.cpp')

  # Verify that EM_ASM macros support getting called with multiple arities.
  # Maybe tests will later be joined into larger compilation units?
  # Then this must still be compiled separately from other code using EM_ASM
  # macros with arities 1-3. Otherwise this may incorrectly report a success.
  def test_em_asm_parameter_pack(self):
    self.do_core_test('test_em_asm_parameter_pack.cpp')

  def test_em_asm_arguments_side_effects(self):
    self.do_core_test('test_em_asm_arguments_side_effects.cpp')
    self.do_core_test('test_em_asm_arguments_side_effects.cpp', force_c=True)

  def test_em_asm_direct(self):
    self.do_core_test('test_em_asm_direct.c')

  @needs_dylink
  def test_em_asm_side_module(self):
    self.build(test_file('core/test_em_asm_side.c'), js_outfile=False, emcc_args=['-sSIDE_MODULE'], output_basename='side')
    self.do_core_test('test_em_asm_main.c', emcc_args=['-sMAIN_MODULE=2', 'side.wasm'])

  @parameterized({
    '': ([], False),
    'pthreads': (['-pthread', '-sPROXY_TO_PTHREAD', '-sEXIT_RUNTIME'], False),
    'pthreads_dylink': (['-pthread', '-sPROXY_TO_PTHREAD', '-sEXIT_RUNTIME', '-sMAIN_MODULE=2', '-Wno-experimental'], False),
    'c': ([], True),
    'dylink': (['-sMAIN_MODULE=2'], False),
    'dylink_c': (['-sMAIN_MODULE=2'], True),
  })
  @crossplatform
  def test_em_js(self, args, force_c):
    if '-sMAIN_MODULE=2' in args:
      self.check_dylink()
    self.emcc_args += ['-sEXPORTED_FUNCTIONS=_main,_malloc'] + args
    if '-pthread' in args:
      self.setup_node_pthreads()

    self.do_core_test('test_em_js.cpp', force_c=force_c)
    self.assertContained("no args returning int", read_file('test_em_js.js'))

  @no_wasm2js('test depends on WASM_BIGINT which is not compatible with wasm2js')
  def test_em_js_i64(self):
    err = self.expect_fail([EMCC, '-Werror', '-sWASM_BIGINT=0', test_file('core/test_em_js_i64.c')])
    self.assertContained('emcc: error: using 64-bit arguments in EM_JS function without WASM_BIGINT is not yet fully supported: `foo`', err)
    self.node_args += shared.node_bigint_flags(self.get_nodejs())
    self.do_core_test('test_em_js_i64.c')

  def test_em_js_address_taken(self):
    self.do_core_test('test_em_js_address_taken.c')
    if self.check_dylink():
      self.set_setting('MAIN_MODULE', 2)
      self.do_core_test('test_em_js_address_taken.c')

  def test_runtime_stacksave(self):
    self.do_runf('core/test_runtime_stacksave.c', 'success')

  # Tests that -sMINIMAL_RUNTIME builds can utilize -sALLOW_MEMORY_GROWTH option.
  @no_4gb('memory growth issues')
  @no_2gb('memory growth issues')
  def test_minimal_runtime_memorygrowth(self):
    if self.has_changed_setting('ALLOW_MEMORY_GROWTH'):
      self.skipTest('test needs to modify memory growth')
    self.set_setting('MINIMAL_RUNTIME')
    src = test_file('core/test_memorygrowth.c')
    # Fail without memory growth
    self.do_runf(src, 'OOM', assert_returncode=NON_ZERO)
    # Win with it
    self.set_setting('ALLOW_MEMORY_GROWTH')
    self.do_runf(src, '*pre: hello,4.955*\n*hello,4.955*\n*hello,4.955*')

  @no_2gb('memory growth issues')
  @no_4gb('memory growth issues')
  def test_memorygrowth(self):
    if self.has_changed_setting('ALLOW_MEMORY_GROWTH'):
      self.skipTest('test needs to modify memory growth')
    if self.maybe_closure():
      # verify NO_DYNAMIC_EXECUTION is compatible with closure
      self.set_setting('DYNAMIC_EXECUTION', 0)
      self.emcc_args.append('-Wno-closure')
    # With typed arrays in particular, it is dangerous to use more memory than INITIAL_MEMORY,
    # since we then need to enlarge the heap(s).
    src = test_file('core/test_memorygrowth.c')

    # Fail without memory growth
    self.do_runf(src, 'OOM', assert_returncode=NON_ZERO)
    fail = read_file('test_memorygrowth.js')

    # Win with it
    self.set_setting('ALLOW_MEMORY_GROWTH')
    self.do_runf(src, '*pre: hello,4.955*\n*hello,4.955*\n*hello,4.955*')
    win = read_file('test_memorygrowth.js')

    if '-O2' in self.emcc_args and self.is_wasm2js():
      # Make sure ALLOW_MEMORY_GROWTH generates different code (should be less optimized)
      code_start = '// EMSCRIPTEN_START_FUNCS'
      self.assertContained(code_start, fail)
      fail = fail[fail.find(code_start):]
      win = win[win.find(code_start):]
      assert len(fail) < len(win), 'failing code - without memory growth on - is more optimized, and smaller' + str([len(fail), len(win)])

    # Tracing of memory growths should work
    # (SAFE_HEAP would instrument the tracing code itself, leading to recursion)
    if not self.get_setting('SAFE_HEAP'):
      self.emcc_args += ['--tracing']
      self.do_runf(src, '*pre: hello,4.955*\n*hello,4.955*\n*hello,4.955*')

  @no_4gb('memory growth issues')
  @no_2gb('memory growth issues')
  def test_memorygrowth_2(self):
    if self.has_changed_setting('ALLOW_MEMORY_GROWTH'):
      self.skipTest('test needs to modify memory growth')

    # With typed arrays in particular, it is dangerous to use more memory than INITIAL_MEMORY,
    # since we then need to enlarge the heap(s).
    src = test_file('core/test_memorygrowth_2.c')

    # Fail without memory growth
    self.do_runf(src, 'OOM', assert_returncode=NON_ZERO)
    fail = read_file('test_memorygrowth_2.js')

    # Win with it
    self.set_setting('ALLOW_MEMORY_GROWTH')
    self.do_runf(src, '*pre: hello,4.955*\n*hello,4.955*\n*hello,4.955*')
    win = read_file('test_memorygrowth_2.js')

    if '-O2' in self.emcc_args and self.is_wasm2js():
      # Make sure ALLOW_MEMORY_GROWTH generates different code (should be less optimized)
      assert len(fail) < len(win), 'failing code - without memory growth on - is more optimized, and smaller' + str([len(fail), len(win)])

  def test_memorygrowth_3(self):
    if self.has_changed_setting('ALLOW_MEMORY_GROWTH'):
      self.skipTest('test needs to modify memory growth')

    # checks handling of malloc failure properly
    self.set_setting('ABORTING_MALLOC', 0)
    self.set_setting('SAFE_HEAP')
    self.do_core_test('test_memorygrowth_3.c')

  @also_with_standalone_wasm()
  @no_4gb('depends on INITIAL_MEMORY')
  @no_2gb('depends on INITIAL_MEMORY')
  def test_memorygrowth_MAXIMUM_MEMORY(self):
    if self.has_changed_setting('ALLOW_MEMORY_GROWTH'):
      self.skipTest('test needs to modify memory growth')
    if self.is_wasm2js():
      self.skipTest('wasm memory specific test')

    # check that memory growth does not exceed the wasm mem max limit
    self.emcc_args += ['-sALLOW_MEMORY_GROWTH', '-sINITIAL_MEMORY=64Mb', '-sMAXIMUM_MEMORY=100Mb']
    self.do_core_test('test_memorygrowth_wasm_mem_max.c')

  @no_4gb('depends on INITIAL_MEMORY')
  @no_2gb('depends on INITIAL_MEMORY')
  def test_memorygrowth_linear_step(self):
    if self.has_changed_setting('ALLOW_MEMORY_GROWTH'):
      self.skipTest('test needs to modify memory growth')
    if self.is_wasm2js():
      self.skipTest('wasm memory specific test')

    # check that memory growth does not exceed the wasm mem max limit and is exactly or one step below the wasm mem max
    self.emcc_args += ['-sALLOW_MEMORY_GROWTH', '-sSTACK_SIZE=1Mb', '-sINITIAL_MEMORY=64Mb', '-sMAXIMUM_MEMORY=130Mb', '-sMEMORY_GROWTH_LINEAR_STEP=1Mb']
    self.do_core_test('test_memorygrowth_linear_step.c')

  @no_ubsan('UBSan seems to effect the precise memory usage')
  @no_4gb('depends on specifc memory layout')
  @no_2gb('depends on specifc memory layout')
  def test_memorygrowth_geometric_step(self):
    if self.has_changed_setting('ALLOW_MEMORY_GROWTH'):
      self.skipTest('test needs to modify memory growth')
    if self.is_wasm2js():
      self.skipTest('wasm memory specific test')

    self.emcc_args += ['-sINITIAL_MEMORY=16MB', '-sALLOW_MEMORY_GROWTH', '-sMEMORY_GROWTH_GEOMETRIC_STEP=8.5', '-sMEMORY_GROWTH_GEOMETRIC_CAP=32MB']
    self.do_core_test('test_memorygrowth_geometric_step.c')

  def test_memorygrowth_3_force_fail_reallocBuffer(self):
    if self.has_changed_setting('ALLOW_MEMORY_GROWTH'):
      self.skipTest('test needs to modify memory growth')

    self.set_setting('ALLOW_MEMORY_GROWTH')
    # Force memory growth to fail at runtime
    self.add_pre_run('growMemory = (size) => false;')
    self.do_core_test('test_memorygrowth_3.c')

  @parameterized({
    'nogrow': ([],),
    'grow': (['-sALLOW_MEMORY_GROWTH', '-sMAXIMUM_MEMORY=18MB'],)
  })
  @no_asan('requires more memory when growing')
  @no_lsan('requires more memory when growing')
  @no_4gb('depends on MAXIMUM_MEMORY')
  @no_2gb('depends on MAXIMUM_MEMORY')
  def test_aborting_new(self, args):
    # test that C++ new properly errors if we fail to malloc when growth is
    # enabled, with or without growth
    self.emcc_args += args
    self.do_core_test('test_aborting_new.cpp')

  @parameterized({
    'nogrow': (['-sABORTING_MALLOC=0'],),
    'grow': (['-sABORTING_MALLOC=0', '-sALLOW_MEMORY_GROWTH', '-sMAXIMUM_MEMORY=18MB'],)
  })
  @no_asan('requires more memory when growing')
  @no_lsan('requires more memory when growing')
  @no_4gb('depends on MAXIMUM_MEMORY')
  @no_2gb('depends on MAXIMUM_MEMORY')
  def test_nothrow_new(self, args):
    self.emcc_args += args
    self.do_core_test('test_nothrow_new.cpp')

  @no_wasm2js('no WebAssembly.Memory()')
  @no_asan('ASan alters the memory size')
  @no_lsan('LSan alters the memory size')
  @no_4gb('depends on memory size')
  @no_2gb('depends on memory size')
  def test_module_wasm_memory(self):
    self.emcc_args += ['--pre-js', test_file('core/test_module_wasm_memory.js')]
    self.set_setting('IMPORTED_MEMORY')
    self.set_setting('STRICT')
    self.set_setting('INCOMING_MODULE_JS_API', ['wasmMemory'])
    self.do_runf('core/test_module_wasm_memory.c', 'success')

  def test_ssr(self): # struct self-ref
    src = '''
      #include <stdio.h>

      // see related things in openjpeg
      typedef struct opj_mqc_state {
        unsigned int qeval;
        int mps;
        struct opj_mqc_state *nmps;
        struct opj_mqc_state *nlps;
      } opj_mqc_state_t;

      static opj_mqc_state_t mqc_states[4] = {
        {0x5600, 0, &mqc_states[2], &mqc_states[3]},
        {0x5602, 1, &mqc_states[3], &mqc_states[2]},
      };

      int main() {
        printf("*%ld*\\n", (long)(mqc_states+1)-(long)mqc_states);
        for (int i = 0; i < 2; i++)
          printf("%d:%d,%d,%ld,%ld\\n", i, mqc_states[i].qeval, mqc_states[i].mps,
                 (long)mqc_states[i].nmps-(long)mqc_states, (long)mqc_states[i].nlps-(long)mqc_states);
        return 0;
      }
      '''
    if self.is_wasm64():
      expected = '*24*\n0:22016,0,48,72\n1:22018,1,72,48\n'
    else:
      expected = '*16*\n0:22016,0,32,48\n1:22018,1,48,32\n'
    self.do_run(src, expected)

  def test_tinyfuncstr(self):
    self.do_core_test('test_tinyfuncstr.cpp')

  def test_llvmswitch(self):
    self.do_core_test('test_llvmswitch.c')

  @no_wasm2js('massive switches can break js engines')
  def test_bigswitch(self):
    if not self.is_optimizing():
      self.skipTest('nodejs takes ~4GB to compile this if the wasm is not optimized, which OOMs')
    self.set_setting('USE_SDL')
    self.do_runf('bigswitch.cpp', '''34962: GL_ARRAY_BUFFER (0x8892)
26214: what?
35040: GL_STREAM_DRAW (0x88E0)
3060: what?
''', args=['34962', '26214', '35040', str(0xbf4)])

  @no_wasm2js('massive switches can break js engines')
  @is_slow_test
  def test_biggerswitch(self):
    if self.is_optimizing():
      self.skipTest('https://github.com/emscripten-core/emscripten/issues/22179')
    if not self.is_optimizing():
      self.skipTest('nodejs takes >6GB to compile this if the wasm is not optimized, which OOMs, see https://github.com/emscripten-core/emscripten/issues/7928#issuecomment-458308453')
    num_cases = 20000
    switch_case = self.run_process([PYTHON, test_file('gen_large_switchcase.py'), str(num_cases)], stdout=PIPE, stderr=PIPE).stdout
    self.do_run(switch_case, '''58996: 589965899658996
59297: 592975929759297
59598: default
59899: 598995989959899
Success!''')

  @no_ubsan('local count too large for VMs')
  def test_indirectbr(self):
    self.emcc_args = [x for x in self.emcc_args if x != '-g']

    self.do_core_test('test_indirectbr.c')

  @no_asan('local count too large for VMs')
  @no_ubsan('local count too large for VMs')
  @no_wasm2js('extremely deep nesting, hits stack limit on some VMs')
  def test_indirectbr_many(self):
    if not self.is_optimizing():
      self.skipTest('nodejs takes ~1.8GB to compile this if the wasm is not optimized, which can cause OOM on the test runners')
    self.do_core_test('test_indirectbr_many.c')

  def test_pack(self):
    src = '''
      #include <stdio.h>
      #include <string.h>

      #pragma pack(push,1)
      typedef struct header {
          unsigned char  id;
          unsigned short colour;
          unsigned char  desc;
      } header;
      #pragma pack(pop)

      typedef struct fatheader {
          unsigned char  id;
          unsigned short colour;
          unsigned char  desc;
      } fatheader;

      int main( int argc, const char *argv[] ) {
        header ph[2];
        fatheader pfh[2];
        printf("*%zu,%ld,%ld*\\n", sizeof(header), offsetof(header, desc) - offsetof(header, id), (long)(&ph[1])-(long)(&ph[0]));
        printf("*%zu,%ld,%ld*\\n", sizeof(fatheader), offsetof(fatheader, desc) - offsetof(fatheader, id), (long)(&pfh[1])-(long)(&pfh[0]));
        return 0;
      }
      '''
    self.do_run(src, '*4,3,4*\n*6,4,6*')

  def test_varargs(self):
    self.do_core_test('test_varargs.c')

  def test_varargs_multi(self):
    self.do_core_test('test_varargs_multi.c')

  @unittest.skip('clang cannot compile this code with that target yet')
  def test_varargs_byval(self):
    src = r'''
      #include <stdio.h>
      #include <stdarg.h>

      typedef struct type_a {
        union {
          double f;
          void *p;
          int i;
          short sym;
        } value;
      } type_a;

      enum mrb_vtype {
        MRB_TT_FALSE = 0,   /*   0 */
        MRB_TT_CLASS = 9    /*   9 */
      };

      typedef struct type_b {
        enum mrb_vtype tt:8;
      } type_b;

      void print_type_a(int argc, ...);
      void print_type_b(int argc, ...);

      int main(int argc, char *argv[])
      {
        type_a a;
        type_b b;
        a.value.p = (void*) 0x12345678;
        b.tt = MRB_TT_CLASS;

        printf("The original address of a is: %p\n", a.value.p);
        printf("The original type of b is: %d\n", b.tt);

        print_type_a(1, a);
        print_type_b(1, b);

        return 0;
      }

      void print_type_a(int argc, ...) {
        va_list ap;
        type_a a;

        va_start(ap, argc);
        a = va_arg(ap, type_a);
        va_end(ap);

        printf("The current address of a is: %p\n", a.value.p);
      }

      void print_type_b(int argc, ...) {
        va_list ap;
        type_b b;

        va_start(ap, argc);
        b = va_arg(ap, type_b);
        va_end(ap);

        printf("The current type of b is: %d\n", b.tt);
      }
      '''
    self.do_run(src, '''The original address of a is: 0x12345678
The original type of b is: 9
The current address of a is: 0x12345678
The current type of b is: 9
''')

  def test_functionpointer_libfunc_varargs(self):
    self.do_core_test('test_functionpointer_libfunc_varargs.c')

  def test_structbyval(self):
    self.set_setting('INLINING_LIMIT')

    # part 1: make sure that normally, passing structs by value works

    src = r'''
      #include <stdio.h>

      struct point
      {
        int x, y;
      };

      void dump(struct point p) {
        p.x++; // should not modify
        p.y++; // anything in the caller!
        printf("dump: %d,%d\n", p.x, p.y);
      }

      void dumpmod(struct point *p) {
        p->x++; // should not modify
        p->y++; // anything in the caller!
        printf("dump: %d,%d\n", p->x, p->y);
      }

      int main( int argc, const char *argv[] ) {
        point p = { 54, 2 };
        printf("pre:  %d,%d\n", p.x, p.y);
        dump(p);
        void (*dp)(point p) = dump; // And, as a function pointer
        dp(p);
        printf("post: %d,%d\n", p.x, p.y);
        dumpmod(&p);
        dumpmod(&p);
        printf("last: %d,%d\n", p.x, p.y);
        return 0;
      }
    '''
    self.do_run(src, 'pre:  54,2\ndump: 55,3\ndump: 55,3\npost: 54,2\ndump: 55,3\ndump: 56,4\nlast: 56,4')

  def test_stdlibs(self):
    # safe heap prints a warning that messes up our output.
    self.set_setting('SAFE_HEAP', 0)
    # needs atexit
    self.set_setting('EXIT_RUNTIME')
    if self.is_wasm64():
      out_suffix = '64'
    else:
      out_suffix = ''
    self.do_core_test('test_stdlibs.c', out_suffix=out_suffix)

  def test_stdbool(self):
    create_file('test_stdbool.c', r'''
        #include <stdio.h>
        #include <stdbool.h>

        int main() {
          bool x = true;
          bool y = false;
          printf("*%d*\n", x != y);
          return 0;
        }
      ''')

    self.do_runf('test_stdbool.c', '*1*')

  def test_strtoll_hex(self):
    # tests strtoll for hex strings (0x...)
    self.do_core_test('test_strtoll_hex.c')

  def test_strtoll_dec(self):
    # tests strtoll for decimal strings (0x...)
    self.do_core_test('test_strtoll_dec.c')

  def test_strtoll_bin(self):
    # tests strtoll for binary strings (0x...)
    self.do_core_test('test_strtoll_bin.c')

  def test_strtoll_oct(self):
    # tests strtoll for decimal strings (0x...)
    self.do_core_test('test_strtoll_oct.c')

  def test_strtol_hex(self):
    # tests strtoll for hex strings (0x...)
    self.do_core_test('test_strtol_hex.c')

  def test_strtol_dec(self):
    # tests strtoll for decimal strings (0x...)
    self.do_core_test('test_strtol_dec.c')

  def test_strtol_bin(self):
    # tests strtoll for binary strings (0x...)
    self.do_core_test('test_strtol_bin.c')

  def test_strtol_oct(self):
    # tests strtoll for decimal strings (0x...)
    self.do_core_test('test_strtol_oct.c')

  @also_with_standalone_wasm()
  def test_atexit(self):
    # Confirms they are called in the proper reverse order
    if not self.get_setting('STANDALONE_WASM'):
      # STANDALONE_WASM mode always sets EXIT_RUNTIME if main exists
      self.set_setting('EXIT_RUNTIME')
    self.do_core_test('test_atexit.c')

  @no_lsan('https://github.com/emscripten-core/emscripten/issues/15988')
  def test_atexit_threads_stub(self):
    # also tests thread exit (__cxa_thread_atexit)
    self.set_setting('EXIT_RUNTIME')
    self.do_core_test('test_atexit_threads.cpp')

  @node_pthreads
  def test_atexit_threads(self):
    self.set_setting('EXIT_RUNTIME')
    self.do_core_test('test_atexit_threads.cpp')

  @node_pthreads
  def test_pthread_cancel(self):
    self.do_run_in_out_file_test('pthread/test_pthread_cancel.c')

  @node_pthreads
  def test_pthread_cancel_async(self):
    self.do_run_in_out_file_test('pthread/test_pthread_cancel_async.c')

  @no_asan('test relies on null pointer reads')
  def test_pthread_specific(self):
    self.do_run_in_out_file_test('pthread/specific.c')

  def test_pthread_equal(self):
    self.do_run_in_out_file_test('pthread/test_pthread_equal.cpp')

  @node_pthreads
  @parameterized({
      '': (False,),
      'modularize': (True,),
  })
  def test_pthread_proxying(self, modularize):
    if modularize and self.get_setting('WASM') == 0:
      self.skipTest('MODULARIZE + WASM=0 + pthreads does not work (#16794)')
    self.maybe_closure()
    self.set_setting('PROXY_TO_PTHREAD')
    if not self.has_changed_setting('INITIAL_MEMORY'):
      self.set_setting('INITIAL_MEMORY=32mb')
    args = []
    if modularize:
      self.set_setting('MODULARIZE')
      self.set_setting('EXPORT_NAME=ModuleFactory')
      args = ['--extern-post-js', test_file('modularize_post_js.js')]
    self.do_run_in_out_file_test('pthread/test_pthread_proxying.c',
                                 interleaved_output=False, emcc_args=args)

  @node_pthreads
  def test_pthread_proxying_cpp(self):
    self.set_setting('PROXY_TO_PTHREAD')
    if not self.has_changed_setting('INITIAL_MEMORY'):
      self.set_setting('INITIAL_MEMORY=32mb')
    self.do_run_in_out_file_test('pthread/test_pthread_proxying_cpp.cpp',
                                 interleaved_output=False)

  @node_pthreads
  def test_pthread_proxying_dropped_work(self):
    self.set_setting('PTHREAD_POOL_SIZE=2')
    self.do_run_in_out_file_test('pthread/test_pthread_proxying_dropped_work.c')

  @node_pthreads
  def test_pthread_proxying_canceled_work(self):
    self.set_setting('PROXY_TO_PTHREAD')
    self.do_run_in_out_file_test(
        'pthread/test_pthread_proxying_canceled_work.c',
        interleaved_output=False)

  @node_pthreads
  @flaky('https://github.com/emscripten-core/emscripten/issues/19795')
  def test_pthread_proxying_refcount(self):
    self.set_setting('EXIT_RUNTIME')
    self.set_setting('PTHREAD_POOL_SIZE=1')
    self.set_setting('ASSERTIONS=0')
    self.do_run_in_out_file_test('pthread/test_pthread_proxying_refcount.c')

  @node_pthreads
  def test_pthread_dispatch_after_exit(self):
    self.do_run_in_out_file_test('pthread/test_pthread_dispatch_after_exit.c', interleaved_output=False)

  @node_pthreads
  def test_pthread_atexit(self):
    # Test to ensure threads are still running when atexit-registered functions are called
    self.set_setting('EXIT_RUNTIME')
    self.set_setting('PTHREAD_POOL_SIZE', 1)
    self.do_run_in_out_file_test('pthread/test_pthread_atexit.c')

  @node_pthreads
  def test_pthread_nested_work_queue(self):
    self.set_setting('PTHREAD_POOL_SIZE', 1)
    self.do_run_in_out_file_test('pthread/test_pthread_nested_work_queue.c')

  @node_pthreads
  def test_pthread_thread_local_storage(self):
    self.set_setting('PROXY_TO_PTHREAD')
    self.set_setting('EXIT_RUNTIME')
    if not self.has_changed_setting('INITIAL_MEMORY'):
      self.set_setting('INITIAL_MEMORY', '300mb')
    self.do_run_in_out_file_test('pthread/test_pthread_thread_local_storage.cpp')

  @node_pthreads
  def test_pthread_cleanup(self):
    self.set_setting('PTHREAD_POOL_SIZE', 4)
    self.do_run_in_out_file_test('pthread/test_pthread_cleanup.c')

  @node_pthreads
  def test_pthread_setspecific_mainthread(self):
    print('.. return')
    self.do_runf('pthread/test_pthread_setspecific_mainthread.c', 'done!', emcc_args=['-DRETURN'])
    print('.. exit')
    self.do_runf('pthread/test_pthread_setspecific_mainthread.c', 'done!', emcc_args=['-DEXIT'])
    print('.. pthread_exit')
    self.do_run_in_out_file_test('pthread/test_pthread_setspecific_mainthread.c')

  @node_pthreads
  @also_with_minimal_runtime
  def test_pthread_attr_getstack(self):
    if self.get_setting('MINIMAL_RUNTIME') and is_sanitizing(self.emcc_args):
      self.skipTest('MINIMAL_RUNTIME + threads + asan does not work')
    self.set_setting('PTHREAD_POOL_SIZE', 1)
    self.do_run_in_out_file_test('pthread/test_pthread_attr_getstack.c')

  @node_pthreads
  @no_mac('https://github.com/emscripten-core/emscripten/issues/15014')
  @flaky('https://github.com/emscripten-core/emscripten/issues/15014')
  def test_pthread_abort(self):
    self.set_setting('PROXY_TO_PTHREAD')
    # Add the onAbort handler at runtime during preRun.  This means that onAbort
    # handler will only be present in the main thread (much like it would if it
    # was passed in by pre-populating the module object on prior to loading).
    self.add_pre_run("Module.onAbort = () => console.log('onAbort called');")
    self.do_run_in_out_file_test('pthread/test_pthread_abort.c', assert_returncode=NON_ZERO)

  @node_pthreads
  def test_pthread_abort_interrupt(self):
    self.set_setting('PTHREAD_POOL_SIZE', 1)
    expected = ['Aborted(). Build with -sASSERTIONS for more info', 'Aborted(native code called abort())']
    self.do_runf('pthread/test_pthread_abort_interrupt.c', expected, assert_returncode=NON_ZERO)

  @no_asan('ASan does not support custom memory allocators')
  @no_lsan('LSan does not support custom memory allocators')
  @node_pthreads
  def test_pthread_emmalloc(self):
    self.emcc_args += ['-fno-builtin']
    self.set_setting('PROXY_TO_PTHREAD')
    self.set_setting('EXIT_RUNTIME')
    self.set_setting('ASSERTIONS', 2)
    self.set_setting('MALLOC', 'emmalloc')
    self.do_core_test('test_emmalloc.c')

  @node_pthreads
  def test_pthread_stdout_after_main(self):
    # Verify that secondary threads can continue to write to stdout even
    # after the main thread returns.  We had a regression where stdio
    # streams were locked when the main thread returned.
    self.do_runf('pthread/test_pthread_stdout_after_main.c')

  @node_pthreads
  def test_pthread_proxy_to_pthread(self):
    self.set_setting('PROXY_TO_PTHREAD')
    self.set_setting('EXIT_RUNTIME')
    self.do_run_in_out_file_test('pthread/test_pthread_proxy_to_pthread.c')

  @node_pthreads
  @needs_dylink
  def test_pthread_tls_dylink(self):
    self.set_setting('MAIN_MODULE', 2)
    self.emcc_args.append('-Wno-experimental')
    self.do_run_in_out_file_test('pthread/test_pthread_tls_dylink.c')

  def test_pthread_run_script(self):
    shutil.copy(test_file('pthread/foo.js'), '.')
    self.do_runf('pthread/test_pthread_run_script.c')

    # Run the test again with PROXY_TO_PTHREAD
    self.setup_node_pthreads()
    self.set_setting('PROXY_TO_PTHREAD')
    self.set_setting('EXIT_RUNTIME')
    self.do_runf('pthread/test_pthread_run_script.c')

  @node_pthreads
  def test_pthread_wait32_notify(self):
    self.do_run_in_out_file_test('atomic/test_wait32_notify.c')

  @node_pthreads
  @no_wasm2js('https://github.com/WebAssembly/binaryen/issues/5991')
  def test_pthread_wait64_notify(self):
    self.do_run_in_out_file_test('atomic/test_wait64_notify.c')

  @node_pthreads
  def test_pthread_wait_async(self):
    self.set_setting('PROXY_TO_PTHREAD')
    self.do_run_in_out_file_test('atomic/test_wait_async.c')

  @node_pthreads
  @also_with_minimal_runtime
  def test_pthread_run_on_main_thread(self):
    if self.get_setting('MINIMAL_RUNTIME') and is_sanitizing(self.emcc_args):
      self.skipTest('MINIMAL_RUNTIME + threads + asan does not work')
    self.do_run_in_out_file_test('pthread/test_pthread_run_on_main_thread.c')

  def test_tcgetattr(self):
    self.do_runf('termios/test_tcgetattr.c', 'success')

  def test_trickystring(self):
    self.do_core_test('test_trickystring.c')

  def test_statics(self):
    self.do_core_test('test_statics.cpp')

  def test_copyop(self):
    # clang generated code is vulnerable to this, as it uses
    # memcpy for assignments, with hardcoded numbers of bytes
    # (llvm-gcc copies items one by one).
    self.do_core_test('test_copyop.cpp')

  @parameterized({
    '': ([],),
    'bulkmem': (['-mbulk-memory'],),
  })
  def test_memcpy_zero_bytes(self, args):
    self.do_core_test('test_memcpy_zero_bytes.c', emcc_args=['-fno-builtin'] + args)

  def test_memcpy2(self):
    self.do_core_test('test_memcpy2.c')

  def test_memcpy3(self):
    self.do_core_test('test_memcpy3.c')

  @also_with_standalone_wasm()
  def test_memcpy_alignment(self):
    self.do_runf('test_memcpy_alignment.c', 'OK.')

  def test_memset_alignment(self):
    self.do_runf('test_memset_alignment.c', 'OK.')

  def test_memset(self):
    self.do_core_test('test_memset.c')

  def test_getopt(self):
    self.do_core_test('test_getopt.c', args=['-t', '12', '-n', 'foobar'])

  def test_getopt_long(self):
    self.do_core_test('test_getopt_long.c', args=['--file', 'foobar', '-b'])

  def test_memmove(self):
    self.do_core_test('test_memmove.c')

  def test_memmove2(self):
    self.do_core_test('test_memmove2.c')

  def test_memmove3(self):
    self.do_core_test('test_memmove3.c')

  def test_flexarray_struct(self):
    self.do_core_test('test_flexarray_struct.c')

  def test_bsearch(self):
    self.do_core_test('test_bsearch.c')

  def test_stack_overflow(self):
    self.set_setting('ASSERTIONS', 2)
    self.do_runf('core/stack_overflow.c', 'Aborted(stack overflow', assert_returncode=NON_ZERO)

  def test_stackAlloc(self):
    self.do_core_test('test_stackAlloc.c')

  def test_legacy_stack_deps(self):
    # stackSave/stackRestore/stackAlloc are now normal JS library
    # functions that must be $-prefixed in `__deps` lists.  However,
    # to support legacy code we continue to support the non-prefixed
    # versions in `__deps` lists.
    create_file('lib.js', '''
    addToLibrary({
      foo__deps: ['stackSave', 'stackRestore'],
      foo: () => {
        var a = stackSave();
        stackRestore(a);
        return 0;
      }
    })''')
    create_file('main.c', '''
    int foo();

    int main() {
      return foo();
    }''')
    self.do_runf('main.c', emcc_args=['--js-library=lib.js'])

  def test_nestedstructs(self):
    src = r'''
      #include <stdio.h>
      #include "emscripten.h"

      struct base {
        int x;
        float y;
        union {
          int a;
          float b;
        };
        char c;
      };

      struct hashtableentry {
        int key;
        base data;
      };

      struct hashset {
        typedef hashtableentry entry;
        struct chain { entry elem; chain *next; };
      //  struct chainchunk { chain chains[100]; chainchunk *next; };
      };

      struct hashtable : hashset {
        hashtable() {
          base b;
          entry e;
          chain c;
          printf("*%zu,%ld,%ld,%ld,%ld,%ld|%zu,%ld,%ld,%ld,%ld,%ld,%ld,%ld|%zu,%ld,%ld,%ld,%ld,%ld,%ld,%ld,%ld,%ld*\n",
            sizeof(base),
            long(&b.x) - long(&b),
            long(&b.y) - long(&b),
            long(&b.a) - long(&b),
            long(&b.b) - long(&b),
            long(&b.c) - long(&b),
            sizeof(hashtableentry),
            long(&e.key) - long(&e),
            long(&e.data) - long(&e),
            long(&e.data.x) - long(&e),
            long(&e.data.y) - long(&e),
            long(&e.data.a) - long(&e),
            long(&e.data.b) - long(&e),
            long(&e.data.c) - long(&e),
            sizeof(hashset::chain),
            long(&c.elem) - long(&c),
            long(&c.next) - long(&c),
            long(&c.elem.key) - long(&c),
            long(&c.elem.data) - long(&c),
            long(&c.elem.data.x) - long(&c),
            long(&c.elem.data.y) - long(&c),
            long(&c.elem.data.a) - long(&c),
            long(&c.elem.data.b) - long(&c),
            long(&c.elem.data.c) - long(&c)
          );
        }
      };

      struct B { char buffer[62]; int last; char laster; char laster2; };

      struct Bits {
        unsigned short A : 1;
        unsigned short B : 1;
        unsigned short C : 1;
        unsigned short D : 1;
        unsigned short x1 : 1;
        unsigned short x2 : 1;
        unsigned short x3 : 1;
        unsigned short x4 : 1;
      };

      int main() {
        hashtable t;

        // Part 2 - the char[] should be compressed, BUT have a padding space at the end so the next
        // one is aligned properly. Also handle char; char; etc. properly.
        B b;
        printf("*%ld,%ld,%ld,%ld,%ld,%ld,%ld,%zu*\n", long(&b.buffer) - long(&b),
                                                      long(&b.buffer[0]) - long(&b),
                                                      long(&b.buffer[1]) - long(&b),
                                                      long(&b.buffer[2]) - long(&b),
                                                      long(&b.last) - long(&b),
                                                      long(&b.laster) - long(&b),
                                                      long(&b.laster2) - long(&b),
                                                      sizeof(B));

        // Part 3 - bitfields, and small structures
        printf("*%zu*\n", sizeof(Bits));
        return 0;
      }
      '''
    # Bloated memory; same layout as C/C++
    if self.is_wasm64():
      expected = '*16,0,4,8,8,12|20,0,4,4,8,12,12,16|32,0,24,0,4,4,8,12,12,16*\n*0,0,1,2,64,68,69,72*\n*2*'
    else:
      expected = '*16,0,4,8,8,12|20,0,4,4,8,12,12,16|24,0,20,0,4,4,8,12,12,16*\n*0,0,1,2,64,68,69,72*\n*2*'
    self.do_run(src, expected)

  def prep_dlfcn_main(self, libs=None):
    if libs is None:
      libs = ['liblib.so']
    self.clear_setting('SIDE_MODULE')
    # Link against the side modules but don't load them on startup.
    self.set_setting('NO_AUTOLOAD_DYLIBS')
    self.emcc_args += libs
    # This means we can use MAIN_MODULE=2 without needing to explicitly
    # specify EXPORTED_FUNCTIONS.
    self.set_setting('MAIN_MODULE', 2)

  def build_dlfcn_lib(self, filename, outfile='liblib.so', emcc_args=None):
    self.clear_setting('MAIN_MODULE')
    self.set_setting('SIDE_MODULE')
    cmd = [compiler_for(filename), filename, '-o', outfile] + self.get_emcc_args()
    if emcc_args:
      cmd += emcc_args
    self.run_process(cmd)

  @needs_dylink
  def test_dlfcn_missing(self):
    self.set_setting('MAIN_MODULE')
    self.set_setting('ASSERTIONS')
    src = r'''
      #include <dlfcn.h>
      #include <stdio.h>
      #include <assert.h>

      int main() {
        void* lib_handle = dlopen("libfoo.so", RTLD_NOW);
        assert(!lib_handle);
        printf("error: %s\n", dlerror());
        return 0;
      }
      '''

    if self.js_engines == [config.V8_ENGINE]:
      expected = "error: Could not load dynamic lib: libfoo.so\nError: Error reading file"
    else:
      expected = "error: Could not load dynamic lib: libfoo.so\nError: ENOENT: no such file or directory"
    self.do_run(src, expected)

  @needs_dylink
  @parameterized({
    '': ([],),
    'pthreads': (['-pthread', '-sEXIT_RUNTIME', '-sPROXY_TO_PTHREAD', '-Wno-experimental'],),
  })
  def test_dlfcn_basic(self, args):
    if args:
      self.setup_node_pthreads()
    self.emcc_args += args
    create_file('liblib.cpp', '''
      #include <cstdio>

      class Foo {
      public:
        Foo() {
          puts("Constructing lib object.");
        }
      };

      Foo side_global;
      ''')
    self.build_dlfcn_lib('liblib.cpp')

    self.prep_dlfcn_main()
    src = '''
      #include <cstdio>
      #include <dlfcn.h>

      class Bar {
      public:
        Bar() {
          puts("Constructing main object.");
        }
      };

      Bar global;

      int main() {
        dlopen("liblib.so", RTLD_NOW);
        return 0;
      }
      '''
    self.do_run(src, 'Constructing main object.\nConstructing lib object.\n')

  @needs_dylink
  def test_dlfcn_i64(self):
    create_file('liblib.c', '''
      #include <inttypes.h>

      int64_t foo(int x) {
        return (long long)x / (long long)1234;
      }
      ''')
    self.build_dlfcn_lib('liblib.c')

    self.prep_dlfcn_main()
    src = r'''
      #include <inttypes.h>
      #include <stdio.h>
      #include <stdlib.h>
      #include <dlfcn.h>

      typedef int64_t (*int64func)(int);

      int main() {
        void *lib_handle = dlopen("liblib.so", RTLD_NOW);
        if (!lib_handle) {
          puts(dlerror());
          abort();
        }
        printf("dll handle: %p\n", lib_handle);
        int64func x = (int64func)dlsym(lib_handle, "foo");
        printf("foo func handle: %p\n", x);
        if (!x) {
          printf("dlsym failed: %s\n", dlerror());
          return 1;
        }
        printf("|%lld|\n", x(81234567));
        return 0;
      }
      '''
    self.do_run(src, '|65830|')

  @needs_dylink
  def test_dlfcn_em_asm(self):
    create_file('liblib.cpp', '''
      #include <emscripten.h>
      class Foo {
      public:
        Foo() {
          EM_ASM( out("Constructing lib object.") );
        }
      };
      Foo side_global;
      ''')
    self.build_dlfcn_lib('liblib.cpp')

    self.prep_dlfcn_main()
    src = '''
      #include <emscripten.h>
      #include <dlfcn.h>
      class Bar {
      public:
        Bar() {
          EM_ASM( out("Constructing main object.") );
        }
      };
      Bar global;
      int main() {
        dlopen("liblib.so", RTLD_NOW);
        EM_ASM( out("All done.") );
        return 0;
      }
      '''
    self.do_run(src, 'Constructing main object.\nConstructing lib object.\nAll done.\n')

  @needs_dylink
  def test_dlfcn_qsort(self):
    create_file('liblib.c', '''
      int lib_cmp(const void* left, const void* right) {
        const int* a = (const int*) left;
        const int* b = (const int*) right;
        if(*a > *b) return 1;
        else if(*a == *b) return  0;
        else return -1;
      }

      typedef int (*CMP_TYPE)(const void*, const void*);

      CMP_TYPE get_cmp() {
        return lib_cmp;
      }
      ''')
    self.build_dlfcn_lib('liblib.c')

    self.prep_dlfcn_main()
    src = '''
      #include <stdio.h>
      #include <stdlib.h>
      #include <dlfcn.h>

      typedef int (*CMP_TYPE)(const void*, const void*);

      int main_cmp(const void* left, const void* right) {
        const int* a = (const int*) left;
        const int* b = (const int*) right;
        if(*a < *b) return 1;
        else if(*a == *b) return  0;
        else return -1;
      }

      int main() {
        void* lib_handle;
        CMP_TYPE (*getter_ptr)();
        CMP_TYPE lib_cmp_ptr;
        int arr[5] = {4, 2, 5, 1, 3};

        qsort((void*)arr, 5, sizeof(int), main_cmp);
        printf("Sort with main comparison: ");
        for (int i = 0; i < 5; i++) {
          printf("%d ", arr[i]);
        }
        printf("\\n");

        lib_handle = dlopen("liblib.so", RTLD_NOW);
        if (lib_handle == NULL) {
          printf("Could not load lib.\\n");
          return 1;
        }
        getter_ptr = (CMP_TYPE (*)()) dlsym(lib_handle, "get_cmp");
        if (getter_ptr == NULL) {
          printf("Could not find func.\\n");
          return 1;
        }
        lib_cmp_ptr = getter_ptr();
        qsort((void*)arr, 5, sizeof(int), lib_cmp_ptr);
        printf("Sort with lib comparison: ");
        for (int i = 0; i < 5; i++) {
          printf("%d ", arr[i]);
        }
        printf("\\n");

        return 0;
      }
      '''
    self.do_run(src, 'Sort with main comparison: 5 4 3 2 1 \nSort with lib comparison: 1 2 3 4 5 \n')

  @needs_dylink
  def test_dlfcn_data_and_fptr(self):
    create_file('liblib.c', r'''
      #include <stdio.h>

      int theglobal = 42;

      extern void parent_func(); // a function that is defined in the parent

      int* lib_get_global_addr() {
        return &theglobal;
      }

      void lib_fptr() {
        printf("Second calling lib_fptr from main.\n");
        parent_func();
        // call it also through a pointer, to check indexizing
        void (*p_f)();
        p_f = parent_func;
        p_f();
      }

      void (*func(int x, void(*fptr)()))() {
        printf("In func: %d\n", x);
        fptr();
        return lib_fptr;
      }
      ''')
    self.build_dlfcn_lib('liblib.c')

    self.prep_dlfcn_main()
    src = r'''
      #include <stdio.h>
      #include <dlfcn.h>
      #include <emscripten.h>

      typedef void (*FUNCTYPE(int, void(*)()))();

      FUNCTYPE func;

      void EMSCRIPTEN_KEEPALIVE parent_func() {
        printf("parent_func called from child\n");
      }

      void main_fptr() {
        printf("First calling main_fptr from lib.\n");
      }

      int main() {
        void* lib_handle;
        FUNCTYPE* func_fptr;

        // Test basic lib loading.
        lib_handle = dlopen("liblib.so", RTLD_NOW);
        if (lib_handle == NULL) {
          printf("Could not load lib.\n");
          return 1;
        }

        // Test looked up function.
        func_fptr = (FUNCTYPE*) dlsym(lib_handle, "func");
        // Load twice to test cache.
        func_fptr = (FUNCTYPE*) dlsym(lib_handle, "func");
        if (func_fptr == NULL) {
          printf("Could not find func.\n");
          return 1;
        }

        // Test passing function pointers across module bounds.
        void (*fptr)() = func_fptr(13, main_fptr);
        fptr();

        // Test global data.
        int* globaladdr = (int*) dlsym(lib_handle, "theglobal");
        if (globaladdr == NULL) {
          printf("Could not find global.\n");
          return 1;
        }

        printf("Var: %d\n", *globaladdr);

        return 0;
      }
      '''
    self.do_run(src, '''\
In func: 13
First calling main_fptr from lib.
Second calling lib_fptr from main.
parent_func called from child
parent_func called from child
Var: 42
''', force_c=True)

  @needs_dylink
  def test_dlfcn_varargs(self):
    # this test is not actually valid - it fails natively. the child should fail
    # to be loaded, not load and successfully see the parent print_ints func

    create_file('liblib.c', r'''
      void print_ints(int n, ...);
      void func() {
        print_ints(2, 13, 42);
      }
      ''')
    self.build_dlfcn_lib('liblib.c')

    self.prep_dlfcn_main()
    src = r'''
      #include <stdarg.h>
      #include <stdio.h>
      #include <dlfcn.h>
      #include <assert.h>

      void print_ints(int n, ...) {
        va_list args;
        va_start(args, n);
        for (int i = 0; i < n; i++) {
          printf("%d\n", va_arg(args, int));
        }
        va_end(args);
      }

      int main() {
        void* lib_handle;
        void (*fptr)();

        print_ints(2, 100, 200);

        lib_handle = dlopen("liblib.so", RTLD_NOW);
        assert(lib_handle);
        fptr = (void (*)())dlsym(lib_handle, "func");
        fptr();

        return 0;
      }
      '''
    self.do_run(src, '100\n200\n13\n42\n', force_c=True)

  @needs_dylink
  @no_sanitize('contains ODR violation')
  @no_2gb('output is sensitive to absolute data layout')
  @no_4gb('output is sensitive to absolute data layout')
  def test_dlfcn_alignment_and_zeroing(self):
    self.set_setting('INITIAL_MEMORY', '16mb')
    create_file('liblib.c', r'''
      int prezero = 0;
      __attribute__((aligned(1024))) int superAligned = 12345;
      int postzero = 0;
      ''')
    self.build_dlfcn_lib('liblib.c')
    for i in range(10):
      curr = '%d.so' % i
      shutil.copy('liblib.so', curr)

    self.prep_dlfcn_main()
    self.set_setting('INITIAL_MEMORY', '128mb')
    create_file('src.c', r'''
      #include <stdio.h>
      #include <stdlib.h>
      #include <string.h>
      #include <dlfcn.h>
      #include <assert.h>
      #include <emscripten.h>

      int main() {
        printf("'prepare' memory with non-zero inited stuff\n");
        int num = 120 * 1024 * 1024; // total is 128; we'll use 5*5 = 25 at least, so allocate pretty much all of it
        void* mem = malloc(num);
        assert(mem);
        printf("setting this range to non-zero: %lu - %lu\n", (uintptr_t)mem, ((uintptr_t)mem) + num);
        memset(mem, 1, num);
        EM_ASM({
          var value = HEAP8[64*1024*1024];
          out('verify middle of memory is non-zero: ' + value);
          assert(value === 1);
        });
        free(mem);
        for (int i = 0; i < 10; i++) {
          char curr[] = "?.so";
          curr[0] = '0' + i;
          printf("loading %s\n", curr);
          void* lib_handle = dlopen(curr, RTLD_NOW);
          if (!lib_handle) {
            puts(dlerror());
            assert(0);
          }
          printf("getting superAligned\n");
          int* superAligned = (int*)dlsym(lib_handle, "superAligned");
          assert(superAligned);
          assert(((long)superAligned) % 1024 == 0); // alignment
          printf("checking value of superAligned, at %p\n", superAligned);
          assert(*superAligned == 12345); // value
          printf("getting prezero\n");
          int* prezero = (int*)dlsym(lib_handle, "prezero");
          assert(prezero);
          printf("checking value of prezero, at %p\n", prezero);
          assert(*prezero == 0);
          *prezero = 1;
          assert(*prezero != 0);
          printf("getting postzero\n");
          int* postzero = (int*)dlsym(lib_handle, "postzero");
          printf("checking value of postzero, at %p\n", postzero);
          assert(postzero);
          printf("checking value of postzero\n");
          assert(*postzero == 0);
          *postzero = 1;
          assert(*postzero != 0);
        }
        printf("success.\n");
        return 0;
      }
      ''')
    self.do_runf('src.c', 'success.\n')

  @needs_dylink
  def test_dlfcn_self(self):
    self.set_setting('MAIN_MODULE')
    self.set_setting('EXPORT_ALL')

    self.do_core_test('test_dlfcn_self.c')

    # check that we only export relevant things.
    # disable this in WasmFS as it adds a bunch of additional exports for its
    # own purposes internally TODO: when we focus on code size, we'll likely
    # want to look at this
    if self.get_setting('WASMFS'):
      return

    # sanitizers add a lot of extra symbols
    if is_sanitizing(self.emcc_args):
      return

    def get_data_exports(wasm):
      wat = self.get_wasm_text(wasm)
      lines = wat.splitlines()
      exports = [l for l in lines if l.strip().startswith('(export ')]
      data_exports = [l for l in exports if '(global ' in l]
      data_exports = [d.split()[1].strip('"') for d in data_exports]
      return data_exports

    data_exports = get_data_exports('test_dlfcn_self.wasm')
    # Certain exports are removed by wasm-emscripten-finalize, but this
    # tool is not run in all configurations, so ignore these exports.
    data_exports = [d for d in data_exports if d not in ('__start_em_asm', '__stop_em_asm')]
    data_exports = '\n'.join(sorted(data_exports)) + '\n'
    self.assertFileContents(test_file('core/test_dlfcn_self.exports'), data_exports)

  @needs_dylink
  def test_dlfcn_unique_sig(self):
    create_file('liblib.c', r'''
      #include <stdio.h>

      int myfunc(int a, int b, int c, int d, int e, int f, int g, int h, int i, int j, int k, int l, int m) {
        return 13;
      }
      ''')
    self.build_dlfcn_lib('liblib.c')

    self.prep_dlfcn_main()
    create_file('main.c', r'''
      #include <assert.h>
      #include <stdio.h>
      #include <dlfcn.h>

      typedef int (*FUNCTYPE)(int, int, int, int, int, int, int, int, int, int, int, int, int);

      int main() {
        void *lib_handle;
        FUNCTYPE func_ptr;

        lib_handle = dlopen("liblib.so", RTLD_NOW);
        assert(lib_handle != NULL);

        func_ptr = (FUNCTYPE)dlsym(lib_handle, "myfunc");
        assert(func_ptr != NULL);
        assert(func_ptr(0, 0, 0, 0, 0, 0, 0, 0, 0, 0, 0, 0, 0) == 13);

        puts("success");

        return 0;
      }
      ''')
    self.do_runf('main.c', 'success')

  @needs_dylink
  def test_dlfcn_info(self):
    create_file('liblib.c', r'''
      #include <stdio.h>

      int myfunc(int a, int b, int c, int d, int e, int f, int g, int h, int i, int j, int k, int l, int m) {
        return 13;
      }
      ''')
    self.build_dlfcn_lib('liblib.c')

    self.prep_dlfcn_main()
    create_file('main.c', '''
      #include <assert.h>
      #include <stdio.h>
      #include <string.h>
      #include <dlfcn.h>

      typedef int (*FUNCTYPE)(int, int, int, int, int, int, int, int, int, int, int, int, int);

      int main() {
        void *lib_handle;
        FUNCTYPE func_ptr;

        lib_handle = dlopen("liblib.so", RTLD_NOW);
        assert(lib_handle != NULL);

        func_ptr = (FUNCTYPE)dlsym(lib_handle, "myfunc");
        assert(func_ptr != NULL);
        assert(func_ptr(0, 0, 0, 0, 0, 0, 0, 0, 0, 0, 0, 0, 0) == 13);

        /* Verify that we don't corrupt func_ptr when calling dladdr.  */
        Dl_info info;
        memset(&info, 0, sizeof(info));
        int rtn = dladdr(func_ptr, &info);
        assert(rtn == 0);

        assert(func_ptr != NULL);
        assert(func_ptr(0, 0, 0, 0, 0, 0, 0, 0, 0, 0, 0, 0, 0) == 13);

        puts("success");

        return 0;
      }
      ''')
    self.do_runf('main.c', 'success')

  @needs_dylink
  def test_dlfcn_stacks(self):
    create_file('liblib.c', r'''
      #include <assert.h>
      #include <stdio.h>
      #include <string.h>

      int myfunc(const char *input) {
        char bigstack[1024] = { 0 };

        // make sure we didn't just trample the stack!
        assert(!strcmp(input, "foobar"));

        snprintf(bigstack, sizeof(bigstack), "%s", input);
        return strlen(bigstack);
      }
      ''')
    self.build_dlfcn_lib('liblib.c')

    self.prep_dlfcn_main()
    create_file('main.c', '''
      #include <assert.h>
      #include <stdio.h>
      #include <dlfcn.h>
      #include <string.h>

      typedef int (*FUNCTYPE)(const char *);

      int main() {
        void *lib_handle;
        FUNCTYPE func_ptr;
        char str[128];

        snprintf(str, sizeof(str), "foobar");

        // HACK: Use strcmp in the main executable so that it doesn't get optimized out and the dynamic library
        //       is able to use it.
        assert(!strcmp(str, "foobar"));

        lib_handle = dlopen("liblib.so", RTLD_NOW);
        assert(lib_handle != NULL);

        func_ptr = (FUNCTYPE)dlsym(lib_handle, "myfunc");
        assert(func_ptr != NULL);
        assert(func_ptr(str) == 6);

        puts("success");

        return 0;
      }
      ''')
    self.do_runf('main.c', 'success')

  @needs_dylink
  def test_dlfcn_funcs(self):
    create_file('liblib.c', r'''
      #include <assert.h>
      #include <stdio.h>
      #include <string.h>

      typedef void (*voidfunc)(void);
      typedef void (*intfunc)(int);

      void callvoid(voidfunc f) { f(); }
      void callint(intfunc f, int x) { f(x); }

      void void_0() { printf("void 0\n"); }
      void void_1() { printf("void 1\n"); }
      voidfunc getvoid(int i) {
        switch(i) {
          case 0: return void_0;
          case 1: return void_1;
          default: return NULL;
        }
      }

      void int_0(int x) { printf("int 0 %d\n", x); }
      void int_1(int x) { printf("int 1 %d\n", x); }
      intfunc getint(int i) {
        switch(i) {
          case 0: return int_0;
          case 1: return int_1;
          default: return NULL;
        }
      }
      ''')
    self.build_dlfcn_lib('liblib.c')

    self.prep_dlfcn_main()
    create_file('main.c', r'''
      #include <assert.h>
      #include <stdio.h>
      #include <dlfcn.h>

      typedef void (*voidfunc)();
      typedef void (*intfunc)(int);

      typedef void (*voidcaller)(voidfunc);
      typedef void (*intcaller)(intfunc, int);

      typedef voidfunc (*voidgetter)(int);
      typedef intfunc (*intgetter)(int);

      void void_main() { printf("void_main.\n"); }
      void int_main(int x) { printf("int_main %d\n", x); }

      int main() {
        printf("go\n");
        void *lib_handle;
        lib_handle = dlopen("liblib.so", RTLD_NOW);
        assert(lib_handle != NULL);

        voidcaller callvoid = (voidcaller)dlsym(lib_handle, "callvoid");
        assert(callvoid != NULL);
        callvoid(void_main);

        intcaller callint = (intcaller)dlsym(lib_handle, "callint");
        assert(callint != NULL);
        callint(int_main, 201);

        voidgetter getvoid = (voidgetter)dlsym(lib_handle, "getvoid");
        assert(getvoid != NULL);
        callvoid(getvoid(0));
        callvoid(getvoid(1));

        intgetter getint = (intgetter)dlsym(lib_handle, "getint");
        assert(getint != NULL);
        callint(getint(0), 54);
        callint(getint(1), 9000);

        assert(getint(1000) == NULL);

        puts("ok");
        return 0;
      }
      ''')
    self.do_runf('main.c', '''go
void_main.
int_main 201
void 0
void 1
int 0 54
int 1 9000
ok
''')

  @needs_dylink
  def test_dlfcn_longjmp(self):
    create_file('liblib.c', r'''
      #include <setjmp.h>
      #include <stdio.h>

      void jumpy(jmp_buf buf) {
        static int i = 0;
        i++;
        if (i == 10) longjmp(buf, i);
        printf("pre %d\n", i);
      }
      ''')
    self.build_dlfcn_lib('liblib.c')

    self.prep_dlfcn_main()
    create_file('main.c', r'''
      #include <assert.h>
      #include <stdio.h>
      #include <dlfcn.h>
      #include <setjmp.h>

      typedef void (*jumpfunc)(jmp_buf);

      int main() {
        printf("go!\n");

        void *lib_handle;
        lib_handle = dlopen("liblib.so", RTLD_NOW);
        assert(lib_handle != NULL);

        jumpfunc jumpy = (jumpfunc)dlsym(lib_handle, "jumpy");
        assert(jumpy);

        jmp_buf buf;
        int jmpval = setjmp(buf);
        if (jmpval == 0) {
          while (1) jumpy(buf);
        } else {
          printf("out!\n");
        }

        return 0;
      }
      ''')
    self.do_runf('main.c', '''go!
pre 1
pre 2
pre 3
pre 4
pre 5
pre 6
pre 7
pre 8
pre 9
out!
''')

  # TODO: make this work. need to forward tempRet0 across modules
  # TODO Enable @with_all_eh_sjlj (the test is not working now)
  @needs_dylink
  def zzztest_dlfcn_exceptions(self):
    self.set_setting('DISABLE_EXCEPTION_CATCHING', 0)

    create_file('liblib.cpp', r'''
      extern "C" {
      int ok() {
        return 65;
      }
      int fail() {
        throw 123;
      }
      }
      ''')
    self.build_dlfcn_lib('liblib.cpp')

    self.prep_dlfcn_main()
    src = r'''
      #include <assert.h>
      #include <stdio.h>
      #include <dlfcn.h>

      typedef int (*intfunc)();

      int main() {
        printf("go!\n");

        void *lib_handle;
        lib_handle = dlopen("liblib.so", RTLD_NOW);
        assert(lib_handle != NULL);

        intfunc okk = (intfunc)dlsym(lib_handle, "ok");
        intfunc faill = (intfunc)dlsym(lib_handle, "fail");
        assert(okk && faill);

        try {
          printf("ok: %d\n", okk());
        } catch(...) {
          printf("wha\n");
        }

        try {
          printf("fail: %d\n", faill());
        } catch(int x) {
          printf("int %d\n", x);
        }

        try {
          printf("fail: %d\n", faill());
        } catch(double x) {
          printf("caught %f\n", x);
        }

        return 0;
      }
      '''
    self.do_run(src, '''go!
ok: 65
int 123
ok
''')

  @needs_dylink
  def test_dlfcn_handle_alloc(self):
    # verify that dlopen does not allocate already used handles
    dirname = self.get_dir()

    def indir(name):
      return os.path.join(dirname, name)

    create_file('a.cpp', r'''
      #include <stdio.h>

      static class A {
      public:
        A() {
          puts("a: loaded");
        }
      } _;
    ''')

    create_file('b.cpp', r'''
      #include <stdio.h>

      static class B {
      public:
        B() {
          puts("b: loaded");
        }
      } _;
    ''')

    self.build_dlfcn_lib('a.cpp', outfile='liba.so')
    self.build_dlfcn_lib('b.cpp', outfile='libb.so')

    self.set_setting('MAIN_MODULE')
    self.clear_setting('SIDE_MODULE')

    create_file('main.c', r'''
      #include <dlfcn.h>
      #include <assert.h>
      #include <stddef.h>

      int main() {
        void *liba, *libb, *liba2, *libb2;
        int err;

        liba = dlopen("liba.so", RTLD_NOW);
        assert(liba != NULL);
        libb = dlopen("libb.so", RTLD_NOW);
        assert(libb != NULL);

        // Test that opening libb a second times gives the same handle
        libb2 = dlopen("libb.so", RTLD_NOW);
        assert(libb == libb2);

        err = dlclose(liba);
        assert(!err);

        liba2 = dlopen("liba.so", RTLD_NOW);
        assert(liba2 != libb);

        return 0;
      }
      ''')
    self.do_runf('main.c', 'a: loaded\nb: loaded\n')

  @needs_dylink
  @needs_non_trapping_float_to_int
  def test_dlfcn_feature_in_lib(self):
    self.emcc_args.append('-mnontrapping-fptoint')

    create_file('liblib.c', r'''
        int magic(float x) {
          return __builtin_wasm_trunc_saturate_s_i32_f32(x);
        }
      ''')
    self.build_dlfcn_lib('liblib.c')

    self.prep_dlfcn_main()
    src = r'''
      #include <dlfcn.h>
      #include <stdio.h>
      #include <stdlib.h>

      typedef int (*fi)(float);

      int main() {
        void *lib_handle = dlopen("liblib.so", RTLD_NOW);
        if (!lib_handle) {
          puts(dlerror());
          abort();
        }
        fi x = (fi)dlsym(lib_handle, "magic");
        if (!x) {
          puts(dlerror());
          abort();
        }
        printf("float: %d.\n", x(42.99));
        return 0;
      }
      '''
    self.do_run(src, 'float: 42.\n')

  @needs_dylink
  def test_dlfcn_asyncify(self):
    self.set_setting('ASYNCIFY')

    create_file('liblib.c', r'''
      #include <stdio.h>
      #include <emscripten/emscripten.h>

      int side_module_run() {
        printf("before sleep\n");
        emscripten_sleep(1000);
        printf("after sleep\n");
        return 42;
      }
      ''')
    self.build_dlfcn_lib('liblib.c')

    self.prep_dlfcn_main()
    src = r'''
      #include <stdio.h>
      #include <dlfcn.h>

      typedef int (*func_t)();

      int main(int argc, char **argv) {
        void *_dlHandle = dlopen("liblib.so", RTLD_NOW | RTLD_LOCAL);
        func_t my_func = (func_t)dlsym(_dlHandle, "side_module_run");
        printf("%d\n", my_func());
        return 0;
      }
      '''
    self.do_run(src, 'before sleep\nafter sleep\n42\n')

  @needs_dylink
  def test_dlfcn_rtld_local(self):
    # Create two shared libraries that both depend on a third.
    #  liba.so -> libsub.so
    #  libb.so -> libsub.so
    create_file('liba.c', r'''
      #include <stdio.h>

      void func_sub();

      void func_a() {
        printf("func_a\n");
        // Call a function from a dependent DSO. This symbol should
        // be available here even though liba itself is loaded with RTLD_LOCAL.
        func_sub();
      }
      ''')

    create_file('libb.c', r'''
      #include <stdio.h>

      void func_sub();

      void func_b() {
        printf("func_b\n");
        // Call a function from a dependent DSO. This symbol should
        // be available here even though liba itself is loaded with RTLD_LOCAL.
        func_sub();
      }
    ''')

    create_file('libsub.c', r'''
      #include <stdio.h>

      void func_sub() {
        printf("func_sub\n");
      }
    ''')

    self.build_dlfcn_lib('libsub.c', outfile='libsub.so')
    self.build_dlfcn_lib('libb.c', outfile='libb.so', emcc_args=['libsub.so'])
    self.build_dlfcn_lib('liba.c', outfile='liba.so', emcc_args=['libsub.so'])

    self.prep_dlfcn_main(['liba.so', 'libb.so', '-L.'])
    create_file('main.c', r'''
      #include <assert.h>
      #include <dlfcn.h>
      #include <stdio.h>

      int main() {
        void* handle;
        void (*f)();

        printf("main\n");
        // Call a function from libb
        handle = dlopen("liba.so", RTLD_NOW|RTLD_LOCAL);
        assert(handle);

        f = dlsym(handle, "func_a");
        assert(f);
        f();

        // Same for libb
        handle = dlopen("libb.so", RTLD_NOW|RTLD_LOCAL);
        assert(handle);

        f = dlsym(handle, "func_b");
        assert(f);
        f();

        // Verify that symbols from all three libraries are not globally
        // visible.
        f = dlsym(RTLD_DEFAULT, "func_a");
        assert(f == NULL);
        f = dlsym(RTLD_DEFAULT, "func_b");
        assert(f == NULL);
        f = dlsym(RTLD_DEFAULT, "func_sub");
        assert(f == NULL);

        printf("done\n");
        return 0;
      }
      ''')

    self.do_runf('main.c', 'main\nfunc_a\nfunc_sub\nfunc_b\nfunc_sub\ndone\n')

  @needs_dylink
  def test_dlfcn_preload(self):
    # Create chain of dependencies and load the first libary with preload plugin.
    # main -> libb.so -> liba.so
    create_file('liba.c', r'''
      #include <stdio.h>
      int liba_fun() {
        return 23;
      }
    ''')
    self.build_dlfcn_lib('liba.c', outfile='liba.so')

    create_file('libb.c', r'''
      #include <stdio.h>
      int liba_fun();

      int libb_fun() {
        return liba_fun()*2;
      }
    ''')
    self.build_dlfcn_lib('libb.c', outfile='libb.so', emcc_args=['liba.so'])

    self.prep_dlfcn_main(['--preload-file', 'libb.so', '--use-preload-plugins', '-L.', '-sAUTOLOAD_DYLIBS=0', 'libb.so'])
    create_file('main.c', r'''
      #include <assert.h>
      #include <dlfcn.h>
      #include <stdio.h>
      #include <sys/stat.h>

      int main() {
        // Check the file exists in the VFS
        struct stat statbuf;
        assert(stat("/libb.so", &statbuf) == 0);
        void *lib_handle = dlopen("/libb.so", RTLD_LOCAL | RTLD_NOW);
        assert(lib_handle);
        typedef int (*intfunc)();
        intfunc x = (intfunc)dlsym(lib_handle, "libb_fun");
        assert(x);
        assert(x() == 46);
        printf("done\n");
        return 0;

      }
    ''')
    self.do_runf('main.c', 'done\n')

  def dylink_test(self, main, side, expected=None, header=None, force_c=False,
                  main_module=2, **kwargs):
    # Same as dylink_testf but take source code in string form
    if not isinstance(side, list):
      side_file = 'liblib.cpp' if not force_c else 'liblib.c'
      create_file(side_file, side)
      side = side_file
    if not isinstance(main, list):
      main_file = 'main.cpp' if not force_c else 'main.c'
      create_file(main_file, main)
      main = main_file
    if header:
      create_file('header.h', header)

    return self.dylink_testf(main, side, expected, main_module=main_module, **kwargs)

  def dylink_testf(self, main, side=None, expected=None, force_c=False, main_emcc_args=None,
                   main_module=2,
                   so_dir='',
                   so_name='liblib.so',
                   **kwargs):
    main_emcc_args = main_emcc_args or []
    if getattr(self, 'dylink_reversed', False):
      # Test the reverse case.  There we flip the role of the side module and main module.
      # - We add --no-entry since the side module doesn't have a `main`
      side_ = side
      side = main
      main = side_
      main_emcc_args += ['--no-entry']
    self.maybe_closure()
    # Same as dylink_test but takes source code as filenames on disc.
    old_args = self.emcc_args.copy()
    if not expected:
      outfile = shared.replace_suffix(main, '.out')
      expected = read_file(outfile)
    if not side:
      side, ext = os.path.splitext(main)
      side += '_side' + ext

    # side settings
    self.clear_setting('MAIN_MODULE')
    self.set_setting('SIDE_MODULE')
    side_suffix = 'wasm' if self.is_wasm() else 'js'
    if isinstance(side, list):
      out_file = 'liblib.' + side_suffix
      # side is just a library
      self.run_process([EMCC] + side + self.get_emcc_args() + ['-o', out_file])
    else:
      out_file = self.build(side, js_outfile=(side_suffix == 'js'))
    shutil.move(out_file, os.path.join(so_dir, so_name))

    # main settings
    self.set_setting('MAIN_MODULE', main_module)
    self.clear_setting('SIDE_MODULE')
    self.emcc_args += main_emcc_args
    self.emcc_args.append(os.path.join(so_dir, so_name))

    if force_c:
      self.emcc_args.append('-nostdlib++')

    if isinstance(main, list):
      # main is just a library
      delete_file('main.js')
      self.run_process([EMCC] + main + self.get_emcc_args() + ['-o', 'main.js'])
      self.do_run('main.js', expected, no_build=True, **kwargs)
    else:
      self.do_runf(main, expected, force_c=force_c, **kwargs)

    self.emcc_args = old_args

  def do_basic_dylink_test(self, **kwargs):
    self.dylink_test(r'''
      #include <stdio.h>
      #include "header.h"

      int main() {
        printf("other says %d.\n", sidey());
        return 0;
      }
    ''', '''
      #include "header.h"

      int sidey() {
        return 11;
      }
    ''', 'other says 11.', 'int sidey();', force_c=True, **kwargs)

  @needs_dylink
  @crossplatform
  def test_dylink_basics(self):
    self.do_basic_dylink_test()
    self.verify_in_strict_mode('main.js')

  @with_dylink_reversed
  @no_wasm64('Requires table64 lowering in all cases')
  def test_dylink_basics_no_modify(self):
    if self.is_optimizing():
      self.skipTest('no modify mode only works with non-optimizing builds')
    if self.get_setting('MEMORY64') == 2:
      self.skipTest('MEMORY64=2 always requires module re-writing')
    self.set_setting('WASM_BIGINT')
    self.set_setting('ERROR_ON_WASM_CHANGES_AFTER_LINK')
    self.do_basic_dylink_test()

  @with_dylink_reversed
  def test_dylink_no_export(self):
    self.set_setting('NO_DECLARE_ASM_MODULE_EXPORTS')
    self.do_basic_dylink_test()

  @with_dylink_reversed
  def test_dylink_memory_growth(self):
    self.set_setting('ALLOW_MEMORY_GROWTH')
    self.do_basic_dylink_test()

  @with_dylink_reversed
  @no_asan('SAFE_HEAP cannot be used with ASan')
  def test_dylink_safe_heap(self):
    self.set_setting('SAFE_HEAP')
    self.do_basic_dylink_test()

  @with_dylink_reversed
  def test_dylink_locate_file(self):
    so_dir = 'so_dir'
    so_name = 'liblib.so'
    os.mkdir(so_dir)
    create_file('pre.js', '''
    Module['locateFile'] = function(f) {
      if (f === '%s') {
        return '%s/' + f;
      } else {
        return f;
      }
    };
    ''' % (so_name, so_dir))
    self.do_basic_dylink_test(so_dir=so_dir, so_name=so_name, main_emcc_args=['--pre-js', 'pre.js'])

  @with_dylink_reversed
  def test_dylink_function_pointer_equality(self):
    self.dylink_test(r'''
      #include <stdio.h>
      #include "header.h"

      int main() {
        void* puts_side = get_address();
        printf("main module address %p.\n", &puts);
        printf("side module address address %p.\n", puts_side);
        if (&puts == puts_side)
          printf("success\n");
        else
          printf("failure\n");
        return 0;
      }
    ''', '''
      #include <stdio.h>
      #include "header.h"

      void* get_address() {
        return (void*)&puts;
      }
    ''', 'success', header='void* get_address();', force_c=True)

  @with_dylink_reversed
  def test_dylink_floats(self):
    self.dylink_test(r'''
      #include <stdio.h>
      extern float sidey();
      int main() {
        printf("other says %.2f.\n", sidey()+1);
        return 0;
      }
    ''', '''
      float sidey() { return 11.5; }
    ''', 'other says 12.50', force_c=True)

  @with_dylink_reversed
  def test_dylink_printf(self):
    self.dylink_test(r'''
      #include <stdio.h>
     void sidey();
      int main() {
        printf("hello from main\n");
        sidey();
        return 0;
      }
    ''', r'''
      #include <stdio.h>
      void sidey() {
        printf("hello from side\n");
      }
    ''', 'hello from main\nhello from side\n', force_c=True)

  # Verify that a function pointer can be passed back and forth and invoked
  # on both sides.
  @with_dylink_reversed
  def test_dylink_funcpointer(self):
    self.dylink_test(
      main=r'''
      #include <stdio.h>
      #include <assert.h>
      #include "header.h"
      intfunc sidey(intfunc f);
      void a(int arg) { printf("hello from funcptr: %d\n", arg); }
      int main() {
        intfunc b = sidey(a);
        assert(a == b);
        b(0);
        return 0;
      }
      ''',
      side='''
      #include "header.h"
      intfunc sidey(intfunc f) { f(1); return f; }
      ''',
      expected='hello from funcptr: 1\nhello from funcptr: 0\n',
      header='typedef void (*intfunc)(int );', force_c=True)

  @with_dylink_reversed
  # test dynamic linking of a module with multiple function pointers, stored
  # statically
  def test_dylink_static_funcpointers(self):
    self.dylink_test(
      main=r'''
      #include <stdio.h>
      #include "header.h"
      void areturn0() { printf("hello 0\n"); }
      void areturn1() { printf("hello 1\n"); }
      void areturn2() { printf("hello 2\n"); }
      voidfunc func_ptrs[3] = { areturn0, areturn1, areturn2 };
      int main(int argc, char **argv) {
        sidey(func_ptrs[0]);
        sidey(func_ptrs[1]);
        sidey(func_ptrs[2]);
        return 0;
      }
      ''',
      side='''
      #include "header.h"
      void sidey(voidfunc f) { f(); }
      ''',
      expected='hello 0\nhello 1\nhello 2\n',
      header='typedef void (*voidfunc)(); void sidey(voidfunc f);', force_c=True)

  @with_dylink_reversed
  def test_dylink_funcpointers_wrapper(self):
    self.dylink_test(
      main=r'''\
      #include <stdio.h>
      #include "header.h"
      int main(int argc, char **argv) {
        charfunc f1 = emscripten_run_script;
        f1("console.log('one')");
        charfunc f2 = get();
        f2("console.log('two')");
        return 0;
      }
      ''',
      side='''\
      #include "header.h"
      charfunc get() {
        return emscripten_run_script;
      }
      ''',
      expected='one\ntwo\n',
      header='''\
      #include <emscripten.h>
      typedef void (*charfunc)(const char*);
      extern charfunc get();
      ''', force_c=True)

  @with_dylink_reversed
  def test_dylink_static_funcpointer_float(self):
    self.dylink_test(
      main=r'''\
      #include <stdio.h>
      #include "header.h"
      int sidey(floatfunc f);
      float func1(float f) { printf("hello 1: %f\n", f); return 0; }
      floatfunc f1 = &func1;
      int main(int argc, char **argv) {
        printf("got: %d\n", sidey(f1));
        f1(12.34);
        return 0;
      }
      ''',
      side='''\
      #include "header.h"
      int sidey(floatfunc f) { f(56.78); return 1; }
      ''',
      expected='hello 1: 56.779999\ngot: 1\nhello 1: 12.340000\n',
      header='typedef float (*floatfunc)(float);', force_c=True)

  @with_dylink_reversed
  def test_dylink_global_init(self):
    self.dylink_test(r'''
      #include <stdio.h>
      struct Class {
        Class() { printf("a new Class\n"); }
      };
      static Class c;
      int main() {
        return 0;
      }
    ''', r'''
      void nothing() {}
    ''', 'a new Class\n')

  @with_dylink_reversed
  def test_dylink_global_inits(self):
    def test():
      self.dylink_test(header=r'''
        #include <stdio.h>
        struct Class {
          Class(const char *name) { printf("new %s\n", name); }
        };
      ''', main=r'''
        #include "header.h"
        static Class c("main");
        int main() {
          return 0;
        }
      ''', side=r'''
        #include "header.h"
        static Class c("side");
      ''', expected=['new main\nnew side\n', 'new side\nnew main\n'])
    test()

    print('check warnings')
    self.set_setting('ASSERTIONS', 2)
    test()
    # TODO: this in wasm
    # full = self.run_js('src.js')
    # self.assertNotContained('already exists', full)

  @with_dylink_reversed
  def test_dylink_i64(self):
    self.dylink_test(r'''
      #include <stdio.h>
      #include <stdint.h>
      extern int64_t sidey();
      int main() {
        printf("other says %lld.\n", sidey());
        return 0;
      }
    ''', '''
      #include <stdint.h>
      int64_t sidey() {
        return 42;
      }
    ''', 'other says 42.', force_c=True)

  @with_dylink_reversed
  @all_engines
  def test_dylink_i64_b(self):
    self.dylink_test(r'''
      #include <stdio.h>
      #include <stdint.h>
      extern int64_t sidey();
      int64_t testAdd(int64_t a) {
        return a + 1;
      }
      int64_t testAddB(int a) {
        return a + 1;
      }
      typedef int64_t (*testAddHandler)(int64_t);
      testAddHandler h = &testAdd;
      typedef int64_t (*testAddBHandler)(int);
      testAddBHandler hb = &testAddB;
      int main() {
        printf("other says %lld.\n", sidey());
        int64_t r = h(42);
        printf("my fp says: %lld.\n", r);
        int64_t rb = hb(42);
        printf("my second fp says: %lld.\n", r);
      }
    ''', '''
      #include <stdint.h>
      int64_t sidey() {
        volatile int64_t x = 0x12345678abcdef12LL;
        x += x % 17;
        x = 18 - x;
        return x;
      }
    ''', 'other says -1311768467750121224.\nmy fp says: 43.\nmy second fp says: 43.', force_c=True)

  @with_dylink_reversed
  @also_with_wasm_bigint
  def test_dylink_i64_c(self):
    self.dylink_test(r'''
      #include <stdio.h>
      #include <inttypes.h>
      #include "header.h"

      typedef int32_t (*fp_type_32)(int32_t, int32_t, int32_t);
      typedef int64_t (*fp_type_64)(int32_t, int32_t, int32_t);

      int32_t internal_function_ret_32(int32_t i, int32_t j, int32_t k) {
        return 32;
      }
      int64_t internal_function_ret_64(int32_t i, int32_t j, int32_t k) {
        return 64;
      }

      int main() {
        fp_type_32 fp32_internal = &internal_function_ret_32;
        fp_type_32 fp32_external = &function_ret_32;
        fp_type_64 fp64_external = &function_ret_64;
        fp_type_64 fp64_internal = &internal_function_ret_64;
        int32_t ires32 = fp32_internal(0,0,0);
        printf("res32 - internal %d\n", ires32);
        int32_t eres32 = fp32_external(0,0,0);
        printf("res32 - external %d\n", eres32);

        int64_t ires64 = fp64_internal(0,0,0);
        printf("res64 - internal %" PRId64 "\n", ires64);
        int64_t eres64 = fp64_external(0,0,0);
        printf("res64 - external %" PRId64 "\n", eres64);
        return 0;
      }
    ''', '''\
      #include "header.h"
      int32_t function_ret_32(int32_t i, int32_t j, int32_t k) {
        return 32;
      }
      int64_t function_ret_64(int32_t i, int32_t j, int32_t k) {
        return 64;
      }
    ''', '''\
res32 - internal 32
res32 - external 32
res64 - internal 64
res64 - external 64\n''', header='''\
      #include <emscripten.h>
      #include <stdint.h>
      EMSCRIPTEN_KEEPALIVE int32_t function_ret_32(int32_t i, int32_t j, int32_t k);
      EMSCRIPTEN_KEEPALIVE int64_t function_ret_64(int32_t i, int32_t j, int32_t k);
    ''', force_c=True)

  @parameterized({
    '': (False,),
    'rtld_local': (True,),
  })
  @needs_dylink
  @also_with_wasm_bigint
  def test_dylink_i64_invoke(self, rtld_local):
    if rtld_local:
      self.set_setting('NO_AUTOLOAD_DYLIBS')
      self.emcc_args.append('-DUSE_DLOPEN')
    self.set_setting('DISABLE_EXCEPTION_CATCHING', 0)
    self.dylink_test(r'''\
    #include <assert.h>
    #include <stdio.h>
    #include <stdint.h>

    #if USE_DLOPEN
    #include <dlfcn.h>
    typedef int64_t (*sidey_t)(int64_t arg);
    #else
    extern "C" int64_t sidey(int64_t arg);
    #endif

    int main(int argc, char *argv[]) {
        int64_t temp = 42;
    #if USE_DLOPEN
        void* lib = dlopen("liblib.so", RTLD_LAZY);
        assert(lib);
        sidey_t sidey = (sidey_t)dlsym(lib, "sidey");
        assert(sidey);
    #endif

        printf("got %lld\n", sidey(temp));
        printf("got %lld\n", sidey(0));
        return 0;
    }''', r'''\
    #include <stdint.h>
    #include <stdio.h>
    #include <emscripten.h>

    extern "C" {

    EMSCRIPTEN_KEEPALIVE int64_t do_call(int64_t arg) {
        if (arg == 0) {
            throw 0;
        }
        return 2 * arg;
    }
    int64_t sidey(int64_t arg) {
        try {
            return do_call(arg);
        } catch(...) {
            return 0;
        }
    }
    }''', 'got 84\ngot 0')

  @with_dylink_reversed
  def test_dylink_class(self):
    self.dylink_test(header=r'''
      #include <stdio.h>
      struct Class {
        Class(const char *name);
      };
    ''', main=r'''
      #include "header.h"
      int main() {
        Class c("main");
        return 0;
      }
    ''', side=r'''
      #include "header.h"
      Class::Class(const char *name) { printf("new %s\n", name); }
    ''', expected=['new main\n'])

  @with_dylink_reversed
  def test_dylink_global_var(self):
    self.dylink_test(main=r'''
      #include <stdio.h>
      extern int x;
      int main() {
        printf("extern is %d.\n", x);
        return 0;
      }
    ''', side=r'''
      int x = 123;
    ''', expected=['extern is 123.\n'], force_c=True)

  @needs_dylink
  def test_dylink_global_var_export(self):
    self.do_run(r'''
      #include <assert.h>
      #include <stdio.h>
      #include <emscripten.h>
      #include <emscripten/em_asm.h>

      EMSCRIPTEN_KEEPALIVE int my_number = 123456;

      int main(void) {
        void* js_address = EM_ASM_PTR({
          console.log("JS:_my_number:", _my_number, HEAP32[_my_number/4]);
          return _my_number;
        });
        printf("C: my_number: %ld %d\n", (long)&my_number, my_number);
        assert(js_address == &my_number);
        return 0;
      }
    ''', emcc_args=['-sMAIN_MODULE'], force_c=True)

  @with_dylink_reversed
  def test_dylink_global_var_modded(self):
    self.dylink_test(main=r'''
      #include <stdio.h>
      extern int x;
      int main() {
        printf("extern is %d.\n", x);
        return 0;
      }
    ''', side=r'''
      int x = 123;
      struct Initter {
        Initter() { x = 456; }
      };
      Initter initter;
    ''', expected=['extern is 456.\n'])

  @with_dylink_reversed
  def test_dylink_stdlib(self):
    self.dylink_test(header=r'''
      #include <math.h>
      #include <stdlib.h>
      #include <string.h>
      char *side(const char *data);
      double pow_two(double x);
    ''', main=r'''
      #include <stdio.h>
      #include "header.h"
      int main() {
        char *temp = side("hello through side\n");
        char *ret = (char*)malloc(strlen(temp)+1);
        strcpy(ret, temp);
        temp[1] = 'x';
        puts(ret);
        printf("pow_two: %d.\n", (int)pow_two(5.9));
        free(ret);
        free(temp);
        return 0;
      }
    ''', side=r'''
      #include "header.h"
      char *side(const char *data) {
        char *ret = (char*)malloc(strlen(data)+1);
        strcpy(ret, data);
        return ret;
      }
      double pow_two(double x) {
        return pow(2, x);
      }
    ''', expected=['hello through side\n\npow_two: 59.'], force_c=True)

  @with_dylink_reversed
  def test_dylink_jslib(self):
    create_file('lib.js', r'''
      addToLibrary({
        test_lib_func: function(x) {
          return x + 17.2;
        }
      });
    ''')
    self.dylink_test(header=r'''
      extern double test_lib_func(int input);
    ''', main=r'''
      #include <stdio.h>
      #include "header.h"
      extern double sidey();
      int main2() { return 11; }
      int main() {
        int input = sidey();
        double temp = test_lib_func(input);
        printf("other says %.2f\n", temp);
        printf("more: %.5f, %d\n", temp, input);
        return 0;
      }
    ''', side=r'''
      #include <stdio.h>
      #include "header.h"
      extern int main2();
      double sidey() {
        int temp = main2();
        printf("main2 sed: %d\n", temp);
        printf("main2 sed: %u, %c\n", temp, temp/2);
        return test_lib_func(temp);
      }
    ''', expected='other says 45.2', main_emcc_args=['--js-library', 'lib.js'], force_c=True)

  @with_dylink_reversed
  def test_dylink_many_postsets(self):
    NUM = 1234
    self.dylink_test(header=r'''
      #include <stdio.h>
      typedef void (*voidfunc)();
      static void simple() {
        printf("simple.\n");
      }
      static volatile voidfunc funcs[''' + str(NUM) + '] = { ' + ','.join(['simple'] * NUM) + r''' };
      static void test() {
        volatile int i = ''' + str(NUM - 1) + r''';
        funcs[i]();
        i = 0;
        funcs[i]();
      }
      extern void more();
    ''', main=r'''
      #include "header.h"
      int main() {
        test();
        more();
        return 0;
      }
    ''', side=r'''
      #include "header.h"
      void more() {
        test();
      }
    ''', expected=['simple.\nsimple.\nsimple.\nsimple.\n'], force_c=True)

  @with_dylink_reversed
  def test_dylink_postsets_chunking(self):
    self.dylink_test(header=r'''
      extern int global_var;
    ''', main=r'''
      #include <stdio.h>
      #include "header.h"

      // prepare 99 global variable with local initializer
      static int p = 1;
      #define P(x) __attribute__((used)) int *padding##x = &p;
      P(01) P(02) P(03) P(04) P(05) P(06) P(07) P(08) P(09) P(10)
      P(11) P(12) P(13) P(14) P(15) P(16) P(17) P(18) P(19) P(20)
      P(21) P(22) P(23) P(24) P(25) P(26) P(27) P(28) P(29) P(30)
      P(31) P(32) P(33) P(34) P(35) P(36) P(37) P(38) P(39) P(40)
      P(41) P(42) P(43) P(44) P(45) P(46) P(47) P(48) P(49) P(50)
      P(51) P(52) P(53) P(54) P(55) P(56) P(57) P(58) P(59) P(60)
      P(61) P(62) P(63) P(64) P(65) P(66) P(67) P(68) P(69) P(70)
      P(71) P(72) P(73) P(74) P(75) P(76) P(77) P(78) P(79) P(80)
      P(81) P(82) P(83) P(84) P(85) P(86) P(87) P(88) P(89) P(90)
      P(91) P(92) P(93) P(94) P(95) P(96) P(97) P(98) P(99)

      // prepare global variable with global initializer
      int *ptr = &global_var;

      int main(int argc, char *argv[]) {
        printf("%d\n", *ptr);
      }
    ''', side=r'''
      #include "header.h"

      int global_var = 12345;
    ''', expected=['12345\n'], force_c=True)

  @with_dylink_reversed
  @parameterized({
    'libcxx': ('libc,libc++,libmalloc,libc++abi',),
    'all': ('1',),
    'missing': ('libc,libmalloc,libc++abi', False, False, False),
    'missing_assertions': ('libc,libmalloc,libc++abi', False, False, True),
  })
  def test_dylink_syslibs(self, syslibs, expect_pass=True, with_reversed=True, assertions=True):
    # one module uses libcxx, need to force its inclusion when it isn't the main
    if not with_reversed and self.dylink_reversed:
      self.skipTest('with_reversed is false')
    self.emcc_args.append('-Wno-deprecated')
    self.set_setting('WARN_ON_UNDEFINED_SYMBOLS', 0)

    if assertions is not None:
      self.set_setting('ASSERTIONS', int(assertions))

    if expect_pass:
      expected = 'cout hello from side'
      assert_returncode = 0
    else:
      if assertions:
        expected = 'build the MAIN_MODULE with EMCC_FORCE_STDLIBS=1 in the environment'
      else:
        expected = 'Error'
      assert_returncode = NON_ZERO

    with env_modify({'EMCC_FORCE_STDLIBS': syslibs, 'EMCC_ONLY_FORCED_STDLIBS': '1'}):
      self.dylink_test(main=r'''
        void side();
        int main() {
          side();
          return 0;
        }
      ''', side=r'''
        #include <iostream>
        void side() { std::cout << "cout hello from side\n"; }
      ''', expected=expected, main_module=1, assert_returncode=assert_returncode)

  @with_dylink_reversed
  @with_env_modify({'EMCC_FORCE_STDLIBS': 'libc++'})
  def test_dylink_iostream(self):
    self.dylink_test(header=r'''
      #include <iostream>
      #include <string>
      std::string side();
    ''', main=r'''
      #include "header.h"
      int main() {
        std::cout << "hello from main " << side() << std::endl;
        return 0;
      }
    ''', side=r'''
      #include "header.h"
      std::string side() { return "and hello from side"; }
    ''', expected=['hello from main and hello from side\n'])

  @with_dylink_reversed
  def test_dylink_dynamic_cast(self): # issue 3465
    self.dylink_test(header=r'''
      class Base {
      public:
          virtual void printName();
      };

      class Derived : public Base {
      public:
          void printName();
      };
    ''', main=r'''
      #include "header.h"
      #include <stdio.h>

      int main() {
        printf("starting main\n");

        Base *base = new Base();
        Base *derived = new Derived();
        base->printName();
        derived->printName();

        if (dynamic_cast<Derived*>(derived)) {
          printf("OK\n");
        } else {
          printf("KO\n");
        }

        delete base;
        delete derived;
        return 0;
      }
    ''', side=r'''
      #include "header.h"
      #include <stdio.h>

      void Base::printName() {
        printf("Base\n");
      }

      void Derived::printName() {
        printf("Derived\n");
      }
    ''', expected=['starting main\nBase\nDerived\nOK'])

  @with_all_eh_sjlj
  @with_dylink_reversed
  def test_dylink_raii_exceptions(self):
    self.dylink_test(main=r'''
      #include <stdio.h>
      extern int side();
      int main() {
        printf("from side: %d.\n", side());
      }
    ''', side=r'''
      #include <stdio.h>
      typedef int (*ifdi)(float, double, int);
      int func_with_special_sig(float a, double b, int c) {
        printf("special %f %f %d\n", a, b, c);
        return 1337;
      }
      struct DestructorCaller {
        ~DestructorCaller() { printf("destroy\n"); }
      };
      int side() {
        // d has a destructor that must be called on function
        // exit, which means an invoke will be used for the
        // indirect call here - and the signature of that call
        // is special and not present in the main module, so
        // it must be generated for the side module.
        DestructorCaller d;
        volatile ifdi p = func_with_special_sig;
        return p(2.18281, 3.14159, 42);
      }
    ''', expected=['special 2.182810 3.141590 42\ndestroy\nfrom side: 1337.\n'])

  @with_all_eh_sjlj
  @with_dylink_reversed
  def test_dylink_exceptions_try_catch(self):
    self.dylink_test(main=r'''
      #include <stdio.h>
      extern void side();
      int main() {
        try {
          throw 3;
        } catch (int n) {
          printf("main: caught %d\n", n);
        }
        side();
        return 0;
      }
    ''', side=r'''
      #include <stdio.h>
      void side() {
        try {
          throw 5.3f;
        } catch (float f) {
          printf("side: caught %.1f\n", f);
        }
      }
      ''', expected=['main: caught 3\nside: caught 5.3\n'])

  @with_all_eh_sjlj
  @with_dylink_reversed
  def test_dylink_exceptions_try_catch_2(self):
    self.dylink_test(main=r'''
      #include <stdio.h>
      extern void side_throw_int();
      int main() {
        try {
          side_throw_int();
        } catch (int n) {
          printf("main: caught %d\n", n);
        }
        return 0;
      }
      void main_throw_float() {
        throw 5.3f;
      }
    ''', side=r'''
      #include <stdio.h>
      extern void main_throw_float();
      void side_throw_int() {
        try {
          main_throw_float();
        } catch (float f) {
          printf("side: caught %.1f\n", f);
        }
        throw 3;
      }
      ''', expected=['side: caught 5.3\nmain: caught 3\n'])

  @with_all_eh_sjlj
  @needs_dylink
  def test_dylink_exceptions_try_catch_6(self):
    create_file('main.cpp', r'''
      #include <dlfcn.h>
      int main() {
        void* handle = dlopen("liblib.so", RTLD_LAZY);
        void (*side)(void) = (void (*)(void))dlsym(handle, "side");
        (side)();
        return 0;
      }
    ''')

    # Create a dependency on __cxa_find_matching_catch_6 (6 = num clauses + 2)
    # which is one higher than the default set of __cxa_find_matching_catch
    # functions created in library_exceptions.js.
    # This means we end up depending on dynamic linking code to redirect
    # __cxa_find_matching_catch_6 to __cxa_find_matching_catch.
    create_file('liblib.cpp', r'''
      #include <stdio.h>
      extern "C" void side() {
        try {
          throw 3;
        } catch (int x){
          printf("side: caught int %d\n", x);
        } catch (float x){
          printf("side: caught float %f\n", x);
        } catch (double x){
          printf("side: caught double %f\n", x);
        } catch (short x){
          printf("side: caught short %hd\n", x);
        }
      }
    ''')

    self.maybe_closure()

    # side settings
    self.clear_setting('MAIN_MODULE')
    self.set_setting('SIDE_MODULE')
    out_file = self.build('liblib.cpp', js_outfile=False)
    shutil.move(out_file, "liblib.so")

    # main settings
    self.set_setting('MAIN_MODULE', 1)
    self.clear_setting('SIDE_MODULE')

    self.do_runf("main.cpp", "side: caught int 3\n")

  @with_dylink_reversed
  @disabled('https://github.com/emscripten-core/emscripten/issues/12815')
  def test_dylink_hyper_dupe(self):
    self.set_setting('INITIAL_MEMORY', '64mb')
    self.set_setting('ASSERTIONS', 2)

    # test hyper-dynamic linking, and test duplicate warnings
    create_file('third.cpp', r'''
      #include <stdio.h>
      int sidef() { return 36; }
      int sideg = 49;
      int bsidef() { return 536; }
      extern void only_in_second_1(int x);
      extern int second_to_third;
      int third_to_second = 1337;

      void only_in_third_0() {
        // note we access our own globals directly, so
        // it doesn't matter that overriding failed
        printf("only_in_third_0: %d, %d, %d\n", sidef(), sideg, second_to_third);
        only_in_second_1(2112);
      }

      void only_in_third_1(int x) {
        printf("only_in_third_1: %d, %d, %d, %d\n", sidef(), sideg, second_to_third, x);
      }
    ''')
    self.run_process([EMCC, 'third.cpp', '-o', 'third.wasm', '-sSIDE_MODULE'] + self.get_emcc_args())
    self.dylink_test(main=r'''
      #include <stdio.h>
      #include <emscripten.h>
      extern int sidef();
      extern int sideg;
      extern int bsidef();
      extern int bsideg;
      extern void only_in_second_0();
      extern void only_in_third_0();
      int main() {
        EM_ASM({
          loadDynamicLibrary('third.wasm'); // hyper-dynamic! works at least for functions (and consts not used in same block)
        });
        printf("sidef: %d, sideg: %d.\n", sidef(), sideg);
        printf("bsidef: %d.\n", bsidef());
        only_in_second_0();
        only_in_third_0();
      }
    ''',
                     side=r'''
      #include <stdio.h>
      int sidef() { return 10; } // third will try to override these, but fail!
      int sideg = 20;
      extern void only_in_third_1(int x);
      int second_to_third = 500;
      extern int third_to_second;

      void only_in_second_0() {
        printf("only_in_second_0: %d, %d, %d\n", sidef(), sideg, third_to_second);
        only_in_third_1(1221);
      }

      void only_in_second_1(int x) {
        printf("only_in_second_1: %d, %d, %d, %d\n", sidef(), sideg, third_to_second, x);
      }
    ''',
                     expected=['sidef: 10, sideg: 20.\nbsidef: 536.\nonly_in_second_0: 10, 20, 1337\nonly_in_third_1: 36, 49, 500, 1221\nonly_in_third_0: 36, 49, 500\nonly_in_second_1: 10, 20, 1337, 2112\n'])

    print('check warnings')
    full = self.run_js('src.js')
    self.assertContained("warning: symbol '_sideg' from 'third.wasm' already exists", full)

  @needs_dylink
  @requires_node
  def test_dylink_load_compiled_side_module(self):
    self.set_setting('FORCE_FILESYSTEM')
    self.setup_nodefs_test()
    if not self.has_changed_setting('INITIAL_MEMORY'):
      self.set_setting('INITIAL_MEMORY', '64mb')
    # This test loads the module at runtime with loadWebAssemblyModule so we
    # want to suppress the automatic loading that would otherwise be done at
    # startup.
    self.set_setting('NO_AUTOLOAD_DYLIBS')

    self.dylink_test(main=r'''
      #include <stdio.h>
      #include <emscripten.h>
      extern int sidef();
      int main() {
        EM_ASM({
          var libData = FS.readFile('liblib.so', {encoding: 'binary'});
          if (!(libData instanceof Uint8Array)) {
            libData = new Uint8Array(libData);
          }
          var compiledModule = new WebAssembly.Module(libData);
          var sideExports = loadWebAssemblyModule(compiledModule, {loadAsync: false, nodelete: true});
          mergeLibSymbols(sideExports, 'liblib.so');
        });
        printf("sidef: %d.\n", sidef());
      }
    ''',
                     side=r'''
      #include <stdio.h>
      int sidef() { return 10; }
    ''', expected=['sidef: 10'])

  @needs_dylink
  def test_dylink_dso_needed(self):
    def do_run(src, expected_output, emcc_args=None):
      create_file('main.c', src + 'int main() { return test_main(); }')
      self.do_runf('main.c', expected_output, emcc_args=emcc_args)
    self._test_dylink_dso_needed(do_run)

  @with_dylink_reversed
  def test_dylink_dot_a(self):
    # .a linking must force all .o files inside it, when in a shared module
    create_file('third.c', 'int sidef() { return 36; }')
    create_file('fourth.c', 'int sideg() { return 17; }')

    self.run_process([EMCC, '-fPIC', '-c', 'third.c', '-o', 'third.o'] + self.get_emcc_args(compile_only=True))
    self.run_process([EMCC, '-fPIC', '-c', 'fourth.c', '-o', 'fourth.o'] + self.get_emcc_args(compile_only=True))
    self.run_process([EMAR, 'rc', 'libfourth.a', 'fourth.o'])

    self.dylink_test(main=r'''
      #include <stdio.h>
      #include <emscripten.h>
      int sidef();
      int sideg();
      int main() {
        printf("sidef: %d, sideg: %d.\n", sidef(), sideg());
      }
    ''',
                     # contents of libfourth.a must be included, even if they aren't referred to!
                     side=['libfourth.a', 'third.o'],
                     expected=['sidef: 36, sideg: 17.\n'], force_c=True)

  @with_dylink_reversed
  def test_dylink_spaghetti(self):
    self.dylink_test(main=r'''
      #include <stdio.h>
      int main_x = 72;
      extern int side_x;
      int adjust = side_x + 10;
      int *ptr = &side_x;
      struct Class {
        Class() {
          printf("main init sees %d, %d, %d.\n", adjust, *ptr, main_x);
        }
      };
      Class cm;
      int main() {
        printf("main main sees %d, %d, %d.\n", adjust, *ptr, main_x);
        return 0;
      }
    ''', side=r'''
      #include <stdio.h>
      extern int main_x;
      int side_x = -534;
      int adjust2 = main_x + 10;
      int *ptr2 = &main_x;
      struct SideClass {
        SideClass() {
          printf("side init sees %d, %d, %d.\n", adjust2, *ptr2, side_x);
        }
      };
      SideClass cs;
    ''', expected=['''\
side init sees 82, 72, -534.
main init sees -524, -534, 72.
main main sees -524, -534, 72.
''', '''\
main init sees -524, -534, 72.
side init sees 82, 72, -534.
main main sees -524, -534, 72.
'''])

  @needs_make('mingw32-make')
  @with_dylink_reversed
  def test_dylink_zlib(self):
    self.set_setting('RELOCATABLE')
    zlib_archive = self.get_zlib_library(cmake=WINDOWS)
    # example.c uses K&R style function declarations
    self.emcc_args.append('-Wno-deprecated-non-prototype')
    self.emcc_args.append('-I' + test_file('third_party/zlib'))
    self.dylink_test(main=read_file(test_file('third_party/zlib/example.c')),
                     side=zlib_archive,
                     expected=read_file(test_file('core/test_zlib.out')),
                     force_c=True)

  # @with_dylink_reversed
  # def test_dylink_bullet(self):
  #   self.emcc_args += ['-I' + test_file('bullet/src')]
  #   side = self.get_bullet_library(self, True)
  #   self.dylink_test(main=read_file(test_file('bullet/Demos/HelloWorld/HelloWorld.cpp')),
  #                    side=side,
  #                    expected=[read_file(test_file('bullet/output.txt')), # different roundings
  #                              read_file(test_file('bullet/output2.txt')),
  #                              read_file(test_file('bullet/output3.txt'))])

  @with_dylink_reversed
  def test_dylink_rtti(self):
    # Verify that objects created in one module and be dynamic_cast<> correctly
    # in the another module.
    # Each module will define its own copy of certain COMDAT symbols such as
    # each classs's typeinfo, but at runtime they should both use the same one.
    header = '''
    #include <cstddef>

    class Foo {
    public:
      virtual ~Foo() {}
    };

    class Bar : public Foo {
    public:
      virtual ~Bar() {}
    };

    bool is_bar(Foo* foo);
    '''

    main = '''
    #include <stdio.h>
    #include "header.h"

    int main() {
      Bar bar;
      if (!is_bar(&bar)) {
        puts("failure");
        return 1;
      }
      puts("success");
      return 0;
    }
    '''

    side = '''
    #include "header.h"

    bool is_bar(Foo* foo) {
      return dynamic_cast<Bar*>(foo) != nullptr;
    }
    '''

    self.dylink_test(main=main,
                     side=side,
                     header=header,
                     expected='success')

  @needs_dylink
  def test_dylink_argv_argc(self):
    # Verify that argc and argv can be sent to main when main is in a side module

    self.emcc_args += ['--extern-pre-js', 'pre.js']

    create_file('pre.js', '''
      var Module = { arguments: ['hello', 'world!'] }
    ''')

    self.dylink_test(
      '', # main module is empty.
      r'''
      #include <stdio.h>
      int main(int argc, char const *argv[]) {
        printf("%d ", argc);
        for (int i=1; i<argc; i++) printf("%s ", argv[i]);
        printf("\n");
        return 0;
      }
      ''',
      expected='3 hello world!')

  @needs_dylink
  def test_dylink_weak(self):
    # Verify that weakly defined symbols can be defined in both side module and main
    # module but that only one gets used at runtime.
    self.dylink_testf(test_file('core/test_dylink_weak.c'))

  @needs_dylink
  def test_dylink_weak_undef(self):
    self.dylink_testf(test_file('core/test_dylink_weak_undef.c'))

  @node_pthreads
  @needs_dylink
  def test_dylink_tls(self):
    self.emcc_args.append('-Wno-experimental')
    self.dylink_testf(test_file('core/test_dylink_tls.c'))

  @node_pthreads
  @needs_dylink
  def test_dylink_tls_export(self):
    self.emcc_args.append('-Wno-experimental')
    self.dylink_testf(test_file('core/test_dylink_tls_export.c'))

  def test_random(self):
    src = r'''#include <stdlib.h>
#include <stdio.h>

int main()
{
    srandom(0xdeadbeef);
    printf("%ld\n", random());
}
'''
    self.do_run(src, '956867869')

  def test_rand(self):
    self.do_core_test('test_rand.c')

  def test_strtod(self):
    self.do_core_test('test_strtod.c')

  def test_strtold(self):
    self.do_core_test('test_strtold.c')

  def test_strtok(self):
    self.do_core_test('test_strtok.c')

  def test_strtol(self):
    if self.get_setting('MEMORY64'):
      out_suffix = '64'
    else:
      out_suffix = ''
    self.do_core_test('test_strtol.c', out_suffix=out_suffix)

  def test_transtrcase(self):
    self.do_core_test('test_transtrcase.c')

  @also_with_wasmfs # tests EXIT_RUNTIME flushing
  @no_wasm2js('very slow to compile: https://github.com/emscripten-core/emscripten/issues/21048')
  @is_slow_test
  def test_printf(self):
    self.emcc_args.append('-Wno-format')
    # needs to flush stdio streams
    self.set_setting('EXIT_RUNTIME')
    self.set_setting('STACK_SIZE', '1MB')
    if self.is_wasm64():
      out_suffix = '64'
    else:
      out_suffix = ''
    self.do_run_in_out_file_test('printf/test_printf.c', out_suffix=out_suffix)

  def test_printf_2(self):
    self.do_core_test('test_printf_2.c')

  def test_printf_float(self):
    self.do_run_in_out_file_test('printf/test_float.c')

  def test_printf_octal(self):
    self.do_run_in_out_file_test('printf/test_octal.c')

  def test_printf_macros(self):
    self.do_core_test('test_printf_macros.c')

  def test_vprintf(self):
    self.do_core_test('test_vprintf.c')

  def test_vsnprintf(self):
    self.do_core_test('test_vsnprintf.c')

  def test_printf_more(self):
    self.do_core_test('test_printf_more.c')

  def test_perrar(self):
    self.do_core_test('test_perrar.c')

  def test_atoX(self):
    self.do_core_test('test_atoX.c')

  def test_strstr(self):
    self.do_core_test('test_strstr.c')

  def test_fnmatch(self):
    self.do_core_test('test_fnmatch.cpp')

  def test_sscanf(self):
    self.do_core_test('test_sscanf.c')

  def test_sscanf_2(self):
    # doubles
    for ftype in ('float', 'double'):
      src = r'''
          #include <stdio.h>

          int main(){
              char strval1[] = "1.2345678901";
              char strval2[] = "1.23456789e5";
              char strval3[] = "1.23456789E5";
              char strval4[] = "1.2345678e-5";
              char strval5[] = "1.2345678E-5";
              double dblval = 1.2345678901;
              double tstval;

              sscanf(strval1, "%lf", &tstval);
              if(dblval != tstval) printf("FAIL: Values are not equal: %lf %lf\n", dblval, tstval);
              else printf("Pass: %lf %lf\n", tstval, dblval);

              sscanf(strval2, "%lf", &tstval);
              dblval = 123456.789;
              if(dblval != tstval) printf("FAIL: Values are not equal: %lf %lf\n", dblval, tstval);
              else printf("Pass: %lf %lf\n", tstval, dblval);

              sscanf(strval3, "%lf", &tstval);
              dblval = 123456.789;
              if(dblval != tstval) printf("FAIL: Values are not equal: %lf %lf\n", dblval, tstval);
              else printf("Pass: %lf %lf\n", tstval, dblval);

              sscanf(strval4, "%lf", &tstval);
              dblval = 0.000012345678;
              if(dblval != tstval) printf("FAIL: Values are not equal: %lf %lf\n", dblval, tstval);
              else printf("Pass: %lf %lf\n", tstval, dblval);

              sscanf(strval5, "%lf", &tstval);
              dblval = 0.000012345678;
              if(dblval != tstval) printf("FAIL: Values are not equal: %lf %lf\n", dblval, tstval);
              else printf("Pass: %lf %lf\n", tstval, dblval);

              return 0;
          }
        '''
      if ftype == 'float':
        self.do_run(src.replace('%lf', '%f').replace('double', 'float'), '''Pass: 1.234568 1.234568
Pass: 123456.789062 123456.789062
Pass: 123456.789062 123456.789062
Pass: 0.000012 0.000012
Pass: 0.000012 0.000012''')
      else:
        self.do_run(src, '''Pass: 1.234568 1.234568
Pass: 123456.789000 123456.789000
Pass: 123456.789000 123456.789000
Pass: 0.000012 0.000012
Pass: 0.000012 0.000012''')

  def test_sscanf_n(self):
    self.do_core_test('test_sscanf_n.c')

  def test_sscanf_whitespace(self):
    self.do_core_test('test_sscanf_whitespace.c')

  def test_sscanf_other_whitespace(self):
    # use i16s in printf
    self.set_setting('SAFE_HEAP', 0)
    self.do_core_test('test_sscanf_other_whitespace.c')

  def test_sscanf_3(self):
    self.do_core_test('test_sscanf_3.c')

  def test_sscanf_4(self):
    self.do_core_test('test_sscanf_4.c')

  def test_sscanf_5(self):
    self.do_core_test('test_sscanf_5.c')

  def test_sscanf_6(self):
    self.do_core_test('test_sscanf_6.c')

  def test_sscanf_skip(self):
    self.do_core_test('test_sscanf_skip.c')

  def test_sscanf_caps(self):
    self.do_core_test('test_sscanf_caps.c')

  def test_sscanf_hex(self):
    self.do_core_test('test_sscanf_hex.c')

  def test_sscanf_float(self):
    self.do_core_test('test_sscanf_float.c')

  def test_langinfo(self):
    self.do_core_test('test_langinfo.c')

  def test_files(self):
    # Use closure here, to test we don't break FS stuff
    if '-O3' in self.emcc_args and self.is_wasm2js():
      print('closure 2')
      self.emcc_args += ['--closure', '2'] # Use closure 2 here for some additional coverage
      # Sadly --closure=2 is not yet free of closure warnings
      # FIXME(https://github.com/emscripten-core/emscripten/issues/17080)
      self.ldflags.append('-Wno-error=closure')
    else:
      self.maybe_closure()

    self.emcc_args += ['--pre-js', 'pre.js']
    self.set_setting('FORCE_FILESYSTEM')

    create_file('pre.js', '''
/** @suppress{checkTypes}*/
Module = {
  'noFSInit': true,
  'preRun': () => {
    FS.createLazyFile('/', 'test.file', 'test.file', true, false);
    // Test FS_* exporting
    Module['FS_createDataFile']('/', 'somefile.binary', [100, 200, 50, 25, 10, 77, 123], true, false, false);  // 200 becomes -56, since signed chars are used in memory
    var test_files_input = 'hi there!';
    var test_files_input_index = 0;
    FS.init(() => {
      return test_files_input.charCodeAt(test_files_input_index++) || null;
    });
  }
};
''')

    create_file('test.file', 'some data')

    self.do_run_in_out_file_test('test_files.c')

  def test_module_stdin(self):
    create_file('pre.js', '''
    var data = [10, 20, 40, 30];
    Module = {
      stdin: () => { return data.pop() || null },
      stdout: (x) => out('got: ' + x)
    };
    ''')
    self.emcc_args += ['--pre-js', 'pre.js']

    src = r'''
      #include <stdio.h>
      #include <unistd.h>

      int main () {
        char c;
        fprintf(stderr, "isatty? in=%d,out=%d,err=%d\n", isatty(fileno(stdin)), isatty(fileno(stdout)), isatty(fileno(stderr)));
        while ((c = fgetc(stdin)) != EOF) {
          putc(c, stdout);
        }
        putc('\n', stdout);
        return 0;
      }
      '''

    self.do_run(src, '''\
isatty? in=0,out=0,err=1
got: 30
got: 40
got: 20
got: 10
''')

  def test_mount(self):
    self.set_setting('FORCE_FILESYSTEM')
    if self.get_setting('WASMFS'):
      self.emcc_args += ['-licasefs.js']
      self.emcc_args += ['-ljsfilefs.js']
    self.do_runf('fs/test_mount.c', 'success')

  def test_getdents64(self):
    self.do_runf('fs/test_getdents64.cpp', '..')

  def test_getdents64_special_cases(self):
    self.do_run_in_out_file_test('fs/test_getdents64_special_cases.cpp')

  def test_getcwd_with_non_ascii_name(self):
    self.do_run_in_out_file_test('fs/test_getcwd_with_non_ascii_name.cpp')

  @no_wasmfs('no support for /proc/self/fd/, see https://github.com/emscripten-core/emscripten/issues/19430')
  def test_proc_self_fd(self):
    self.do_run_in_out_file_test('fs/test_proc_self_fd.c')

  def test_fwrite_0(self):
    self.do_core_test('test_fwrite_0.c')

  @also_with_nodefs_both
  def test_fgetc_ungetc(self):
    print('TODO: update this test once the musl ungetc-on-EOF-stream bug is fixed upstream and reaches us')
    self.do_runf('stdio/test_fgetc_ungetc.c', 'success')

  def test_fgetc_unsigned(self):
    src = r'''
      #include <stdio.h>
      int main() {
        FILE *file = fopen("file_with_byte_234.txt", "rb");
        int c = fgetc(file);
        printf("*%d\n", c);
      }
    '''
    create_file('file_with_byte_234.txt', b'\xea', binary=True)
    self.emcc_args += ['--embed-file', 'file_with_byte_234.txt']
    self.do_run(src, '*234\n')

  def test_fgets_eol(self):
    src = r'''
      #include <stdio.h>
      char buf[32];
      int main() {
        const char *r = "SUCCESS";
        FILE *f = fopen("eol.txt", "r");
        while (fgets(buf, 32, f) != NULL) {
          if (buf[0] == '\0') {
            r = "FAIL";
            break;
          }
        }
        printf("%s\n", r);
        fclose(f);
        return 0;
      }
    '''
    create_file('eol.txt', b'\n', binary=True)
    self.emcc_args += ['--embed-file', 'eol.txt']
    self.do_run(src, 'SUCCESS\n')

  def test_fscanf(self):
    create_file('three_numbers.txt', '-1 0.1 -.1')
    src = r'''
      #include <stdio.h>
      #include <assert.h>
      #include <float.h>
      int main() {
        float x = FLT_MAX, y = FLT_MAX, z = FLT_MAX;

        FILE* fp = fopen("three_numbers.txt", "r");
        if (fp) {
          int match = fscanf(fp, " %f %f %f ", &x, &y, &z);
          printf("match = %d\n", match);
          printf("x = %0.1f, y = %0.1f, z = %0.1f\n", x, y, z);
        } else {
          printf("failed to open three_numbers.txt\n");
        }
        return 0;
      }
    '''
    self.emcc_args += ['--embed-file', 'three_numbers.txt']
    self.do_run(src, 'match = 3\nx = -1.0, y = 0.1, z = -0.1\n')

  def test_fscanf_2(self):
    create_file('a.txt', '1/2/3 4/5/6 7/8/9\n')
    self.emcc_args += ['--embed-file', 'a.txt']
    self.do_run(r'''\
      #include <stdio.h>

      int main(int argv, char** argc) {
        printf("fscanf test\n");

        FILE* file = fopen("a.txt", "rb");
        int vertexIndex[4];
        int normalIndex[4];
        int uvIndex[4];

        int matches = fscanf(file, "%d/%d/%d %d/%d/%d %d/%d/%d %d/%d/%d\n",
                             &vertexIndex[0], &uvIndex[0], &normalIndex[0],
                             &vertexIndex[1], &uvIndex[1], &normalIndex[1],
                             &vertexIndex[2], &uvIndex[2], &normalIndex[2],
                             &vertexIndex[3], &uvIndex[3], &normalIndex[3]);
        fclose(file);

        printf("matches: %d\n", matches);
        return 0;
      }
    ''', 'fscanf test\nmatches: 9\n')

  def test_fileno(self):
    create_file('empty.txt', '')
    src = r'''
      #include <stdio.h>
      #include <unistd.h>
      int main() {
        FILE* fp = fopen("empty.txt", "r");
        if (fp) {
            printf("%d\n", fileno(fp));
        } else {
            printf("failed to open empty.txt\n");
        }
        return 0;
      }
    '''
    self.emcc_args += ['--embed-file', 'empty.txt']
    self.do_run(src, '3\n')

  @also_with_noderawfs
  def test_readdir(self):
    if self.get_setting('WASMFS') and self.get_setting('NODERAWFS'):
      # WasmFS + NODERAWFS lacks ino numbers in directory listings, see
      # https://github.com/emscripten-core/emscripten/issues/19418
      # We need to tell the test we are in this mode so it can ignore them.
      self.emcc_args += ['-DWASMFS_NODERAWFS']
    self.do_run_in_out_file_test('dirent/test_readdir.c')

  @also_with_wasm_bigint
  def test_readdir_empty(self):
    self.do_run_in_out_file_test('dirent/test_readdir_empty.c')

  def test_readdir_unlink(self):
    self.do_run_in_out_file_test('dirent/test_readdir_unlink.c')

  def test_stat(self):
    self.set_setting("FORCE_FILESYSTEM")
    self.do_runf('stat/test_stat.c', 'success')
    self.verify_in_strict_mode('test_stat.js')

  def test_statx(self):
    self.set_setting("FORCE_FILESYSTEM")
    self.do_runf('stat/test_statx.c', 'success')

  def test_fstatat(self):
    self.do_runf('stat/test_fstatat.c', 'success')

  @crossplatform
  @also_with_wasmfs
  @also_with_noderawfs
  def test_stat_chmod(self):
    if self.get_setting('NODERAWFS') and WINDOWS:
      self.skipTest('mode bits work differently on windows')
    if self.get_setting('WASMFS') and self.get_setting('NODERAWFS'):
      self.skipTest('test requires symlink creation which currently missing from wasmfs+noderawfs')
    self.do_runf('stat/test_chmod.c', 'success')

  @also_with_wasmfs
  def test_stat_mknod(self):
    self.do_runf('stat/test_mknod.c', 'success')

  @also_with_wasmfs
  def test_fcntl(self):
    if self.get_setting('WASMFS'):
      self.emcc_args += ['-sFORCE_FILESYSTEM']
    self.add_pre_run("FS.createDataFile('/', 'test', 'abcdef', true, true, false);")
    self.do_run_in_out_file_test('fcntl/test_fcntl.c')

  def test_fcntl_open(self):
    self.do_run_in_out_file_test('fcntl/test_fcntl_open.c')

  @also_with_wasm_bigint
  def test_fcntl_misc(self):
    if self.get_setting('WASMFS'):
      self.emcc_args += ['-sFORCE_FILESYSTEM']
    self.add_pre_run("FS.createDataFile('/', 'test', 'abcdef', true, true, false);")
    self.do_run_in_out_file_test('fcntl/test_fcntl_misc.c')

  def test_poll(self):
    if self.get_setting('WASMFS'):
      self.set_setting('FORCE_FILESYSTEM')
    self.do_core_test('test_poll.c')

  def test_statvfs(self):
    self.do_core_test('test_statvfs.c')

  def test_libgen(self):
    self.do_core_test('test_libgen.c')

  def test_utime(self):
    self.do_runf('utime/test_utime.c', 'success')

  @also_with_noderawfs
  def test_futimens(self):
    self.do_runf('utime/test_futimens.c', 'success')

  @no_minimal_runtime('MINIMAL_RUNTIME does not have getValue() and setValue() (TODO add it to a JS library function to get it in)')
  @requires_node  # only node handles utf well
  def test_utf(self):
    self.set_setting('EXPORTED_FUNCTIONS', ['_main', '_malloc', '_free'])
    self.set_setting('EXPORTED_RUNTIME_METHODS', ['getValue', 'setValue', 'UTF8ToString', 'stringToUTF8'])
    self.do_core_test('test_utf.c')

  def test_utf32(self):
    self.do_runf('utf32.cpp', 'OK (long).\n')

  @no_sanitize('requires libc to be built with -fshort-char')
  def test_utf32_short_wchar(self):
    if '-flto' in self.emcc_args or '-flto=thin' in self.emcc_args:
      self.skipTest('-fshort-wchar is not compatible with LTO (libraries would need rebuilting)')
    self.do_runf('utf32.cpp', 'OK (short).\n', emcc_args=['-fshort-wchar'])

  @crossplatform
  def test_utf16(self):
    self.do_runf('core/test_utf16.cpp', 'OK.')

  def test_utf8(self):
    self.do_runf('core/test_utf8.c', 'OK.')

  @also_with_wasm_bigint
  def test_utf8_textdecoder(self):
    self.emcc_args += ['--embed-file', test_file('utf8_corpus.txt') + '@/utf8_corpus.txt']
    self.do_runf('benchmark/benchmark_utf8.c', 'OK.')

  # Test that invalid character in UTF8 does not cause decoding to crash.
  @parameterized({
    '': [[]],
    'textdecoder': [['-sTEXTDECODER']],
  })
  def test_utf8_invalid(self, args):
    self.do_runf('utf8_invalid.cpp', 'OK.', emcc_args=args)

  # Test that invalid character in UTF8 does not cause decoding to crash.
  @no_asan('TODO: ASan support in minimal runtime')
  @parameterized({
    '': [[]],
    'textdecoder': [['-sTEXTDECODER']],
  })
  def test_minimal_runtime_utf8_invalid(self, args):
    self.set_setting('MINIMAL_RUNTIME')
    self.emcc_args += ['--pre-js', test_file('minimal_runtime_exit_handling.js')]
    self.do_runf('utf8_invalid.cpp', 'OK.', emcc_args=args)

  def test_utf16_textdecoder(self):
    self.emcc_args += ['--embed-file', test_file('utf16_corpus.txt') + '@/utf16_corpus.txt']
    self.do_runf('benchmark/benchmark_utf16.cpp', 'OK.')

  def test_wprintf(self):
    self.do_core_test('test_wprintf.cpp')

  def test_write_stdout_fileno(self):
    self.do_core_test('test_write_stdout_fileno.c')
    self.do_core_test('test_write_stdout_fileno.c', args=['-sFILESYSTEM=0'])

  def test_direct_string_constant_usage(self):
    self.do_core_test('test_direct_string_constant_usage.cpp')

  def test_std_function_incomplete_return(self):
    self.do_core_test('test_std_function_incomplete_return.cpp')

  def test_istream(self):
    for linkable in [0]: # , 1]:
      print(linkable)
      # regression check for issue #273
      self.set_setting('LINKABLE', linkable)
      self.do_core_test('test_istream.cpp')

  def test_fs_base(self):
    self.set_setting('DEFAULT_LIBRARY_FUNCS_TO_INCLUDE', ['$FS'])
    self.add_pre_run(read_file(test_file('fs/test_fs_base.js')))
    self.do_run_in_out_file_test('fs/test_fs_base.c')

  @also_with_noderawfs
  @is_slow_test
  @requires_node
  def test_fs_nodefs_rw(self):
    if not self.get_setting('NODERAWFS'):
      self.setup_nodefs_test()
    self.set_setting('SYSCALL_DEBUG')
    self.do_runf('fs/test_nodefs_rw.c', 'success')
    if self.maybe_closure():
      self.do_runf('fs/test_nodefs_rw.c', 'success')

  @also_with_noderawfs
  @requires_node
  def test_fs_nodefs_cloexec(self):
    if self.get_setting('WASMFS'):
      self.set_setting('FORCE_FILESYSTEM')
    if not self.get_setting('NODERAWFS'):
      self.setup_nodefs_test()
    self.do_runf('fs/test_nodefs_cloexec.c', 'success')

  @also_with_noderawfs
  @requires_node
  def test_fs_nodefs_dup(self):
    if self.get_setting('WASMFS'):
      self.set_setting('FORCE_FILESYSTEM')
    if not self.get_setting('NODERAWFS'):
      self.setup_nodefs_test()
    self.do_runf('fs/test_nodefs_dup.c', 'success')

  @requires_node
  def test_fs_nodefs_home(self):
    self.set_setting('FORCE_FILESYSTEM')
    self.emcc_args += ['-lnodefs.js']
    self.do_runf('fs/test_nodefs_home.c', 'success')

  @requires_node
  def test_fs_nodefs_nofollow(self):
    if self.get_setting('WASMFS'):
      self.set_setting('FORCE_FILESYSTEM')
    self.emcc_args += ['-lnodefs.js']
    self.do_runf('fs/test_nodefs_nofollow.c', 'success')

  @crossplatform
  @requires_node
  def test_fs_nodefs_readdir(self):
    # externally setup an existing folder structure: existing/a
    if self.get_setting('WASMFS'):
      self.set_setting('FORCE_FILESYSTEM')
    if not WINDOWS:
      # Add an entry that isn't a directory, file, or link to test that we handle
      # it correctly.
      os.mkfifo('named_pipe')
    os.makedirs('existing/a')
    self.emcc_args += ['-lnodefs.js']
    suffix = ''
    if self.get_setting('WASMFS'):
      suffix = '.wasmfs'
    elif self.is_wasm2js():
      suffix = ".wasm2js"
    self.do_run_in_out_file_test('fs/test_nodefs_readdir.c', out_suffix=suffix)

  @requires_node
  @crossplatform
  def test_fs_nodefs_statvfs(self):
    # externally setup an existing folder structure: existing/a
    if self.get_setting('WASMFS'):
      self.set_setting('FORCE_FILESYSTEM')
    os.makedirs('existing/a')
    self.emcc_args += ['-lnodefs.js']
    self.do_runf('fs/test_nodefs_statvfs.c', 'success')

  @no_windows('no symlink support on windows')
  @requires_node
  def test_fs_noderawfs_nofollow(self):
    self.set_setting('NODERAWFS')
    create_file('filename', 'foo')
    os.symlink('filename', 'linkname')
    self.emcc_args += ['-lnodefs.js']
    self.do_runf('fs/test_noderawfs_nofollow.c', 'success')

  def test_fs_trackingdelegate(self):
    self.set_setting('FS_DEBUG')
    self.do_run_in_out_file_test('fs/test_trackingdelegate.c')

  @also_with_noderawfs
  @also_with_wasmfs
  def test_fs_writeFile(self):
    if self.get_setting('WASMFS'):
      self.set_setting("FORCE_FILESYSTEM")
    self.do_run_in_out_file_test('fs/test_writeFile.cpp')

  def test_fs_js_api(self):
    self.set_setting("FORCE_FILESYSTEM")
    self.do_runf('fs/test_fs_js_api.c', 'success')

  @also_with_noderawfs
  def test_fs_write(self):
    if self.get_setting('WASMFS'):
      self.set_setting("FORCE_FILESYSTEM")
    self.do_run_in_out_file_test('fs/test_write.cpp')

  @also_with_noderawfs
  def test_fs_emptyPath(self):
    self.do_run_in_out_file_test('fs/test_emptyPath.c')

  @no_windows('https://github.com/emscripten-core/emscripten/issues/8882')
  @crossplatform
  @also_with_nodefs_both
  def test_fs_enotdir(self):
    if MACOS and '-DNODERAWFS' in self.emcc_args:
      self.skipTest('BSD libc sets a different errno')
    self.do_runf('fs/test_fs_enotdir.c', 'success')

  @also_with_noderawfs
  def test_fs_append(self):
    self.do_runf('fs/test_append.c', 'success')

  @with_all_fs
  def test_fs_mmap(self):
    if self.get_setting('WASMFS'):
      self.set_setting('FORCE_FILESYSTEM')
    self.do_run_in_out_file_test('fs/test_mmap.c')

  @no_wasmfs('wasmfs will (?) need a non-JS mechanism to ignore permissions during startup')
  @parameterized({
    '': [],
    'minimal_runtime': ['-sMINIMAL_RUNTIME=1']
  })
  def test_fs_no_main(self, *args):
    # library_fs.js uses hooks to enable ignoring of permisions up until ATMAINs are run.  This
    # test verified that they work correctly, even in programs without a main function.
    create_file('pre.js', '''
Module.preRun = () => {
  assert(FS.ignorePermissions, "ignorePermissions not set during preRun");
}
Module.onRuntimeInitialized = () => {
  assert(!FS.ignorePermissions, "ignorePermissions not unset during onRuntimeInitialized");
  assert(_foo() == 42);
}
''')
    self.set_setting('EXPORTED_FUNCTIONS', '_foo')
    self.set_setting('FORCE_FILESYSTEM')
    self.emcc_args += ['--pre-js', 'pre.js'] + list(args)
    self.do_run('int foo() { return 42; }', '', force_c=True)

  @also_with_noderawfs
  def test_fs_errorstack(self):
    # Enables strict mode, which may catch some strict-mode-only errors
    # so that users can safely work with strict JavaScript if enabled.
    create_file('pre.js', '"use strict";')
    self.emcc_args += ['--pre-js', 'pre.js']

    self.set_setting('FORCE_FILESYSTEM')
    self.set_setting('ASSERTIONS')
    self.do_run(r'''
      #include <emscripten.h>
      #include <stdio.h>
      int main(void) {
        printf("hello world\n"); // should work with strict mode
        EM_ASM(
          try {
            FS.readFile('/dummy.txt');
          } catch (err) {
            err.stack = err.stack; // should be writable
            throw err;
          }
        );
        return 0;
      }
    ''', 'at Object.readFile', assert_returncode=NON_ZERO) # engines has different error stack format

  @also_with_noderawfs
  def test_fs_llseek(self):
    self.set_setting('FORCE_FILESYSTEM')
    self.do_runf('fs/test_llseek.c', 'success')

  @also_with_noderawfs
  def test_fs_readv(self):
    self.set_setting('FORCE_FILESYSTEM')
    self.do_runf('fs/test_readv.c', 'success')

  @also_with_noderawfs
  def test_fs_writev(self):
    self.set_setting('FORCE_FILESYSTEM')
    self.do_runf('fs/test_writev.c', 'success')

  def test_fs_64bit(self):
    if self.get_setting('WASMFS'):
      self.set_setting('FORCE_FILESYSTEM')
    self.do_runf('fs/test_64bit.c', 'success')

  @requires_node
  @crossplatform
  @with_all_fs
  def test_fs_symlink_resolution(self):
    nodefs = '-DNODEFS' in self.emcc_args or '-DNODERAWFS' in self.emcc_args
    if self.get_setting('WASMFS'):
      self.set_setting('FORCE_FILESYSTEM')
    if nodefs:
      if WINDOWS:
        self.skipTest('No symlinks on Windows')
      if self.get_setting('WASMFS'):
        self.skipTest('NODEFS in WasmFS')
    self.do_runf('fs/test_fs_symlink_resolution.c', 'success')

  @with_all_fs
  def test_fs_rename_on_existing(self):
    if self.get_setting('WASMFS'):
      self.set_setting('FORCE_FILESYSTEM')
    self.do_runf('fs/test_fs_rename_on_existing.c', 'success')

  @also_with_nodefs_both
<<<<<<< HEAD
  def test_fs_readdir_ino_matches_stat_ino(self):
    self.do_runf('fs/test_fs_readdir_ino_matches_stat_ino.c', 'success')
=======
  def test_fs_open_no_permissions(self):
    self.do_runf('fs/test_fs_open_no_permissions.c', 'success')
>>>>>>> 89c946e5

  @also_with_nodefs_both
  @crossplatform
  @no_windows('https://github.com/emscripten-core/emscripten/issues/8882')
  def test_fs_mkdir_dotdot(self):
    self.do_runf('fs/test_fs_mkdir_dotdot.c', 'success')

  def test_sigalrm(self):
    self.do_runf('test_sigalrm.c', 'Received alarm!')
    self.do_runf('test_sigalrm.c', 'Received alarm!', emcc_args=['-sEXIT_RUNTIME'])

  def test_signals(self):
    self.do_core_test('test_signals.c')

  @parameterized({
    'sigint': (EM_SIGINT, 128 + EM_SIGINT, True),
    'sigabrt': (EM_SIGABRT, 1, False)
  })
  @crossplatform
  def test_sigaction_default(self, signal, exit_code, assert_identical):
    self.set_setting('EXIT_RUNTIME')
    # TODO: re-enable assertions when https://github.com/emscripten-core/emscripten/issues/20315 is fixed.
    self.set_setting('ASSERTIONS', 0)
    self.do_core_test(
      test_file('test_sigaction_default.c'),
      args=[str(signal)],
      assert_identical=assert_identical,
      assert_returncode=exit_code
    )

  @crossplatform
  @with_all_fs
  def test_unistd_access(self):
    nodefs = '-DNODEFS' in self.emcc_args or '-DNODERAWFS' in self.emcc_args
    if self.get_setting('WASMFS'):
      self.set_setting('FORCE_FILESYSTEM')
      if nodefs:
        self.skipTest('NODEFS in WasmFS')
    # On windows we have slighly different output because we the same
    # level of permissions are not available. For example, on windows
    # its not possible have a file that is not readable, but writable.
    # We also report all files as executable since there is no x bit
    # recorded there.
    # See https://learn.microsoft.com/en-us/cpp/c-runtime-library/reference/chmod-wchmod?view=msvc-170#remarks
    if WINDOWS and '-DNODERAWFS' in self.emcc_args:
      out_suffix = '.win'
    else:
      out_suffix = ''
    self.do_run_in_out_file_test('unistd/access.c', out_suffix=out_suffix)

  def test_unistd_curdir(self):
    if self.get_setting('WASMFS'):
      self.set_setting('FORCE_FILESYSTEM')
    self.do_run_in_out_file_test('unistd/curdir.c')

  @also_with_noderawfs
  def test_unistd_close(self):
    self.do_run_in_out_file_test('unistd/close.c')

  def test_unistd_fsync_stdout(self):
    self.do_run_in_out_file_test('unistd/fsync_stdout.c')

  @also_with_noderawfs
  def test_unistd_pipe(self):
    self.do_runf('unistd/pipe.c', 'success')

  @also_with_noderawfs
  def test_unistd_dup(self):
    self.do_run_in_out_file_test('unistd/dup.c')

  @with_all_fs
  def test_unistd_truncate(self):
    nodefs = '-DNODEFS' in self.emcc_args or '-DNODERAWFS' in self.emcc_args
    if self.get_setting('WASMFS'):
      self.set_setting('FORCE_FILESYSTEM')
      if nodefs:
        self.skipTest('TODO: NODEFS in WasmFS')
    if WINDOWS or os.geteuid() == 0:
      self.skipTest('Root access invalidates this test by being able to write on readonly files')
    self.do_run_in_out_file_test('unistd/truncate.c')

  @also_with_standalone_wasm()
  def test_unistd_sysconf(self):
    if self.is_wasm64():
      out_suffix = '64'
    else:
      out_suffix = ''
    self.do_run_in_out_file_test('unistd/sysconf.c', out_suffix=out_suffix)

  @no_asan('ASan alters memory layout')
  def test_unistd_sysconf_phys_pages(self):
    filename = test_file('unistd/sysconf_phys_pages.c')
    if self.get_setting('ALLOW_MEMORY_GROWTH'):
      expected = (2 * 1024 * 1024 * 1024) // webassembly.WASM_PAGE_SIZE
    elif self.has_changed_setting('INITIAL_MEMORY'):
      if self.get_setting('INITIAL_MEMORY') == '4200mb':
        expected = (4200 * 1024 * 1024) // webassembly.WASM_PAGE_SIZE
      else:
        assert self.get_setting('INITIAL_MEMORY') == '2200mb'
        expected = (2200 * 1024 * 1024) // webassembly.WASM_PAGE_SIZE
    else:
      self.set_setting('INITIAL_MEMORY', '16mb')
      expected = 16 * 1024 * 1024 // webassembly.WASM_PAGE_SIZE
    self.do_runf(filename, str(expected) + ', errno: 0')

  @no_windows('https://github.com/emscripten-core/emscripten/issues/8882')
  @with_all_fs
  def test_unistd_unlink(self):
    nodefs = '-DNODEFS' in self.emcc_args or '-DNODERAWFS' in self.emcc_args
    if self.get_setting('WASMFS') and nodefs:
      self.skipTest('NODEFS in WasmFS')

    # symlinks on node.js on non-linux behave differently (e.g. on Windows they require administrative privileges)
    # so skip testing those bits on that combination.
    if '-DNODEFS' in self.emcc_args:
      if WINDOWS:
        self.emcc_args += ['-DNO_SYMLINK=1']
      if MACOS:
        self.skipTest('only tested on linux')

    # Several differences/bugs on non-linux including https://github.com/nodejs/node/issues/18014
    # TODO: NODERAWFS in WasmFS
    if '-DNODERAWFS' in self.emcc_args and os.geteuid() == 0:
      # 0 if root user
      self.emcc_args += ['-DSKIP_ACCESS_TESTS']

    self.do_runf('unistd/unlink.c', 'success')

  @also_with_nodefs
  def test_unistd_links(self):
    nodefs = '-DNODEFS' in self.emcc_args
    if nodefs and WINDOWS:
      self.skipTest('Skipping NODEFS part of this test for test_unistd_links on Windows, since it would require administrative privileges.')
      # Also, other detected discrepancies if you do end up running this test on NODEFS:
      # test expects /, but Windows gives \ as path slashes.
      # Calling readlink() on a non-link gives error 22 EINVAL on Unix, but simply error 0 OK on Windows.

    if self.get_setting('WASMFS'):
      if nodefs:
        self.skipTest('TODO: wasmfs+node')
      self.emcc_args += ['-sFORCE_FILESYSTEM']

    self.do_run_in_out_file_test('unistd/links.c')

  @also_with_noderawfs
  def test_unistd_write_broken_link(self):
    self.do_run_in_out_file_test('unistd/test_unistd_write_broken_link.c')

  @no_windows('Skipping NODEFS test, since it would require administrative privileges.')
  @requires_node
  def test_unistd_symlink_on_nodefs(self):
    # Also, other detected discrepancies if you do end up running this test on NODEFS:
    # test expects /, but Windows gives \ as path slashes.
    # Calling readlink() on a non-link gives error 22 EINVAL on Unix, but simply error 0 OK on Windows.
    self.emcc_args += ['-lnodefs.js']
    self.do_run_in_out_file_test('unistd/symlink_on_nodefs.c')

  @also_with_wasm_bigint
  @also_with_nodefs
  def test_unistd_io(self):
    if self.get_setting('WASMFS'):
      if '-DNODEFS' in self.emcc_args:
        self.skipTest('NODEFS in WasmFS')
      self.set_setting('FORCE_FILESYSTEM')
    self.do_run_in_out_file_test('unistd/io.c')

  @no_windows('https://github.com/emscripten-core/emscripten/issues/8882')
  @also_with_nodefs
  def test_unistd_misc(self):
    self.do_run_in_out_file_test('unistd/misc.c', interleaved_output=False)

  @also_with_standalone_wasm()
  def test_posixtime(self):
    self.do_core_test('test_posixtime.c')

  def test_uname(self):
    self.do_core_test('test_uname.c', regex=True)

  def test_unary_literal(self):
    self.do_core_test('test_unary_literal.cpp')

  @crossplatform
  # Explicitly set LANG here since new versions of node expose
  # `navigator.languages` which emscripten will honor and we
  # want the test output to be consistent.
  @with_env_modify({'LANG': 'en_US.UTF-8'})
  def test_env(self):
    self.do_core_test('test_env.c', regex=True)

  @crossplatform
  # Explicitly set LANG here since new versions of node expose
  # `navigator.languages` which emscripten will honor and we
  # want the test output to be consistent.
  @with_env_modify({'LANG': 'en_US.UTF-8'})
  def test_environ(self):
    self.do_core_test('test_environ.c', regex=True)

  def test_systypes(self):
    self.do_core_test('test_systypes.c')

  def test_stddef(self):
    self.do_core_test('test_stddef.cpp')
    self.do_core_test('test_stddef.cpp', force_c=True)

  def test_getloadavg(self):
    self.do_core_test('test_getloadavg.c')

  def test_nl_types(self):
    self.do_core_test('test_nl_types.c')

  def test_799(self):
    src = test_file('799.cpp')
    self.do_runf(src, '''Set PORT family: 0, port: 3979
Get PORT family: 0
PORT: 3979
''')

  def test_ctype(self):
    self.do_core_test('test_ctype.c')

  def test_strcasecmp(self):
    self.do_core_test('test_strcasecmp.c')

  def test_atomic(self):
    self.do_core_test('test_atomic.c')

  def test_atomic_cxx(self):
    # the wasm backend has lock-free atomics, but not asm.js or asm2wasm
    self.emcc_args += ['-DIS_64BIT_LOCK_FREE=1']
    self.do_core_test('test_atomic_cxx.cpp')

  def test_phiundef(self):
    self.do_core_test('test_phiundef.c')

  def test_netinet_in(self):
    self.do_run_in_out_file_test('netinet/in.cpp')

  @needs_dylink
  def test_main_module_static_align(self):
    if self.get_setting('ALLOW_MEMORY_GROWTH'):
      self.skipTest('no shared modules with memory growth')
    self.set_setting('MAIN_MODULE')
    self.do_core_test('test_main_module_static_align.cpp')

  # libc++ tests

  def test_iostream_and_determinism(self):
    create_file('src.cpp', '''
      #include <iostream>

      int main() {
        std::cout << "hello world" << std::endl << 77 << "." << std::endl;
        return 0;
      }
    ''')

    num = 5
    for i in range(num):
      print('(iteration %d)' % i)

      # add some timing nondeterminism here, not that we need it, but whatever
      time.sleep(random.random() / (10 * num))
      self.do_runf('src.cpp', 'hello world\n77.\n')

      # Verify that this build is identical to the previous one
      if os.path.exists('src.js.previous'):
        self.assertBinaryEqual('src.js', 'src.js.previous')
      shutil.copy2('src.js', 'src.js.previous')

      # Same but for the wasm file.
      if self.is_wasm():
        if os.path.exists('src.wasm.previous'):
          self.assertBinaryEqual('src.wasm', 'src.wasm.previous')
        shutil.copy2('src.wasm', 'src.wasm.previous')

  def test_stdvec(self):
    self.do_core_test('test_stdvec.cpp')

  @requires_node
  def test_random_device(self):
    self.maybe_closure()
    self.do_core_test('test_random_device.cpp')

  def test_reinterpreted_ptrs(self):
    self.do_core_test('test_reinterpreted_ptrs.cpp')

  def test_js_libraries(self):
    create_file('main.cpp', '''
      #include <stdio.h>
      extern "C" {
        extern void printey();
        extern int calcey(int x, int y);
      }
      int main() {
        printey();
        printf("*%d*\\n", calcey(10, 22));
        return 0;
      }
    ''')
    create_file('mylib1.js', '''
      addToLibrary({
        printey: () => out('hello from lib!')
      });
    ''')
    create_file('mylib2.js', '''
      addToLibrary({
        calcey: (x, y) => x + y
      });
    ''')

    self.emcc_args += ['--js-library', 'mylib1.js', '--js-library', 'mylib2.js']
    self.do_runf('main.cpp', 'hello from lib!\n*32*\n')

  @with_env_modify({'LC_ALL': 'latin-1', 'PYTHONUTF8': '0', 'PYTHONCOERCECLOCALE': '0'})
  @crossplatform
  def test_unicode_js_library(self):
    # First verify that we have correct overridden the default python file encoding.
    # The follow program should fail, assuming the above LC_CTYPE + PYTHONUTF8
    # are having the desired effect.
    # This means that files open()'d by emscripten without an explicit encoding will
    # cause this test to file, hopefully catching any places where we forget to do this.
    create_file('expect_fail.py', 'print(len(open(r"%s").read()))' % test_file('unicode_library.js'))
    err = self.expect_fail([PYTHON, 'expect_fail.py'], expect_traceback=True)
    self.assertContained('UnicodeDecodeError', err)

    self.emcc_args += ['-sMODULARIZE', '--js-library', test_file('unicode_library.js'), '--extern-post-js', test_file('modularize_post_js.js'), '--post-js', test_file('unicode_postjs.js')]
    self.do_run_in_out_file_test('test_unicode_js_library.c')

  def test_funcptr_import_type(self):
    self.emcc_args += ['--js-library', test_file('core/test_funcptr_import_type.js')]
    self.do_core_test('test_funcptr_import_type.cpp')

  @no_asan('ASan does not work with EXPORT_ALL')
  def test_constglobalunion(self):
    self.set_setting('EXPORT_ALL')

    self.do_run(r'''
#include <stdio.h>

struct one_const {
  long a;
};

struct two_consts {
  long a;
  long b;
};

union some_consts {
  struct one_const one;
  struct two_consts two;
};

union some_consts my_consts = {{
  1
}};

struct one_const addr_of_my_consts = {
  (long)(&my_consts)
};

int main(void) {
  printf("%li\n", (long)!!addr_of_my_consts.a);
  return 0;
}
    ''', '1')

  ### 'Medium' tests

  def test_fannkuch(self):
    results = [(1, 0), (2, 1), (3, 2), (4, 4), (5, 7), (6, 10), (7, 16), (8, 22)]
    self.build(test_file('fannkuch.cpp'))
    for i, j in results:
      print(i, j)
      self.do_run('fannkuch.js', 'Pfannkuchen(%d) = %d.' % (i, j), args=[str(i)], no_build=True)

  def test_raytrace(self):
    # TODO: Should we remove this test?
    self.skipTest('Relies on double value rounding, extremely sensitive')

    src = read_file(test_file('third_party/raytrace.cpp')).replace('double', 'float')
    output = read_file(test_file('raytrace.ppm'))
    self.do_run(src, output, args=['3', '16'])

  @parameterized({
    '': ('double',),
    'float': ('float',),
  })
  def test_fasta(self, float_type):
    results = [('1', '''GG\nctt\n\ntgagc\n'''),
               ('20', '''GGCCGGGCGCGGTGGCTCACGCCTGTAATCCCAGCACTTT\ncttBtatcatatgctaKggNcataaaSatgtaaaDcDRtBggDtctttataattcBgtcg\n\ntacgtgtagcctagtgtttgtgttgcgttatagtctatttgtggacacagtatggtcaaa\n\ntgacgtcttttgatctgacggcgttaacaaagatactctg\n'''),
               ('50', '''GGCCGGGCGCGGTGGCTCACGCCTGTAATCCCAGCACTTTGGGAGGCCGAGGCGGGCGGA\nTCACCTGAGGTCAGGAGTTCGAGACCAGCCTGGCCAACAT\ncttBtatcatatgctaKggNcataaaSatgtaaaDcDRtBggDtctttataattcBgtcg\n\ntactDtDagcctatttSVHtHttKtgtHMaSattgWaHKHttttagacatWatgtRgaaa\n\nNtactMcSMtYtcMgRtacttctWBacgaa\n\nagatactctgggcaacacacatacttctctcatgttgtttcttcggacctttcataacct\n\nttcctggcacatggttagctgcacatcacaggattgtaagggtctagtggttcagtgagc\n\nggaatatcattcgtcggtggtgttaatctatctcggtgtagcttataaatgcatccgtaa\n\ngaatattatgtttatttgtcggtacgttcatggtagtggtgtcgccgatttagacgtaaa\n\nggcatgtatg\n''')]

    orig_src = read_file(test_file('fasta.cpp'))

    src = orig_src.replace('double', float_type)
    create_file('fasta.cpp', src)
    self.build('fasta.cpp')
    for arg, output in results:
      self.do_run('fasta.js', output, args=[arg], no_build=True)

  @needs_non_trapping_float_to_int
  def test_fasta_nontrapping(self):
    self.emcc_args += ['-mnontrapping-fptoint']
    self.test_fasta()

  def test_whets(self):
    self.do_runf('whets.cpp', 'Single Precision C Whetstone Benchmark')

  # node is slower, and fail on 64-bit
  @requires_v8
  @no_asan('depends on the specifics of memory size, which for asan we are forced to increase')
  @no_lsan('depends on the specifics of memory size, which for lsan we are forced to increase')
  def test_dlmalloc_inline(self):
    # needed with typed arrays
    if not self.has_changed_setting('INITIAL_MEMORY'):
      self.set_setting('INITIAL_MEMORY', '128mb')

    src = read_file(path_from_root('system/lib/dlmalloc.c')) + '\n\n\n' + read_file(test_file('dlmalloc_test.c'))
    self.do_run(src, '*1,0*', args=['200', '1'], force_c=True)
    self.do_run('src.js', '*400,0*', args=['400', '400'], force_c=True, no_build=True)

  # node is slower, and fail on 64-bit
  @requires_v8
  @no_asan('depends on the specifics of memory size, which for asan we are forced to increase')
  @no_lsan('depends on the specifics of memory size, which for lsan we are forced to increase')
  @no_wasmfs('wasmfs does some malloc/free during startup, fragmenting the heap, leading to differences later')
  def test_dlmalloc(self):
    if not self.has_changed_setting('INITIAL_MEMORY'):
      self.set_setting('INITIAL_MEMORY', '128mb')

    # Linked version
    self.do_runf('dlmalloc_test.c', '*1,0*', args=['200', '1'])
    self.do_run('dlmalloc_test.js', '*400,0*', args=['400', '400'], no_build=True)

    # TODO: do this in other passes too, passing their opts into emcc
    if self.emcc_args == []:
      # emcc should build in dlmalloc automatically, and do all the sign correction etc. for it

      delete_file('src.js')
      self.run_process([EMCC, test_file('dlmalloc_test.c'), '-sINITIAL_MEMORY=128MB', '-o', 'src.js'], stdout=PIPE, stderr=self.stderr_redirect)

      self.do_run(None, '*1,0*', ['200', '1'], no_build=True)
      self.do_run(None, '*400,0*', ['400', '400'], no_build=True)

      # The same for new and all its variants
      src = read_file(test_file('new.cpp'))
      for new, delete in [
        ('malloc(100)', 'free'),
        ('new char[100]', 'delete[]'),
        ('new Structy', 'delete'),
        ('new int', 'delete'),
        ('new Structy[10]', 'delete[]'),
      ]:
        self.do_run(src.replace('{{{ NEW }}}', new).replace('{{{ DELETE }}}', delete), '*1,0*')

  # Tests that a large allocation should gracefully fail
  @no_asan('the memory size limit here is too small for asan')
  @no_lsan('the memory size limit here is too small for lsan')
  @no_4gb('output is sensitive to absolute data layout')
  @no_2gb('output is sensitive to absolute data layout')
  def test_dlmalloc_large(self):
    self.emcc_args += ['-sABORTING_MALLOC=0', '-sALLOW_MEMORY_GROWTH=1', '-sMAXIMUM_MEMORY=128MB']
    self.do_runf('dlmalloc_test_large.c', '0 0 0 1')

  @no_asan('asan also changes malloc, and that ends up linking in new twice')
  @no_lsan('lsan also changes malloc, and that ends up linking in new twice')
  def test_dlmalloc_partial(self):
    # present part of the symbols of dlmalloc, not all
    src = read_file(test_file('new.cpp')).replace('{{{ NEW }}}', 'new int').replace('{{{ DELETE }}}', 'delete') + '''
#include <emscripten/console.h>
#include <new>

void* operator new(size_t size) {
  emscripten_console_log("new!");
  return malloc(size);
}
'''
    self.do_run(src, 'new!\n*1,0*')

  @no_asan('asan also changes malloc, and that ends up linking in new twice')
  @no_lsan('lsan also changes malloc, and that ends up linking in new twice')
  def test_dlmalloc_partial_2(self):
    if 'SAFE_HEAP' in str(self.emcc_args):
      self.skipTest('we do unsafe stuff here')
    # present part of the symbols of dlmalloc, not all. malloc is harder to link than new which is weak.
    self.do_core_test('test_dlmalloc_partial_2.c', assert_returncode=NON_ZERO)

  def test_libcxx(self):
    self.do_runf('core/test_libcxx_hash.cpp',
                 'june -> 30\nPrevious (in alphabetical order) is july\nNext (in alphabetical order) is march')

    self.do_run('''
      #include <set>
      #include <stdio.h>
      int main() {
        std::set<int> fetchOriginatorNums;
        fetchOriginatorNums.insert(171);
        printf("hello world\\n");
        return 0;
      }
      ''', 'hello world')

  def test_typeid(self):
    self.do_core_test('test_typeid.cpp')

  def test_static_variable(self):
    # needs atexit
    self.set_setting('EXIT_RUNTIME')
    self.do_core_test('test_static_variable.cpp')

  def test_fakestat(self):
    self.do_core_test('test_fakestat.c')

  @also_with_standalone_wasm()
  def test_mmap_anon(self):
    # ASan needs more memory, but that is set up separately
    if '-fsanitize=address' not in self.emcc_args and not self.has_changed_setting('INITIAL_MEMORY'):
      self.set_setting('INITIAL_MEMORY', '128mb')

    self.do_core_test('test_mmap_anon.c')

  @node_pthreads
  def test_mmap_anon_pthreads(self):
    # Same test with threading enabled so give is some basic sanity
    # checks of the locking on the internal data structures.
    self.set_setting('PROXY_TO_PTHREAD')
    self.set_setting('EXIT_RUNTIME')
    if not self.has_changed_setting('INITIAL_MEMORY'):
      self.set_setting('INITIAL_MEMORY', '64mb')
    self.do_core_test('test_mmap_anon.c')

  @no_lsan('Test code contains memory leaks')
  @parameterized({
      '': (0,),
      'asyncify': (1,),
      'jspi': (2,),
  })
  def test_cubescript(self, asyncify):
    # uses register keyword
    self.emcc_args += ['-std=c++03', '-Wno-dynamic-class-memaccess']
    self.maybe_closure()
    self.emcc_args += ['-I', test_file('third_party/cubescript')]
    # Test code contains memory leaks
    if '-fsanitize=address' in self.emcc_args:
      self.emcc_args += ['--pre-js', test_file('asan-no-leak.js')]

    if asyncify:
      self.set_setting('ASYNCIFY', asyncify)
    if asyncify == 2:
      self.require_jspi()
      self.emcc_args += ['-Wno-experimental']

    src = test_file('third_party/cubescript/command.cpp')
    self.do_runf(src, '*\nTemp is 33\n9\n5\nhello, everyone\n*')

  @needs_dylink
  def test_relocatable_void_function(self):
    self.set_setting('RELOCATABLE')
    self.do_core_test('test_relocatable_void_function.c')

  @wasm_simd
  def test_wasm_intrinsics_simd(self):
    def run():
      self.do_runf('test_wasm_intrinsics_simd.c', 'Success!')
    # Improves test readability
    self.emcc_args.append('-Wno-c++11-narrowing')
    self.emcc_args = ['-Wpedantic', '-Werror', '-Wall', '-xc++'] + self.emcc_args
    run()
    self.emcc_args.append('-funsigned-char')
    run()

  # Tests invoking the NEON SIMD API via arm_neon.h header
  @wasm_simd
  def test_neon_wasm_simd(self):
    self.emcc_args.append('-Wno-c++11-narrowing')
    self.emcc_args.append('-mfpu=neon')
    self.emcc_args.append('-msimd128')
    self.do_runf('neon/test_neon_wasm_simd.cpp', 'Success!')

  # Tests invoking the SIMD API via x86 SSE1 xmmintrin.h header (_mm_x() functions)
  @wasm_simd
  @crossplatform
  @requires_native_clang
  @no_safe_heap('has unaligned 64-bit operations in wasm')
  @no_ubsan('test contains UB')
  @parameterized({
    '': ([],),
    'nontrapping': (['-mnontrapping-fptoint'],)
  })
  def test_sse1(self, args):
    src = test_file('sse/test_sse1.cpp')
    self.run_process([shared.CLANG_CXX, src, '-msse', '-o', 'test_sse1', '-D_CRT_SECURE_NO_WARNINGS=1'] + clang_native.get_clang_native_args(), stdout=PIPE)
    native_result = self.run_process('./test_sse1', stdout=PIPE).stdout

    self.emcc_args += ['-I' + test_file('sse'), '-msse'] + args
    self.maybe_closure()

    self.do_runf(src, native_result)

  # Tests invoking the SIMD API via x86 SSE2 emmintrin.h header (_mm_x() functions)
  @wasm_simd
  @requires_native_clang
  @no_safe_heap('has unaligned 64-bit operations in wasm')
  @is_slow_test
  @no_ubsan('https://github.com/emscripten-core/emscripten/issues/19688')
  @no_asan('local count too large')
  @parameterized({
    '': ([],),
    'nontrapping': (['-mnontrapping-fptoint'],)
  })
  def test_sse2(self, args):
    if self.is_wasm64():
      self.require_node_canary()
    src = test_file('sse/test_sse2.cpp')
    self.run_process([shared.CLANG_CXX, src, '-msse2', '-Wno-argument-outside-range', '-o', 'test_sse2', '-D_CRT_SECURE_NO_WARNINGS=1'] + clang_native.get_clang_native_args(), stdout=PIPE)
    native_result = self.run_process('./test_sse2', stdout=PIPE).stdout

    self.emcc_args += ['-I' + test_file('sse'), '-msse2', '-Wno-argument-outside-range', '-sSTACK_SIZE=1MB'] + args
    self.maybe_closure()
    self.do_runf(src, native_result)

  # Tests invoking the SIMD API via x86 SSE3 pmmintrin.h header (_mm_x() functions)
  @wasm_simd
  @requires_native_clang
  def test_sse3(self):
    src = test_file('sse/test_sse3.cpp')
    self.run_process([shared.CLANG_CXX, src, '-msse3', '-Wno-argument-outside-range', '-o', 'test_sse3', '-D_CRT_SECURE_NO_WARNINGS=1'] + clang_native.get_clang_native_args(), stdout=PIPE)
    native_result = self.run_process('./test_sse3', stdout=PIPE).stdout

    self.emcc_args += ['-I' + test_file('sse'), '-msse3', '-Wno-argument-outside-range']
    self.maybe_closure()
    self.do_runf(src, native_result)

  # Tests invoking the SIMD API via x86 SSSE3 tmmintrin.h header (_mm_x() functions)
  @wasm_simd
  @requires_native_clang
  def test_ssse3(self):
    src = test_file('sse/test_ssse3.cpp')
    self.run_process([shared.CLANG_CXX, src, '-mssse3', '-Wno-argument-outside-range', '-o', 'test_ssse3', '-D_CRT_SECURE_NO_WARNINGS=1'] + clang_native.get_clang_native_args(), stdout=PIPE)
    native_result = self.run_process('./test_ssse3', stdout=PIPE).stdout

    self.emcc_args += ['-I' + test_file('sse'), '-mssse3', '-Wno-argument-outside-range']
    self.maybe_closure()
    self.do_runf(src, native_result)

  # Tests invoking the SIMD API via x86 SSE4.1 smmintrin.h header (_mm_x() functions)
  @no_ubsan('https://github.com/emscripten-core/emscripten/issues/19749')
  @wasm_simd
  @requires_native_clang
  @is_slow_test
  def test_sse4_1(self):
    if self.is_wasm64():
      self.require_node_canary()
    src = test_file('sse/test_sse4_1.cpp')
    if not self.is_optimizing() and '-fsanitize=address' in self.emcc_args:
      # ASan with -O0 fails with:
      # Compiling function #69:"__original_main" failed: local count too large
      self.emcc_args.append('-O1')
    self.run_process([shared.CLANG_CXX, src, '-msse4.1', '-Wno-argument-outside-range', '-o', 'test_sse4_1', '-D_CRT_SECURE_NO_WARNINGS=1'] + clang_native.get_clang_native_args(), stdout=PIPE)
    native_result = self.run_process('./test_sse4_1', stdout=PIPE).stdout

    self.emcc_args += ['-I' + test_file('sse'), '-msse4.1', '-Wno-argument-outside-range', '-sSTACK_SIZE=1MB']
    self.maybe_closure()
    self.do_runf(src, native_result)

  # Tests invoking the SIMD API via x86 SSE4.2 nmmintrin.h header (_mm_x() functions)
  @wasm_simd
  @requires_native_clang
  @parameterized({
    '': (False,),
    '2': (True,)
  })
  def test_sse4(self, use_4_2):
    msse4 = '-msse4.2' if use_4_2 else '-msse4'
    src = test_file('sse/test_sse4_2.cpp')
    self.run_process([shared.CLANG_CXX, src, msse4, '-Wno-argument-outside-range', '-o', 'test_sse4_2', '-D_CRT_SECURE_NO_WARNINGS=1'] + clang_native.get_clang_native_args(), stdout=PIPE)
    native_result = self.run_process('./test_sse4_2', stdout=PIPE).stdout

    self.emcc_args += ['-I' + test_file('sse'), msse4, '-Wno-argument-outside-range']
    self.maybe_closure()
    self.do_runf(src, native_result)

  # Tests invoking the SIMD API via x86 AVX avxintrin.h header (_mm_x() functions)
  @wasm_simd
  @requires_native_clang
  @is_slow_test
  @no_asan('local count too large')
  @no_ubsan('local count too large')
  @parameterized({
    '': ([],),
    'nontrapping': (['-mnontrapping-fptoint'],)
  })
  def test_avx(self, args):
    src = test_file('sse/test_avx.cpp')
    self.run_process([shared.CLANG_CXX, src, '-mavx', '-Wno-argument-outside-range', '-Wpedantic', '-o', 'test_avx', '-D_CRT_SECURE_NO_WARNINGS=1'] + clang_native.get_clang_native_args(), stdout=PIPE)
    native_result = self.run_process('./test_avx', stdout=PIPE).stdout

    self.emcc_args += ['-I' + test_file('sse'), '-mavx', '-Wno-argument-outside-range', '-sSTACK_SIZE=1MB'] + args
    self.maybe_closure()
    self.do_runf(src, native_result)

  @wasm_simd
  def test_sse_diagnostics(self):
    self.emcc_args.remove('-Werror')
    src = test_file('sse/test_sse_diagnostic.cpp')

    p = self.run_process(
      [shared.EMXX, src, '-msse', '-DWASM_SIMD_COMPAT_SLOW'] + self.get_emcc_args(),
      stderr=PIPE)
    self.assertContained('Instruction emulated via slow path.', p.stderr)

  @requires_native_clang
  @wasm_relaxed_simd
  def test_relaxed_simd_implies_simd128(self):
    src = test_file('sse/test_sse1.cpp')
    self.build(src, emcc_args=['-msse'])

  @no_asan('call stack exceeded on some versions of node')
  def test_gcc_unmangler(self):
    self.emcc_args += ['-I' + test_file('third_party/libiberty')]

    self.do_runf('third_party/libiberty/cp-demangle.c', '*d_demangle(char const*, int, unsigned int*)*', args=['_ZL10d_demanglePKciPj'])

  @needs_make('make')
  @crossplatform
  def test_lua(self):
    self.emcc_args.remove('-Werror')
    env_init = {
      'SYSCFLAGS': ' '.join(self.get_emcc_args(compile_only=True)),
      'SYSLDFLAGS': ' '.join(self.get_emcc_args())
    }
    libs = self.get_library('third_party/lua',
                            [Path('src/lua.o'), Path('src/liblua.a')],
                            make=['make', 'echo', 'generic'],
                            env_init=env_init,
                            configure=None)
    self.do_run('',
                'hello lua world!\n17\n1\n2\n3\n4\n7',
                args=['-e', '''print("hello lua world!");print(17);for x = 1,4 do print(x) end;print(10-3)'''],
                libraries=libs,
                includes=[test_file('lua')])

  @no_asan('issues with freetype itself')
  @needs_make('configure script')
  @is_slow_test
  def test_freetype(self):
    if self.get_setting('WASMFS'):
      self.emcc_args += ['-sFORCE_FILESYSTEM']

    self.add_pre_run("FS.createDataFile('/', 'font.ttf', %s, true, false, false);" % str(
      list(bytearray(read_binary(test_file('freetype/LiberationSansBold.ttf'))))
    ))

    # Not needed for js, but useful for debugging
    shutil.copy(test_file('freetype/LiberationSansBold.ttf'), 'font.ttf')
    ftlib = self.get_freetype_library()

    # Main
    self.do_run_in_out_file_test('freetype/main.c',
                                 args=['font.ttf', 'test!', '150', '120', '25'],
                                 libraries=ftlib,
                                 includes=[test_file('third_party/freetype/include')])

    # github issue 324
    print('[issue 324]')
    self.do_run_in_out_file_test('freetype/main_2.c',
                                 args=['font.ttf', 'w', '32', '32', '25'],
                                 libraries=ftlib,
                                 includes=[test_file('third_party/freetype/include')])

    print('[issue 324 case 2]')
    self.do_run_in_out_file_test('freetype/main_3.c',
                                 args=['font.ttf', 'W', '32', '32', '0'],
                                 libraries=ftlib,
                                 includes=[test_file('third_party/freetype/include')])

    print('[issue 324 case 3]')
    self.do_run_in_out_file_test('freetype/main_3.c',
                                 out_suffix='_alt',
                                 args=['font.ttf', 'ea', '40', '32', '0'],
                                 libraries=ftlib,
                                 includes=[test_file('third_party/freetype/include')])

  @no_asan('local count too large for VMs')
  @no_ubsan('local count too large for VMs')
  @is_slow_test
  @parameterized({
    '': (False,),
    'pthreads': (True,),
  })
  def test_sqlite(self, use_pthreads):
    if use_pthreads:
      self.emcc_args.append('-pthread')
      self.setup_node_pthreads()
    self.emcc_args += ['-sUSE_SQLITE3']
    self.do_run_in_out_file_test('sqlite/benchmark.c')

  @needs_make('mingw32-make')
  @is_slow_test
  @parameterized({
    'cmake': (True,),
    'configure': (False,)
  })
  def test_zlib(self, use_cmake):
    if WINDOWS and not use_cmake:
      self.skipTest("Windows cannot run configure sh scripts")

    self.maybe_closure()
    if '-g' in self.emcc_args:
      self.emcc_args.append('-gsource-map') # more source maps coverage

    zlib = self.get_zlib_library(use_cmake)

    # example.c uses K&R style function declarations
    self.emcc_args += ['-Wno-deprecated-non-prototype']
    self.do_core_test('test_zlib.c', libraries=zlib, includes=[test_file('third_party/zlib')])

  @needs_make('make')
  @is_slow_test
  @no_ubsan('it seems that bullet contains UB')
  @parameterized({
    'cmake': (True,),
    'autoconf': (False,)
  })
  # Called thus so it runs late in the alphabetical cycle... it is long
  def test_bullet(self, use_cmake):
    if WINDOWS and not use_cmake:
      self.skipTest("Windows cannot run configure sh scripts")

    self.emcc_args += [
      '-Wno-c++11-narrowing',
      '-Wno-deprecated-register',
      '-Wno-writable-strings',
      '-Wno-shift-negative-value',
      '-Wno-format',
      '-Wno-bitfield-constant-conversion',
      '-Wno-int-to-void-pointer-cast',
      '-Wno-nontrivial-memaccess',
    ]

    # extra testing for ASSERTIONS == 2
    if use_cmake:
      self.set_setting('ASSERTIONS', 2)
      self.emcc_args.append('-Wno-unused-command-line-argument')

    self.do_runf('third_party/bullet/Demos/HelloWorld/HelloWorld.cpp',
                 [read_file(test_file('bullet/output.txt')), # different roundings
                  read_file(test_file('bullet/output2.txt')),
                  read_file(test_file('bullet/output3.txt')),
                  read_file(test_file('bullet/output4.txt'))],
                 libraries=self.get_bullet_library(use_cmake),
                 includes=[test_file('third_party/bullet/src')])

  @no_asan('issues with freetype itself')
  @no_ubsan('local count too large')
  @no_lsan('output differs')
  @needs_make('depends on freetype')
  @no_4gb('runs out of memory')
  @is_slow_test
  def test_poppler(self):
    # See https://github.com/emscripten-core/emscripten/issues/20757
    self.emcc_args.extend(['-Wno-deprecated-declarations', '-Wno-nontrivial-memaccess'])
    poppler = self.get_poppler_library()
    shutil.copy(test_file('poppler/paper.pdf'), '.')

    create_file('pre.js', '''
    Module.preRun = () => {
      FS.createDataFile('/', 'paper.pdf', readBinary('paper.pdf'), true, false, false);
    };
    Module.postRun = () => {
      var FileData = Array.from(MEMFS.getFileDataAsTypedArray(FS.root.contents['filename-1.ppm']));
      out("Data: " + JSON.stringify(FileData.map(function(x) { return unSign(x, 8) })));
    };
    ''')
    self.emcc_args += ['--pre-js', 'pre.js', '-sDEFAULT_LIBRARY_FUNCS_TO_INCLUDE=$unSign']

    ppm_data = str(list(bytearray(read_binary(test_file('poppler/ref.ppm')))))
    self.do_run('', ppm_data.replace(' ', ''),
                libraries=poppler,
                args=['-scale-to', '512', 'paper.pdf', 'filename'])

  @needs_make('make')
  @is_slow_test
  def test_openjpeg(self):
    def line_splitter(data):
      out = ''
      counter = 0

      for ch in data:
        out += ch
        if ch == ' ' and counter > 60:
          out += '\n'
          counter = 0
        else:
          counter += 1

      return out

    # remove -g, so we have one test without it by default
    self.emcc_args = [x for x in self.emcc_args if x != '-g']

    original_j2k = test_file('openjpeg/syntensity_lobby_s.j2k')
    image_bytes = list(bytearray(read_binary(original_j2k)))
    create_file('pre.js', """
      Module.preRun = () => FS.createDataFile('/', 'image.j2k', %s, true, false, false);
      Module.postRun = () => {
        out('Data: ' + JSON.stringify(Array.from(FS.readFile('image.raw'))));
      };
      """ % line_splitter(str(image_bytes)))

    # ensure libpng is built so that openjpeg's configure step can detect it.
    # If we don't do this then we don't know what the state of the cache will be
    # and this test would different non-deterministic results based on, for example,
    # what other tests had previously run.
    builder_cmd = [EMBUILDER, 'build', 'libpng']
    if self.get_setting('MEMORY64'):
      builder_cmd.append('--wasm64')
      self.emcc_args.append('-Wno-pointer-to-int-cast')
    self.run_process(builder_cmd)
    lib = self.get_library('third_party/openjpeg',
                           [Path('codec/CMakeFiles/j2k_to_image.dir/index.c.o'),
                            Path('codec/CMakeFiles/j2k_to_image.dir/convert.c.o'),
                            Path('codec/CMakeFiles/j2k_to_image.dir/__/common/color.c.o'),
                            Path('codec/CMakeFiles/j2k_to_image.dir/__/common/getopt.c.o'),
                            Path('bin/libopenjpeg.a')],
                           configure=['cmake', '.'],
                           # configure_args=['--enable-tiff=no', '--enable-jp3d=no', '--enable-png=no'],
                           make_args=[]) # no -j 2, since parallel builds can fail

    # We use doubles in JS, so we get slightly different values than native code. So we
    # check our output by comparing the average pixel difference
    def image_compare(output):
      # Get the image generated by JS, from the JSON.stringify'd array
      m = re.search(r'\[[\d, -]*\]', output)

      self.assertIsNotNone(m, 'Failed to find proper image output in: ' + output)
      # Evaluate the output as a python array
      js_data = eval(m.group(0))

      js_data = [x if x >= 0 else 256 + x for x in js_data] # Our output may be signed, so unsign it
      # Get the correct output
      true_data = bytearray(read_binary(test_file('openjpeg/syntensity_lobby_s.raw')))

      # Compare them
      self.assertEqual(len(js_data), len(true_data))
      num = len(js_data)
      diff_total = js_total = true_total = 0
      for i in range(num):
        js_total += js_data[i]
        true_total += true_data[i]
        diff_total += abs(js_data[i] - true_data[i])
      js_mean = js_total / float(num)
      true_mean = true_total / float(num)
      diff_mean = diff_total / float(num)

      image_mean = 83.265
      # print '[image stats:', js_mean, image_mean, true_mean, diff_mean, num, ']'
      assert abs(js_mean - image_mean) < 0.01, [js_mean, image_mean]
      assert abs(true_mean - image_mean) < 0.01, [true_mean, image_mean]
      assert diff_mean < 0.01, diff_mean

    self.emcc_args += ['--minify=0'] # to compare the versions
    self.emcc_args += ['--pre-js', 'pre.js']

    output = self.do_runf('third_party/openjpeg/codec/j2k_to_image.c',
                          'Successfully generated', # The real test for valid output is in image_compare
                          args='-i image.j2k -o image.raw'.split(),
                          emcc_args=['-sUSE_LIBPNG'],
                          libraries=lib,
                          includes=[test_file('third_party/openjpeg/libopenjpeg'),
                                    test_file('third_party/openjpeg/codec'),
                                    test_file('third_party/openjpeg/common'),
                                    Path(self.get_build_dir(), 'third_party/openjpeg')])
    image_compare(output)

  @also_with_standalone_wasm(impure=True)
  @no_asan('autodebug logging interferes with asan')
  @with_env_modify({'EMCC_AUTODEBUG': '1'})
  def test_autodebug_wasm(self):
    # Even though the test itself doesn't directly use reference types,
    # Binaryen's '--instrument-locals' will add their logging functions if
    # reference-types is enabled. So make sure this test passes when
    # reference-types feature is enabled as well.
    self.emcc_args += ['-mreference-types']
    self.node_args += shared.node_reference_types_flags(self.get_nodejs())
    output = self.do_runf('core/test_autodebug.c', 'success')
    # test that the program both works and also emits some of the logging
    # (but without the specific output, as it is logging the actual locals
    # used and so forth, which will change between opt modes and updates of
    # llvm etc.)
    for msg in ('log_execution', 'get_i32', 'set_i32', 'load_ptr', 'load_val', 'store_ptr', 'store_val'):
      self.assertIn(msg, output)

  ### Integration tests

  @crossplatform
  def test_ccall(self):
    self.emcc_args.append('-Wno-return-stack-address')
    self.set_setting('EXPORTED_RUNTIME_METHODS', ['ccall', 'cwrap', 'STACK_SIZE'])
    self.set_setting('WASM_ASYNC_COMPILATION', 0)
    create_file('post.js', '''
      out('*');
      var ret;
      ret = Module['ccall']('get_int', 'number'); out([typeof ret, ret].join(','));
      ret = ccall('get_float', 'number'); out([typeof ret, ret.toFixed(2)].join(','));
      ret = ccall('get_bool', 'boolean'); out([typeof ret, ret].join(','));
      ret = ccall('get_string', 'string'); out([typeof ret, ret].join(','));
      ret = ccall('print_int', null, ['number'], [12]); out(typeof ret);
      ret = ccall('print_float', null, ['number'], [14.56]); out(typeof ret);
      ret = ccall('print_bool', null, ['boolean'], [true]); out(typeof ret);
      ret = ccall('print_string', null, ['string'], ["cheez"]); out(typeof ret);
      ret = ccall('print_string', null, ['array'], [[97, 114, 114, 45, 97, 121, 0]]); out(typeof ret); // JS array
      ret = ccall('print_string', null, ['array'], [new Uint8Array([97, 114, 114, 45, 97, 121, 0])]); out(typeof ret); // typed array
      ret = ccall('multi', 'number', ['number', 'number', 'number', 'string'], [2, 1.4, 3, 'more']); out([typeof ret, ret].join(','));
      var p = ccall('malloc', 'pointer', ['number'], [4]);
      setValue(p, 650, 'i32');
      ret = ccall('pointer', 'pointer', ['pointer'], [p]); out([typeof ret, getValue(ret, 'i32')].join(','));
      out('*');
      // part 2: cwrap
      var noThirdParam = Module['cwrap']('get_int', 'number');
      out(noThirdParam());
      var multi = Module['cwrap']('multi', 'number', ['number', 'number', 'number', 'string']);
      out(multi(2, 1.4, 3, 'atr'));
      out(multi(8, 5.4, 4, 'bret'));
      out('*');
      // part 3: avoid stack explosion and check it's restored correctly
      for (var i = 0; i < STACK_SIZE/60; i++) {
        ccall('multi', 'number', ['number', 'number', 'number', 'string'], [0, 0, 0, '123456789012345678901234567890123456789012345678901234567890']);
      }
      out('stack is ok.');
      ccall('call_ccall_again', null);
      ''')
    self.emcc_args += ['--post-js', 'post.js']

    self.set_setting('EXPORTED_FUNCTIONS', ['_get_int', '_get_float', '_get_bool', '_get_string', '_print_int', '_print_float', '_print_bool', '_print_string', '_multi', '_pointer', '_call_ccall_again', '_malloc'])
    self.do_core_test('test_ccall.cpp')

    if self.maybe_closure():
      self.do_core_test('test_ccall.cpp')

  def test_ccall_cwrap_fast_path(self):
    self.emcc_args.append('-Wno-return-stack-address')
    self.set_setting('EXPORTED_RUNTIME_METHODS', ['ccall', 'cwrap'])
    self.set_setting('WASM_ASYNC_COMPILATION', 0)
    self.set_setting('ASSERTIONS', 0)
    create_file('post.js', '''
      var printBool = Module['cwrap']('print_bool', null, ['boolean']);
      out(Module['_print_bool'] === printBool); // the function should be the exact raw function in the module rather than a wrapped one
      ''')
    self.emcc_args += ['--post-js', 'post.js']

    self.set_setting('EXPORTED_FUNCTIONS', ['_print_bool'])
    self.do_runf('core/test_ccall.cpp', 'true')

  def test_EXPORTED_RUNTIME_METHODS(self):
    self.set_setting('DEFAULT_LIBRARY_FUNCS_TO_INCLUDE', ['$dynCall', '$ASSERTIONS'])
    self.do_core_test('EXPORTED_RUNTIME_METHODS.c')
    # test dyncall (and other runtime methods) can be exported
    self.emcc_args += ['-DEXPORTED']
    self.set_setting('EXPORTED_RUNTIME_METHODS', ['dynCall', 'addFunction', 'lengthBytesUTF8', 'getTempRet0', 'setTempRet0'])
    self.do_core_test('EXPORTED_RUNTIME_METHODS.c')

  @parameterized({
    '': [],
    'minimal_runtime': ['-sMINIMAL_RUNTIME=1']
  })
  def test_dyncall_specific(self, *args):
    if self.get_setting('MEMORY64'):
      self.skipTest('not compatible with MEMORY64')
    if self.get_setting('WASM_BIGINT') != 0 and not self.is_wasm2js():
      # define DYNCALLS because this test does test calling them directly, and
      # in WASM_BIGINT mode we do not enable them by default (since we can do
      # more without them - we don't need to legalize)
      args = list(args) + ['-sDYNCALLS', '-DWASM_BIGINT']
    cases = [
        ('DIRECT', []),
        ('DYNAMIC_SIG', ['-sDYNCALLS']),
      ]
    if '-sMINIMAL_RUNTIME=1' in args:
      self.emcc_args += ['--pre-js', test_file('minimal_runtime_exit_handling.js')]
    else:
      cases += [
        ('EXPORTED', []),
        ('EXPORTED_DYNAMIC_SIG', ['-sDYNCALLS', '-sEXPORTED_RUNTIME_METHODS=dynCall']),
        ('FROM_OUTSIDE', ['-sEXPORTED_RUNTIME_METHODS=dynCall_iiji'])
      ]

    for which, extra_args in cases:
      print(str(args) + ' ' + which)
      self.do_core_test('test_dyncall_specific.c', emcc_args=['-D' + which] + list(args) + extra_args)

  @parameterized({
    '': ([],),
    'legacy': (['-sDYNCALLS'],),
  })
  def test_dyncall_pointers(self, args):
    self.do_core_test('test_dyncall_pointers.c', emcc_args=args)

  @also_with_wasm_bigint
  def test_getValue_setValue(self):
    # these used to be exported, but no longer are by default
    def test(args=None, asserts=False):
      if asserts:
        out_suffix = '_assert'
      else:
        out_suffix = ''
        if self.is_wasm64():
          out_suffix += '64'
        if self.get_setting('WASM_BIGINT'):
          out_suffix += '_bigint'
      assert_returncode = 0 if not asserts else NON_ZERO
      self.do_run_in_out_file_test('core/test_getValue_setValue.cpp',
                                   out_suffix=out_suffix,
                                   assert_returncode=assert_returncode,
                                   emcc_args=args)

    if self.get_setting('WASM_BIGINT'):
      self.emcc_args += ['-DWASM_BIGINT']

    # see that direct usage (not on module) works. we don't export, but the use
    # keeps it alive through JSDCE
    test(args=['-DDIRECT'])

    # Test with ASSERTIONS=2 where we check the limits of value passed to setValue.
    self.set_setting('ASSERTIONS', 2)
    test(args=['-DDIRECT', '-DASSERTIONS_2'])

    # see that with assertions, we get a nice error message
    self.set_setting('EXPORTED_RUNTIME_METHODS', [])
    self.set_setting('ASSERTIONS')
    test(asserts=True)
    self.set_setting('ASSERTIONS', 0)

    # see that when we export them, things work on the module
    self.set_setting('EXPORTED_RUNTIME_METHODS', ['getValue', 'setValue'])
    test()

  @parameterized({
    '': ([],),
    '_files': (['-DUSE_FILES'],)
  })
  def test_FS_exports(self, extra_args):
    # these used to be exported, but no longer are by default
    def test(output_prefix='', args=None, assert_returncode=0):
      args += extra_args
      print(args)
      self.do_runf('core/FS_exports.cpp',
                   (read_file(test_file('core/FS_exports' + output_prefix + '.out')),
                    read_file(test_file('core/FS_exports' + output_prefix + '_2.out'))),
                   assert_returncode=assert_returncode, emcc_args=args)

    # see that direct usage (not on module) works. we don't export, but the use
    # keeps it alive through JSDCE
    test(args=['-DDIRECT', '-sFORCE_FILESYSTEM'])
    # see that with assertions, we get a nice error message
    self.set_setting('EXPORTED_RUNTIME_METHODS', [])
    self.set_setting('ASSERTIONS')
    test('_assert', args=[], assert_returncode=NON_ZERO)
    self.set_setting('ASSERTIONS', 0)
    # see that when we export them, things work on the module
    self.set_setting('EXPORTED_RUNTIME_METHODS', ['FS_createDataFile'])
    test(args=['-sFORCE_FILESYSTEM'])

  def test_legacy_exported_runtime_numbers(self):
    # these used to be exported, but no longer are by default
    def test(expected, args=None, assert_returncode=0):
      self.do_runf('core/legacy_exported_runtime_numbers.cpp', expected,
                   assert_returncode=assert_returncode, emcc_args=args)

    # Without assertion indirect usages (via Module) result in `undefined` and direct usage
    # generates a builtin (not very helpful) JS error.
    self.set_setting('ASSERTIONS', 0)
    self.set_setting('LEGACY_RUNTIME', 0)
    test('|undefined|')
    test('ALLOC_STACK is not defined', args=['-DDIRECT'], assert_returncode=NON_ZERO)

    # When assertions are enabled direct and indirect usage both abort with a useful error message.
    not_exported = "Aborted('ALLOC_STACK' was not exported. add it to EXPORTED_RUNTIME_METHODS (see the Emscripten FAQ))"
    not_included = "`ALLOC_STACK` is a library symbol and not included by default; add it to your library.js __deps or to DEFAULT_LIBRARY_FUNCS_TO_INCLUDE on the command line (e.g. -sDEFAULT_LIBRARY_FUNCS_TO_INCLUDE='$ALLOC_STACK')"
    self.set_setting('ASSERTIONS')
    test(not_exported, assert_returncode=NON_ZERO)
    test(not_included, args=['-DDIRECT'])

    # Adding the symbol to DEFAULT_LIBRARY_FUNCS_TO_INCLUDE should allow direct usage, but
    # Module usage should continue to fail.
    self.emcc_args += ['-Wno-deprecated']
    self.set_setting('DEFAULT_LIBRARY_FUNCS_TO_INCLUDE', ['$ALLOC_STACK'])
    test(not_exported, assert_returncode=NON_ZERO)
    test('1', args=['-DDIRECT'])

    # Adding the symbols to EXPORTED_RUNTIME_METHODS should make both usage patterns work.
    self.set_setting('EXPORTED_RUNTIME_METHODS', ['ALLOC_STACK'])
    test('|1|')
    test('|1|', args=['-DDIRECT'])

  def test_response_file(self):
    response_data = '-o "%s/response_file.js" "%s"' % (self.get_dir(), test_file('hello_world.cpp'))
    create_file('rsp_file', response_data.replace('\\', '\\\\'))
    self.run_process([EMCC, "@rsp_file"] + self.get_emcc_args())
    self.do_run('response_file.js', 'hello, world', no_build=True)

    self.assertContained('response file not found: foo.txt', self.expect_fail([EMCC, '@foo.txt']))

  def test_linker_response_file(self):
    objfile = 'response_file.o'
    self.run_process([EMCC, '-c', test_file('hello_world.cpp'), '-o', objfile] + self.get_emcc_args(compile_only=True))
    # This should expand into -Wl,--start-group <objfile> -Wl,--end-group
    response_data = '--start-group ' + objfile + ' --end-group'
    create_file('rsp_file', response_data.replace('\\', '\\\\'))
    self.run_process([EMCC, "-Wl,@rsp_file", '-o', 'response_file.o.js'] + self.get_emcc_args())
    self.do_run('response_file.o.js', 'hello, world', no_build=True)

  def test_exported_response(self):
    src = r'''
      #include <stdio.h>
      #include <stdlib.h>
      #include <emscripten.h>

      extern "C" {
        int other_function() { return 5; }
      }

      int main() {
        int x = EM_ASM_INT({ return Module._other_function() });
        emscripten_run_script_string(""); // Add a reference to a symbol that exists in src/deps_info.json to uncover issue #2836 in the test suite.
        printf("waka %d!\n", x);
        return 0;
      }
    '''
    create_file('exps', '_main\n_other_function\n')

    self.set_setting('EXPORTED_FUNCTIONS', '@exps')
    self.do_run(src, '''waka 5!''')
    assert 'other_function' in read_file('src.js')

  def test_large_exported_response(self):
    src = r'''
      #include <stdio.h>
      #include <stdlib.h>
      #include <emscripten.h>

      extern "C" {
      '''

    rsp_file_lines = []
    num_exports = 5000
    count = 0
    while count < num_exports:
      src += 'int exported_func_from_response_file_%d () { return %d;}\n' % (count, count)
      rsp_file_lines.append('_exported_func_from_response_file_%d' % count)
      count += 1

    src += r'''
      }

      int main() {
        int x = EM_ASM_INT({ return Module._exported_func_from_response_file_4999() });
        // Add a reference to a symbol that exists in src/deps_info.json to uncover
        // issue #2836 in the test suite.
        emscripten_run_script_string("");
        printf("waka %d!\n", x);
        return 0;
      }
    '''

    rsp_file_lines.append('_main')
    create_file('large_exported_response.json', '\n'.join(rsp_file_lines) + '\n')

    self.set_setting('EXPORTED_FUNCTIONS', '@large_exported_response.json')
    self.do_run(src, 'waka 4999!')
    self.assertContained('_exported_func_from_response_file_1', read_file('src.js'))

  def test_emulate_function_pointer_casts(self):
    # Forcibly disable EXIT_RUNTIME due to:
    # https://github.com/emscripten-core/emscripten/issues/15081
    self.set_setting('EXIT_RUNTIME', 0)
    self.set_setting('EMULATE_FUNCTION_POINTER_CASTS')
    self.do_core_test('test_emulate_function_pointer_casts.cpp')

  @no_wasm2js('TODO: nicely printed names in wasm2js')
  @parameterized({
    'normal': ([],),
    'noexcept': (['-fno-exceptions'],)
  })
  def test_demangle_stacks(self, extra_args):
    self.emcc_args += extra_args
    self.set_setting('ASSERTIONS')
    # disable aggressive inlining in binaryen
    self.set_setting('BINARYEN_EXTRA_PASSES', '--one-caller-inline-max-function-size=1')
    # ensure function names are preserved
    self.emcc_args += ['--profiling-funcs']
    self.do_core_test('test_demangle_stacks.cpp', assert_returncode=NON_ZERO)

    # there should be a name section in the file
    with webassembly.Module('test_demangle_stacks.wasm') as m:
      self.assertTrue(m.has_name_section())

    print('without assertions, the stack is not printed, but a message suggesting assertions is')
    self.set_setting('ASSERTIONS', 0)
    self.do_core_test('test_demangle_stacks_noassert.cpp', assert_returncode=NON_ZERO)

  def test_demangle_stacks_symbol_map(self):
    # disable aggressive inlining in binaryen
    self.set_setting('BINARYEN_EXTRA_PASSES', '--one-caller-inline-max-function-size=1')
    self.set_setting('DEFAULT_LIBRARY_FUNCS_TO_INCLUDE', '$jsStackTrace')

    self.set_setting('ENVIRONMENT', 'node,shell')
    if '-O' not in str(self.emcc_args) or '-O0' in self.emcc_args or '-O1' in self.emcc_args or '-g' in self.emcc_args:
      self.skipTest("without opts, we don't emit a symbol map")
    self.emcc_args += ['--emit-symbol-map']
    self.do_runf('core/test_demangle_stacks.cpp', 'Aborted', assert_returncode=NON_ZERO)
    # make sure the shortened name is the right one
    full_aborter = None
    short_aborter = None
    for line in read_file('test_demangle_stacks.js.symbols').splitlines():
      if ':' not in line:
        continue
      # split by the first ':' (wasm backend demangling may include more :'s later on)
      short, full = line.split(':', 1)
      if 'Aborter' in full:
        short_aborter = short
        full_aborter = full
    self.assertIsNotNone(full_aborter)
    self.assertIsNotNone(short_aborter)
    print('full:', full_aborter, 'short:', short_aborter)
    if config.SPIDERMONKEY_ENGINE:
      output = self.run_js('test_demangle_stacks.js', engine=config.SPIDERMONKEY_ENGINE, assert_returncode=NON_ZERO)
      # we may see the full one, if -g, or the short one if not
      if ' ' + short_aborter + ' ' not in output and ' ' + full_aborter + ' ' not in output:
        # stack traces may also be ' name ' or 'name@' etc
        if '\n' + short_aborter + ' ' not in output and '\n' + full_aborter + ' ' not in output and 'wasm-function[' + short_aborter + ']' not in output:
          if '\n' + short_aborter + '@' not in output and '\n' + full_aborter + '@' not in output:
            self.assertContained(' ' + short_aborter + ' ' + '\n' + ' ' + full_aborter + ' ', output)

  @no_safe_heap('tracing from sbrk into JS leads to an infinite loop')
  def test_tracing(self):
    self.emcc_args += ['--tracing']
    self.do_core_test('test_tracing.c')

  @no_wasm2js('eval_ctors not supported yet')
  @also_with_standalone_wasm()
  def test_eval_ctors(self):
    if '-O2' not in str(self.emcc_args) or '-O1' in str(self.emcc_args):
      self.skipTest('need opts')

    print('leave printf in ctor')
    self.set_setting('EVAL_CTORS')
    self.do_run(r'''
      #include <stdio.h>
      struct C {
        C() { printf("constructing!\n"); } // don't remove this!
      };
      C c;
      int main() {}
    ''', "constructing!\n")

    def do_test(test, level=1, prefix='src'):
      def get_code_size():
        if self.is_wasm():
          # this also includes the memory, but it is close enough for our
          # purposes
          return self.measure_wasm_code_lines(prefix + '.wasm')
        else:
          return os.path.getsize(prefix + '.js')

      self.set_setting('EVAL_CTORS', level)
      test()
      ec_code_size = get_code_size()
      self.clear_setting('EVAL_CTORS')
      test()
      code_size = get_code_size()
      print('code:', code_size, '=>', ec_code_size)
      self.assertLess(ec_code_size, code_size)

    print('remove ctor of just assigns to memory')

    def test1():
      self.do_run(r'''
        #include <stdio.h>
        struct C {
          int x;
          C() {
            volatile int y = 10;
            y++;
            x = y;
          }
        };
        C c;
        int main() {
          printf("x: %d\n", c.x);
        }
      ''', "x: 11\n")

    do_test(test1)

    print('libcxx - remove 2 ctors from iostream code')
    output = 'hello, world!'

    def test2():
      self.do_runf('hello_libcxx.cpp', output)

    # in standalone more there is more usage of WASI APIs, which mode 2 is
    # needed to avoid in order to fully optimize, so do not test mode 1 in
    # that mode.
    if not self.get_setting('STANDALONE_WASM'):
      do_test(test2, level=1, prefix='hello_libcxx')

    do_test(test2, level=2, prefix='hello_libcxx')

  @parameterized({
    '': (['-lembind', '-sDYNAMIC_EXECUTION=0'],),
    'flag': (['--bind'],),
  })
  def test_embind_val_basics(self, args):
    self.maybe_closure()
    create_file('test.cpp', r'''
      #include <stdio.h>
      #include <emscripten/val.h>

      using namespace emscripten;

      int main() {
        val Math = val::global("Math");

        // two ways to call Math.abs
        printf("abs(-10): %d\n", Math.call<int>("abs", -10));
        printf("abs(-11): %d\n", Math["abs"](-11).as<int>());

        return 0;
      }
    ''')
    self.do_runf('test.cpp', 'abs(-10): 10\nabs(-11): 11', emcc_args=args)

  @node_pthreads
  def test_embind_basics(self):
    self.maybe_closure()
    self.emcc_args += [
      '-lembind', '--post-js', 'post.js',
      # for extra coverage, test using pthreads
      '-pthread', '-sPROXY_TO_PTHREAD', '-sEXIT_RUNTIME'
    ]
    create_file('post.js', '''
      function printLerp() {
        out('lerp ' + Module['lerp'](100, 200, 66) + '.');
      }
    ''')
    create_file('test.cpp', r'''
      #include <stdio.h>
      #include <emscripten.h>
      #include <emscripten/bind.h>
      #include <emscripten/console.h>
      using namespace emscripten;
      int lerp(int a, int b, int t) {
        return (100 - t) * a + t * b;
      }
      EMSCRIPTEN_BINDINGS(my_module) {
        emscripten_err("test bindings");
        function("lerp", &lerp);
      }
      int main(int argc, char **argv) {
        EM_ASM(printLerp());
        return 0;
      }
    ''')
    self.do_runf('test.cpp', 'lerp 166')

  def test_embind_unbound_types(self):
    self.emcc_args += ['-lembind', '--post-js', 'post.js']
    create_file('post.js', '''
      function ready() {
        try {
          Module['compute'](new Uint8Array([1,2,3]));
        } catch(e) {
          out(e);
        }
      }
    ''')
    create_file('test.cpp', r'''
      #include <emscripten.h>
      #include <emscripten/bind.h>
      using namespace emscripten;
      int compute(int array[]) {
          return 0;
      }
      EMSCRIPTEN_BINDINGS(my_module) {
          function("compute", &compute, allow_raw_pointers());
      }
      int main(int argc, char **argv) {
          EM_ASM(ready());
          return 0;
      }
    ''')
    self.do_runf('test.cpp', 'UnboundTypeError: Cannot call compute due to unbound types: Pi')

  def test_embind_memory_view(self):
    self.emcc_args += ['-lembind', '--post-js', 'post.js']
    create_file('post.js', '''
      function printFirstElement() {
        out(Module['getBufferView']()[0]);
      }
    ''')
    create_file('test.cpp', r'''
      #include <emscripten.h>
      #include <emscripten/bind.h>
      #include <emscripten/val.h>
      #include <stdio.h>
      using namespace emscripten;

      const size_t kBufferSize = 1024;
      double buffer[kBufferSize];
      val getBufferView(void) {
          val v = val(typed_memory_view(kBufferSize, buffer));
          return v;
      }
      EMSCRIPTEN_BINDINGS(my_module) {
          function("getBufferView", &getBufferView);
      }

      int main(int argc, char **argv) {
        buffer[0] = 107;
        EM_ASM(printFirstElement());
        return 0;
      }
    ''')
    self.do_runf('test.cpp', '107')

  def test_embind_inheritance(self):
    self.do_core_test('test_embind_inheritance.cpp', emcc_args=['-lembind'])

  def test_embind_custom_marshal(self):
    self.emcc_args += ['-lembind', '--pre-js', test_file('embind/test_custom_marshal.js')]
    self.do_run_in_out_file_test('embind/test_custom_marshal.cpp', assert_identical=True)

  def test_embind_float_constants(self):
    self.do_run_in_out_file_test('embind/test_float_constants.cpp', emcc_args=['-lembind'])

  def test_embind_negative_constants(self):
    self.do_run_in_out_file_test('embind/test_negative_constants.cpp', emcc_args=['-lembind'])

  @also_with_wasm_bigint
  def test_embind_unsigned(self):
    self.do_run_in_out_file_test('embind/test_unsigned.cpp', emcc_args=['-lembind'])

  def test_embind_val(self):
    self.do_run_in_out_file_test('embind/test_val.cpp', emcc_args=['-lembind'])

  def test_embind_val_read_pointer(self):
    self.do_runf('embind/test_val_read_pointer.cpp', emcc_args=['-lembind'])

  def test_embind_val_assignment(self):
    err = self.expect_fail([EMCC, test_file('embind/test_val_assignment.cpp'), '-lembind', '-c'])
    self.assertContained('candidate function not viable: expects an lvalue for object argument', err)

  @node_pthreads
  def test_embind_val_cross_thread(self):
    self.emcc_args += ['--bind']
    create_file('test_embind_val_cross_thread.cpp', r'''
      #include <emscripten.h>
      #include <emscripten/val.h>
      #include <thread>
      #include <stdio.h>

      using emscripten::val;

      int main(int argc, char **argv) {
        // Store a value handle from the main thread.
        val value(0);
        std::thread([&] {
          // Set to a value handle from a different thread.
          value = val(1);
        }).join();
        // Try to access the stored handle from the main thread.
        // Without the check (if compiled with -DNDEBUG) this will incorrectly
        // print "0" instead of "1" since the handle with the same ID
        // resolves to different values on different threads.
        printf("%d\n", value.as<int>());
      }
    ''')
    self.do_runf('test_embind_val_cross_thread.cpp', 'val accessed from wrong thread', assert_returncode=NON_ZERO)

  @node_pthreads
  def test_embind_val_cross_thread_deleted(self):
    self.emcc_args += ['--bind']
    create_file('test_embind_val_cross_thread.cpp', r'''
      #include <emscripten.h>
      #include <emscripten/val.h>
      #include <thread>
      #include <stdio.h>
      #include <optional>

      using emscripten::val;

      int main(int argc, char **argv) {
        // Create a storage for value handles on the main thread.
        std::optional<val> opt_value;
        std::thread([&] {
          // Set to a value handle from a different thread.
          val& value = opt_value.emplace(1);
          // Move out from the optional storage so that we free the value on the same thread.
          val moved_out = std::move(value);
        }).join();
        // Now std::optional is initialized but with a deleted value handle.
        // There should be no cross-thread error here when it tries to free that value,
        // because the value has already been deleted on the correct thread.
      }
    ''')
    self.do_runf('test_embind_val_cross_thread.cpp')

  def test_embind_val_coro(self):
    create_file('post.js', r'''Module.onRuntimeInitialized = () => {
      Module.asyncCoro().then(console.log);
    }''')
    self.emcc_args += ['-std=c++20', '--bind', '--post-js=post.js']
    self.do_runf('embind/test_val_coro.cpp', '34\n')

  def test_embind_val_coro_caught(self):
    self.set_setting('EXCEPTION_STACK_TRACES')
    create_file('post.js', r'''Module.onRuntimeInitialized = () => {
      Module.throwingCoro().then(
        console.log,
        err => console.error(`rejected with: ${err.stack}`)
      );
    }''')
    self.emcc_args += ['-std=c++20', '--bind', '--post-js=post.js', '-fexceptions']
    self.do_runf('embind/test_val_coro.cpp', 'rejected with: std::runtime_error: bang from throwingCoro!\n')

  def test_embind_dynamic_initialization(self):
    self.emcc_args += ['-lembind']
    self.do_run_in_out_file_test('embind/test_dynamic_initialization.cpp')

  @no_wasm2js('wasm_bigint')
  def test_embind_i64_val(self):
    self.set_setting('WASM_BIGINT')
    self.emcc_args += ['-lembind']
    self.node_args += shared.node_bigint_flags(self.get_nodejs())
    self.do_run_in_out_file_test('embind/test_i64_val.cpp', assert_identical=True)

  @no_wasm2js('wasm_bigint')
  def test_embind_i64_binding(self):
    self.set_setting('WASM_BIGINT')
    self.emcc_args += ['-lembind', '--js-library', test_file('embind/test_i64_binding.js')]
    self.node_args += shared.node_bigint_flags(self.get_nodejs())
    self.do_run_in_out_file_test('embind/test_i64_binding.cpp', assert_identical=True)

  def test_embind_no_rtti(self):
    create_file('main.cpp', r'''
      #include <emscripten.h>
      #include <emscripten/bind.h>
      #include <emscripten/val.h>
      #include <stdio.h>

      EM_JS(void, calltest, (), {
        out("dotest returned: " + Module["dotest"]());
      });

      int main(int argc, char** argv){
        printf("418\n");
        calltest();
        return 0;
      }

      int test() {
        return 42;
      }

      EMSCRIPTEN_BINDINGS(my_module) {
        emscripten::function("dotest", &test);
      }
    ''')
    self.emcc_args += ['-lembind', '-fno-rtti', '-DEMSCRIPTEN_HAS_UNBOUND_TYPE_NAMES=0']
    self.do_runf('main.cpp', '418\ndotest returned: 42\n')

  @parameterized({
    '': ([],),
    'no_rtti': (['-fno-rtti', '-DEMSCRIPTEN_HAS_UNBOUND_TYPE_NAMES=0'],),
  })
  def test_embind_polymorphic_class(self, args):
    self.do_core_test('test_embind_polymorphic_class_no_rtti.cpp', emcc_args=args + ['-lembind'])

  def test_embind_no_rtti_followed_by_rtti(self):
    src = r'''
      #include <emscripten.h>
      #include <emscripten/bind.h>
      #include <emscripten/val.h>
      #include <stdio.h>

      EM_JS(void, calltest, (), {
        out("dotest returned: " + Module["dotest"]());
      });

      int main(int argc, char** argv){
        printf("418\n");
        calltest();
        return 0;
      }

      int test() {
        return 42;
      }

      EMSCRIPTEN_BINDINGS(my_module) {
        emscripten::function("dotest", &test);
      }
    '''
    self.emcc_args += ['-lembind', '-fno-rtti', '-frtti']
    self.do_run(src, '418\ndotest returned: 42\n')

  @parameterized({
    '': ('DEFAULT', False),
    'all': ('ALL', False),
    'fast': ('FAST', False),
    'default': ('DEFAULT', False),
    'all_growth': ('ALL', True),
  })
  def test_webidl(self, mode, allow_memory_growth):
    self.set_setting('WASM_ASYNC_COMPILATION', 0)
    if self.maybe_closure():
      # avoid closure minified names competing with our test code in the global name space
      self.set_setting('MODULARIZE')
      self.set_setting('EXPORT_NAME', 'createModule')
    else:
      self.set_setting('WASM_ASYNC_COMPILATION', 0)

    # Force IDL checks mode
    if self.is_wasm64():
      args = ['--wasm64']
    else:
      args = []
    with env_modify({'IDL_CHECKS': mode}):
      self.run_process([WEBIDL_BINDER, test_file('webidl/test.idl'), 'glue'] + args)
    self.assertExists('glue.cpp')
    self.assertExists('glue.js')

    post_js = '\n\n'
    if self.get_setting('MODULARIZE'):
      post_js += 'var TheModule = createModule();\n'
    else:
      post_js += 'var TheModule = Module;\n'
    post_js += '\n\n'
    if allow_memory_growth:
      post_js += "var isMemoryGrowthAllowed = true;\n"
    else:
      post_js += "var isMemoryGrowthAllowed = false;\n"
    post_js += read_file(test_file('webidl/post.js'))
    post_js += '\n\n'
    create_file('extern-post.js', post_js)

    # Export things on "TheModule". This matches the typical use pattern of
    # the bound library being used as Box2D.* or Ammo.*, and we cannot rely
    # on "Module" being always present (closure may remove it).
    self.emcc_args += ['-sEXPORTED_FUNCTIONS=_malloc,_free', '-sEXPORTED_RUNTIME_METHODS=stringToUTF8', '--post-js=glue.js', '--extern-post-js=extern-post.js']
    if mode == 'ALL':
      self.emcc_args += ['-sASSERTIONS']
    if allow_memory_growth:
      self.set_setting('ALLOW_MEMORY_GROWTH')
      if self.get_setting('INITIAL_MEMORY') == '4200mb':
        self.set_setting('MAXIMUM_MEMORY', '4300mb')

    self.do_run_in_out_file_test(test_file('webidl/test.cpp'), out_suffix='_' + mode, includes=['.'])

  # Test that we can perform fully-synchronous initialization when combining
  # WASM_ASYNC_COMPILATION=0 + PTHREAD_POOL_DELAY_LOAD=1.  Also checks that
  # PTHREAD_POOL_DELAY_LOAD=1 adds a pthreadPoolReady promise that users
  # can wait on for pthread initialization.
  @node_pthreads
  def test_embind_sync_if_pthread_delayed(self):
    self.set_setting('WASM_ASYNC_COMPILATION', 0)
    self.set_setting('PTHREAD_POOL_DELAY_LOAD', 1)
    self.set_setting('PTHREAD_POOL_SIZE', 1)
    self.emcc_args += ['-lembind', '--post-js=' + test_file('core/pthread/test_embind_sync_if_pthread_delayed.post.js')]
    self.do_run_in_out_file_test('core/pthread/test_embind_sync_if_pthread_delayed.cpp')

  ### Tests for tools

  @no_wasm2js('TODO: source maps in wasm2js')
  @parameterized({
    '': ([],),
    'minimal_runtime': (['-sMINIMAL_RUNTIME'],),
  })
  @requires_node
  def test_source_map(self, args):
    if '-g' not in self.emcc_args:
      self.emcc_args.append('-g')

    self.emcc_args += args

    src = '''
      #include <stdio.h>
      #include <assert.h>

      __attribute__((noinline)) int foo() {
        printf("hi"); // line 6
        return 1; // line 7
      }

      int main() {
        printf("%d", foo()); // line 11
        return 0; // line 12
      }
    '''
    create_file('src.cpp', src)

    out_filename = 'a.out.js'
    wasm_filename = 'a.out.wasm'
    no_maps_filename = 'no-maps.out.js'

    assert '-gsource-map' not in self.emcc_args
    self.emcc('src.cpp', output_filename=out_filename)
    # the file name may find its way into the generated code, so make sure we
    # can do an apples-to-apples comparison by compiling with the same file name
    shutil.move(out_filename, no_maps_filename)
    no_maps_file = read_file(no_maps_filename)
    no_maps_file = re.sub(' *//[@#].*$', '', no_maps_file, flags=re.MULTILINE)
    self.emcc_args.append('-gsource-map')

    self.emcc(os.path.abspath('src.cpp'),
              self.get_emcc_args(),
              out_filename)
    map_referent = out_filename if self.is_wasm2js() else wasm_filename
    # after removing the @line and @sourceMappingURL comments, the build
    # result should be identical to the non-source-mapped debug version.
    # this is worth checking because the parser AST swaps strings for token
    # objects when generating source maps, so we want to make sure the
    # optimizer can deal with both types.
    map_filename = map_referent + '.map'

    data = json.load(open(map_filename))
    if hasattr(data, 'file'):
      # the file attribute is optional, but if it is present it needs to refer
      # the output file.
      self.assertPathsIdentical(map_referent, data['file'])
    self.assertGreater(len(data['sources']), 1)
    self.assertContained('src.cpp', data['sources'])
    src_index = data['sources'].index('src.cpp')
    if hasattr(data, 'sourcesContent'):
      # the sourcesContent attribute is optional, but if it is present it
      # needs to containt valid source text.
      self.assertTextDataIdentical(src, data['sourcesContent'][src_index])
    mappings = json.loads(self.run_js(
      path_from_root('test/sourcemap2json.js'),
      args=[map_filename]))
    seen_lines = set()
    for m in mappings:
      if m['source'] == 'src.cpp':
        seen_lines.add(m['originalLine'])
    # ensure that all the 'meaningful' lines in the original code get mapped
    # when optimizing, the binaryen optimizer may remove some of them (by inlining, etc.)
    if self.is_optimizing():
      self.assertTrue(seen_lines.issuperset([11, 12]), seen_lines)
    else:
      self.assertTrue(seen_lines.issuperset([6, 7, 11, 12]), seen_lines)

  @no_wasm2js('TODO: source maps in wasm2js')
  def test_dwarf(self):
    self.emcc_args.append('-g')

    js_filename = 'a.out.js'
    wasm_filename = 'a.out.wasm'
    shutil.copy(test_file('core/test_dwarf.c'), '.')

    self.emcc('test_dwarf.c', output_filename=js_filename)

    out = self.run_process([shared.LLVM_DWARFDUMP, wasm_filename, '-all'], stdout=PIPE).stdout

    # parse the sections
    sections = {}
    curr_section_name = ''
    curr_section_body = ''

    def add_section():
      if curr_section_name:
        sections[curr_section_name] = curr_section_body

    for line in out.splitlines():
      if ' contents:' in line:
        # a new section, a line like ".debug_str contents:"
        add_section()
        curr_section_name = line.split(' ')[0]
        curr_section_body = ''
      else:
        # possibly a line in a section
        if curr_section_name:
          curr_section_body += line + '\n'
    add_section()

    # make sure the right sections exist
    self.assertIn('.debug_abbrev', sections)
    self.assertIn('.debug_info', sections)
    self.assertIn('.debug_line', sections)
    self.assertIn('.debug_str', sections)
    self.assertIn('.debug_ranges', sections)

    # verify some content in the sections
    self.assertIn('"test_dwarf.c"', sections['.debug_info'])
    # the line section looks like this:
    # Address            Line   Column File   ISA Discriminator Flags
    # ------------------ ------ ------ ------ --- ------------- -------------
    # 0x000000000000000b      5      0      3   0             0  is_stmt
    src_to_addr = {}
    found_dwarf_c = False
    for line in sections['.debug_line'].splitlines():
      if 'name: "test_dwarf.c"' in line:
        found_dwarf_c = True
      if not found_dwarf_c:
        continue
      if 'debug_line' in line:
        break
      if line.startswith('0x'):
        while '  ' in line:
          line = line.replace('  ', ' ')
        addr, line, col = line.split(' ')[:3]
        key = (int(line), int(col))
        src_to_addr.setdefault(key, []).append(addr)

    # each of the calls must remain in the binary, and be mapped
    self.assertIn((6, 3), src_to_addr)
    self.assertIn((7, 3), src_to_addr)
    self.assertIn((8, 3), src_to_addr)

    def get_dwarf_addr(line, col):
      addrs = src_to_addr[(line, col)]
      # we assume the simple calls have one address
      self.assertEqual(len(addrs), 1)
      return int(addrs[0], 0)

    # the lines must appear in sequence (as calls to JS, the optimizer cannot
    # reorder them)
    self.assertLess(get_dwarf_addr(6, 3), get_dwarf_addr(7, 3))
    self.assertLess(get_dwarf_addr(7, 3), get_dwarf_addr(8, 3))

    # Get the wat, printing with -g which has binary offsets
    wat = self.run_process([Path(building.get_binaryen_bin(), 'wasm-opt'),
                           wasm_filename, '-g', '--print'], stdout=PIPE).stdout

    # We expect to see a pattern like this in optimized builds (there isn't
    # much that can change with such calls to JS (they can't be reordered or
    # anything else):
    #
    #   ;; code offset: 0x?
    #   (drop
    #    ;; code offset: 0x?
    #    (call $out_to_js
    #     ;; code offset: 0x?
    #     (local.get ?) or (i32.const ?)
    #    )
    #   )
    #
    # In the stacky stream of instructions form, it is
    #
    #   local.get or i32.const
    #   call $out_to_js
    #   drop
    #
    # However, in an unoptimized build the constant may be assigned earlier in
    # some other manner, so stop here.
    if not self.is_optimizing():
      return

    # get_wat_addr gets the address of one of the 3 interesting calls, by its
    # index (0,1,2).
    def get_wat_addr(call_index):
      # find the call_index-th call
      call_loc = -1
      for _ in range(call_index + 1):
        call_loc = wat.find('call $out_to_js', call_loc + 1)
        assert call_loc > 0
      # the call begins with the local.get/i32.const printed below it, which is
      # the first instruction in the stream, so it has the lowest address
      start_addr_loc = wat.find('0x', call_loc)
      assert start_addr_loc > 0
      start_addr_loc_end = wat.find('\n', start_addr_loc)
      start_addr = int(wat[start_addr_loc:start_addr_loc_end], 0)
      # the call ends with the drop, which is the last in the stream, at the
      # highest address
      end_addr_loc = wat.rfind('drop', 0, call_loc)
      assert end_addr_loc > 0
      end_addr_loc = wat.rfind('0x', 0, end_addr_loc)
      assert end_addr_loc > 0
      end_addr_loc_end = wat.find('\n', end_addr_loc)
      assert end_addr_loc_end > 0
      end_addr = int(wat[end_addr_loc:end_addr_loc_end], 0)
      return (start_addr, end_addr)

    # match up the DWARF and the wat
    for i in range(3):
      dwarf_addr = get_dwarf_addr(6 + i, 3)
      start_wat_addr, end_wat_addr = get_wat_addr(i)
      # the dwarf may match any of the 3 instructions that form the stream of
      # of instructions implementing the call in the source code, in theory
      self.assertLessEqual(start_wat_addr, dwarf_addr)
      self.assertLessEqual(dwarf_addr, end_wat_addr)

  def test_modularize_closure_pre(self):
    # test that the combination of modularize + closure + pre-js works. in that mode,
    # closure should not minify the Module object in a way that the pre-js cannot use it.
    if self.is_wasm2js():
      # TODO(sbc): Fix closure warnings with MODULARIZE + WASM=0
      self.ldflags.append('-Wno-error=closure')

    self.emcc_args += [
      '--pre-js', test_file('core/modularize_closure_pre.js'),
      '--extern-post-js', test_file('modularize_post_js.js'),
      '--closure=1',
      '-g1',
      '-sMODULARIZE',
    ]
    self.do_core_test('modularize_closure_pre.c')

  @no_wasm2js('symbol names look different wasm2js backtraces')
  @also_with_wasm_bigint
  def test_emscripten_log(self):
    if '-g' not in self.emcc_args:
      self.emcc_args.append('-g')
    self.emcc_args += ['-DRUN_FROM_JS_SHELL', '-Wno-deprecated-pragma']
    self.do_run_in_out_file_test('emscripten_log/emscripten_log.cpp', interleaved_output=False)
    # test closure compiler as well
    if self.maybe_closure():
      self.emcc_args += ['-g1'] # extra testing
      self.do_run_in_out_file_test('emscripten_log/emscripten_log_with_closure.cpp', interleaved_output=False)

  def test_float_literals(self):
    self.do_run_in_out_file_test('test_float_literals.cpp')

  def test_exit_status(self):
    # needs to flush stdio streams
    self.set_setting('EXIT_RUNTIME')
    create_file('exit.c', r'''
      #include <stdio.h>
      #include <assert.h>
      #include <stdlib.h>
      #include <unistd.h>

      static void cleanup() {
        #ifndef NORMAL_EXIT
        assert(0 && "cleanup should only be called from normal exit()");
        #endif
        printf("cleanup\n");
      }

      int main() {
        atexit(cleanup); // this atexit should still be called
        printf("hello, world!\n");
        // Unusual exit status to make sure it's working!
        #if defined(NORMAL_EXIT)
          exit(117);
        #elif defined(UNDER_EXIT)
          _exit(118);
        #elif defined(CAPITAL_EXIT)
          _Exit(119);
        #endif
      }
    ''')
    create_file('pre.js', '''
      Module.onExit = (status) => {
        out('I see exit status: ' + status);
        // The EXITSTATUS global should match what we are passed
        assert(status == EXITSTATUS);
      };
    ''')
    self.emcc_args += ['--pre-js', 'pre.js']
    print('.. exit')
    self.do_runf('exit.c', 'hello, world!\ncleanup\nI see exit status: 117', assert_returncode=117, emcc_args=['-DNORMAL_EXIT'])
    print('.. _exit')
    self.do_runf('exit.c', 'hello, world!\nI see exit status: 118', assert_returncode=118, emcc_args=['-DUNDER_EXIT'])
    print('.. _Exit')
    self.do_runf('exit.c', 'hello, world!\nI see exit status: 119', assert_returncode=119, emcc_args=['-DCAPITAL_EXIT'])

  def test_minmax(self):
    self.do_runf('test_minmax.c', 'NAN != NAN\nSuccess!')

  def test_localeconv(self):
    self.do_run_in_out_file_test('core/test_localeconv.c')

  def test_newlocale(self):
    self.do_run_in_out_file_test('core/test_newlocale.c')

  def test_setlocale(self):
    self.do_run_in_out_file_test('core/test_setlocale.c')

  def test_vswprintf_utf8(self):
    self.do_core_test('test_vswprintf_utf8.c')

  # Test async sleeps in the presence of invoke_* calls, which can happen with
  # longjmp or exceptions.
  def test_asyncify_longjmp(self):
    self.set_setting('ASYNCIFY')
    self.set_setting('STRICT')
    self.do_core_test('test_asyncify_longjmp.c')

  # Test that a main with arguments is automatically asyncified.
  @with_asyncify_and_jspi
  def test_async_main(self):
    create_file('main.c',  r'''
#include <stdio.h>
#include <emscripten.h>
int main(int argc, char **argv) {
  emscripten_sleep(1);
  printf("argc=%d argv=%s\n", argc, argv[1]);
}
''')

    self.do_runf('main.c', 'argc=2 argv=hello', args=['hello'])

  @with_asyncify_and_jspi
  def test_async_hello(self):
    # needs to flush stdio streams
    self.set_setting('EXIT_RUNTIME')

    create_file('main.c',  r'''
#include <stdio.h>
#include <emscripten.h>
void f(void *p) {
  *(int*)p = 99;
  printf("!");
}
int main() {
  int i = 0;
  printf("Hello");
  emscripten_async_call(f, &i, 1);
  printf("World");
  emscripten_sleep(100);
  printf("%d\n", i);
}
''')

    self.do_runf('main.c', 'HelloWorld!99')

  @with_asyncify_and_jspi
  def test_async_loop(self):
    create_file('main.c',  r'''
#include <stdio.h>
#include <emscripten.h>
int main() {
  for (int i = 0; i < 5; i++) {
    emscripten_sleep(1);
    printf("hello %d\n", i);
  }
}
''')

    self.do_runf('main.c', 'hello 0\nhello 1\nhello 2\nhello 3\nhello 4\n')

  @requires_v8
  def test_async_hello_v8(self):
    self.test_async_hello()

  def test_async_ccall_bad(self):
    # check bad ccall use
    # needs to flush stdio streams
    self.set_setting('DEFAULT_LIBRARY_FUNCS_TO_INCLUDE', ['$ccall'])
    self.set_setting('ASYNCIFY')
    self.set_setting('ASSERTIONS')
    self.set_setting('INVOKE_RUN', 0)
    create_file('main.c', r'''
#include <stdio.h>
#include <emscripten.h>
int main() {
  printf("Hello");
  emscripten_sleep(100);
  printf("World\n");
}
''')
    create_file('pre.js', '''
Module.onRuntimeInitialized = () => {
  try {
    ccall('main', 'number', ['number', 'string'], [2, 'waka']);
    var never = true;
  } catch(e) {
    out(e);
    assert(!never);
  }
};
''')
    self.emcc_args += ['--pre-js', 'pre.js']
    self.do_runf('main.c', 'The call to main is running asynchronously.')

  @with_asyncify_and_jspi
  def test_async_ccall_good(self):
    # check reasonable ccall use
    self.set_setting('ASYNCIFY')
    self.set_setting('ASSERTIONS')
    self.set_setting('INVOKE_RUN', 0)
    self.set_setting('DEFAULT_LIBRARY_FUNCS_TO_INCLUDE', ['$ccall'])
    create_file('main.c', r'''
#include <stdio.h>
#include <emscripten.h>
int main() {
  printf("Hello");
  emscripten_sleep(100);
  printf("World\n");
}
''')
    create_file('pre.js', '''
Module.onRuntimeInitialized = () => {
  ccall('main', null, ['number', 'string'], [2, 'waka'], { async: true });
};
''')
    self.emcc_args += ['--pre-js', 'pre.js']
    self.do_runf('main.c', 'HelloWorld')

  @parameterized({
    'asyncify': (False, 1),
    'exit_runtime_asyncify': (True, 1),
    'jspi': (False, 2),
    'exit_runtime_jspi': (True, 2),
  })
  def test_async_ccall_promise(self, exit_runtime, asyncify):
    if asyncify == 2:
      self.require_jspi()
      self.set_setting('JSPI_EXPORTS', ['stringf', 'floatf'])
    self.set_setting('ASYNCIFY', asyncify)
    self.set_setting('ASSERTIONS')
    self.set_setting('INVOKE_RUN', 0)
    self.set_setting('EXIT_RUNTIME', exit_runtime)
    self.set_setting('EXPORTED_FUNCTIONS', ['_stringf', '_floatf'])
    self.set_setting('DEFAULT_LIBRARY_FUNCS_TO_INCLUDE', ['$maybeExit', '$ccall'])
    create_file('main.c', r'''
#include <stdio.h>
#include <emscripten.h>
const char* stringf(char* param) {
  emscripten_sleep(20);
  printf("stringf: %s", param);
  return "second";
}
double floatf() {
  emscripten_sleep(20);
  emscripten_sleep(20);
  return 6.4;
}
''')
    create_file('pre.js', r'''
Module.onRuntimeInitialized = () => {
  runtimeKeepalivePush();
  ccall('stringf', 'string', ['string'], ['first\n'], { async: true })
    .then(function(val) {
      out(val);
      ccall('floatf', 'number', null, null, { async: true }).then(function(arg) {
        out(arg);
        runtimeKeepalivePop();
        maybeExit();
      });
    });
};
''')
    self.emcc_args += ['--pre-js', 'pre.js']
    self.do_runf('main.c', 'stringf: first\nsecond\n6.4')

  def test_fibers_asyncify(self):
    self.set_setting('ASYNCIFY')
    self.maybe_closure()
    self.do_runf('test_fibers.cpp', '*leaf-0-100-1-101-1-102-2-103-3-104-5-105-8-106-13-107-21-108-34-109-*')

  @with_asyncify_and_jspi
  def test_asyncify_unused(self):
    # test a program not using asyncify, but the pref is set
    self.do_core_test('test_hello_world.c')

  @parameterized({
    'normal': ([], True),
    'removelist_a': (['-sASYNCIFY_REMOVE=["foo(int, double)"]'], False),
    'removelist_b': (['-sASYNCIFY_REMOVE=["bar()"]'], True),
    'removelist_c': (['-sASYNCIFY_REMOVE=["baz()"]'], False),
    'onlylist_a': (['-sASYNCIFY_ONLY=["main","__original_main","foo(int, double)","baz()","c_baz","Structy::funcy()","bar()"]'], True),
    'onlylist_b': (['-sASYNCIFY_ONLY=["main","__original_main","foo(int, double)","baz()","c_baz","Structy::funcy()"]'], True),
    'onlylist_c': (['-sASYNCIFY_ONLY=["main","__original_main","foo(int, double)","baz()","c_baz"]'], False),
    'onlylist_d': (['-sASYNCIFY_ONLY=["foo(int, double)","baz()","c_baz","Structy::funcy()"]'], False),
    'onlylist_b_response': ([], True,  'main\n__original_main\nfoo(int, double)\nbaz()\nc_baz\nStructy::funcy()\n'),
    'onlylist_c_response': ([], False, 'main\n__original_main\nfoo(int, double)\nbaz()\nc_baz\n'),
  })
  def test_asyncify_lists(self, args, should_pass, response=None):
    if response is not None:
      create_file('response.file', response)
      self.set_setting('ASYNCIFY_ONLY', '@response.file')
    self.set_setting('ASYNCIFY')
    self.emcc_args += args

    if should_pass:
      self.do_core_test('test_asyncify_lists.cpp', assert_identical=True)
    else:
       self.do_runf('core/test_asyncify_lists.cpp', ('RuntimeError', 'Thrown at'), assert_returncode=NON_ZERO)

    # use of ASYNCIFY_* options may require intermediate debug info. that should
    # not end up emitted in the final binary
    if self.is_wasm():
      filename = 'test_asyncify_lists.wasm'
      # there should be no name section. sanitizers, however, always enable that
      if not is_sanitizing(self.emcc_args) and '--profiling-funcs' not in self.emcc_args:
        with webassembly.Module(filename) as m:
          self.assertFalse(m.has_name_section())
      # in a fully-optimized build, imports and exports are minified too and we
      # can verify that our function names appear nowhere
      if '-O3' in self.emcc_args:
        binary = read_binary(filename)
        self.assertFalse(b'main' in binary)

  @parameterized({
    'normal': ([], True),
    'ignoreindirect': (['-sASYNCIFY_IGNORE_INDIRECT'], False),
    'add': (['-sASYNCIFY_IGNORE_INDIRECT', '-sASYNCIFY_ADD=["virt()"]'], True),
    # If ASYNCIFY_PROPAGATE_ADD is disabled then we must specify the callers of
    # virt() manually, rather than have them inferred automatically.
    'add_no_prop': (['-sASYNCIFY_IGNORE_INDIRECT', '-sASYNCIFY_ADD=["__original_main","main","virt()"]', '-sASYNCIFY_PROPAGATE_ADD=0'], True),
  })
  def test_asyncify_indirect_lists(self, args, should_pass):
    self.set_setting('ASYNCIFY')
    self.emcc_args += args
    if '-flto' in str(self.emcc_args):
      # LTO ends up inlining virt(), so ASYNCIFY_ADD does not work as expected.
      # If wasm-opt were aware of LLVM's no-inline mark this would not happen.
      self.skipTest('https://github.com/emscripten-core/emscripten/issues/21757')
    try:
      self.do_core_test('test_asyncify_indirect_lists.cpp', assert_identical=True)
      if not should_pass:
        should_pass = True
        raise Exception('should not have passed')
    except Exception:
      if should_pass:
        raise

  @with_dylink_reversed
  def test_asyncify_side_module(self):
    self.set_setting('ASYNCIFY')
    self.set_setting('ASYNCIFY_IMPORTS', ['my_sleep'])
    self.dylink_test(r'''
      #include <stdio.h>
      #include "header.h"

      int main() {
        printf("before sleep\n");
        my_sleep(1);
        printf("after sleep\n");
        return 0;
      }
    ''', r'''
      #include <stdio.h>
      #include <emscripten.h>
      #include "header.h"

      void my_sleep(int milli_seconds) {
        // put variable onto stack
        volatile int value = 42;
        printf("%d\n", value);
        emscripten_sleep(milli_seconds);
        // variable on stack in side module function should be restored.
        printf("%d\n", value);
      }
    ''', 'before sleep\n42\n42\nafter sleep\n', header='void my_sleep(int);', force_c=True)

  @no_asan('asyncify stack operations confuse asan')
  def test_emscripten_scan_registers(self):
    self.set_setting('ASYNCIFY')
    self.do_core_test('test_emscripten_scan_registers.cpp')

  def test_asyncify_assertions(self):
    self.set_setting('ASYNCIFY')
    self.set_setting('ASYNCIFY_IMPORTS', ['suspend'])
    self.set_setting('ASSERTIONS')
    self.do_core_test('test_asyncify_assertions.c', assert_returncode=NON_ZERO)

  @no_lsan('leaks asyncify stack during exit')
  @no_asan('leaks asyncify stack during exit')
  def test_asyncify_during_exit(self):
    self.set_setting('ASYNCIFY')
    self.set_setting('ASSERTIONS')
    self.set_setting('EXIT_RUNTIME', 1)
    self.do_core_test('test_asyncify_during_exit.cpp', assert_returncode=NON_ZERO)
    print('NO_ASYNC')
    self.do_core_test('test_asyncify_during_exit.cpp', emcc_args=['-DNO_ASYNC'], out_suffix='_no_async')

  @no_asan('asyncify stack operations confuse asan')
  @no_lsan('undefined symbol __global_base')
  @no_wasm2js('dynamic linking support in wasm2js')
  @with_asyncify_and_jspi
  @needs_dylink
  def test_asyncify_main_module(self):
    self.set_setting('MAIN_MODULE', 2)
    self.do_core_test('test_hello_world.c')

  # Test that pthread_join works correctly with asyncify.
  @requires_node_canary
  @node_pthreads
  def test_pthread_join_and_asyncify(self):
    # TODO Test with ASYNCIFY=1 https://github.com/emscripten-core/emscripten/issues/17552
    self.require_jspi()
    self.do_runf('core/test_pthread_join_and_asyncify.c', 'joining thread!\njoined thread!',
                 emcc_args=['-sJSPI',
                            '-sEXIT_RUNTIME=1',
                            '-pthread', '-sPROXY_TO_PTHREAD'])

  @no_asan('asyncify stack operations confuse asan')
  @no_wasm2js('TODO: lazy loading in wasm2js')
  @parameterized({
    'conditional': (True,),
    'unconditional': (False,),
  })
  def test_emscripten_lazy_load_code(self, conditional):
    if self.get_setting('STACK_OVERFLOW_CHECK'):
      self.skipTest('https://github.com/emscripten-core/emscripten/issues/16828')
    self.set_setting('ASYNCIFY_LAZY_LOAD_CODE')
    self.set_setting('ASYNCIFY_IGNORE_INDIRECT')
    self.set_setting('MALLOC', 'emmalloc')
    self.emcc_args += ['--profiling-funcs'] # so that we can find the functions for the changes below
    if conditional:
      self.emcc_args += ['-DCONDITIONAL']
    self.do_core_test('emscripten_lazy_load_code.cpp', args=['0'])

    first_size = os.path.getsize('emscripten_lazy_load_code.wasm')
    second_size = os.path.getsize('emscripten_lazy_load_code.wasm.lazy.wasm')
    print('first wasm size', first_size)
    print('second wasm size', second_size)

    # For the purposes of this test we don't consider O1 to be optimizing
    is_optimizing = self.is_optimizing() and '-O1' not in self.emcc_args

    if not conditional and is_optimizing and \
       '-g' not in self.emcc_args and \
       '-fsanitize=leak' not in self.emcc_args and \
       not self.get_setting('WASMFS'):
      # TODO: WasmFS has not yet been optimized for code size, and the general
      #       increase it causes mixes up code size measurements like this.
      #       See https://github.com/emscripten-core/emscripten/issues/16005
      # If the call to lazy-load is unconditional, then the optimizer can dce
      # out more than half
      self.assertLess(first_size, 0.6 * second_size)

    wasm1 = read_binary('emscripten_lazy_load_code.wasm')
    wasm2 = read_binary('emscripten_lazy_load_code.wasm.lazy.wasm')
    self.assertNotEqual(wasm1, wasm2)

    # attempts to "break" the wasm by adding an unreachable in $foo_end. returns whether we found it.
    def break_wasm(name):
      wat = self.get_wasm_text(name)
      lines = wat.splitlines()
      wat = None
      for i in range(len(lines)):
        if '(func $foo_end ' in lines[i]:
          j = i + 1
          while '(local ' in lines[j]:
            j += 1
          # we found the first line after the local defs
          lines[j] = '(unreachable)' + lines[j]
          wat = '\n'.join(lines)
          break
      if wat is None:
        # $foo_end is not present in the wasm, nothing to break
        shutil.copy(name, name + '.orig')
        return False
      create_file('wat.wat', wat)
      shutil.move(name, name + '.orig')
      self.run_process([Path(building.get_binaryen_bin(), 'wasm-as'), 'wat.wat', '-o', name, '-g', '--all-features'])
      return True

    def verify_working(args):
      self.assertContained('foo_end\n', self.run_js('emscripten_lazy_load_code.js', args=args))

    def verify_broken(args):
      self.assertNotContained('foo_end\n', self.run_js('emscripten_lazy_load_code.js', args=args, assert_returncode=NON_ZERO))

    # the first-loaded wasm will not reach the second call, since we call it after lazy-loading.
    # verify that by changing the first wasm to throw in that function
    found_foo_end = break_wasm('emscripten_lazy_load_code.wasm')
    if not conditional and is_optimizing:
      self.assertFalse(found_foo_end, 'should have optimized out $foo_end')
    verify_working(['0'])
    # but breaking the second wasm actually breaks us
    if not break_wasm('emscripten_lazy_load_code.wasm.lazy.wasm'):
      raise Exception('could not break lazy wasm - missing expected code')
    verify_broken(['0'])

    # restore
    shutil.copy('emscripten_lazy_load_code.wasm.orig', 'emscripten_lazy_load_code.wasm')
    shutil.copy('emscripten_lazy_load_code.wasm.lazy.wasm.orig', 'emscripten_lazy_load_code.wasm.lazy.wasm')
    verify_working(['0'])

    if conditional:
      # if we do not call the lazy load function, then we do not need the lazy wasm,
      # and we do the second call in the first wasm
      os.remove('emscripten_lazy_load_code.wasm.lazy.wasm')
      verify_broken(['0'])
      verify_working(['42'])
      break_wasm('emscripten_lazy_load_code.wasm')
      verify_broken(['0'])

  # Test basic wasm2js functionality in all core compilation modes.
  @no_sanitize('no wasm2js support yet in sanitizers')
  @requires_wasm2js
  def test_wasm2js(self):
    if self.is_wasm2js():
      self.skipTest('redundant to test wasm2js in wasm2js* mode')
    self.set_setting('WASM', 0)
    self.do_core_test('test_hello_world.c')
    self.assertNotExists('test_hello_world.js.mem')

  @no_sanitize('no wasm2js support yet in sanitizers')
  @requires_wasm2js
  def test_maybe_wasm2js(self):
    if self.is_wasm2js():
      self.skipTest('redundant to test wasm2js in wasm2js* mode')
    self.set_setting('MAYBE_WASM2JS')
    # see that running as wasm works
    self.do_core_test('test_hello_world.c')
    # run wasm2js, bundle the code, and use the wasm2js path
    cmd = [PYTHON, path_from_root('tools/maybe_wasm2js.py'), 'test_hello_world.js', 'test_hello_world.wasm']
    if self.is_optimizing():
      cmd += ['-O2']
    self.run_process(cmd, stdout=open('do_wasm2js.js', 'w')).stdout
    # remove the wasm to make sure we never use it again
    os.remove('test_hello_world.wasm')
    # verify that it runs
    self.assertContained('hello, world!', self.run_js('do_wasm2js.js'))

  @no_asan('no wasm2js support yet in asan')
  @requires_wasm2js
  @parameterized({
    '': ([],),
    'minimal_runtime': (['-sMINIMAL_RUNTIME'],),
  })
  def test_wasm2js_fallback(self, args):
    if self.is_wasm2js():
      self.skipTest('redundant to test wasm2js in wasm2js* mode')

    cmd = [EMCC, test_file('small_hello_world.c'), '-sWASM=2'] + args
    self.run_process(cmd)

    # First run with WebAssembly support enabled
    # Move the Wasm2js fallback away to test it is not accidentally getting loaded.
    os.rename('a.out.wasm.js', 'a.out.wasm.js.unused')
    self.assertContained('hello!', self.run_js('a.out.js'))
    os.rename('a.out.wasm.js.unused', 'a.out.wasm.js')

    # Then disable WebAssembly support in VM, and try again.. Should still work with Wasm2JS fallback.
    create_file('b.out.js', 'WebAssembly = undefined;\n' + read_file('a.out.js'))
    os.remove('a.out.wasm') # Also delete the Wasm file to test that it is not attempted to be loaded.
    self.assertContained('hello!', self.run_js('b.out.js'))

  def test_cxx_self_assign(self):
    # See https://github.com/emscripten-core/emscripten/pull/2688 and http://llvm.org/bugs/show_bug.cgi?id=18735
    self.do_run(r'''
      #include <map>
      #include <stdio.h>

      int main() {
        std::map<int, int> m;
        m[0] = 1;
        m = m;
        // size should still be one after self assignment
        if (m.size() == 1) {
          printf("ok.\n");
        }
      }
    ''', 'ok.')

  def test_memprof_requirements(self):
    # This test checks for the global variables required to run the memory
    # profiler.  It would fail if these variables were made no longer global
    # or if their identifiers were changed.
    create_file('main.c', '''
      int check_memprof_requirements();

      int main() {
        return check_memprof_requirements();
      }
    ''')
    create_file('lib.js', '''
      addToLibrary({
        check_memprof_requirements: () => {
          if (typeof _emscripten_stack_get_base === 'function' &&
              typeof _emscripten_stack_get_end === 'function' &&
              typeof _emscripten_stack_get_current === 'function' &&
              typeof Module['___heap_base'] === 'number') {
             out('able to run memprof');
             return 0;
           } else {
             out('missing the required variables to run memprof');
             return 1;
           }
        }
      });
    ''')
    self.emcc_args += ['--memoryprofiler', '--js-library', 'lib.js']
    self.do_runf('main.c', 'able to run memprof')

  def test_fs_dict(self):
    self.set_setting('FORCE_FILESYSTEM')
    self.emcc_args += ['-lidbfs.js']
    self.emcc_args += ['-lnodefs.js']
    create_file('pre.js', '''
      Module.preRun = () => {
        out(typeof FS.filesystems['MEMFS']);
        out(typeof FS.filesystems['IDBFS']);
        out(typeof FS.filesystems['NODEFS']);
        // Globals
        out(typeof MEMFS);
        out(typeof IDBFS);
        out(typeof NODEFS);
      };
    ''')
    self.emcc_args += ['--pre-js', 'pre.js']
    self.do_run('int main() { return 0; }', 'object\nobject\nobject\nobject\nobject\nobject')

  def test_fs_dict_none(self):
    # if IDBFS and NODEFS are not enabled, they are not present.
    self.set_setting('FORCE_FILESYSTEM')
    self.set_setting('ASSERTIONS')
    create_file('pre.js', '''
      Module.preRun = () => {
        out(typeof FS.filesystems['MEMFS']);
        out(typeof FS.filesystems['IDBFS']);
        out(typeof FS.filesystems['NODEFS']);
        // Globals
        out(typeof MEMFS);
        out(IDBFS);
        out(NODEFS);
        FS.mkdir('/working1');
        try {
          FS.mount(IDBFS, {}, '/working1');
        } catch (e) {
          out('|' + e + '|');
        }
      };
    ''')
    self.emcc_args += ['--pre-js', 'pre.js']
    expected = '''\
object
undefined
undefined
object
IDBFS is no longer included by default; build with -lidbfs.js
NODEFS is no longer included by default; build with -lnodefs.js
|IDBFS is no longer included by default; build with -lidbfs.js|'''
    self.do_run('int main() { return 0; }', expected)

  def test_stack_overflow_check(self):
    self.set_setting('STACK_SIZE', 1048576)
    self.set_setting('STACK_OVERFLOW_CHECK', 2)
    self.do_runf('stack_overflow.cpp', 'Aborted(stack overflow', assert_returncode=NON_ZERO)

    self.emcc_args += ['-DONE_BIG_STRING']
    self.do_runf('stack_overflow.cpp', 'Aborted(stack overflow', assert_returncode=NON_ZERO)

    # ASSERTIONS=2 implies STACK_OVERFLOW_CHECK=2
    self.clear_setting('STACK_OVERFLOW_CHECK')
    self.set_setting('ASSERTIONS', 2)
    self.do_runf('stack_overflow.cpp', 'Aborted(stack overflow', assert_returncode=NON_ZERO)

  @node_pthreads
  def test_binaryen_2170_emscripten_atomic_cas_u8(self):
    self.emcc_args.append('-pthread')
    self.do_run_in_out_file_test('binaryen_2170_emscripten_atomic_cas_u8.cpp')

  @also_with_standalone_wasm()
  def test_sbrk(self):
    self.do_runf('sbrk_brk.cpp', 'OK.')
    self.set_setting('ALLOW_MEMORY_GROWTH')
    self.do_runf('sbrk_brk.cpp', 'OK.')

  def test_brk(self):
    self.emcc_args += ['-DTEST_BRK=1']
    self.do_runf('sbrk_brk.cpp', 'OK.')

  # Tests that we can use the dlmalloc mallinfo() function to obtain information
  # about malloc()ed blocks and compute how much memory is used/freed.
  @no_asan('mallinfo is not part of ASan malloc')
  @no_lsan('mallinfo is not part of LSan malloc')
  def test_mallinfo(self):
    self.do_core_test('test_mallinfo.c')

  @no_asan('cannot replace malloc/free with ASan')
  @no_lsan('cannot replace malloc/free with LSan')
  @parameterized({
    '': ([],),
    'emmalloc': (['-sMALLOC=emmalloc'],),
    # FIXME(https://github.com/emscripten-core/emscripten/issues/23090)
    # 'mimalloc': (['-sMALLOC=mimalloc'],),
  })
  def test_wrap_malloc(self, args):
    self.do_runf('core/test_wrap_malloc.c', 'OK.', emcc_args=args)

  def test_environment(self):
    self.set_setting('ASSERTIONS')

    def test(assert_returncode=0):
      self.do_core_test('test_hello_world.c', assert_returncode=assert_returncode)
      js = read_file('test_hello_world.js')
      assert ('require(' in js) == ('node' in self.get_setting('ENVIRONMENT')), 'we should have require() calls only if node js specified'

    for engine in config.JS_ENGINES:
      print(f'engine: {engine}')
      # set us to test in just this engine
      self.require_engine(engine)
      # tell the compiler to build with just that engine
      if engine == config.NODE_JS_TEST:
        right = 'node'
        wrong = 'shell'
      else:
        right = 'shell'
        wrong = 'node'
      # test with the right env
      self.set_setting('ENVIRONMENT', right)
      print('ENVIRONMENT =', self.get_setting('ENVIRONMENT'))
      test()
      # test with the wrong env
      self.set_setting('ENVIRONMENT', wrong)
      print('ENVIRONMENT =', self.get_setting('ENVIRONMENT'))
      try:
        test(assert_returncode=NON_ZERO)
        raise Exception('unexpected success')
      except Exception as e:
        self.assertContained('not compiled for this environment', str(e))
      # test with a combined env
      self.set_setting('ENVIRONMENT', right + ',' + wrong)
      print('ENVIRONMENT =', self.get_setting('ENVIRONMENT'))
      test()

  @requires_node
  def test_postrun_exception(self):
    # verify that an exception thrown in postRun() will not trigger the
    # compilation failed handler, and will be printed to stderr.
    self.add_post_run('ThisFunctionDoesNotExist()')
    self.build(test_file('core/test_hello_world.c'))
    output = self.run_js('test_hello_world.js', assert_returncode=NON_ZERO)
    self.assertStartswith(output, 'hello, world!')
    self.assertContained('ThisFunctionDoesNotExist is not defined', output)

  def test_postrun_exit_runtime(self):
    create_file('post.js', '''
      addOnPostRun(() => err('post run\\n'));
    ''')
    self.set_setting('EXIT_RUNTIME')
    self.emcc_args.append('--post-js=post.js')
    self.do_runf('hello_world.c', 'post run')

  # Tests that building with -sDECLARE_ASM_MODULE_EXPORTS=0 works
  def test_no_declare_asm_module_exports(self):
    self.set_setting('DECLARE_ASM_MODULE_EXPORTS', 0)
    self.set_setting('WASM_ASYNC_COMPILATION', 0)
    self.maybe_closure()
    self.do_runf('declare_asm_module_exports.c', 'jsFunction: 1')
    js = read_file('declare_asm_module_exports.js')
    occurances = js.count('cFunction')
    if self.is_optimizing() and '-g' not in self.emcc_args:
      # In optimized builds only the single reference cFunction that exists in the EM_ASM should exist
      if self.is_wasm():
        self.assertEqual(occurances, 1)
      else:
        # With js the asm module itself also contains a reference for the cFunction name
        self.assertEqual(occurances, 2)
    else:
      print(occurances)

  # Tests that building with -sDECLARE_ASM_MODULE_EXPORTS=0 works
  @no_wasmfs('https://github.com/emscripten-core/emscripten/issues/16816')
  @no_asan('TODO: ASan support in minimal runtime')
  def test_minimal_runtime_no_declare_asm_module_exports(self):
    self.set_setting('DECLARE_ASM_MODULE_EXPORTS', 0)
    self.set_setting('WASM_ASYNC_COMPILATION', 0)
    self.maybe_closure()
    self.set_setting('MINIMAL_RUNTIME')
    self.emcc_args += ['--pre-js', test_file('minimal_runtime_exit_handling.js')]
    self.do_runf('declare_asm_module_exports.c', 'jsFunction: 1')

  # Tests that -sMINIMAL_RUNTIME works well in different build modes
  @no_wasmfs('https://github.com/emscripten-core/emscripten/issues/16816')
  @parameterized({
    'default': ([],),
    'streaming': (['-sMINIMAL_RUNTIME_STREAMING_WASM_COMPILATION'],),
    'streaming_inst': (['-sMINIMAL_RUNTIME_STREAMING_WASM_INSTANTIATION'],),
    'no_export': (['-sDECLARE_ASM_MODULE_EXPORTS=0'],)
  })
  @requires_node  # TODO: Support for non-Node.js shells under MINIMAL_RUNTIME
  def test_minimal_runtime_hello_world(self, args):
    self.emcc_args = args
    self.set_setting('MINIMAL_RUNTIME')
    self.maybe_closure()
    self.do_runf('small_hello_world.c', 'hello')

  # Test that printf() works in MINIMAL_RUNTIME=1
  @no_wasmfs('https://github.com/emscripten-core/emscripten/issues/16816')
  @parameterized({
    'fs': ('FORCE_FILESYSTEM',),
    'nofs': ('NO_FILESYSTEM',),
  })
  @no_asan('TODO: ASan support in minimal runtime')
  def test_minimal_runtime_hello_printf(self, extra_setting):
    self.set_setting('MINIMAL_RUNTIME')
    self.emcc_args += ['--pre-js', test_file('minimal_runtime_exit_handling.js')]
    self.set_setting(extra_setting)
    # $FS is not fully compatible with MINIMAL_RUNTIME so fails with closure
    # compiler.  lsan also pulls in $FS
    if '-fsanitize=leak' not in self.emcc_args and extra_setting != 'FORCE_FILESYSTEM':
      self.maybe_closure()
    self.do_run_in_out_file_test('hello_world.c')

  # Tests that -sMINIMAL_RUNTIME works well with SAFE_HEAP
  @no_wasmfs('https://github.com/emscripten-core/emscripten/issues/16816')
  @no_asan('TODO: ASan support in minimal runtime')
  def test_minimal_runtime_safe_heap(self):
    self.set_setting('MINIMAL_RUNTIME')
    self.emcc_args += ['--pre-js', test_file('minimal_runtime_exit_handling.js')]
    self.set_setting('SAFE_HEAP')
    # $FS is not fully compatible with MINIMAL_RUNTIME so fails with closure
    # compiler.
    # lsan pulls in $FS
    if '-fsanitize=leak' not in self.emcc_args:
      self.maybe_closure()
    self.do_runf('small_hello_world.c', 'hello')

  # Tests global initializer with -sMINIMAL_RUNTIME
  @no_wasmfs('https://github.com/emscripten-core/emscripten/issues/16816')
  @no_asan('TODO: ASan support in minimal runtime')
  def test_minimal_runtime_global_initializer(self):
    self.set_setting('MINIMAL_RUNTIME')
    self.emcc_args += ['--pre-js', test_file('minimal_runtime_exit_handling.js')]
    self.maybe_closure()
    self.do_runf('test_global_initializer.cpp', 't1 > t0: 1')

  @no_wasm2js('wasm2js does not support PROXY_TO_PTHREAD (custom section support)')
  def test_return_address(self):
    self.set_setting('USE_OFFSET_CONVERTER')
    self.do_runf('core/test_return_address.c', 'passed')

  @no_wasm2js('TODO: sanitizers in wasm2js')
  @no_asan('-fsanitize-minimal-runtime cannot be used with ASan')
  @no_lsan('-fsanitize-minimal-runtime cannot be used with LSan')
  def test_ubsan_minimal_too_many_errors(self):
    self.emcc_args += ['-fsanitize=undefined', '-fsanitize-minimal-runtime']
    self.do_runf('core/test_ubsan_minimal_too_many_errors.c',
                 expected_output='ubsan: add-overflow by 0x[0-9a-f]*\n' * 20 + 'ubsan: too many errors\n',
                 regex=True)

  @no_wasm2js('TODO: sanitizers in wasm2js')
  @no_asan('-fsanitize-minimal-runtime cannot be used with ASan')
  @no_lsan('-fsanitize-minimal-runtime cannot be used with LSan')
  def test_ubsan_minimal_errors_same_place(self):
    self.emcc_args += ['-fsanitize=undefined', '-fsanitize-minimal-runtime']
    self.do_runf('core/test_ubsan_minimal_errors_same_place.c',
                 expected_output='ubsan: add-overflow by 0x[0-9a-z]*\n' * 5,
                 regex=True)

  @parameterized({
    'fsanitize_undefined': (['-fsanitize=undefined'],),
    'fsanitize_integer': (['-fsanitize=integer'],),
    'fsanitize_overflow': (['-fsanitize=signed-integer-overflow'],),
  })
  @no_wasm2js('TODO: sanitizers in wasm2js')
  def test_ubsan_full_overflow(self, args):
    self.emcc_args += args
    self.do_runf(
      'core/test_ubsan_full_overflow.c',
      assert_all=True,
      expected_output=[
        ".c:3:5: runtime error: signed integer overflow: 2147483647 + 1 cannot be represented in type 'int'",
        ".c:7:7: runtime error: signed integer overflow: 2147483647 + 1 cannot be represented in type 'int'",
      ])

  @parameterized({
    'fsanitize_undefined': (['-fsanitize=undefined'],),
    'fsanitize_return': (['-fsanitize=return'],),
  })
  @no_wasm2js('TODO: sanitizers in wasm2js')
  def test_ubsan_full_no_return(self, args):
    self.emcc_args += ['-Wno-return-type'] + args
    self.do_runf('core/test_ubsan_full_no_return.cpp',
                 expected_output='.cpp:1:5: runtime error: execution reached the end of a value-returning function without returning a value', assert_returncode=NON_ZERO)

  @parameterized({
    'fsanitize_undefined': (['-fsanitize=undefined'],),
    'fsanitize_integer': (['-fsanitize=integer'],),
    'fsanitize_shift': (['-fsanitize=shift'],),
  })
  @no_wasm2js('TODO: sanitizers in wasm2js')
  def test_ubsan_full_left_shift(self, args):
    self.emcc_args += args
    self.do_runf(
      'core/test_ubsan_full_left_shift.c',
      assert_all=True,
      expected_output=[
        '.c:3:5: runtime error: left shift of negative value -1',
        ".c:7:5: runtime error: left shift of 16 by 29 places cannot be represented in type 'int'"
      ])

  @parameterized({
    'fsanitize_undefined': (['-fsanitize=undefined'],),
    'fsanitize_null': (['-fsanitize=null'],),
    'dylink': (['-fsanitize=null', '-sMAIN_MODULE=2'],),
  })
  @no_wasm2js('TODO: sanitizers in wasm2js')
  def test_ubsan_full_null_ref(self, args):
    if '-sMAIN_MODULE=2' in args:
      self.check_dylink()
    if is_sanitizing(self.emcc_args):
      self.skipTest('test is specific to null sanitizer')
    self.emcc_args += args
    self.do_runf(
      'core/test_ubsan_full_null_ref.cpp',
      assert_all=True,
      expected_output=[
        ".cpp:3:12: runtime error: reference binding to null pointer of type 'int'",
        ".cpp:4:13: runtime error: reference binding to null pointer of type 'int'",
        ".cpp:5:14: runtime error: reference binding to null pointer of type 'int'",
      ])

  @parameterized({
    'fsanitize_undefined': (['-fsanitize=undefined'],),
    'fsanitize_vptr': (['-fsanitize=vptr'],),
  })
  @no_wasm2js('TODO: sanitizers in wasm2js')
  def test_ubsan_full_static_cast(self, args):
    self.emcc_args += args
    self.do_runf(
      'core/test_ubsan_full_static_cast.cpp',
      assert_all=True,
      expected_output=[
        ".cpp:18:10: runtime error: downcast of address",
        "which does not point to an object of type 'R'",
      ])

  @parameterized({
    'g': ('-g', [
      ".cpp:3:12: runtime error: reference binding to null pointer of type 'int'",
      'in main',
    ]),
    'g4': ('-gsource-map', [
      ".cpp:3:12: runtime error: reference binding to null pointer of type 'int'",
      'in main ',
      '.cpp:3:8'
    ]),
  })
  @no_wasm2js('TODO: sanitizers in wasm2js')
  def test_ubsan_full_stack_trace(self, g_flag, expected_output):
    if g_flag == '-gsource-map':
      if self.is_wasm2js():
        self.skipTest('wasm2js has no source map support')
      elif self.get_setting('EVAL_CTORS'):
        self.skipTest('EVAL_CTORS does not support source maps')

    create_file('pre.js', 'Module.UBSAN_OPTIONS = "print_stacktrace=1";')
    self.emcc_args += ['-fsanitize=null', g_flag, '--pre-js=pre.js']
    self.set_setting('ALLOW_MEMORY_GROWTH')
    self.do_runf('core/test_ubsan_full_null_ref.cpp',
                 assert_all=True, expected_output=expected_output)

  @no_wasm2js('TODO: sanitizers in wasm2js')
  def test_ubsan_typeinfo_eq(self):
    # https://github.com/emscripten-core/emscripten/issues/13330
    src = r'''
      #include <typeinfo>
      #include <stdio.h>
      int main() {
        int mismatch = typeid(int) != typeid(int);
        printf("ok\n");
        return mismatch;
      }
      '''
    self.emcc_args.append('-fsanitize=undefined')
    self.do_run(src, 'ok\n')

  def test_template_class_deduction(self):
    self.emcc_args += ['-std=c++17']
    self.do_core_test('test_template_class_deduction.cpp')

  @no_wasm2js('TODO: ASAN in wasm2js')
  @no_safe_heap('asan does not work with SAFE_HEAP')
  @no_wasm64('TODO: ASAN in memory64')
  @no_2gb('asan doesnt support GLOBAL_BASE')
  @parameterized({
    'c': ['test_asan_no_error.c'],
    'cpp': ['test_asan_no_error.cpp'],
  })
  def test_asan_no_error(self, name):
    self.emcc_args.append('-fsanitize=address')
    self.set_setting('ALLOW_MEMORY_GROWTH')
    self.set_setting('INITIAL_MEMORY', '300mb')
    self.do_runf('core/' + name, '', assert_returncode=NON_ZERO)

  # note: these tests have things like -fno-builtin-memset in order to avoid
  # clang optimizing things away. for example, a memset might be optimized into
  # stores, and then the stores identified as dead, which leaves nothing for
  # asan to test. here we want to test asan itself, so we work around that.
  @no_safe_heap('asan does not work with SAFE_HEAP')
  @no_wasm64('TODO: ASAN in memory64')
  @no_2gb('asan doesnt support GLOBAL_BASE')
  @parameterized({
    'use_after_free_c': ('test_asan_use_after_free.c', [
      'AddressSanitizer: heap-use-after-free on address',
    ]),
    'use_after_free_cpp': ('test_asan_use_after_free.cpp', [
      'AddressSanitizer: heap-use-after-free on address',
    ]),
    'use_after_return': ('test_asan_use_after_return.c', [
      'AddressSanitizer: stack-use-after-return on address',
    ], ['-Wno-return-stack-address']),
    'static_buffer_overflow': ('test_asan_static_buffer_overflow.c', [
      'AddressSanitizer: global-buffer-overflow on address',
    ], ['-fno-builtin-memset']),
    'heap_buffer_overflow_c': ('test_asan_heap_buffer_overflow.c', [
      'AddressSanitizer: heap-buffer-overflow on address',
    ], ['-fno-builtin-memset']),
    'heap_buffer_overflow_cpp': ('test_asan_heap_buffer_overflow.cpp', [
      'AddressSanitizer: heap-buffer-overflow on address',
    ], ['-fno-builtin-memset']),
    'stack_buffer_overflow': ('test_asan_stack_buffer_overflow.c', [
      'AddressSanitizer: stack-buffer-overflow'
    ], ['-fno-builtin-memset']),
    'stack_buffer_overflow_js': ('test_asan_stack_buffer_overflow_js.c', [
      'AddressSanitizer: stack-buffer-overflow'
    ], ['-fno-builtin-memset']),
    'bitfield_unround_size': ('test_asan_bitfield_unround_size.c', [
      'AddressSanitizer: stack-buffer-overflow'
    ], ['-fno-builtin-memset']),
    'bitfield_unround_offset': ('test_asan_bitfield_unround_offset.c', [
      'AddressSanitizer: stack-buffer-overflow'
    ], ['-fno-builtin-memset']),
    'bitfield_round': ('test_asan_bitfield_round.c', [
      'AddressSanitizer: stack-buffer-overflow'
    ], ['-fno-builtin-memset']),
    'memset_null': ('test_asan_memset_null.c', [
      'AddressSanitizer: null-pointer-dereference on address 0x00000001'
    ], ['-fno-builtin-memset']),
    'memset_freed': ('test_asan_memset_freed.c', [
      'AddressSanitizer: heap-use-after-free on address'
    ], ['-fno-builtin-memset']),
    'strcpy': ('test_asan_strcpy.c', [
      'AddressSanitizer: heap-buffer-overflow on address'
    ], ['-fno-builtin-strcpy']),
    'memcpy': ('test_asan_memcpy.c', [
      'AddressSanitizer: heap-buffer-overflow on address'
    ], ['-fno-builtin-memcpy']),
    'memchr': ('test_asan_memchr.c', [
      'AddressSanitizer: global-buffer-overflow on address'
    ], ['-fno-builtin-memchr']),
    'vector': ('test_asan_vector.cpp', [
      'AddressSanitizer: container-overflow on address'
    ]),
    # some coverage for mimalloc as well
    'use_after_free_c_mimalloc': ('test_asan_use_after_free.c', [
      'AddressSanitizer: heap-use-after-free on address',
    ], ['-sMALLOC=mimalloc']),
  })
  def test_asan(self, name, expected_output, cflags=None):
    if '-Oz' in self.emcc_args:
      self.skipTest('-Oz breaks source maps')

    if self.is_wasm2js():
      self.skipTest('wasm2js has no ASan support')

    self.emcc_args.append('-fsanitize=address')
    self.set_setting('ALLOW_MEMORY_GROWTH')
    self.set_setting('INITIAL_MEMORY', '300mb')
    if cflags:
      self.emcc_args += cflags
    self.do_runf('core/' + name,
                 expected_output=expected_output, assert_all=True,
                 check_for_error=False, assert_returncode=NON_ZERO)

  @no_safe_heap('asan does not work with SAFE_HEAP')
  @no_wasm2js('TODO: ASAN in wasm2js')
  @no_wasm64('TODO: ASAN in memory64')
  @no_2gb('asan doesnt support GLOBAL_BASE')
  def test_asan_js_stack_op(self):
    self.emcc_args.append('-fsanitize=address')
    self.set_setting('ALLOW_MEMORY_GROWTH')
    self.set_setting('INITIAL_MEMORY', '300mb')
    self.do_runf('core/test_asan_js_stack_op.c',
                 expected_output='Hello, World!')

  @no_safe_heap('asan does not work with SAFE_HEAP')
  @no_wasm2js('TODO: ASAN in wasm2js')
  @no_wasm64('TODO: ASAN in memory64')
  @no_2gb('asan doesnt support GLOBAL_BASE')
  def test_asan_api(self):
    self.emcc_args.append('-fsanitize=address')
    self.set_setting('INITIAL_MEMORY', '300mb')
    self.do_core_test('test_asan_api.c')

  @no_safe_heap('asan does not work with SAFE_HEAP')
  @no_wasm2js('TODO: ASAN in wasm2js')
  @no_wasm64('TODO: ASAN in memory64')
  @no_2gb('asan doesnt support GLOBAL_BASE')
  def test_asan_modularized_with_closure(self):
    # the bug is that createModule() returns undefined, instead of the
    # proper Promise object.
    create_file('post.js', 'if (!(createModule() instanceof Promise)) throw `Promise was not returned (${typeof createModule()})`;\n')
    self.emcc_args += ['-fsanitize=address', '--extern-post-js=post.js']
    self.set_setting('MODULARIZE')
    self.set_setting('EXPORT_NAME', 'createModule')
    self.set_setting('USE_CLOSURE_COMPILER')
    self.set_setting('ALLOW_MEMORY_GROWTH')
    self.set_setting('INITIAL_MEMORY', '300mb')
    self.do_run_in_out_file_test('hello_world.c')

  @no_asan('SAFE_HEAP cannot be used with ASan')
  @no_2gb('asan doesnt support GLOBAL_BASE')
  def test_safe_heap_user_js(self):
    self.set_setting('SAFE_HEAP')
    self.do_runf('core/test_safe_heap_user_js.c',
                 expected_output=['Aborted(segmentation fault storing 1 bytes to address 0)'], assert_returncode=NON_ZERO)

  def test_safe_stack(self):
    self.set_setting('STACK_OVERFLOW_CHECK', 2)
    self.set_setting('STACK_SIZE', 1024)
    if self.is_optimizing():
      expected = [r'Aborted\(stack overflow \(Attempt to set SP to 0x[0-9a-fA-F]+, with stack limits \[0x[0-9a-fA-F]+ - 0x[0-9a-fA-F]+\]\)']
    else:
      expected = [r'Aborted\(stack overflow \(Attempt to set SP to 0x[0-9a-fA-F]+, with stack limits \[0x[0-9a-fA-F]+ - 0x[0-9a-fA-F]+\]\)',
                  '__handle_stack_overflow']
    self.do_runf('core/test_safe_stack.c',
                 expected_output=expected,
                 regex=True,
                 assert_all=True,
                 assert_returncode=NON_ZERO)

  @node_pthreads
  def test_safe_stack_pthread(self):
    self.set_setting('STACK_OVERFLOW_CHECK', 2)
    self.set_setting('STACK_SIZE', 65536)
    self.set_setting('PROXY_TO_PTHREAD')
    self.emcc_args.append('-pthread')
    if self.is_optimizing():
      expected = ['Aborted(stack overflow']
    else:
      expected = ['Aborted(stack overflow', '__handle_stack_overflow']
    self.do_runf('core/test_safe_stack.c',
                 expected_output=expected,
                 assert_returncode=NON_ZERO, assert_all=True)

  def test_safe_stack_alloca(self):
    self.set_setting('STACK_OVERFLOW_CHECK', 2)
    self.set_setting('STACK_SIZE', 65536)
    if self.is_optimizing():
      expected = ['Aborted(stack overflow']
    else:
      expected = ['Aborted(stack overflow', '__handle_stack_overflow']
    self.do_runf('core/test_safe_stack_alloca.c',
                 expected_output=expected,
                 assert_returncode=NON_ZERO, assert_all=True)

  @with_dylink_reversed
  def test_safe_stack_dylink(self):
    self.set_setting('STACK_OVERFLOW_CHECK', 2)
    self.set_setting('STACK_SIZE', 65536)
    self.dylink_test(r'''
      #include <stdio.h>
      extern void sidey();
      int main() {
        sidey();
      }
    ''', '''
      #include <string.h>

      static long accumulator = 0;

      int f(int *b) {
        // Infinite recursion while recording stack pointer locations
        // so that compiler can't eliminate the stack allocs.
        accumulator += (long)b;
        int a[1024];
        return f(a);
      }

      void sidey() {
        f(NULL);
      }
    ''', ['Aborted(stack overflow', '__handle_stack_overflow'], assert_returncode=NON_ZERO, force_c=True)

  def test_fpic_static(self):
    self.emcc_args.append('-fPIC')
    self.do_core_test('test_hello_world.c')

  # Marked as impure since we don't have a wasi-threads is still
  # a WIP.
  # Test is disabled on standalone because of flakes, see
  # https://github.com/emscripten-core/emscripten/issues/18405
  # @also_with_standalone_wasm(impure=True)
  @node_pthreads
  def test_pthread_create(self):
    # test that the node environment can be specified by itself, and that still
    # works with pthreads (even though we did not specify 'node,worker')
    self.set_setting('ENVIRONMENT', 'node')
    self.set_setting('STRICT_JS')
    self.set_setting('STRICT')
    self.do_run_in_out_file_test('core/pthread/create.c')

  @flaky('https://github.com/emscripten-core/emscripten/issues/22617')
  @node_pthreads
  @parameterized({
    '': ([],),
    'pooled': (['-sPTHREAD_POOL_SIZE=1'],),
    'proxied': (['-sPROXY_TO_PTHREAD', '-sEXIT_RUNTIME'],),
  })
  def test_pthread_c11_threads(self, args):
    self.emcc_args += args
    self.set_setting('PTHREADS_DEBUG')
    if not self.has_changed_setting('INITIAL_MEMORY'):
      self.set_setting('INITIAL_MEMORY', '64mb')
    # test that the node and worker environments can be specified
    self.set_setting('ENVIRONMENT', 'node,worker')
    self.do_run_in_out_file_test('pthread/test_pthread_c11_threads.c')

  @node_pthreads
  @parameterized({
    '': (0,),
    'pooled': (1,),
  })
  def test_pthread_cxx_threads(self, pthread_pool_size):
    self.set_setting('PTHREAD_POOL_SIZE', pthread_pool_size)
    self.do_run_in_out_file_test('pthread/test_pthread_cxx_threads.cpp')

  @node_pthreads
  @parameterized({
    '': (0,),
    'pooled': (1,),
  })
  def test_pthread_busy_wait(self, pthread_pool_size):
    self.set_setting('PTHREAD_POOL_SIZE', pthread_pool_size)
    self.do_run_in_out_file_test('pthread/test_pthread_busy_wait.cpp')

  @node_pthreads
  def test_pthread_busy_wait_atexit(self):
    self.set_setting('PTHREAD_POOL_SIZE', 1)
    self.set_setting('EXIT_RUNTIME')
    self.do_run_in_out_file_test('pthread/test_pthread_busy_wait_atexit.cpp')

  @node_pthreads
  def test_pthread_create_pool(self):
    # with a pool, we can synchronously depend on workers being available
    self.set_setting('PTHREAD_POOL_SIZE', 2)
    self.emcc_args += ['-DALLOW_SYNC']
    self.do_run_in_out_file_test('core/pthread/create.c')

  @node_pthreads
  def test_pthread_create_proxy(self):
    # with PROXY_TO_PTHREAD, we can synchronously depend on workers being available
    self.set_setting('PROXY_TO_PTHREAD')
    self.set_setting('EXIT_RUNTIME')
    self.emcc_args += ['-DALLOW_SYNC']
    self.do_run_in_out_file_test('core/pthread/create.c')

  @node_pthreads
  def test_pthread_create_embind_stack_check(self):
    # embind should work with stack overflow checks (see #12356)
    self.set_setting('STACK_OVERFLOW_CHECK', 2)
    self.emcc_args += ['-lembind']
    self.do_run_in_out_file_test('core/pthread/create.c', emcc_args=['-sDEFAULT_TO_CXX'])

  @node_pthreads
  def test_pthread_exceptions(self):
    self.set_setting('PTHREAD_POOL_SIZE', 2)
    self.emcc_args += ['-fexceptions']
    self.do_run_in_out_file_test('core/pthread/exceptions.cpp')

  @node_pthreads
  def test_pthread_exit_process(self):
    self.set_setting('PROXY_TO_PTHREAD')
    self.set_setting('EXIT_RUNTIME')
    self.emcc_args += ['-DEXIT_RUNTIME', '--pre-js', test_file('core/pthread/test_pthread_exit_runtime.pre.js')]
    self.do_run_in_out_file_test('core/pthread/test_pthread_exit_runtime.c', assert_returncode=42)

  @node_pthreads
  def test_pthread_keepalive(self):
    self.do_run_in_out_file_test('core/pthread/test_pthread_keepalive.c')

  @node_pthreads
  def test_pthread_weak_ref(self):
    self.do_run_in_out_file_test('core/pthread/test_pthread_weak_ref.c')

  @node_pthreads
  def test_pthread_exit_main(self):
    self.do_run_in_out_file_test('core/pthread/test_pthread_exit_main.c')

  def test_pthread_exit_main_stub(self):
    self.do_run_in_out_file_test('core/pthread/test_pthread_exit_main.c')

  @node_pthreads
  def test_pthread_unhandledrejection(self):
    # Check that an unhandled promise rejection is propagated to the main thread
    # as an error.
    self.set_setting('PROXY_TO_PTHREAD')
    self.emcc_args += ['--post-js', test_file('pthread/test_pthread_unhandledrejection.post.js')]
    self.do_runf('pthread/test_pthread_unhandledrejection.c', 'passed')

  @node_pthreads
  @no_wasm2js('wasm2js does not support PROXY_TO_PTHREAD (custom section support)')
  def test_pthread_offset_converter(self):
    self.set_setting('PROXY_TO_PTHREAD')
    self.set_setting('EXIT_RUNTIME')
    self.set_setting('USE_OFFSET_CONVERTER')
    if '-g' in self.emcc_args:
      self.emcc_args += ['-DDEBUG']
    self.do_runf('core/test_return_address.c', 'passed')

  @node_pthreads
  @no_wasm2js('wasm2js does not support PROXY_TO_PTHREAD (custom section support)')
  def test_pthread_offset_converter_modularize(self):
    self.set_setting('PROXY_TO_PTHREAD')
    self.set_setting('EXIT_RUNTIME')
    self.set_setting('USE_OFFSET_CONVERTER')
    self.set_setting('MODULARIZE')
    self.set_setting('EXPORT_NAME', 'foo')
    self.emcc_args += ['--extern-post-js', test_file('modularize_post_js.js')]
    if '-g' in self.emcc_args:
      self.emcc_args += ['-DDEBUG']
    self.do_runf('core/test_return_address.c', 'passed')

  def test_emscripten_atomics_stub(self):
    self.do_run_in_out_file_test('core/pthread/emscripten_atomics.c')

  @node_pthreads
  def test_emscripten_atomics(self):
    self.emcc_args.append('-pthread')
    self.do_run_in_out_file_test('core/pthread/emscripten_atomics.c')

  @node_pthreads
  def test_emscripten_futexes(self):
    self.emcc_args.append('-pthread')
    self.emcc_args += ['-Wno-nonnull'] # This test explicitly checks behavior of passing NULL to emscripten_futex_wake().
    self.do_run_in_out_file_test('core/pthread/emscripten_futexes.c')

  @node_pthreads
  def test_stdio_locking(self):
    self.set_setting('PTHREAD_POOL_SIZE', '2')
    self.do_run_in_out_file_test('core/test_stdio_locking.c')

  @with_dylink_reversed
  @node_pthreads
  def test_pthread_dylink_basics(self):
    self.emcc_args.append('-Wno-experimental')
    self.set_setting('PROXY_TO_PTHREAD')
    self.set_setting('EXIT_RUNTIME')
    self.do_basic_dylink_test()

  @needs_dylink
  @node_pthreads
  def test_pthread_dylink(self):
    self.emcc_args += ['-Wno-experimental', '-pthread']
    main = test_file('core/pthread/test_pthread_dylink.c')

    # test with a long .so name, as a regression test for
    # https://github.com/emscripten-core/emscripten/issues/14833
    # where we had a bug with long names + TextDecoder + pthreads + dylink
    very_long_name = 'very_very_very_very_very_very_very_very_very_long.so'

    self.dylink_testf(main, so_name=very_long_name,
                      main_emcc_args=['-sPTHREAD_POOL_SIZE=2'])

  @parameterized({
    '': (['-sNO_AUTOLOAD_DYLIBS'],),
    'autoload': ([],)
  })
  @needs_dylink
  @node_pthreads
  def test_pthread_dylink_entry_point(self, args):
    self.emcc_args += ['-Wno-experimental', '-pthread']
    main = test_file('core/pthread/test_pthread_dylink_entry_point.c')
    self.dylink_testf(main, emcc_args=args, main_emcc_args=['-sPTHREAD_POOL_SIZE=1'])

  @needs_dylink
  @node_pthreads
  def test_pthread_dylink_exceptions(self):
    self.emcc_args += ['-Wno-experimental', '-pthread']
    self.emcc_args.append('-fexceptions')
    self.dylink_testf(test_file('core/pthread/test_pthread_dylink_exceptions.cpp'))

  @needs_dylink
  @node_pthreads
  def test_pthread_dlopen(self):
    self.emcc_args += ['-Wno-experimental', '-pthread']
    self.build_dlfcn_lib(test_file('core/pthread/test_pthread_dlopen_side.c'))

    self.emcc_args += ['--embed-file', 'liblib.so@libside.so']
    self.prep_dlfcn_main()
    self.set_setting('EXIT_RUNTIME')
    self.set_setting('PROXY_TO_PTHREAD')
    self.do_runf('core/pthread/test_pthread_dlopen.c',
                 ['side module ctor', 'done join', 'side module atexit'],
                 assert_all=True)

  @needs_dylink
  @node_pthreads
  def test_pthread_dlopen_many(self):
    if self.is_wasm64():
     self.skipTest('https://github.com/emscripten-core/emscripten/issues/18887')

    nthreads = 10
    self.emcc_args += ['-Wno-experimental', '-pthread']
    self.build_dlfcn_lib(test_file('core/pthread/test_pthread_dlopen_side.c'))
    for i in range(nthreads):
      shutil.copy('liblib.so', f'liblib{i}.so')

    self.prep_dlfcn_main()
    self.set_setting('EXIT_RUNTIME')
    self.set_setting('PROXY_TO_PTHREAD')
    self.set_setting('DEFAULT_LIBRARY_FUNCS_TO_INCLUDE', 'jslib_func')
    create_file('lib.js', r'''
      addToLibrary({
        jslib_func__sig: 'v',
        jslib_func: () => err('hello from js')
      });
    ''')
    self.emcc_args.append('--js-library=lib.js')
    self.do_runf('core/pthread/test_pthread_dlopen_many.c',
                 ['side module ctor', 'main done', 'side module atexit'],
                 emcc_args=[f'-DNUM_THREADS={nthreads}'],
                 assert_all=True)

  @needs_dylink
  @node_pthreads
  def test_pthread_dlsym(self):
    self.emcc_args += ['-Wno-experimental', '-pthread']
    self.build_dlfcn_lib(test_file('core/pthread/test_pthread_dlsym_side.c'))

    self.prep_dlfcn_main()
    self.set_setting('EXIT_RUNTIME')
    self.set_setting('PROXY_TO_PTHREAD')
    self.do_runf('core/pthread/test_pthread_dlsym.c')

  @needs_dylink
  @node_pthreads
  def test_pthread_dylink_tls(self):
    self.emcc_args += ['-Wno-experimental', '-pthread']
    main = test_file('core/pthread/test_pthread_dylink_tls.c')
    self.dylink_testf(main, main_emcc_args=['-sPTHREAD_POOL_SIZE=1'])

  @needs_dylink
  @node_pthreads
  def test_pthread_dylink_longjmp(self):
    self.emcc_args += ['-Wno-experimental', '-pthread']
    main = test_file('core/pthread/test_pthread_dylink_longjmp.c')
    self.dylink_testf(main, main_emcc_args=['-sPTHREAD_POOL_SIZE=1'])

  @needs_dylink
  @node_pthreads
  def test_pthread_dylink_main_module_1(self):
    self.emcc_args += ['-Wno-experimental', '-pthread']
    self.set_setting('MAIN_MODULE')
    self.do_runf('hello_world.c')

  @with_dylink_reversed
  @parameterized({
    '': ([],),
    'pthreads': (['-sPROXY_TO_PTHREAD', '-sEXIT_RUNTIME', '-pthread', '-Wno-experimental'],)
  })
  def test_Module_dynamicLibraries(self, args):
    # test that Module.dynamicLibraries works with pthreads
    self.emcc_args += args
    self.emcc_args += ['--pre-js', 'pre.js']
    self.emcc_args += ['--js-library', 'lib.js']
    # This test is for setting dynamicLibraries at runtime, so we don't
    # want emscripten loading `liblib.so` automatically (which it would
    # do without this setting)
    self.set_setting('NO_AUTOLOAD_DYLIBS')

    create_file('pre.js', '''
      if (typeof ENVIRONMENT_IS_PTHREAD == 'undefined' || !ENVIRONMENT_IS_PTHREAD) {
        // Load liblib.so on the main thread, this would be equivalent to
        // defining it outside the module (e.g. in MODULARIZE mode).
        Module['dynamicLibraries'] = ['liblib.so'];
      }
    ''')

    create_file('lib.js', '''
      addToLibrary({
        mainCallback: () => {
#if PTHREADS
          err('sharedModules: ' + Object.keys(sharedModules));
          assert('liblib.so' in sharedModules);
          assert(sharedModules['liblib.so'] instanceof WebAssembly.Module);
#endif
        },
      })
    ''')

    if args:
      self.setup_node_pthreads()

    self.dylink_test(
      r'''
        void mainCallback();

        #include <stdio.h>
        int side();
        int main() {
          mainCallback();
          printf("result is %d\n", side());
          return 0;
        }
      ''',
      r'''
        int side() { return 42; }
      ''',
      'result is 42',
      force_c=True)

  # Tests the emscripten_get_exported_function() API.
  def test_get_exported_function(self):
    self.set_setting('ALLOW_TABLE_GROWTH')
    self.emcc_args += ['-lexports.js']
    self.do_core_test('test_get_exported_function.cpp')

  # Tests the emscripten_get_exported_function() API.
  @no_asan('TODO: ASan support in minimal runtime')
  def test_minimal_runtime_get_exported_function(self):
    self.set_setting('ALLOW_TABLE_GROWTH')
    self.set_setting('MINIMAL_RUNTIME')
    self.emcc_args += ['--pre-js', test_file('minimal_runtime_exit_handling.js')]
    self.emcc_args += ['-lexports.js']
    self.do_core_test('test_get_exported_function.cpp')

  # Marked as impure since the WASI reactor modules (modules without main)
  # are not yet suppored by the wasm engines we test against.
  @also_with_standalone_wasm(impure=True)
  def test_undefined_main(self):
    if self.get_setting('STANDALONE_WASM'):
      # In standalone we don't support implicitly building without main.  The user has to explicitly
      # opt out (see below).
      err = self.expect_fail([EMCC, test_file('core/test_ctors_no_main.cpp')] + self.get_emcc_args())
      self.assertContained('undefined symbol: main', err)
    elif not self.get_setting('STRICT'):
      # Traditionally in emscripten we allow main to be implicitly undefined.  This allows programs
      # with a main and libraries without a main to be compiled identically.
      # However we are trying to move away from that model to a more explicit opt-out model. See:
      # https://github.com/emscripten-core/emscripten/issues/9640
      self.do_core_test('test_ctors_no_main.cpp')

      # Disabling IGNORE_MISSING_MAIN should cause link to fail due to missing main
      self.set_setting('IGNORE_MISSING_MAIN', 0)
      err = self.expect_fail([EMCC, test_file('core/test_ctors_no_main.cpp')] + self.get_emcc_args())
      self.assertContained('error: entry symbol not defined (pass --no-entry to suppress): main', err)

      # In non-standalone mode exporting an empty list of functions signal that we don't
      # have a main and so should not generate an error.
      self.set_setting('EXPORTED_FUNCTIONS', [])
      self.do_core_test('test_ctors_no_main.cpp')
      self.clear_setting('EXPORTED_FUNCTIONS')

  # Marked as impure since the WASI reactor modules (modules without main)
  # are not yet supported by the wasm engines we test against.
  @also_with_standalone_wasm(impure=True)
  def test_undefined_main_explicit(self):
    # If we pass --no-entry this test should compile without issue
    self.emcc_args.append('--no-entry')
    self.do_core_test('test_ctors_no_main.cpp')

  def test_undefined_main_wasm_output(self):
    if not can_do_standalone(self):
      self.skipTest('standalone mode only')
    err = self.expect_fail([EMCC, '-o', 'out.wasm', test_file('core/test_ctors_no_main.cpp')] + self.get_emcc_args())
    self.assertContained('undefined symbol: main', err)

  @no_2gb('crashed wasmtime')
  def test_export_start(self):
    if not can_do_standalone(self):
      self.skipTest('standalone mode only')
    self.set_setting('STANDALONE_WASM')
    self.set_setting('EXPORTED_FUNCTIONS', ['__start'])
    self.do_core_test('test_hello_world.c')

  # Tests the operation of API found in #include <emscripten/math.h>
  def test_emscripten_math(self):
    self.do_core_test('test_emscripten_math.c')

  # Tests <emscripten/stack.h> API
  @no_asan('stack allocation sizes are no longer predictable')
  def test_emscripten_stack(self):
    self.set_setting('STACK_SIZE', 4 * 1024 * 1024)
    self.do_core_test('test_stack_get_free.c')

  # Tests settings.ABORT_ON_WASM_EXCEPTIONS
  def test_abort_on_exceptions(self):
    self.set_setting('ABORT_ON_WASM_EXCEPTIONS')
    self.set_setting('ALLOW_TABLE_GROWTH')
    self.set_setting('EXPORTED_RUNTIME_METHODS', ['ccall', 'cwrap'])
    self.set_setting('DEFAULT_LIBRARY_FUNCS_TO_INCLUDE', ['$addFunction'])
    self.emcc_args += ['-lembind', '--post-js', test_file('core/test_abort_on_exceptions_post.js')]
    self.do_core_test('test_abort_on_exceptions.cpp', interleaved_output=False)

  def test_abort_on_exceptions_main(self):
    # The unhandled exception wrappers should not kick in for exceptions thrown during main
    self.set_setting('ABORT_ON_WASM_EXCEPTIONS')
    self.emcc_args.append('--minify=0')
    output = self.do_runf('core/test_abort_on_exceptions_main.c', assert_returncode=NON_ZERO)
    # The exception should make it all the way out
    self.assertContained('Error: crash', output)
    # And not be translated into abort by makeAbortWrapper
    self.assertNotContained('unhandled exception', output)
    self.assertNotContained('Aborted', output)

  @node_pthreads
  @flaky('https://github.com/emscripten-core/emscripten/issues/20067')
  def test_abort_on_exceptions_pthreads(self):
    self.set_setting('ABORT_ON_WASM_EXCEPTIONS')
    self.set_setting('PROXY_TO_PTHREAD')
    self.set_setting('EXIT_RUNTIME')
    self.do_core_test('test_hello_world.c')

  @needs_dylink
  def test_gl_main_module(self):
    self.set_setting('MAIN_MODULE')
    self.emcc_args += ['-sGL_ENABLE_GET_PROC_ADDRESS']
    self.do_runf('core/test_gl_get_proc_address.c')

  @needs_dylink
  def test_main_module_js_symbol(self):
    self.set_setting('MAIN_MODULE', 2)
    self.emcc_args += ['--js-library', test_file('core/test_main_module_js_symbol.js')]
    self.do_runf('core/test_main_module_js_symbol.c')

  def test_emscripten_async_call(self):
    # Depends on `atexit`
    self.set_setting('EXIT_RUNTIME')
    self.do_run_in_out_file_test('core/test_emscripten_async_call.c')

  @no_asan('asyncify stack operations confuse asan')
  @parameterized({
    '': ([],),
    'no_dynamic_execution': (['-sDYNAMIC_EXECUTION=0'],)
  })
  def test_embind_lib_with_asyncify(self, args):
    self.emcc_args += [
      '-lembind',
      '-sASYNCIFY',
      '-sASYNCIFY_IMPORTS=sleep_and_return',
      '-sDEFAULT_LIBRARY_FUNCS_TO_INCLUDE=$ASSERTIONS',
      '--post-js', test_file('core/embind_lib_with_asyncify.test.js'),
    ]
    self.emcc_args += args
    self.do_core_test('embind_lib_with_asyncify.cpp')

  @no_asan('asyncify stack operations confuse asan')
  @with_asyncify_and_jspi
  def test_em_async_js(self):
    if not self.get_setting('ASYNCIFY'):
      self.set_setting('ASYNCIFY')
    self.set_setting('EXPORTED_RUNTIME_METHODS', 'ccall')
    self.maybe_closure()
    self.do_core_test('test_em_async_js.c')

  @requires_v8
  @no_wasm2js('wasm2js does not support reference types')
  @no_sanitize('.s files cannot be sanitized')
  def test_externref(self):
    self.run_process([EMCC, '-c', test_file('core/test_externref.s'), '-o', 'asm.o'] + self.get_emcc_args(asm_only=True))
    self.emcc_args += ['--js-library', test_file('core/test_externref.js')]
    self.emcc_args += ['-mreference-types']
    self.do_core_test('test_externref.c', libraries=['asm.o'])

  @parameterized({
    '': [False],
    'dynlink': [True]
  })
  @requires_node
  @no_wasm2js('wasm2js does not support reference types')
  @no_asan('https://github.com/llvm/llvm-project/pull/83196')
  def test_externref_emjs(self, dynlink):
    self.emcc_args += ['-mreference-types']
    self.node_args += shared.node_reference_types_flags(self.get_nodejs())
    if dynlink:
      self.set_setting('MAIN_MODULE', 2)
    self.do_core_test('test_externref_emjs.c')

  def test_syscall_intercept(self):
    self.do_core_test('test_syscall_intercept.c')

  @also_with_wasm_bigint
  def test_js_library_i64_params(self):
    # Tests the defineI64Param and receiveI64ParamAsI53 helpers that are
    # used to recieve i64 argument in syscalls.
    self.emcc_args += ['--js-library=' + test_file('core/js_library_i64_params.js')]
    self.do_core_test('js_library_i64_params.c')

  def test_main_reads_args(self):
    self.run_process([EMCC, '-c', test_file('core/test_main_reads_args_real.c'), '-o', 'real.o'] + self.get_emcc_args(compile_only=True))
    self.do_core_test('test_main_reads_args.c', emcc_args=['real.o'], regex=True)

  @requires_node
  def test_promise(self):
    # This test depends on Promise.any, which in turn requires a modern target.  Check that it
    # fails to even build on old targets.
    err = self.expect_fail([EMCC, test_file('core/test_promise.c'), '-sMIN_CHROME_VERSION=75'])
    self.assertContained('error: emscripten_promise_any used, but Promise.any is not supported by the current runtime configuration', err)
    self.do_core_test('test_promise.c')

  @with_asyncify_and_jspi
  def test_promise_await(self):
    self.do_core_test('test_promise_await.c')

  def test_promise_await_error(self):
    # Check that the API is not available when ASYNCIFY is not set
    self.do_runf('core/test_promise_await.c', 'Aborted(emscripten_promise_await is only available with ASYNCIFY)',
                 assert_returncode=NON_ZERO)

  def test_emscripten_async_load_script(self):
    create_file('script1.js', 'Module._set(456);''')
    create_file('file1.txt', 'first')
    create_file('file2.txt', 'second')
    # `--from-emcc` needed here otherwise the output defines `var Module =` which will shadow the
    # global `Module`.
    self.run_process([FILE_PACKAGER, 'test.data', '--preload', 'file1.txt', 'file2.txt', '--from-emcc', '--js-output=script2.js'])
    self.do_runf('test_emscripten_async_load_script.c', emcc_args=['-sFORCE_FILESYSTEM'])

  @node_pthreads
  def test_wasm_worker_hello(self):
    self.do_run_in_out_file_test('wasm_worker/hello_wasm_worker.c', emcc_args=['-sWASM_WORKERS'])

  @node_pthreads
  def test_wasm_worker_malloc(self):
    self.do_run_in_out_file_test('wasm_worker/malloc_wasm_worker.c', emcc_args=['-sWASM_WORKERS'])

  @node_pthreads
  def test_wasm_worker_wait_async(self):
    self.do_runf('atomic/test_wait_async.c', emcc_args=['-sWASM_WORKERS'])


# Generate tests for everything
def make_run(name, emcc_args, settings=None, env=None,
             require_v8=False, v8_args=None,
             require_node=False, node_args=None,
             require_wasm64=False,
             init=None):
  if env is None:
    env = {}
  if settings is None:
    settings = {}
  if settings:
    # Until we create a way to specify link-time settings separately from compile-time settings
    # we need to pass this flag here to avoid warnings from compile-only commands.
    emcc_args.append('-Wno-unused-command-line-argument')

  TT = type(name, (TestCoreBase,), dict(run_name=name, env=env, __module__=__name__))  # noqa

  def tearDown(self):
    try:
      super(TT, self).tearDown()
    finally:
      for k in self.env.keys():
        del os.environ[k]

  TT.tearDown = tearDown

  def setUp(self):
    super(TT, self).setUp()
    for k, v in self.env.items():
      assert k not in os.environ, k + ' should not be in environment'
      os.environ[k] = v

    os.chdir(self.get_dir()) # Ensure the directory exists and go there

    for k, v in settings.items():
      self.set_setting(k, v)

    self.emcc_args += emcc_args

    if node_args:
      self.node_args += node_args

    if v8_args:
      self.v8_args += v8_args

    if require_v8:
      self.require_v8()
    elif require_node:
      self.require_node()

    if require_wasm64:
      self.require_wasm64()

    if init:
      init(self)

  TT.setUp = setUp

  return TT


# Note: We add --profiling-funcs to many of these modes (especially
# modes under active development) since it makes debugging test
# failures easier.  The downside of this approach is that we are not
# testing the default mode (i.e. without `--profiling-funcs`).  See:
# https://github.com/emscripten-core/emscripten/pull/15480

# Main wasm test modes
core0 = make_run('core0', emcc_args=['-O0'])
core0g = make_run('core0g', emcc_args=['-O0', '-g'])
core1 = make_run('core1', emcc_args=['-O1'])
core2 = make_run('core2', emcc_args=['-O2'])
core2g = make_run('core2g', emcc_args=['-O2', '-g'])
core3 = make_run('core3', emcc_args=['-O3'])
cores = make_run('cores', emcc_args=['-Os'])
corez = make_run('corez', emcc_args=['-Oz'])

# Test >2gb memory addresses
core_2gb = make_run('core_2gb', emcc_args=['--profiling-funcs'],
                    settings={'INITIAL_MEMORY': '2200mb', 'GLOBAL_BASE': '2gb'})

# MEMORY64=1
wasm64 = make_run('wasm64', emcc_args=['-O1', '-Wno-experimental', '--profiling-funcs'],
                  settings={'MEMORY64': 1}, require_wasm64=True, require_node=True)
wasm64_v8 = make_run('wasm64_v8', emcc_args=['-Wno-experimental', '--profiling-funcs'],
                     settings={'MEMORY64': 1}, require_wasm64=True, require_v8=True)
# Run the wasm64 tests with all memory offsets > 4gb.  Be careful running this test
# suite with any kind of parallelism.
wasm64_4gb = make_run('wasm64_4gb', emcc_args=['-Wno-experimental', '--profiling-funcs'],
                      settings={'MEMORY64': 1, 'INITIAL_MEMORY': '4200mb', 'GLOBAL_BASE': '4gb'},
                      require_wasm64=True)
# MEMORY64=2, or "lowered"
wasm64l = make_run('wasm64l', emcc_args=['-O1', '-Wno-experimental', '--profiling-funcs'],
                   settings={'MEMORY64': 2},
                   init=lambda self: shared.node_bigint_flags(self.get_nodejs()))

lto0 = make_run('lto0', emcc_args=['-flto', '-O0'])
lto1 = make_run('lto1', emcc_args=['-flto', '-O1'])
lto2 = make_run('lto2', emcc_args=['-flto', '-O2'])
lto3 = make_run('lto3', emcc_args=['-flto', '-O3'])
ltos = make_run('ltos', emcc_args=['-flto', '-Os'])
ltoz = make_run('ltoz', emcc_args=['-flto', '-Oz'])

thinlto0 = make_run('thinlto0', emcc_args=['-flto=thin', '-O0'])
thinlto1 = make_run('thinlto1', emcc_args=['-flto=thin', '-O1'])
thinlto2 = make_run('thinlto2', emcc_args=['-flto=thin', '-O2'])
thinlto3 = make_run('thinlto3', emcc_args=['-flto=thin', '-O3'])
thinltos = make_run('thinltos', emcc_args=['-flto=thin', '-Os'])
thinltoz = make_run('thinltoz', emcc_args=['-flto=thin', '-Oz'])

wasm2js0 = make_run('wasm2js0', emcc_args=['-O0'], settings={'WASM': 0})
wasm2js1 = make_run('wasm2js1', emcc_args=['-O1'], settings={'WASM': 0})
wasm2js2 = make_run('wasm2js2', emcc_args=['-O2'], settings={'WASM': 0})
wasm2js3 = make_run('wasm2js3', emcc_args=['-O3'], settings={'WASM': 0})
wasm2jss = make_run('wasm2jss', emcc_args=['-Os'], settings={'WASM': 0})
wasm2jsz = make_run('wasm2jsz', emcc_args=['-Oz'], settings={'WASM': 0})

# Secondary test modes - run directly when there is a specific need

# features

simd2 = make_run('simd2', emcc_args=['-O2', '-msimd128'])
bulkmem2 = make_run('bulkmem2', emcc_args=['-O2', '-mbulk-memory'])
wasmfs = make_run('wasmfs', emcc_args=['-O2', '-DWASMFS'], settings={'WASMFS': 1})

# SAFE_HEAP/STACK_OVERFLOW_CHECK
core0s = make_run('core2s', emcc_args=['-g'], settings={'SAFE_HEAP': 1})
core2s = make_run('core2s', emcc_args=['-O2'], settings={'SAFE_HEAP': 1})
core2ss = make_run('core2ss', emcc_args=['-O2'], settings={'STACK_OVERFLOW_CHECK': 2})

bigint = make_run('bigint', emcc_args=['--profiling-funcs'], settings={'WASM_BIGINT': 1},
                  init=lambda self: shared.node_bigint_flags(self.get_nodejs()))

# Add DEFAULT_TO_CXX=0
strict = make_run('strict', emcc_args=[], settings={'STRICT': 1})
strict_js = make_run('strict_js', emcc_args=[], settings={'STRICT_JS': 1})

ubsan = make_run('ubsan', emcc_args=['-fsanitize=undefined', '--profiling'])
lsan = make_run('lsan', emcc_args=['-fsanitize=leak', '--profiling'], settings={'ALLOW_MEMORY_GROWTH': 1})
asan = make_run('asan', emcc_args=['-fsanitize=address', '--profiling'], settings={'ALLOW_MEMORY_GROWTH': 1})
asani = make_run('asani', emcc_args=['-fsanitize=address', '--profiling', '--pre-js', os.path.join(os.path.dirname(__file__), 'asan-no-leak.js')],
                 settings={'ALLOW_MEMORY_GROWTH': 1})

# Experimental modes (not tested by CI)
minimal0 = make_run('minimal0', emcc_args=['-g'], settings={'MINIMAL_RUNTIME': 1})

# TestCoreBase is just a shape for the specific subclasses, we don't test it itself
del TestCoreBase # noqa<|MERGE_RESOLUTION|>--- conflicted
+++ resolved
@@ -5859,13 +5859,12 @@
     self.do_runf('fs/test_fs_rename_on_existing.c', 'success')
 
   @also_with_nodefs_both
-<<<<<<< HEAD
   def test_fs_readdir_ino_matches_stat_ino(self):
     self.do_runf('fs/test_fs_readdir_ino_matches_stat_ino.c', 'success')
-=======
+
+  @also_with_nodefs_both
   def test_fs_open_no_permissions(self):
     self.do_runf('fs/test_fs_open_no_permissions.c', 'success')
->>>>>>> 89c946e5
 
   @also_with_nodefs_both
   @crossplatform
