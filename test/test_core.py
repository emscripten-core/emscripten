--- conflicted
+++ resolved
@@ -5859,15 +5859,12 @@
     self.do_runf('fs/test_fs_rename_on_existing.c', 'success')
 
   @also_with_nodefs_both
-<<<<<<< HEAD
   def test_fs_open_no_permissions(self):
     self.do_runf('fs/test_fs_open_no_permissions.c', 'success')
 
   @also_with_nodefs_both
-=======
   @crossplatform
   @no_windows('https://github.com/emscripten-core/emscripten/issues/8882')
->>>>>>> 971d4f65
   def test_fs_mkdir_dotdot(self):
     self.do_runf('fs/test_fs_mkdir_dotdot.c', 'success')
 
