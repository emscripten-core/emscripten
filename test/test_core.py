--- conflicted
+++ resolved
@@ -5785,15 +5785,11 @@
     # externally setup an existing folder structure: existing/a
     if self.get_setting('WASMFS'):
       self.set_setting('FORCE_FILESYSTEM')
-<<<<<<< HEAD
     if not WINDOWS:
       # Add an entry that isn't a directory, file, or link to test that we handle
       # it correctly.
       os.mkfifo('named_pipe')
-    os.makedirs(os.path.join('existing', 'a'))
-=======
     os.makedirs('existing/a')
->>>>>>> ac676d5e
     self.emcc_args += ['-lnodefs.js']
     suffix = ''
     if self.get_setting('WASMFS'):
