--- conflicted
+++ resolved
@@ -5875,33 +5875,35 @@
     self.do_runf('fs/test_64bit.c', 'success')
 
   @requires_node
-<<<<<<< HEAD
-=======
-  @crossplatform
->>>>>>> c08204e5
   @parameterized({
     '': ([],),
     'nodefs': (['-DNODEFS', '-lnodefs.js'],),
     'noderawfs': (['-sNODERAWFS'],),
   })
-<<<<<<< HEAD
   def test_fs_stat_unnamed_file_descriptor(self, args):
     nodefs = '-DNODEFS' in args or '-DNODERAWFS' in args
-=======
+    if self.get_setting('WASMFS'):
+      if nodefs:
+        self.skipTest('NODEFS in WasmFS')
+      self.set_setting('FORCE_FILESYSTEM')
+    self.do_runf('fs/test_stat_unnamed_file_descriptor.c', 'success', emcc_args=args)
+
+  @requires_node
+  @crossplatform
+  @parameterized({
+    '': ([],),
+    'nodefs': (['-DNODEFS', '-lnodefs.js'],),
+    'noderawfs': (['-sNODERAWFS'],),
+  })
   def test_fs_symlink_resolution(self, args):
     nodefs = '-DNODEFS' in args or '-sNODERAWFS' in args
     if nodefs and WINDOWS:
       self.skipTest('No symlinks on Windows')
->>>>>>> c08204e5
     if self.get_setting('WASMFS'):
       if nodefs:
         self.skipTest('NODEFS in WasmFS')
       self.set_setting('FORCE_FILESYSTEM')
-<<<<<<< HEAD
-    self.do_runf('fs/test_stat_unnamed_file_descriptor.c', 'success', emcc_args=args)
-=======
     self.do_runf('fs/test_fs_symlink_resolution.c', 'success', emcc_args=args)
->>>>>>> c08204e5
 
   @parameterized({
     '': ([],),
