--- conflicted
+++ resolved
@@ -7202,12 +7202,6 @@
   def test_dyncall_specific(self, *args):
     if self.get_setting('MEMORY64'):
       self.skipTest('not compatible with MEMORY64')
-<<<<<<< HEAD
-    args = list(args) + ['-sDYNCALLS=1'] # why was this not needed before wasm_bigint?
-    cases = [
-        ('DIRECT', ['-sDYNCALLS=1']),
-        ('DYNAMIC_SIG', ['-sDYNCALLS=1']),
-=======
     if self.get_setting('WASM_BIGINT'):
       # define DYNCALLS because this test does test calling them directly, and
       # in WASM_BIGINT mode we do not enable them by default (since we can do
@@ -7216,7 +7210,6 @@
     cases = [
         ('DIRECT', []),
         ('DYNAMIC_SIG', ['-sDYNCALLS']),
->>>>>>> a42cb9ec
       ]
     if '-sMINIMAL_RUNTIME=1' in args:
       self.emcc_args += ['--pre-js', test_file('minimal_runtime_exit_handling.js')]
