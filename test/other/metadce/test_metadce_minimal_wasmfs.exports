--- conflicted
+++ resolved
@@ -1,12 +1,4 @@
 p
 q
 r
-<<<<<<< HEAD
-s
-t
-u
-v
-w
-=======
-s
->>>>>>> c5e53c4e
+s