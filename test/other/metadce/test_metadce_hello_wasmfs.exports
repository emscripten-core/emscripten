--- conflicted
+++ resolved
@@ -1,12 +1,4 @@
 q
 r
 s
-<<<<<<< HEAD
-t
-u
-v
-w
-x
-=======
-t
->>>>>>> c5e53c4e
+t