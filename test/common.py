# Copyright 2021 The Emscripten Authors.  All rights reserved.
# Emscripten is available under two separate licenses, the MIT license and the
# University of Illinois/NCSA Open Source License.  Both these licenses can be
# found in the LICENSE file.

from enum import Enum
from functools import wraps
from pathlib import Path
from subprocess import PIPE, STDOUT
from typing import Dict, Tuple
from urllib.parse import unquote, unquote_plus, urlparse, parse_qs
from http.server import ThreadingHTTPServer, SimpleHTTPRequestHandler
import contextlib
import difflib
import hashlib
import io
import itertools
import json
import logging
import os
import psutil
import re
import shlex
import shutil
import stat
import string
import subprocess
import sys
import tempfile
import textwrap
import threading
import time
import webbrowser
import unittest
import queue

import clang_native
import jsrun
import line_endings
from tools.shared import EMCC, EMXX, DEBUG, exe_suffix
from tools.shared import get_canonical_temp_dir, path_from_root
from tools.utils import MACOS, WINDOWS, read_file, read_binary, write_binary, exit_with_error
from tools.settings import COMPILE_TIME_SETTINGS
from tools import shared, feature_matrix, building, config, utils

logger = logging.getLogger('common')

# User can specify an environment variable EMTEST_BROWSER to force the browser
# test suite to run using another browser command line than the default system
# browser. If only the path to the browser executable is given, the tests
# will run in headless mode with a temporary profile with the same options
# used in CI. To use a custom start command specify the executable and command
# line flags.
#
# There are two special values that can be used here if running in an actual
# browser is not desired:
#  EMTEST_BROWSER=0 : This will disable the actual running of the test and simply
#                     verify that it compiles and links.
#  EMTEST_BROWSER=node : This will attempt to run the browser test under node.
#                        For most browser tests this does not work, but it can
#                        be useful for running pthread tests under node.
EMTEST_BROWSER = None
EMTEST_BROWSER_AUTO_CONFIG = None
EMTEST_HEADLESS = None
EMTEST_DETECT_TEMPFILE_LEAKS = None
EMTEST_SAVE_DIR = None
# generally js engines are equivalent, testing 1 is enough. set this
# to force testing on all js engines, good to find js engine bugs
EMTEST_ALL_ENGINES = None
EMTEST_SKIP_SLOW = None
EMTEST_SKIP_FLAKY = None
EMTEST_RETRY_FLAKY = None
EMTEST_LACKS_NATIVE_CLANG = None
EMTEST_VERBOSE = None
EMTEST_REBASELINE = None

# Verbosity level control for subprocess calls to configure + make.
# 0: disabled.
# 1: Log stderr of configure/make.
# 2: Log stdout and stderr configure/make. Print out subprocess commands that were executed.
# 3: Log stdout and stderr, and pass VERBOSE=1 to CMake/configure/make steps.
EMTEST_BUILD_VERBOSE = int(os.getenv('EMTEST_BUILD_VERBOSE', '0'))
EMTEST_CAPTURE_STDIO = int(os.getenv('EMTEST_CAPTURE_STDIO', '0'))
if 'EM_BUILD_VERBOSE' in os.environ:
  exit_with_error('EM_BUILD_VERBOSE has been renamed to EMTEST_BUILD_VERBOSE')

# If we are drawing a parallel swimlane graph of test output, we need to use a temp
# file to track which tests were flaky so they can be graphed in orange color to
# visually stand out.
flaky_tests_log_filename = os.path.join(path_from_root('out/flaky_tests.txt'))
browser_spawn_lock_filename = os.path.join(path_from_root('out/browser_spawn_lock'))


# Default flags used to run browsers in CI testing:
class ChromeConfig:
  data_dir_flag = '--user-data-dir='
  default_flags = (
    # --no-sandbox because we are running as root and chrome requires
    # this flag for now: https://crbug.com/638180
    '--no-first-run -start-maximized --no-sandbox --enable-unsafe-swiftshader --use-gl=swiftshader --enable-experimental-web-platform-features --enable-features=JavaScriptSourcePhaseImports',
    '--enable-experimental-webassembly-features --js-flags="--experimental-wasm-type-reflection --experimental-wasm-rab-integration"',
    # The runners lack sound hardware so fallback to a dummy device (and
    # bypass the user gesture so audio tests work without interaction)
    '--use-fake-device-for-media-stream --autoplay-policy=no-user-gesture-required',
    # Cache options.
    '--disk-cache-size=1 --media-cache-size=1 --disable-application-cache',
    # Disable various background tasks downloads (e.g. updates).
    '--disable-background-networking',
  )
  headless_flags = '--headless=new --window-size=1024,768'

  @staticmethod
  def configure(data_dir):
    """Chrome has no special configuration step."""


class FirefoxConfig:
  data_dir_flag = '-profile '
  default_flags = ('-new-instance',)
  headless_flags = '-headless'
  executable_name = exe_suffix('firefox')

  @staticmethod
  def configure(data_dir):
    shutil.copy(test_file('firefox_user.js'), os.path.join(data_dir, 'user.js'))


# Special value for passing to assert_returncode which means we expect that program
# to fail with non-zero return code, but we don't care about specifically which one.
NON_ZERO = -1

TEST_ROOT = path_from_root('test')
LAST_TEST = path_from_root('out/last_test.txt')
PREVIOUS_TEST_RUN_RESULTS_FILE = path_from_root('out/previous_test_run_results.json')

DEFAULT_BROWSER_DATA_DIR = path_from_root('out/browser-profile')

WEBIDL_BINDER = shared.bat_suffix(path_from_root('tools/webidl_binder'))

EMBUILDER = shared.bat_suffix(path_from_root('embuilder'))
EMMAKE = shared.bat_suffix(path_from_root('emmake'))
EMCMAKE = shared.bat_suffix(path_from_root('emcmake'))
EMCONFIGURE = shared.bat_suffix(path_from_root('emconfigure'))
EMRUN = shared.bat_suffix(shared.path_from_root('emrun'))
WASM_DIS = os.path.join(building.get_binaryen_bin(), 'wasm-dis')
LLVM_OBJDUMP = shared.llvm_tool_path('llvm-objdump')
PYTHON = sys.executable

assert config.NODE_JS # assert for mypy's benefit
# By default we run the tests in the same version of node as emscripten itself used.
if not config.NODE_JS_TEST:
  config.NODE_JS_TEST = config.NODE_JS
# The default set of JS_ENGINES contains just node.
if not config.JS_ENGINES:
  config.JS_ENGINES = [config.NODE_JS_TEST]

requires_network = unittest.skipIf(os.getenv('EMTEST_SKIP_NETWORK_TESTS'), 'This test requires network access')


def errlog(*args):
  """Shorthand for print with file=sys.stderr

  Use this for all internal test framework logging..
  """
  print(*args, file=sys.stderr)


def load_previous_test_run_results():
  try:
    return json.load(open(PREVIOUS_TEST_RUN_RESULTS_FILE))
  except FileNotFoundError:
    return {}


def test_file(*path_components):
  """Construct a path relative to the emscripten "tests" directory."""
  return str(Path(TEST_ROOT, *path_components))


def copytree(src, dest):
  shutil.copytree(src, dest, dirs_exist_ok=True)


# checks if browser testing is enabled
def has_browser():
  return EMTEST_BROWSER != '0'


CHROMIUM_BASED_BROWSERS = ['chrom', 'edge', 'opera']


def is_chrome():
  return EMTEST_BROWSER and any(pattern in EMTEST_BROWSER.lower() for pattern in CHROMIUM_BASED_BROWSERS)


def is_firefox():
  return EMTEST_BROWSER and 'firefox' in EMTEST_BROWSER.lower()


def compiler_for(filename, force_c=False):
  if shared.suffix(filename) in ('.cc', '.cxx', '.cpp') and not force_c:
    return EMXX
  else:
    return EMCC


# Generic decorator that calls a function named 'condition' on the test class and
# skips the test if that function returns true
def skip_if_simple(name, condition, note=''):
  assert callable(condition)
  assert not callable(note)

  def decorator(func):
    assert callable(func)

    @wraps(func)
    def decorated(self, *args, **kwargs):
      if condition(self):
        explanation_str = name
        if note:
          explanation_str += ': %s' % note
        self.skipTest(explanation_str)
      return func(self, *args, **kwargs)

    return decorated

  return decorator


# Same as skip_if_simple but creates a decorator that takes a note as an argument.
def skip_if(name, condition, default_note=''):
  assert callable(condition)

  def decorator(note=default_note):
    return skip_if_simple(name, condition, note)

  return decorator


def is_slow_test(func):
  assert callable(func)
  decorated = skip_if_simple('skipping slow tests', lambda _: EMTEST_SKIP_SLOW)(func)
  decorated.is_slow = True
  return decorated


def record_flaky_test(test_name, attempt_count, exception_msg):
  logging.info(f'Retrying flaky test "{test_name}" (attempt {attempt_count}/{EMTEST_RETRY_FLAKY} failed):\n{exception_msg}')
  open(flaky_tests_log_filename, 'a').write(f'{test_name}\n')


def flaky(note=''):
  assert not callable(note)

  if EMTEST_SKIP_FLAKY:
    return unittest.skip(note)

  if not EMTEST_RETRY_FLAKY:
    return lambda f: f

  def decorated(func):
    @wraps(func)
    def modified(self, *args, **kwargs):
      # Browser tests have there own method of retrying tests.
      if self.is_browser_test():
        self.flaky = True
        return func(self, *args, **kwargs)

      for i in range(EMTEST_RETRY_FLAKY):
        try:
          return func(self, *args, **kwargs)
        except (AssertionError, subprocess.TimeoutExpired) as exc:
          preserved_exc = exc
          record_flaky_test(self.id(), i, exc)

      raise AssertionError('Flaky test has failed too many times') from preserved_exc

    return modified

  return decorated


def disabled(note=''):
  assert not callable(note)
  return unittest.skip(note)


no_mac = skip_if('no_mac', lambda _: MACOS)

no_windows = skip_if('no_windows', lambda _: WINDOWS)

no_wasm64 = skip_if('no_wasm64', lambda t: t.is_wasm64())

# 2200mb is the value used by the core_2gb test mode
no_2gb = skip_if('no_2gb', lambda t: t.get_setting('INITIAL_MEMORY') == '2200mb')

no_4gb = skip_if('no_4gb', lambda t: t.is_4gb())

only_windows = skip_if('only_windows', lambda _: not WINDOWS)

requires_native_clang = skip_if_simple('native clang tests are disabled', lambda _: EMTEST_LACKS_NATIVE_CLANG)

needs_make = skip_if('tool not available on windows bots', lambda _: WINDOWS)


def requires_node(func):
  assert callable(func)

  @wraps(func)
  def decorated(self, *args, **kwargs):
    self.require_node()
    return func(self, *args, **kwargs)

  return decorated


def requires_node_canary(func):
  assert callable(func)

  @wraps(func)
  def decorated(self, *args, **kwargs):
    self.require_node_canary()
    return func(self, *args, **kwargs)

  return decorated


def node_bigint_flags(node_version):
  # The --experimental-wasm-bigint flag was added in v12, and then removed (enabled by default)
  # in v16.
  if node_version and node_version < (16, 0, 0):
    return ['--experimental-wasm-bigint']
  else:
    return []


# Used to mark dependencies in various tests to npm developer dependency
# packages, which might not be installed on Emscripten end users' systems.
def requires_dev_dependency(package):
  assert not callable(package)
  note = f'requires npm development package "{package}" and EMTEST_SKIP_NODE_DEV_PACKAGES is set'
  return skip_if_simple('requires_dev_dependency', lambda _: 'EMTEST_SKIP_NODE_DEV_PACKAGES' in os.environ, note)


def requires_wasm64(func):
  assert callable(func)

  @wraps(func)
  def decorated(self, *args, **kwargs):
    self.require_wasm64()
    return func(self, *args, **kwargs)

  return decorated


def requires_wasm_eh(func):
  assert callable(func)

  @wraps(func)
  def decorated(self, *args, **kwargs):
    self.require_wasm_eh()
    return func(self, *args, **kwargs)

  return decorated


def requires_v8(func):
  assert callable(func)

  @wraps(func)
  def decorated(self, *args, **kwargs):
    self.require_v8()
    return func(self, *args, **kwargs)

  return decorated


def requires_wasm2js(func):
  assert callable(func)

  @wraps(func)
  def decorated(self, *args, **kwargs):
    self.require_wasm2js()
    return func(self, *args, **kwargs)

  return decorated


def requires_jspi(func):
  assert callable(func)

  @wraps(func)
  def decorated(self, *args, **kwargs):
    self.require_jspi()
    return func(self, *args, **kwargs)

  return decorated


def node_pthreads(func):
  assert callable(func)

  @wraps(func)
  def decorated(self, *args, **kwargs):
    self.setup_node_pthreads()
    return func(self, *args, **kwargs)
  return decorated


def crossplatform(func):
  assert callable(func)
  func.is_crossplatform_test = True
  return func


# without EMTEST_ALL_ENGINES set we only run tests in a single VM by
# default. in some tests we know that cross-VM differences may happen and
# so are worth testing, and they should be marked with this decorator
def all_engines(func):
  assert callable(func)

  @wraps(func)
  def decorated(self, *args, **kwargs):
    self.use_all_engines = True
    self.set_setting('ENVIRONMENT', 'web,node,shell')
    return func(self, *args, **kwargs)

  return decorated


@contextlib.contextmanager
def env_modify(updates):
  """A context manager that updates os.environ."""
  # This could also be done with mock.patch.dict() but taking a dependency
  # on the mock library is probably not worth the benefit.
  old_env = os.environ.copy()
  print("env_modify: " + str(updates))
  # Setting a value to None means clear the environment variable
  clears = [key for key, value in updates.items() if value is None]
  updates = {key: value for key, value in updates.items() if value is not None}
  os.environ.update(updates)
  for key in clears:
    if key in os.environ:
      del os.environ[key]
  try:
    yield
  finally:
    os.environ.clear()
    os.environ.update(old_env)


# Decorator version of env_modify
def with_env_modify(updates):
  assert not callable(updates)

  def decorated(func):
    @wraps(func)
    def modified(self, *args, **kwargs):
      with env_modify(updates):
        return func(self, *args, **kwargs)
    return modified

  return decorated


def also_with_wasmfs(func):
  assert callable(func)

  @wraps(func)
  def metafunc(self, wasmfs, *args, **kwargs):
    if DEBUG:
      print('parameterize:wasmfs=%d' % wasmfs)
    if wasmfs:
      self.setup_wasmfs_test()
    else:
      self.cflags += ['-DMEMFS']
    return func(self, *args, **kwargs)

  parameterize(metafunc, {'': (False,),
                          'wasmfs': (True,)})
  return metafunc


def also_with_nodefs(func):
  @wraps(func)
  def metafunc(self, fs, *args, **kwargs):
    if DEBUG:
      print('parameterize:fs=%s' % (fs))
    if fs == 'nodefs':
      self.setup_nodefs_test()
    else:
      self.cflags += ['-DMEMFS']
      assert fs is None
    return func(self, *args, **kwargs)

  parameterize(metafunc, {'': (None,),
                          'nodefs': ('nodefs',)})
  return metafunc


def also_with_nodefs_both(func):
  @wraps(func)
  def metafunc(self, fs, *args, **kwargs):
    if DEBUG:
      print('parameterize:fs=%s' % (fs))
    if fs == 'nodefs':
      self.setup_nodefs_test()
    elif fs == 'rawfs':
      self.setup_noderawfs_test()
    else:
      self.cflags += ['-DMEMFS']
      assert fs is None
    return func(self, *args, **kwargs)

  parameterize(metafunc, {'': (None,),
                          'nodefs': ('nodefs',),
                          'rawfs': ('rawfs',)})
  return metafunc


def with_all_fs(func):
  @wraps(func)
  def metafunc(self, wasmfs, fs, *args, **kwargs):
    if DEBUG:
      print('parameterize:fs=%s' % (fs))
    if wasmfs:
      self.setup_wasmfs_test()
    if fs == 'nodefs':
      self.setup_nodefs_test()
    elif fs == 'rawfs':
      self.setup_noderawfs_test()
    else:
      self.cflags += ['-DMEMFS']
      assert fs is None
    return func(self, *args, **kwargs)

  parameterize(metafunc, {'': (False, None),
                          'nodefs': (False, 'nodefs'),
                          'rawfs': (False, 'rawfs'),
                          'wasmfs': (True, None),
                          'wasmfs_nodefs': (True, 'nodefs'),
                          'wasmfs_rawfs': (True, 'rawfs')})
  return metafunc


def also_with_noderawfs(func):
  assert callable(func)

  @wraps(func)
  def metafunc(self, rawfs, *args, **kwargs):
    if DEBUG:
      print('parameterize:rawfs=%d' % rawfs)
    if rawfs:
      self.setup_noderawfs_test()
    else:
      self.cflags += ['-DMEMFS']
    return func(self, *args, **kwargs)

  parameterize(metafunc, {'': (False,),
                          'rawfs': (True,)})
  return metafunc


def also_with_minimal_runtime(func):
  assert callable(func)

  @wraps(func)
  def metafunc(self, with_minimal_runtime, *args, **kwargs):
    if DEBUG:
      print('parameterize:minimal_runtime=%s' % with_minimal_runtime)
    if self.get_setting('MINIMAL_RUNTIME'):
      self.skipTest('MINIMAL_RUNTIME already enabled in test config')
    if with_minimal_runtime:
      if self.get_setting('MODULARIZE') == 'instance' or self.get_setting('WASM_ESM_INTEGRATION'):
        self.skipTest('MODULARIZE=instance is not compatible with MINIMAL_RUNTIME')
      self.set_setting('MINIMAL_RUNTIME', 1)
      # This extra helper code is needed to cleanly handle calls to exit() which throw
      # an ExitCode exception.
      self.cflags += ['--pre-js', test_file('minimal_runtime_exit_handling.js')]
    return func(self, *args, **kwargs)

  parameterize(metafunc, {'': (False,),
                          'minimal_runtime': (True,)})
  return metafunc


def also_without_bigint(func):
  assert callable(func)

  @wraps(func)
  def metafunc(self, no_bigint, *args, **kwargs):
    if DEBUG:
      print('parameterize:no_bigint=%s' % no_bigint)
    if no_bigint:
      if self.get_setting('WASM_BIGINT') is not None:
        self.skipTest('redundant in bigint test config')
      self.set_setting('WASM_BIGINT', 0)
    return func(self, *args, **kwargs)

  parameterize(metafunc, {'': (False,),
                          'no_bigint': (True,)})
  return metafunc


def also_with_wasm64(func):
  assert callable(func)

  @wraps(func)
  def metafunc(self, with_wasm64, *args, **kwargs):
    if DEBUG:
      print('parameterize:wasm64=%s' % with_wasm64)
    if with_wasm64:
      self.require_wasm64()
      self.set_setting('MEMORY64')
    return func(self, *args, **kwargs)

  parameterize(metafunc, {'': (False,),
                          'wasm64': (True,)})
  return metafunc


def also_with_wasm2js(func):
  assert callable(func)

  @wraps(func)
  def metafunc(self, with_wasm2js, *args, **kwargs):
    assert self.get_setting('WASM') is None
    if DEBUG:
      print('parameterize:wasm2js=%s' % with_wasm2js)
    if with_wasm2js:
      self.require_wasm2js()
      self.set_setting('WASM', 0)
    return func(self, *args, **kwargs)

  parameterize(metafunc, {'': (False,),
                          'wasm2js': (True,)})
  return metafunc


def can_do_standalone(self, impure=False):
  # Pure standalone engines don't support MEMORY64 yet.  Even with MEMORY64=2 (lowered)
  # the WASI APIs that take pointer values don't have 64-bit variants yet.
  if not impure:
    if self.get_setting('MEMORY64'):
      return False
    # This is way to detect the core_2gb test mode in test_core.py
    if self.get_setting('INITIAL_MEMORY') == '2200mb':
      return False
  return self.is_wasm() and \
      self.get_setting('STACK_OVERFLOW_CHECK', 0) < 2 and \
      not self.get_setting('MINIMAL_RUNTIME') and \
      not self.get_setting('WASM_ESM_INTEGRATION') and \
      not self.get_setting('SAFE_HEAP') and \
      not any(a.startswith('-fsanitize=') for a in self.cflags)


# Impure means a test that cannot run in a wasm VM yet, as it is not 100%
# standalone. We can still run them with the JS code though.
def also_with_standalone_wasm(impure=False):
  def decorated(func):
    @wraps(func)
    def metafunc(self, standalone, *args, **kwargs):
      if DEBUG:
        print('parameterize:standalone=%s' % standalone)
      if standalone:
        if not can_do_standalone(self, impure):
          self.skipTest('Test configuration is not compatible with STANDALONE_WASM')
        self.set_setting('STANDALONE_WASM')
        if not impure:
          self.set_setting('PURE_WASI')
        self.cflags.append('-Wno-unused-command-line-argument')
        # if we are impure, disallow all wasm engines
        if impure:
          self.wasm_engines = []
      return func(self, *args, **kwargs)

    parameterize(metafunc, {'': (False,),
                            'standalone': (True,)})
    return metafunc

  return decorated


def also_with_asan(func):
  assert callable(func)

  @wraps(func)
  def metafunc(self, asan, *args, **kwargs):
    if asan:
      if self.is_wasm64():
        self.skipTest('TODO: ASAN in memory64')
      if self.is_2gb() or self.is_4gb():
        self.skipTest('asan doesnt support GLOBAL_BASE')
      self.cflags.append('-fsanitize=address')
    return func(self, *args, **kwargs)

  parameterize(metafunc, {'': (False,),
                          'asan': (True,)})
  return metafunc


def also_with_modularize(func):
  assert callable(func)

  @wraps(func)
  def metafunc(self, modularize, *args, **kwargs):
    if modularize:
      if self.get_setting('DECLARE_ASM_MODULE_EXPORTS') == 0:
        self.skipTest('DECLARE_ASM_MODULE_EXPORTS=0 is not compatible with MODULARIZE')
      if self.get_setting('STRICT_JS'):
        self.skipTest('MODULARIZE is not compatible with STRICT_JS')
      if self.get_setting('WASM_ESM_INTEGRATION'):
        self.skipTest('MODULARIZE is not compatible with WASM_ESM_INTEGRATION')
      self.cflags += ['--extern-post-js', test_file('modularize_post_js.js'), '-sMODULARIZE']
    return func(self, *args, **kwargs)

  parameterize(metafunc, {'': (False,),
                          'modularize': (True,)})
  return metafunc


# Tests exception handling and setjmp/longjmp handling. This tests three
# combinations:
# - Emscripten EH + Emscripten SjLj
# - Wasm EH + Wasm SjLj
# - Wasm EH + Wasm SjLj (Legacy)
def with_all_eh_sjlj(func):
  assert callable(func)

  @wraps(func)
  def metafunc(self, mode, *args, **kwargs):
    if DEBUG:
      print('parameterize:eh_mode=%s' % mode)
    if mode in {'wasm', 'wasm_legacy'}:
      # Wasm EH is currently supported only in wasm backend and V8
      if self.is_wasm2js():
        self.skipTest('wasm2js does not support wasm EH/SjLj')
      self.cflags.append('-fwasm-exceptions')
      self.set_setting('SUPPORT_LONGJMP', 'wasm')
      if mode == 'wasm':
        self.require_wasm_eh()
      if mode == 'wasm_legacy':
        self.require_wasm_legacy_eh()
    else:
      self.set_setting('DISABLE_EXCEPTION_CATCHING', 0)
      self.set_setting('SUPPORT_LONGJMP', 'emscripten')
      # DISABLE_EXCEPTION_CATCHING=0 exports __cxa_can_catch,
      # so if we don't build in C++ mode, wasm-ld will
      # error out because libc++abi is not included. See
      # https://github.com/emscripten-core/emscripten/pull/14192 for details.
      self.set_setting('DEFAULT_TO_CXX')
    return func(self, *args, **kwargs)

  parameterize(metafunc, {'emscripten': ('emscripten',),
                          'wasm': ('wasm',),
                          'wasm_legacy': ('wasm_legacy',)})
  return metafunc


# This works just like `with_all_eh_sjlj` above but doesn't enable exceptions.
# Use this for tests that use setjmp/longjmp but not exceptions handling.
def with_all_sjlj(func):
  assert callable(func)

  @wraps(func)
  def metafunc(self, mode, *args, **kwargs):
    if mode in {'wasm', 'wasm_legacy'}:
      if self.is_wasm2js():
        self.skipTest('wasm2js does not support wasm SjLj')
      self.set_setting('SUPPORT_LONGJMP', 'wasm')
      if mode == 'wasm':
        self.require_wasm_eh()
      if mode == 'wasm_legacy':
        self.require_wasm_legacy_eh()
    else:
      self.set_setting('SUPPORT_LONGJMP', 'emscripten')
    return func(self, *args, **kwargs)

  parameterize(metafunc, {'emscripten': ('emscripten',),
                          'wasm': ('wasm',),
                          'wasm_legacy': ('wasm_legacy',)})
  return metafunc


def ensure_dir(dirname):
  dirname = Path(dirname)
  dirname.mkdir(parents=True, exist_ok=True)


def limit_size(string):
  maxbytes = 800000 * 20
  if sys.stdout.isatty():
    maxlines = 500
    max_line = 500
  else:
    max_line = 5000
    maxlines = 1000
  lines = string.splitlines()
  for i, line in enumerate(lines):
    if len(line) > max_line:
      lines[i] = line[:max_line] + '[..]'
  if len(lines) > maxlines:
    lines = lines[0:maxlines // 2] + ['[..]'] + lines[-maxlines // 2:]
    lines.append('(not all output shown. See `limit_size`)')
  string = '\n'.join(lines) + '\n'
  if len(string) > maxbytes:
    string = string[0:maxbytes // 2] + '\n[..]\n' + string[-maxbytes // 2:]
  return string


def create_file(name, contents, binary=False, absolute=False):
  name = Path(name)
  assert absolute or not name.is_absolute(), name
  if binary:
    name.write_bytes(contents)
  else:
    # Dedent the contents of text files so that the files on disc all
    # start in column 1, even if they are indented when embedded in the
    # python test code.
    contents = textwrap.dedent(contents)
    name.write_text(contents, encoding='utf-8')


@contextlib.contextmanager
def chdir(dir):
  """A context manager that performs actions in the given directory."""
  orig_cwd = os.getcwd()
  os.chdir(dir)
  try:
    yield
  finally:
    os.chdir(orig_cwd)


def make_executable(name):
  Path(name).chmod(stat.S_IREAD | stat.S_IWRITE | stat.S_IEXEC)


def make_dir_writeable(dirname):
  # Some tests make files and subdirectories read-only, so rmtree/unlink will not delete
  # them. Force-make everything writable in the subdirectory to make it
  # removable and re-attempt.
  os.chmod(dirname, 0o777)

  for directory, subdirs, files in os.walk(dirname):
    for item in files + subdirs:
      i = os.path.join(directory, item)
      if not os.path.islink(i):
        os.chmod(i, 0o777)


def force_delete_dir(dirname):
  """Deletes a directory. Returns whether deletion succeeded."""
  if not os.path.exists(dirname):
    return True
  assert not os.path.isfile(dirname)

  try:
    make_dir_writeable(dirname)
    utils.delete_dir(dirname)
  except PermissionError as e:
    # This issue currently occurs on Windows when running browser tests e.g.
    # on Firefox browser. Killing Firefox browser is not 100% watertight, and
    # occassionally a Firefox browser process can be left behind, holding on
    # to a file handle, preventing the deletion from succeeding.
    # We expect this issue to only occur on Windows.
    if not WINDOWS:
      raise e
    print(f'Warning: Failed to delete directory "{dirname}"\n{e}')
    return False
  return True


def force_delete_contents(dirname):
  make_dir_writeable(dirname)
  utils.delete_contents(dirname)


def find_browser_test_file(filename):
  """Looks for files in test/browser and then in test/
  """
  if not os.path.exists(filename):
    fullname = test_file('browser', filename)
    if not os.path.exists(fullname):
      fullname = test_file(filename)
    filename = fullname
  return filename


def parameterize(func, parameters):
  """Add additional parameterization to a test function.

  This function create or adds to the `_parameterize` property of a function
  which is then expanded by the RunnerMeta metaclass into multiple separate
  test functions.
  """
  prev = getattr(func, '_parameterize', None)
  assert not any(p.startswith('_') for p in parameters)
  if prev:
    # If we're parameterizing 2nd time, construct a cartesian product for various combinations.
    func._parameterize = {
      '_'.join(filter(None, [k1, k2])): v2 + v1 for (k1, v1), (k2, v2) in itertools.product(prev.items(), parameters.items())
    }
  else:
    func._parameterize = parameters


def parameterized(parameters):
  """
  Mark a test as parameterized.

  Usage:
    @parameterized({
      'subtest1': (1, 2, 3),
      'subtest2': (4, 5, 6),
    })
    def test_something(self, a, b, c):
      ... # actual test body

  This is equivalent to defining two tests:

    def test_something_subtest1(self):
      # runs test_something(1, 2, 3)

    def test_something_subtest2(self):
      # runs test_something(4, 5, 6)
  """
  def decorator(func):
    parameterize(func, parameters)
    return func
  return decorator


def get_output_suffix(args):
  if any(a in args for a in ('-sEXPORT_ES6', '-sWASM_ESM_INTEGRATION', '-sMODULARIZE=instance')):
    return '.mjs'
  else:
    return '.js'


class RunnerMeta(type):
  @classmethod
  def make_test(mcs, name, func, suffix, args):
    """
    This is a helper function to create new test functions for each parameterized form.

    :param name: the original name of the function
    :param func: the original function that we are parameterizing
    :param suffix: the suffix to append to the name of the function for this parameterization
    :param args: the positional arguments to pass to the original function for this parameterization
    :returns: a tuple of (new_function_name, new_function_object)
    """

    # Create the new test function. It calls the original function with the specified args.
    # We use @functools.wraps to copy over all the function attributes.
    @wraps(func)
    def resulting_test(self):
      return func(self, *args)

    # Add suffix to the function name so that it displays correctly.
    if suffix:
      resulting_test.__name__ = f'{name}_{suffix}'
    else:
      resulting_test.__name__ = name

    # On python 3, functions have __qualname__ as well. This is a full dot-separated path to the
    # function.  We add the suffix to it as well.
    resulting_test.__qualname__ = f'{func.__qualname__}_{suffix}'

    return resulting_test.__name__, resulting_test

  def __new__(mcs, name, bases, attrs):
    # This metaclass expands parameterized methods from `attrs` into separate ones in `new_attrs`.
    new_attrs = {}

    for attr_name, value in attrs.items():
      # Check if a member of the new class has _parameterize, the tag inserted by @parameterized.
      if hasattr(value, '_parameterize'):
        # If it does, we extract the parameterization information, build new test functions.
        for suffix, args in value._parameterize.items():
          new_name, func = mcs.make_test(attr_name, value, suffix, args)
          assert new_name not in new_attrs, 'Duplicate attribute name generated when parameterizing %s' % attr_name
          new_attrs[new_name] = func
      else:
        # If not, we just copy it over to new_attrs verbatim.
        assert attr_name not in new_attrs, '%s collided with an attribute from parameterization' % attr_name
        new_attrs[attr_name] = value

    # We invoke type, the default metaclass, to actually create the new class, with new_attrs.
    return type.__new__(mcs, name, bases, new_attrs)


class RunnerCore(unittest.TestCase, metaclass=RunnerMeta):
  # default temporary directory settings. set_temp_dir may be called later to
  # override these
  temp_dir = shared.TEMP_DIR
  canonical_temp_dir = get_canonical_temp_dir(shared.TEMP_DIR)

  # This avoids cluttering the test runner output, which is stderr too, with compiler warnings etc.
  # Change this to None to get stderr reporting, for debugging purposes
  stderr_redirect = STDOUT

  def is_wasm(self):
    return self.get_setting('WASM') != 0

  def is_wasm2js(self):
    return not self.is_wasm()

  def is_browser_test(self):
    return False

  def is_wasm64(self):
    return self.get_setting('MEMORY64')

  def is_4gb(self):
    return self.get_setting('INITIAL_MEMORY') == '4200mb'

  def is_2gb(self):
    return self.get_setting('INITIAL_MEMORY') == '2200mb'

  def check_dylink(self):
    if self.get_setting('WASM_ESM_INTEGRATION'):
      self.skipTest('dynamic linking not supported with WASM_ESM_INTEGRATION')
    if '-lllvmlibc' in self.cflags:
      self.skipTest('dynamic linking not supported with llvm-libc')
    if self.is_wasm2js():
      self.skipTest('dynamic linking not supported with wasm2js')
    if '-fsanitize=undefined' in self.cflags:
      self.skipTest('dynamic linking not supported with UBSan')
    # MEMORY64=2 mode doesn't currently support dynamic linking because
    # The side modules are lowered to wasm32 when they are built, making
    # them unlinkable with wasm64 binaries.
    if self.get_setting('MEMORY64') == 2:
      self.skipTest('dynamic linking not supported with MEMORY64=2')

  def get_v8(self):
    """Return v8 engine, if one is configured, otherwise None"""
    if not config.V8_ENGINE or config.V8_ENGINE not in config.JS_ENGINES:
      return None
    return config.V8_ENGINE

  def require_v8(self):
    if 'EMTEST_SKIP_V8' in os.environ:
      self.skipTest('test requires v8 and EMTEST_SKIP_V8 is set')
    v8 = self.get_v8()
    if not v8:
      self.fail('d8 required to run this test.  Use EMTEST_SKIP_V8 to skip')
    self.require_engine(v8)
    self.cflags.append('-sENVIRONMENT=shell')

  def get_nodejs(self):
    """Return nodejs engine, if one is configured, otherwise None"""
    if config.NODE_JS_TEST not in config.JS_ENGINES:
      return None
    return config.NODE_JS_TEST

  def require_node(self):
    if 'EMTEST_SKIP_NODE' in os.environ:
      self.skipTest('test requires node and EMTEST_SKIP_NODE is set')
    nodejs = self.get_nodejs()
    if not nodejs:
      self.fail('node required to run this test.  Use EMTEST_SKIP_NODE to skip')
    self.require_engine(nodejs)
    return nodejs

  def node_is_canary(self, nodejs):
    return nodejs and nodejs[0] and ('canary' in nodejs[0] or 'nightly' in nodejs[0])

  def require_node_canary(self):
    if 'EMTEST_SKIP_NODE_CANARY' in os.environ:
      self.skipTest('test requires node canary and EMTEST_SKIP_NODE_CANARY is set')
    nodejs = self.get_nodejs()
    if self.node_is_canary(nodejs):
      self.require_engine(nodejs)
      return

    self.fail('node canary required to run this test.  Use EMTEST_SKIP_NODE_CANARY to skip')

  def require_engine(self, engine):
    logger.debug(f'require_engine: {engine}')
    if self.required_engine and self.required_engine != engine:
      self.skipTest(f'Skipping test that requires `{engine}` when `{self.required_engine}` was previously required')
    self.required_engine = engine
    self.js_engines = [engine]
    self.wasm_engines = []

  def require_wasm64(self):
    if 'EMTEST_SKIP_WASM64' in os.environ:
      self.skipTest('test requires node >= 24 or d8 (and EMTEST_SKIP_WASM64 is set)')
    if self.is_browser_test():
      return

    if self.try_require_node_version(24):
      return

    v8 = self.get_v8()
    if v8:
      self.cflags.append('-sENVIRONMENT=shell')
      self.js_engines = [v8]
      return

    self.fail('either d8 or node >= 24 required to run wasm64 tests.  Use EMTEST_SKIP_WASM64 to skip')

  def try_require_node_version(self, major, minor = 0, revision = 0):
    nodejs = self.get_nodejs()
    if not nodejs:
      self.skipTest('Test requires nodejs to run')
    version = shared.get_node_version(nodejs)
    if version < (major, minor, revision):
      return False

    self.js_engines = [nodejs]
    return True

  def require_simd(self):
    if 'EMTEST_SKIP_SIMD' in os.environ:
      self.skipTest('test requires node >= 16 or d8 (and EMTEST_SKIP_SIMD is set)')
    if self.is_browser_test():
      return

    if self.try_require_node_version(16):
      return

    v8 = self.get_v8()
    if v8:
      self.cflags.append('-sENVIRONMENT=shell')
      self.js_engines = [v8]
      return

    self.fail('either d8 or node >= 16 required to run wasm64 tests.  Use EMTEST_SKIP_SIMD to skip')

  def require_wasm_legacy_eh(self):
<<<<<<< HEAD
    if 'EMTEST_SKIP_WASM_LEGACY_EH' in os.environ:
      self.skipTest('test requires node >= 17 or d8 (and EMTEST_SKIP_WASM_LEGACY_EH is set)')

=======
    if 'EMTEST_SKIP_EH' in os.environ:
      self.skipTest('test requires node >= 17 or d8 (and EMTEST_SKIP_EH is set)')
>>>>>>> bea78f11
    self.set_setting('WASM_LEGACY_EXCEPTIONS')
    if self.try_require_node_version(17):
      return

    v8 = self.get_v8()
    if v8:
      self.cflags.append('-sENVIRONMENT=shell')
      self.js_engines = [v8]
      return

<<<<<<< HEAD
    self.fail('either d8 or node >= 17 required to run legacy wasm-eh tests.  Use EMTEST_SKIP_WASM_LEGACY_EH to skip')

  def require_wasm_eh(self):
    if 'EMTEST_SKIP_EH' in os.environ:
      self.skipTest('test requires a browser with Wasm exceptions support (and EMTEST_SKIP_EH is set)')
=======
    self.fail('either d8 or node >= 17 required to run wasm-eh tests.  Use EMTEST_SKIP_EH to skip')

  def require_wasm_eh(self):
    if 'EMTEST_SKIP_EH' in os.environ:
      self.skipTest('test requires node v24 or d8 (and EMTEST_SKIP_EH is set)')
>>>>>>> bea78f11
    self.set_setting('WASM_LEGACY_EXCEPTIONS', 0)

    if self.is_browser_test():
      return

    if self.try_require_node_version(24):
      self.node_args.append('--experimental-wasm-exnref')
      return

    v8 = self.get_v8()
    if v8:
      self.cflags.append('-sENVIRONMENT=shell')
      self.js_engines = [v8]
      self.v8_args.append('--experimental-wasm-exnref')
      return

    self.fail('either d8 or node v24 required to run wasm-eh tests.  Use EMTEST_SKIP_EH to skip')

  def require_jspi(self):
    if 'EMTEST_SKIP_JSPI' in os.environ:
      self.skipTest('skipping JSPI (EMTEST_SKIP_JSPI is set)')
    # emcc warns about stack switching being experimental, and we build with
    # warnings-as-errors, so disable that warning
    self.cflags += ['-Wno-experimental']
    self.set_setting('JSPI')
    if self.is_wasm2js():
      self.skipTest('JSPI is not currently supported for WASM2JS')
    if self.get_setting('WASM_ESM_INTEGRATION'):
      self.skipTest('WASM_ESM_INTEGRATION is not compatible with JSPI')

    if self.is_browser_test():
      return

    exp_args = ['--experimental-wasm-stack-switching', '--experimental-wasm-type-reflection']
    # Support for JSPI came earlier than 22, but the new API changes require v24
    if self.try_require_node_version(24):
      self.node_args += exp_args
      return

    v8 = self.get_v8()
    if v8:
      self.cflags.append('-sENVIRONMENT=shell')
      self.js_engines = [v8]
      self.v8_args += exp_args
      return

    self.fail('either d8 or node v24 required to run JSPI tests.  Use EMTEST_SKIP_JSPI to skip')

  def require_wasm2js(self):
    if self.is_wasm64():
      self.skipTest('wasm2js is not compatible with MEMORY64')
    if self.is_2gb() or self.is_4gb():
      self.skipTest('wasm2js does not support over 2gb of memory')
    if self.get_setting('WASM_ESM_INTEGRATION'):
      self.skipTest('wasm2js is not compatible with WASM_ESM_INTEGRATION')

  def setup_nodefs_test(self):
    self.require_node()
    if self.get_setting('WASMFS'):
      # without this the JS setup code in setup_nodefs.js doesn't work
      self.set_setting('FORCE_FILESYSTEM')
    self.cflags += ['-DNODEFS', '-lnodefs.js', '--pre-js', test_file('setup_nodefs.js'), '-sINCOMING_MODULE_JS_API=onRuntimeInitialized']

  def setup_noderawfs_test(self):
    self.require_node()
    self.cflags += ['-DNODERAWFS']
    self.set_setting('NODERAWFS')

  def setup_wasmfs_test(self):
    self.set_setting('WASMFS')
    self.cflags += ['-DWASMFS']

  def setup_node_pthreads(self):
    self.require_node()
    self.cflags += ['-Wno-pthreads-mem-growth', '-pthread']
    if self.get_setting('MINIMAL_RUNTIME'):
      self.skipTest('node pthreads not yet supported with MINIMAL_RUNTIME')
    nodejs = self.get_nodejs()
    self.js_engines = [nodejs]
    self.node_args += shared.node_pthread_flags(nodejs)

  def set_temp_dir(self, temp_dir):
    self.temp_dir = temp_dir
    self.canonical_temp_dir = get_canonical_temp_dir(self.temp_dir)
    # Explicitly set dedicated temporary directory for parallel tests
    os.environ['EMCC_TEMP_DIR'] = self.temp_dir

  def parse_wasm(self, filename):
    wat = self.get_wasm_text(filename)
    imports = []
    exports = []
    funcs = []
    for line in wat.splitlines():
      line = line.strip()
      if line.startswith('(import '):
        line = line.strip('()')
        parts = line.split()
        module = parts[1].strip('"')
        name = parts[2].strip('"')
        imports.append('%s.%s' % (module, name))
      if line.startswith('(export '):
        line = line.strip('()')
        name = line.split()[1].strip('"')
        exports.append(name)
      if line.startswith('(func '):
        line = line.strip('()')
        name = line.split()[1].strip('"')
        funcs.append(name)
    return imports, exports, funcs

  def output_name(self, basename):
    suffix = get_output_suffix(self.get_cflags())
    return basename + suffix

  @classmethod
  def setUpClass(cls):
    super().setUpClass()
    shared.check_sanity(force=True, quiet=True)

  def setUp(self):
    super().setUp()
    self.js_engines = config.JS_ENGINES.copy()
    self.settings_mods = {}
    self.skip_exec = None
    self.flaky = False
    self.cflags = ['-Wclosure', '-Werror', '-Wno-limited-postlink-optimizations']
    # TODO(https://github.com/emscripten-core/emscripten/issues/11121)
    # For historical reasons emcc compiles and links as C++ by default.
    # However we want to run our tests in a more strict manner.  We can
    # remove this if the issue above is ever fixed.
    self.set_setting('NO_DEFAULT_TO_CXX')
    self.ldflags = []
    # Increase the stack trace limit to maximise usefulness of test failure reports.
    # Also, include backtrace for all uncuaght exceptions (not just Error).
    self.node_args = ['--stack-trace-limit=50', '--trace-uncaught']
    self.spidermonkey_args = ['-w']

    nodejs = self.get_nodejs()
    if nodejs:
      node_version = shared.get_node_version(nodejs)
      if node_version < (13, 0, 0):
        self.node_args.append('--unhandled-rejections=strict')
      elif node_version < (15, 0, 0):
        # Opt in to node v15 default behaviour:
        # https://nodejs.org/api/cli.html#cli_unhandled_rejections_mode
        self.node_args.append('--unhandled-rejections=throw')
      self.node_args += node_bigint_flags(node_version)

      # If the version we are running tests in is lower than the version that
      # emcc targets then we need to tell emcc to target that older version.
      emcc_min_node_version_str = str(shared.settings.MIN_NODE_VERSION)
      emcc_min_node_version = (
        int(emcc_min_node_version_str[0:2]),
        int(emcc_min_node_version_str[2:4]),
        int(emcc_min_node_version_str[4:6]),
      )
      if node_version < emcc_min_node_version:
        self.cflags += building.get_emcc_node_flags(node_version)
        self.cflags.append('-Wno-transpile')

      # This allows much of the test suite to be run on older versions of node that don't
      # support wasm bigint integration
      if node_version[0] < feature_matrix.min_browser_versions[feature_matrix.Feature.JS_BIGINT_INTEGRATION]['node'] / 10000:
        self.cflags.append('-sWASM_BIGINT=0')

    self.v8_args = ['--wasm-staging']
    self.env = {}
    self.temp_files_before_run = []
    self.required_engine = None
    self.wasm_engines = config.WASM_ENGINES.copy()
    self.use_all_engines = EMTEST_ALL_ENGINES
    if self.get_current_js_engine() != config.NODE_JS_TEST:
      # If our primary JS engine is something other than node then enable
      # shell support.
      default_envs = 'web,webview,worker,node'
      self.set_setting('ENVIRONMENT', default_envs + ',shell')

    if EMTEST_DETECT_TEMPFILE_LEAKS:
      for root, dirnames, filenames in os.walk(self.temp_dir):
        for dirname in dirnames:
          self.temp_files_before_run.append(os.path.normpath(os.path.join(root, dirname)))
        for filename in filenames:
          self.temp_files_before_run.append(os.path.normpath(os.path.join(root, filename)))

    if self.runningInParallel():
      self.working_dir = tempfile.mkdtemp(prefix='emscripten_test_' + self.__class__.__name__ + '_', dir=self.temp_dir)
    else:
      self.working_dir = path_from_root('out/test')
      if os.path.exists(self.working_dir):
        if EMTEST_SAVE_DIR == 2:
          print('Not clearing existing test directory')
        else:
          logger.debug('Clearing existing test directory: %s', self.working_dir)
          # Even when --save-dir is used we still try to start with an empty directory as many tests
          # expect this.  --no-clean can be used to keep the old contents for the new test
          # run. This can be useful when iterating on a given test with extra files you want to keep
          # around in the output directory.
          force_delete_contents(self.working_dir)
      else:
        logger.debug('Creating new test output directory: %s', self.working_dir)
        ensure_dir(self.working_dir)
      utils.write_file(LAST_TEST, self.id() + '\n')
    os.chdir(self.working_dir)

  def runningInParallel(self):
    return getattr(self, 'is_parallel', False)

  def tearDown(self):
    if self.runningInParallel() and not EMTEST_SAVE_DIR:
      # rmtree() fails on Windows if the current working directory is inside the tree.
      os.chdir(os.path.dirname(self.get_dir()))
      force_delete_dir(self.get_dir())

      if EMTEST_DETECT_TEMPFILE_LEAKS and not DEBUG:
        temp_files_after_run = []
        for root, dirnames, filenames in os.walk(self.temp_dir):
          for dirname in dirnames:
            temp_files_after_run.append(os.path.normpath(os.path.join(root, dirname)))
          for filename in filenames:
            temp_files_after_run.append(os.path.normpath(os.path.join(root, filename)))

        # Our leak detection will pick up *any* new temp files in the temp dir.
        # They may not be due to us, but e.g. the browser when running browser
        # tests. Until we figure out a proper solution, ignore some temp file
        # names that we see on our CI infrastructure.
        ignorable_file_prefixes = [
          '/tmp/tmpaddon',
          '/tmp/circleci-no-output-timeout',
          '/tmp/wasmer',
        ]

        left_over_files = set(temp_files_after_run) - set(self.temp_files_before_run)
        left_over_files = [f for f in left_over_files if not any(f.startswith(p) for p in ignorable_file_prefixes)]
        if len(left_over_files):
          errlog('ERROR: After running test, there are ' + str(len(left_over_files)) + ' new temporary files/directories left behind:')
          for f in left_over_files:
            errlog('leaked file: ', f)
          self.fail('Test leaked ' + str(len(left_over_files)) + ' temporary files!')

  def get_setting(self, key, default=None):
    return self.settings_mods.get(key, default)

  def set_setting(self, key, value=1):
    if value is None:
      self.clear_setting(key)
    if type(value) is bool:
      value = int(value)
    self.settings_mods[key] = value

  def has_changed_setting(self, key):
    return key in self.settings_mods

  def clear_setting(self, key):
    self.settings_mods.pop(key, None)

  def serialize_settings(self, compile_only=False):
    ret = []
    for key, value in self.settings_mods.items():
      if compile_only and key not in COMPILE_TIME_SETTINGS:
        continue
      if value == 1:
        ret.append(f'-s{key}')
      elif type(value) is list:
        ret.append(f'-s{key}={",".join(value)}')
      else:
        ret.append(f'-s{key}={value}')
    return ret

  def get_dir(self):
    return self.working_dir

  def in_dir(self, *pathelems):
    return os.path.join(self.get_dir(), *pathelems)

  def add_pre_run(self, code):
    assert not self.get_setting('MINIMAL_RUNTIME')
    create_file('prerun.js', 'Module.preRun = function() { %s }\n' % code)
    self.cflags += ['--pre-js', 'prerun.js', '-sINCOMING_MODULE_JS_API=preRun']

  def add_post_run(self, code):
    assert not self.get_setting('MINIMAL_RUNTIME')
    create_file('postrun.js', 'Module.postRun = function() { %s }\n' % code)
    self.cflags += ['--pre-js', 'postrun.js', '-sINCOMING_MODULE_JS_API=postRun']

  def add_on_exit(self, code):
    assert not self.get_setting('MINIMAL_RUNTIME')
    create_file('onexit.js', 'Module.onExit = function() { %s }\n' % code)
    self.cflags += ['--pre-js', 'onexit.js', '-sINCOMING_MODULE_JS_API=onExit']

  # returns the full list of arguments to pass to emcc
  # param @main_file whether this is the main file of the test. some arguments
  #                  (like --pre-js) do not need to be passed when building
  #                  libraries, for example
  def get_cflags(self, main_file=False, compile_only=False, asm_only=False):
    def is_ldflag(f):
      return f.startswith('-l') or any(f.startswith(s) for s in ['-sEXPORT_ES6', '--proxy-to-worker', '-sGL_TESTING', '-sPROXY_TO_WORKER', '-sPROXY_TO_PTHREAD', '-sENVIRONMENT=', '--pre-js=', '--post-js=', '-sPTHREAD_POOL_SIZE='])

    args = self.serialize_settings(compile_only or asm_only) + self.cflags
    if asm_only:
      args = [a for a in args if not a.startswith('-O')]
    if compile_only or asm_only:
      args = [a for a in args if not is_ldflag(a)]
    else:
      args += self.ldflags
    if not main_file:
      for i, arg in enumerate(args):
        if arg in ('--pre-js', '--post-js'):
          args[i] = None
          args[i + 1] = None
      args = [arg for arg in args if arg is not None]
    return args

  def verify_es5(self, filename):
    es_check = shared.get_npm_cmd('es-check')
    # use --quiet once its available
    # See: https://github.com/dollarshaveclub/es-check/pull/126/
    es_check_env = os.environ.copy()
    # Use NODE_JS here (the version of node that the compiler uses) rather then NODE_JS_TEST (the
    # version of node being used to run the tests) since we only care about having something that
    # can run the es-check tool.
    es_check_env['PATH'] = os.path.dirname(config.NODE_JS[0]) + os.pathsep + es_check_env['PATH']
    inputfile = os.path.abspath(filename)
    # For some reason es-check requires unix paths, even on windows
    if WINDOWS:
      inputfile = utils.normalize_path(inputfile)
    try:
      # es-check prints the details of the errors to stdout, but it also prints
      # stuff in the case there are no errors:
      #  ES-Check: there were no ES version matching errors!
      # pipe stdout and stderr so that we can choose if/when to print this
      # output and avoid spamming stdout when tests are successful.
      shared.run_process(es_check + ['es5', inputfile], stdout=PIPE, stderr=STDOUT, env=es_check_env)
    except subprocess.CalledProcessError as e:
      print(e.stdout)
      self.fail('es-check failed to verify ES5 output compliance')

  # Build JavaScript code from source code
  def build(self, filename, libraries=None, includes=None, force_c=False, cflags=None, output_basename=None, output_suffix=None):
    if not os.path.exists(filename):
      filename = test_file(filename)
    compiler = [compiler_for(filename, force_c)]

    if force_c:
      assert shared.suffix(filename) != '.c', 'force_c is not needed for source files ending in .c'
      compiler.append('-xc')

    all_cflags = self.get_cflags(main_file=True)
    if cflags:
      all_cflags += cflags
    if not output_suffix:
      output_suffix = get_output_suffix(all_cflags)

    if output_basename:
      output = output_basename + output_suffix
    else:
      output = shared.unsuffixed_basename(filename) + output_suffix
    cmd = compiler + [str(filename), '-o', output] + all_cflags
    if libraries:
      cmd += libraries
    if includes:
      cmd += ['-I' + str(include) for include in includes]

    self.run_process(cmd, stderr=self.stderr_redirect if not DEBUG else None)
    self.assertExists(output)

    if output_suffix in ('.js', '.mjs'):
      # Make sure we produced correct line endings
      self.assertEqual(line_endings.check_line_endings(output), 0)

    return output

  def get_func(self, src, name):
    start = src.index('function ' + name + '(')
    t = start
    n = 0
    while True:
      if src[t] == '{':
        n += 1
      elif src[t] == '}':
        n -= 1
        if n == 0:
          return src[start:t + 1]
      t += 1
      assert t < len(src)

  def get_wasm_text(self, wasm_binary):
    return self.run_process([WASM_DIS, wasm_binary], stdout=PIPE).stdout

  def is_exported_in_wasm(self, name, wasm):
    wat = self.get_wasm_text(wasm)
    return ('(export "%s"' % name) in wat

  def measure_wasm_code_lines(self, wasm):
    wat_lines = self.get_wasm_text(wasm).splitlines()
    non_data_lines = [line for line in wat_lines if '(data ' not in line]
    return len(non_data_lines)

  def clean_js_output(self, output):
    """Cleaup the JS output prior to running verification steps on it.

    Due to minification, when we get a crash report from JS it can sometimes
    contains the entire program in the output (since the entire program is
    on a single line).  In this case we can sometimes get false positives
    when checking for strings in the output.  To avoid these false positives
    and the make the output easier to read in such cases we attempt to remove
    such lines from the JS output.
    """
    lines = output.splitlines()
    long_lines = []

    def cleanup(line):
      if len(line) > 2048 and line.startswith('var Module=typeof Module!="undefined"'):
        long_lines.append(line)
        line = '<REPLACED ENTIRE PROGRAM ON SINGLE LINE>'
      return line

    lines = [cleanup(l) for l in lines]
    if not long_lines:
      # No long lines found just return the unmodified output
      return output

    # Sanity check that we only a single long line.
    assert len(long_lines) == 1
    return '\n'.join(lines)

  def get_current_js_engine(self):
    """Return the default JS engine to run tests under"""
    return self.js_engines[0]

  def get_engine_with_args(self, engine=None):
    if not engine:
      engine = self.get_current_js_engine()
    # Make a copy of the engine command before we modify/extend it.
    engine = list(engine)
    if engine == config.NODE_JS_TEST:
      engine += self.node_args
    elif engine == config.V8_ENGINE:
      engine += self.v8_args
    elif engine == config.SPIDERMONKEY_ENGINE:
      engine += self.spidermonkey_args
    return engine

  def run_js(self, filename, engine=None, args=None,
             assert_returncode=0,
             interleaved_output=True,
             input=None):
    # use files, as PIPE can get too full and hang us
    stdout_file = self.in_dir('stdout')
    stderr_file = None
    if interleaved_output:
      stderr = STDOUT
    else:
      stderr_file = self.in_dir('stderr')
      stderr = open(stderr_file, 'w')
    stdout = open(stdout_file, 'w')
    error = None
    timeout_error = None
    engine = self.get_engine_with_args(engine)
    try:
      jsrun.run_js(filename, engine, args,
                   stdout=stdout,
                   stderr=stderr,
                   assert_returncode=assert_returncode,
                   input=input)
    except subprocess.TimeoutExpired as e:
      timeout_error = e
    except subprocess.CalledProcessError as e:
      error = e
    finally:
      stdout.close()
      if stderr != STDOUT:
        stderr.close()

    ret = read_file(stdout_file)
    if not interleaved_output:
      ret += read_file(stderr_file)
    if assert_returncode != 0:
      ret = self.clean_js_output(ret)
    if error or timeout_error or EMTEST_VERBOSE:
      print('-- begin program output --')
      print(limit_size(read_file(stdout_file)), end='')
      print('-- end program output --')
      if not interleaved_output:
        print('-- begin program stderr --')
        print(limit_size(read_file(stderr_file)), end='')
        print('-- end program stderr --')
    if timeout_error:
      raise timeout_error
    if error:
      ret = limit_size(ret)
      if assert_returncode == NON_ZERO:
        self.fail('JS subprocess unexpectedly succeeded (%s):  Output:\n%s' % (error.cmd, ret))
      else:
        self.fail('JS subprocess failed (%s): %s (expected=%s).  Output:\n%s' % (error.cmd, error.returncode, assert_returncode, ret))

    return ret

  def assertExists(self, filename, msg=None):
    if not msg:
      msg = f'Expected file not found: {filename}'
    self.assertTrue(os.path.exists(filename), msg)

  def assertNotExists(self, filename, msg=None):
    if not msg:
      msg = 'Unexpected file exists: ' + filename
    self.assertFalse(os.path.exists(filename), msg)

  # Tests that the given two paths are identical, modulo path delimiters. E.g. "C:/foo" is equal to "C:\foo".
  def assertPathsIdentical(self, path1, path2):
    path1 = utils.normalize_path(path1)
    path2 = utils.normalize_path(path2)
    return self.assertIdentical(path1, path2)

  # Tests that the given two multiline text content are identical, modulo line
  # ending differences (\r\n on Windows, \n on Unix).
  def assertTextDataIdentical(self, text1, text2, msg=None,
                              fromfile='expected', tofile='actual'):
    text1 = text1.replace('\r\n', '\n')
    text2 = text2.replace('\r\n', '\n')
    return self.assertIdentical(text1, text2, msg, fromfile, tofile)

  def assertIdentical(self, values, y, msg=None,
                      fromfile='expected', tofile='actual'):
    if type(values) not in (list, tuple):
      values = [values]
    for x in values:
      if x == y:
        return # success
    diff_lines = difflib.unified_diff(x.splitlines(), y.splitlines(),
                                      fromfile=fromfile, tofile=tofile)
    diff = ''.join([a.rstrip() + '\n' for a in diff_lines])
    if EMTEST_VERBOSE:
      print("Expected to have '%s' == '%s'" % (values[0], y))
    else:
      diff = limit_size(diff)
      diff += '\nFor full output run with --verbose.'
    fail_message = 'Unexpected difference:\n' + diff
    if msg:
      fail_message += '\n' + msg
    self.fail(fail_message)

  def assertTextDataContained(self, text1, text2):
    text1 = text1.replace('\r\n', '\n')
    text2 = text2.replace('\r\n', '\n')
    return self.assertContained(text1, text2)

  def assertFileContents(self, filename, contents):
    if EMTEST_VERBOSE:
      print(f'Comparing results contents of file: {filename}')

    contents = contents.replace('\r', '')

    if EMTEST_REBASELINE:
      with open(filename, 'w') as f:
        f.write(contents)
      return

    if not os.path.exists(filename):
      self.fail('Test expectation file not found: ' + filename + '.\n' +
                'Run with --rebaseline to generate.')
    expected_content = read_file(filename)
    message = "Run with --rebaseline to automatically update expectations"
    self.assertTextDataIdentical(expected_content, contents, message,
                                 filename, filename + '.new')

  def assertContained(self, values, string, additional_info='', regex=False):
    if callable(string):
      string = string()

    if regex:
      if type(values) is str:
        self.assertTrue(re.search(values, string, re.DOTALL), 'Expected regex "%s" to match on:\n%s' % (values, string))
      else:
        match_any = any(re.search(o, string, re.DOTALL) for o in values)
        self.assertTrue(match_any, 'Expected at least one of "%s" to match on:\n%s' % (values, string))
      return

    if type(values) not in [list, tuple]:
      values = [values]

    if not any(v in string for v in values):
      diff = difflib.unified_diff(values[0].split('\n'), string.split('\n'), fromfile='expected', tofile='actual')
      diff = ''.join(a.rstrip() + '\n' for a in diff)
      self.fail("Expected to find '%s' in '%s', diff:\n\n%s\n%s" % (
        limit_size(values[0]), limit_size(string), limit_size(diff),
        additional_info,
      ))

  def assertNotContained(self, value, string):
    if callable(value):
      value = value() # lazy loading
    if callable(string):
      string = string()
    if value in string:
      self.fail("Expected to NOT find '%s' in '%s'" % (limit_size(value), limit_size(string)))

  def assertContainedIf(self, value, string, condition):
    if condition:
      self.assertContained(value, string)
    else:
      self.assertNotContained(value, string)

  def assertBinaryEqual(self, file1, file2):
    self.assertEqual(os.path.getsize(file1),
                     os.path.getsize(file2))
    self.assertEqual(read_binary(file1),
                     read_binary(file2))

  library_cache: Dict[str, Tuple[str, object]] = {}

  def get_build_dir(self):
    ret = self.in_dir('building')
    ensure_dir(ret)
    return ret

  def get_library(self, name, generated_libs, configure=['sh', './configure'],  # noqa
                  configure_args=None, make=None, make_args=None,
                  env_init=None, cache_name_extra='', native=False,
                  force_rebuild=False):
    if make is None:
      make = ['make']
    if env_init is None:
      env_init = {}
    if make_args is None:
      make_args = ['-j', str(utils.get_num_cores())]

    build_dir = self.get_build_dir()

    cflags = []
    if not native:
      # get_library() is used to compile libraries, and not link executables,
      # so we don't want to pass linker flags here (emscripten warns if you
      # try to pass linker settings when compiling).
      cflags = self.get_cflags(compile_only=True)

    hash_input = (str(cflags) + ' $ ' + str(env_init)).encode('utf-8')
    cache_name = name + ','.join([opt for opt in cflags if len(opt) < 7]) + '_' + hashlib.md5(hash_input).hexdigest() + cache_name_extra

    valid_chars = "_%s%s" % (string.ascii_letters, string.digits)
    cache_name = ''.join([(c if c in valid_chars else '_') for c in cache_name])

    if not force_rebuild and self.library_cache.get(cache_name):
      errlog('<load %s from cache> ' % cache_name)
      generated_libs = []
      for basename, contents in self.library_cache[cache_name]:
        bc_file = os.path.join(build_dir, cache_name + '_' + basename)
        write_binary(bc_file, contents)
        generated_libs.append(bc_file)
      return generated_libs

    errlog(f'<building and saving {cache_name} into cache>')
    if configure and configure_args:
      # Make to copy to avoid mutating default param
      configure = list(configure)
      configure += configure_args

    cflags = ' '.join(cflags)
    env_init.setdefault('CFLAGS', cflags)
    env_init.setdefault('CXXFLAGS', cflags)
    return build_library(name, build_dir, generated_libs, configure,
                         make, make_args, self.library_cache,
                         cache_name, env_init=env_init, native=native)

  def clear(self):
    force_delete_contents(self.get_dir())
    if shared.EMSCRIPTEN_TEMP_DIR:
      utils.delete_contents(shared.EMSCRIPTEN_TEMP_DIR)

  def run_process(self, cmd, check=True, **kwargs):
    # Wrapper around shared.run_process.  This is desirable so that the tests
    # can fail (in the unittest sense) rather than error'ing.
    # In the long run it would nice to completely remove the dependency on
    # core emscripten code (shared.py) here.

    # Handle buffering for subprocesses.  The python unittest buffering mechanism
    # will only buffer output from the current process (by overwriding sys.stdout
    # and sys.stderr), not from sub-processes.
    stdout_buffering = 'stdout' not in kwargs and isinstance(sys.stdout, io.StringIO)
    stderr_buffering = 'stderr' not in kwargs and isinstance(sys.stderr, io.StringIO)
    if stdout_buffering:
      kwargs['stdout'] = PIPE
    if stderr_buffering:
      kwargs['stderr'] = PIPE

    try:
      rtn = shared.run_process(cmd, check=check, **kwargs)
    except subprocess.CalledProcessError as e:
      if check and e.returncode != 0:
        print(e.stdout)
        print(e.stderr)
        self.fail(f'subprocess exited with non-zero return code({e.returncode}): `{shlex.join(cmd)}`')

    if stdout_buffering:
      sys.stdout.write(rtn.stdout)
    if stderr_buffering:
      sys.stderr.write(rtn.stderr)
    return rtn

  def emcc(self, filename, args=[], output_filename=None, **kwargs):  # noqa
    compile_only = '-c' in args or '-sSIDE_MODULE' in args
    cmd = [compiler_for(filename), filename] + self.get_cflags(compile_only=compile_only) + args
    if output_filename:
      cmd += ['-o', output_filename]
    self.run_process(cmd, **kwargs)

  # Shared test code between main suite and others

  def expect_fail(self, cmd, expect_traceback=False, **args):
    """Run a subprocess and assert that it returns non-zero.

    Return the stderr of the subprocess.
    """
    proc = self.run_process(cmd, check=False, stderr=PIPE, **args)
    self.assertNotEqual(proc.returncode, 0, 'subprocess unexpectedly succeeded. stderr:\n' + proc.stderr)
    # When we check for failure we expect a user-visible error, not a traceback.
    # However, on windows a python traceback can happen randomly sometimes,
    # due to "Access is denied" https://github.com/emscripten-core/emscripten/issues/718
    if expect_traceback:
      self.assertContained('Traceback', proc.stderr)
    elif not WINDOWS or 'Access is denied' not in proc.stderr:
      self.assertNotContained('Traceback', proc.stderr)
    if EMTEST_VERBOSE:
      sys.stderr.write(proc.stderr)
    return proc.stderr

  # excercise dynamic linker.
  #
  # test that linking to shared library B, which is linked to A, loads A as well.
  # main is also linked to C, which is also linked to A. A is loaded/initialized only once.
  #
  #          B
  #   main <   > A
  #          C
  #
  # this test is used by both test_core and test_browser.
  # when run under browser it excercises how dynamic linker handles concurrency
  # - because B and C are loaded in parallel.
  def _test_dylink_dso_needed(self, do_run):
    create_file('liba.cpp', r'''
        #include <stdio.h>
        #include <emscripten.h>

        static const char *afunc_prev;

        extern "C" {
        EMSCRIPTEN_KEEPALIVE void afunc(const char *s);
        }

        void afunc(const char *s) {
          printf("a: %s (prev: %s)\n", s, afunc_prev);
          afunc_prev = s;
        }

        struct ainit {
          ainit() {
            puts("a: loaded");
          }
        };

        static ainit _;
      ''')

    create_file('libb.c', r'''
        #include <emscripten.h>

        void afunc(const char *s);

        EMSCRIPTEN_KEEPALIVE void bfunc() {
          afunc("b");
        }
      ''')

    create_file('libc.c', r'''
        #include <emscripten.h>

        void afunc(const char *s);

        EMSCRIPTEN_KEEPALIVE void cfunc() {
          afunc("c");
        }
      ''')

    # _test_dylink_dso_needed can be potentially called several times by a test.
    # reset dylink-related options first.
    self.clear_setting('MAIN_MODULE')
    self.clear_setting('SIDE_MODULE')

    # XXX in wasm each lib load currently takes 5MB; default INITIAL_MEMORY=16MB is thus not enough
    if not self.has_changed_setting('INITIAL_MEMORY'):
      self.set_setting('INITIAL_MEMORY', '32mb')

    so = '.wasm' if self.is_wasm() else '.js'

    def ccshared(src, linkto=None):
      cmdv = [EMCC, src, '-o', shared.unsuffixed(src) + so, '-sSIDE_MODULE'] + self.get_cflags()
      if linkto:
        cmdv += linkto
      self.run_process(cmdv)

    ccshared('liba.cpp')
    ccshared('libb.c', ['liba' + so])
    ccshared('libc.c', ['liba' + so])

    self.set_setting('MAIN_MODULE')
    extra_args = ['-L.', 'libb' + so, 'libc' + so]
    do_run(r'''
      #ifdef __cplusplus
      extern "C" {
      #endif
      void bfunc();
      void cfunc();
      #ifdef __cplusplus
      }
      #endif

      int test_main() {
        bfunc();
        cfunc();
        return 0;
      }
      ''',
           'a: loaded\na: b (prev: (null))\na: c (prev: b)\n', cflags=extra_args)

    extra_args = []
    for libname in ('liba', 'libb', 'libc'):
      extra_args += ['--embed-file', libname + so]
    do_run(r'''
      #include <assert.h>
      #include <dlfcn.h>
      #include <stddef.h>

      int test_main() {
        void *bdso, *cdso;
        void (*bfunc_ptr)(), (*cfunc_ptr)();

        // FIXME for RTLD_LOCAL binding symbols to loaded lib is not currently working
        bdso = dlopen("libb%(so)s", RTLD_NOW|RTLD_GLOBAL);
        assert(bdso != NULL);
        cdso = dlopen("libc%(so)s", RTLD_NOW|RTLD_GLOBAL);
        assert(cdso != NULL);

        bfunc_ptr = (void (*)())dlsym(bdso, "bfunc");
        assert(bfunc_ptr != NULL);
        cfunc_ptr = (void (*)())dlsym(cdso, "cfunc");
        assert(cfunc_ptr != NULL);

        bfunc_ptr();
        cfunc_ptr();
        return 0;
      }
    ''' % locals(),
           'a: loaded\na: b (prev: (null))\na: c (prev: b)\n', cflags=extra_args)

  def do_run(self, src, expected_output=None, force_c=False, **kwargs):
    if 'no_build' in kwargs:
      filename = src
    else:
      if force_c:
        filename = 'src.c'
      else:
        filename = 'src.cpp'
      create_file(filename, src)
    return self._build_and_run(filename, expected_output, **kwargs)

  def do_runf(self, filename, expected_output=None, **kwargs):
    return self._build_and_run(filename, expected_output, **kwargs)

  def do_run_in_out_file_test(self, srcfile, **kwargs):
    if not os.path.exists(srcfile):
      srcfile = test_file(srcfile)
    out_suffix = kwargs.pop('out_suffix', '')
    outfile = shared.unsuffixed(srcfile) + out_suffix + '.out'
    if EMTEST_REBASELINE:
      expected = None
    else:
      expected = read_file(outfile)
    output = self._build_and_run(srcfile, expected, **kwargs)
    if EMTEST_REBASELINE:
      utils.write_file(outfile, output)
    return output

  ## Does a complete test - builds, runs, checks output, etc.
  def _build_and_run(self, filename, expected_output, args=None,
                     no_build=False,
                     assert_returncode=0, assert_identical=False, assert_all=False,
                     check_for_error=True,
                     interleaved_output=True,
                     regex=False,
                     input=None,
                     **kwargs):
    logger.debug(f'_build_and_run: {filename}')

    if no_build:
      js_file = filename
    else:
      js_file = self.build(filename, **kwargs)
    self.assertExists(js_file)

    engines = self.js_engines.copy()
    if len(engines) > 1 and not self.use_all_engines:
      engines = engines[:1]
    # In standalone mode, also add wasm vms as we should be able to run there too.
    if self.get_setting('STANDALONE_WASM'):
      # TODO once standalone wasm support is more stable, apply use_all_engines
      # like with js engines, but for now as we bring it up, test in all of them
      if not self.wasm_engines:
        if 'EMTEST_SKIP_WASM_ENGINE' in os.environ:
          self.skipTest('no wasm engine was found to run the standalone part of this test')
        else:
          logger.warning('no wasm engine was found to run the standalone part of this test (Use EMTEST_SKIP_WASM_ENGINE to skip)')
      engines += self.wasm_engines
    if len(engines) == 0:
      self.fail('No JS engine present to run this test with. Check %s and the paths therein.' % config.EM_CONFIG)
    for engine in engines:
      js_output = self.run_js(js_file, engine, args,
                              input=input,
                              assert_returncode=assert_returncode,
                              interleaved_output=interleaved_output)
      js_output = js_output.replace('\r\n', '\n')
      if expected_output:
        if type(expected_output) not in [list, tuple]:
          expected_output = [expected_output]
        try:
          if assert_identical:
            self.assertIdentical(expected_output, js_output)
          elif assert_all or len(expected_output) == 1:
            for o in expected_output:
              self.assertContained(o, js_output, regex=regex)
          else:
            self.assertContained(expected_output, js_output, regex=regex)
            if assert_returncode == 0 and check_for_error:
              self.assertNotContained('ERROR', js_output)
        except self.failureException:
          print('(test did not pass in JS engine: %s)' % engine)
          raise
    return js_output

  def get_freetype_library(self):
    self.cflags += [
      '-Wno-misleading-indentation',
      '-Wno-unused-but-set-variable',
      '-Wno-pointer-bool-conversion',
      '-Wno-shift-negative-value',
      '-Wno-gnu-offsetof-extensions',
      # And because gnu-offsetof-extensions is a new warning:
      '-Wno-unknown-warning-option',
    ]
    return self.get_library(os.path.join('third_party', 'freetype'),
                            os.path.join('objs', '.libs', 'libfreetype.a'),
                            configure_args=['--disable-shared', '--without-zlib'])

  def get_poppler_library(self, env_init=None):
    freetype = self.get_freetype_library()

    self.cflags += [
      '-I' + test_file('third_party/freetype/include'),
      '-I' + test_file('third_party/poppler/include'),
      # Poppler's configure script emits -O2 for gcc, and nothing for other
      # compilers, including emcc, so set opts manually.
      "-O2",
    ]

    # Poppler has some pretty glaring warning.  Suppress them to keep the
    # test output readable.
    self.cflags += [
      '-Wno-sentinel',
      '-Wno-logical-not-parentheses',
      '-Wno-unused-private-field',
      '-Wno-tautological-compare',
      '-Wno-unknown-pragmas',
      '-Wno-shift-negative-value',
      '-Wno-dynamic-class-memaccess',
      # The fontconfig symbols are all missing from the poppler build
      # e.g. FcConfigSubstitute
      '-sERROR_ON_UNDEFINED_SYMBOLS=0',
      # Avoid warning about ERROR_ON_UNDEFINED_SYMBOLS being used at compile time
      '-Wno-unused-command-line-argument',
      '-Wno-js-compiler',
      '-Wno-nontrivial-memaccess',
    ]
    env_init = env_init.copy() if env_init else {}
    env_init['FONTCONFIG_CFLAGS'] = ' '
    env_init['FONTCONFIG_LIBS'] = ' '

    poppler = self.get_library(
        os.path.join('third_party', 'poppler'),
        [os.path.join('utils', 'pdftoppm.o'), os.path.join('utils', 'parseargs.o'), os.path.join('poppler', '.libs', 'libpoppler.a')],
        env_init=env_init,
        configure_args=['--disable-libjpeg', '--disable-libpng', '--disable-poppler-qt', '--disable-poppler-qt4', '--disable-cms', '--disable-cairo-output', '--disable-abiword-output', '--disable-shared', '--host=wasm32-emscripten'])

    return poppler + freetype

  def get_zlib_library(self, cmake, cflags=None):
    assert cmake or not WINDOWS, 'on windows, get_zlib_library only supports cmake'

    old_args = self.cflags.copy()
    if cflags:
      self.cflags += cflags
    # inflate.c does -1L << 16
    self.cflags.append('-Wno-shift-negative-value')
    # adler32.c uses K&R sytyle function declarations
    self.cflags.append('-Wno-deprecated-non-prototype')
    # Work around configure-script error. TODO: remove when
    # https://github.com/emscripten-core/emscripten/issues/16908 is fixed
    self.cflags.append('-Wno-pointer-sign')
    if cmake:
      rtn = self.get_library(os.path.join('third_party', 'zlib'), os.path.join('libz.a'),
                             configure=['cmake', '.'],
                             make=['cmake', '--build', '.', '--'],
                             make_args=[])
    else:
      rtn = self.get_library(os.path.join('third_party', 'zlib'), os.path.join('libz.a'), make_args=['libz.a'])
    self.cflags = old_args
    return rtn


# Create a server and a web page. When a test runs, we tell the server about it,
# which tells the web page, which then opens a window with the test. Doing
# it this way then allows the page to close() itself when done.
def make_test_server(in_queue, out_queue, port):
  class TestServerHandler(SimpleHTTPRequestHandler):
    # Request header handler for default do_GET() path in
    # SimpleHTTPRequestHandler.do_GET(self) below.
    def send_head(self):
      if self.headers.get('Range'):
        path = self.translate_path(self.path)
        try:
          fsize = os.path.getsize(path)
          f = open(path, 'rb')
        except OSError:
          self.send_error(404, f'File not found {path}')
          return None
        self.send_response(206)
        ctype = self.guess_type(path)
        self.send_header('Content-Type', ctype)
        pieces = self.headers.get('Range').split('=')[1].split('-')
        start = int(pieces[0]) if pieces[0] != '' else 0
        end = int(pieces[1]) if pieces[1] != '' else fsize - 1
        end = min(fsize - 1, end)
        length = end - start + 1
        self.send_header('Content-Range', f'bytes {start}-{end}/{fsize}')
        self.send_header('Content-Length', str(length))
        self.end_headers()
        return f
      else:
        return SimpleHTTPRequestHandler.send_head(self)

    # Add COOP, COEP, CORP, and no-caching headers
    def end_headers(self):
      self.send_header('Accept-Ranges', 'bytes')
      self.send_header('Access-Control-Allow-Origin', '*')
      self.send_header('Cross-Origin-Opener-Policy', 'same-origin')
      self.send_header('Cross-Origin-Embedder-Policy', 'require-corp')
      self.send_header('Cross-Origin-Resource-Policy', 'cross-origin')
      self.send_header('Cache-Control', 'no-cache, no-store, must-revalidate')
      return SimpleHTTPRequestHandler.end_headers(self)

    def do_POST(self):  # noqa: DC04
      urlinfo = urlparse(self.path)
      query = parse_qs(urlinfo.query)
      content_length = int(self.headers['Content-Length'])
      post_data = self.rfile.read(content_length)
      if urlinfo.path == '/log':
        # Logging reported by reportStdoutToServer / reportStderrToServer.
        #
        # To automatically capture stderr/stdout message from browser tests, modify
        # `captureStdoutStderr` in `test/browser_reporting.js`.
        filename = query['file'][0]
        print(f"[client {filename}: '{post_data.decode()}']")
        self.send_response(200)
        self.end_headers()
      elif urlinfo.path == '/upload':
        filename = query['file'][0]
        print(f'do_POST: got file: {filename}')
        create_file(filename, post_data, binary=True)
        self.send_response(200)
        self.end_headers()
      elif urlinfo.path.startswith('/status/'):
        code_str = urlinfo.path[len('/status/'):]
        code = int(code_str)
        if code in (301, 302, 303, 307, 308):
          self.send_response(code)
          self.send_header('Location', '/status/200')
          self.end_headers()
        elif code == 200:
          self.send_response(200)
          self.send_header('Content-type', 'text/plain')
          self.end_headers()
          self.wfile.write(b'OK')
        else:
          self.send_error(400, f'Not implemented for {code}')
      else:
        print(f'do_POST: unexpected POST: {urlinfo}')

    def do_GET(self):
      info = urlparse(self.path)
      if info.path == '/run_harness':
        if DEBUG:
          print('[server startup]')
        self.send_response(200)
        self.send_header('Content-type', 'text/html')
        self.end_headers()
        self.wfile.write(read_binary(test_file('browser_harness.html')))
      elif info.path.startswith('/status/'):
        code_str = info.path[len('/status/'):]
        code = int(code_str)
        if code in (301, 302, 303, 307, 308):
          # Redirect to /status/200
          self.send_response(code)
          self.send_header('Location', '/status/200')
          self.end_headers()
        elif code == 200:
          self.send_response(200)
          self.send_header('Content-type', 'text/plain')
          self.end_headers()
          self.wfile.write(b'OK')
        else:
          self.send_error(400, f'Not implemented for {code}')
      elif 'report_' in self.path:
        # for debugging, tests may encode the result and their own url (window.location) as result|url
        if '|' in self.path:
          path, url = self.path.split('|', 1)
        else:
          path = self.path
          url = '?'
        if DEBUG:
          print('[server response:', path, url, ']')
        if out_queue.empty():
          out_queue.put(path)
        else:
          # a badly-behaving test may send multiple xhrs with reported results; we just care
          # about the first (if we queued the others, they might be read as responses for
          # later tests, or maybe the test sends more than one in a racy manner).
          # we place 'None' in the queue here so that the outside knows something went wrong
          # (none is not a valid value otherwise; and we need the outside to know because if we
          # raise an error in here, it is just swallowed in python's webserver code - we want
          # the test to actually fail, which a webserver response can't do).
          out_queue.put(None)
          raise Exception('browser harness error, excessive response to server - test must be fixed! "%s"' % self.path)
        self.send_response(200)
        self.send_header('Content-type', 'text/plain')
        self.send_header('Cache-Control', 'no-cache, must-revalidate')
        self.send_header('Connection', 'close')
        self.send_header('Expires', '-1')
        self.end_headers()
        self.wfile.write(b'OK')

      elif info.path == '/check':
        self.send_response(200)
        self.send_header('Content-type', 'text/html')
        self.end_headers()
        if not in_queue.empty():
          # there is a new test ready to be served
          url, dir = in_queue.get()
          if DEBUG:
            print('[queue command:', url, dir, ']')
          assert in_queue.empty(), 'should not be any blockage - one test runs at a time'
          assert out_queue.empty(), 'the single response from the last test was read'
          # tell the browser to load the test
          self.wfile.write(b'COMMAND:' + url.encode('utf-8'))
        else:
          # the browser must keep polling
          self.wfile.write(b'(wait)')
      else:
        # Use SimpleHTTPServer default file serving operation for GET.
        if DEBUG:
          print('[simple HTTP serving:', unquote_plus(self.path), ']')
        if self.headers.get('Range'):
          self.send_response(206)
          path = self.translate_path(self.path)
          data = read_binary(path)
          ctype = self.guess_type(path)
          self.send_header('Content-type', ctype)
          pieces = self.headers.get('Range').split('=')[1].split('-')
          start = int(pieces[0]) if pieces[0] != '' else 0
          end = int(pieces[1]) if pieces[1] != '' else len(data) - 1
          end = min(len(data) - 1, end)
          length = end - start + 1
          self.send_header('Content-Length', str(length))
          self.send_header('Content-Range', f'bytes {start}-{end}/{len(data)}')
          self.end_headers()
          self.wfile.write(data[start:end + 1])
        else:
          SimpleHTTPRequestHandler.do_GET(self)

    def log_request(code=0, size=0):
      # don't log; too noisy
      pass

  # allows streaming compilation to work
  SimpleHTTPRequestHandler.extensions_map['.wasm'] = 'application/wasm'
  # Firefox browser security does not allow loading .mjs files if they
  # do not have the correct MIME type
  SimpleHTTPRequestHandler.extensions_map['.mjs'] = 'text/javascript'

  return ThreadingHTTPServer(('localhost', port), TestServerHandler)


class HttpServerThread(threading.Thread):
  """A generic thread class to create and run an http server."""
  def __init__(self, server):
    super().__init__()
    self.server = server

  def stop(self):
    """Shuts down the server if it is running."""
    self.server.shutdown()

  def run(self):
    """Creates the server instance and serves forever until stop() is called."""
    # Start the server's main loop (this blocks until shutdown() is called)
    self.server.serve_forever()


class Reporting(Enum):
  """When running browser tests we normally automatically include support
  code for reporting results back to the browser.  This enum allows tests
  to decide what type of support code they need/want.
  """
  NONE = 0
  # Include the JS helpers for reporting results
  JS_ONLY = 1
  # Include C/C++ reporting code (REPORT_RESULT macros) as well as JS helpers
  FULL = 2


# This will hold the ID for each worker process if running in parallel mode,
# otherwise None if running in non-parallel mode.
worker_id = None


def init_worker(counter, lock):
  """ Initializer function for each worker.
  It acquires a lock, gets a unique ID from the shared counter,
  and stores it in a global variable specific to this worker process.
  """
  global worker_id
  with lock:
    # Get the next available ID
    worker_id = counter.value
    # Increment the counter for the next worker
    counter.value += 1


def configure_test_browser():
  global EMTEST_BROWSER

  if not has_browser():
    return

  if not EMTEST_BROWSER:
    EMTEST_BROWSER = 'google-chrome'

  if WINDOWS and '"' not in EMTEST_BROWSER and "'" not in EMTEST_BROWSER:
    # On Windows env. vars canonically use backslashes as directory delimiters, e.g.
    # set EMTEST_BROWSER=C:\Program Files\Mozilla Firefox\firefox.exe
    # and spaces are not escaped. But make sure to also support args, e.g.
    # set EMTEST_BROWSER="C:\Users\clb\AppData\Local\Google\Chrome SxS\Application\chrome.exe" --enable-unsafe-webgpu
    EMTEST_BROWSER = '"' + EMTEST_BROWSER.replace("\\", "\\\\") + '"'

  if EMTEST_BROWSER_AUTO_CONFIG:
    config = None
    if is_chrome():
      config = ChromeConfig()
    elif is_firefox():
      config = FirefoxConfig()
    if config:
      EMTEST_BROWSER += ' ' + ' '.join(config.default_flags)
      if EMTEST_HEADLESS == 1:
        EMTEST_BROWSER += f" {config.headless_flags}"


def list_processes_by_name(exe_name):
  pids = []
  if exe_name:
    for proc in psutil.process_iter():
      try:
        pinfo = proc.as_dict(attrs=['pid', 'name', 'exe'])
        if pinfo['exe'] and exe_name in pinfo['exe'].replace('\\', '/').split('/'):
          pids.append(psutil.Process(pinfo['pid']))
      except psutil.NoSuchProcess: # E.g. "process no longer exists (pid=13132)" (code raced to acquire the iterator and process it)
        pass

  return pids


class FileLock:
  """Implements a filesystem-based mutex, with an additional feature that it
  returns an integer counter denoting how many times the lock has been locked
  before (during the current python test run instance)"""
  def __init__(self, path):
    self.path = path
    self.counter = 0

  def __enter__(self):
    # Acquire the lock
    while True:
      try:
        self.fd = os.open(self.path, os.O_CREAT | os.O_EXCL | os.O_WRONLY)
        break
      except FileExistsError:
        time.sleep(0.1)
    # Return the locking count number
    try:
      self.counter = int(open(f'{self.path}_counter').read())
    except Exception:
      pass
    return self.counter

  def __exit__(self, *a):
    # Increment locking count number before releasing the lock
    with open(f'{self.path}_counter', 'w') as f:
      f.write(str(self.counter + 1))
    # And release the lock
    os.close(self.fd)
    try:
      os.remove(self.path)
    except Exception:
      pass # Another process has raced to acquire the lock, and will delete it.


def move_browser_window(pid, x, y):
  """Utility function to move the top-level window owned by given process to
  (x,y) coordinate. Used to ensure each browser window has some visible area."""
  import win32con
  import win32gui
  import win32process

  def enum_windows_callback(hwnd, _unused):
    _, win_pid = win32process.GetWindowThreadProcessId(hwnd)
    if win_pid == pid and win32gui.IsWindowVisible(hwnd):
      # If the browser window is maximized, it won't react to MoveWindow, so
      # un-maximize the window first to show it in windowed mode.
      if win32gui.GetWindowPlacement(hwnd)[1] == win32con.SW_SHOWMAXIMIZED:
        win32gui.ShowWindow(hwnd, win32con.SW_RESTORE)

      # Then cascade the window, but also resize the window size to cover a
      # smaller area of the desktop, in case the original size was full screen.
      win32gui.MoveWindow(hwnd, x, y, 800, 600, True)
    return True

  win32gui.EnumWindows(enum_windows_callback, None)


def increment_suffix_number(str_with_maybe_suffix):
  match = re.match(r"^(.*?)(?:_(\d+))?$", str_with_maybe_suffix)
  if match:
    base, number = match.groups()
    if number:
      return f'{base}_{int(number) + 1}'

  return f'{str_with_maybe_suffix}_1'


class BrowserCore(RunnerCore):
  # note how many tests hang / do not send an output. if many of these
  # happen, likely something is broken and it is best to abort the test
  # suite early, as otherwise we will wait for the timeout on every
  # single test (hundreds of minutes)
  MAX_UNRESPONSIVE_TESTS = 10
  BROWSER_TIMEOUT = 60

  unresponsive_tests = 0

  def __init__(self, *args, **kwargs):
    self.capture_stdio = EMTEST_CAPTURE_STDIO
    super().__init__(*args, **kwargs)

  @classmethod
  def browser_terminate(cls):
    for proc in cls.browser_procs:
      try:
        proc.terminate()
        # If the browser doesn't shut down gracefully (in response to SIGTERM)
        # after 2 seconds kill it with force (SIGKILL).
        try:
          proc.wait(2)
        except (subprocess.TimeoutExpired, psutil.TimeoutExpired):
          logger.info('Browser did not respond to `terminate`.  Using `kill`')
          proc.kill()
          proc.wait()
      except (psutil.NoSuchProcess, ProcessLookupError):
        pass

  @classmethod
  def browser_restart(cls):
    # Kill existing browser
    assert has_browser()
    logger.info('Restarting browser process')
    cls.browser_terminate()
    cls.browser_open(cls.HARNESS_URL)

  @classmethod
  def browser_open(cls, url):
    assert has_browser()
    browser_args = EMTEST_BROWSER

    if EMTEST_BROWSER_AUTO_CONFIG:
      logger.info('Using default CI configuration.')
      browser_data_dir = DEFAULT_BROWSER_DATA_DIR
      if worker_id is not None:
        # Running in parallel mode, give each browser its own profile dir.
        browser_data_dir += '-' + str(worker_id)

      # Delete old browser data directory.
      if WINDOWS:
        # If we cannot (the data dir is in use on Windows), switch to another dir.
        while not force_delete_dir(browser_data_dir):
          browser_data_dir = increment_suffix_number(browser_data_dir)
      else:
        force_delete_dir(browser_data_dir)

      # Recreate the new data directory.
      os.mkdir(browser_data_dir)

      if is_chrome():
        config = ChromeConfig()
      elif is_firefox():
        config = FirefoxConfig()
      else:
        exit_with_error(f'EMTEST_BROWSER_AUTO_CONFIG only currently works with firefox or chrome. EMTEST_BROWSER was "{EMTEST_BROWSER}"')
      if WINDOWS:
        # Escape directory delimiter backslashes for shlex.split.
        browser_data_dir = browser_data_dir.replace('\\', '\\\\')
      config.configure(browser_data_dir)
      browser_args += f' {config.data_dir_flag}"{browser_data_dir}"'

    browser_args = shlex.split(browser_args)
    logger.info('Launching browser: %s', str(browser_args))

    if WINDOWS and is_firefox():
      cls.launch_browser_harness_windows_firefox(worker_id, config, browser_args, url)
    else:
      cls.browser_procs = [subprocess.Popen(browser_args + [url])]

  @classmethod
  def launch_browser_harness_windows_firefox(cls, worker_id, config, browser_args, url):
    ''' Dedicated function for launching browser harness on Firefox on Windows,
    which requires extra care for window positioning and process tracking.'''

    with FileLock(browser_spawn_lock_filename) as count:
      # Firefox is a multiprocess browser. On Windows, killing the spawned
      # process will not bring down the whole browser, but only one browser tab.
      # So take a delta snapshot before->after spawning the browser to find
      # which subprocesses we launched.
      if worker_id is not None:
        procs_before = list_processes_by_name(config.executable_name)
      cls.browser_procs = [subprocess.Popen(browser_args + [url])]
      # Give Firefox time to spawn its subprocesses. Use an increasing timeout
      # as a crude way to account for system load.
      if worker_id is not None:
        time.sleep(2 + count * 0.3)
        procs_after = list_processes_by_name(config.executable_name)
      # Make sure that each browser window is visible on the desktop. Otherwise
      # browser might decide that the tab is backgrounded, and not load a test,
      # or it might not tick rAF()s forward, causing tests to hang.
      if worker_id is not None and not EMTEST_HEADLESS:
        # On Firefox on Windows we needs to track subprocesses that got created
        # by Firefox. Other setups can use 'browser_proc' directly to terminate
        # the browser.
        cls.browser_procs = list(set(procs_after).difference(set(procs_before)))
        # Wrap window positions on a Full HD desktop area modulo primes.
        for proc in cls.browser_procs:
          move_browser_window(proc.pid, (300 + count * 47) % 1901, (10 + count * 37) % 997)

  @classmethod
  def setUpClass(cls):
    super().setUpClass()
    cls.PORT = 8888 + (0 if worker_id is None else worker_id)
    cls.SERVER_URL = f'http://localhost:{cls.PORT}'
    cls.HARNESS_URL = f'{cls.SERVER_URL}/run_harness'

    if not has_browser() or EMTEST_BROWSER == 'node':
      errlog(f'[Skipping browser launch (EMTEST_BROWSER={EMTEST_BROWSER})]')
      return

    cls.harness_in_queue = queue.Queue()
    cls.harness_out_queue = queue.Queue()
    cls.harness_server = HttpServerThread(make_test_server(cls.harness_in_queue, cls.harness_out_queue, cls.PORT))
    cls.harness_server.start()

    errlog(f'[Browser harness server on thread {cls.harness_server.name}]')
    cls.browser_open(cls.HARNESS_URL)

  @classmethod
  def tearDownClass(cls):
    super().tearDownClass()
    if not has_browser() or EMTEST_BROWSER == 'node':
      return
    cls.harness_server.stop()
    cls.harness_server.join()
    cls.browser_terminate()

    if WINDOWS:
      # On Windows, shutil.rmtree() in tearDown() raises this exception if we do not wait a bit:
      # WindowsError: [Error 32] The process cannot access the file because it is being used by another process.
      time.sleep(0.1)

  def is_browser_test(self):
    return True

  def add_browser_reporting(self):
    contents = read_file(test_file('browser_reporting.js'))
    contents = contents.replace('{{{REPORTING_URL}}}', self.SERVER_URL)
    create_file('browser_reporting.js', contents)

  def assert_out_queue_empty(self, who):
    if not self.harness_out_queue.empty():
      responses = []
      while not self.harness_out_queue.empty():
        responses += [self.harness_out_queue.get()]
      raise Exception('excessive responses from %s: %s' % (who, '\n'.join(responses)))

  # @param extra_tries: how many more times to try this test, if it fails. browser tests have
  #                     many more causes of flakiness (in particular, they do not run
  #                     synchronously, so we have a timeout, which can be hit if the VM
  #                     we run on stalls temporarily).
  def run_browser(self, html_file, expected=None, message=None, timeout=None, extra_tries=None):
    if not has_browser():
      return
    assert '?' not in html_file, 'URL params not supported'
    if extra_tries is None:
      extra_tries = EMTEST_RETRY_FLAKY if self.flaky else 0
    url = html_file
    if self.capture_stdio:
      url += '?capture_stdio'
    if self.skip_exec:
      self.skipTest('skipping test execution: ' + self.skip_exec)
    if BrowserCore.unresponsive_tests >= BrowserCore.MAX_UNRESPONSIVE_TESTS:
      self.skipTest('too many unresponsive tests, skipping remaining tests')
    self.assert_out_queue_empty('previous test')
    if DEBUG:
      print('[browser launch:', html_file, ']')
    assert not (message and expected), 'run_browser expects `expected` or `message`, but not both'
    if expected is not None:
      try:
        self.harness_in_queue.put((
          'http://localhost:%s/%s' % (self.PORT, url),
          self.get_dir(),
        ))
        if timeout is None:
          timeout = self.BROWSER_TIMEOUT
        try:
          output = self.harness_out_queue.get(block=True, timeout=timeout)
        except queue.Empty:
          BrowserCore.unresponsive_tests += 1
          print(f'[unresponsive test: {self.id()} total unresponsive={str(BrowserCore.unresponsive_tests)}]')
          self.browser_restart()
          # Rather than fail the test here, let fail on the `assertContained` so
          # that the test can be retried via `extra_tries`
          output = '[no http server activity]'
        if output is None:
          # the browser harness reported an error already, and sent a None to tell
          # us to also fail the test
          self.fail('browser harness error')
        output = unquote(output)
        if output.startswith('/report_result?skipped:'):
          self.skipTest(unquote(output[len('/report_result?skipped:'):]).strip())
        else:
          # verify the result, and try again if we should do so
          try:
            self.assertContained(expected, output)
          except self.failureException as e:
            if extra_tries > 0:
              record_flaky_test(self.id(), EMTEST_RETRY_FLAKY - extra_tries, e)
              if not self.capture_stdio:
                print('[enabling stdio/stderr reporting]')
                self.capture_stdio = True
              return self.run_browser(html_file, expected, message, timeout, extra_tries - 1)
            else:
              raise e
      finally:
        time.sleep(0.1) # see comment about Windows above
      self.assert_out_queue_empty('this test')
    else:
      webbrowser.open_new(os.path.abspath(html_file))
      print('A web browser window should have opened a page containing the results of a part of this test.')
      print('You need to manually look at the page to see that it works ok: ' + message)
      print('(sleeping for a bit to keep the directory alive for the web browser..)')
      time.sleep(5)
      print('(moving on..)')

  def compile_btest(self, filename, cflags, reporting=Reporting.FULL):
    # Inject support code for reporting results. This adds an include a header so testcases can
    # use REPORT_RESULT, and also adds a cpp file to be compiled alongside the testcase, which
    # contains the implementation of REPORT_RESULT (we can't just include that implementation in
    # the header as there may be multiple files being compiled here).
    if reporting != Reporting.NONE:
      # For basic reporting we inject JS helper funtions to report result back to server.
      self.add_browser_reporting()
      cflags += ['--pre-js', 'browser_reporting.js']
      if reporting == Reporting.FULL:
        # If C reporting (i.e. the REPORT_RESULT macro) is required we
        # also include report_result.c and force-include report_result.h
        self.run_process([EMCC, '-c', '-I' + TEST_ROOT,
                          test_file('report_result.c')] + self.get_cflags(compile_only=True) + (['-fPIC'] if '-fPIC' in cflags else []))
        cflags += ['report_result.o', '-include', test_file('report_result.h')]
    if EMTEST_BROWSER == 'node':
      cflags.append('-DEMTEST_NODE')
    if not os.path.exists(filename):
      filename = test_file(filename)
    self.run_process([compiler_for(filename), filename] + self.get_cflags() + cflags)
    # Remove the file since some tests have assertions for how many files are in
    # the output directory.
    utils.delete_file('browser_reporting.js')

  def btest_exit(self, filename, assert_returncode=0, *args, **kwargs):
    """Special case of `btest` that reports its result solely via exiting
    with a given result code.

    In this case we set EXIT_RUNTIME and we don't need to provide the
    REPORT_RESULT macro to the C code.
    """
    self.set_setting('EXIT_RUNTIME')
    assert 'reporting' not in kwargs
    assert 'expected' not in kwargs
    kwargs['reporting'] = Reporting.JS_ONLY
    kwargs['expected'] = 'exit:%d' % assert_returncode
    return self.btest(filename, *args, **kwargs)

  def btest(self, filename, expected=None,
            post_build=None,
            cflags=None,
            timeout=None,
            reporting=Reporting.FULL,
            output_basename='test'):
    assert expected, 'a btest must have an expected output'
    if cflags is None:
      cflags = []
    cflags = cflags.copy()
    filename = find_browser_test_file(filename)
    outfile = output_basename + '.html'
    cflags += ['-o', outfile]
    # print('cflags:', cflags)
    utils.delete_file(outfile)
    self.compile_btest(filename, cflags, reporting=reporting)
    self.assertExists(outfile)
    if post_build:
      post_build()
    if not isinstance(expected, list):
      expected = [expected]
    if EMTEST_BROWSER == 'node':
      nodejs = self.require_node()
      self.node_args += shared.node_pthread_flags(nodejs)
      output = self.run_js('test.js')
      self.assertContained('RESULT: ' + expected[0], output)
    else:
      self.run_browser(outfile, expected=['/report_result?' + e for e in expected], timeout=timeout)


###################################################################################################


def build_library(name,
                  build_dir,
                  generated_libs,
                  configure,
                  make,
                  make_args,
                  cache,
                  cache_name,
                  env_init,
                  native):
  """Build a library and cache the result.  We build the library file
  once and cache it for all our tests. (We cache in memory since the test
  directory is destroyed and recreated for each test. Note that we cache
  separately for different compilers).  This cache is just during the test
  runner. There is a different concept of caching as well, see |Cache|.
  """

  if type(generated_libs) is not list:
    generated_libs = [generated_libs]
  source_dir = test_file(name.replace('_native', ''))

  project_dir = Path(build_dir, name)
  if os.path.exists(project_dir):
    shutil.rmtree(project_dir)
  # Useful in debugging sometimes to comment this out, and two lines above
  shutil.copytree(source_dir, project_dir)

  generated_libs = [os.path.join(project_dir, lib) for lib in generated_libs]

  if native:
    env = clang_native.get_clang_native_env()
  else:
    env = os.environ.copy()
  env.update(env_init)

  if not native:
    # Inject emcmake, emconfigure or emmake accordingly, but only if we are
    # cross compiling.
    if configure:
      if configure[0] == 'cmake':
        configure = [EMCMAKE] + configure
      else:
        configure = [EMCONFIGURE] + configure
    else:
      make = [EMMAKE] + make

  if configure:
    try:
      with open(os.path.join(project_dir, 'configure_out'), 'w') as out:
        with open(os.path.join(project_dir, 'configure_err'), 'w') as err:
          stdout = out if EMTEST_BUILD_VERBOSE < 2 else None
          stderr = err if EMTEST_BUILD_VERBOSE < 1 else None
          shared.run_process(configure, env=env, stdout=stdout, stderr=stderr,
                             cwd=project_dir)
    except subprocess.CalledProcessError:
      print('-- configure stdout --')
      print(read_file(Path(project_dir, 'configure_out')))
      print('-- end configure stdout --')
      print('-- configure stderr --')
      print(read_file(Path(project_dir, 'configure_err')))
      print('-- end configure stderr --')
      raise
    # if we run configure or cmake we don't then need any kind
    # of special env when we run make below
    env = None

  def open_make_out(mode='r'):
    return open(os.path.join(project_dir, 'make.out'), mode)

  def open_make_err(mode='r'):
    return open(os.path.join(project_dir, 'make.err'), mode)

  if EMTEST_BUILD_VERBOSE >= 3:
    # VERBOSE=1 is cmake and V=1 is for autoconf
    make_args += ['VERBOSE=1', 'V=1']

  try:
    with open_make_out('w') as make_out:
      with open_make_err('w') as make_err:
        stdout = make_out if EMTEST_BUILD_VERBOSE < 2 else None
        stderr = make_err if EMTEST_BUILD_VERBOSE < 1 else None
        shared.run_process(make + make_args, stdout=stdout, stderr=stderr, env=env,
                           cwd=project_dir)
  except subprocess.CalledProcessError:
    with open_make_out() as f:
      print('-- make stdout --')
      print(f.read())
      print('-- end make stdout --')
    with open_make_err() as f:
      print('-- make stderr --')
      print(f.read())
      print('-- end stderr --')
    raise

  if cache is not None:
    cache[cache_name] = []
    for f in generated_libs:
      basename = os.path.basename(f)
      cache[cache_name].append((basename, read_binary(f)))

  return generated_libs<|MERGE_RESOLUTION|>--- conflicted
+++ resolved
@@ -211,18 +211,18 @@
   assert not callable(note)
 
   def decorator(func):
-    assert callable(func)
-
-    @wraps(func)
-    def decorated(self, *args, **kwargs):
+  assert callable(func)
+
+  @wraps(func)
+  def decorated(self, *args, **kwargs):
       if condition(self):
         explanation_str = name
         if note:
           explanation_str += ': %s' % note
         self.skipTest(explanation_str)
-      return func(self, *args, **kwargs)
-
-    return decorated
+    return func(self, *args, **kwargs)
+
+  return decorated
 
   return decorator
 
@@ -1044,7 +1044,7 @@
       self.skipTest('test requires v8 and EMTEST_SKIP_V8 is set')
     v8 = self.get_v8()
     if not v8:
-      self.fail('d8 required to run this test.  Use EMTEST_SKIP_V8 to skip')
+        self.fail('d8 required to run this test.  Use EMTEST_SKIP_V8 to skip')
     self.require_engine(v8)
     self.cflags.append('-sENVIRONMENT=shell')
 
@@ -1059,7 +1059,7 @@
       self.skipTest('test requires node and EMTEST_SKIP_NODE is set')
     nodejs = self.get_nodejs()
     if not nodejs:
-      self.fail('node required to run this test.  Use EMTEST_SKIP_NODE to skip')
+        self.fail('node required to run this test.  Use EMTEST_SKIP_NODE to skip')
     self.require_engine(nodejs)
     return nodejs
 
@@ -1074,7 +1074,7 @@
       self.require_engine(nodejs)
       return
 
-    self.fail('node canary required to run this test.  Use EMTEST_SKIP_NODE_CANARY to skip')
+      self.fail('node canary required to run this test.  Use EMTEST_SKIP_NODE_CANARY to skip')
 
   def require_engine(self, engine):
     logger.debug(f'require_engine: {engine}')
@@ -1099,7 +1099,7 @@
       self.js_engines = [v8]
       return
 
-    self.fail('either d8 or node >= 24 required to run wasm64 tests.  Use EMTEST_SKIP_WASM64 to skip')
+      self.fail('either d8 or node >= 24 required to run wasm64 tests.  Use EMTEST_SKIP_WASM64 to skip')
 
   def try_require_node_version(self, major, minor = 0, revision = 0):
     nodejs = self.get_nodejs()
@@ -1127,17 +1127,12 @@
       self.js_engines = [v8]
       return
 
-    self.fail('either d8 or node >= 16 required to run wasm64 tests.  Use EMTEST_SKIP_SIMD to skip')
+      self.fail('either d8 or node >= 16 required to run wasm64 tests.  Use EMTEST_SKIP_SIMD to skip')
 
   def require_wasm_legacy_eh(self):
-<<<<<<< HEAD
     if 'EMTEST_SKIP_WASM_LEGACY_EH' in os.environ:
       self.skipTest('test requires node >= 17 or d8 (and EMTEST_SKIP_WASM_LEGACY_EH is set)')
 
-=======
-    if 'EMTEST_SKIP_EH' in os.environ:
-      self.skipTest('test requires node >= 17 or d8 (and EMTEST_SKIP_EH is set)')
->>>>>>> bea78f11
     self.set_setting('WASM_LEGACY_EXCEPTIONS')
     if self.try_require_node_version(17):
       return
@@ -1148,19 +1143,11 @@
       self.js_engines = [v8]
       return
 
-<<<<<<< HEAD
     self.fail('either d8 or node >= 17 required to run legacy wasm-eh tests.  Use EMTEST_SKIP_WASM_LEGACY_EH to skip')
-
-  def require_wasm_eh(self):
-    if 'EMTEST_SKIP_EH' in os.environ:
-      self.skipTest('test requires a browser with Wasm exceptions support (and EMTEST_SKIP_EH is set)')
-=======
-    self.fail('either d8 or node >= 17 required to run wasm-eh tests.  Use EMTEST_SKIP_EH to skip')
 
   def require_wasm_eh(self):
     if 'EMTEST_SKIP_EH' in os.environ:
       self.skipTest('test requires node v24 or d8 (and EMTEST_SKIP_EH is set)')
->>>>>>> bea78f11
     self.set_setting('WASM_LEGACY_EXCEPTIONS', 0)
 
     if self.is_browser_test():
@@ -1207,7 +1194,7 @@
       self.v8_args += exp_args
       return
 
-    self.fail('either d8 or node v24 required to run JSPI tests.  Use EMTEST_SKIP_JSPI to skip')
+      self.fail('either d8 or node v24 required to run JSPI tests.  Use EMTEST_SKIP_JSPI to skip')
 
   def require_wasm2js(self):
     if self.is_wasm64():
