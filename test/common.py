# Copyright 2021 The Emscripten Authors.  All rights reserved.
# Emscripten is available under two separate licenses, the MIT license and the
# University of Illinois/NCSA Open Source License.  Both these licenses can be
# found in the LICENSE file.

from enum import Enum
from functools import wraps
from pathlib import Path
from subprocess import PIPE, STDOUT
from typing import Dict, Tuple
from urllib.parse import unquote, unquote_plus, urlparse, parse_qs
from http.server import ThreadingHTTPServer, SimpleHTTPRequestHandler
import contextlib
import difflib
import hashlib
import io
import itertools
import json
import logging
import os
import plistlib
import psutil
import re
import shlex
import shutil
import stat
import string
import subprocess
import sys
import tempfile
import textwrap
import threading
import time
import webbrowser
import unittest
import queue

import clang_native
import jsrun
import line_endings
from tools.shared import EMCC, EMXX, DEBUG, exe_suffix
from tools.shared import get_canonical_temp_dir, path_from_root
from tools.utils import MACOS, WINDOWS, read_file, read_binary, write_binary, exit_with_error
from tools.settings import COMPILE_TIME_SETTINGS
from tools import shared, feature_matrix, building, config, utils

logger = logging.getLogger('common')

# User can specify an environment variable EMTEST_BROWSER to force the browser
# test suite to run using another browser command line than the default system
# browser. If only the path to the browser executable is given, the tests
# will run in headless mode with a temporary profile with the same options
# used in CI. To use a custom start command specify the executable and command
# line flags.
#
# Note that when specifying EMTEST_BROWSER to run tests on a Safari browser:
# the command line must point to the root of the app bundle, and not to the
# Safari executable inside the bundle. I.e. pass EMTEST_BROWSER=/Applications/Safari.app
# instead of EMTEST_BROWSER=/Applications/Safari.app/Contents/MacOS/Safari
#
# There are two special values that can be used here if running in an actual
# browser is not desired:
#  EMTEST_BROWSER=0 : This will disable the actual running of the test and simply
#                     verify that it compiles and links.
#  EMTEST_BROWSER=node : This will attempt to run the browser test under node.
#                        For most browser tests this does not work, but it can
#                        be useful for running pthread tests under node.
EMTEST_BROWSER = None
EMTEST_BROWSER_AUTO_CONFIG = None
EMTEST_HEADLESS = None
EMTEST_DETECT_TEMPFILE_LEAKS = None
EMTEST_SAVE_DIR = None
# generally js engines are equivalent, testing 1 is enough. set this
# to force testing on all js engines, good to find js engine bugs
EMTEST_ALL_ENGINES = None
EMTEST_SKIP_SLOW = None
EMTEST_SKIP_FLAKY = None
EMTEST_RETRY_FLAKY = None
EMTEST_LACKS_NATIVE_CLANG = None
EMTEST_VERBOSE = None
EMTEST_REBASELINE = None

# Verbosity level control for subprocess calls to configure + make.
# 0: disabled.
# 1: Log stderr of configure/make.
# 2: Log stdout and stderr configure/make. Print out subprocess commands that were executed.
# 3: Log stdout and stderr, and pass VERBOSE=1 to CMake/configure/make steps.
EMTEST_BUILD_VERBOSE = int(os.getenv('EMTEST_BUILD_VERBOSE', '0'))
EMTEST_CAPTURE_STDIO = int(os.getenv('EMTEST_CAPTURE_STDIO', '0'))
if 'EM_BUILD_VERBOSE' in os.environ:
  exit_with_error('EM_BUILD_VERBOSE has been renamed to EMTEST_BUILD_VERBOSE')

# If we are drawing a parallel swimlane graph of test output, we need to use a temp
# file to track which tests were flaky so they can be graphed in orange color to
# visually stand out.
flaky_tests_log_filename = os.path.join(path_from_root('out/flaky_tests.txt'))
browser_spawn_lock_filename = os.path.join(path_from_root('out/browser_spawn_lock'))


# Default flags used to run browsers in CI testing:
class ChromeConfig:
  data_dir_flag = '--user-data-dir='
  default_flags = (
    # --no-sandbox because we are running as root and chrome requires
    # this flag for now: https://crbug.com/638180
    '--no-first-run -start-maximized --no-sandbox --enable-unsafe-swiftshader --use-gl=swiftshader --enable-experimental-web-platform-features --enable-features=JavaScriptSourcePhaseImports',
    '--enable-experimental-webassembly-features --js-flags="--experimental-wasm-type-reflection --experimental-wasm-rab-integration"',
    # The runners lack sound hardware so fallback to a dummy device (and
    # bypass the user gesture so audio tests work without interaction)
    '--use-fake-device-for-media-stream --autoplay-policy=no-user-gesture-required',
    # Cache options.
    '--disk-cache-size=1 --media-cache-size=1 --disable-application-cache',
    # Disable various background tasks downloads (e.g. updates).
    '--disable-background-networking',
    # Disable native password pop-ups
    '--password-store=basic',
  )
  headless_flags = '--headless=new --window-size=1024,768'

  @staticmethod
  def configure(data_dir):
    """Chrome has no special configuration step."""


class FirefoxConfig:
  data_dir_flag = '-profile '
  default_flags = ('-new-instance',)
  headless_flags = '-headless'
  executable_name = exe_suffix('firefox')

  @staticmethod
  def configure(data_dir):
    shutil.copy(test_file('firefox_user.js'), os.path.join(data_dir, 'user.js'))


class SafariConfig:
  default_flags = ('', )
  executable_name = 'Safari'
  # For the macOS 'open' command, pass
  #   --new: to make a new Safari app be launched, rather than add a tab to an existing Safari process/window
  #   --fresh: do not restore old tabs (e.g. if user had old navigated windows open)
  #   --background: Open the new Safari window behind the current Terminal window, to make following the test run more pleasing (this is for convenience only)
  #   -a <exe_name>: The path to the executable to open, in this case Safari
  launch_prefix = ('open', '--new', '--fresh', '--background', '-a')

  @staticmethod
  def configure(data_dir):
    """ Safari has no special configuration step."""


# Special value for passing to assert_returncode which means we expect that program
# to fail with non-zero return code, but we don't care about specifically which one.
NON_ZERO = -1

TEST_ROOT = path_from_root('test')
LAST_TEST = path_from_root('out/last_test.txt')
PREVIOUS_TEST_RUN_RESULTS_FILE = path_from_root('out/previous_test_run_results.json')

DEFAULT_BROWSER_DATA_DIR = path_from_root('out/browser-profile')

WEBIDL_BINDER = shared.bat_suffix(path_from_root('tools/webidl_binder'))

EMBUILDER = shared.bat_suffix(path_from_root('embuilder'))
EMMAKE = shared.bat_suffix(path_from_root('emmake'))
EMCMAKE = shared.bat_suffix(path_from_root('emcmake'))
EMCONFIGURE = shared.bat_suffix(path_from_root('emconfigure'))
EMRUN = shared.bat_suffix(shared.path_from_root('emrun'))
WASM_DIS = os.path.join(building.get_binaryen_bin(), 'wasm-dis')
LLVM_OBJDUMP = shared.llvm_tool_path('llvm-objdump')
PYTHON = sys.executable

assert config.NODE_JS # assert for mypy's benefit
# By default we run the tests in the same version of node as emscripten itself used.
if not config.NODE_JS_TEST:
  config.NODE_JS_TEST = config.NODE_JS
# The default set of JS_ENGINES contains just node.
if not config.JS_ENGINES:
  config.JS_ENGINES = [config.NODE_JS_TEST]

requires_network = unittest.skipIf(os.getenv('EMTEST_SKIP_NETWORK_TESTS'), 'This test requires network access')


def errlog(*args):
  """Shorthand for print with file=sys.stderr

  Use this for all internal test framework logging..
  """
  print(*args, file=sys.stderr)


def load_previous_test_run_results():
  try:
    return json.load(open(PREVIOUS_TEST_RUN_RESULTS_FILE))
  except FileNotFoundError:
    return {}


def test_file(*path_components):
  """Construct a path relative to the emscripten "tests" directory."""
  return str(Path(TEST_ROOT, *path_components))


def maybe_test_file(filename):
  if not os.path.exists(filename) and os.path.exists(test_file(filename)):
    filename = test_file(filename)
  return filename


def copytree(src, dest):
  shutil.copytree(src, dest, dirs_exist_ok=True)


# checks if browser testing is enabled
def has_browser():
  return EMTEST_BROWSER != '0'


CHROMIUM_BASED_BROWSERS = ['chrom', 'edge', 'opera']


def is_chrome():
  return EMTEST_BROWSER and any(pattern in EMTEST_BROWSER.lower() for pattern in CHROMIUM_BASED_BROWSERS)


def is_firefox():
  return EMTEST_BROWSER and 'firefox' in EMTEST_BROWSER.lower()


<<<<<<< HEAD
def is_safari():
  return EMTEST_BROWSER and 'safari' in EMTEST_BROWSER.lower()


def get_safari_version():
  plist_path = os.path.join(EMTEST_BROWSER.strip(), 'Contents', 'version.plist')
  version_str = plistlib.load(open(plist_path, 'rb')).get('CFBundleShortVersionString')
  # Split into parts (major.minor.patch)
  parts = (version_str.split('.') + ['0', '0', '0'])[:3]
  # Convert each part into integers, discarding any trailing string, e.g. '13a' -> 13.
  parts = [int(re.match(r"\d+", s).group()) if re.match(r"\d+", s) else 0 for s in parts]
  # Return version as XXYYZZ
  return parts[0] * 10000 + parts[1] * 100 + parts[2]
=======
def get_browser_config():
  if is_chrome():
    return ChromeConfig()
  elif is_firefox():
    return FirefoxConfig()
  return None
>>>>>>> ea5e4e0a


def compiler_for(filename, force_c=False):
  if shared.suffix(filename) in ('.cc', '.cxx', '.cpp') and not force_c:
    return EMXX
  else:
    return EMCC


# Generic decorator that calls a function named 'condition' on the test class and
# skips the test if that function returns true
def skip_if_simple(name, condition, note=''):
  assert callable(condition)
  assert not callable(note)

  def decorator(func):
    assert callable(func)

    @wraps(func)
    def decorated(self, *args, **kwargs):
      if condition(self):
        explanation_str = name
        if note:
          explanation_str += ': %s' % note
        self.skipTest(explanation_str)
      return func(self, *args, **kwargs)

    return decorated

  return decorator


# Same as skip_if_simple but creates a decorator that takes a note as an argument.
def skip_if(name, condition, default_note=''):
  assert callable(condition)

  def decorator(note=default_note):
    return skip_if_simple(name, condition, note)

  return decorator


def is_slow_test(func):
  assert callable(func)
  decorated = skip_if_simple('skipping slow tests', lambda _: EMTEST_SKIP_SLOW)(func)
  decorated.is_slow = True
  return decorated


def record_flaky_test(test_name, attempt_count, exception_msg):
  logging.info(f'Retrying flaky test "{test_name}" (attempt {attempt_count}/{EMTEST_RETRY_FLAKY} failed):\n{exception_msg}')
  open(flaky_tests_log_filename, 'a').write(f'{test_name}\n')


def flaky(note=''):
  assert not callable(note)

  if EMTEST_SKIP_FLAKY:
    return unittest.skip(note)

  if not EMTEST_RETRY_FLAKY:
    return lambda f: f

  def decorated(func):
    @wraps(func)
    def modified(self, *args, **kwargs):
      # Browser tests have there own method of retrying tests.
      if self.is_browser_test():
        self.flaky = True
        return func(self, *args, **kwargs)

      for i in range(EMTEST_RETRY_FLAKY):
        try:
          return func(self, *args, **kwargs)
        except (AssertionError, subprocess.TimeoutExpired) as exc:
          preserved_exc = exc
          record_flaky_test(self.id(), i, exc)

      raise AssertionError('Flaky test has failed too many times') from preserved_exc

    return modified

  return decorated


def disabled(note=''):
  assert not callable(note)
  return unittest.skip(note)


no_mac = skip_if('no_mac', lambda _: MACOS)

no_windows = skip_if('no_windows', lambda _: WINDOWS)

no_wasm64 = skip_if('no_wasm64', lambda t: t.is_wasm64())

# 2200mb is the value used by the core_2gb test mode
no_2gb = skip_if('no_2gb', lambda t: t.get_setting('INITIAL_MEMORY') == '2200mb')

no_4gb = skip_if('no_4gb', lambda t: t.is_4gb())

only_windows = skip_if('only_windows', lambda _: not WINDOWS)

requires_native_clang = skip_if_simple('native clang tests are disabled', lambda _: EMTEST_LACKS_NATIVE_CLANG)

needs_make = skip_if('tool not available on windows bots', lambda _: WINDOWS)


def requires_node(func):
  assert callable(func)

  @wraps(func)
  def decorated(self, *args, **kwargs):
    self.require_node()
    return func(self, *args, **kwargs)

  return decorated


def requires_node_canary(func):
  assert callable(func)

  @wraps(func)
  def decorated(self, *args, **kwargs):
    self.require_node_canary()
    return func(self, *args, **kwargs)

  return decorated


def node_bigint_flags(node_version):
  # The --experimental-wasm-bigint flag was added in v12, and then removed (enabled by default)
  # in v16.
  if node_version and node_version < (16, 0, 0):
    return ['--experimental-wasm-bigint']
  else:
    return []


# Used to mark dependencies in various tests to npm developer dependency
# packages, which might not be installed on Emscripten end users' systems.
def requires_dev_dependency(package):
  assert not callable(package)
  note = f'requires npm development package "{package}" and EMTEST_SKIP_NODE_DEV_PACKAGES is set'
  return skip_if_simple('requires_dev_dependency', lambda _: 'EMTEST_SKIP_NODE_DEV_PACKAGES' in os.environ, note)


def requires_wasm64(func):
  assert callable(func)

  @wraps(func)
  def decorated(self, *args, **kwargs):
    self.require_wasm64()
    return func(self, *args, **kwargs)

  return decorated


def requires_wasm_eh(func):
  assert callable(func)

  @wraps(func)
  def decorated(self, *args, **kwargs):
    self.require_wasm_eh()
    return func(self, *args, **kwargs)

  return decorated


def requires_v8(func):
  assert callable(func)

  @wraps(func)
  def decorated(self, *args, **kwargs):
    self.require_v8()
    return func(self, *args, **kwargs)

  return decorated


def requires_wasm2js(func):
  assert callable(func)

  @wraps(func)
  def decorated(self, *args, **kwargs):
    self.require_wasm2js()
    return func(self, *args, **kwargs)

  return decorated


def requires_jspi(func):
  assert callable(func)

  @wraps(func)
  def decorated(self, *args, **kwargs):
    self.require_jspi()
    return func(self, *args, **kwargs)

  return decorated


def node_pthreads(func):
  assert callable(func)

  @wraps(func)
  def decorated(self, *args, **kwargs):
    self.setup_node_pthreads()
    return func(self, *args, **kwargs)
  return decorated


def crossplatform(func):
  assert callable(func)
  func.is_crossplatform_test = True
  return func


# without EMTEST_ALL_ENGINES set we only run tests in a single VM by
# default. in some tests we know that cross-VM differences may happen and
# so are worth testing, and they should be marked with this decorator
def all_engines(func):
  assert callable(func)

  @wraps(func)
  def decorated(self, *args, **kwargs):
    self.use_all_engines = True
    self.set_setting('ENVIRONMENT', 'web,node,shell')
    return func(self, *args, **kwargs)

  return decorated


@contextlib.contextmanager
def env_modify(updates):
  """A context manager that updates os.environ."""
  # This could also be done with mock.patch.dict() but taking a dependency
  # on the mock library is probably not worth the benefit.
  old_env = os.environ.copy()
  print("env_modify: " + str(updates))
  # Setting a value to None means clear the environment variable
  clears = [key for key, value in updates.items() if value is None]
  updates = {key: value for key, value in updates.items() if value is not None}
  os.environ.update(updates)
  for key in clears:
    if key in os.environ:
      del os.environ[key]
  try:
    yield
  finally:
    os.environ.clear()
    os.environ.update(old_env)


# Decorator version of env_modify
def with_env_modify(updates):
  assert not callable(updates)

  def decorated(func):
    @wraps(func)
    def modified(self, *args, **kwargs):
      with env_modify(updates):
        return func(self, *args, **kwargs)
    return modified

  return decorated


def also_with_wasmfs(func):
  assert callable(func)

  @wraps(func)
  def metafunc(self, wasmfs, *args, **kwargs):
    if DEBUG:
      print('parameterize:wasmfs=%d' % wasmfs)
    if wasmfs:
      self.setup_wasmfs_test()
    else:
      self.cflags += ['-DMEMFS']
    return func(self, *args, **kwargs)

  parameterize(metafunc, {'': (False,),
                          'wasmfs': (True,)})
  return metafunc


def also_with_nodefs(func):
  @wraps(func)
  def metafunc(self, fs, *args, **kwargs):
    if DEBUG:
      print('parameterize:fs=%s' % (fs))
    if fs == 'nodefs':
      self.setup_nodefs_test()
    else:
      self.cflags += ['-DMEMFS']
      assert fs is None
    return func(self, *args, **kwargs)

  parameterize(metafunc, {'': (None,),
                          'nodefs': ('nodefs',)})
  return metafunc


def also_with_nodefs_both(func):
  @wraps(func)
  def metafunc(self, fs, *args, **kwargs):
    if DEBUG:
      print('parameterize:fs=%s' % (fs))
    if fs == 'nodefs':
      self.setup_nodefs_test()
    elif fs == 'rawfs':
      self.setup_noderawfs_test()
    else:
      self.cflags += ['-DMEMFS']
      assert fs is None
    return func(self, *args, **kwargs)

  parameterize(metafunc, {'': (None,),
                          'nodefs': ('nodefs',),
                          'rawfs': ('rawfs',)})
  return metafunc


def with_all_fs(func):
  @wraps(func)
  def metafunc(self, wasmfs, fs, *args, **kwargs):
    if DEBUG:
      print('parameterize:fs=%s' % (fs))
    if wasmfs:
      self.setup_wasmfs_test()
    if fs == 'nodefs':
      self.setup_nodefs_test()
    elif fs == 'rawfs':
      self.setup_noderawfs_test()
    else:
      self.cflags += ['-DMEMFS']
      assert fs is None
    return func(self, *args, **kwargs)

  parameterize(metafunc, {'': (False, None),
                          'nodefs': (False, 'nodefs'),
                          'rawfs': (False, 'rawfs'),
                          'wasmfs': (True, None),
                          'wasmfs_nodefs': (True, 'nodefs'),
                          'wasmfs_rawfs': (True, 'rawfs')})
  return metafunc


def also_with_noderawfs(func):
  assert callable(func)

  @wraps(func)
  def metafunc(self, rawfs, *args, **kwargs):
    if DEBUG:
      print('parameterize:rawfs=%d' % rawfs)
    if rawfs:
      self.setup_noderawfs_test()
    else:
      self.cflags += ['-DMEMFS']
    return func(self, *args, **kwargs)

  parameterize(metafunc, {'': (False,),
                          'rawfs': (True,)})
  return metafunc


def also_with_minimal_runtime(func):
  assert callable(func)

  @wraps(func)
  def metafunc(self, with_minimal_runtime, *args, **kwargs):
    if DEBUG:
      print('parameterize:minimal_runtime=%s' % with_minimal_runtime)
    if self.get_setting('MINIMAL_RUNTIME'):
      self.skipTest('MINIMAL_RUNTIME already enabled in test config')
    if with_minimal_runtime:
      if self.get_setting('MODULARIZE') == 'instance' or self.get_setting('WASM_ESM_INTEGRATION'):
        self.skipTest('MODULARIZE=instance is not compatible with MINIMAL_RUNTIME')
      self.set_setting('MINIMAL_RUNTIME', 1)
      # This extra helper code is needed to cleanly handle calls to exit() which throw
      # an ExitCode exception.
      self.cflags += ['--pre-js', test_file('minimal_runtime_exit_handling.js')]
    return func(self, *args, **kwargs)

  parameterize(metafunc, {'': (False,),
                          'minimal_runtime': (True,)})
  return metafunc


def also_without_bigint(func):
  assert callable(func)

  @wraps(func)
  def metafunc(self, no_bigint, *args, **kwargs):
    if DEBUG:
      print('parameterize:no_bigint=%s' % no_bigint)
    if no_bigint:
      if self.get_setting('WASM_BIGINT') is not None:
        self.skipTest('redundant in bigint test config')
      self.set_setting('WASM_BIGINT', 0)
    return func(self, *args, **kwargs)

  parameterize(metafunc, {'': (False,),
                          'no_bigint': (True,)})
  return metafunc


def also_with_wasm64(func):
  assert callable(func)

  @wraps(func)
  def metafunc(self, with_wasm64, *args, **kwargs):
    if DEBUG:
      print('parameterize:wasm64=%s' % with_wasm64)
    if with_wasm64:
      self.require_wasm64()
      self.set_setting('MEMORY64')
    return func(self, *args, **kwargs)

  parameterize(metafunc, {'': (False,),
                          'wasm64': (True,)})
  return metafunc


def also_with_wasm2js(func):
  assert callable(func)

  @wraps(func)
  def metafunc(self, with_wasm2js, *args, **kwargs):
    assert self.get_setting('WASM') is None
    if DEBUG:
      print('parameterize:wasm2js=%s' % with_wasm2js)
    if with_wasm2js:
      self.require_wasm2js()
      self.set_setting('WASM', 0)
    return func(self, *args, **kwargs)

  parameterize(metafunc, {'': (False,),
                          'wasm2js': (True,)})
  return metafunc


def can_do_standalone(self, impure=False):
  # Pure standalone engines don't support MEMORY64 yet.  Even with MEMORY64=2 (lowered)
  # the WASI APIs that take pointer values don't have 64-bit variants yet.
  if not impure:
    if self.get_setting('MEMORY64'):
      return False
    # This is way to detect the core_2gb test mode in test_core.py
    if self.get_setting('INITIAL_MEMORY') == '2200mb':
      return False
  return self.is_wasm() and \
      self.get_setting('STACK_OVERFLOW_CHECK', 0) < 2 and \
      not self.get_setting('MINIMAL_RUNTIME') and \
      not self.get_setting('WASM_ESM_INTEGRATION') and \
      not self.get_setting('SAFE_HEAP') and \
      not any(a.startswith('-fsanitize=') for a in self.cflags)


# Impure means a test that cannot run in a wasm VM yet, as it is not 100%
# standalone. We can still run them with the JS code though.
def also_with_standalone_wasm(impure=False):
  def decorated(func):
    @wraps(func)
    def metafunc(self, standalone, *args, **kwargs):
      if DEBUG:
        print('parameterize:standalone=%s' % standalone)
      if standalone:
        if not can_do_standalone(self, impure):
          self.skipTest('Test configuration is not compatible with STANDALONE_WASM')
        self.set_setting('STANDALONE_WASM')
        if not impure:
          self.set_setting('PURE_WASI')
        self.cflags.append('-Wno-unused-command-line-argument')
        # if we are impure, disallow all wasm engines
        if impure:
          self.wasm_engines = []
      return func(self, *args, **kwargs)

    parameterize(metafunc, {'': (False,),
                            'standalone': (True,)})
    return metafunc

  return decorated


def also_with_asan(func):
  assert callable(func)

  @wraps(func)
  def metafunc(self, asan, *args, **kwargs):
    if asan:
      if self.is_wasm64():
        self.skipTest('TODO: ASAN in memory64')
      if self.is_2gb() or self.is_4gb():
        self.skipTest('asan doesnt support GLOBAL_BASE')
      self.cflags.append('-fsanitize=address')
    return func(self, *args, **kwargs)

  parameterize(metafunc, {'': (False,),
                          'asan': (True,)})
  return metafunc


def also_with_modularize(func):
  assert callable(func)

  @wraps(func)
  def metafunc(self, modularize, *args, **kwargs):
    if modularize:
      if self.get_setting('DECLARE_ASM_MODULE_EXPORTS') == 0:
        self.skipTest('DECLARE_ASM_MODULE_EXPORTS=0 is not compatible with MODULARIZE')
      if self.get_setting('STRICT_JS'):
        self.skipTest('MODULARIZE is not compatible with STRICT_JS')
      if self.get_setting('WASM_ESM_INTEGRATION'):
        self.skipTest('MODULARIZE is not compatible with WASM_ESM_INTEGRATION')
      self.cflags += ['--extern-post-js', test_file('modularize_post_js.js'), '-sMODULARIZE']
    return func(self, *args, **kwargs)

  parameterize(metafunc, {'': (False,),
                          'modularize': (True,)})
  return metafunc


# Tests exception handling and setjmp/longjmp handling. This tests three
# combinations:
# - Emscripten EH + Emscripten SjLj
# - Wasm EH + Wasm SjLj
# - Wasm EH + Wasm SjLj (Legacy)
def with_all_eh_sjlj(func):
  assert callable(func)

  @wraps(func)
  def metafunc(self, mode, *args, **kwargs):
    if DEBUG:
      print('parameterize:eh_mode=%s' % mode)
    if mode in {'wasm', 'wasm_legacy'}:
      # Wasm EH is currently supported only in wasm backend and V8
      if self.is_wasm2js():
        self.skipTest('wasm2js does not support wasm EH/SjLj')
      self.cflags.append('-fwasm-exceptions')
      self.set_setting('SUPPORT_LONGJMP', 'wasm')
      if mode == 'wasm':
        self.require_wasm_eh()
      if mode == 'wasm_legacy':
        self.require_wasm_legacy_eh()
    else:
      self.set_setting('DISABLE_EXCEPTION_CATCHING', 0)
      self.set_setting('SUPPORT_LONGJMP', 'emscripten')
      # DISABLE_EXCEPTION_CATCHING=0 exports __cxa_can_catch,
      # so if we don't build in C++ mode, wasm-ld will
      # error out because libc++abi is not included. See
      # https://github.com/emscripten-core/emscripten/pull/14192 for details.
      self.set_setting('DEFAULT_TO_CXX')
    return func(self, *args, **kwargs)

  parameterize(metafunc, {'emscripten': ('emscripten',),
                          'wasm': ('wasm',),
                          'wasm_legacy': ('wasm_legacy',)})
  return metafunc


# This works just like `with_all_eh_sjlj` above but doesn't enable exceptions.
# Use this for tests that use setjmp/longjmp but not exceptions handling.
def with_all_sjlj(func):
  assert callable(func)

  @wraps(func)
  def metafunc(self, mode, *args, **kwargs):
    if mode in {'wasm', 'wasm_legacy'}:
      if self.is_wasm2js():
        self.skipTest('wasm2js does not support wasm SjLj')
      self.set_setting('SUPPORT_LONGJMP', 'wasm')
      if mode == 'wasm':
        self.require_wasm_eh()
      if mode == 'wasm_legacy':
        self.require_wasm_legacy_eh()
    else:
      self.set_setting('SUPPORT_LONGJMP', 'emscripten')
    return func(self, *args, **kwargs)

  parameterize(metafunc, {'emscripten': ('emscripten',),
                          'wasm': ('wasm',),
                          'wasm_legacy': ('wasm_legacy',)})
  return metafunc


def ensure_dir(dirname):
  dirname = Path(dirname)
  dirname.mkdir(parents=True, exist_ok=True)


def limit_size(string):
  maxbytes = 800000 * 20
  if sys.stdout.isatty():
    maxlines = 500
    max_line = 500
  else:
    max_line = 5000
    maxlines = 1000
  lines = string.splitlines()
  for i, line in enumerate(lines):
    if len(line) > max_line:
      lines[i] = line[:max_line] + '[..]'
  if len(lines) > maxlines:
    lines = lines[0:maxlines // 2] + ['[..]'] + lines[-maxlines // 2:]
    lines.append('(not all output shown. See `limit_size`)')
  string = '\n'.join(lines) + '\n'
  if len(string) > maxbytes:
    string = string[0:maxbytes // 2] + '\n[..]\n' + string[-maxbytes // 2:]
  return string


def create_file(name, contents, binary=False, absolute=False):
  name = Path(name)
  assert absolute or not name.is_absolute(), name
  if binary:
    name.write_bytes(contents)
  else:
    # Dedent the contents of text files so that the files on disc all
    # start in column 1, even if they are indented when embedded in the
    # python test code.
    contents = textwrap.dedent(contents)
    name.write_text(contents, encoding='utf-8')


@contextlib.contextmanager
def chdir(dir):
  """A context manager that performs actions in the given directory."""
  orig_cwd = os.getcwd()
  os.chdir(dir)
  try:
    yield
  finally:
    os.chdir(orig_cwd)


def make_executable(name):
  Path(name).chmod(stat.S_IREAD | stat.S_IWRITE | stat.S_IEXEC)


def make_dir_writeable(dirname):
  # Some tests make files and subdirectories read-only, so rmtree/unlink will not delete
  # them. Force-make everything writable in the subdirectory to make it
  # removable and re-attempt.
  os.chmod(dirname, 0o777)

  for directory, subdirs, files in os.walk(dirname):
    for item in files + subdirs:
      i = os.path.join(directory, item)
      if not os.path.islink(i):
        os.chmod(i, 0o777)


def force_delete_dir(dirname):
  """Deletes a directory. Returns whether deletion succeeded."""
  if not os.path.exists(dirname):
    return True
  assert not os.path.isfile(dirname)

  try:
    make_dir_writeable(dirname)
    utils.delete_dir(dirname)
  except PermissionError as e:
    # This issue currently occurs on Windows when running browser tests e.g.
    # on Firefox browser. Killing Firefox browser is not 100% watertight, and
    # occassionally a Firefox browser process can be left behind, holding on
    # to a file handle, preventing the deletion from succeeding.
    # We expect this issue to only occur on Windows.
    if not WINDOWS:
      raise e
    print(f'Warning: Failed to delete directory "{dirname}"\n{e}')
    return False
  return True


def force_delete_contents(dirname):
  make_dir_writeable(dirname)
  utils.delete_contents(dirname)


def find_browser_test_file(filename):
  """Looks for files in test/browser and then in test/
  """
  if not os.path.exists(filename):
    fullname = test_file('browser', filename)
    if not os.path.exists(fullname):
      fullname = test_file(filename)
    filename = fullname
  return filename


def parameterize(func, parameters):
  """Add additional parameterization to a test function.

  This function create or adds to the `_parameterize` property of a function
  which is then expanded by the RunnerMeta metaclass into multiple separate
  test functions.
  """
  prev = getattr(func, '_parameterize', None)
  assert not any(p.startswith('_') for p in parameters)
  if prev:
    # If we're parameterizing 2nd time, construct a cartesian product for various combinations.
    func._parameterize = {
      '_'.join(filter(None, [k1, k2])): v2 + v1 for (k1, v1), (k2, v2) in itertools.product(prev.items(), parameters.items())
    }
  else:
    func._parameterize = parameters


def parameterized(parameters):
  """
  Mark a test as parameterized.

  Usage:
    @parameterized({
      'subtest1': (1, 2, 3),
      'subtest2': (4, 5, 6),
    })
    def test_something(self, a, b, c):
      ... # actual test body

  This is equivalent to defining two tests:

    def test_something_subtest1(self):
      # runs test_something(1, 2, 3)

    def test_something_subtest2(self):
      # runs test_something(4, 5, 6)
  """
  def decorator(func):
    parameterize(func, parameters)
    return func
  return decorator


def get_output_suffix(args):
  if any(a in args for a in ('-sEXPORT_ES6', '-sWASM_ESM_INTEGRATION', '-sMODULARIZE=instance')):
    return '.mjs'
  else:
    return '.js'


class RunnerMeta(type):
  @classmethod
  def make_test(mcs, name, func, suffix, args):
    """
    This is a helper function to create new test functions for each parameterized form.

    :param name: the original name of the function
    :param func: the original function that we are parameterizing
    :param suffix: the suffix to append to the name of the function for this parameterization
    :param args: the positional arguments to pass to the original function for this parameterization
    :returns: a tuple of (new_function_name, new_function_object)
    """

    # Create the new test function. It calls the original function with the specified args.
    # We use @functools.wraps to copy over all the function attributes.
    @wraps(func)
    def resulting_test(self):
      return func(self, *args)

    # Add suffix to the function name so that it displays correctly.
    if suffix:
      resulting_test.__name__ = f'{name}_{suffix}'
    else:
      resulting_test.__name__ = name

    # On python 3, functions have __qualname__ as well. This is a full dot-separated path to the
    # function.  We add the suffix to it as well.
    resulting_test.__qualname__ = f'{func.__qualname__}_{suffix}'

    return resulting_test.__name__, resulting_test

  def __new__(mcs, name, bases, attrs):
    # This metaclass expands parameterized methods from `attrs` into separate ones in `new_attrs`.
    new_attrs = {}

    for attr_name, value in attrs.items():
      # Check if a member of the new class has _parameterize, the tag inserted by @parameterized.
      if hasattr(value, '_parameterize'):
        # If it does, we extract the parameterization information, build new test functions.
        for suffix, args in value._parameterize.items():
          new_name, func = mcs.make_test(attr_name, value, suffix, args)
          assert new_name not in new_attrs, 'Duplicate attribute name generated when parameterizing %s' % attr_name
          new_attrs[new_name] = func
      else:
        # If not, we just copy it over to new_attrs verbatim.
        assert attr_name not in new_attrs, '%s collided with an attribute from parameterization' % attr_name
        new_attrs[attr_name] = value

    # We invoke type, the default metaclass, to actually create the new class, with new_attrs.
    return type.__new__(mcs, name, bases, new_attrs)


class RunnerCore(unittest.TestCase, metaclass=RunnerMeta):
  # default temporary directory settings. set_temp_dir may be called later to
  # override these
  temp_dir = shared.TEMP_DIR
  canonical_temp_dir = get_canonical_temp_dir(shared.TEMP_DIR)

  # This avoids cluttering the test runner output, which is stderr too, with compiler warnings etc.
  # Change this to None to get stderr reporting, for debugging purposes
  stderr_redirect = STDOUT

  def is_wasm(self):
    return self.get_setting('WASM') != 0

  def is_wasm2js(self):
    return not self.is_wasm()

  def is_browser_test(self):
    return False

  def is_wasm64(self):
    return self.get_setting('MEMORY64')

  def is_4gb(self):
    return self.get_setting('INITIAL_MEMORY') == '4200mb'

  def is_2gb(self):
    return self.get_setting('INITIAL_MEMORY') == '2200mb'

  def check_dylink(self):
    if self.get_setting('WASM_ESM_INTEGRATION'):
      self.skipTest('dynamic linking not supported with WASM_ESM_INTEGRATION')
    if '-lllvmlibc' in self.cflags:
      self.skipTest('dynamic linking not supported with llvm-libc')
    if self.is_wasm2js():
      self.skipTest('dynamic linking not supported with wasm2js')
    if '-fsanitize=undefined' in self.cflags:
      self.skipTest('dynamic linking not supported with UBSan')
    # MEMORY64=2 mode doesn't currently support dynamic linking because
    # The side modules are lowered to wasm32 when they are built, making
    # them unlinkable with wasm64 binaries.
    if self.get_setting('MEMORY64') == 2:
      self.skipTest('dynamic linking not supported with MEMORY64=2')

  def get_v8(self):
    """Return v8 engine, if one is configured, otherwise None"""
    if not config.V8_ENGINE or config.V8_ENGINE not in config.JS_ENGINES:
      return None
    return config.V8_ENGINE

  def require_v8(self):
    if 'EMTEST_SKIP_V8' in os.environ:
      self.skipTest('test requires v8 and EMTEST_SKIP_V8 is set')
    v8 = self.get_v8()
    if not v8:
      self.fail('d8 required to run this test.  Use EMTEST_SKIP_V8 to skip')
    self.require_engine(v8)
    self.cflags.append('-sENVIRONMENT=shell')

  def get_nodejs(self):
    """Return nodejs engine, if one is configured, otherwise None"""
    if config.NODE_JS_TEST not in config.JS_ENGINES:
      return None
    return config.NODE_JS_TEST

  def require_node(self):
    if 'EMTEST_SKIP_NODE' in os.environ:
      self.skipTest('test requires node and EMTEST_SKIP_NODE is set')
    nodejs = self.get_nodejs()
    if not nodejs:
      self.fail('node required to run this test.  Use EMTEST_SKIP_NODE to skip')
    self.require_engine(nodejs)
    return nodejs

  def node_is_canary(self, nodejs):
    return nodejs and nodejs[0] and ('canary' in nodejs[0] or 'nightly' in nodejs[0])

  def require_node_canary(self):
    if 'EMTEST_SKIP_NODE_CANARY' in os.environ:
      self.skipTest('test requires node canary and EMTEST_SKIP_NODE_CANARY is set')
    nodejs = self.get_nodejs()
    if self.node_is_canary(nodejs):
      self.require_engine(nodejs)
      return

    self.fail('node canary required to run this test.  Use EMTEST_SKIP_NODE_CANARY to skip')

  def require_engine(self, engine):
    logger.debug(f'require_engine: {engine}')
    if self.required_engine and self.required_engine != engine:
      self.skipTest(f'Skipping test that requires `{engine}` when `{self.required_engine}` was previously required')
    self.required_engine = engine
    self.js_engines = [engine]
    self.wasm_engines = []

  def require_wasm64(self):
    if 'EMTEST_SKIP_WASM64' in os.environ:
      self.skipTest('test requires node >= 24 or d8 (and EMTEST_SKIP_WASM64 is set)')
    if self.is_browser_test():
      return

    if self.try_require_node_version(24):
      return

    v8 = self.get_v8()
    if v8:
      self.cflags.append('-sENVIRONMENT=shell')
      self.js_engines = [v8]
      return

    self.fail('either d8 or node >= 24 required to run wasm64 tests.  Use EMTEST_SKIP_WASM64 to skip')

  def try_require_node_version(self, major, minor = 0, revision = 0):
    nodejs = self.get_nodejs()
    if not nodejs:
      self.skipTest('Test requires nodejs to run')
    version = shared.get_node_version(nodejs)
    if version < (major, minor, revision):
      return False

    self.js_engines = [nodejs]
    return True

  def require_simd(self):
    if 'EMTEST_SKIP_SIMD' in os.environ:
      self.skipTest('test requires node >= 16 or d8 (and EMTEST_SKIP_SIMD is set)')
    if self.is_browser_test():
      return

    if self.try_require_node_version(16):
      return

    v8 = self.get_v8()
    if v8:
      self.cflags.append('-sENVIRONMENT=shell')
      self.js_engines = [v8]
      return

    self.fail('either d8 or node >= 16 required to run wasm64 tests.  Use EMTEST_SKIP_SIMD to skip')

  def require_wasm_legacy_eh(self):
    if 'EMTEST_SKIP_WASM_LEGACY_EH' in os.environ:
      self.skipTest('test requires node >= 17 or d8 (and EMTEST_SKIP_WASM_LEGACY_EH is set)')

    self.set_setting('WASM_LEGACY_EXCEPTIONS')
    if self.try_require_node_version(17):
      return

    v8 = self.get_v8()
    if v8:
      self.cflags.append('-sENVIRONMENT=shell')
      self.js_engines = [v8]
      return

    self.fail('either d8 or node >= 17 required to run legacy wasm-eh tests.  Use EMTEST_SKIP_WASM_LEGACY_EH to skip')

  def require_wasm_eh(self):
    if 'EMTEST_SKIP_WASM_EH' in os.environ:
      self.skipTest('test requires node v24 or d8 (and EMTEST_SKIP_WASM_EH is set)')
    self.set_setting('WASM_LEGACY_EXCEPTIONS', 0)
    if self.try_require_node_version(24):
      self.node_args.append('--experimental-wasm-exnref')
      return

    if self.is_browser_test():
      return

    v8 = self.get_v8()
    if v8:
      self.cflags.append('-sENVIRONMENT=shell')
      self.js_engines = [v8]
      self.v8_args.append('--experimental-wasm-exnref')
      return

    self.fail('either d8 or node v24 required to run wasm-eh tests.  Use EMTEST_SKIP_WASM_EH to skip')

  def require_jspi(self):
    if 'EMTEST_SKIP_JSPI' in os.environ:
      self.skipTest('skipping JSPI (EMTEST_SKIP_JSPI is set)')
    # emcc warns about stack switching being experimental, and we build with
    # warnings-as-errors, so disable that warning
    self.cflags += ['-Wno-experimental']
    self.set_setting('JSPI')
    if self.is_wasm2js():
      self.skipTest('JSPI is not currently supported for WASM2JS')
    if self.get_setting('WASM_ESM_INTEGRATION'):
      self.skipTest('WASM_ESM_INTEGRATION is not compatible with JSPI')

    if self.is_browser_test():
      return

    exp_args = ['--experimental-wasm-stack-switching', '--experimental-wasm-type-reflection']
    # Support for JSPI came earlier than 22, but the new API changes require v24
    if self.try_require_node_version(24):
      self.node_args += exp_args
      return

    v8 = self.get_v8()
    if v8:
      self.cflags.append('-sENVIRONMENT=shell')
      self.js_engines = [v8]
      self.v8_args += exp_args
      return

    self.fail('either d8 or node v24 required to run JSPI tests.  Use EMTEST_SKIP_JSPI to skip')

  def require_wasm2js(self):
    if self.is_wasm64():
      self.skipTest('wasm2js is not compatible with MEMORY64')
    if self.is_2gb() or self.is_4gb():
      self.skipTest('wasm2js does not support over 2gb of memory')
    if self.get_setting('WASM_ESM_INTEGRATION'):
      self.skipTest('wasm2js is not compatible with WASM_ESM_INTEGRATION')

  def setup_nodefs_test(self):
    self.require_node()
    if self.get_setting('WASMFS'):
      # without this the JS setup code in setup_nodefs.js doesn't work
      self.set_setting('FORCE_FILESYSTEM')
    self.cflags += ['-DNODEFS', '-lnodefs.js', '--pre-js', test_file('setup_nodefs.js'), '-sINCOMING_MODULE_JS_API=onRuntimeInitialized']

  def setup_noderawfs_test(self):
    self.require_node()
    self.cflags += ['-DNODERAWFS']
    self.set_setting('NODERAWFS')

  def setup_wasmfs_test(self):
    self.set_setting('WASMFS')
    self.cflags += ['-DWASMFS']

  def setup_node_pthreads(self):
    self.require_node()
    self.cflags += ['-Wno-pthreads-mem-growth', '-pthread']
    if self.get_setting('MINIMAL_RUNTIME'):
      self.skipTest('node pthreads not yet supported with MINIMAL_RUNTIME')
    nodejs = self.get_nodejs()
    self.js_engines = [nodejs]
    self.node_args += shared.node_pthread_flags(nodejs)

  def set_temp_dir(self, temp_dir):
    self.temp_dir = temp_dir
    self.canonical_temp_dir = get_canonical_temp_dir(self.temp_dir)
    # Explicitly set dedicated temporary directory for parallel tests
    os.environ['EMCC_TEMP_DIR'] = self.temp_dir

  def parse_wasm(self, filename):
    wat = self.get_wasm_text(filename)
    imports = []
    exports = []
    funcs = []
    for line in wat.splitlines():
      line = line.strip()
      if line.startswith('(import '):
        line = line.strip('()')
        parts = line.split()
        module = parts[1].strip('"')
        name = parts[2].strip('"')
        imports.append('%s.%s' % (module, name))
      if line.startswith('(export '):
        line = line.strip('()')
        name = line.split()[1].strip('"')
        exports.append(name)
      if line.startswith('(func '):
        line = line.strip('()')
        name = line.split()[1].strip('"')
        funcs.append(name)
    return imports, exports, funcs

  def output_name(self, basename):
    suffix = get_output_suffix(self.get_cflags())
    return basename + suffix

  @classmethod
  def setUpClass(cls):
    super().setUpClass()
    shared.check_sanity(force=True, quiet=True)

  def setUp(self):
    super().setUp()
    self.js_engines = config.JS_ENGINES.copy()
    self.settings_mods = {}
    self.skip_exec = None
    self.flaky = False
    self.cflags = ['-Wclosure', '-Werror', '-Wno-limited-postlink-optimizations']
    # TODO(https://github.com/emscripten-core/emscripten/issues/11121)
    # For historical reasons emcc compiles and links as C++ by default.
    # However we want to run our tests in a more strict manner.  We can
    # remove this if the issue above is ever fixed.
    self.set_setting('NO_DEFAULT_TO_CXX')
    self.ldflags = []
    # Increase the stack trace limit to maximise usefulness of test failure reports.
    # Also, include backtrace for all uncuaght exceptions (not just Error).
    self.node_args = ['--stack-trace-limit=50', '--trace-uncaught']
    self.spidermonkey_args = ['-w']

    nodejs = self.get_nodejs()
    if nodejs:
      node_version = shared.get_node_version(nodejs)
      if node_version < (13, 0, 0):
        self.node_args.append('--unhandled-rejections=strict')
      elif node_version < (15, 0, 0):
        # Opt in to node v15 default behaviour:
        # https://nodejs.org/api/cli.html#cli_unhandled_rejections_mode
        self.node_args.append('--unhandled-rejections=throw')
      self.node_args += node_bigint_flags(node_version)

      # If the version we are running tests in is lower than the version that
      # emcc targets then we need to tell emcc to target that older version.
      emcc_min_node_version_str = str(shared.settings.MIN_NODE_VERSION)
      emcc_min_node_version = (
        int(emcc_min_node_version_str[0:2]),
        int(emcc_min_node_version_str[2:4]),
        int(emcc_min_node_version_str[4:6]),
      )
      if node_version < emcc_min_node_version:
        self.cflags += building.get_emcc_node_flags(node_version)
        self.cflags.append('-Wno-transpile')

      # This allows much of the test suite to be run on older versions of node that don't
      # support wasm bigint integration
      if node_version[0] < feature_matrix.min_browser_versions[feature_matrix.Feature.JS_BIGINT_INTEGRATION]['node'] / 10000:
        self.cflags.append('-sWASM_BIGINT=0')

    self.v8_args = ['--wasm-staging']
    self.env = {}
    self.temp_files_before_run = []
    self.required_engine = None
    self.wasm_engines = config.WASM_ENGINES.copy()
    self.use_all_engines = EMTEST_ALL_ENGINES
    if self.get_current_js_engine() != config.NODE_JS_TEST:
      # If our primary JS engine is something other than node then enable
      # shell support.
      default_envs = 'web,webview,worker,node'
      self.set_setting('ENVIRONMENT', default_envs + ',shell')

    if EMTEST_DETECT_TEMPFILE_LEAKS:
      for root, dirnames, filenames in os.walk(self.temp_dir):
        for dirname in dirnames:
          self.temp_files_before_run.append(os.path.normpath(os.path.join(root, dirname)))
        for filename in filenames:
          self.temp_files_before_run.append(os.path.normpath(os.path.join(root, filename)))

    if self.runningInParallel():
      self.working_dir = tempfile.mkdtemp(prefix='emscripten_test_' + self.__class__.__name__ + '_', dir=self.temp_dir)
    else:
      self.working_dir = path_from_root('out/test')
      if os.path.exists(self.working_dir):
        if EMTEST_SAVE_DIR == 2:
          print('Not clearing existing test directory')
        else:
          logger.debug('Clearing existing test directory: %s', self.working_dir)
          # Even when --save-dir is used we still try to start with an empty directory as many tests
          # expect this.  --no-clean can be used to keep the old contents for the new test
          # run. This can be useful when iterating on a given test with extra files you want to keep
          # around in the output directory.
          force_delete_contents(self.working_dir)
      else:
        logger.debug('Creating new test output directory: %s', self.working_dir)
        ensure_dir(self.working_dir)
      utils.write_file(LAST_TEST, self.id() + '\n')
    os.chdir(self.working_dir)

  def runningInParallel(self):
    return getattr(self, 'is_parallel', False)

  def tearDown(self):
    if self.runningInParallel() and not EMTEST_SAVE_DIR:
      # rmtree() fails on Windows if the current working directory is inside the tree.
      os.chdir(os.path.dirname(self.get_dir()))
      force_delete_dir(self.get_dir())

      if EMTEST_DETECT_TEMPFILE_LEAKS and not DEBUG:
        temp_files_after_run = []
        for root, dirnames, filenames in os.walk(self.temp_dir):
          for dirname in dirnames:
            temp_files_after_run.append(os.path.normpath(os.path.join(root, dirname)))
          for filename in filenames:
            temp_files_after_run.append(os.path.normpath(os.path.join(root, filename)))

        # Our leak detection will pick up *any* new temp files in the temp dir.
        # They may not be due to us, but e.g. the browser when running browser
        # tests. Until we figure out a proper solution, ignore some temp file
        # names that we see on our CI infrastructure.
        ignorable_file_prefixes = [
          '/tmp/tmpaddon',
          '/tmp/circleci-no-output-timeout',
          '/tmp/wasmer',
        ]

        left_over_files = set(temp_files_after_run) - set(self.temp_files_before_run)
        left_over_files = [f for f in left_over_files if not any(f.startswith(p) for p in ignorable_file_prefixes)]
        if len(left_over_files):
          errlog('ERROR: After running test, there are ' + str(len(left_over_files)) + ' new temporary files/directories left behind:')
          for f in left_over_files:
            errlog('leaked file: ', f)
          self.fail('Test leaked ' + str(len(left_over_files)) + ' temporary files!')

  def get_setting(self, key, default=None):
    return self.settings_mods.get(key, default)

  def set_setting(self, key, value=1):
    if value is None:
      self.clear_setting(key)
    if type(value) is bool:
      value = int(value)
    self.settings_mods[key] = value

  def has_changed_setting(self, key):
    return key in self.settings_mods

  def clear_setting(self, key):
    self.settings_mods.pop(key, None)

  def serialize_settings(self, compile_only=False):
    ret = []
    for key, value in self.settings_mods.items():
      if compile_only and key not in COMPILE_TIME_SETTINGS:
        continue
      if value == 1:
        ret.append(f'-s{key}')
      elif type(value) is list:
        ret.append(f'-s{key}={",".join(value)}')
      else:
        ret.append(f'-s{key}={value}')
    return ret

  def get_dir(self):
    return self.working_dir

  def in_dir(self, *pathelems):
    return os.path.join(self.get_dir(), *pathelems)

  def add_pre_run(self, code):
    assert not self.get_setting('MINIMAL_RUNTIME')
    create_file('prerun.js', 'Module.preRun = function() { %s }\n' % code)
    self.cflags += ['--pre-js', 'prerun.js', '-sINCOMING_MODULE_JS_API=preRun']

  def add_post_run(self, code):
    assert not self.get_setting('MINIMAL_RUNTIME')
    create_file('postrun.js', 'Module.postRun = function() { %s }\n' % code)
    self.cflags += ['--pre-js', 'postrun.js', '-sINCOMING_MODULE_JS_API=postRun']

  def add_on_exit(self, code):
    assert not self.get_setting('MINIMAL_RUNTIME')
    create_file('onexit.js', 'Module.onExit = function() { %s }\n' % code)
    self.cflags += ['--pre-js', 'onexit.js', '-sINCOMING_MODULE_JS_API=onExit']

  # returns the full list of arguments to pass to emcc
  # param @main_file whether this is the main file of the test. some arguments
  #                  (like --pre-js) do not need to be passed when building
  #                  libraries, for example
  def get_cflags(self, main_file=False, compile_only=False, asm_only=False):
    def is_ldflag(f):
      return f.startswith('-l') or any(f.startswith(s) for s in ['-sEXPORT_ES6', '--proxy-to-worker', '-sGL_TESTING', '-sPROXY_TO_WORKER', '-sPROXY_TO_PTHREAD', '-sENVIRONMENT=', '--pre-js=', '--post-js=', '-sPTHREAD_POOL_SIZE='])

    args = self.serialize_settings(compile_only or asm_only) + self.cflags
    if asm_only:
      args = [a for a in args if not a.startswith('-O')]
    if compile_only or asm_only:
      args = [a for a in args if not is_ldflag(a)]
    else:
      args += self.ldflags
    if not main_file:
      for i, arg in enumerate(args):
        if arg in ('--pre-js', '--post-js'):
          args[i] = None
          args[i + 1] = None
      args = [arg for arg in args if arg is not None]
    return args

  def verify_es5(self, filename):
    es_check = shared.get_npm_cmd('es-check')
    # use --quiet once its available
    # See: https://github.com/dollarshaveclub/es-check/pull/126/
    es_check_env = os.environ.copy()
    # Use NODE_JS here (the version of node that the compiler uses) rather then NODE_JS_TEST (the
    # version of node being used to run the tests) since we only care about having something that
    # can run the es-check tool.
    es_check_env['PATH'] = os.path.dirname(config.NODE_JS[0]) + os.pathsep + es_check_env['PATH']
    inputfile = os.path.abspath(filename)
    # For some reason es-check requires unix paths, even on windows
    if WINDOWS:
      inputfile = utils.normalize_path(inputfile)
    try:
      # es-check prints the details of the errors to stdout, but it also prints
      # stuff in the case there are no errors:
      #  ES-Check: there were no ES version matching errors!
      # pipe stdout and stderr so that we can choose if/when to print this
      # output and avoid spamming stdout when tests are successful.
      shared.run_process(es_check + ['es5', inputfile], stdout=PIPE, stderr=STDOUT, env=es_check_env)
    except subprocess.CalledProcessError as e:
      print(e.stdout)
      self.fail('es-check failed to verify ES5 output compliance')

  # Build JavaScript code from source code
  def build(self, filename, libraries=None, includes=None, force_c=False, cflags=None, output_basename=None, output_suffix=None):
    filename = maybe_test_file(filename)
    compiler = [compiler_for(filename, force_c)]

    if force_c:
      assert shared.suffix(filename) != '.c', 'force_c is not needed for source files ending in .c'
      compiler.append('-xc')

    all_cflags = self.get_cflags(main_file=True)
    if cflags:
      all_cflags += cflags
    if not output_suffix:
      output_suffix = get_output_suffix(all_cflags)

    if output_basename:
      output = output_basename + output_suffix
    else:
      output = shared.unsuffixed_basename(filename) + output_suffix
    cmd = compiler + [str(filename), '-o', output] + all_cflags
    if libraries:
      cmd += libraries
    if includes:
      cmd += ['-I' + str(include) for include in includes]

    self.run_process(cmd, stderr=self.stderr_redirect if not DEBUG else None)
    self.assertExists(output)

    if output_suffix in ('.js', '.mjs'):
      # Make sure we produced correct line endings
      self.assertEqual(line_endings.check_line_endings(output), 0)

    return output

  def get_func(self, src, name):
    start = src.index('function ' + name + '(')
    t = start
    n = 0
    while True:
      if src[t] == '{':
        n += 1
      elif src[t] == '}':
        n -= 1
        if n == 0:
          return src[start:t + 1]
      t += 1
      assert t < len(src)

  def get_wasm_text(self, wasm_binary):
    return self.run_process([WASM_DIS, wasm_binary], stdout=PIPE).stdout

  def is_exported_in_wasm(self, name, wasm):
    wat = self.get_wasm_text(wasm)
    return ('(export "%s"' % name) in wat

  def measure_wasm_code_lines(self, wasm):
    wat_lines = self.get_wasm_text(wasm).splitlines()
    non_data_lines = [line for line in wat_lines if '(data ' not in line]
    return len(non_data_lines)

  def clean_js_output(self, output):
    """Cleaup the JS output prior to running verification steps on it.

    Due to minification, when we get a crash report from JS it can sometimes
    contains the entire program in the output (since the entire program is
    on a single line).  In this case we can sometimes get false positives
    when checking for strings in the output.  To avoid these false positives
    and the make the output easier to read in such cases we attempt to remove
    such lines from the JS output.
    """
    lines = output.splitlines()
    long_lines = []

    def cleanup(line):
      if len(line) > 2048 and line.startswith('var Module=typeof Module!="undefined"'):
        long_lines.append(line)
        line = '<REPLACED ENTIRE PROGRAM ON SINGLE LINE>'
      return line

    lines = [cleanup(l) for l in lines]
    if not long_lines:
      # No long lines found just return the unmodified output
      return output

    # Sanity check that we only a single long line.
    assert len(long_lines) == 1
    return '\n'.join(lines)

  def get_current_js_engine(self):
    """Return the default JS engine to run tests under"""
    return self.js_engines[0]

  def get_engine_with_args(self, engine=None):
    if not engine:
      engine = self.get_current_js_engine()
    # Make a copy of the engine command before we modify/extend it.
    engine = list(engine)
    if engine == config.NODE_JS_TEST:
      engine += self.node_args
    elif engine == config.V8_ENGINE:
      engine += self.v8_args
    elif engine == config.SPIDERMONKEY_ENGINE:
      engine += self.spidermonkey_args
    return engine

  def run_js(self, filename, engine=None, args=None,
             assert_returncode=0,
             interleaved_output=True,
             input=None):
    # use files, as PIPE can get too full and hang us
    stdout_file = self.in_dir('stdout')
    stderr_file = None
    if interleaved_output:
      stderr = STDOUT
    else:
      stderr_file = self.in_dir('stderr')
      stderr = open(stderr_file, 'w')
    stdout = open(stdout_file, 'w')
    error = None
    timeout_error = None
    engine = self.get_engine_with_args(engine)
    try:
      jsrun.run_js(filename, engine, args,
                   stdout=stdout,
                   stderr=stderr,
                   assert_returncode=assert_returncode,
                   input=input)
    except subprocess.TimeoutExpired as e:
      timeout_error = e
    except subprocess.CalledProcessError as e:
      error = e
    finally:
      stdout.close()
      if stderr != STDOUT:
        stderr.close()

    ret = read_file(stdout_file)
    if not interleaved_output:
      ret += read_file(stderr_file)
    if assert_returncode != 0:
      ret = self.clean_js_output(ret)
    if error or timeout_error or EMTEST_VERBOSE:
      print('-- begin program output --')
      print(limit_size(read_file(stdout_file)), end='')
      print('-- end program output --')
      if not interleaved_output:
        print('-- begin program stderr --')
        print(limit_size(read_file(stderr_file)), end='')
        print('-- end program stderr --')
    if timeout_error:
      raise timeout_error
    if error:
      ret = limit_size(ret)
      if assert_returncode == NON_ZERO:
        self.fail('JS subprocess unexpectedly succeeded (%s):  Output:\n%s' % (error.cmd, ret))
      else:
        self.fail('JS subprocess failed (%s): %s (expected=%s).  Output:\n%s' % (error.cmd, error.returncode, assert_returncode, ret))

    return ret

  def assertExists(self, filename, msg=None):
    if not msg:
      msg = f'Expected file not found: {filename}'
    self.assertTrue(os.path.exists(filename), msg)

  def assertNotExists(self, filename, msg=None):
    if not msg:
      msg = 'Unexpected file exists: ' + filename
    self.assertFalse(os.path.exists(filename), msg)

  # Tests that the given two paths are identical, modulo path delimiters. E.g. "C:/foo" is equal to "C:\foo".
  def assertPathsIdentical(self, path1, path2):
    path1 = utils.normalize_path(path1)
    path2 = utils.normalize_path(path2)
    return self.assertIdentical(path1, path2)

  # Tests that the given two multiline text content are identical, modulo line
  # ending differences (\r\n on Windows, \n on Unix).
  def assertTextDataIdentical(self, text1, text2, msg=None,
                              fromfile='expected', tofile='actual'):
    text1 = text1.replace('\r\n', '\n')
    text2 = text2.replace('\r\n', '\n')
    return self.assertIdentical(text1, text2, msg, fromfile, tofile)

  def assertIdentical(self, values, y, msg=None,
                      fromfile='expected', tofile='actual'):
    if type(values) not in (list, tuple):
      values = [values]
    for x in values:
      if x == y:
        return # success
    diff_lines = difflib.unified_diff(x.splitlines(), y.splitlines(),
                                      fromfile=fromfile, tofile=tofile)
    diff = ''.join([a.rstrip() + '\n' for a in diff_lines])
    if EMTEST_VERBOSE:
      print("Expected to have '%s' == '%s'" % (values[0], y))
    else:
      diff = limit_size(diff)
      diff += '\nFor full output run with --verbose.'
    fail_message = 'Unexpected difference:\n' + diff
    if msg:
      fail_message += '\n' + msg
    self.fail(fail_message)

  def assertTextDataContained(self, text1, text2):
    text1 = text1.replace('\r\n', '\n')
    text2 = text2.replace('\r\n', '\n')
    return self.assertContained(text1, text2)

  def assertFileContents(self, filename, contents):
    if EMTEST_VERBOSE:
      print(f'Comparing results contents of file: {filename}')

    contents = contents.replace('\r', '')

    if EMTEST_REBASELINE:
      with open(filename, 'w') as f:
        f.write(contents)
      return

    if not os.path.exists(filename):
      self.fail('Test expectation file not found: ' + filename + '.\n' +
                'Run with --rebaseline to generate.')
    expected_content = read_file(filename)
    message = "Run with --rebaseline to automatically update expectations"
    self.assertTextDataIdentical(expected_content, contents, message,
                                 filename, filename + '.new')

  def assertContained(self, values, string, additional_info='', regex=False):
    if callable(string):
      string = string()

    if regex:
      if type(values) is str:
        self.assertTrue(re.search(values, string, re.DOTALL), 'Expected regex "%s" to match on:\n%s' % (values, limit_size(string)))
      else:
        match_any = any(re.search(o, string, re.DOTALL) for o in values)
        self.assertTrue(match_any, 'Expected at least one of "%s" to match on:\n%s' % (values, limit_size(string)))
      return

    if type(values) not in [list, tuple]:
      values = [values]

    if not any(v in string for v in values):
      diff = difflib.unified_diff(values[0].split('\n'), string.split('\n'), fromfile='expected', tofile='actual')
      diff = ''.join(a.rstrip() + '\n' for a in diff)
      self.fail("Expected to find '%s' in '%s', diff:\n\n%s\n%s" % (
        limit_size(values[0]), limit_size(string), limit_size(diff),
        additional_info,
      ))

  def assertNotContained(self, value, string):
    if callable(value):
      value = value() # lazy loading
    if callable(string):
      string = string()
    if value in string:
      self.fail("Expected to NOT find '%s' in '%s'" % (limit_size(value), limit_size(string)))

  def assertContainedIf(self, value, string, condition):
    if condition:
      self.assertContained(value, string)
    else:
      self.assertNotContained(value, string)

  def assertBinaryEqual(self, file1, file2):
    self.assertEqual(os.path.getsize(file1),
                     os.path.getsize(file2))
    self.assertEqual(read_binary(file1),
                     read_binary(file2))

  library_cache: Dict[str, Tuple[str, object]] = {}

  def get_build_dir(self):
    ret = self.in_dir('building')
    ensure_dir(ret)
    return ret

  def get_library(self, name, generated_libs, configure=['sh', './configure'],  # noqa
                  configure_args=None, make=None, make_args=None,
                  env_init=None, cache_name_extra='', native=False,
                  force_rebuild=False):
    if make is None:
      make = ['make']
    if env_init is None:
      env_init = {}
    if make_args is None:
      make_args = ['-j', str(utils.get_num_cores())]

    build_dir = self.get_build_dir()

    cflags = []
    if not native:
      # get_library() is used to compile libraries, and not link executables,
      # so we don't want to pass linker flags here (emscripten warns if you
      # try to pass linker settings when compiling).
      cflags = self.get_cflags(compile_only=True)

    hash_input = (str(cflags) + ' $ ' + str(env_init)).encode('utf-8')
    cache_name = name + ','.join([opt for opt in cflags if len(opt) < 7]) + '_' + hashlib.md5(hash_input).hexdigest() + cache_name_extra

    valid_chars = "_%s%s" % (string.ascii_letters, string.digits)
    cache_name = ''.join([(c if c in valid_chars else '_') for c in cache_name])

    if not force_rebuild and self.library_cache.get(cache_name):
      errlog('<load %s from cache> ' % cache_name)
      generated_libs = []
      for basename, contents in self.library_cache[cache_name]:
        bc_file = os.path.join(build_dir, cache_name + '_' + basename)
        write_binary(bc_file, contents)
        generated_libs.append(bc_file)
      return generated_libs

    errlog(f'<building and saving {cache_name} into cache>')
    if configure and configure_args:
      # Make to copy to avoid mutating default param
      configure = list(configure)
      configure += configure_args

    cflags = ' '.join(cflags)
    env_init.setdefault('CFLAGS', cflags)
    env_init.setdefault('CXXFLAGS', cflags)
    return build_library(name, build_dir, generated_libs, configure,
                         make, make_args, self.library_cache,
                         cache_name, env_init=env_init, native=native)

  def clear(self):
    force_delete_contents(self.get_dir())
    if shared.EMSCRIPTEN_TEMP_DIR:
      utils.delete_contents(shared.EMSCRIPTEN_TEMP_DIR)

  def run_process(self, cmd, check=True, **kwargs):
    # Wrapper around shared.run_process.  This is desirable so that the tests
    # can fail (in the unittest sense) rather than error'ing.
    # In the long run it would nice to completely remove the dependency on
    # core emscripten code (shared.py) here.

    # Handle buffering for subprocesses.  The python unittest buffering mechanism
    # will only buffer output from the current process (by overwriding sys.stdout
    # and sys.stderr), not from sub-processes.
    stdout_buffering = 'stdout' not in kwargs and isinstance(sys.stdout, io.StringIO)
    stderr_buffering = 'stderr' not in kwargs and isinstance(sys.stderr, io.StringIO)
    if stdout_buffering:
      kwargs['stdout'] = PIPE
    if stderr_buffering:
      kwargs['stderr'] = PIPE

    try:
      rtn = shared.run_process(cmd, check=check, **kwargs)
    except subprocess.CalledProcessError as e:
      if check and e.returncode != 0:
        print(e.stdout)
        print(e.stderr)
        self.fail(f'subprocess exited with non-zero return code({e.returncode}): `{shlex.join(cmd)}`')

    if stdout_buffering:
      sys.stdout.write(rtn.stdout)
    if stderr_buffering:
      sys.stderr.write(rtn.stderr)
    return rtn

  def emcc(self, filename, args=[], output_filename=None, **kwargs):  # noqa
    filename = maybe_test_file(filename)
    compile_only = '-c' in args or '-sSIDE_MODULE' in args
    cmd = [compiler_for(filename), filename] + self.get_cflags(compile_only=compile_only) + args
    if output_filename:
      cmd += ['-o', output_filename]
    self.run_process(cmd, **kwargs)

  # Shared test code between main suite and others

  def expect_fail(self, cmd, expect_traceback=False, **args):
    """Run a subprocess and assert that it returns non-zero.

    Return the stderr of the subprocess.
    """
    proc = self.run_process(cmd, check=False, stderr=PIPE, **args)
    self.assertNotEqual(proc.returncode, 0, 'subprocess unexpectedly succeeded. stderr:\n' + proc.stderr)
    # When we check for failure we expect a user-visible error, not a traceback.
    # However, on windows a python traceback can happen randomly sometimes,
    # due to "Access is denied" https://github.com/emscripten-core/emscripten/issues/718
    if expect_traceback:
      self.assertContained('Traceback', proc.stderr)
    elif not WINDOWS or 'Access is denied' not in proc.stderr:
      self.assertNotContained('Traceback', proc.stderr)
    if EMTEST_VERBOSE:
      sys.stderr.write(proc.stderr)
    return proc.stderr

  # excercise dynamic linker.
  #
  # test that linking to shared library B, which is linked to A, loads A as well.
  # main is also linked to C, which is also linked to A. A is loaded/initialized only once.
  #
  #          B
  #   main <   > A
  #          C
  #
  # this test is used by both test_core and test_browser.
  # when run under browser it excercises how dynamic linker handles concurrency
  # - because B and C are loaded in parallel.
  def _test_dylink_dso_needed(self, do_run):
    create_file('liba.cpp', r'''
        #include <stdio.h>
        #include <emscripten.h>

        static const char *afunc_prev;

        extern "C" {
        EMSCRIPTEN_KEEPALIVE void afunc(const char *s);
        }

        void afunc(const char *s) {
          printf("a: %s (prev: %s)\n", s, afunc_prev);
          afunc_prev = s;
        }

        struct ainit {
          ainit() {
            puts("a: loaded");
          }
        };

        static ainit _;
      ''')

    create_file('libb.c', r'''
        #include <emscripten.h>

        void afunc(const char *s);

        EMSCRIPTEN_KEEPALIVE void bfunc() {
          afunc("b");
        }
      ''')

    create_file('libc.c', r'''
        #include <emscripten.h>

        void afunc(const char *s);

        EMSCRIPTEN_KEEPALIVE void cfunc() {
          afunc("c");
        }
      ''')

    # _test_dylink_dso_needed can be potentially called several times by a test.
    # reset dylink-related options first.
    self.clear_setting('MAIN_MODULE')
    self.clear_setting('SIDE_MODULE')

    # XXX in wasm each lib load currently takes 5MB; default INITIAL_MEMORY=16MB is thus not enough
    if not self.has_changed_setting('INITIAL_MEMORY'):
      self.set_setting('INITIAL_MEMORY', '32mb')

    so = '.wasm' if self.is_wasm() else '.js'

    def ccshared(src, linkto=None):
      cmdv = [EMCC, src, '-o', shared.unsuffixed(src) + so, '-sSIDE_MODULE'] + self.get_cflags()
      if linkto:
        cmdv += linkto
      self.run_process(cmdv)

    ccshared('liba.cpp')
    ccshared('libb.c', ['liba' + so])
    ccshared('libc.c', ['liba' + so])

    self.set_setting('MAIN_MODULE')
    extra_args = ['-L.', 'libb' + so, 'libc' + so]
    do_run(r'''
      #ifdef __cplusplus
      extern "C" {
      #endif
      void bfunc();
      void cfunc();
      #ifdef __cplusplus
      }
      #endif

      int test_main() {
        bfunc();
        cfunc();
        return 0;
      }
      ''',
           'a: loaded\na: b (prev: (null))\na: c (prev: b)\n', cflags=extra_args)

    extra_args = []
    for libname in ('liba', 'libb', 'libc'):
      extra_args += ['--embed-file', libname + so]
    do_run(r'''
      #include <assert.h>
      #include <dlfcn.h>
      #include <stddef.h>

      int test_main() {
        void *bdso, *cdso;
        void (*bfunc_ptr)(), (*cfunc_ptr)();

        // FIXME for RTLD_LOCAL binding symbols to loaded lib is not currently working
        bdso = dlopen("libb%(so)s", RTLD_NOW|RTLD_GLOBAL);
        assert(bdso != NULL);
        cdso = dlopen("libc%(so)s", RTLD_NOW|RTLD_GLOBAL);
        assert(cdso != NULL);

        bfunc_ptr = (void (*)())dlsym(bdso, "bfunc");
        assert(bfunc_ptr != NULL);
        cfunc_ptr = (void (*)())dlsym(cdso, "cfunc");
        assert(cfunc_ptr != NULL);

        bfunc_ptr();
        cfunc_ptr();
        return 0;
      }
    ''' % locals(),
           'a: loaded\na: b (prev: (null))\na: c (prev: b)\n', cflags=extra_args)

  def do_run(self, src, expected_output=None, force_c=False, **kwargs):
    if 'no_build' in kwargs:
      filename = src
    else:
      if force_c:
        filename = 'src.c'
      else:
        filename = 'src.cpp'
      create_file(filename, src)
    return self._build_and_run(filename, expected_output, **kwargs)

  def do_runf(self, filename, expected_output=None, **kwargs):
    return self._build_and_run(filename, expected_output, **kwargs)

  def do_run_in_out_file_test(self, srcfile, **kwargs):
    srcfile = maybe_test_file(srcfile)
    out_suffix = kwargs.pop('out_suffix', '')
    outfile = shared.unsuffixed(srcfile) + out_suffix + '.out'
    if EMTEST_REBASELINE:
      expected = None
    else:
      expected = read_file(outfile)
    output = self._build_and_run(srcfile, expected, **kwargs)
    if EMTEST_REBASELINE:
      utils.write_file(outfile, output)
    return output

  ## Does a complete test - builds, runs, checks output, etc.
  def _build_and_run(self, filename, expected_output, args=None,
                     no_build=False,
                     assert_returncode=0, assert_identical=False, assert_all=False,
                     check_for_error=True,
                     interleaved_output=True,
                     regex=False,
                     input=None,
                     **kwargs):
    logger.debug(f'_build_and_run: {filename}')

    if no_build:
      js_file = filename
    else:
      js_file = self.build(filename, **kwargs)
    self.assertExists(js_file)

    engines = self.js_engines.copy()
    if len(engines) > 1 and not self.use_all_engines:
      engines = engines[:1]
    # In standalone mode, also add wasm vms as we should be able to run there too.
    if self.get_setting('STANDALONE_WASM'):
      # TODO once standalone wasm support is more stable, apply use_all_engines
      # like with js engines, but for now as we bring it up, test in all of them
      if not self.wasm_engines:
        if 'EMTEST_SKIP_WASM_ENGINE' in os.environ:
          self.skipTest('no wasm engine was found to run the standalone part of this test')
        else:
          logger.warning('no wasm engine was found to run the standalone part of this test (Use EMTEST_SKIP_WASM_ENGINE to skip)')
      engines += self.wasm_engines
    if len(engines) == 0:
      self.fail('No JS engine present to run this test with. Check %s and the paths therein.' % config.EM_CONFIG)
    for engine in engines:
      js_output = self.run_js(js_file, engine, args,
                              input=input,
                              assert_returncode=assert_returncode,
                              interleaved_output=interleaved_output)
      js_output = js_output.replace('\r\n', '\n')
      if expected_output:
        if type(expected_output) not in [list, tuple]:
          expected_output = [expected_output]
        try:
          if assert_identical:
            self.assertIdentical(expected_output, js_output)
          elif assert_all or len(expected_output) == 1:
            for o in expected_output:
              self.assertContained(o, js_output, regex=regex)
          else:
            self.assertContained(expected_output, js_output, regex=regex)
            if assert_returncode == 0 and check_for_error:
              self.assertNotContained('ERROR', js_output)
        except self.failureException:
          print('(test did not pass in JS engine: %s)' % engine)
          raise
    return js_output

  def get_freetype_library(self):
    self.cflags += [
      '-Wno-misleading-indentation',
      '-Wno-unused-but-set-variable',
      '-Wno-pointer-bool-conversion',
      '-Wno-shift-negative-value',
      '-Wno-gnu-offsetof-extensions',
      # And because gnu-offsetof-extensions is a new warning:
      '-Wno-unknown-warning-option',
    ]
    return self.get_library(os.path.join('third_party', 'freetype'),
                            os.path.join('objs', '.libs', 'libfreetype.a'),
                            configure_args=['--disable-shared', '--without-zlib'])

  def get_poppler_library(self, env_init=None):
    freetype = self.get_freetype_library()

    self.cflags += [
      '-I' + test_file('third_party/freetype/include'),
      '-I' + test_file('third_party/poppler/include'),
      # Poppler's configure script emits -O2 for gcc, and nothing for other
      # compilers, including emcc, so set opts manually.
      "-O2",
    ]

    # Poppler has some pretty glaring warning.  Suppress them to keep the
    # test output readable.
    self.cflags += [
      '-Wno-sentinel',
      '-Wno-logical-not-parentheses',
      '-Wno-unused-private-field',
      '-Wno-tautological-compare',
      '-Wno-unknown-pragmas',
      '-Wno-shift-negative-value',
      '-Wno-dynamic-class-memaccess',
      # The fontconfig symbols are all missing from the poppler build
      # e.g. FcConfigSubstitute
      '-sERROR_ON_UNDEFINED_SYMBOLS=0',
      # Avoid warning about ERROR_ON_UNDEFINED_SYMBOLS being used at compile time
      '-Wno-unused-command-line-argument',
      '-Wno-js-compiler',
      '-Wno-nontrivial-memaccess',
    ]
    env_init = env_init.copy() if env_init else {}
    env_init['FONTCONFIG_CFLAGS'] = ' '
    env_init['FONTCONFIG_LIBS'] = ' '

    poppler = self.get_library(
        os.path.join('third_party', 'poppler'),
        [os.path.join('utils', 'pdftoppm.o'), os.path.join('utils', 'parseargs.o'), os.path.join('poppler', '.libs', 'libpoppler.a')],
        env_init=env_init,
        configure_args=['--disable-libjpeg', '--disable-libpng', '--disable-poppler-qt', '--disable-poppler-qt4', '--disable-cms', '--disable-cairo-output', '--disable-abiword-output', '--disable-shared', '--host=wasm32-emscripten'])

    return poppler + freetype

  def get_zlib_library(self, cmake, cflags=None):
    assert cmake or not WINDOWS, 'on windows, get_zlib_library only supports cmake'

    old_args = self.cflags.copy()
    if cflags:
      self.cflags += cflags
    # inflate.c does -1L << 16
    self.cflags.append('-Wno-shift-negative-value')
    # adler32.c uses K&R sytyle function declarations
    self.cflags.append('-Wno-deprecated-non-prototype')
    # Work around configure-script error. TODO: remove when
    # https://github.com/emscripten-core/emscripten/issues/16908 is fixed
    self.cflags.append('-Wno-pointer-sign')
    if cmake:
      rtn = self.get_library(os.path.join('third_party', 'zlib'), os.path.join('libz.a'),
                             configure=['cmake', '.'],
                             make=['cmake', '--build', '.', '--'],
                             make_args=[])
    else:
      rtn = self.get_library(os.path.join('third_party', 'zlib'), os.path.join('libz.a'), make_args=['libz.a'])
    self.cflags = old_args
    return rtn


# Create a server and a web page. When a test runs, we tell the server about it,
# which tells the web page, which then opens a window with the test. Doing
# it this way then allows the page to close() itself when done.
def make_test_server(in_queue, out_queue, port):
  class TestServerHandler(SimpleHTTPRequestHandler):
    # Request header handler for default do_GET() path in
    # SimpleHTTPRequestHandler.do_GET(self) below.
    def send_head(self):
      if self.headers.get('Range'):
        path = self.translate_path(self.path)
        try:
          fsize = os.path.getsize(path)
          f = open(path, 'rb')
        except OSError:
          self.send_error(404, f'File not found {path}')
          return None
        self.send_response(206)
        ctype = self.guess_type(path)
        self.send_header('Content-Type', ctype)
        pieces = self.headers.get('Range').split('=')[1].split('-')
        start = int(pieces[0]) if pieces[0] != '' else 0
        end = int(pieces[1]) if pieces[1] != '' else fsize - 1
        end = min(fsize - 1, end)
        length = end - start + 1
        self.send_header('Content-Range', f'bytes {start}-{end}/{fsize}')
        self.send_header('Content-Length', str(length))
        self.end_headers()
        return f
      else:
        return SimpleHTTPRequestHandler.send_head(self)

    # Add COOP, COEP, CORP, and no-caching headers
    def end_headers(self):
      self.send_header('Accept-Ranges', 'bytes')
      self.send_header('Access-Control-Allow-Origin', '*')
      self.send_header('Cross-Origin-Opener-Policy', 'same-origin')
      self.send_header('Cross-Origin-Embedder-Policy', 'require-corp')
      self.send_header('Cross-Origin-Resource-Policy', 'cross-origin')

      self.send_header('Cache-Control', 'no-cache, no-store, must-revalidate, private, max-age=0')
      self.send_header('Expires', '0')
      self.send_header('Pragma', 'no-cache')
      self.send_header('Vary', '*') # Safari insists on caching if this header is not present in addition to the above

      return SimpleHTTPRequestHandler.end_headers(self)

    def do_POST(self):  # noqa: DC04
      urlinfo = urlparse(self.path)
      query = parse_qs(urlinfo.query)
      content_length = int(self.headers['Content-Length'])
      post_data = self.rfile.read(content_length)
      if urlinfo.path == '/log':
        # Logging reported by reportStdoutToServer / reportStderrToServer.
        #
        # To automatically capture stderr/stdout message from browser tests, modify
        # `captureStdoutStderr` in `test/browser_reporting.js`.
        filename = query['file'][0]
        print(f"[client {filename}: '{post_data.decode()}']")
        self.send_response(200)
        self.end_headers()
      elif urlinfo.path == '/upload':
        filename = query['file'][0]
        print(f'do_POST: got file: {filename}')
        create_file(filename, post_data, binary=True)
        self.send_response(200)
        self.end_headers()
      elif urlinfo.path.startswith('/status/'):
        code_str = urlinfo.path[len('/status/'):]
        code = int(code_str)
        if code in (301, 302, 303, 307, 308):
          self.send_response(code)
          self.send_header('Location', '/status/200')
          self.end_headers()
        elif code == 200:
          self.send_response(200)
          self.send_header('Content-type', 'text/plain')
          self.end_headers()
          self.wfile.write(b'OK')
        else:
          self.send_error(400, f'Not implemented for {code}')
      else:
        print(f'do_POST: unexpected POST: {urlinfo}')

    def do_GET(self):
      info = urlparse(self.path)
      if info.path == '/run_harness':
        if DEBUG:
          print('[server startup]')
        self.send_response(200)
        self.send_header('Content-type', 'text/html')
        self.end_headers()
        self.wfile.write(read_binary(test_file('browser_harness.html')))
      elif info.path.startswith('/status/'):
        code_str = info.path[len('/status/'):]
        code = int(code_str)
        if code in (301, 302, 303, 307, 308):
          # Redirect to /status/200
          self.send_response(code)
          self.send_header('Location', '/status/200')
          self.end_headers()
        elif code == 200:
          self.send_response(200)
          self.send_header('Content-type', 'text/plain')
          self.end_headers()
          self.wfile.write(b'OK')
        else:
          self.send_error(400, f'Not implemented for {code}')
      elif 'report_' in self.path:
        # for debugging, tests may encode the result and their own url (window.location) as result|url
        if '|' in self.path:
          path, url = self.path.split('|', 1)
        else:
          path = self.path
          url = '?'
        if DEBUG:
          print('[server response:', path, url, ']')
        if out_queue.empty():
          out_queue.put(path)
        else:
          # a badly-behaving test may send multiple xhrs with reported results; we just care
          # about the first (if we queued the others, they might be read as responses for
          # later tests, or maybe the test sends more than one in a racy manner).
          # we place 'None' in the queue here so that the outside knows something went wrong
          # (none is not a valid value otherwise; and we need the outside to know because if we
          # raise an error in here, it is just swallowed in python's webserver code - we want
          # the test to actually fail, which a webserver response can't do).
          out_queue.put(None)
          raise Exception('browser harness error, excessive response to server - test must be fixed! "%s"' % self.path)
        self.send_response(200)
        self.send_header('Content-type', 'text/plain')

        self.send_header('Cache-Control', 'no-cache, no-store, must-revalidate, private, max-age=0')
        self.send_header('Expires', '0')
        self.send_header('Pragma', 'no-cache')
        self.send_header('Vary', '*') # Safari insists on caching if this header is not present in addition to the above

        self.send_header('Connection', 'close')
        self.end_headers()
        self.wfile.write(b'OK')

      elif info.path == '/check':
        self.send_response(200)
        self.send_header('Content-type', 'text/html')
        self.end_headers()
        if not in_queue.empty():
          # there is a new test ready to be served
          url, dir = in_queue.get()
          if DEBUG:
            print('[queue command:', url, dir, ']')
          assert in_queue.empty(), 'should not be any blockage - one test runs at a time'
          assert out_queue.empty(), 'the single response from the last test was read'
          # tell the browser to load the test
          self.wfile.write(b'COMMAND:' + url.encode('utf-8'))
        else:
          # the browser must keep polling
          self.wfile.write(b'(wait)')
      else:
        # Use SimpleHTTPServer default file serving operation for GET.
        if DEBUG:
          print('[simple HTTP serving:', unquote_plus(self.path), ']')
        if self.headers.get('Range'):
          self.send_response(206)
          path = self.translate_path(self.path)
          data = read_binary(path)
          ctype = self.guess_type(path)
          self.send_header('Content-type', ctype)
          pieces = self.headers.get('Range').split('=')[1].split('-')
          start = int(pieces[0]) if pieces[0] != '' else 0
          end = int(pieces[1]) if pieces[1] != '' else len(data) - 1
          end = min(len(data) - 1, end)
          length = end - start + 1
          self.send_header('Content-Length', str(length))
          self.send_header('Content-Range', f'bytes {start}-{end}/{len(data)}')
          self.end_headers()
          self.wfile.write(data[start:end + 1])
        else:
          SimpleHTTPRequestHandler.do_GET(self)

    def log_request(code=0, size=0):
      # don't log; too noisy
      pass

  # allows streaming compilation to work
  SimpleHTTPRequestHandler.extensions_map['.wasm'] = 'application/wasm'
  # Firefox browser security does not allow loading .mjs files if they
  # do not have the correct MIME type
  SimpleHTTPRequestHandler.extensions_map['.mjs'] = 'text/javascript'

  return ThreadingHTTPServer(('localhost', port), TestServerHandler)


class HttpServerThread(threading.Thread):
  """A generic thread class to create and run an http server."""
  def __init__(self, server):
    super().__init__()
    self.server = server

  def stop(self):
    """Shuts down the server if it is running."""
    self.server.shutdown()

  def run(self):
    """Creates the server instance and serves forever until stop() is called."""
    # Start the server's main loop (this blocks until shutdown() is called)
    self.server.serve_forever()


class Reporting(Enum):
  """When running browser tests we normally automatically include support
  code for reporting results back to the browser.  This enum allows tests
  to decide what type of support code they need/want.
  """
  NONE = 0
  # Include the JS helpers for reporting results
  JS_ONLY = 1
  # Include C/C++ reporting code (REPORT_RESULT macros) as well as JS helpers
  FULL = 2


# This will hold the ID for each worker process if running in parallel mode,
# otherwise None if running in non-parallel mode.
worker_id = None


def init_worker(counter, lock):
  """ Initializer function for each worker.
  It acquires a lock, gets a unique ID from the shared counter,
  and stores it in a global variable specific to this worker process.
  """
  global worker_id
  with lock:
    # Get the next available ID
    worker_id = counter.value
    # Increment the counter for the next worker
    counter.value += 1


def configure_test_browser():
  global EMTEST_BROWSER

  if not has_browser():
    return

  if not EMTEST_BROWSER:
    EMTEST_BROWSER = 'google-chrome'

  if WINDOWS and '"' not in EMTEST_BROWSER and "'" not in EMTEST_BROWSER:
    # On Windows env. vars canonically use backslashes as directory delimiters, e.g.
    # set EMTEST_BROWSER=C:\Program Files\Mozilla Firefox\firefox.exe
    # and spaces are not escaped. But make sure to also support args, e.g.
    # set EMTEST_BROWSER="C:\Users\clb\AppData\Local\Google\Chrome SxS\Application\chrome.exe" --enable-unsafe-webgpu
    EMTEST_BROWSER = '"' + EMTEST_BROWSER.replace("\\", "\\\\") + '"'

  if EMTEST_BROWSER_AUTO_CONFIG:
<<<<<<< HEAD
    config = None
    if is_chrome():
      config = ChromeConfig()
    elif is_firefox():
      config = FirefoxConfig()
    elif is_safari():
      config = SafariConfig()
=======
    config = get_browser_config()
>>>>>>> ea5e4e0a
    if config:
      EMTEST_BROWSER += ' ' + ' '.join(config.default_flags)
      if EMTEST_HEADLESS == 1:
        EMTEST_BROWSER += f" {config.headless_flags}"


def list_processes_by_name(exe_name):
  pids = []
  if exe_name:
    for proc in psutil.process_iter():
      try:
        pinfo = proc.as_dict(attrs=['pid', 'name', 'exe'])
        if pinfo['exe'] and exe_name in pinfo['exe'].replace('\\', '/').split('/'):
          pids.append(psutil.Process(pinfo['pid']))
      except psutil.NoSuchProcess: # E.g. "process no longer exists (pid=13132)" (code raced to acquire the iterator and process it)
        pass

  return pids


def terminate_list_of_processes(proc_list):
  for proc in proc_list:
    try:
      proc.terminate()
      # If the browser doesn't shut down gracefully (in response to SIGTERM)
      # after 2 seconds kill it with force (SIGKILL).
      try:
        proc.wait(2)
      except (subprocess.TimeoutExpired, psutil.TimeoutExpired):
        logger.info('Browser did not respond to `terminate`.  Using `kill`')
        proc.kill()
        proc.wait()
    except (psutil.NoSuchProcess, ProcessLookupError):
      pass


class FileLock:
  """Implements a filesystem-based mutex, with an additional feature that it
  returns an integer counter denoting how many times the lock has been locked
  before (during the current python test run instance)"""
  def __init__(self, path):
    self.path = path
    self.counter = 0

  def __enter__(self):
    # Acquire the lock
    while True:
      try:
        self.fd = os.open(self.path, os.O_CREAT | os.O_EXCL | os.O_WRONLY)
        break
      except FileExistsError:
        time.sleep(0.1)
    # Return the locking count number
    try:
      self.counter = int(open(f'{self.path}_counter').read())
    except Exception:
      pass
    return self.counter

  def __exit__(self, *a):
    # Increment locking count number before releasing the lock
    with open(f'{self.path}_counter', 'w') as f:
      f.write(str(self.counter + 1))
    # And release the lock
    os.close(self.fd)
    try:
      os.remove(self.path)
    except Exception:
      pass # Another process has raced to acquire the lock, and will delete it.


def move_browser_window(pid, x, y):
  """Utility function to move the top-level window owned by given process to
  (x,y) coordinate. Used to ensure each browser window has some visible area."""
  import win32con
  import win32gui
  import win32process

  def enum_windows_callback(hwnd, _unused):
    _, win_pid = win32process.GetWindowThreadProcessId(hwnd)
    if win_pid == pid and win32gui.IsWindowVisible(hwnd):
      # If the browser window is maximized, it won't react to MoveWindow, so
      # un-maximize the window first to show it in windowed mode.
      if win32gui.GetWindowPlacement(hwnd)[1] == win32con.SW_SHOWMAXIMIZED:
        win32gui.ShowWindow(hwnd, win32con.SW_RESTORE)

      # Then cascade the window, but also resize the window size to cover a
      # smaller area of the desktop, in case the original size was full screen.
      win32gui.MoveWindow(hwnd, x, y, 800, 600, True)
    return True

  win32gui.EnumWindows(enum_windows_callback, None)


def increment_suffix_number(str_with_maybe_suffix):
  match = re.match(r"^(.*?)(?:_(\d+))?$", str_with_maybe_suffix)
  if match:
    base, number = match.groups()
    if number:
      return f'{base}_{int(number) + 1}'

  return f'{str_with_maybe_suffix}_1'


class BrowserCore(RunnerCore):
  # note how many tests hang / do not send an output. if many of these
  # happen, likely something is broken and it is best to abort the test
  # suite early, as otherwise we will wait for the timeout on every
  # single test (hundreds of minutes)
  MAX_UNRESPONSIVE_TESTS = 10
  BROWSER_TIMEOUT = 60

  unresponsive_tests = 0

  def __init__(self, *args, **kwargs):
    self.capture_stdio = EMTEST_CAPTURE_STDIO
    super().__init__(*args, **kwargs)

  @classmethod
  def browser_terminate(cls):
    terminate_list_of_processes(cls.browser_procs)

  @classmethod
  def browser_restart(cls):
    # Kill existing browser
    assert has_browser()
    logger.info('Restarting browser process')
    cls.browser_terminate()
    cls.browser_open(cls.HARNESS_URL)

  @classmethod
  def browser_open(cls, url):
    assert has_browser()
    browser_args = EMTEST_BROWSER
    parallel_harness = worker_id is not None

    config = None
    if is_chrome():
      config = ChromeConfig()
    elif is_firefox():
      config = FirefoxConfig()
    elif is_safari():
      config = SafariConfig()
    elif EMTEST_BROWSER_AUTO_CONFIG:
      exit_with_error(f'EMTEST_BROWSER_AUTO_CONFIG only currently works with firefox, chrome and safari. EMTEST_BROWSER was "{EMTEST_BROWSER}"')

    # Prepare the browser data directory, if it uses one.
    if EMTEST_BROWSER_AUTO_CONFIG and config and hasattr(config, 'data_dir_flag'):
      logger.info('Using default CI configuration.')
      browser_data_dir = DEFAULT_BROWSER_DATA_DIR
      if parallel_harness:
        # Running in parallel mode, give each browser its own profile dir.
        browser_data_dir += '-' + str(worker_id)

      # Delete old browser data directory.
      if WINDOWS:
        # If we cannot (the data dir is in use on Windows), switch to another dir.
        while not force_delete_dir(browser_data_dir):
          browser_data_dir = increment_suffix_number(browser_data_dir)
      else:
        force_delete_dir(browser_data_dir)

      # Recreate the new data directory.
      os.mkdir(browser_data_dir)

<<<<<<< HEAD
=======
      config = get_browser_config()
      if not config:
        exit_with_error(f'EMTEST_BROWSER_AUTO_CONFIG only currently works with firefox or chrome. EMTEST_BROWSER was "{EMTEST_BROWSER}"')
>>>>>>> ea5e4e0a
      if WINDOWS:
        # Escape directory delimiter backslashes for shlex.split.
        browser_data_dir = browser_data_dir.replace('\\', '\\\\')
      config.configure(browser_data_dir)
      browser_args += f' {config.data_dir_flag}"{browser_data_dir}"'

    browser_args = shlex.split(browser_args)
    if hasattr(config, 'launch_prefix'):
      browser_args = list(config.launch_prefix) + browser_args

    logger.info('Launching browser: %s', str(browser_args))

    if (WINDOWS and is_firefox()) or is_safari():
      cls.launch_browser_harness_with_proc_snapshot_workaround(parallel_harness, config, browser_args, url)
    else:
      cls.browser_procs = [subprocess.Popen(browser_args + [url])]

  @classmethod
  def launch_browser_harness_with_proc_snapshot_workaround(cls, parallel_harness, config, browser_args, url):
    ''' Dedicated function for launching browser harness in scenarios where
    we need to identify the launched browser processes via a before-after
    subprocess snapshotting delta workaround.'''

    # In order for this to work, each browser needs to be launched one at a time
    # so that we know which process belongs to which browser.
    with FileLock(browser_spawn_lock_filename) as count:
      # Take a snapshot before spawning the browser to find which processes
      # existed before launching the browser.
      if parallel_harness or is_safari():
        procs_before = list_processes_by_name(config.executable_name)

      # Browser launch
      cls.browser_procs = [subprocess.Popen(browser_args + [url])]

      # Give the browser time to spawn its subprocesses. Use an increasing
      # timeout as a crude way to account for system load.
      if parallel_harness or is_safari():
        time.sleep(2 + count * 0.3)
        procs_after = list_processes_by_name(config.executable_name)

        # Take a snapshot again to find which processes exist after launching
        # the browser. Then the newly launched browser processes are determined
        # by the delta before->after.
        cls.browser_procs = list(set(procs_after).difference(set(procs_before)))
        if len(cls.browser_procs) == 0:
          exit_with_error('Could not detect the launched browser subprocesses. The test harness will not be able to close the browser after testing is done, so aborting the test run here.')

      # Firefox on Windows quirk:
      # Make sure that each browser window is visible on the desktop. Otherwise
      # browser might decide that the tab is backgrounded, and not load a test,
      # or it might not tick rAF()s forward, causing tests to hang.
      if WINDOWS and parallel_harness and not EMTEST_HEADLESS:
        # Wrap window positions on a Full HD desktop area modulo primes.
        for proc in cls.browser_procs:
          move_browser_window(proc.pid, (300 + count * 47) % 1901, (10 + count * 37) % 997)

  @classmethod
  def setUpClass(cls):
    super().setUpClass()
    cls.PORT = 8888 + (0 if worker_id is None else worker_id)
    cls.SERVER_URL = f'http://localhost:{cls.PORT}'
    cls.HARNESS_URL = f'{cls.SERVER_URL}/run_harness'

    if not has_browser() or EMTEST_BROWSER == 'node':
      errlog(f'[Skipping browser launch (EMTEST_BROWSER={EMTEST_BROWSER})]')
      return

    cls.harness_in_queue = queue.Queue()
    cls.harness_out_queue = queue.Queue()
    cls.harness_server = HttpServerThread(make_test_server(cls.harness_in_queue, cls.harness_out_queue, cls.PORT))
    cls.harness_server.start()

    errlog(f'[Browser harness server on thread {cls.harness_server.name}]')
    cls.browser_open(cls.HARNESS_URL)

  @classmethod
  def tearDownClass(cls):
    super().tearDownClass()
    if not has_browser() or EMTEST_BROWSER == 'node':
      return
    cls.harness_server.stop()
    cls.harness_server.join()
    cls.browser_terminate()

    if WINDOWS:
      # On Windows, shutil.rmtree() in tearDown() raises this exception if we do not wait a bit:
      # WindowsError: [Error 32] The process cannot access the file because it is being used by another process.
      time.sleep(0.1)

  def is_browser_test(self):
    return True

  def add_browser_reporting(self):
    contents = read_file(test_file('browser_reporting.js'))
    contents = contents.replace('{{{REPORTING_URL}}}', self.SERVER_URL)
    create_file('browser_reporting.js', contents)

  def assert_out_queue_empty(self, who):
    if not self.harness_out_queue.empty():
      responses = []
      while not self.harness_out_queue.empty():
        responses += [self.harness_out_queue.get()]
      raise Exception('excessive responses from %s: %s' % (who, '\n'.join(responses)))

  # @param extra_tries: how many more times to try this test, if it fails. browser tests have
  #                     many more causes of flakiness (in particular, they do not run
  #                     synchronously, so we have a timeout, which can be hit if the VM
  #                     we run on stalls temporarily).
  def run_browser(self, html_file, expected=None, message=None, timeout=None, extra_tries=None):
    if not has_browser():
      return
    assert '?' not in html_file, 'URL params not supported'
    if extra_tries is None:
      extra_tries = EMTEST_RETRY_FLAKY if self.flaky else 0
    url = html_file
    if self.capture_stdio:
      url += '?capture_stdio'
    if self.skip_exec:
      self.skipTest('skipping test execution: ' + self.skip_exec)
    if BrowserCore.unresponsive_tests >= BrowserCore.MAX_UNRESPONSIVE_TESTS:
      self.skipTest('too many unresponsive tests, skipping remaining tests')
    self.assert_out_queue_empty('previous test')
    if DEBUG:
      print('[browser launch:', html_file, ']')
    assert not (message and expected), 'run_browser expects `expected` or `message`, but not both'

    if expected is not None:
      try:
        self.harness_in_queue.put((
          'http://localhost:%s/%s' % (self.PORT, url),
          self.get_dir(),
        ))
        if timeout is None:
          timeout = self.BROWSER_TIMEOUT
        try:
          output = self.harness_out_queue.get(block=True, timeout=timeout)
        except queue.Empty:
          BrowserCore.unresponsive_tests += 1
          print(f'[unresponsive test: {self.id()} total unresponsive={str(BrowserCore.unresponsive_tests)}]')
          self.browser_restart()
          # Rather than fail the test here, let fail on the `assertContained` so
          # that the test can be retried via `extra_tries`
          output = '[no http server activity]'
        if output is None:
          # the browser harness reported an error already, and sent a None to tell
          # us to also fail the test
          self.fail('browser harness error')
        output = unquote(output)
        if output.startswith('/report_result?skipped:'):
          self.skipTest(unquote(output[len('/report_result?skipped:'):]).strip())
        else:
          # verify the result, and try again if we should do so
          try:
            self.assertContained(expected, output)
          except self.failureException as e:
            if extra_tries > 0:
              record_flaky_test(self.id(), EMTEST_RETRY_FLAKY - extra_tries, e)
              if not self.capture_stdio:
                print('[enabling stdio/stderr reporting]')
                self.capture_stdio = True
              return self.run_browser(html_file, expected, message, timeout, extra_tries - 1)
            else:
              raise e
      finally:
        time.sleep(0.1) # see comment about Windows above
      self.assert_out_queue_empty('this test')
    else:
      webbrowser.open_new(os.path.abspath(html_file))
      print('A web browser window should have opened a page containing the results of a part of this test.')
      print('You need to manually look at the page to see that it works ok: ' + message)
      print('(sleeping for a bit to keep the directory alive for the web browser..)')
      time.sleep(5)
      print('(moving on..)')

  def compile_btest(self, filename, cflags, reporting=Reporting.FULL):
    # Inject support code for reporting results. This adds an include a header so testcases can
    # use REPORT_RESULT, and also adds a cpp file to be compiled alongside the testcase, which
    # contains the implementation of REPORT_RESULT (we can't just include that implementation in
    # the header as there may be multiple files being compiled here).
    if reporting != Reporting.NONE:
      # For basic reporting we inject JS helper funtions to report result back to server.
      self.add_browser_reporting()
      cflags += ['--pre-js', 'browser_reporting.js']
      if reporting == Reporting.FULL:
        # If C reporting (i.e. the REPORT_RESULT macro) is required we
        # also include report_result.c and force-include report_result.h
        self.run_process([EMCC, '-c', '-I' + TEST_ROOT,
                          test_file('report_result.c')] + self.get_cflags(compile_only=True) + (['-fPIC'] if '-fPIC' in cflags else []))
        cflags += ['report_result.o', '-include', test_file('report_result.h')]
    if EMTEST_BROWSER == 'node':
      cflags.append('-DEMTEST_NODE')
    filename = maybe_test_file(filename)
    self.run_process([compiler_for(filename), filename] + self.get_cflags() + cflags)
    # Remove the file since some tests have assertions for how many files are in
    # the output directory.
    utils.delete_file('browser_reporting.js')

  def btest_exit(self, filename, assert_returncode=0, *args, **kwargs):
    """Special case of `btest` that reports its result solely via exiting
    with a given result code.

    In this case we set EXIT_RUNTIME and we don't need to provide the
    REPORT_RESULT macro to the C code.
    """
    self.set_setting('EXIT_RUNTIME')
    assert 'reporting' not in kwargs
    assert 'expected' not in kwargs
    kwargs['reporting'] = Reporting.JS_ONLY
    kwargs['expected'] = 'exit:%d' % assert_returncode
    return self.btest(filename, *args, **kwargs)

  def btest(self, filename, expected=None,
            post_build=None,
            cflags=None,
            timeout=None,
            reporting=Reporting.FULL,
            output_basename='test'):
    assert expected, 'a btest must have an expected output'
    if cflags is None:
      cflags = []
    cflags = cflags.copy()
    filename = find_browser_test_file(filename)
    outfile = output_basename + '.html'
    cflags += ['-o', outfile]
    # print('cflags:', cflags)
    utils.delete_file(outfile)
    self.compile_btest(filename, cflags, reporting=reporting)
    self.assertExists(outfile)
    if post_build:
      post_build()
    if not isinstance(expected, list):
      expected = [expected]
    if EMTEST_BROWSER == 'node':
      nodejs = self.require_node()
      self.node_args += shared.node_pthread_flags(nodejs)
      output = self.run_js('test.js')
      self.assertContained('RESULT: ' + expected[0], output)
    else:
      self.run_browser(outfile, expected=['/report_result?' + e for e in expected], timeout=timeout)


###################################################################################################


def build_library(name,
                  build_dir,
                  generated_libs,
                  configure,
                  make,
                  make_args,
                  cache,
                  cache_name,
                  env_init,
                  native):
  """Build a library and cache the result.  We build the library file
  once and cache it for all our tests. (We cache in memory since the test
  directory is destroyed and recreated for each test. Note that we cache
  separately for different compilers).  This cache is just during the test
  runner. There is a different concept of caching as well, see |Cache|.
  """

  if type(generated_libs) is not list:
    generated_libs = [generated_libs]
  source_dir = test_file(name.replace('_native', ''))

  project_dir = Path(build_dir, name)
  if os.path.exists(project_dir):
    shutil.rmtree(project_dir)
  # Useful in debugging sometimes to comment this out, and two lines above
  shutil.copytree(source_dir, project_dir)

  generated_libs = [os.path.join(project_dir, lib) for lib in generated_libs]

  if native:
    env = clang_native.get_clang_native_env()
  else:
    env = os.environ.copy()
  env.update(env_init)

  if not native:
    # Inject emcmake, emconfigure or emmake accordingly, but only if we are
    # cross compiling.
    if configure:
      if configure[0] == 'cmake':
        configure = [EMCMAKE] + configure
      else:
        configure = [EMCONFIGURE] + configure
    else:
      make = [EMMAKE] + make

  if configure:
    try:
      with open(os.path.join(project_dir, 'configure_out'), 'w') as out:
        with open(os.path.join(project_dir, 'configure_err'), 'w') as err:
          stdout = out if EMTEST_BUILD_VERBOSE < 2 else None
          stderr = err if EMTEST_BUILD_VERBOSE < 1 else None
          shared.run_process(configure, env=env, stdout=stdout, stderr=stderr,
                             cwd=project_dir)
    except subprocess.CalledProcessError:
      print('-- configure stdout --')
      print(read_file(Path(project_dir, 'configure_out')))
      print('-- end configure stdout --')
      print('-- configure stderr --')
      print(read_file(Path(project_dir, 'configure_err')))
      print('-- end configure stderr --')
      raise
    # if we run configure or cmake we don't then need any kind
    # of special env when we run make below
    env = None

  def open_make_out(mode='r'):
    return open(os.path.join(project_dir, 'make.out'), mode)

  def open_make_err(mode='r'):
    return open(os.path.join(project_dir, 'make.err'), mode)

  if EMTEST_BUILD_VERBOSE >= 3:
    # VERBOSE=1 is cmake and V=1 is for autoconf
    make_args += ['VERBOSE=1', 'V=1']

  try:
    with open_make_out('w') as make_out:
      with open_make_err('w') as make_err:
        stdout = make_out if EMTEST_BUILD_VERBOSE < 2 else None
        stderr = make_err if EMTEST_BUILD_VERBOSE < 1 else None
        shared.run_process(make + make_args, stdout=stdout, stderr=stderr, env=env,
                           cwd=project_dir)
  except subprocess.CalledProcessError:
    with open_make_out() as f:
      print('-- make stdout --')
      print(f.read())
      print('-- end make stdout --')
    with open_make_err() as f:
      print('-- make stderr --')
      print(f.read())
      print('-- end stderr --')
    raise

  if cache is not None:
    cache[cache_name] = []
    for f in generated_libs:
      basename = os.path.basename(f)
      cache[cache_name].append((basename, read_binary(f)))

  return generated_libs<|MERGE_RESOLUTION|>--- conflicted
+++ resolved
@@ -226,7 +226,6 @@
   return EMTEST_BROWSER and 'firefox' in EMTEST_BROWSER.lower()
 
 
-<<<<<<< HEAD
 def is_safari():
   return EMTEST_BROWSER and 'safari' in EMTEST_BROWSER.lower()
 
@@ -240,14 +239,16 @@
   parts = [int(re.match(r"\d+", s).group()) if re.match(r"\d+", s) else 0 for s in parts]
   # Return version as XXYYZZ
   return parts[0] * 10000 + parts[1] * 100 + parts[2]
-=======
+
+
 def get_browser_config():
   if is_chrome():
     return ChromeConfig()
   elif is_firefox():
     return FirefoxConfig()
+  elif is_safari():
+    return SafariConfig()
   return None
->>>>>>> ea5e4e0a
 
 
 def compiler_for(filename, force_c=False):
@@ -2469,17 +2470,7 @@
     EMTEST_BROWSER = '"' + EMTEST_BROWSER.replace("\\", "\\\\") + '"'
 
   if EMTEST_BROWSER_AUTO_CONFIG:
-<<<<<<< HEAD
-    config = None
-    if is_chrome():
-      config = ChromeConfig()
-    elif is_firefox():
-      config = FirefoxConfig()
-    elif is_safari():
-      config = SafariConfig()
-=======
     config = get_browser_config()
->>>>>>> ea5e4e0a
     if config:
       EMTEST_BROWSER += ' ' + ' '.join(config.default_flags)
       if EMTEST_HEADLESS == 1:
@@ -2616,14 +2607,8 @@
     browser_args = EMTEST_BROWSER
     parallel_harness = worker_id is not None
 
-    config = None
-    if is_chrome():
-      config = ChromeConfig()
-    elif is_firefox():
-      config = FirefoxConfig()
-    elif is_safari():
-      config = SafariConfig()
-    elif EMTEST_BROWSER_AUTO_CONFIG:
+    config = get_browser_config()
+    if not config and EMTEST_BROWSER_AUTO_CONFIG:
       exit_with_error(f'EMTEST_BROWSER_AUTO_CONFIG only currently works with firefox, chrome and safari. EMTEST_BROWSER was "{EMTEST_BROWSER}"')
 
     # Prepare the browser data directory, if it uses one.
@@ -2645,12 +2630,6 @@
       # Recreate the new data directory.
       os.mkdir(browser_data_dir)
 
-<<<<<<< HEAD
-=======
-      config = get_browser_config()
-      if not config:
-        exit_with_error(f'EMTEST_BROWSER_AUTO_CONFIG only currently works with firefox or chrome. EMTEST_BROWSER was "{EMTEST_BROWSER}"')
->>>>>>> ea5e4e0a
       if WINDOWS:
         # Escape directory delimiter backslashes for shlex.split.
         browser_data_dir = browser_data_dir.replace('\\', '\\\\')
