--- conflicted
+++ resolved
@@ -1626,22 +1626,21 @@
     assert len(long_lines) == 1
     return '\n'.join(lines)
 
-<<<<<<< HEAD
-  def get_engine_with_args(self, engine=None):
-    if not engine:
-      engine = self.js_engines[0]
-    if engine == config.NODE_JS_TEST:
-      return engine + self.node_args
-    elif engine == config.V8_ENGINE:
-      return engine + self.v8_args
-    elif engine == config.SPIDERMONKEY_ENGINE:
-      return engine + self.spidermonkey_args
-    return engine
-=======
   def get_current_js_engine(self):
     """Return the default JS engine to run tests under"""
     return self.js_engines[0]
->>>>>>> a3b40eea
+
+  def get_engine_with_args(self, engine=None):
+    if not engine:
+      engine = self.get_current_js_engine()
+    # Make a copy of the engine command before we modify/extend it.
+    engine = list(engine)
+    if engine == config.NODE_JS_TEST:
+      engine += self.node_args
+    elif engine == config.V8_ENGINE:
+      engine += self.v8_args
+    elif engine == config.SPIDERMONKEY_ENGINE:
+      engine += self.spidermonkey_args
 
   def run_js(self, filename, engine=None, args=None,
              assert_returncode=0,
@@ -1658,20 +1657,7 @@
     stdout = open(stdout_file, 'w')
     error = None
     timeout_error = None
-<<<<<<< HEAD
     engine = self.get_engine_with_args(engine)
-=======
-    if not engine:
-      engine = self.get_current_js_engine()
-    # Make a copy of the engine command before we modify/extend it.
-    engine = list(engine)
-    if engine == config.NODE_JS_TEST:
-      engine += self.node_args
-    elif engine == config.V8_ENGINE:
-      engine += self.v8_args
-    elif engine == config.SPIDERMONKEY_ENGINE:
-      engine += self.spidermonkey_args
->>>>>>> a3b40eea
     try:
       jsrun.run_js(filename, engine, args,
                    stdout=stdout,
