# Copyright 2017 The Emscripten Authors.  All rights reserved.
# Emscripten is available under two separate licenses, the MIT license and the
# University of Illinois/NCSA Open Source License.  Both these licenses can be
# found in the LICENSE file.

import json
import multiprocessing
import os
import sys
import tempfile
import time
import unittest
from tools import emprofile
from tools import utils

import common

from tools.shared import cap_max_workers_in_pool
from tools.utils import WINDOWS


NUM_CORES = None
seen_class = set()


# Older Python versions have a bug with multiprocessing shared data
# structures. https://github.com/emscripten-core/emscripten/issues/25103
# and https://github.com/python/cpython/issues/71936
def python_multiprocessing_structures_are_buggy():
  v = sys.version_info
  return (v.major, v.minor, v.micro) <= (3, 12, 7) or (v.major, v.minor, v.micro) == (3, 13, 0)


def run_test(test, failfast_event, lock, progress_counter, num_tests):
  # If failfast mode is in effect and any of the tests have failed,
  # and then we should abort executing further tests immediately.
  if failfast_event and failfast_event.is_set():
    return None

  olddir = os.getcwd()
  result = BufferedParallelTestResult(lock, progress_counter, num_tests)
  temp_dir = tempfile.mkdtemp(prefix='emtest_')
  test.set_temp_dir(temp_dir)
  try:
    if test.__class__ not in seen_class:
      seen_class.add(test.__class__)
      test.__class__.setUpClass()
    test(result)

    # Alert all other multiprocess pool runners that they need to stop executing further tests.
    if failfast_event is not None and result.test_result not in ['success', 'skipped']:
      failfast_event.set()
  except unittest.SkipTest as e:
    result.addSkip(test, e)
  except Exception as e:
    result.addError(test, e)
    if failfast_event is not None:
      failfast_event.set()
  # Before attempting to delete the tmp dir make sure the current
  # working directory is not within it.
  os.chdir(olddir)
  common.force_delete_dir(temp_dir)
  return result


class ParallelTestSuite(unittest.BaseTestSuite):
  """Runs a suite of tests in parallel.

  Creates worker threads, manages the task queue, and combines the results.
  """

  def __init__(self, max_cores, options):
    super().__init__()
    self.max_cores = max_cores
    self.failfast = options.failfast
    self.failing_and_slow_first = options.failing_and_slow_first

  def addTest(self, test):
    super().addTest(test)
    test.is_parallel = True

  def run(self, result):
    # The 'spawn' method is used on windows and it can be useful to set this on
    # all platforms when debugging multiprocessing issues.  Without this we
    # default to 'fork' on unix which is better because global state is
    # inherited by the child process, but can lead to hard-to-debug windows-only
    # issues.
    # multiprocessing.set_start_method('spawn')

    # Remove any old stale list of flaky tests before starting the run
    utils.delete_file(common.flaky_tests_log_filename)

    # If we are running with --failing-and-slow-first, then the test list has been
    # pre-sorted based on previous test run results. Otherwise run the tests in
    # reverse alphabetical order.
    tests = list(self if self.failing_and_slow_first else self.reversed_tests())
    use_cores = cap_max_workers_in_pool(min(self.max_cores, len(tests), num_cores()))
    print('Using %s parallel test processes' % use_cores, file=sys.stderr)
    with multiprocessing.Manager() as manager:
      pool = multiprocessing.Pool(use_cores)
      if python_multiprocessing_structures_are_buggy():
        failfast_event = progress_counter = lock = None
      else:
        failfast_event = manager.Event() if self.failfast else None
        progress_counter = manager.Value('i', 0)
        lock = manager.Lock()
      results = [pool.apply_async(run_test, (t, failfast_event, lock, progress_counter, len(tests))) for t in tests]
      results = [r.get() for r in results]
      results = [r for r in results if r is not None]

    if self.failing_and_slow_first:
      previous_test_run_results = common.load_previous_test_run_results()
      for r in results:
        # Save a test result record with the specific suite name (e.g. "core0.test_foo")
        test_failed = r.test_result not in ['success', 'skipped']

        def update_test_results_to(test_name):
          fail_frequency = previous_test_run_results[test_name]['fail_frequency'] if test_name in previous_test_run_results else int(test_failed)
          # Apply exponential moving average with 50% weighting to merge previous fail frequency with new fail frequency
          fail_frequency = (fail_frequency + int(test_failed)) / 2
          previous_test_run_results[test_name] = {
            'result': r.test_result,
            'duration': r.test_duration,
            'fail_frequency': fail_frequency,
          }

        update_test_results_to(r.test_name)
        # Also save a test result record without suite name (e.g. just "test_foo"). This enables different suite runs to order tests
        # for quick --failfast termination, in case a test fails in multiple suites
        update_test_results_to(r.test_name.split(' ')[0])

      json.dump(previous_test_run_results, open(common.PREVIOUS_TEST_RUN_RESULTS_FILE, 'w'), indent=2)
    pool.close()
    pool.join()
    return self.combine_results(result, results)

  def reversed_tests(self):
    """A list of this suite's tests, sorted reverse alphabetical order.

    Many of the tests in test_core are intentionally named so that long tests
    fall toward the end of the alphabet (e.g. test_the_bullet). Tests are
    loaded in alphabetical order, so here we reverse that in order to start
    running longer tasks earlier, which should lead to better core utilization.

    Future work: measure slowness of tests and sort accordingly.
    """
    return sorted(self, key=str, reverse=True)

  def combine_results(self, result, buffered_results):
    print('', file=sys.stderr)
    print('DONE: combining results on main thread', file=sys.stderr)
    print('', file=sys.stderr)
    # Sort the results back into alphabetical order. Running the tests in
    # parallel causes mis-orderings, this makes the results more readable.
    results = sorted(buffered_results, key=lambda res: str(res.test))
    result.core_time = 0

<<<<<<< HEAD
    # shared data structures are hard in the python multi-processing world, so
    # use a file to share the flaky test information across test processes.
    flaky_tests = open(common.flaky_tests_log_filename).read().split() if os.path.isfile(common.flaky_tests_log_filename) else []
=======
    # The next updateResult loop will print a *lot* of lines really fast. This
    # will cause a Python exception being thrown when attempting to print to
    # stderr, if stderr is in nonblocking mode, like it is on Buildbot CI:
    # See https://github.com/buildbot/buildbot/issues/8659
    # To work around that problem, set stderr to blocking mode before printing.
    if not WINDOWS:
      os.set_blocking(sys.stderr.fileno(), True)
>>>>>>> 273e66ec

    for r in results:
      # Merge information of flaky tests into the test result
      if r.test_result == 'success' and r.test_short_name() in flaky_tests:
        r.test_result = 'warnings'
      # And integrate the test result to the global test object
      r.updateResult(result)

    # Generate the parallel test run visualization
    if os.getenv('EMTEST_VISUALIZE'):
      emprofile.create_profiling_graph(utils.path_from_root('out/graph'))
      # Cleanup temp files that were used for the visualization
      emprofile.delete_profiler_logs()
      utils.delete_file(common.flaky_tests_log_filename)

    return result


class BufferedParallelTestResult:
  """A picklable struct used to communicate test results across processes

  Fulfills the interface for unittest.TestResult
  """
  def __init__(self, lock, progress_counter, num_tests):
    self.buffered_result = None
    self.test_duration = 0
    self.test_result = 'errored'
    self.test_name = ''
    self.lock = lock
    self.progress_counter = progress_counter
    self.num_tests = num_tests

  @property
  def test(self):
    return self.buffered_result.test

  def test_short_name(self):
    # Given a test name e.g. "test_atomic_cxx (test_core.core0.test_atomic_cxx)"
    # returns a short form "test_atomic_cxx" of the test.
    return self.test_name[:self.test_name.find(' ')]

  def addDuration(self, test, elapsed):
    self.test_duration = elapsed

  def calculateElapsed(self):
    return time.perf_counter() - self.start_time

  def updateResult(self, result):
    result.startTest(self.test)
    self.buffered_result.updateResult(result)
    result.stopTest(self.test)
    result.core_time += self.test_duration
    self.log_test_run_for_visualization()

  def log_test_run_for_visualization(self):
    if os.getenv('EMTEST_VISUALIZE') and (self.test_result != 'skipped' or self.test_duration > 0.2):
      profiler_logs_path = os.path.join(tempfile.gettempdir(), 'emscripten_toolchain_profiler_logs')
      os.makedirs(profiler_logs_path, exist_ok=True)
      profiler_log_file = os.path.join(profiler_logs_path, 'toolchain_profiler.pid_0.json')
      prof = open(profiler_log_file, 'a')
      colors = {
        'success': '#80ff80',
        'warnings': '#ffb040',
        'skipped': '#a0a0a0',
        'expected failure': '#ff8080',
        'unexpected success': '#ff8080',
        'failed': '#ff8080',
        'errored': '#ff8080',
      }
      # Write profiling entries for emprofile.py tool to visualize. This needs a unique identifier for each
      # block, so generate one on the fly.
      dummy_test_task_counter = os.path.getsize(profiler_log_file) if os.path.isfile(profiler_log_file) else 0
      # Remove the redundant 'test_' prefix from each test, since character space is at a premium in the visualized graph.
      test_name = self.test_short_name().removeprefix('test_')
      prof.write(f',\n{{"pid":{dummy_test_task_counter},"op":"start","time":{self.start_time},"cmdLine":["{test_name}"],"color":"{colors[self.test_result]}"}}')
      prof.write(f',\n{{"pid":{dummy_test_task_counter},"op":"exit","time":{self.start_time + self.test_duration},"returncode":0}}')

  def startTest(self, test):
    self.test_name = str(test)
    self.start_time = time.perf_counter()

  def stopTest(self, test):
    # TODO(sbc): figure out a way to display this duration information again when
    # these results get passed back to the TextTestRunner/TextTestResult.
    self.buffered_result.duration = self.test_duration

  def compute_progress(self):
    if not self.lock:
      return ''
    with self.lock:
      val = f'[{int(self.progress_counter.value * 100 / self.num_tests)}%] '
      self.progress_counter.value += 1
    return val

  def addSuccess(self, test):
    print(f'{self.compute_progress()}{test} ... ok ({self.calculateElapsed():.2f}s)', file=sys.stderr)
    self.buffered_result = BufferedTestSuccess(test)
    self.test_result = 'success'

  def addExpectedFailure(self, test, err):
    print(f'{self.compute_progress()}{test} ... expected failure ({self.calculateElapsed():.2f}s)', file=sys.stderr)
    self.buffered_result = BufferedTestExpectedFailure(test, err)
    self.test_result = 'expected failure'

  def addUnexpectedSuccess(self, test):
    print(f'{self.compute_progress()}{test} ... unexpected success ({self.calculateElapsed():.2f}s)', file=sys.stderr)
    self.buffered_result = BufferedTestUnexpectedSuccess(test)
    self.test_result = 'unexpected success'

  def addSkip(self, test, reason):
    print(f"{self.compute_progress()}{test} ... skipped '{reason}'", file=sys.stderr)
    self.buffered_result = BufferedTestSkip(test, reason)
    self.test_result = 'skipped'

  def addFailure(self, test, err):
    print(f'{self.compute_progress()}{test} ... FAIL', file=sys.stderr)
    self.buffered_result = BufferedTestFailure(test, err)
    self.test_result = 'failed'

  def addError(self, test, err):
    print(f'{self.compute_progress()}{test} ... ERROR', file=sys.stderr)
    self.buffered_result = BufferedTestError(test, err)
    self.test_result = 'errored'


class BufferedTestBase:
  """Abstract class that holds test result data, split by type of result."""
  def __init__(self, test, err=None):
    self.test = test
    if err:
      exctype, value, tb = err
      self.error = exctype, value, FakeTraceback(tb)

  def updateResult(self, result):
    assert False, 'Base class should not be used directly'


class BufferedTestSuccess(BufferedTestBase):
  def updateResult(self, result):
    result.addSuccess(self.test)


class BufferedTestSkip(BufferedTestBase):
  def __init__(self, test, reason):
    self.test = test
    self.reason = reason

  def updateResult(self, result):
    result.addSkip(self.test, self.reason)


def fixup_fake_exception(fake_exc):
  ex = fake_exc[2]
  if ex.tb_frame.f_code.positions is None:
    return
  while ex is not None:
    # .co_positions is supposed to be a function that returns an enumerable
    # to the list of code positions. Create a function object wrapper around
    # the data
    def make_wrapper(rtn):
      return lambda: rtn
    ex.tb_frame.f_code.co_positions = make_wrapper(ex.tb_frame.f_code.positions)
    ex = ex.tb_next


class BufferedTestFailure(BufferedTestBase):
  def updateResult(self, result):
    fixup_fake_exception(self.error)
    result.addFailure(self.test, self.error)


class BufferedTestExpectedFailure(BufferedTestBase):
  def updateResult(self, result):
    fixup_fake_exception(self.error)
    result.addExpectedFailure(self.test, self.error)


class BufferedTestError(BufferedTestBase):
  def updateResult(self, result):
    fixup_fake_exception(self.error)
    result.addError(self.test, self.error)


class BufferedTestUnexpectedSuccess(BufferedTestBase):
  def updateResult(self, result):
    fixup_fake_exception(self.error)
    result.addUnexpectedSuccess(self.test)


class FakeTraceback:
  """A fake version of a traceback object that is picklable across processes.

  Python's traceback objects contain hidden stack information that isn't able
  to be pickled. Further, traceback objects aren't constructable from Python,
  so we need a dummy object that fulfills its interface.

  The fields we expose are exactly those which are used by
  unittest.TextTestResult to show a text representation of a traceback. Any
  other use is not intended.
  """

  def __init__(self, tb):
    self.tb_frame = FakeFrame(tb.tb_frame)
    self.tb_lineno = tb.tb_lineno
    self.tb_next = FakeTraceback(tb.tb_next) if tb.tb_next is not None else None
    self.tb_lasti = tb.tb_lasti


class FakeFrame:
  def __init__(self, f):
    self.f_code = FakeCode(f.f_code)
    # f.f_globals is not picklable, not used in stack traces, and needs to be iterable
    self.f_globals = []


class FakeCode:
  def __init__(self, co):
    self.co_filename = co.co_filename
    self.co_name = co.co_name
    # co.co_positions() returns an iterator. Flatten it to a list so that it can
    # be pickled to the parent process
    if hasattr(co, 'co_positions'):
      self.positions = list(co.co_positions())
    else:
      self.positions = None


def num_cores():
  if NUM_CORES:
    return int(NUM_CORES)
  return multiprocessing.cpu_count()<|MERGE_RESOLUTION|>--- conflicted
+++ resolved
@@ -155,11 +155,11 @@
     results = sorted(buffered_results, key=lambda res: str(res.test))
     result.core_time = 0
 
-<<<<<<< HEAD
     # shared data structures are hard in the python multi-processing world, so
     # use a file to share the flaky test information across test processes.
     flaky_tests = open(common.flaky_tests_log_filename).read().split() if os.path.isfile(common.flaky_tests_log_filename) else []
-=======
+
+
     # The next updateResult loop will print a *lot* of lines really fast. This
     # will cause a Python exception being thrown when attempting to print to
     # stderr, if stderr is in nonblocking mode, like it is on Buildbot CI:
@@ -167,7 +167,6 @@
     # To work around that problem, set stderr to blocking mode before printing.
     if not WINDOWS:
       os.set_blocking(sys.stderr.fileno(), True)
->>>>>>> 273e66ec
 
     for r in results:
       # Merge information of flaky tests into the test result
