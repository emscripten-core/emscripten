# Copyright 2017 The Emscripten Authors.  All rights reserved.
# Emscripten is available under two separate licenses, the MIT license and the
# University of Illinois/NCSA Open Source License.  Both these licenses can be
# found in the LICENSE file.

import json
import multiprocessing
import os
import sys
import tempfile
import time
import unittest

import common

from tools.shared import cap_max_workers_in_pool
from tools.utils import WINDOWS


NUM_CORES = None
seen_class = set()


# Older Python versions have a bug with multiprocessing shared data
# structures. https://github.com/emscripten-core/emscripten/issues/25103
# and https://github.com/python/cpython/issues/71936
def python_multiprocessing_structures_are_buggy():
  v = sys.version_info
  return (v.major, v.minor, v.micro) <= (3, 12, 7) or (v.major, v.minor, v.micro) == (3, 13, 0)


def run_test(test, failfast_event, lock, progress_counter, num_tests):
  # If failfast mode is in effect and any of the tests have failed,
  # and then we should abort executing further tests immediately.
  if failfast_event and failfast_event.is_set():
    return None

  olddir = os.getcwd()
  result = BufferedParallelTestResult(lock, progress_counter, num_tests)
  temp_dir = tempfile.mkdtemp(prefix='emtest_')
  test.set_temp_dir(temp_dir)
  try:
    if test.__class__ not in seen_class:
      seen_class.add(test.__class__)
      test.__class__.setUpClass()
    test(result)

    # Alert all other multiprocess pool runners that they need to stop executing further tests.
    if failfast_event is not None and result.test_result not in ['success', 'skipped']:
      failfast_event.set()
  except unittest.SkipTest as e:
    result.addSkip(test, e)
  except Exception as e:
    result.addError(test, e)
    if failfast_event is not None:
      failfast_event.set()
  # Before attempting to delete the tmp dir make sure the current
  # working directory is not within it.
  os.chdir(olddir)
  common.force_delete_dir(temp_dir)
  return result


def tear_down():
  for cls in seen_class:
    cls.tearDownClass()


class ParallelTestSuite(unittest.BaseTestSuite):
  """Runs a suite of tests in parallel.

  Creates worker threads, manages the task queue, and combines the results.
  """

  def __init__(self, max_cores, options):
    super().__init__()
    self.max_cores = max_cores
    self.failfast = options.failfast
    self.failing_and_slow_first = options.failing_and_slow_first

  def addTest(self, test):
    super().addTest(test)
    test.is_parallel = True

  def run(self, result):
    # The 'spawn' method is used on windows and it can be useful to set this on
    # all platforms when debugging multiprocessing issues.  Without this we
    # default to 'fork' on unix which is better because global state is
    # inherited by the child process, but can lead to hard-to-debug windows-only
    # issues.
    # multiprocessing.set_start_method('spawn')
<<<<<<< HEAD
    tests = list(self.reversed_tests())
    contains_browser_test = any(test.is_browser_test() for test in tests)
    use_cores = cap_max_workers_in_pool(min(self.max_cores, len(tests), num_cores()))
    if contains_browser_test:
      # TODO experiment with this number. In browser tests we'll be creating
      # a chrome instance per worker which is expensive.
      use_cores = int(use_cores / 2)

    print('Using %s parallel test processes' % use_cores)
    pool = multiprocessing.Pool(use_cores)
    results = [pool.apply_async(run_test, (t,)) for t in tests]
    results = [r.get() for r in results]
    [pool.apply(tear_down, ()) for i in range(use_cores)]
=======

    # If we are running with --failing-and-slow-first, then the test list has been
    # pre-sorted based on previous test run results. Otherwise run the tests in
    # reverse alphabetical order.
    tests = list(self if self.failing_and_slow_first else self.reversed_tests())
    use_cores = cap_max_workers_in_pool(min(self.max_cores, len(tests), num_cores()))
    print('Using %s parallel test processes' % use_cores, file=sys.stderr)
    with multiprocessing.Manager() as manager:
      pool = multiprocessing.Pool(use_cores)
      if python_multiprocessing_structures_are_buggy():
        failfast_event = progress_counter = lock = None
      else:
        failfast_event = manager.Event() if self.failfast else None
        progress_counter = manager.Value('i', 0)
        lock = manager.Lock()
      results = [pool.apply_async(run_test, (t, failfast_event, lock, progress_counter, len(tests))) for t in tests]
      results = [r.get() for r in results]
      results = [r for r in results if r is not None]

    if self.failing_and_slow_first:
      previous_test_run_results = common.load_previous_test_run_results()
      for r in results:
        # Save a test result record with the specific suite name (e.g. "core0.test_foo")
        test_failed = r.test_result not in ['success', 'skipped']

        def update_test_results_to(test_name):
          fail_frequency = previous_test_run_results[test_name]['fail_frequency'] if test_name in previous_test_run_results else int(test_failed)
          # Apply exponential moving average with 50% weighting to merge previous fail frequency with new fail frequency
          fail_frequency = (fail_frequency + int(test_failed)) / 2
          previous_test_run_results[test_name] = {
            'result': r.test_result,
            'duration': r.test_duration,
            'fail_frequency': fail_frequency,
          }

        update_test_results_to(r.test_name)
        # Also save a test result record without suite name (e.g. just "test_foo"). This enables different suite runs to order tests
        # for quick --failfast termination, in case a test fails in multiple suites
        update_test_results_to(r.test_name.split(' ')[0])

      json.dump(previous_test_run_results, open(common.PREVIOUS_TEST_RUN_RESULTS_FILE, 'w'), indent=2)
>>>>>>> 19e295d1
    pool.close()
    pool.join()
    return self.combine_results(result, results)

  def reversed_tests(self):
    """A list of this suite's tests, sorted reverse alphabetical order.

    Many of the tests in test_core are intentionally named so that long tests
    fall toward the end of the alphabet (e.g. test_the_bullet). Tests are
    loaded in alphabetical order, so here we reverse that in order to start
    running longer tasks earlier, which should lead to better core utilization.

    Future work: measure slowness of tests and sort accordingly.
    """
    return sorted(self, key=str, reverse=True)

  def combine_results(self, result, buffered_results):
    print('', file=sys.stderr)
    print('DONE: combining results on main thread', file=sys.stderr)
    print('', file=sys.stderr)
    # Sort the results back into alphabetical order. Running the tests in
    # parallel causes mis-orderings, this makes the results more readable.
    results = sorted(buffered_results, key=lambda res: str(res.test))
    result.core_time = 0

    # The next updateResult loop will print a *lot* of lines really fast. This
    # will cause a Python exception being thrown when attempting to print to
    # stderr, if stderr is in nonblocking mode, like it is on Buildbot CI:
    # See https://github.com/buildbot/buildbot/issues/8659
    # To work around that problem, set stderr to blocking mode before printing.
    if not WINDOWS:
      os.set_blocking(sys.stderr.fileno(), True)

    for r in results:
      r.updateResult(result)
    return result


class BufferedParallelTestResult:
  """A picklable struct used to communicate test results across processes

  Fulfills the interface for unittest.TestResult
  """
  def __init__(self, lock, progress_counter, num_tests):
    self.buffered_result = None
    self.test_duration = 0
    self.test_result = 'errored'
    self.test_name = ''
    self.lock = lock
    self.progress_counter = progress_counter
    self.num_tests = num_tests

  @property
  def test(self):
    return self.buffered_result.test

  def addDuration(self, test, elapsed):
    self.test_duration = elapsed

  def calculateElapsed(self):
    return time.perf_counter() - self.start_time

  def updateResult(self, result):
    result.startTest(self.test)
    self.buffered_result.updateResult(result)
    result.stopTest(self.test)
    result.core_time += self.test_duration

  def startTest(self, test):
    self.test_name = str(test)
    self.start_time = time.perf_counter()

  def stopTest(self, test):
    # TODO(sbc): figure out a way to display this duration information again when
    # these results get passed back to the TextTestRunner/TextTestResult.
    self.buffered_result.duration = self.test_duration

  def compute_progress(self):
    if not self.lock:
      return ''
    with self.lock:
      val = f'[{int(self.progress_counter.value * 100 / self.num_tests)}%] '
      self.progress_counter.value += 1
    return val

  def addSuccess(self, test):
    print(f'{self.compute_progress()}{test} ... ok ({self.calculateElapsed():.2f}s)', file=sys.stderr)
    self.buffered_result = BufferedTestSuccess(test)
    self.test_result = 'success'

  def addExpectedFailure(self, test, err):
    print(f'{self.compute_progress()}{test} ... expected failure ({self.calculateElapsed():.2f}s)', file=sys.stderr)
    self.buffered_result = BufferedTestExpectedFailure(test, err)
    self.test_result = 'expected failure'

  def addUnexpectedSuccess(self, test):
    print(f'{self.compute_progress()}{test} ... unexpected success ({self.calculateElapsed():.2f}s)', file=sys.stderr)
    self.buffered_result = BufferedTestUnexpectedSuccess(test)
    self.test_result = 'unexpected success'

  def addSkip(self, test, reason):
    print(f"{self.compute_progress()}{test} ... skipped '{reason}'", file=sys.stderr)
    self.buffered_result = BufferedTestSkip(test, reason)
    self.test_result = 'skipped'

  def addFailure(self, test, err):
    print(f'{self.compute_progress()}{test} ... FAIL', file=sys.stderr)
    self.buffered_result = BufferedTestFailure(test, err)
    self.test_result = 'failed'

  def addError(self, test, err):
    print(f'{self.compute_progress()}{test} ... ERROR', file=sys.stderr)
    self.buffered_result = BufferedTestError(test, err)
    self.test_result = 'errored'


class BufferedTestBase:
  """Abstract class that holds test result data, split by type of result."""
  def __init__(self, test, err=None):
    self.test = test
    if err:
      exctype, value, tb = err
      self.error = exctype, value, FakeTraceback(tb)

  def updateResult(self, result):
    assert False, 'Base class should not be used directly'


class BufferedTestSuccess(BufferedTestBase):
  def updateResult(self, result):
    result.addSuccess(self.test)


class BufferedTestSkip(BufferedTestBase):
  def __init__(self, test, reason):
    self.test = test
    self.reason = reason

  def updateResult(self, result):
    result.addSkip(self.test, self.reason)


def fixup_fake_exception(fake_exc):
  ex = fake_exc[2]
  if ex.tb_frame.f_code.positions is None:
    return
  while ex is not None:
    # .co_positions is supposed to be a function that returns an enumerable
    # to the list of code positions. Create a function object wrapper around
    # the data
    def make_wrapper(rtn):
      return lambda: rtn
    ex.tb_frame.f_code.co_positions = make_wrapper(ex.tb_frame.f_code.positions)
    ex = ex.tb_next


class BufferedTestFailure(BufferedTestBase):
  def updateResult(self, result):
    fixup_fake_exception(self.error)
    result.addFailure(self.test, self.error)


class BufferedTestExpectedFailure(BufferedTestBase):
  def updateResult(self, result):
    fixup_fake_exception(self.error)
    result.addExpectedFailure(self.test, self.error)


class BufferedTestError(BufferedTestBase):
  def updateResult(self, result):
    fixup_fake_exception(self.error)
    result.addError(self.test, self.error)


class BufferedTestUnexpectedSuccess(BufferedTestBase):
  def updateResult(self, result):
    fixup_fake_exception(self.error)
    result.addUnexpectedSuccess(self.test)


class FakeTraceback:
  """A fake version of a traceback object that is picklable across processes.

  Python's traceback objects contain hidden stack information that isn't able
  to be pickled. Further, traceback objects aren't constructable from Python,
  so we need a dummy object that fulfills its interface.

  The fields we expose are exactly those which are used by
  unittest.TextTestResult to show a text representation of a traceback. Any
  other use is not intended.
  """

  def __init__(self, tb):
    self.tb_frame = FakeFrame(tb.tb_frame)
    self.tb_lineno = tb.tb_lineno
    self.tb_next = FakeTraceback(tb.tb_next) if tb.tb_next is not None else None
    self.tb_lasti = tb.tb_lasti


class FakeFrame:
  def __init__(self, f):
    self.f_code = FakeCode(f.f_code)
    # f.f_globals is not picklable, not used in stack traces, and needs to be iterable
    self.f_globals = []


class FakeCode:
  def __init__(self, co):
    self.co_filename = co.co_filename
    self.co_name = co.co_name
    # co.co_positions() returns an iterator. Flatten it to a list so that it can
    # be pickled to the parent process
    if hasattr(co, 'co_positions'):
      self.positions = list(co.co_positions())
    else:
      self.positions = None


def num_cores():
  if NUM_CORES:
    return int(NUM_CORES)
  return multiprocessing.cpu_count()<|MERGE_RESOLUTION|>--- conflicted
+++ resolved
@@ -89,21 +89,6 @@
     # inherited by the child process, but can lead to hard-to-debug windows-only
     # issues.
     # multiprocessing.set_start_method('spawn')
-<<<<<<< HEAD
-    tests = list(self.reversed_tests())
-    contains_browser_test = any(test.is_browser_test() for test in tests)
-    use_cores = cap_max_workers_in_pool(min(self.max_cores, len(tests), num_cores()))
-    if contains_browser_test:
-      # TODO experiment with this number. In browser tests we'll be creating
-      # a chrome instance per worker which is expensive.
-      use_cores = int(use_cores / 2)
-
-    print('Using %s parallel test processes' % use_cores)
-    pool = multiprocessing.Pool(use_cores)
-    results = [pool.apply_async(run_test, (t,)) for t in tests]
-    results = [r.get() for r in results]
-    [pool.apply(tear_down, ()) for i in range(use_cores)]
-=======
 
     # If we are running with --failing-and-slow-first, then the test list has been
     # pre-sorted based on previous test run results. Otherwise run the tests in
@@ -122,6 +107,7 @@
       results = [pool.apply_async(run_test, (t, failfast_event, lock, progress_counter, len(tests))) for t in tests]
       results = [r.get() for r in results]
       results = [r for r in results if r is not None]
+      [pool.apply(tear_down, ()) for i in range(use_cores)]
 
     if self.failing_and_slow_first:
       previous_test_run_results = common.load_previous_test_run_results()
@@ -145,7 +131,6 @@
         update_test_results_to(r.test_name.split(' ')[0])
 
       json.dump(previous_test_run_results, open(common.PREVIOUS_TEST_RUN_RESULTS_FILE, 'w'), indent=2)
->>>>>>> 19e295d1
     pool.close()
     pool.join()
     return self.combine_results(result, results)
