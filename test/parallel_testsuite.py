--- conflicted
+++ resolved
@@ -111,25 +111,14 @@
     use_cores = cap_max_workers_in_pool(min(self.max_cores, len(tests), num_cores()), contains_browser_test)
     print('Using %s parallel test processes' % use_cores, file=sys.stderr)
     with multiprocessing.Manager() as manager:
-<<<<<<< HEAD
       # Give each worker a unique ID.
       worker_id_counter = manager.Value('i', 0) # 'i' for integer, starting at 0
       worker_id_lock = manager.Lock()
-      pool = multiprocessing.Pool(
+      with multiprocessing.Pool(
         processes=use_cores,
         initializer=common.init_worker,
         initargs=(worker_id_counter, worker_id_lock),
-      )
-      if python_multiprocessing_structures_are_buggy():
-        failfast_event = progress_counter = lock = None
-      else:
-        failfast_event = manager.Event() if self.failfast else None
-        progress_counter = manager.Value('i', 0)
-        lock = manager.Lock()
-      results = [pool.apply_async(run_test, (t, failfast_event, lock, progress_counter, len(tests))) for t in tests]
-      results = [r.get() for r in results]
-=======
-      with multiprocessing.Pool(use_cores) as pool:
+      ) as pool:
         if python_multiprocessing_structures_are_buggy():
           # When multuprocessing shared structures are buggy we don't support failfast
           # or the progress bar.
@@ -145,7 +134,6 @@
 
     # Filter out the None results which can occur in failfast mode.
     if self.failfast:
->>>>>>> 6c259e90
       results = [r for r in results if r is not None]
       # Send a task to each worker to tear down the browser and server. This
       # relies on the implementation detail in the worker pool that all workers
