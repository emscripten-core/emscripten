# Copyright 2013 The Emscripten Authors.  All rights reserved.
# Emscripten is available under two separate licenses, the MIT license and the
# University of Illinois/NCSA Open Source License.  Both these licenses can be
# found in the LICENSE file.

import glob
import os
import platform
import shutil
import time
import re
import tempfile
from pathlib import Path
from subprocess import PIPE, STDOUT

from common import RunnerCore, path_from_root, env_modify, test_file
from common import create_file, ensure_dir, make_executable, with_env_modify
from common import parameterized, EMBUILDER
from tools.config import EM_CONFIG
from tools.shared import EMCC
from tools.shared import config
from tools.utils import delete_file, delete_dir
from tools import cache
from tools import shared, utils
from tools import response_file
from tools import ports

SANITY_FILE = cache.get_path('sanity.txt')
commands = [[EMCC], [path_from_root('test/runner'), 'blahblah']]
expected_llvm_version = str(shared.EXPECTED_LLVM_VERSION) + '.0.0'


def restore():
  shutil.copyfile(EM_CONFIG + '_backup', EM_CONFIG)


# restore the config file and set it up for our uses
def restore_and_set_up():
  restore()
  with open(EM_CONFIG, 'a') as f:
    # make LLVM_ROOT sensitive to the LLVM env var, as we test that
    f.write('LLVM_ROOT = "%s"\n' % config.LLVM_ROOT)
    # unfreeze the cache, so we can test that
    f.write('FROZEN_CACHE = False\n')


# wipe the config and sanity files, creating a blank slate
def wipe():
  delete_file(EM_CONFIG)
  delete_file(SANITY_FILE)


def add_to_config(content):
  with open(EM_CONFIG, 'a') as f:
    f.write('\n' + content + '\n')


def get_basic_config():
  return '''\
LLVM_ROOT = "%s"
BINARYEN_ROOT = "%s"
NODE_JS = %s
''' % (config.LLVM_ROOT, config.BINARYEN_ROOT, config.NODE_JS)


def make_fake_tool(filename, version, report_name=None, extra_output=None):
  if not report_name:
    report_name = os.path.basename(filename)
  print('make_fake_tool: %s' % filename)
  ensure_dir(os.path.dirname(filename))
  with open(filename, 'w') as f:
    f.write('#!/bin/sh\n')
    f.write('echo "%s version %s"\n' % (report_name, version))
    f.write('echo "..."\n')
    if extra_output:
      f.write('echo "%s"' % extra_output)
    f.write('exit 0\n')
  make_executable(filename)


def make_fake_clang(filename, version, targets='wasm32 - WebAssembly 32-bit'):
  """Create a fake clang that only handles --version
  --version writes to stdout (unlike -v which writes to stderr)
  """
  output = 'clang fake output\nRegistered Targets:\n%s' % targets
  make_fake_tool(filename, version, output)
  make_fake_tool(filename + '++', version, output)


SANITY_MESSAGE = 'Emscripten: Running sanity checks'

# arguments to build a minimal hello world program, without even libc
# (-O1 avoids -O0's default assertions which bring in checking code;
#  FILESYSTEM=0 avoids bringing libc for that)
# (ERROR_ON_UNDEFINED_SYMBOLS=0 is needed because __errno_location is
#  not included on the native side but needed by a lot of JS libraries.)
MINIMAL_HELLO_WORLD = [test_file('hello_world_em_asm.c'), '-O1', '-sFILESYSTEM=0', '-sERROR_ON_UNDEFINED_SYMBOLS=0']


class sanity(RunnerCore):
  @classmethod
  def setUpClass(cls):
    super().setUpClass()
    # Unlike the other test suites we explicitly don't want to be skipping
    # the sanity checks here
    del os.environ['EMCC_SKIP_SANITY_CHECK']

    assert os.path.exists(EM_CONFIG), 'To run these tests, we need a (working!) %s file to already exist' % EM_CONFIG
    shutil.copyfile(EM_CONFIG, EM_CONFIG + '_backup')

    print()
    print('Running sanity checks.')
    print('WARNING: This will modify %s, and in theory can break it although it should be restored properly. A backup will be saved in %s_backup' % (EM_CONFIG, EM_CONFIG))
    print()
    print('>>> the original settings file is:')
    print(utils.read_file(EM_CONFIG).strip())
    print('<<<')
    print()

    assert 'EMCC_DEBUG' not in os.environ, 'do not run sanity checks in debug mode!'

  @classmethod
  def tearDownClass(cls):
    super().tearDownClass()
    restore()

  def setUp(self):
    super().setUp()
    wipe()
    self.start_time = time.time()

  def tearDown(self):
    super().tearDown()
    print('time:', time.time() - self.start_time)

  def do(self, command, env=None):
    print('Running: ' + ' '.join(command))
    if type(command) is not list:
      command = [command]

    return self.run_process(command, stdout=PIPE, stderr=STDOUT, check=False, env=env).stdout

  def check_working(self, command, expected=None):
    if type(command) is not list:
      command = [command]
    if command == [EMCC]:
      command = [EMCC, '--version']
    if expected is None:
      if command[0] == EMCC or (len(command) >= 2 and command[1] == EMCC):
        expected = 'emcc (Emscripten gcc/clang-like replacement + linker emulating GNU ld)'
      else:
        expected = 'could not find the following tests: blahblah'

    output = self.do(command)
    self.assertContained(expected, output)
    return output

  # this should be the very first thing that runs. if this fails, everything else is irrelevant!
  def test_aaa_normal(self):
    for command in commands:
      # Your existing EM_CONFIG should work!
      restore_and_set_up()
      self.check_working(command)

  @with_env_modify({'EM_CONFIG': None})
  def test_firstrun(self):
    default_config = path_from_root('.emscripten')
    output = self.do([EMCC, '-v'])
    self.assertContained('emcc: warning: config file not found: %s.  You can create one by hand or run `emcc --generate-config`' % default_config, output)

    try:
      temp_bin = tempfile.mkdtemp()

      def make_new_executable(name):
        utils.write_file(os.path.join(temp_bin, name), '')
        make_executable(os.path.join(temp_bin, name))

      make_new_executable('wasm-ld')
      make_new_executable('node')

      with env_modify({'PATH': temp_bin + os.pathsep + os.environ['PATH']}):
        output = self.do([EMCC, '--generate-config'])
    finally:
      shutil.rmtree(temp_bin)
      config_data = utils.read_file(default_config)

    self.assertContained('An Emscripten settings file has been generated at:', output)
    self.assertContained(default_config, output)
    self.assertContained('It contains our best guesses for the important paths, which are:', output)
    self.assertContained('LLVM_ROOT', output)
    self.assertContained('NODE_JS', output)
    if platform.system() != 'Windows':
      # os.chmod can't make files executable on Windows
      self.assertIdentical(temp_bin, re.search("^ *LLVM_ROOT *= (.*)$", output, re.M).group(1))
      possible_nodes = [os.path.join(temp_bin, 'node')]
      if os.path.exists('/usr/bin/nodejs'):
        possible_nodes.append('/usr/bin/nodejs')
      self.assertIdentical(possible_nodes, re.search("^ *NODE_JS *= (.*)$", output, re.M).group(1))

    template_data = Path(path_from_root('tools/config_template.py')).read_text()
    self.assertNotContained('{{{', config_data)
    self.assertNotContained('}}}', config_data)
    self.assertContained('{{{', template_data)
    self.assertContained('}}}', template_data)
    for content in ['LLVM_ROOT', 'NODE_JS', 'JS_ENGINES']:
      self.assertContained(content, config_data)

    # The guessed config should be ok
    # XXX This depends on your local system! it is possible `which` guesses wrong
    # delete_file('a.out.js')
    # output = self.run_process([EMCC, test_file('hello_world.c')], stdout=PIPE, stderr=PIPE).output
    # self.assertContained('hello, world!', self.run_js('a.out.js'), output)

    for command in commands:
      # Second run, with bad EM_CONFIG
      for settings in ['blah', 'LLVM_ROOT="blarg"; JS_ENGINES=[]; NODE_JS=[]; SPIDERMONKEY_ENGINE=[]']:
        try:
          utils.write_file(default_config, settings)
          output = self.do(command)

          if 'blah' in settings:
            self.assertContained('error: error in evaluating config file (%s)' % default_config, output)
          elif 'runner' not in ' '.join(command):
            self.assertContained('error: NODE_JS is set to empty value', output) # sanity check should fail
        finally:
          delete_file(default_config)

  def test_llvm(self):
    LLVM_WARNING = 'LLVM version for clang executable'

    restore_and_set_up()

    # Clang should report the version number we expect, and emcc should not warn
    assert shared.check_llvm_version()
    output = self.check_working(EMCC)
    self.assertNotContained(LLVM_WARNING, output)

    # Fake a different llvm version
    restore_and_set_up()
    add_to_config('LLVM_ROOT = "' + self.in_dir('fake') + '"')

    real_version_x = shared.EXPECTED_LLVM_VERSION
    real_version_y = 0
    make_fake_clang(self.in_dir('fake', 'clang'), expected_llvm_version)
    make_fake_tool(self.in_dir('fake', 'wasm-ld'), expected_llvm_version)

    for inc_x in range(-2, 3):
      for inc_y in range(-2, 3):
        delete_file(SANITY_FILE)
        expected_x = real_version_x + inc_x
        expected_y = real_version_y + inc_y
        if expected_x < 0 or expected_y < 0:
          continue # must be a valid llvm version
        print("mod LLVM version: %d %d -> %d %d" % (real_version_x, real_version_y, expected_x, expected_y))
        make_fake_clang(self.in_dir('fake', 'clang'), '%s.%s' % (expected_x, expected_y))
        make_fake_tool(self.in_dir('fake', 'llvm-ar'), '%s.%s' % (expected_x, expected_y))
        make_fake_tool(self.in_dir('fake', 'llvm-nm'), '%s.%s' % (expected_x, expected_y))
        expect_warning = inc_x != 0
        if 'BUILDBOT_BUILDNUMBER' in os.environ and inc_x == 1:
          expect_warning = False
        if expect_warning:
          output = self.check_working(EMCC, LLVM_WARNING)
        else:
          output = self.check_working(EMCC)
          self.assertNotContained(LLVM_WARNING, output)

  def test_node(self):
    NODE_WARNING = 'node version appears too old'
    NODE_WARNING_2 = 'cannot check node version'

    restore_and_set_up()
    cmd = [EMCC, test_file('hello_world.c')]

    # Clang should report the version number we expect, and emcc should not warn
    output = self.do(cmd)
    self.assertNotContained(NODE_WARNING, output)

    # Fake a different node version
    restore_and_set_up()
    add_to_config('NODE_JS = "' + self.in_dir('fake', 'nodejs') + '"')

    ensure_dir('fake')

    for version, succeed in [('v0.8.0', False),
                             ('v4.1.0', False),
                             ('v10.18.0', False),
                             ('v16.20.0', True),
                             ('v16.20.1-pre', True),
                             ('cheez', False)]:
      print(version, succeed)
      delete_file(SANITY_FILE)
      utils.write_file(self.in_dir('fake', 'nodejs'), '''#!/bin/sh
if [ $1 = "--version" ]; then
echo "%s"
else
%s $@
fi
''' % (version, ' '.join(config.NODE_JS)))
      make_executable(self.in_dir('fake', 'nodejs'))
      if not succeed:
        if version[0] == 'v':
          self.check_working(cmd, NODE_WARNING)
        else:
          self.check_working(cmd, NODE_WARNING_2)
      else:
        output = self.do(cmd)
        self.assertNotContained(NODE_WARNING, output)

  def test_emcc(self):
    SANITY_FAIL_MESSAGE = 'sanity check failed to run'

    # emcc should check sanity if no ${EM_CONFIG}_sanity
    restore_and_set_up()
    time.sleep(1)
    assert not os.path.exists(SANITY_FILE) # restore is just the settings, not the sanity
    output = self.check_working(EMCC)
    self.assertContained(SANITY_MESSAGE, output)
    # EMCC should have checked sanity successfully
    old_sanity = utils.read_file(SANITY_FILE)
    self.assertNotContained(SANITY_FAIL_MESSAGE, output)

    # emcc run again should not sanity check, because the sanity file is newer
    output = self.check_working(EMCC)
    self.assertNotContained(SANITY_MESSAGE, output)
    self.assertNotContained(SANITY_FAIL_MESSAGE, output)

    # incorrect sanity contents mean we *must* check
    utils.write_file(SANITY_FILE, 'wakawaka')
    output = self.check_working(EMCC)
    self.assertContained(SANITY_MESSAGE, output)

    # correct sanity contents mean we need not check
    utils.write_file(SANITY_FILE, old_sanity)
    output = self.check_working(EMCC)
    self.assertNotContained(SANITY_MESSAGE, output)

    # but with EMCC_DEBUG=1 we should check
    with env_modify({'EMCC_DEBUG': '1'}):
      output = self.check_working(EMCC)
    delete_dir(shared.CANONICAL_TEMP_DIR)

    self.assertContained(SANITY_MESSAGE, output)
    output = self.check_working(EMCC)
    self.assertNotContained(SANITY_MESSAGE, output)

    # Make sure the test runner didn't do anything to the setup
    output = self.check_working(EMCC)
    self.assertNotContained(SANITY_MESSAGE, output)
    self.assertNotContained(SANITY_FAIL_MESSAGE, output)

  def test_em_config_env_var(self):
    # emcc should be configurable directly from EM_CONFIG without any config file
    restore_and_set_up()
    create_file('main.cpp', '''
      #include <stdio.h>
      int main() {
        printf("hello from emcc with no config file\\n");
        return 0;
      }
    ''')

    wipe()
    with env_modify({'EM_CONFIG': get_basic_config()}):
      out = self.expect_fail([EMCC, 'main.cpp', '-Wno-deprecated', '-o', 'a.out.js'])

    self.assertContained('error: inline EM_CONFIG data no longer supported.  Please use a config file.', out)

  def clear_cache(self):
    self.run_process([EMCC, '--clear-cache'])
    self.assertCacheEmpty()

  def assertCacheEmpty(self):
    if os.path.exists(cache.cachedir):
      # The cache is considered empty if it contains no files at all or just the cache.lock
      self.assertIn(os.listdir(cache.cachedir), ([], ['cache.lock']))

  def ensure_cache(self):
    self.do([EMCC, '-O2', test_file('hello_world.c')])

  def test_emcc_caching(self):
    BUILDING_MESSAGE = 'generating system library: %s'

    restore_and_set_up()
    self.clear_cache()

    # Building a file that *does* need something *should* trigger cache
    # generation, but only the first time
    libname = cache.get_lib_name('libc++.a')
    for i in range(3):
      print(i)
      self.clear()
      output = self.do([EMCC, '-O' + str(i), test_file('hello_libcxx.cpp'), '-sDISABLE_EXCEPTION_CATCHING=0'])
      print('\n\n\n', output)
      self.assertContainedIf(BUILDING_MESSAGE % libname, output, i == 0)
      self.assertContained('hello, world!', self.run_js('a.out.js'))
      self.assertExists(cache.cachedir)
      self.assertExists(os.path.join(cache.cachedir, libname))

  def test_cache_clearing_manual(self):
    # Manual cache clearing
    restore_and_set_up()
    self.ensure_cache()
    self.assertExists(cache.cachedir)
    output = self.do([EMCC, '--clear-cache'])
    self.assertIn('clearing cache', output)
    self.assertIn(SANITY_MESSAGE, output)
    self.assertCacheEmpty()

  def test_cache_clearing_auto(self):
    # Changing LLVM_ROOT, even without altering .emscripten, clears the cache
    restore_and_set_up()
    self.ensure_cache()
    make_fake_clang(self.in_dir('fake', 'bin', 'clang'), expected_llvm_version)
    with env_modify({'EM_LLVM_ROOT': self.in_dir('fake', 'bin')}):
      self.assertExists(cache.cachedir)
      output = self.do([EMCC])
      self.assertIn('clearing cache', output)
      self.assertCacheEmpty()

  # FROZEN_CACHE prevents cache clears, and prevents building
  def test_FROZEN_CACHE(self):
    restore_and_set_up()
    self.clear_cache()
    self.ensure_cache()
    self.assertExists(cache.cachedir)
    # changing config file should not clear cache
    add_to_config('FROZEN_CACHE = True')
    self.do([EMCC])
    self.assertExists(cache.cachedir)
    # building libraries is disallowed
    output = self.do([EMBUILDER, 'build', 'libemmalloc'])
    self.assertContained('FROZEN_CACHE is set, but cache file is missing', output)

  # Test that if multiple processes attempt to access or build stuff to the
  # cache on demand, that exactly one of the processes will, and the other
  # processes will block to wait until that process finishes.
  def test_emcc_multiprocess_cache_access(self):
    restore_and_set_up()

    create_file('test.c', r'''
      #include <stdio.h>
      int main() {
        printf("hello, world!\n");
        return 0;
      }
      ''')
    cache_dir_name = self.in_dir('test_cache')
    libname = cache.get_lib_name('libc.a')
    with env_modify({'EM_CACHE': cache_dir_name}):
      tasks = []
      num_times_libc_was_built = 0
      for i in range(3):
        p = self.run_process([EMCC, 'test.c', '-O2', '-o', '%d.js' % i], stderr=STDOUT, stdout=PIPE)
        tasks += [p]
      for p in tasks:
        print('stdout:\n', p.stdout)
        if 'generating system library: ' + libname in p.stdout:
          num_times_libc_was_built += 1

    # The cache directory must exist after the build
    self.assertExists(cache_dir_name)
    # The cache directory must contain a built libc
    self.assertExists(os.path.join(cache_dir_name, libname))
    # Exactly one child process should have triggered libc build!
    self.assertEqual(num_times_libc_was_built, 1)

  @parameterized({
    '': [False, False],
    'response_files': [True, False],
    'relative': [False, True]
  })
  def test_emcc_cache_flag(self, use_response_files, relative):
    restore_and_set_up()

    if relative:
      cache_dir_name = 'emscripten_cache'
    else:
      cache_dir_name = self.in_dir('emscripten_cache')
    self.assertFalse(os.path.exists(cache_dir_name))
    create_file('test.c', r'''
      #include <stdio.h>
      int main() {
        printf("hello, world!\n");
        return 0;
      }
      ''')
    args = ['--cache', cache_dir_name]
    if use_response_files:
      rsp = response_file.create_response_file(args, shared.TEMP_DIR)
      args = ['@' + rsp]

    self.run_process([EMCC, 'test.c'] + args, stderr=PIPE)
    if use_response_files:
      os.remove(rsp)

    # The cache directory must exist after the build
    self.assertTrue(os.path.exists(cache_dir_name))
    # The cache directory must contain a sysroot
    self.assertTrue(os.path.exists(os.path.join(cache_dir_name, 'sysroot')))

  def test_emconfig(self):
    restore_and_set_up()

    fd, custom_config_filename = tempfile.mkstemp(prefix='.emscripten_config_')

    orig_config = utils.read_file(EM_CONFIG)

    # Move the ~/.emscripten to a custom location.
    with os.fdopen(fd, "w") as f:
      f.write(get_basic_config())

    # Make a syntax error in the original config file so that attempting to access it would fail.
    utils.write_file(EM_CONFIG, 'asdfasdfasdfasdf\n\'\'\'' + orig_config)

    temp_dir = tempfile.mkdtemp(prefix='emscripten_temp_')

    with utils.chdir(temp_dir):
      self.run_process([EMCC, '--em-config', custom_config_filename] + MINIMAL_HELLO_WORLD + ['-O2'])
      result = self.run_js('a.out.js')

    self.assertContained('hello, world!', result)

    # Clean up created temp files.
    os.remove(custom_config_filename)
    shutil.rmtree(temp_dir)

  def test_emcc_ports(self):
    restore_and_set_up()

    # validating that ports are valid
    ports.validate_ports()

    # listing ports
    out = self.do([EMCC, '--show-ports'])
<<<<<<< HEAD
    self.assertContained('Available official ports:', out)
=======
    self.assertContained('Available ports:', out)
>>>>>>> 2b9870cc
    self.assertContained('sdl2', out)
    self.assertContained('sdl2_image', out)
    self.assertContained('sdl2_net', out)

    # using ports
    RETRIEVING_MESSAGE = 'retrieving port'
    BUILDING_MESSAGE = 'generating port'

    PORTS_DIR = ports.Ports.get_dir()

    for i in [0, 1]:
      self.do([EMCC, '--clear-cache'])
      print(i)
      if i == 0:
        delete_dir(PORTS_DIR)
      else:
        self.do([EMCC, '--clear-ports'])
      self.assertNotExists(PORTS_DIR)

      # Building a file that doesn't need ports should not trigger anything
      output = self.do([EMCC, test_file('hello_world_sdl.cpp')])
      self.assertNotContained(RETRIEVING_MESSAGE, output)
      self.assertNotContained(BUILDING_MESSAGE, output)
      self.assertNotExists(PORTS_DIR)

      def first_use():
        output = self.do([EMCC, test_file('hello_world_sdl.cpp'), '-sUSE_SDL=2'])
        self.assertContained(RETRIEVING_MESSAGE, output)
        self.assertContained(BUILDING_MESSAGE, output)
        self.assertExists(PORTS_DIR)

      def second_use():
        # Using it again avoids retrieve and build
        output = self.do([EMCC, test_file('hello_world_sdl.cpp'), '-sUSE_SDL=2'])
        self.assertNotContained(RETRIEVING_MESSAGE, output)
        self.assertNotContained(BUILDING_MESSAGE, output)

      # Building a file that need a port does trigger stuff
      first_use()
      second_use()

      # if the url doesn't match, we retrieve and rebuild
      utils.write_file(os.path.join(PORTS_DIR, 'sdl2', '.emscripten_url'), 'foo')

      first_use()
      second_use()

  def test_js_engine_path(self):
    # Test that running JS commands works for node, d8, and jsc and is not path dependent
    restore_and_set_up()

    sample_script = test_file('print_args.js')

    # Fake some JS engines
    # Note that the path contains 'd8'.
    test_path = self.in_dir('fake', 'abcd8765')
    ensure_dir(test_path)

    jsengines = [('d8',     config.V8_ENGINE),
                 ('d8_g',   config.V8_ENGINE),
                 ('js',     config.SPIDERMONKEY_ENGINE),
                 ('node',   config.NODE_JS),
                 ('nodejs', config.NODE_JS)]
    for filename, engine in jsengines:
      delete_file(SANITY_FILE)
      if type(engine) is list:
        engine = engine[0]
      if not engine:
        print('WARNING: Not testing engine %s, not configured.' % (filename))
        continue

      print(filename, engine)

      test_engine_path = os.path.join(test_path, filename)
      with open(test_engine_path, 'w') as f:
        f.write('#!/bin/sh\n')
        f.write('exec %s $@\n' % (engine))
      make_executable(test_engine_path)

      out = self.run_js(sample_script, engine=test_engine_path, args=['--foo'])

      self.assertEqual('0: --foo', out.strip())

  def test_wacky_env(self):
    restore_and_set_up()

    def build():
      return self.check_working([EMCC] + MINIMAL_HELLO_WORLD, '')

    def test():
      self.assertContained('hello, world!', self.run_js('a.out.js'))

    print('normal build')
    with env_modify({'EMCC_FORCE_STDLIBS': None}):
      self.clear_cache()
      build()
      test()

    print('wacky env vars, these should not mess our bootstrapping')
    with env_modify({'EMCC_FORCE_STDLIBS': '1'}):
      self.clear_cache()
      build()
      test()

  def test_vanilla(self):
    restore_and_set_up()
    self.clear_cache()

    def make_fake(report):
      with open(EM_CONFIG, 'a') as f:
        f.write('LLVM_ROOT = "' + self.in_dir('fake', 'bin') + '"\n')
        # BINARYEN_ROOT needs to exist in the config, even though this test
        # doesn't actually use it.
        f.write('BINARYEN_ROOT = "%s"\n' % self.in_dir('fake', 'bin'))

      make_fake_clang(self.in_dir('fake', 'bin', 'clang'), expected_llvm_version, report)
      make_fake_tool(self.in_dir('fake', 'bin', 'wasm-ld'), expected_llvm_version)

    # fake llc output

    def test_with_fake(report, expected):
      make_fake(report)
      with env_modify({'EMCC_DEBUG': '1'}):
        self.check_working([EMCC] + MINIMAL_HELLO_WORLD + ['-c'], expected)

    test_with_fake('got js backend! JavaScript (asm.js, emscripten) backend', 'LLVM has not been built with the WebAssembly backend')
    delete_dir(shared.CANONICAL_TEMP_DIR)

  def test_llvm_add_version(self):
    restore_and_set_up()

    add_to_config(f'LLVM_ROOT = "{self.in_dir("fake")}"')

    def make_fake(version):
      print("fake LLVM version: %s" % (version))
      make_fake_clang(self.in_dir('fake', f'clang-{version}'), expected_llvm_version)
      make_fake_tool(self.in_dir('fake', f'llvm-ar-{version}'), expected_llvm_version)
      make_fake_tool(self.in_dir('fake', f'llvm-nm-{version}'), expected_llvm_version)

    make_fake('9.9')
    out = self.expect_fail([EMCC, '-v'])
    self.assertContained('No such file or directory', out)
    with env_modify({'EM_LLVM_ADD_VERSION': '9.9', 'EM_CLANG_ADD_VERSION': '9.9'}):
      self.check_working([EMCC])

  def test_required_config_settings(self):
    # with no binaryen root, an error is shown
    restore_and_set_up()

    open(EM_CONFIG, 'a').write('\nBINARYEN_ROOT = ""\n')
    self.check_working([EMCC, test_file('hello_world.c')], 'BINARYEN_ROOT is set to empty value in %s' % EM_CONFIG)

    open(EM_CONFIG, 'a').write('\ndel BINARYEN_ROOT\n')
    self.check_working([EMCC, test_file('hello_world.c')], 'BINARYEN_ROOT not set in config (%s), and `wasm-opt` not found in PATH' % EM_CONFIG)

  def test_empty_config(self):
    restore_and_set_up()
    make_fake_tool(self.in_dir('fake', 'wasm-opt'), 'foo')
    make_fake_clang(self.in_dir('fake', 'clang'), expected_llvm_version)
    make_fake_tool(self.in_dir('fake', 'llvm-ar'), expected_llvm_version)
    make_fake_tool(self.in_dir('fake', 'llvm-nm'), expected_llvm_version)
    utils.write_file(EM_CONFIG, '')
    with env_modify({'PATH': self.in_dir('fake') + os.pathsep + os.environ['PATH']}):
      self.check_working([EMCC])

  def test_missing_config(self):
    restore_and_set_up()
    make_fake_tool(self.in_dir('fake', 'wasm-opt'), 'foo')
    make_fake_clang(self.in_dir('fake', 'clang'), expected_llvm_version)
    make_fake_tool(self.in_dir('fake', 'llvm-ar'), expected_llvm_version)
    make_fake_tool(self.in_dir('fake', 'llvm-nm'), expected_llvm_version)
    delete_file(EM_CONFIG)
    with env_modify({'PATH': self.in_dir('fake') + os.pathsep + os.environ['PATH']}):
      self.check_working([EMCC])

  def test_embuilder_force(self):
    restore_and_set_up()
    self.do([EMBUILDER, 'build', 'libemmalloc'])
    # Second time it should not generate anything
    self.assertNotContained('generating system library', self.do([EMBUILDER, 'build', 'libemmalloc']))
    # Unless --force is specified
    self.assertContained('generating system library', self.do([EMBUILDER, 'build', 'libemmalloc', '--force']))

  def test_embuilder_force_port(self):
    restore_and_set_up()
    self.do([EMBUILDER, 'build', 'zlib'])
    # Second time it should not generate anything
    self.assertNotContained('generating port', self.do([EMBUILDER, 'build', 'zlib']))
    # Unless --force is specified
    self.assertContained('generating port', self.do([EMBUILDER, 'build', 'zlib', '--force']))

  def test_embuilder_auto_tasks(self):
    restore_and_set_up()
    self.assertContained('Building targets: zlib', self.do([EMBUILDER, 'build', 'zlib', 'MINIMAL']))
    # Second time it should not generate anything
    self.assertNotContained('generating port', self.do([EMBUILDER, 'build', 'zlib']))
    self.assertNotContained('generating system library', self.do([EMBUILDER, 'build', 'libemmalloc']))
    # Unless --force is specified
    self.assertContained('Building targets: zlib', self.do([EMBUILDER, 'build', 'zlib', 'MINIMAL', '--force']))

  def test_embuilder(self):
    restore_and_set_up()
    # the --lto flag makes us build LTO libraries
    self.clear_cache()
    self.run_process([EMBUILDER, 'build', 'libemmalloc'])
    self.assertExists(os.path.join(config.CACHE, 'sysroot', 'lib', 'wasm32-emscripten'))
    self.clear_cache()
    self.run_process([EMBUILDER, 'build', 'libemmalloc', '--lto'])
    self.assertExists(os.path.join(config.CACHE, 'sysroot', 'lib', 'wasm32-emscripten', 'lto'))

  def test_embuilder_wildcards(self):
    restore_and_set_up()
    glob_match = os.path.join(config.CACHE, 'sysroot', 'lib', 'wasm32-emscripten', 'libwebgpu*.a')
    self.run_process([EMBUILDER, 'clear', 'libwebgpu*'])
    self.assertFalse(glob.glob(glob_match))
    self.run_process([EMBUILDER, 'build', 'libwebgpu*'])
    self.assertGreater(len(glob.glob(glob_match)), 3)

  def test_binaryen_version(self):
    restore_and_set_up()
    with open(EM_CONFIG, 'a') as f:
      f.write('\nBINARYEN_ROOT = "' + self.in_dir('fake') + '"')

    make_fake_tool(self.in_dir('fake', 'bin', 'wasm-opt'), 'foo')
    self.check_working([EMCC, test_file('hello_world.c')], 'error parsing binaryen version (wasm-opt version foo). Please check your binaryen installation')

    make_fake_tool(self.in_dir('fake', 'bin', 'wasm-opt'), '70')
    self.check_working([EMCC, test_file('hello_world.c')], 'unexpected binaryen version: 70 (expected ')

  def test_bootstrap(self):
    restore_and_set_up()
    self.run_process([EMCC, test_file('hello_world.c')])

    # Touching package.json should cause compiler to fail with bootstrap message
    Path(utils.path_from_root('package.json')).touch()
    err = self.expect_fail([EMCC, test_file('hello_world.c')])
    self.assertContained('emcc: error: emscripten setup is not complete ("npm packages" is out-of-date). Run `bootstrap` to update', err)

    # Running bootstrap.py should fix that
    bootstrap = shared.bat_suffix(shared.path_from_root('bootstrap'))
    self.run_process([bootstrap])

    # Now the compiler should work again
    self.run_process([EMCC, test_file('hello_world.c')])<|MERGE_RESOLUTION|>--- conflicted
+++ resolved
@@ -532,11 +532,7 @@
 
     # listing ports
     out = self.do([EMCC, '--show-ports'])
-<<<<<<< HEAD
     self.assertContained('Available official ports:', out)
-=======
-    self.assertContained('Available ports:', out)
->>>>>>> 2b9870cc
     self.assertContained('sdl2', out)
     self.assertContained('sdl2_image', out)
     self.assertContained('sdl2_net', out)
