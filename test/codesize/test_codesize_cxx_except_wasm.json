--- conflicted
+++ resolved
@@ -1,19 +1,10 @@
 {
-<<<<<<< HEAD
-  "a.out.js": 19539,
-  "a.out.js.gz": 8086,
-  "a.out.nodebug.wasm": 144630,
-  "a.out.nodebug.wasm.gz": 54894,
-  "total": 164169,
-  "total_gz": 62980,
-=======
   "a.out.js": 19563,
   "a.out.js.gz": 8103,
   "a.out.nodebug.wasm": 144630,
   "a.out.nodebug.wasm.gz": 54894,
   "total": 164193,
   "total_gz": 62997,
->>>>>>> 834eb888
   "sent": [
     "_abort_js",
     "_tzset_js",
