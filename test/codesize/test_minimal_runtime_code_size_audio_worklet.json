{
  "a.html": 519,
  "a.html.gz": 357,
<<<<<<< HEAD
  "a.js": 3921,
  "a.js.gz": 2069,
  "a.wasm": 1308,
  "a.wasm.gz": 876,
  "total": 5748,
  "total_gz": 3302
=======
  "a.js": 3866,
  "a.js.gz": 2041,
  "a.wasm": 1308,
  "a.wasm.gz": 876,
  "total": 5693,
  "total_gz": 3274
>>>>>>> 32f46a64
}<|MERGE_RESOLUTION|>--- conflicted
+++ resolved
@@ -1,19 +1,10 @@
 {
   "a.html": 519,
   "a.html.gz": 357,
-<<<<<<< HEAD
-  "a.js": 3921,
-  "a.js.gz": 2069,
+  "a.js": 3859,
+  "a.js.gz": 2037,
   "a.wasm": 1308,
   "a.wasm.gz": 876,
-  "total": 5748,
-  "total_gz": 3302
-=======
-  "a.js": 3866,
-  "a.js.gz": 2041,
-  "a.wasm": 1308,
-  "a.wasm.gz": 876,
-  "total": 5693,
-  "total_gz": 3274
->>>>>>> 32f46a64
+  "total": 5686,
+  "total_gz": 3270
 }