{
  "hello_world.js": 56928,
  "hello_world.js.gz": 17707,
  "hello_world.wasm": 15168,
  "hello_world.wasm.gz": 7488,
  "no_asserts.js": 26632,
  "no_asserts.js.gz": 8884,
<<<<<<< HEAD
  "no_asserts.wasm": 12217,
  "no_asserts.wasm.gz": 6015,
  "strict.js": 54943,
  "strict.js.gz": 17053,
  "strict.wasm": 15168,
  "strict.wasm.gz": 7482,
  "total": 181056,
  "total_gz": 64629
=======
  "no_asserts.wasm": 12181,
  "no_asserts.wasm.gz": 5981,
  "strict.js": 54903,
  "strict.js.gz": 17041,
  "strict.wasm": 15132,
  "strict.wasm.gz": 7447,
  "total": 180908,
  "total_gz": 64512
>>>>>>> e43e97f1
}<|MERGE_RESOLUTION|>--- conflicted
+++ resolved
@@ -1,20 +1,10 @@
 {
   "hello_world.js": 56928,
   "hello_world.js.gz": 17707,
-  "hello_world.wasm": 15168,
-  "hello_world.wasm.gz": 7488,
+  "hello_world.wasm": 15132,
+  "hello_world.wasm.gz": 7452,
   "no_asserts.js": 26632,
   "no_asserts.js.gz": 8884,
-<<<<<<< HEAD
-  "no_asserts.wasm": 12217,
-  "no_asserts.wasm.gz": 6015,
-  "strict.js": 54943,
-  "strict.js.gz": 17053,
-  "strict.wasm": 15168,
-  "strict.wasm.gz": 7482,
-  "total": 181056,
-  "total_gz": 64629
-=======
   "no_asserts.wasm": 12181,
   "no_asserts.wasm.gz": 5981,
   "strict.js": 54903,
@@ -23,5 +13,4 @@
   "strict.wasm.gz": 7447,
   "total": 180908,
   "total_gz": 64512
->>>>>>> e43e97f1
 }