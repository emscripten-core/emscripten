--- conflicted
+++ resolved
@@ -1,19 +1,10 @@
 {
-<<<<<<< HEAD
-  "a.out.js": 18606,
-  "a.out.js.gz": 6867,
-  "a.out.nodebug.wasm": 1136,
-  "a.out.nodebug.wasm.gz": 659,
-  "total": 19742,
-  "total_gz": 7526,
-=======
   "a.out.js": 17754,
   "a.out.js.gz": 6617,
   "a.out.nodebug.wasm": 1136,
   "a.out.nodebug.wasm.gz": 659,
   "total": 18890,
   "total_gz": 7276,
->>>>>>> 0167321e
   "sent": [],
   "imports": [],
   "exports": [
