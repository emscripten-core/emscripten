--- conflicted
+++ resolved
@@ -19,11 +19,6 @@
   assert(z == 9);
 #else
   // xy should be 0xffff_ffff_0000_0004
-<<<<<<< HEAD
-  EM_ASM({
-    out('received ' + [$0, $1, $2] + '.');
-  }, w, xy, z);
-=======
   int x = (int) xy;
   int y = xy >> 32;
   assert(w == 1);
@@ -31,7 +26,6 @@
   assert(y == -1);
   assert(z == 9);
 #endif
->>>>>>> a42cb9ec
   return 42;
 }
 
