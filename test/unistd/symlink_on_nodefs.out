<<<<<<< HEAD
readlink: /working/directory
buffer is 'Link it'

readlink: /working/directory
buffer is 'Link it'

readlink: /working/relative/file
buffer is 'Relative'

readlink: /working/relative/subrelative/file
buffer is 'Subrelative'

readlink: /working/directory/subdirectory/file
buffer is 'Subdirectory'

readlink: /working/absolute/file
buffer is 'Absolute'

readlink: /working/absolute/subabsolute/file
buffer is 'Subabsolute'

readlink: /working/directory/subdirectory/file
buffer is 'Subdirectory'
=======
readlink: /working/new-directory
buffer is 'Link it'
>>>>>>> 80798aca
<|MERGE_RESOLUTION|>--- conflicted
+++ resolved
@@ -1,28 +1,5 @@
-<<<<<<< HEAD
-readlink: /working/directory
-buffer is 'Link it'
+readlink: '/working/directory'
+buffer: 'Link it'
 
-readlink: /working/directory
-buffer is 'Link it'
-
-readlink: /working/relative/file
-buffer is 'Relative'
-
-readlink: /working/relative/subrelative/file
-buffer is 'Subrelative'
-
-readlink: /working/directory/subdirectory/file
-buffer is 'Subdirectory'
-
-readlink: /working/absolute/file
-buffer is 'Absolute'
-
-readlink: /working/absolute/subabsolute/file
-buffer is 'Subabsolute'
-
-readlink: /working/directory/subdirectory/file
-buffer is 'Subdirectory'
-=======
-readlink: /working/new-directory
-buffer is 'Link it'
->>>>>>> 80798aca
+readlink: '/working/directory'
+buffer: 'Link it'