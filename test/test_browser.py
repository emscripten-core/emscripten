--- conflicted
+++ resolved
@@ -3435,51 +3435,18 @@
         });
       '''),
     ]:
-<<<<<<< HEAD
-      for args, code in [
-        # defaults
-        ([], '''
-          let promise = Module();
-          if (!promise instanceof Promise) throw new Error('Return value should be a promise');
-        '''),
-        # use EXPORT_NAME
-        (['-sEXPORT_NAME="HelloWorld"'], '''
-          if (typeof Module !== "undefined") throw "what?!"; // do not pollute the global scope, we are modularized!
-          HelloWorld.noInitialRun = true; // errorneous module capture will load this and cause timeout
-          let promise = HelloWorld();
-          if (!promise instanceof Promise) throw new Error('Return value should be a promise');
-        '''),
-        # pass in a Module option (which prevents main(), which we then invoke ourselves)
-        (['-sEXPORT_NAME="HelloWorld"'], '''
-          HelloWorld({ noInitialRun: true }).then(hello => {
-            hello._main();
-          });
-        '''),
-      ]:
-        print('test on', opts, args, code)
-        # this test is synchronous, so avoid async startup due to wasm features
-        self.compile_btest('browser_test_hello_world.c', ['-sMODULARIZE', '-sSINGLE_FILE'] + args + opts)
-        create_file('a.html', '''
-          <!DOCTYPE html><html lang="en"><head><meta charset="utf-8"></head><body>
-          <script src="a.out.js"></script>
-          <script>
-            %s
-          </script>
-          </body></html>
-        ''' % code)
-        self.run_browser('a.html', '/report_result?0')
-=======
       print('test on', opts, args, code)
       # this test is synchronous, so avoid async startup due to wasm features
       self.compile_btest('browser_test_hello_world.c', ['-sMODULARIZE', '-sSINGLE_FILE'] + args + opts)
       create_file('a.html', '''
+        <!DOCTYPE html><html lang="en"><head><meta charset="utf-8"></head><body>
         <script src="a.out.js"></script>
         <script>
           %s
         </script>
+        </body></html>
       ''' % code)
       self.run_browser('a.html', '/report_result?0')
->>>>>>> 6ad821f2
 
   def test_modularize_network_error(self):
     browser_reporting_js_path = test_file('browser_reporting.js')
