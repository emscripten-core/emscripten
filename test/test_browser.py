# Copyright 2013 The Emscripten Authors.  All rights reserved.
# Emscripten is available under two separate licenses, the MIT license and the
# University of Illinois/NCSA Open Source License.  Both these licenses can be
# found in the LICENSE file.

import argparse
import os
import random
import shlex
import shutil
import subprocess
import time
import unittest
import zlib
from functools import wraps
from http.server import BaseHTTPRequestHandler, HTTPServer
from pathlib import Path
from urllib.request import urlopen

import common
from common import BrowserCore, RunnerCore, path_from_root, has_browser, Reporting, is_chrome, is_firefox, CHROMIUM_BASED_BROWSERS
from common import create_file, parameterized, ensure_dir, disabled, flaky, test_file, WEBIDL_BINDER
from common import read_file, EMRUN, no_wasm64, no_2gb, no_4gb, copytree, skip_if, skip_if_simple
from common import requires_wasm2js, parameterize, find_browser_test_file, with_all_sjlj
from common import also_with_minimal_runtime, also_with_wasm2js, also_with_asan, also_with_wasmfs
from common import HttpServerThread, requires_dev_dependency
from tools import shared
from tools import ports
from tools.shared import EMCC, WINDOWS, FILE_PACKAGER, PIPE, DEBUG
from tools.utils import delete_dir


def make_test_chunked_synchronous_xhr_server(support_byte_ranges, data, port):
  class ChunkedServerHandler(BaseHTTPRequestHandler):
    num_get_connections = 0

    def sendheaders(s, extra=None, length=None):
      length = length or len(data)
      s.send_response(200)
      s.send_header("Content-Length", str(length))
      s.send_header("Access-Control-Allow-Origin", "http://localhost:%s" % port)
      s.send_header('Cross-Origin-Resource-Policy', 'cross-origin')
      s.send_header('Cache-Control', 'no-cache, no-store, must-revalidate')
      s.send_header("Access-Control-Expose-Headers", "Content-Length, Accept-Ranges")
      s.send_header("Content-type", "application/octet-stream")
      if support_byte_ranges:
        s.send_header("Accept-Ranges", "bytes")
      if extra:
        for key, value in extra:
          s.send_header(key, value)
      s.end_headers()

    def do_HEAD(s):
      s.sendheaders()

    def do_OPTIONS(s):
      s.sendheaders([("Access-Control-Allow-Headers", "Range")], 0)

    def do_GET(s):
      # CORS preflight makes OPTIONS requests which we need to account for.
      expectedConns = 22
      s.num_get_connections += 1
      assert(s.num_get_connections < expectedConns)

      if s.path == '/':
        s.sendheaders()
      elif not support_byte_ranges:
        s.sendheaders()
        s.wfile.write(data)
      else:
        start, end = s.headers.get("range").split("=")[1].split("-")
        start = int(start)
        end = int(end)
        end = min(len(data) - 1, end)
        length = end - start + 1
        s.sendheaders([], length)
        s.wfile.write(data[start:end + 1])

  return HTTPServer(('localhost', 11111), ChunkedServerHandler)


def also_with_proxying(f):
  assert callable(f)

  @wraps(f)
  def metafunc(self, proxied, *args, **kwargs):
    if DEBUG:
      print('parameterize:proxied=%d' % proxied)
    if proxied:
      self.proxy_to_worker()
    f(self, *args, **kwargs)

  parameterize(metafunc, {'': (False,),
                          'proxied': (True,)})
  return metafunc


def proxied(f):
  assert callable(f)

  @wraps(f)
  def decorated(self, *args, **kwargs):
    self.proxy_to_worker()
    return f(self, *args, **kwargs)

  return decorated


# This is similar to @core.no_wasmfs, but it disable WasmFS and runs the test
# normally. That is, in core we skip the test if we are in the wasmfs.* mode,
# while in browser we don't have such modes, so we force the test to run without
# WasmFS.
#
# When WasmFS is on by default, these annotations will still be needed. Only
# when we remove the old JS FS entirely would we remove them.
def no_wasmfs(note):
  assert not callable(note)

  def decorator(f):
    assert callable(f)

    @wraps(f)
    def decorated(self, *args, **kwargs):
      self.set_setting('WASMFS', 0)
      f(self, *args, **kwargs)
    return decorated
  return decorator


def shell_with_script(shell_file, output_file, replacement):
  shell = read_file(path_from_root('src', shell_file))
  create_file(output_file, shell.replace('{{{ SCRIPT }}}', replacement))


def is_swiftshader(_):
  return is_chrome() and '--use-gl=swiftshader' in common.EMTEST_BROWSER


no_swiftshader = skip_if_simple('not compatible with swiftshader', is_swiftshader)

no_chrome = skip_if('no_chrome', lambda _: is_chrome(), 'chrome is not supported')

no_firefox = skip_if('no_firefox', lambda _: is_firefox(), 'firefox is not supported')


def is_jspi(args):
  return '-sASYNCIFY=2' in args


def also_with_threads(f):
  assert callable(f)

  @wraps(f)
  def decorated(self, threads, *args, **kwargs):
    if threads:
      self.cflags += ['-pthread']
    f(self, *args, **kwargs)

  parameterize(decorated, {'': (False,),
                           'pthreads': (True,)})

  return decorated


def skipExecIf(cond, message):
  def decorator(f):
    assert callable(f)

    @wraps(f)
    def decorated(self, *args, **kwargs):
      if cond:
        self.skip_exec = message
      f(self, *args, **kwargs)

    return decorated

  return decorator


def webgl2_disabled():
  return os.getenv('EMTEST_LACKS_WEBGL2') or os.getenv('EMTEST_LACKS_GRAPHICS_HARDWARE')


def webgpu_disabled():
  return os.getenv('EMTEST_LACKS_WEBGPU') or os.getenv('EMTEST_LACKS_GRAPHICS_HARDWARE')


requires_graphics_hardware = skipExecIf(os.getenv('EMTEST_LACKS_GRAPHICS_HARDWARE'), 'This test requires graphics hardware')
requires_webgl2 = unittest.skipIf(webgl2_disabled(), "This test requires WebGL2 to be available")
requires_webgpu = unittest.skipIf(webgpu_disabled(), "This test requires WebGPU to be available")
requires_sound_hardware = skipExecIf(os.getenv('EMTEST_LACKS_SOUND_HARDWARE'), 'This test requires sound hardware')
requires_offscreen_canvas = unittest.skipIf(os.getenv('EMTEST_LACKS_OFFSCREEN_CANVAS'), 'This test requires a browser with OffscreenCanvas')
requires_es6_workers = unittest.skipIf(os.getenv('EMTEST_LACKS_ES6_WORKERS'), 'This test requires a browser with ES6 Module Workers support')
requires_growable_arraybuffers = unittest.skipIf(os.getenv('EMTEST_LACKS_GROWABLE_ARRAYBUFFERS'), 'This test requires a browser that supports growable ArrayBuffers')
# N.b. not all SharedArrayBuffer requiring tests are annotated with this decorator, since at this point there are so many of such tests.
# As a middle ground, if a test has a name 'thread' or 'wasm_worker' in it, then it does not need decorating. To run all single-threaded tests in
# the suite, one can run "EMTEST_LACKS_SHARED_ARRAY_BUFFER=1 test/runner browser skip:browser.test_*thread* skip:browser.test_*wasm_worker* skip:browser.test_*audio_worklet*"
requires_shared_array_buffer = unittest.skipIf(os.getenv('EMTEST_LACKS_SHARED_ARRAY_BUFFER'), 'This test requires a browser with SharedArrayBuffer support')


class browser(BrowserCore):
  @classmethod
  def setUpClass(cls):
    super().setUpClass()
    cls.browser_timeout = 60
    if common.EMTEST_BROWSER != 'node':
      print()
      print('Running the browser tests. Make sure the browser allows popups from localhost.')
      print()

  def proxy_to_worker(self):
    self.cflags += ['--proxy-to-worker', '-Wno-deprecated', '-sGL_TESTING']

  def require_jspi(self):
    if not is_chrome():
      self.skipTest(f'Current browser ({common.EMTEST_BROWSER}) does not support JSPI. Only chromium-based browsers ({CHROMIUM_BASED_BROWSERS}) support JSPI today.')
    super().require_jspi()

  def post_manual_reftest(self):
    assert os.path.exists('reftest.js')
    self.add_browser_reporting()
    html = read_file('test.html')
    html = html.replace('</body>', '''
<script src="browser_reporting.js"></script>
<script src="reftest.js"></script>
<script>
var windowClose = window.close;
window.close = () => {
  // wait for rafs to arrive and the screen to update before reftesting
  setTimeout(() => {
    doReftest();
    setTimeout(windowClose, 5000);
  }, 1000);
};
</script>
</body>''')
    create_file('test.html', html)

  def make_reftest(self, expected):
    # make sure the pngs used here have no color correction, using e.g.
    #   pngcrush -rem gAMA -rem cHRM -rem iCCP -rem sRGB infile outfile
    shutil.copy(expected, 'expected.png')
    create_file('reftest.js', f'''
      const reftestRebaseline = {common.EMTEST_REBASELINE};
    ''' + read_file(test_file('reftest.js')))

  def reftest(self, filename, reference, reference_slack=0, *args, **kwargs):
    """Special case of `btest` that uses reference image
    """
    reference = find_browser_test_file(reference)
    assert 'expected' not in kwargs
    expected = [str(i) for i in range(reference_slack + 1)]
    self.make_reftest(reference)
    if '--proxy-to-worker' in self.cflags:
      assert 'post_build' not in kwargs
      kwargs['post_build'] = self.post_manual_reftest
      create_file('fakereftest.js', 'var reftestUnblock = () => {}; var reftestBlock = () => {};')
      kwargs['cflags'] += ['--pre-js', 'fakereftest.js']
    else:
      kwargs.setdefault('cflags', [])
      kwargs['cflags'] += ['--pre-js', 'reftest.js', '-sGL_TESTING']

    try:
      return self.btest(filename, expected=expected, *args, **kwargs)
    finally:
      if common.EMTEST_REBASELINE and os.path.exists('actual.png'):
        print(f'overwriting expected image: {reference}')
        self.run_process('pngcrush -rem gAMA -rem cHRM -rem iCCP -rem sRGB actual.png'.split() + [reference])

  def test_sdl1_in_emscripten_nonstrict_mode(self):
    if 'EMCC_STRICT' in os.environ and int(os.environ['EMCC_STRICT']):
      self.skipTest('This test requires being run in non-strict mode (EMCC_STRICT env. variable unset)')
    # TODO: This test is verifying behavior that will be deprecated at some point in the future, remove this test once
    # system JS libraries are no longer automatically linked to anymore.
    self.reftest('hello_world_sdl.c', 'htmltest.png')

  def test_sdl1(self):
    self.reftest('hello_world_sdl.c', 'htmltest.png', cflags=['-lSDL', '-lGL'])
    self.reftest('hello_world_sdl.c', 'htmltest.png', cflags=['-sUSE_SDL', '-lGL']) # is the default anyhow

  def test_sdl1_es6(self):
    self.reftest('hello_world_sdl.c', 'htmltest.png', cflags=['-sUSE_SDL', '-lGL', '-sEXPORT_ES6'])

  def test_emscripten_log(self):
    self.btest_exit('test_emscripten_log.cpp', cflags=['-Wno-deprecated-pragma', '-gsource-map', '-g2'])

  @also_with_wasmfs
  def test_preload_file(self):
    create_file('somefile.txt', 'load me right before running the code please')
    create_file('.somefile.txt', 'load me right before running the code please')
    create_file('some@file.txt', 'load me right before running the code please')

    absolute_src_path = os.path.abspath('somefile.txt')

    def make_main(path):
      print('make main at', path)
      path = path.replace('\\', '\\\\').replace('"', '\\"') # Escape tricky path name for use inside a C string.
      # TODO: change this when wasmfs supports relative paths.
      if self.get_setting('WASMFS'):
        path = "/" + path
      create_file('main.c', r'''
        #include <assert.h>
        #include <stdio.h>
        #include <string.h>
        #include <emscripten.h>
        int main() {
          FILE *f = fopen("%s", "r");
          char buf[100];
          fread(buf, 1, 20, f);
          buf[20] = 0;
          fclose(f);
          printf("|%%s|\n", buf);

          assert(strcmp("load me right before", buf) == 0);
          return 0;
        }
        ''' % path)

    test_cases = [
      # (source preload-file string, file on target FS to load)
      ("somefile.txt", "somefile.txt"),
      (".somefile.txt@somefile.txt", "somefile.txt"),
      ("./somefile.txt", "somefile.txt"),
      ("somefile.txt@file.txt", "file.txt"),
      ("./somefile.txt@file.txt", "file.txt"),
      ("./somefile.txt@./file.txt", "file.txt"),
      ("somefile.txt@/file.txt", "file.txt"),
      ("somefile.txt@/", "somefile.txt"),
      (absolute_src_path + "@file.txt", "file.txt"),
      (absolute_src_path + "@/file.txt", "file.txt"),
      (absolute_src_path + "@/", "somefile.txt"),
      ("somefile.txt@/directory/file.txt", "/directory/file.txt"),
      ("somefile.txt@/directory/file.txt", "directory/file.txt"),
      (absolute_src_path + "@/directory/file.txt", "directory/file.txt"),
      ("some@@file.txt@other.txt", "other.txt"),
      ("some@@file.txt@some@@otherfile.txt", "some@otherfile.txt")]

    for srcpath, dstpath in test_cases:
      print('Testing', srcpath, dstpath)
      make_main(dstpath)
      self.btest_exit('main.c', cflags=['--preload-file', srcpath])
    if WINDOWS:
      # On Windows, the following non-alphanumeric non-control code ASCII characters are supported.
      # The characters <, >, ", |, ?, * are not allowed, because the Windows filesystem doesn't support those.
      tricky_filename = '!#$%&\'()+,-. ;=@[]^_`{}~.txt'
    else:
      # All 7-bit non-alphanumeric non-control code ASCII characters except /, : and \ are allowed.
      tricky_filename = '!#$%&\'()+,-. ;=@[]^_`{}~ "*<>?|.txt'
    create_file(tricky_filename, 'load me right before running the code please')
    make_main(tricky_filename)
    # As an Emscripten-specific feature, the character '@' must be escaped in the form '@@' to not confuse with the 'src@dst' notation.
    self.btest_exit('main.c', cflags=['--preload-file', tricky_filename.replace('@', '@@')])

    # TODO: WASMFS doesn't support the rest of this test yet. Exit early.
    if self.get_setting('WASMFS'):
      return

    # By absolute path

    make_main('somefile.txt') # absolute becomes relative
    self.btest_exit('main.c', cflags=['--preload-file', absolute_src_path])

    # Test subdirectory handling with asset packaging.
    delete_dir('assets')
    ensure_dir('assets/sub/asset1')
    ensure_dir('assets/sub/asset1/.git') # Test adding directory that shouldn't exist.
    ensure_dir('assets/sub/asset2')
    create_file('assets/sub/asset1/file1.txt', '''load me right before running the code please''')
    create_file('assets/sub/asset1/.git/shouldnt_be_embedded.txt', '''this file should not get embedded''')
    create_file('assets/sub/asset2/file2.txt', '''load me right before running the code please''')
    absolute_assets_src_path = 'assets'

    def make_main_two_files(path1, path2, nonexistingpath):
      create_file('main.c', r'''
        #include <stdio.h>
        #include <assert.h>
        #include <string.h>
        #include <emscripten.h>
        int main() {
          FILE *f = fopen("%s", "r");
          char buf[100];
          fread(buf, 1, 20, f);
          buf[20] = 0;
          fclose(f);
          printf("|%%s|\n", buf);

          assert(strcmp("load me right before", buf) == 0);

          f = fopen("%s", "r");
          assert(f != NULL);
          fclose(f);

          f = fopen("%s", "r");
          assert(f == NULL);

          return 0;
        }
      ''' % (path1, path2, nonexistingpath))

    test_cases = [
      # (source directory to embed, file1 on target FS to load, file2 on target FS to load, name of a file that *shouldn't* exist on VFS)
      ("assets", "assets/sub/asset1/file1.txt", "assets/sub/asset2/file2.txt", "assets/sub/asset1/.git/shouldnt_be_embedded.txt"),
      ("assets/", "assets/sub/asset1/file1.txt", "assets/sub/asset2/file2.txt", "assets/sub/asset1/.git/shouldnt_be_embedded.txt"),
      ("assets@/", "/sub/asset1/file1.txt", "/sub/asset2/file2.txt", "/sub/asset1/.git/shouldnt_be_embedded.txt"),
      ("assets/@/", "/sub/asset1/file1.txt", "/sub/asset2/file2.txt", "/sub/asset1/.git/shouldnt_be_embedded.txt"),
      ("assets@./", "/sub/asset1/file1.txt", "/sub/asset2/file2.txt", "/sub/asset1/.git/shouldnt_be_embedded.txt"),
      (absolute_assets_src_path + "@/", "/sub/asset1/file1.txt", "/sub/asset2/file2.txt", "/sub/asset1/.git/shouldnt_be_embedded.txt"),
      (absolute_assets_src_path + "@/assets", "/assets/sub/asset1/file1.txt", "/assets/sub/asset2/file2.txt", "assets/sub/asset1/.git/shouldnt_be_embedded.txt")]

    for test in test_cases:
      (srcpath, dstpath1, dstpath2, nonexistingpath) = test
      make_main_two_files(dstpath1, dstpath2, nonexistingpath)
      print(srcpath)
      self.btest_exit('main.c', cflags=['--preload-file', srcpath, '--exclude-file', '*/.*'])

    # Should still work with -o subdir/..

    make_main('somefile.txt') # absolute becomes relative
    ensure_dir('dirrey')
    self.compile_btest('main.c', ['--preload-file', absolute_src_path, '-o', 'dirrey/page.html'], reporting=Reporting.JS_ONLY)
    self.run_browser('dirrey/page.html', '/report_result?exit:0')

    # With FS.preloadFile

    create_file('pre.js', '''
      // we need --use-preload-plugins for this.
      Module.preRun = () => FS.createPreloadedFile('/', 'someotherfile.txt', 'somefile.txt', true, false);
    ''')
    make_main('someotherfile.txt')
    self.btest_exit('main.c', cflags=['--pre-js', 'pre.js', '--use-preload-plugins'])

  # Tests that user .html shell files can manually download .data files created with --preload-file cmdline.
  @parameterized({
    '': ([],),
    'pthreads': (['-pthread', '-sPROXY_TO_PTHREAD', '-sEXIT_RUNTIME'],),
  })
  def test_preload_file_with_manual_data_download(self, args):
    create_file('file.txt', 'Hello!')

    self.compile_btest('browser/test_manual_download_data.c', ['-sEXIT_RUNTIME', '-o', 'out.js', '--preload-file', 'file.txt@/file.txt'] + args)
    shutil.copy(test_file('browser/test_manual_download_data.html'), '.')

    # Move .data file out of server root to ensure that getPreloadedPackage is actually used
    os.mkdir('test')
    shutil.move('out.js', 'test/test_manual_download_data.js')
    shutil.move('out.data', 'test/test_manual_download_data.data')

    self.run_browser('test_manual_download_data.html', '/report_result?exit:0')

  # Tests that if the output files have single or double quotes in them, that it will be handled by
  # correctly escaping the names.
  def test_output_file_escaping(self):
    self.set_setting('EXIT_RUNTIME')
    tricky_part = '\'' if WINDOWS else '\' and \"' # On Windows, files/directories may not contain a double quote character. On non-Windowses they can, so test that.

    d = 'dir with ' + tricky_part
    abs_d = os.path.abspath(d)
    ensure_dir(abs_d)
    txt = 'file with ' + tricky_part + '.txt'
    create_file(os.path.join(d, txt), 'load me right before')

    src = os.path.join(d, 'file with ' + tricky_part + '.c')
    create_file(src, r'''
      #include <assert.h>
      #include <stdio.h>
      #include <string.h>
      #include <emscripten.h>
      int main() {
        FILE *f = fopen("%s", "r");
        char buf[100];
        fread(buf, 1, 20, f);
        buf[20] = 0;
        fclose(f);
        printf("|%%s|\n", buf);
        assert(strcmp("load me right before", buf) == 0);
        return 0;
      }
    ''' % (txt.replace('\'', '\\\'').replace('\"', '\\"')))

    data_file = os.path.join(abs_d, 'file with ' + tricky_part + '.data')
    data_js_file = os.path.join(abs_d, 'file with ' + tricky_part + '.js')
    abs_txt = os.path.join(abs_d, txt)
    self.run_process([FILE_PACKAGER, data_file, '--use-preload-cache', '--indexedDB-name=testdb', '--preload', abs_txt + '@' + txt, '--js-output=' + data_js_file])
    page_file = os.path.join(d, 'file with ' + tricky_part + '.html')
    abs_page_file = os.path.abspath(page_file)
    self.compile_btest(src, ['--pre-js', data_js_file, '-o', abs_page_file, '-sFORCE_FILESYSTEM'], reporting=Reporting.JS_ONLY)
    self.run_browser(page_file, '/report_result?exit:0')

  # Clear all IndexedDB databases. This gives us a fresh state for tests that
  # chech caching.
  def clear_indexed_db(self):
    self.add_browser_reporting()
    create_file('clear_indexed_db.html', '''
      <script src="browser_reporting.js"></script>
      <script>
        // Clear the cache, so that the next test starts from a clean slate.
        if (indexedDB.databases) {
          // If the tested browser supports IndexedDB 3.0 API, then enumerate all
          // available databases and delete them.
          indexedDB.databases().then(dbs => {
            Promise.all(dbs.map(db => {
              return indexedDB.deleteDatabase(db.name);
            })).then(() => {
              reportResultToServer("clear");
            });
          });
        } else {
          // Testing an old browser that does not support indexedDB.databases():
          // Delete the fixed database EM_PRELOAD_CACHE (this is hardcoded in
          // file packager)
          indexedDB.deleteDatabase('EM_PRELOAD_CACHE').onsuccess = () => {
            reportResultToServer("clear");
          };
        }
      </script>
    ''')
    self.run_browser('clear_indexed_db.html', '/report_result?clear')

  @parameterized({
    '0': (0,),
    '1mb': (1 * 1024 * 1024,),
    '100mb': (100 * 1024 * 1024,),
    '150mb': (150 * 1024 * 1024,),
  })
  def test_preload_caching(self, extra_size):
    self.clear_indexed_db()
    self.set_setting('EXIT_RUNTIME')
    create_file('main.c', r'''
      #include <assert.h>
      #include <stdio.h>
      #include <string.h>
      #include <emscripten.h>

      extern int checkPreloadResults();

      int main(int argc, char** argv) {
        FILE *f = fopen("%s", "r");
        char buf[100];
        fread(buf, 1, 20, f);
        buf[20] = 0;
        fclose(f);
        printf("|%%s|\n", buf);

        assert(strcmp("load me right before", buf) == 0);
        return checkPreloadResults();
      }
    ''' % 'somefile.txt')

    create_file('test.js', '''
      addToLibrary({
        checkPreloadResults: function() {
          var cached = 0;
          var packages = Object.keys(Module['preloadResults']);
          packages.forEach(function(package) {
            var fromCache = Module['preloadResults'][package]['fromCache'];
            if (fromCache) {
              cached++;
            }
          });
          return cached;
        }
      });
    ''')

    # test caching of various sizes, including sizes higher than 128MB which is
    # chrome's limit on IndexedDB item sizes, see
    # https://cs.chromium.org/chromium/src/content/renderer/indexed_db/webidbdatabase_impl.cc?type=cs&q=%22The+serialized+value+is+too+large%22&sq=package:chromium&g=0&l=177
    # https://cs.chromium.org/chromium/src/out/Debug/gen/third_party/blink/public/mojom/indexeddb/indexeddb.mojom.h?type=cs&sq=package:chromium&g=0&l=60
    if is_chrome() and extra_size >= 100 * 1024 * 1024:
      self.skipTest('chrome bug')
    create_file('somefile.txt', '''load me right before running the code please''' + ('_' * extra_size))
    print('size:', os.path.getsize('somefile.txt'))
    args = ['--use-preload-cache', '--js-library', 'test.js', '--preload-file', 'somefile.txt', '-o', 'page.html', '-sALLOW_MEMORY_GROWTH']
    self.compile_btest('main.c', args, reporting=Reporting.JS_ONLY)
    self.run_browser('page.html', '/report_result?exit:0')
    self.run_browser('page.html', '/report_result?exit:1')

    # test with ENVIRONMENT=web, to check for problems with node.js support
    # (see #23059)
    self.clear_indexed_db()
    self.compile_btest('main.c', args + ['-sENVIRONMENT=web'], reporting=Reporting.JS_ONLY)
    self.run_browser('page.html', '/report_result?exit:0')

  def test_preload_caching_indexeddb_name(self):
    self.set_setting('EXIT_RUNTIME')
    create_file('somefile.txt', 'load me right before running the code please')

    def make_main(path):
      print(path)
      create_file('main.c', r'''
        #include <assert.h>
        #include <stdio.h>
        #include <string.h>
        #include <emscripten.h>

        extern int checkPreloadResults();

        int main(int argc, char** argv) {
          FILE *f = fopen("%s", "r");
          char buf[100];
          fread(buf, 1, 20, f);
          buf[20] = 0;
          fclose(f);
          printf("|%%s|\n", buf);

          int result = 0;

          assert(strcmp("load me right before", buf) == 0);
          int num_cached = checkPreloadResults();
          printf("got %%d preloadResults from cache\n", num_cached);
          return num_cached;
        }
      ''' % path)

    create_file('test.js', '''
      addToLibrary({
        checkPreloadResults: () => {
          var cached = 0;
          for (var result of Object.values(Module['preloadResults'])) {
            if (result['fromCache']) {
              cached++;
            }
          }
          return cached;
        }
      });
    ''')

    make_main('somefile.txt')
    self.run_process([FILE_PACKAGER, 'somefile.data', '--use-preload-cache', '--indexedDB-name=testdb', '--preload', 'somefile.txt', '--js-output=' + 'somefile.js'])
    self.compile_btest('main.c', ['--js-library', 'test.js', '--pre-js', 'somefile.js', '-o', 'page.html', '-sFORCE_FILESYSTEM'], reporting=Reporting.JS_ONLY)
    self.run_browser('page.html', '/report_result?exit:0')
    print("Re-running ..")
    self.run_browser('page.html', '/report_result?exit:1')

  def test_multifile(self):
    # a few files inside a directory
    ensure_dir('subdirr/moar')
    create_file('subdirr/data1.txt', '1214141516171819')
    create_file('subdirr/moar/data2.txt', '3.14159265358979')
    create_file('main.c', r'''
      #include <assert.h>
      #include <stdio.h>
      #include <string.h>
      #include <emscripten.h>
      int main() {
        char buf[17];

        FILE *f = fopen("subdirr/data1.txt", "r");
        fread(buf, 1, 16, f);
        buf[16] = 0;
        fclose(f);
        printf("|%s|\n", buf);
        assert(strcmp("1214141516171819", buf) == 0);

        FILE *f2 = fopen("subdirr/moar/data2.txt", "r");
        fread(buf, 1, 16, f2);
        buf[16] = 0;
        fclose(f2);
        printf("|%s|\n", buf);
        assert(strcmp("3.14159265358979", buf) == 0);

        return 0;
      }
    ''')

    # by individual files
    self.btest_exit('main.c', cflags=['--preload-file', 'subdirr/data1.txt', '--preload-file', 'subdirr/moar/data2.txt'])

    # by directory, and remove files to make sure
    self.set_setting('EXIT_RUNTIME')
    self.compile_btest('main.c', ['--preload-file', 'subdirr', '-o', 'page.html'], reporting=Reporting.JS_ONLY)
    shutil.rmtree('subdirr')
    self.run_browser('page.html', '/report_result?exit:0')

  def test_custom_file_package_url(self):
    # a few files inside a directory
    ensure_dir('subdirr')
    ensure_dir('cdn')
    create_file(Path('subdirr/data1.txt'), '1214141516171819')
    # change the file package base dir to look in a "cdn". note that normally
    # you would add this in your own custom html file etc., and not by
    # modifying the existing shell in this manner
    default_shell = read_file(path_from_root('src/shell.html'))
    create_file('shell.html', default_shell.replace('var Module = {', '''
    var Module = {
      locateFile: function(path, prefix) {
        if (path.endsWith(".wasm")) {
           return prefix + path;
        } else {
           return "cdn/" + path;
        }
      },
    '''))
    create_file('main.c', r'''
      #include <assert.h>
      #include <stdio.h>
      #include <string.h>
      #include <emscripten.h>
      int main() {
        char buf[17];

        FILE *f = fopen("subdirr/data1.txt", "r");
        fread(buf, 1, 16, f);
        buf[16] = 0;
        fclose(f);
        printf("|%s|\n", buf);
        assert(strcmp("1214141516171819", buf) == 0);

        return 0;
      }
    ''')

    self.set_setting('EXIT_RUNTIME')
    self.compile_btest('main.c', ['--shell-file', 'shell.html', '--preload-file', 'subdirr/data1.txt', '-o', 'test.html'], reporting=Reporting.JS_ONLY)
    shutil.move('test.data', Path('cdn/test.data'))
    self.run_browser('test.html', '/report_result?exit:0')

  def test_missing_data_throws_error(self):
    create_file('data.txt', 'data')
    create_file('main.c', r'''
      #include <stdio.h>
      #include <string.h>
      #include <emscripten.h>
      int main() {
        // This code should never be executed in terms of missing required dependency file.
        return 0;
      }
    ''')

    def setup(assetLocalization):
      create_file('on_window_error_shell.html', r'''
      <html>
        <body>
          <center><canvas id='canvas' width='256' height='256'></canvas></center>
          <hr><div id='output'></div><hr>
          <script type='text/javascript'>
            const errorHandler = async (event) => {
              if (globalThis.disableErrorReporting) return;
              event.stopImmediatePropagation();
              const error = String(event instanceof ErrorEvent ? event.message : (event.reason || event));
              globalThis.disableErrorReporting = true;
              window.onerror = null;
              var result = error.includes("test.data") ? 1 : 0;
              await fetch('/report_result?' + result);
              window.close();
            }
            window.addEventListener('error', errorHandler);
            window.addEventListener('unhandledrejection', errorHandler);
            const outputElem = document.getElementById('output');
            var Module = {
              locateFile: (path, prefix) => {
                if (path.endsWith('.wasm')) {
                  return prefix + path;
                } else {
                  return "''' + assetLocalization + r'''" + path;
                }
              },
              print: () => {
                outputElem.innerHTML += text.replace('\n', '<br>', 'g') + '<br>';
              },
              canvas: document.getElementById('canvas')
            };
          </script>
          {{{ SCRIPT }}}
        </body>
      </html>''')

    # test test missing file should run xhr.onload with status different than 200, 304 or 206
    setup("")
    self.compile_btest('main.c', ['--shell-file', 'on_window_error_shell.html', '--preload-file', 'data.txt', '-o', 'test.html'])
    shutil.move('test.data', 'missing.data')
    self.run_browser('test.html', '/report_result?1')

    # test unknown protocol should go through xhr.onerror
    setup("unknown_protocol://")
    self.compile_btest('main.c', ['--shell-file', 'on_window_error_shell.html', '--preload-file', 'data.txt', '-o', 'test.html'])
    self.run_browser('test.html', '/report_result?1')

    # test wrong protocol and port
    setup("https://localhost:8800/")
    self.compile_btest('main.c', ['--shell-file', 'on_window_error_shell.html', '--preload-file', 'data.txt', '-o', 'test.html'])
    self.run_browser('test.html', '/report_result?1')

    # TODO: CORS, test using a full url for locateFile
    # create_file('shell.html', read_file(path_from_root('src/shell.html')).replace('var Module = {', 'var Module = { locateFile: function (path) {return "http:/localhost:8888/cdn/" + path;}, '))
    # test()

  @also_with_wasmfs
  def test_fs_dev_random(self):
    self.btest_exit('fs/test_fs_dev_random.c')

  def test_sdl_swsurface(self):
    self.btest_exit('test_sdl_swsurface.c', cflags=['-lSDL', '-lGL'])

  def test_sdl_surface_lock_opts(self):
    # Test Emscripten-specific extensions to optimize SDL_LockSurface and SDL_UnlockSurface.
    self.reftest('hello_world_sdl.c', 'htmltest.png', cflags=['-DTEST_SDL_LOCK_OPTS', '-lSDL', '-lGL'])

  @also_with_wasmfs
  def test_sdl_image(self):
    # load an image file, get pixel data. Also O2 coverage for --preload-file
    shutil.copy(test_file('screenshot.jpg'), '.')
    src = test_file('browser/test_sdl_image.c')
    for dest, dirname, basename in [('screenshot.jpg', '/', 'screenshot.jpg'),
                                    ('screenshot.jpg@/assets/screenshot.jpg', '/assets', 'screenshot.jpg')]:
      self.btest_exit(src, cflags=[
        '-O2', '-lSDL', '-lGL',
        '--preload-file', dest, '-DSCREENSHOT_DIRNAME="' + dirname + '"', '-DSCREENSHOT_BASENAME="' + basename + '"', '--use-preload-plugins',
      ])

  @also_with_wasmfs
  def test_sdl_image_jpeg(self):
    shutil.copy(test_file('screenshot.jpg'), 'screenshot.jpeg')
    self.btest_exit('test_sdl_image.c', cflags=[
      '--preload-file', 'screenshot.jpeg',
      '-DSCREENSHOT_DIRNAME="/"', '-DSCREENSHOT_BASENAME="screenshot.jpeg"', '--use-preload-plugins',
      '-lSDL', '-lGL',
    ])

  def test_sdl_image_webp(self):
    shutil.copy(test_file('screenshot.webp'), '.')
    self.btest_exit('test_sdl_image.c', cflags=[
      '--preload-file', 'screenshot.webp',
      '-DSCREENSHOT_DIRNAME="/"', '-DSCREENSHOT_BASENAME="screenshot.webp"', '--use-preload-plugins',
      '-lSDL', '-lGL',
    ])

  @also_with_wasmfs
  @also_with_proxying
  def test_sdl_image_prepare(self):
    # load an image file, get pixel data.
    shutil.copy(test_file('screenshot.jpg'), 'screenshot.not')
    self.reftest('test_sdl_image_prepare.c', 'screenshot.jpg', cflags=['--preload-file', 'screenshot.not', '-lSDL', '-lGL'])

  @parameterized({
    '': ([],),
    # add testing for closure on preloaded files + ENVIRONMENT=web (we must not
    # emit any node.js code here, see
    # https://github.com/emscripten-core/emscripten/issues/14486
    'closure_webonly': (['--closure', '1', '-sENVIRONMENT=web'],),
  })
  def test_sdl_image_prepare_data(self, args):
    # load an image file, get pixel data.
    shutil.copy(test_file('screenshot.jpg'), 'screenshot.not')
    self.reftest('test_sdl_image_prepare_data.c', 'screenshot.jpg', cflags=['--preload-file', 'screenshot.not', '-lSDL', '-lGL'] + args)

  def test_sdl_image_must_prepare(self):
    # load an image file, get pixel data.
    shutil.copy(test_file('screenshot.jpg'), 'screenshot.jpg')
    self.reftest('test_sdl_image_must_prepare.c', 'screenshot.jpg', cflags=['--preload-file', 'screenshot.jpg', '-lSDL', '-lGL'])

  def test_sdl_stb_image(self):
    # load an image file, get pixel data.
    shutil.copy(test_file('screenshot.jpg'), 'screenshot.not')
    self.reftest('test_sdl_stb_image.c', 'screenshot.jpg', cflags=['-sSTB_IMAGE', '--preload-file', 'screenshot.not', '-lSDL', '-lGL'])

  def test_sdl_stb_image_bpp(self):
    # load grayscale image without alpha
    shutil.copy(test_file('browser/test_sdl-stb-bpp1.png'), 'screenshot.not')
    self.reftest('test_sdl_stb_image.c', 'test_sdl-stb-bpp1.png', cflags=['-sSTB_IMAGE', '--preload-file', 'screenshot.not', '-lSDL', '-lGL'])

    # load grayscale image with alpha
    self.clear()
    shutil.copy(test_file('browser/test_sdl-stb-bpp2.png'), 'screenshot.not')
    self.reftest('test_sdl_stb_image.c', 'test_sdl-stb-bpp2.png', cflags=['-sSTB_IMAGE', '--preload-file', 'screenshot.not', '-lSDL', '-lGL'])

    # load RGB image
    self.clear()
    shutil.copy(test_file('browser/test_sdl-stb-bpp3.png'), 'screenshot.not')
    self.reftest('test_sdl_stb_image.c', 'test_sdl-stb-bpp3.png', cflags=['-sSTB_IMAGE', '--preload-file', 'screenshot.not', '-lSDL', '-lGL'])

    # load RGBA image
    self.clear()
    shutil.copy(test_file('browser/test_sdl-stb-bpp4.png'), 'screenshot.not')
    self.reftest('test_sdl_stb_image.c', 'test_sdl-stb-bpp4.png', cflags=['-sSTB_IMAGE', '--preload-file', 'screenshot.not', '-lSDL', '-lGL'])

  def test_sdl_stb_image_data(self):
    # load an image file, get pixel data.
    shutil.copy(test_file('screenshot.jpg'), 'screenshot.not')
    self.reftest('test_sdl_stb_image_data.c', 'screenshot.jpg', cflags=['-sSTB_IMAGE', '--preload-file', 'screenshot.not', '-lSDL', '-lGL'])

  def test_sdl_stb_image_cleanup(self):
    shutil.copy(test_file('screenshot.jpg'), 'screenshot.not')
    self.btest_exit('test_sdl_stb_image_cleanup.c', cflags=['-sSTB_IMAGE', '--preload-file', 'screenshot.not', '-lSDL', '-lGL', '--memoryprofiler'])

  @parameterized({
    '': ([],),
    'safe_heap': (['-sSAFE_HEAP'],),
    'safe_heap_O2': (['-sSAFE_HEAP', '-O2'],),
  })
  def test_sdl_canvas(self, args):
    self.btest_exit('test_sdl_canvas.c', cflags=['-sLEGACY_GL_EMULATION', '-lSDL', '-lGL'] + args)

  @proxied
  def test_sdl_canvas_proxy(self):
    create_file('data.txt', 'datum')
    self.reftest('test_sdl_canvas_proxy.c', 'test_sdl_canvas_proxy.png', cflags=['--proxy-to-worker', '-Wno-deprecated', '--preload-file', 'data.txt', '-lSDL', '-lGL'])

  @requires_graphics_hardware
  @flaky('https://github.com/emscripten-core/emscripten/issues/25329')
  def test_glgears_proxy_jstarget(self):
    # test .js target with --proxy-worker; emits 2 js files, client and worker
    self.compile_btest('hello_world_gles_proxy.c', ['-o', 'test.js', '--proxy-to-worker', '-Wno-deprecated', '-sGL_TESTING', '-lGL', '-lglut'])
    shell_with_script('shell_minimal.html', 'test.html', '<script src="test.js"></script>')
    self.make_reftest(test_file('gears.png'))
    self.post_manual_reftest()
    self.run_browser('test.html', '/report_result?0')

  def test_sdl_canvas_alpha(self):
    # N.B. On Linux with Intel integrated graphics cards, this test needs Firefox 49 or newer.
    # See https://github.com/emscripten-core/emscripten/issues/4069.
    create_file('flag_0.js', "Module['arguments'] = ['-0'];")

    self.reftest('test_sdl_canvas_alpha.c', 'test_sdl_canvas_alpha.png', cflags=['-lSDL', '-lGL'], reference_slack=12)
    self.reftest('test_sdl_canvas_alpha.c', 'test_sdl_canvas_alpha_flag_0.png', cflags=['--pre-js', 'flag_0.js', '-lSDL', '-lGL'], reference_slack=12)

  @parameterized({
    '': ([],),
    'eventhandler': (['-DTEST_EMSCRIPTEN_SDL_SETEVENTHANDLER'],),
  })
  @parameterized({
    '': ([],),
    'asyncify': (['-DTEST_SLEEP', '-sASSERTIONS', '-sSAFE_HEAP', '-sASYNCIFY'],),
  })
  @parameterized({
    '': (False,),
    'delay': (True,),
  })
  def test_sdl_key(self, defines, async_, delay):
    if delay:
      settimeout_start = 'setTimeout(function() {'
      settimeout_end = '}, 1);'
    else:
      settimeout_start = ''
      settimeout_end = ''
    create_file('pre.js', '''
      function keydown(c) {
       %s
        simulateKeyDown(c);
       %s
      }

      function keyup(c) {
       %s
        simulateKeyUp(c);
       %s
      }
    ''' % (settimeout_start, settimeout_end, settimeout_start, settimeout_end))
    self.btest_exit('test_sdl_key.c', 223092870, cflags=defines + async_ + ['--pre-js', test_file('browser/fake_events.js'), '--pre-js=pre.js', '-lSDL', '-lGL'])

  def test_sdl_key_proxy(self):
    shutil.copy(test_file('browser/fake_events.js'), '.')
    create_file('pre.js', '''
      Module.postRun = () => {
        function doOne() {
          Module._one();
          setTimeout(doOne, 1000/60);
        }
        setTimeout(doOne, 1000/60);
      }
    ''')

    def post():
      html = read_file('test.html')
      html = html.replace('</body>', '''
<script src='fake_events.js'></script>
<script>
simulateKeyDown(18);simulateKeyDown(38);simulateKeyUp(38);simulateKeyUp(18); // alt, up
simulateKeyDown(17);simulateKeyDown(16);simulateKeyDown(40);simulateKeyUp(40);simulateKeyUp(16);simulateKeyUp(17); // ctrl, shift, down
simulateKeyDown(37);simulateKeyUp(37); // left
simulateKeyDown(39);simulateKeyUp(39); // right
simulateKeyDown(65);simulateKeyUp(65); // a
simulateKeyDown(66);simulateKeyUp(66); // b
simulateKeyDown(100);simulateKeyUp(100); // trigger the end
</script>
</body>''')
      create_file('test.html', html)

    self.btest_exit('test_sdl_key_proxy.c', 223092870, cflags=['--proxy-to-worker', '-Wno-deprecated', '--pre-js', 'pre.js', '-lSDL', '-lGL', '-sRUNTIME_DEBUG'], post_build=post)

  def test_canvas_focus(self):
    self.btest_exit('test_canvas_focus.c', cflags=['--pre-js', test_file('browser/fake_events.js')])

  def test_keydown_preventdefault_proxy(self):
    def post():
      html = read_file('test.html')
      html = html.replace('</body>', '''
<script src='fake_events.js'></script>
<script>
// Send 'A'.  The corresonding keypress event will not be prevented.
simulateKeyDown(65, 'a', 'KeyA');
simulateKeyUp(65, 'a', 'KeyA');

// Send backspace.  The corresonding keypress event *will* be prevented due to proxyClient.js.
simulateKeyDown(8, 'Backspace', 'Backspace');
simulateKeyUp(8, 'Backspace', 'Backspace');

simulateKeyDown(100, undefined, 'Numpad4');
simulateKeyUp(100, undefined, 'Numpad4');
</script>
</body>''')

      create_file('test.html', html)

    shutil.copy(test_file('browser/fake_events.js'), '.')
    self.btest_exit('browser/test_keydown_preventdefault_proxy.c', 300, cflags=['--proxy-to-worker', '-Wno-deprecated'], post_build=post)

  def test_sdl_text(self):
    create_file('pre.js', '''
      Module.postRun = () => {
        function doOne() {
          Module._one();
          setTimeout(doOne, 1000/60);
        }
        setTimeout(doOne, 1000/60);
      }
    ''')

    self.btest_exit('test_sdl_text.c', cflags=['--pre-js', 'pre.js', '--pre-js', test_file('browser/fake_events.js'), '-lSDL', '-lGL'])

  def test_sdl_mouse(self):
    self.btest_exit('test_sdl_mouse.c', cflags=['-O2', '--minify=0', '--pre-js', test_file('browser/fake_events.js'), '-lSDL', '-lGL'])

  def test_sdl_mouse_offsets(self):
    create_file('page.html', '''
      <html>
        <head>
          <style type="text/css">
            html, body { margin: 0; padding: 0; }
            #container {
              position: absolute;
              left: 5px; right: 0;
              top: 5px; bottom: 0;
            }
            #canvas {
              position: absolute;
              left: 0; width: 600px;
              top: 0; height: 450px;
            }
            textarea {
              margin-top: 500px;
              margin-left: 5px;
              width: 600px;
            }
          </style>
        </head>
        <body>
          <div id="container">
            <canvas id="canvas"></canvas>
          </div>
          <textarea id="output" rows="8"></textarea>
          <script type="text/javascript">
            var Module = {
              canvas: document.getElementById('canvas'),
              print: (function() {
                var element = document.getElementById('output');
                element.value = ''; // clear browser cache
                return function(text) {
                  if (arguments.length > 1) text = Array.prototype.slice.call(arguments).join(' ');
                  element.value += text + "\\n";
                  element.scrollTop = element.scrollHeight; // focus on bottom
                };
              })()
            };
          </script>
          <script type="text/javascript" src="sdl_mouse.js"></script>
        </body>
      </html>
    ''')

    self.compile_btest('browser/test_sdl_mouse.c', ['-DTEST_SDL_MOUSE_OFFSETS', '-O2', '--minify=0', '-o', 'sdl_mouse.js', '--pre-js', test_file('browser/fake_events.js'), '-lSDL', '-lGL', '-sEXIT_RUNTIME'])
    self.run_browser('page.html', '', '/report_result?exit:0')

  def test_glut_touchevents(self):
    self.btest_exit('glut_touchevents.c', cflags=['-lglut'])

  def test_glut_wheelevents(self):
    self.btest_exit('glut_wheelevents.c', cflags=['-lglut'])

  @requires_graphics_hardware
  def test_glut_glutget_no_antialias(self):
    self.btest_exit('glut_glutget.c', cflags=['-lglut', '-lGL'])
    self.btest_exit('glut_glutget.c', cflags=['-lglut', '-lGL', '-DDEPTH_ACTIVATED', '-DSTENCIL_ACTIVATED', '-DALPHA_ACTIVATED'])

  # This test supersedes the one above, but it's skipped in the CI because anti-aliasing is not well supported by the Mesa software renderer.
  @requires_graphics_hardware
  def test_glut_glutget(self):
    self.btest_exit('glut_glutget.c', cflags=['-lglut', '-lGL'])
    self.btest_exit('glut_glutget.c', cflags=['-lglut', '-lGL', '-DAA_ACTIVATED', '-DDEPTH_ACTIVATED', '-DSTENCIL_ACTIVATED', '-DALPHA_ACTIVATED'])

  def test_glut_resize(self):
    self.btest_exit('test_glut_resize.c')

  def test_sdl_joystick_1(self):
    # Generates events corresponding to the Working Draft of the HTML5 Gamepad API.
    # http://www.w3.org/TR/2012/WD-gamepad-20120529/#gamepad-interface
    create_file('pre.js', '''
      var gamepads = [];
      // Spoof this function.
      navigator['getGamepads'] = () => gamepads;
      window['addNewGamepad'] = (id, numAxes, numButtons) => {
        var index = gamepads.length;
        gamepads.push({
          axes: new Array(numAxes),
          buttons: new Array(numButtons),
          id: id,
          index: index
        });
        var i;
        for (i = 0; i < numAxes; i++) gamepads[index].axes[i] = 0;
        for (i = 0; i < numButtons; i++) gamepads[index].buttons[i] = 0;
      };
      window['simulateGamepadButtonDown'] = (index, button) => {
        gamepads[index].buttons[button] = 1;
      };
      window['simulateGamepadButtonUp'] = (index, button) => {
        gamepads[index].buttons[button] = 0;
      };
      window['simulateAxisMotion'] = (index, axis, value) => {
        gamepads[index].axes[axis] = value;
      };
    ''')

    self.btest_exit('test_sdl_joystick.c', cflags=['-O2', '--minify=0', '-o', 'page.html', '--pre-js', 'pre.js', '-lSDL', '-lGL'])

  def test_sdl_joystick_2(self):
    # Generates events corresponding to the Editor's Draft of the HTML5 Gamepad API.
    # https://dvcs.w3.org/hg/gamepad/raw-file/default/gamepad.html#idl-def-Gamepad
    create_file('pre.js', '''
      var gamepads = [];
      // Spoof this function.
      navigator['getGamepads'] = () => gamepads;
      window['addNewGamepad'] = (id, numAxes, numButtons) => {
        var index = gamepads.length;
        gamepads.push({
          axes: new Array(numAxes),
          buttons: new Array(numButtons),
          id: id,
          index: index
        });
        var i;
        for (i = 0; i < numAxes; i++) gamepads[index].axes[i] = 0;
        // Buttons are objects
        for (i = 0; i < numButtons; i++) gamepads[index].buttons[i] = { pressed: false, value: 0 };
      };
      // FF mutates the original objects.
      window['simulateGamepadButtonDown'] = (index, button) => {
        gamepads[index].buttons[button].pressed = true;
        gamepads[index].buttons[button].value = 1;
      };
      window['simulateGamepadButtonUp'] = (index, button) => {
        gamepads[index].buttons[button].pressed = false;
        gamepads[index].buttons[button].value = 0;
      };
      window['simulateAxisMotion'] = (index, axis, value) => {
        gamepads[index].axes[axis] = value;
      };
    ''')

    self.btest_exit('test_sdl_joystick.c', cflags=['-O2', '--minify=0', '--pre-js', 'pre.js', '-lSDL', '-lGL'])

  @requires_graphics_hardware
  def test_glfw_joystick(self):
    # Generates events corresponding to the Editor's Draft of the HTML5 Gamepad API.
    # https://dvcs.w3.org/hg/gamepad/raw-file/default/gamepad.html#idl-def-Gamepad
    create_file('pre.js', '''
      var gamepads = [];
      // Spoof this function.
      navigator['getGamepads'] = () => gamepads;
      window['addNewGamepad'] = (id, numAxes, numButtons) => {
        var index = gamepads.length;
        var gamepad = {
          axes: new Array(numAxes),
          buttons: new Array(numButtons),
          id: id,
          index: index
        };
        gamepads.push(gamepad)
        var i;
        for (i = 0; i < numAxes; i++) gamepads[index].axes[i] = 0;
        // Buttons are objects
        for (i = 0; i < numButtons; i++) gamepads[index].buttons[i] = { pressed: false, value: 0 };

        // Dispatch event (required for glfw joystick; note not used in SDL test)
        var event = new Event('gamepadconnected');
        event.gamepad = gamepad;
        window.dispatchEvent(event);
      };
      // FF mutates the original objects.
      window['simulateGamepadButtonDown'] = (index, button) => {
        gamepads[index].buttons[button].pressed = true;
        gamepads[index].buttons[button].value = 1;
      };
      window['simulateGamepadButtonUp'] = (index, button) => {
        gamepads[index].buttons[button].pressed = false;
        gamepads[index].buttons[button].value = 0;
      };
      window['simulateAxisMotion'] = (index, axis, value) => {
        gamepads[index].axes[axis] = value;
      };
    ''')

    self.btest_exit('test_glfw_joystick.c', cflags=['-O2', '--minify=0', '-o', 'page.html', '--pre-js', 'pre.js', '-lGL', '-lglfw3', '-sUSE_GLFW=3'])

  @requires_graphics_hardware
  def test_webgl_context_attributes(self):
    # Javascript code to check the attributes support we want to test in the WebGL implementation
    # (request the attribute, create a context and check its value afterwards in the context attributes).
    # Tests will succeed when an attribute is not supported.
    create_file('check_webgl_attributes_support.js', '''
      addToLibrary({
        webglAntialiasSupported: function() {
          canvas = document.createElement('canvas');
          context = canvas.getContext('experimental-webgl', {antialias: true});
          attributes = context.getContextAttributes();
          return attributes.antialias;
        },
        webglDepthSupported: function() {
          canvas = document.createElement('canvas');
          context = canvas.getContext('experimental-webgl', {depth: true});
          attributes = context.getContextAttributes();
          return attributes.depth;
        },
        webglStencilSupported: function() {
          canvas = document.createElement('canvas');
          context = canvas.getContext('experimental-webgl', {stencil: true});
          attributes = context.getContextAttributes();
          return attributes.stencil;
        },
        webglAlphaSupported: function() {
          canvas = document.createElement('canvas');
          context = canvas.getContext('experimental-webgl', {alpha: true});
          attributes = context.getContextAttributes();
          return attributes.alpha;
        }
      });
    ''')

    # Copy common code file to temporary directory
    filepath = test_file('browser/test_webgl_context_attributes_common.c')
    temp_filepath = os.path.basename(filepath)
    shutil.copy(filepath, temp_filepath)

    # testAntiAliasing uses a window-sized buffer on the stack
    self.set_setting('STACK_SIZE', '1MB')

    # perform tests with attributes activated
    self.btest_exit('test_webgl_context_attributes_glut.c', cflags=['--js-library', 'check_webgl_attributes_support.js', '-DAA_ACTIVATED', '-DDEPTH_ACTIVATED', '-DSTENCIL_ACTIVATED', '-DALPHA_ACTIVATED', '-lGL', '-lglut', '-lGLEW'])
    self.btest_exit('test_webgl_context_attributes_sdl.c', cflags=['--js-library', 'check_webgl_attributes_support.js', '-DAA_ACTIVATED', '-DDEPTH_ACTIVATED', '-DSTENCIL_ACTIVATED', '-DALPHA_ACTIVATED', '-lGL', '-lSDL', '-lGLEW'])
    if not self.is_wasm64():
      self.btest_exit('test_webgl_context_attributes_sdl2.c', cflags=['--js-library', 'check_webgl_attributes_support.js', '-DAA_ACTIVATED', '-DDEPTH_ACTIVATED', '-DSTENCIL_ACTIVATED', '-DALPHA_ACTIVATED', '-lGL', '-sUSE_SDL=2', '-lGLEW', '-sGL_ENABLE_GET_PROC_ADDRESS=1'])
    self.btest_exit('test_webgl_context_attributes_glfw.c', cflags=['--js-library', 'check_webgl_attributes_support.js', '-DAA_ACTIVATED', '-DDEPTH_ACTIVATED', '-DSTENCIL_ACTIVATED', '-DALPHA_ACTIVATED', '-lGL', '-lglfw', '-lGLEW'])

    # perform tests with attributes desactivated
    self.btest_exit('test_webgl_context_attributes_glut.c', cflags=['--js-library', 'check_webgl_attributes_support.js', '-lGL', '-lglut', '-lGLEW'])
    self.btest_exit('test_webgl_context_attributes_sdl.c', cflags=['--js-library', 'check_webgl_attributes_support.js', '-lGL', '-lSDL', '-lGLEW'])
    self.btest_exit('test_webgl_context_attributes_glfw.c', cflags=['--js-library', 'check_webgl_attributes_support.js', '-lGL', '-lglfw', '-lGLEW'])

  @requires_graphics_hardware
  def test_webgl_no_double_error(self):
    self.btest_exit('webgl_error.c')

  @requires_graphics_hardware
  def test_webgl_parallel_shader_compile(self):
    self.btest_exit('webgl_parallel_shader_compile.cpp')

  @requires_webgl2
  def test_webgl_explicit_uniform_location(self):
    self.btest_exit('webgl_explicit_uniform_location.c', cflags=['-sGL_EXPLICIT_UNIFORM_LOCATION', '-sMIN_WEBGL_VERSION=2'])

  @requires_graphics_hardware
  def test_webgl_sampler_layout_binding(self):
    self.btest_exit('webgl_sampler_layout_binding.c', cflags=['-sGL_EXPLICIT_UNIFORM_BINDING'])

  @requires_webgl2
  def test_webgl2_ubo_layout_binding(self):
    self.btest_exit('webgl2_ubo_layout_binding.c', cflags=['-sGL_EXPLICIT_UNIFORM_BINDING', '-sMIN_WEBGL_VERSION=2'])

  # Test that -sGL_PREINITIALIZED_CONTEXT works and allows user to set Module['preinitializedWebGLContext'] to a preinitialized WebGL context.
  @requires_graphics_hardware
  def test_preinitialized_webgl_context(self):
    self.btest_exit('test_preinitialized_webgl_context.c', cflags=['-sGL_PREINITIALIZED_CONTEXT', '--shell-file', test_file('test_preinitialized_webgl_context.html')])

  @parameterized({
    '': ([],),
    'threads': (['-pthread'],),
    'closure': (['-sENVIRONMENT=web', '-O2', '--closure=1'],),
  })
  def test_emscripten_get_now(self, args):
    self.btest_exit('test_emscripten_get_now.c', cflags=args)

  def test_write_file_in_environment_web(self):
    self.btest_exit('write_file.c', cflags=['-sENVIRONMENT=web', '-Os', '--closure=1'])

  def test_fflush(self):
    self.btest('test_fflush.cpp', '0', cflags=['-sEXIT_RUNTIME', '--shell-file', test_file('test_fflush.html')], reporting=Reporting.NONE)

  @parameterized({
    '': ([],),
    'extra': (['-DEXTRA_WORK'],),
    'autopersist': (['-DIDBFS_AUTO_PERSIST'],),
  })
  def test_fs_idbfs_sync(self, args):
    secret = str(time.time())
    self.btest_exit('fs/test_idbfs_sync.c', cflags=['-lidbfs.js', f'-DSECRET="{secret}"', '-lidbfs.js'] + args + ['-DFIRST'])
    print('done first half')
    self.btest_exit('fs/test_idbfs_sync.c', cflags=['-lidbfs.js', f'-DSECRET="{secret}"', '-lidbfs.js'] + args)

  @parameterized({
    'open': ('TEST_CASE_OPEN', 2),
    'close': ('TEST_CASE_CLOSE', 3),
    'symlink': ('TEST_CASE_SYMLINK', 3),
    'unlink': ('TEST_CASE_UNLINK', 3),
    'rename': ('TEST_CASE_RENAME', 3),
    'mkdir': ('TEST_CASE_MKDIR', 2),
  })
  def test_fs_idbfs_autopersist(self, test_case, phase_count):
    self.cflags += ['-lidbfs.js', f'-DTEST_CASE={test_case}']
    for phase in range(phase_count):
      self.btest_exit('fs/test_idbfs_autopersist.c', cflags=[f'-DTEST_PHASE={phase + 1}'])

  def test_fs_idbfs_fsync(self):
    # sync from persisted state into memory before main()
    self.set_setting('DEFAULT_LIBRARY_FUNCS_TO_INCLUDE', '$ccall,$addRunDependency')
    create_file('pre.js', '''
      Module.preRun = () => {
        addRunDependency('syncfs');

        FS.mkdir('/working1');
        FS.mount(IDBFS, {}, '/working1');
        FS.syncfs(true, function (err) {
          if (err) throw err;
          removeRunDependency('syncfs');
        });
      };
    ''')

    args = ['--pre-js', 'pre.js', '-lidbfs.js', '-sEXIT_RUNTIME', '-sASYNCIFY']
    secret = str(time.time())
    self.btest('fs/test_idbfs_fsync.c', '1', cflags=args + ['-DFIRST', f'-DSECRET="{secret}"', '-lidbfs.js'])
    self.btest('fs/test_idbfs_fsync.c', '1', cflags=args + [f'-DSECRET="{secret}"', '-lidbfs.js'])

  def test_fs_memfs_fsync(self):
    args = ['-sASYNCIFY', '-sEXIT_RUNTIME']
    secret = str(time.time())
    self.btest_exit('fs/test_memfs_fsync.c', cflags=args + [f'-DSECRET="{secret}"'])

  def test_fs_workerfs_read(self):
    secret = 'a' * 10
    secret2 = 'b' * 10
    create_file('pre.js', '''
      Module.preRun = () => {
        var blob = new Blob(['%s']);
        var file = new File(['%s'], 'file.txt');
        FS.mkdir('/work');
        FS.mount(WORKERFS, {
          blobs: [{ name: 'blob.txt', data: blob }],
          files: [file],
        }, '/work');
      };
    ''' % (secret, secret2))
    self.btest_exit('fs/test_workerfs_read.c', cflags=['-lworkerfs.js', '--pre-js', 'pre.js', f'-DSECRET="{secret}"', f'-DSECRET2="{secret2}"', '--proxy-to-worker', '-Wno-deprecated', '-lworkerfs.js'])

  def test_fs_workerfs_package(self):
    create_file('file1.txt', 'first')
    ensure_dir('sub')
    create_file('sub/file2.txt', 'second')
    self.run_process([FILE_PACKAGER, 'files.data', '--preload', 'file1.txt', 'sub/file2.txt', '--separate-metadata', '--js-output=files.js'])
    self.btest('fs/test_workerfs_package.c', '1', cflags=['-lworkerfs.js', '--proxy-to-worker', '-Wno-deprecated', '-lworkerfs.js'])

  def test_fs_lz4fs_package(self):
    # generate data
    ensure_dir('subdir')
    create_file('file1.txt', '0123456789' * (1024 * 128))
    create_file('subdir/file2.txt', '1234567890' * (1024 * 128))
    random_data = bytearray(random.randint(0, 255) for x in range(1024 * 128 * 10 + 1))
    random_data[17] = ord('X')
    create_file('file3.txt', random_data, binary=True)

    # compress in emcc, -sLZ4 tells it to tell the file packager
    print('emcc-normal')
    self.btest_exit('fs/test_lz4fs.c', 0, cflags=['-sLZ4', '--preload-file', 'file1.txt', '--preload-file', 'subdir/file2.txt', '--preload-file', 'file3.txt'])
    assert os.path.getsize('file1.txt') + os.path.getsize('subdir/file2.txt') + os.path.getsize('file3.txt') == 3 * 1024 * 128 * 10 + 1
    assert os.path.getsize('test.data') < (3 * 1024 * 128 * 10) / 2  # over half is gone
    print('    emcc-opts')
    self.btest_exit('fs/test_lz4fs.c', 0, cflags=['-sLZ4', '--preload-file', 'file1.txt', '--preload-file', 'subdir/file2.txt', '--preload-file', 'file3.txt', '-O2'])

    # compress in the file packager, on the server. the client receives compressed data and can just
    # use it. this is typical usage
    print('normal')
    out = subprocess.check_output([FILE_PACKAGER, 'files.data', '--preload', 'file1.txt', 'subdir/file2.txt', 'file3.txt', '--lz4'])
    create_file('files.js', out, binary=True)
    self.btest_exit('fs/test_lz4fs.c', 0, cflags=['--pre-js', 'files.js', '-sLZ4', '-sFORCE_FILESYSTEM'])
    print('    opts')
    self.btest_exit('fs/test_lz4fs.c', 0, cflags=['--pre-js', 'files.js', '-sLZ4', '-sFORCE_FILESYSTEM', '-O2'])
    print('    modularize')
    self.compile_btest('fs/test_lz4fs.c', ['--pre-js', 'files.js', '-sLZ4', '-sFORCE_FILESYSTEM', '-sMODULARIZE', '-sEXIT_RUNTIME'])
    create_file('a.html', '''
      <script src="a.out.js"></script>
      <script>
        Module()
      </script>
    ''')
    self.run_browser('a.html', '/report_result?exit:0')

    # load the data into LZ4FS manually at runtime. This means we compress on the client. This is
    # generally not recommended
    print('manual')
    subprocess.check_output([FILE_PACKAGER, 'files.data', '--preload', 'file1.txt', 'subdir/file2.txt', 'file3.txt', '--separate-metadata', '--js-output=files.js'])
    self.btest_exit('fs/test_lz4fs.c', 1, cflags=['-DLOAD_MANUALLY', '-sLZ4', '-sFORCE_FILESYSTEM'])
    print('    opts')
    self.btest_exit('fs/test_lz4fs.c', 1, cflags=['-DLOAD_MANUALLY', '-sLZ4', '-sFORCE_FILESYSTEM', '-O2'])
    print('    opts+closure')
    self.btest_exit('fs/test_lz4fs.c', 1, cflags=['-DLOAD_MANUALLY', '-sLZ4',
                                                  '-sFORCE_FILESYSTEM', '-O2',
                                                  '--closure=1', '-g1', '-Wno-closure'])

    # non-lz4 for comparison
    # try:
    #   os.mkdir('files')
    # except OSError:
    #   pass
    # shutil.copy('file1.txt', 'files/'))
    # shutil.copy('file2.txt', 'files/'))
    # shutil.copy('file3.txt', 'files/'))
    # out = subprocess.check_output([FILE_PACKAGER, 'files.data', '--preload', 'files/file1.txt', 'files/file2.txt', 'files/file3.txt'])
    # create_file('files.js', out, binary=True)

  def test_separate_metadata_later(self):
    # see issue #6654 - we need to handle separate-metadata both when we run before
    # the main program, and when we are run later

    create_file('data.dat', ' ')
    self.run_process([FILE_PACKAGER, 'more.data', '--preload', 'data.dat', '--separate-metadata', '--js-output=more.js'])
    self.btest(Path('browser/separate_metadata_later.cpp'), '1', cflags=['-sFORCE_FILESYSTEM'])

  def test_idbstore(self):
    secret = str(time.time())
    for stage in (0, 1, 2, 3, 0, 1, 2, 0, 0, 1, 4, 2, 5, 0, 4, 6, 5):
      print(stage)
      self.btest_exit('test_idbstore.c',
                      cflags=['-lidbstore.js', f'-DSTAGE={stage}', f'-DSECRET="{secret}"'],
                      output_basename=f'idbstore_{stage}')

  @parameterized({
    'asyncify': (1,),
    'jspi': (2,),
  })
  def test_idbstore_sync(self, asyncify):
    if asyncify == 2:
      self.require_jspi()
    secret = str(time.time())
    self.btest('test_idbstore_sync.c', '8', cflags=['-sSTRICT', '-lidbstore.js', f'-DSECRET="{secret}"', '-O3', '--closure=1', f'-sASYNCIFY={asyncify}'])

  def test_idbstore_sync_worker(self):
    secret = str(time.time())
    self.btest('test_idbstore_sync_worker.c', expected='0', cflags=['-lidbstore.js', f'-DSECRET="{secret}"', '-O3', '-g2', '--proxy-to-worker', '-Wno-deprecated', '-sASYNCIFY'])

  def test_force_exit(self):
    self.btest_exit('test_force_exit.c')

  def test_sdl_pumpevents(self):
    # key events should be detected using SDL_PumpEvents
    self.btest_exit('test_sdl_pumpevents.c', cflags=['--pre-js', test_file('browser/fake_events.js'), '-lSDL', '-lGL'])

  def test_sdl_canvas_size(self):
    self.btest_exit('test_sdl_canvas_size.c',
                    cflags=['-O2', '--minify=0', '--shell-file',
                               test_file('browser/test_sdl_canvas_size.html'), '-lSDL', '-lGL'])

  @requires_graphics_hardware
  def test_sdl_gl_extensions(self):
    self.btest_exit('test_sdl_gl_extensions.c', cflags=['-lSDL', '-lGL'])

  @requires_graphics_hardware
  def test_sdl_gl_read(self):
    # SDL, OpenGL, readPixels
    self.btest_exit('test_sdl_gl_read.c', cflags=['-lSDL', '-lGL'])

  @requires_graphics_hardware
  def test_sdl_gl_mapbuffers(self):
    self.btest_exit('test_sdl_gl_mapbuffers.c', cflags=['-sFULL_ES3', '-lSDL', '-lGL'])

  @requires_graphics_hardware
  def test_sdl_ogl(self):
    shutil.copy(test_file('screenshot.png'), '.')
    self.reftest('test_sdl_ogl.c', 'screenshot-gray-purple.png', reference_slack=1,
                 cflags=['-O2', '--minify=0', '--preload-file', 'screenshot.png', '-sLEGACY_GL_EMULATION', '--use-preload-plugins', '-lSDL', '-lGL'])

  @requires_graphics_hardware
  def test_sdl_ogl_regal(self):
    shutil.copy(test_file('screenshot.png'), '.')
    self.reftest('test_sdl_ogl.c', 'screenshot-gray-purple.png', reference_slack=1,
                 cflags=['-O2', '--minify=0', '--preload-file', 'screenshot.png', '-sUSE_REGAL', '-DUSE_REGAL', '--use-preload-plugins', '-lSDL', '-lGL', '-lc++', '-lc++abi'])

  @requires_graphics_hardware
  def test_sdl_ogl_defaultmatrixmode(self):
    shutil.copy(test_file('screenshot.png'), '.')
    self.reftest('test_sdl_ogl_defaultMatrixMode.c', 'screenshot-gray-purple.png', reference_slack=1,
                 cflags=['--minify=0', '--preload-file', 'screenshot.png', '-sLEGACY_GL_EMULATION', '--use-preload-plugins', '-lSDL', '-lGL'])

  @requires_graphics_hardware
  def test_sdl_ogl_p(self):
    # Immediate mode with pointers
    shutil.copy(test_file('screenshot.png'), '.')
    self.reftest('test_sdl_ogl_p.c', 'screenshot-gray.png', reference_slack=1,
                 cflags=['--preload-file', 'screenshot.png', '-sLEGACY_GL_EMULATION', '--use-preload-plugins', '-lSDL', '-lGL'])

  @requires_graphics_hardware
  def test_sdl_ogl_proc_alias(self):
    shutil.copy(test_file('screenshot.png'), '.')
    self.reftest('test_sdl_ogl_proc_alias.c', 'screenshot-gray-purple.png', reference_slack=1,
                 cflags=['-O2', '-g2', '-sINLINING_LIMIT', '--preload-file', 'screenshot.png', '-sLEGACY_GL_EMULATION', '-sGL_ENABLE_GET_PROC_ADDRESS', '--use-preload-plugins', '-lSDL', '-lGL'])

  @requires_graphics_hardware
  def test_sdl_fog_simple(self):
    shutil.copy(test_file('screenshot.png'), '.')
    self.reftest('test_sdl_fog_simple.c', 'screenshot-fog-simple.png',
                 cflags=['-O2', '--minify=0', '--preload-file', 'screenshot.png', '-sLEGACY_GL_EMULATION', '--use-preload-plugins', '-lSDL', '-lGL'])

  @requires_graphics_hardware
  def test_sdl_fog_negative(self):
    shutil.copy(test_file('screenshot.png'), '.')
    self.reftest('test_sdl_fog_negative.c', 'screenshot-fog-negative.png',
                 cflags=['--preload-file', 'screenshot.png', '-sLEGACY_GL_EMULATION', '--use-preload-plugins', '-lSDL', '-lGL'])

  @requires_graphics_hardware
  def test_sdl_fog_density(self):
    shutil.copy(test_file('screenshot.png'), '.')
    self.reftest('test_sdl_fog_density.c', 'screenshot-fog-density.png',
                 cflags=['--preload-file', 'screenshot.png', '-sLEGACY_GL_EMULATION', '--use-preload-plugins', '-lSDL', '-lGL'])

  @requires_graphics_hardware
  def test_sdl_fog_exp2(self):
    shutil.copy(test_file('screenshot.png'), '.')
    self.reftest('test_sdl_fog_exp2.c', 'screenshot-fog-exp2.png',
                 cflags=['--preload-file', 'screenshot.png', '-sLEGACY_GL_EMULATION', '--use-preload-plugins', '-lSDL', '-lGL'])

  @requires_graphics_hardware
  def test_sdl_fog_linear(self):
    shutil.copy(test_file('screenshot.png'), '.')
    self.reftest('test_sdl_fog_linear.c', 'screenshot-fog-linear.png', reference_slack=1,
                 cflags=['--preload-file', 'screenshot.png', '-sLEGACY_GL_EMULATION', '--use-preload-plugins', '-lSDL', '-lGL'])

  @requires_graphics_hardware
  @parameterized({
    '': (['-lglfw'],),
    's_flag': (['-sUSE_GLFW=2'],),
    'both_flags': (['-sUSE_GLFW=2', '-lglfw'],),
  })
  def test_glfw(self, args):
    self.btest_exit('test_glfw.c', cflags=['-sLEGACY_GL_EMULATION', '-lGL', '-sGL_ENABLE_GET_PROC_ADDRESS'] + args)

  @parameterized({
    '': ([],),
    's_flag': (['-sUSE_GLFW=2'],),
  })
  def test_glfw_minimal(self, args):
    self.btest_exit('test_glfw_minimal.c', cflags=['-lglfw', '-lGL'] + args)

  def test_glfw_time(self):
    self.btest_exit('test_glfw_time.c', cflags=['-sUSE_GLFW=3', '-lglfw', '-lGL'])

  @parameterized({
    '': ([],),
    'proxy_to_pthread': (['-pthread', '-sPROXY_TO_PTHREAD', '-sOFFSCREEN_FRAMEBUFFER'],),
  })
  @requires_graphics_hardware
  def test_egl(self, args):
    self.btest_exit('test_egl.c', cflags=['-O2', '-lEGL', '-lGL', '-sGL_ENABLE_GET_PROC_ADDRESS'] + args)

  @parameterized({
    '': ([],),
    'proxy_to_pthread': (['-pthread', '-sPROXY_TO_PTHREAD'],),
  })
  def test_egl_width_height(self, args):
    self.btest_exit('test_egl_width_height.c', cflags=['-O2', '-lEGL', '-lGL'] + args)

  @requires_graphics_hardware
  def test_egl_createcontext_error(self):
    self.btest_exit('test_egl_createcontext_error.c', cflags=['-lEGL', '-lGL'])

  @parameterized({
    '': ([False],),
    'preload': ([True],),
  })
  def test_hello_world_worker(self, file_data):
    # Test running in a web worker
    create_file('file.dat', 'data for worker')
    create_file('main.html', '''
      <html>
      <body>
        Worker Test
        <script>
          var worker = new Worker('worker.js');
          worker.onmessage = async (event) => {
            await fetch('http://localhost:%s/report_result?' + event.data);
            window.close();
          };
        </script>
      </body>
      </html>
    ''' % self.PORT)

    cmd = [EMCC, test_file('hello_world_worker.c'), '-o', 'worker.js'] + self.get_cflags()
    if file_data:
      cmd += ['--preload-file', 'file.dat']
    self.run_process(cmd)
    self.assertExists('worker.js')
    self.run_browser('main.html', '/report_result?hello from worker, and :' + ('data for w' if file_data else '') + ':')

    # code should run standalone too
    # To great memories >4gb we need the canary version of node
    if self.is_4gb():
      self.require_node_canary()
    self.assertContained('you should not see this text when in a worker!', self.run_js('worker.js'))

  @no_wasmfs('https://github.com/emscripten-core/emscripten/issues/19608')
  def test_mmap_lazyfile(self):
    create_file('lazydata.dat', 'hello world')
    create_file('pre.js', '''
      Module["preInit"] = () => {
        FS.createLazyFile('/', "lazy.txt", "lazydata.dat", true, false);
      }
    ''')
    self.cflags += ['--pre-js=pre.js', '--proxy-to-worker', '-Wno-deprecated']
    self.btest_exit('test_mmap_lazyfile.c')

  @no_wasmfs('https://github.com/emscripten-core/emscripten/issues/19608')
  @no_firefox('keeps sending OPTIONS requests, and eventually errors')
  def test_chunked_synchronous_xhr(self):
    main = 'chunked_sync_xhr.html'
    worker_filename = "download_and_checksum_worker.js"

    create_file(main, r"""
      <!doctype html>
      <html>
      <head><meta charset="utf-8"><title>Chunked XHR</title></head>
      <body>
        Chunked XHR Web Worker Test
        <script>
          var worker = new Worker("%s");
          var buffer = [];
          worker.onmessage = async (event) => {
            if (event.data.channel === "stdout") {
              await fetch('http://localhost:%s/report_result?' + event.data.line);
              window.close();
            } else {
              if (event.data.trace) event.data.trace.split("\n").map(function(v) { console.error(v); });
              if (event.data.line) {
                console.error(event.data.line);
              } else {
                var v = event.data.char;
                if (v == 10) {
                  var line = buffer.splice(0);
                  console.error(line = line.map(function(charCode){return String.fromCharCode(charCode);}).join(''));
                } else {
                  buffer.push(v);
                }
              }
            }
          };
        </script>
      </body>
      </html>
    """ % (worker_filename, self.PORT))

    create_file('worker_prejs.js', r"""
      Module.arguments = ["/bigfile"];
      Module.preInit = () => {
        FS.createLazyFile('/', "bigfile", "http://localhost:11111/bogus_file_path", true, false);
      };
      var doTrace = true;
      Module.print = (s) => self.postMessage({channel: "stdout", line: s});
      Module.printErr = (s) => { self.postMessage({channel: "stderr", char: s, trace: ((doTrace && s === 10) ? new Error().stack : null)}); doTrace = false; };
    """)
    self.compile_btest('checksummer.c', ['-g', '-sSMALL_XHR_CHUNKS', '-o', worker_filename,
                                         '--pre-js', 'worker_prejs.js'])
    chunkSize = 1024
    data = os.urandom(10 * chunkSize + 1) # 10 full chunks and one 1 byte chunk
    checksum = zlib.adler32(data) & 0xffffffff # Python 2 compatibility: force bigint

    server = HttpServerThread(make_test_chunked_synchronous_xhr_server(True, data, self.PORT))
    server.start()

    # block until the server is actually ready
    for i in range(60):
      try:
        urlopen('http://localhost:11111')
        break
      except Exception as e:
        print('(sleep for server)')
        time.sleep(1)
        if i == 60:
          raise e

    try:
      self.run_browser(main, '/report_result?' + str(checksum))
    finally:
      server.stop()
      server.join()
    # Avoid race condition on cleanup, wait a bit so that processes have released file locks so that test tearDown won't
    # attempt to rmdir() files in use.
    if WINDOWS:
      time.sleep(2)

  @requires_graphics_hardware
  def test_glgears(self, extra_args=[]):  # noqa
    self.reftest('hello_world_gles.c', 'gears.png', reference_slack=3,
                 cflags=['-DHAVE_BUILTIN_SINCOS', '-lGL', '-lglut'] + extra_args)

  @requires_graphics_hardware
  def test_glgears_pthreads(self, extra_args=[]):  # noqa
    # test that a program that doesn't use pthreads still works with with pthreads enabled
    # (regression test for https://github.com/emscripten-core/emscripten/pull/8059#issuecomment-488105672)
    self.test_glgears(['-pthread'])

  @requires_graphics_hardware
  @parameterized({
    '': ([],),
    # Enabling FULL_ES3 also enables ES2 automatically
    'proxy': (['--proxy-to-worker', '-Wno-deprecated'],),
  })
  def test_glgears_long(self, args):
    args += ['-DHAVE_BUILTIN_SINCOS', '-DLONGTEST', '-lGL', '-lglut', '-DANIMATE']
    self.btest('hello_world_gles.c', expected='0', cflags=args)

  @requires_graphics_hardware
  @parameterized({
    '': ('hello_world_gles.c',),
    'full': ('hello_world_gles_full.c',),
    'full_944': ('hello_world_gles_full_944.c',),
  })
  @flaky('https://github.com/emscripten-core/emscripten/issues/25329')
  def test_glgears_animation(self, filename):
    shutil.copy(test_file('browser/fake_events.js'), '.')
    args = ['-o', 'something.html',
            '-DHAVE_BUILTIN_SINCOS', '-sGL_TESTING', '-lGL', '-lglut',
            '--shell-file', test_file('hello_world_gles_shell.html')]
    if 'full' in filename:
      args += ['-sFULL_ES2']
    self.compile_btest(filename, args)
    self.run_browser('something.html', '/report_gl_result?true')

  @requires_graphics_hardware
  def test_fulles2_sdlproc(self):
    self.btest_exit('full_es2_sdlproc.c', cflags=['-sGL_TESTING', '-DHAVE_BUILTIN_SINCOS', '-sFULL_ES2', '-lGL', '-lSDL', '-lglut', '-sGL_ENABLE_GET_PROC_ADDRESS', '-Wno-int-conversion'])

  @requires_graphics_hardware
  @flaky('https://github.com/emscripten-core/emscripten/issues/25329')
  def test_glgears_deriv(self):
    self.reftest('hello_world_gles_deriv.c', 'gears.png', reference_slack=2,
                 cflags=['-DHAVE_BUILTIN_SINCOS', '-lGL', '-lglut'])
    assert 'gl-matrix' not in read_file('test.html'), 'Should not include glMatrix when not needed'

  @requires_graphics_hardware
  def test_glbook(self):
    self.cflags.append('-Wno-int-conversion')
    self.cflags.append('-Wno-pointer-sign')
    programs = self.get_library('third_party/glbook', [
      'Chapter_2/Hello_Triangle/CH02_HelloTriangle.o',
      'Chapter_8/Simple_VertexShader/CH08_SimpleVertexShader.o',
      'Chapter_9/Simple_Texture2D/CH09_SimpleTexture2D.o',
      'Chapter_9/Simple_TextureCubemap/CH09_TextureCubemap.o',
      'Chapter_9/TextureWrap/CH09_TextureWrap.o',
      'Chapter_10/MultiTexture/CH10_MultiTexture.o',
      'Chapter_13/ParticleSystem/CH13_ParticleSystem.o',
    ], configure=None)

    def book_path(path):
      return test_file('third_party/glbook', path)

    for program in programs:
      print(program)
      basename = os.path.basename(program)
      args = ['-lGL', '-lEGL', '-lX11']
      if basename == 'CH10_MultiTexture.o':
        shutil.copy(book_path('Chapter_10/MultiTexture/basemap.tga'), '.')
        shutil.copy(book_path('Chapter_10/MultiTexture/lightmap.tga'), '.')
        args += ['--preload-file', 'basemap.tga', '--preload-file', 'lightmap.tga']
      elif basename == 'CH13_ParticleSystem.o':
        shutil.copy(book_path('Chapter_13/ParticleSystem/smoke.tga'), '.')
        args += ['--preload-file', 'smoke.tga', '-O2'] # test optimizations and closure here as well for more coverage

      self.reftest(program, book_path(basename.replace('.o', '.png')), cflags=args)

  @requires_graphics_hardware
  @parameterized({
    'normal': (['-sFULL_ES2'],),
    # Enabling FULL_ES3 also enables ES2 automatically
    'full_es3': (['-sFULL_ES3'],),
  })
  def test_gles2_emulation(self, args):
    shutil.copy(test_file('third_party/glbook/Chapter_10/MultiTexture/basemap.tga'), '.')
    shutil.copy(test_file('third_party/glbook/Chapter_10/MultiTexture/lightmap.tga'), '.')
    shutil.copy(test_file('third_party/glbook/Chapter_13/ParticleSystem/smoke.tga'), '.')

    for source, reference in [
      ('third_party/glbook/Chapter_2/Hello_Triangle/Hello_Triangle_orig.c', 'third_party/glbook/CH02_HelloTriangle.png'),
      # ('third_party/glbook/Chapter_8/Simple_VertexShader/Simple_VertexShader_orig.c', 'third_party/glbook/CH08_SimpleVertexShader.png'), # XXX needs INT extension in WebGL
      ('third_party/glbook/Chapter_9/TextureWrap/TextureWrap_orig.c', 'third_party/glbook/CH09_TextureWrap.png'),
      # ('third_party/glbook/Chapter_9/Simple_TextureCubemap/Simple_TextureCubemap_orig.c', 'third_party/glbook/CH09_TextureCubemap.png'), # XXX needs INT extension in WebGL
      ('third_party/glbook/Chapter_9/Simple_Texture2D/Simple_Texture2D_orig.c', 'third_party/glbook/CH09_SimpleTexture2D.png'),
      ('third_party/glbook/Chapter_10/MultiTexture/MultiTexture_orig.c', 'third_party/glbook/CH10_MultiTexture.png'),
      ('third_party/glbook/Chapter_13/ParticleSystem/ParticleSystem_orig.c', 'third_party/glbook/CH13_ParticleSystem.png'),
    ]:
      print(source)
      self.reftest(source, reference,
                   cflags=['-I' + test_file('third_party/glbook/Common'),
                              test_file('third_party/glbook/Common/esUtil.c'),
                              test_file('third_party/glbook/Common/esShader.c'),
                              test_file('third_party/glbook/Common/esShapes.c'),
                              test_file('third_party/glbook/Common/esTransform.c'),
                              '-lGL', '-lEGL', '-lX11', '-Wno-int-conversion', '-Wno-pointer-sign',
                              '--preload-file', 'basemap.tga', '--preload-file', 'lightmap.tga', '--preload-file', 'smoke.tga'] + args)

  @requires_webgl2
  def test_clientside_vertex_arrays_es3(self):
    self.reftest('clientside_vertex_arrays_es3.c', 'gl_triangle.png', cflags=['-sFULL_ES3', '-sUSE_GLFW=3', '-lglfw', '-lGLESv2'])

  def test_emscripten_api(self):
    self.btest_exit('emscripten_api_browser.c', cflags=['-lSDL'])

  @also_with_wasmfs
  def test_emscripten_async_load_script(self):
    def setup():
      create_file('script1.js', '''
        Module._set(456);
      ''')
      create_file('file1.txt', 'first')
      create_file('file2.txt', 'second')

    setup()
    self.run_process([FILE_PACKAGER, 'test.data', '--preload', 'file1.txt', 'file2.txt'], stdout=open('script2.js', 'w'))
    self.btest_exit('test_emscripten_async_load_script.c', cflags=['-sFORCE_FILESYSTEM'])

    # check using file packager to another dir
    self.clear()
    setup()
    ensure_dir('sub')
    self.run_process([FILE_PACKAGER, 'sub/test.data', '--preload', 'file1.txt', 'file2.txt'], stdout=open('script2.js', 'w'))
    shutil.copy(Path('sub/test.data'), '.')
    self.btest_exit('test_emscripten_async_load_script.c', cflags=['-sFORCE_FILESYSTEM'])

  @also_with_wasmfs
  def test_emscripten_overlapped_package(self):
    # test that a program that loads multiple file_packager.py packages has a correctly initialized filesystem.
    # this exercises https://github.com/emscripten-core/emscripten/issues/23602 whose root cause was a difference
    # between JS FS and WASMFS behavior.
    def setup():
      ensure_dir('sub')
      create_file('sub/file1.txt', 'first')
      create_file('sub/file2.txt', 'second')

    setup()
    self.run_process([FILE_PACKAGER, 'test.data', '--preload', 'sub/file1.txt@/target/file1.txt'], stdout=open('script1.js', 'w'))
    self.run_process([FILE_PACKAGER, 'test2.data', '--preload', 'sub/file2.txt@/target/file2.txt'], stdout=open('script2.js', 'w'))
    self.btest_exit('test_emscripten_overlapped_package.c', cflags=['-sFORCE_FILESYSTEM'])
    self.clear()

  def test_emscripten_api_infloop(self):
    self.btest_exit('emscripten_api_browser_infloop.cpp')

  @parameterized({
    '': ([],),
    'pthreads': (['-pthread', '-sPROXY_TO_PTHREAD', '-sEXIT_RUNTIME'],),
  })
  def test_emscripten_main_loop(self, args):
    self.btest_exit('test_emscripten_main_loop.c', cflags=args)

  @parameterized({
    '': ([],),
    # test pthreads + AUTO_JS_LIBRARIES mode as well
    'pthreads': (['-pthread', '-sPROXY_TO_PTHREAD', '-sAUTO_JS_LIBRARIES=0'],),
  })
  def test_emscripten_main_loop_settimeout(self, args):
    self.btest_exit('test_emscripten_main_loop_settimeout.c', cflags=args)

  @parameterized({
    '': ([],),
    'pthreads': (['-pthread', '-sPROXY_TO_PTHREAD'],),
  })
  def test_emscripten_main_loop_and_blocker(self, args):
    self.btest_exit('test_emscripten_main_loop_and_blocker.c', cflags=args)

  def test_emscripten_main_loop_and_blocker_exit(self):
    # Same as above but tests that EXIT_RUNTIME works with emscripten_main_loop.  The
    # app should still stay alive until the loop ends
    self.btest_exit('test_emscripten_main_loop_and_blocker.c')

  @parameterized({
    '': ([],),
    'worker': (['--proxy-to-worker', '-Wno-deprecated'],),
    'pthreads': (['-pthread', '-sPROXY_TO_PTHREAD'],),
    'strict': (['-sSTRICT'],),
  })
  def test_emscripten_main_loop_setimmediate(self, args):
    self.btest_exit('test_emscripten_main_loop_setimmediate.c', cflags=args)

  @parameterized({
    '': ([],),
    'O1': (['-O1'],),
  })
  def test_fs_after_main(self, args):
    self.btest_exit('test_fs_after_main.c', cflags=args)

  def test_sdl_quit(self):
    self.btest_exit('test_sdl_quit.c', cflags=['-lSDL', '-lGL'])

  def test_sdl_resize(self):
    # FIXME(https://github.com/emscripten-core/emscripten/issues/12978)
    self.cflags.append('-Wno-deprecated-declarations')
    self.btest_exit('test_sdl_resize.c', cflags=['-lSDL', '-lGL'])

  def test_glshaderinfo(self):
    self.btest_exit('test_glshaderinfo.c', cflags=['-lGL', '-lglut'])

  @requires_graphics_hardware
  def test_glgetattachedshaders(self):
    self.btest('glgetattachedshaders.c', '1', cflags=['-lGL', '-lEGL'])

  # Covered by dEQP text suite (we can remove it later if we add coverage for that).
  @requires_graphics_hardware
  def test_glframebufferattachmentinfo(self):
    self.btest('glframebufferattachmentinfo.c', '1', cflags=['-lGLESv2', '-lEGL'])

  @requires_graphics_hardware
  def test_sdl_glshader(self):
    self.reftest('test_sdl_glshader.c', 'test_sdl_glshader.png', cflags=['-O2', '--closure=1', '-sLEGACY_GL_EMULATION', '-lGL', '-lSDL', '-sGL_ENABLE_GET_PROC_ADDRESS'])

  @requires_graphics_hardware
  @also_with_proxying
  def test_sdl_glshader2(self):
    self.btest_exit('test_sdl_glshader2.c', cflags=['-sLEGACY_GL_EMULATION', '-lGL', '-lSDL', '-sGL_ENABLE_GET_PROC_ADDRESS'])

  @requires_graphics_hardware
  def test_gl_glteximage(self):
    self.btest('gl_teximage.c', '1', cflags=['-lGL', '-lSDL'])

  @parameterized({
    '': ([],),
    'pthreads': (['-pthread', '-sPROXY_TO_PTHREAD', '-sOFFSCREEN_FRAMEBUFFER'],),
    'pthreads_main_module': (['-pthread', '-sPROXY_TO_PTHREAD', '-sOFFSCREEN_FRAMEBUFFER', '-sMAIN_MODULE', '-Wno-experimental'],),
  })
  @requires_graphics_hardware
  def test_gl_textures(self, args):
    self.btest_exit('gl_textures.c', cflags=['-lGL', '-g', '-sSTACK_SIZE=1MB'] + args)

  @requires_graphics_hardware
  def test_gl_ps(self):
    # pointers and a shader
    shutil.copy(test_file('screenshot.png'), '.')
    self.reftest('gl_ps.c', 'gl_ps.png', cflags=['--preload-file', 'screenshot.png', '-sLEGACY_GL_EMULATION', '-lGL', '-lSDL', '--use-preload-plugins'], reference_slack=1)

  @requires_graphics_hardware
  def test_gl_ps_packed(self):
    # packed data that needs to be strided
    shutil.copy(test_file('screenshot.png'), '.')
    self.reftest('gl_ps_packed.c', 'gl_ps.png', cflags=['--preload-file', 'screenshot.png', '-sLEGACY_GL_EMULATION', '-lGL', '-lSDL', '--use-preload-plugins'], reference_slack=1)

  @requires_graphics_hardware
  def test_gl_ps_strides(self):
    shutil.copy(test_file('screenshot.png'), '.')
    self.reftest('gl_ps_strides.c', 'gl_ps_strides.png', cflags=['--preload-file', 'screenshot.png', '-sLEGACY_GL_EMULATION', '-lGL', '-lSDL', '--use-preload-plugins'])

  @requires_graphics_hardware
  @also_with_proxying
  def test_gl_ps_worker(self):
    shutil.copy(test_file('screenshot.png'), '.')
    self.reftest('gl_ps_worker.c', 'gl_ps.png', cflags=['--preload-file', 'screenshot.png', '-sLEGACY_GL_EMULATION', '-lGL', '-lSDL', '--use-preload-plugins'], reference_slack=1)

  @requires_graphics_hardware
  def test_gl_renderers(self):
    self.reftest('gl_renderers.c', 'gl_renderers.png', cflags=['-sGL_UNSAFE_OPTS=0', '-sLEGACY_GL_EMULATION', '-lGL', '-lSDL'])

  @requires_graphics_hardware
  @no_2gb('render fails')
  @no_4gb('render fails')
  def test_gl_stride(self):
    self.reftest('gl_stride.c', 'gl_stride.png', cflags=['-sGL_UNSAFE_OPTS=0', '-sLEGACY_GL_EMULATION', '-lGL', '-lSDL'])

  @requires_graphics_hardware
  def test_gl_vertex_buffer_pre(self):
    self.reftest('gl_vertex_buffer_pre.c', 'gl_vertex_buffer_pre.png', cflags=['-sGL_UNSAFE_OPTS=0', '-sLEGACY_GL_EMULATION', '-lGL', '-lSDL'])

  @requires_graphics_hardware
  def test_gl_vertex_buffer(self):
    self.reftest('gl_vertex_buffer.c', 'gl_vertex_buffer.png', cflags=['-sGL_UNSAFE_OPTS=0', '-sLEGACY_GL_EMULATION', '-lGL', '-lSDL'], reference_slack=1)

  @requires_graphics_hardware
  @also_with_proxying
  def test_gles2_uniform_arrays(self):
    self.btest_exit('test_gles2_uniform_arrays.c', cflags=['-sGL_ASSERTIONS', '-lGL', '-lSDL'])

  @requires_graphics_hardware
  def test_gles2_conformance(self):
    self.btest_exit('test_gles2_conformance.c', cflags=['-sGL_ASSERTIONS', '-lGL', '-lSDL'])

  @requires_graphics_hardware
  def test_matrix_identity(self):
    self.btest('gl_matrix_identity.c', expected=['-1882984448', '460451840', '1588195328', '2411982848'], cflags=['-sLEGACY_GL_EMULATION', '-lGL', '-lSDL'])

  @requires_graphics_hardware
  @no_swiftshader
  def test_cubegeom_pre(self):
    self.reftest('third_party/cubegeom/cubegeom_pre.c', 'third_party/cubegeom/cubegeom_pre.png', cflags=['-sLEGACY_GL_EMULATION', '-lGL', '-lSDL'])

  @requires_graphics_hardware
  @no_swiftshader
  def test_cubegeom_pre_regal(self):
    self.reftest('third_party/cubegeom/cubegeom_pre.c', 'third_party/cubegeom/cubegeom_pre.png', cflags=['-sUSE_REGAL', '-DUSE_REGAL', '-lGL', '-lSDL', '-lc++', '-lc++abi'])

  @requires_graphics_hardware
  @no_swiftshader
  def test_cubegeom_pre2(self):
    self.reftest('third_party/cubegeom/cubegeom_pre2.c', 'third_party/cubegeom/cubegeom_pre2.png', cflags=['-sGL_DEBUG', '-sLEGACY_GL_EMULATION', '-lGL', '-lSDL']) # some coverage for GL_DEBUG not breaking the build

  @requires_graphics_hardware
  @no_swiftshader
  def test_cubegeom_pre3(self):
    self.reftest('third_party/cubegeom/cubegeom_pre3.c', 'third_party/cubegeom/cubegeom_pre2.png', cflags=['-sLEGACY_GL_EMULATION', '-lGL', '-lSDL'])

  @also_with_proxying
  @parameterized({
    '': ([],),
    'tracing': (['-sTRACE_WEBGL_CALLS'],),
  })
  @requires_graphics_hardware
  def test_cubegeom(self, args):
    if '--proxy-to-worker' in self.cflags and args:
      # proxy only in the simple, normal case (we can't trace GL calls when proxied)
      self.skipTest('tracing + proxying not supported')
    self.reftest('third_party/cubegeom/cubegeom.c', 'third_party/cubegeom/cubegeom.png', cflags=['-O2', '-g', '-sLEGACY_GL_EMULATION', '-lGL', '-lSDL'] + args)

  @requires_graphics_hardware
  @also_with_proxying
  def test_cubegeom_regal(self):
    self.reftest('third_party/cubegeom/cubegeom.c', 'third_party/cubegeom/cubegeom.png', cflags=['-O2', '-g', '-DUSE_REGAL', '-sUSE_REGAL', '-lGL', '-lSDL', '-lc++', '-lc++abi'])

  @requires_graphics_hardware
  @also_with_proxying
  def test_cubegeom_regal_pthread(self):
    self.reftest('third_party/cubegeom/cubegeom.c', 'third_party/cubegeom/cubegeom.png', cflags=['-O2', '-g', '-pthread', '-DUSE_REGAL', '-pthread', '-sUSE_REGAL', '-lGL', '-lSDL', '-lc++', '-lc++abi'])

  @requires_graphics_hardware
  @parameterized({
    '': ([],),
    'O1': (['-O1'],),
    # also test -Os in wasm, which uses meta-dce, which should not break
    # legacy gl emulation hacks
    'Os': (['-Os'],),
  })
  def test_cubegeom_proc(self, opts):
    create_file('side.c', r'''

extern void* SDL_GL_GetProcAddress(const char *);

void *glBindBuffer = 0; // same name as the gl function, to check that the collision does not break us

void *getBindBuffer() {
  if (!glBindBuffer) glBindBuffer = SDL_GL_GetProcAddress("glBindBuffer");
  return glBindBuffer;
}
''')
    self.reftest('third_party/cubegeom/cubegeom_proc.c', 'third_party/cubegeom/cubegeom.png', cflags=opts + ['side.c', '-sLEGACY_GL_EMULATION', '-lGL', '-lSDL', '-sGL_ENABLE_GET_PROC_ADDRESS'])

  @also_with_wasmfs
  @requires_graphics_hardware
  def test_cubegeom_glew(self):
    self.reftest('third_party/cubegeom/cubegeom_glew.c', 'third_party/cubegeom/cubegeom.png', cflags=['-O2', '--closure=1', '-sLEGACY_GL_EMULATION', '-lGL', '-lGLEW', '-lSDL'])

  @requires_graphics_hardware
  def test_cubegeom_color(self):
    self.reftest('third_party/cubegeom/cubegeom_color.c', 'third_party/cubegeom/cubegeom_color.png', cflags=['-sLEGACY_GL_EMULATION', '-lGL', '-lSDL'])

  @requires_graphics_hardware
  @also_with_proxying
  def test_cubegeom_normal(self):
    self.reftest('third_party/cubegeom/cubegeom_normal.c', 'third_party/cubegeom/cubegeom_normal.png', cflags=['-sLEGACY_GL_EMULATION', '-lGL', '-lSDL'])

  @requires_graphics_hardware
  @also_with_proxying
  def test_cubegeom_normal_dap(self): # draw is given a direct pointer to clientside memory, no element array buffer
    self.reftest('third_party/cubegeom/cubegeom_normal_dap.c', 'third_party/cubegeom/cubegeom_normal.png', cflags=['-sLEGACY_GL_EMULATION', '-lGL', '-lSDL'])

  @requires_graphics_hardware
  def test_cubegeom_normal_dap_far(self): # indices do nto start from 0
    self.reftest('third_party/cubegeom/cubegeom_normal_dap_far.c', 'third_party/cubegeom/cubegeom_normal.png', cflags=['-sLEGACY_GL_EMULATION', '-lGL', '-lSDL'])

  @requires_graphics_hardware
  def test_cubegeom_normal_dap_far_range(self): # glDrawRangeElements
    self.reftest('third_party/cubegeom/cubegeom_normal_dap_far_range.c', 'third_party/cubegeom/cubegeom_normal.png', cflags=['-sLEGACY_GL_EMULATION', '-lGL', '-lSDL'])

  @requires_graphics_hardware
  def test_cubegeom_normal_dap_far_glda(self): # use glDrawArrays
    self.reftest('third_party/cubegeom/cubegeom_normal_dap_far_glda.c', 'third_party/cubegeom/cubegeom_normal_dap_far_glda.png', cflags=['-sLEGACY_GL_EMULATION', '-lGL', '-lSDL'])

  @requires_graphics_hardware
  @no_firefox('fails on CI but works locally')
  def test_cubegeom_normal_dap_far_glda_quad(self): # with quad
    self.reftest('third_party/cubegeom/cubegeom_normal_dap_far_glda_quad.c', 'third_party/cubegeom/cubegeom_normal_dap_far_glda_quad.png', cflags=['-sLEGACY_GL_EMULATION', '-lGL', '-lSDL'])

  @requires_graphics_hardware
  def test_cubegeom_mt(self):
    self.reftest('third_party/cubegeom/cubegeom_mt.c', 'third_party/cubegeom/cubegeom_mt.png', cflags=['-sLEGACY_GL_EMULATION', '-lGL', '-lSDL']) # multitexture

  @requires_graphics_hardware
  @also_with_proxying
  def test_cubegeom_color2(self):
    self.reftest('third_party/cubegeom/cubegeom_color2.c', 'third_party/cubegeom/cubegeom_color2.png', cflags=['-sLEGACY_GL_EMULATION', '-lGL', '-lSDL'])

  @requires_graphics_hardware
  def test_cubegeom_texturematrix(self):
    self.reftest('third_party/cubegeom/cubegeom_texturematrix.c', 'third_party/cubegeom/cubegeom_texturematrix.png', cflags=['-sLEGACY_GL_EMULATION', '-lGL', '-lSDL'])

  @requires_graphics_hardware
  def test_cubegeom_fog(self):
    self.reftest('third_party/cubegeom/cubegeom_fog.c', 'third_party/cubegeom/cubegeom_fog.png', cflags=['-sLEGACY_GL_EMULATION', '-lGL', '-lSDL'])

  @requires_graphics_hardware
  @no_swiftshader
  def test_cubegeom_pre_vao(self):
    self.reftest('third_party/cubegeom/cubegeom_pre_vao.c', 'third_party/cubegeom/cubegeom_pre_vao.png', cflags=['-sLEGACY_GL_EMULATION', '-lGL', '-lSDL'])

  @requires_graphics_hardware
  @no_swiftshader
  def test_cubegeom_pre_vao_regal(self):
    self.reftest('third_party/cubegeom/cubegeom_pre_vao.c', 'third_party/cubegeom/cubegeom_pre_vao.png', cflags=['-sUSE_REGAL', '-DUSE_REGAL', '-lGL', '-lSDL', '-lc++', '-lc++abi'])

  @requires_graphics_hardware
  @no_swiftshader
  def test_cubegeom_pre2_vao(self):
    self.reftest('third_party/cubegeom/cubegeom_pre2_vao.c', 'third_party/cubegeom/cubegeom_pre_vao.png', cflags=['-sLEGACY_GL_EMULATION', '-lGL', '-lSDL', '-sGL_ENABLE_GET_PROC_ADDRESS'])

  @requires_graphics_hardware
  def test_cubegeom_pre2_vao2(self):
    self.reftest('third_party/cubegeom/cubegeom_pre2_vao2.c', 'third_party/cubegeom/cubegeom_pre2_vao2.png', cflags=['-sLEGACY_GL_EMULATION', '-lGL', '-lSDL', '-sGL_ENABLE_GET_PROC_ADDRESS'])

  @requires_graphics_hardware
  @no_swiftshader
  def test_cubegeom_pre_vao_es(self):
    self.reftest('third_party/cubegeom/cubegeom_pre_vao_es.c', 'third_party/cubegeom/cubegeom_pre_vao.png', cflags=['-sFULL_ES2', '-lGL', '-lSDL'])

  @requires_webgl2
  @no_swiftshader
  def test_cubegeom_row_length(self):
    self.reftest('third_party/cubegeom/cubegeom_pre_vao_es.c', 'third_party/cubegeom/cubegeom_pre_vao.png', cflags=['-sFULL_ES2', '-lGL', '-lSDL', '-DUSE_UNPACK_ROW_LENGTH', '-sMIN_WEBGL_VERSION=2'])

  @requires_graphics_hardware
  def test_cubegeom_u4fv_2(self):
    self.reftest('third_party/cubegeom/cubegeom_u4fv_2.c', 'third_party/cubegeom/cubegeom_u4fv_2.png', cflags=['-sLEGACY_GL_EMULATION', '-lGL', '-lSDL'])

  @requires_graphics_hardware
  @also_with_proxying
  def test_cube_explosion(self):
    self.reftest('cube_explosion.c', 'cube_explosion.png', cflags=['-sLEGACY_GL_EMULATION', '-lGL', '-lSDL'])

  @requires_graphics_hardware
  def test_glgettexenv(self):
    self.btest('glgettexenv.c', cflags=['-sLEGACY_GL_EMULATION', '-lGL', '-lSDL'], expected='1')

  def test_sdl_canvas_blank(self):
    self.reftest('test_sdl_canvas_blank.c', 'test_sdl_canvas_blank.png', cflags=['-lSDL', '-lGL'])

  def test_sdl_canvas_palette(self):
    self.reftest('test_sdl_canvas_palette.c', 'test_sdl_canvas_palette.png', cflags=['-lSDL', '-lGL'])

  def test_sdl_canvas_twice(self):
    self.reftest('test_sdl_canvas_twice.c', 'test_sdl_canvas_twice.png', cflags=['-lSDL', '-lGL'])

  def test_sdl_set_clip_rect(self):
    self.reftest('test_sdl_set_clip_rect.c', 'test_sdl_set_clip_rect.png', cflags=['-lSDL', '-lGL'])

  def test_sdl_maprgba(self):
    self.reftest('test_sdl_maprgba.c', 'test_sdl_maprgba.png', cflags=['-lSDL', '-lGL'], reference_slack=3)

  def test_sdl_create_rgb_surface_from(self):
    self.reftest('test_sdl_create_rgb_surface_from.c', 'test_sdl_create_rgb_surface_from.png', cflags=['-lSDL', '-lGL'])

  def test_sdl_rotozoom(self):
    shutil.copy(test_file('screenshot.png'), '.')
    self.reftest('test_sdl_rotozoom.c', 'test_sdl_rotozoom.png', cflags=['--preload-file', 'screenshot.png', '--use-preload-plugins', '-lSDL', '-lGL'], reference_slack=3)

  def test_sdl_gfx_primitives(self):
    self.reftest('test_sdl_gfx_primitives.c', 'test_sdl_gfx_primitives.png', cflags=['-lSDL', '-lGL'], reference_slack=1)

  def test_sdl_canvas_palette_2(self):
    create_file('pre.js', '''
      Module['preRun'] = () => {
        SDL.defaults.copyOnLock = false;
      };
    ''')

    create_file('args-r.js', '''
      Module['arguments'] = ['-r'];
    ''')

    create_file('args-g.js', '''
      Module['arguments'] = ['-g'];
    ''')

    create_file('args-b.js', '''
      Module['arguments'] = ['-b'];
    ''')

    self.reftest('test_sdl_canvas_palette_2.c', 'test_sdl_canvas_palette_r.png', cflags=['--pre-js', 'pre.js', '--pre-js', 'args-r.js', '-lSDL', '-lGL'])
    self.reftest('test_sdl_canvas_palette_2.c', 'test_sdl_canvas_palette_g.png', cflags=['--pre-js', 'pre.js', '--pre-js', 'args-g.js', '-lSDL', '-lGL'])
    self.reftest('test_sdl_canvas_palette_2.c', 'test_sdl_canvas_palette_b.png', cflags=['--pre-js', 'pre.js', '--pre-js', 'args-b.js', '-lSDL', '-lGL'])

  def test_sdl_ttf_render_text_solid(self):
    self.reftest('test_sdl_ttf_render_text_solid.c', 'test_sdl_ttf_render_text_solid.png', cflags=['-O2', '-lSDL', '-lGL'])

  def test_sdl_alloctext(self):
    self.btest_exit('test_sdl_alloctext.c', cflags=['-lSDL', '-lGL'])

  def test_sdl_surface_refcount(self):
    self.btest_exit('test_sdl_surface_refcount.c', cflags=['-lSDL'])

  def test_sdl_free_screen(self):
    self.reftest('test_sdl_free_screen.c', 'htmltest.png', cflags=['-lSDL', '-lGL'])

  @requires_graphics_hardware
  def test_glbegin_points(self):
    shutil.copy(test_file('screenshot.png'), '.')
    self.reftest('glbegin_points.c', 'glbegin_points.png', cflags=['--preload-file', 'screenshot.png', '-sLEGACY_GL_EMULATION', '-lGL', '-lSDL', '--use-preload-plugins'])

  @requires_graphics_hardware
  def test_s3tc(self):
    shutil.copy(test_file('screenshot.dds'), '.')
    self.reftest('s3tc.c', 's3tc.png', cflags=['--preload-file', 'screenshot.dds', '-sLEGACY_GL_EMULATION', '-lGL', '-lSDL'])

  @requires_graphics_hardware
  def test_s3tc_ffp_only(self):
    shutil.copy(test_file('screenshot.dds'), '.')
    self.reftest('s3tc.c', 's3tc.png', cflags=['--preload-file', 'screenshot.dds', '-sLEGACY_GL_EMULATION', '-sGL_FFP_ONLY', '-lGL', '-lSDL'])

  @requires_graphics_hardware
  @parameterized({
    '': ([],),
    'subimage': (['-DTEST_TEXSUBIMAGE'],),
  })
  def test_anisotropic(self, args):
    shutil.copy(test_file('browser/water.dds'), '.')
    self.reftest('test_anisotropic.c', 'test_anisotropic.png', reference_slack=2, cflags=['--preload-file', 'water.dds', '-sLEGACY_GL_EMULATION', '-lGL', '-lSDL', '-Wno-incompatible-pointer-types'] + args)

  @requires_graphics_hardware
  def test_tex_nonbyte(self):
    self.reftest('tex_nonbyte.c', 'tex_nonbyte.png', cflags=['-sLEGACY_GL_EMULATION', '-lGL', '-lSDL'])

  @requires_graphics_hardware
  def test_float_tex(self):
    self.reftest('float_tex.c', 'float_tex.png', cflags=['-lGL', '-lglut'])

  @requires_graphics_hardware
  @parameterized({
    '': ([],),
    'tracing': (['-sTRACE_WEBGL_CALLS'],),
    'es2': (['-sMIN_WEBGL_VERSION=2', '-sFULL_ES2', '-sWEBGL2_BACKWARDS_COMPATIBILITY_EMULATION'],),
    'es2_tracing': (['-sMIN_WEBGL_VERSION=2', '-sFULL_ES2', '-sWEBGL2_BACKWARDS_COMPATIBILITY_EMULATION', '-sTRACE_WEBGL_CALLS'],),
  })
  def test_subdata(self, args):
    if '-sMIN_WEBGL_VERSION=2' in args and webgl2_disabled():
      self.skipTest('This test requires WebGL2 to be available')
    if self.is_4gb() and '-sMIN_WEBGL_VERSION=2' in args:
      self.skipTest('texSubImage2D fails: https://crbug.com/325090165')
    self.reftest('gl_subdata.c', 'float_tex.png', cflags=['-lGL', '-lglut'] + args)

  @requires_graphics_hardware
  def test_perspective(self):
    self.reftest('perspective.c', 'perspective.png', cflags=['-sLEGACY_GL_EMULATION', '-lGL', '-lSDL'])

  @requires_graphics_hardware
  def test_glerror(self):
    self.btest('gl_error.c', expected='1', cflags=['-sLEGACY_GL_EMULATION', '-lGL'])

  @parameterized({
    '': ([],),
    'strict': (['-lopenal', '-sSTRICT'],),
    'closure': (['--closure=1'],),
  })
  def test_openal_error(self, args):
    self.btest_exit('openal/test_openal_error.c', cflags=args)

  def test_openal_capture_sanity(self):
    self.btest_exit('openal/test_openal_capture_sanity.c')

  def test_openal_extensions(self):
    self.btest_exit('openal/test_openal_extensions.c')

  def test_openal_playback(self):
    shutil.copy(test_file('sounds/audio.wav'), '.')
    self.btest_exit('openal/test_openal_playback.c', cflags=['-O2', '--preload-file', 'audio.wav'])

  def test_openal_buffers(self):
    self.btest_exit('openal/test_openal_buffers.c', cflags=['--preload-file', test_file('sounds/the_entertainer.wav') + '@/'])

  def test_runtimelink(self):
    create_file('header.h', r'''
      struct point {
        int x, y;
      };
    ''')

    create_file('supp.c', r'''
      #include <stdio.h>
      #include "header.h"

      extern void mainFunc(int x);
      extern int mainInt;

      void suppFunc(struct point *p) {
        printf("supp: %d,%d\n", p->x, p->y);
        mainFunc(p->x + p->y);
        printf("supp see: %d\n", mainInt);
      }

      int suppInt = 76;
    ''')

    create_file('main.c', r'''
      #include <stdio.h>
      #include <assert.h>
      #include "header.h"

      extern void suppFunc(struct point *p);
      extern int suppInt;

      void mainFunc(int x) {
        printf("main: %d\n", x);
        assert(x == 56);
      }

      int mainInt = 543;

      int main( int argc, const char *argv[] ) {
        struct point p = { 54, 2 };
        suppFunc(&p);
        printf("main see: %d\nok.\n", suppInt);
        assert(suppInt == 76);
        return 0;
      }
    ''')
    self.run_process([EMCC, 'supp.c', '-o', 'supp.wasm', '-sSIDE_MODULE', '-O2'] + self.get_cflags())
    self.btest_exit('main.c', cflags=['-sMAIN_MODULE=2', '-O2', 'supp.wasm'])

  @also_with_wasm2js
  def test_pre_run_deps(self):
    # Adding a dependency in preRun will delay run
    self.set_setting('DEFAULT_LIBRARY_FUNCS_TO_INCLUDE', '$addRunDependency')
    create_file('pre.js', '''
      Module.preRun = () => {
        addRunDependency('foo');
        out('preRun called, added a dependency...');
        setTimeout(function() {
          Module.okk = 10;
          removeRunDependency('foo')
        }, 2000);
      };
    ''')

    self.btest('test_pre_run_deps.c', expected='10', cflags=['--pre-js', 'pre.js'])

  @also_with_wasm2js
  @parameterized({
    '': ([], '600'),
    'no_main': (['-DNO_MAIN', '--pre-js', 'pre_runtime.js'], '601'), # 601, because no main means we *do* run another call after exit()
  })
  def test_runtime_misuse(self, extra_args, second_code):
    self.set_setting('DEFAULT_LIBRARY_FUNCS_TO_INCLUDE', '$ccall,$cwrap')
    post_prep = '''
      var expected_ok = false;
      function doCcall(n) {
        ccall('note', 'string', ['number'], [n]);
      }
      var wrapped = cwrap('note', 'string', ['number']); // returns a string to suppress cwrap optimization
      function doCwrapCall(n) {
        var str = wrapped(n);
        out('got ' + str);
        assert(str === 'silly-string');
      }
      function doDirectCall(n) {
        Module['_note'](n);
      }
    '''
    post_test = '''
      var ok = false;
      try {
        doCcall(1);
        ok = true; // should fail and not reach here, runtime is not ready yet so ccall will abort
      } catch(e) {
        out('expected fail 1:', e);
        assert(e.toString().includes('Assertion failed')); // assertion, not something else
        ABORT = false; // hackish
      }
      assert(ok === expected_ok);

      ok = false;
      try {
        doCwrapCall(2);
        ok = true; // should fail and not reach here, runtime is not ready yet so cwrap call will abort
      } catch(e) {
        out('expected fail 2:', e);
        assert(e.toString().includes('Assertion failed')); // assertion, not something else
        ABORT = false; // hackish
      }
      assert(ok === expected_ok);

      ok = false;
      try {
        doDirectCall(3);
        ok = true; // should fail and not reach here, runtime is not ready yet so any code execution
      } catch(e) {
        out('expected fail 3:', e);
        assert(e.toString().includes('Assertion failed')); // assertion, not something else
        ABORT = false; // hackish
      }
      assert(ok === expected_ok);
    '''

    post_hook = r'''
      function myJSCallback() {
        // Run on the next event loop, as code may run in a postRun right after main().
        setTimeout(async () => {
          out('done timeout noted = ' + Module.noted);
          assert(Module.noted);
          await fetch('/report_result?' + HEAP32[Module.noted/4]);
          window.close();
        }, 0);
        // called from main, this is an ok time
        doCcall(100);
        doCwrapCall(200);
        doDirectCall(300);
      }
    '''

    create_file('pre_runtime.js', r'''
      Module.onRuntimeInitialized = myJSCallback;
    ''')

    print('mem init, so async, call too early')
    create_file('post.js', post_prep + post_test + post_hook)
    self.btest('test_runtime_misuse.c', expected='600', cflags=['--post-js', 'post.js', '-sEXIT_RUNTIME'] + extra_args, reporting=Reporting.NONE)

    print('sync startup, call too late')
    create_file('post.js', post_prep + 'Module.postRun = () => { ' + post_test + ' };' + post_hook)
    self.btest('test_runtime_misuse.c', expected=second_code, cflags=['--post-js', 'post.js', '-sEXIT_RUNTIME'] + extra_args, reporting=Reporting.NONE)

    print('sync, runtime still alive, so all good')
    create_file('post.js', post_prep + 'expected_ok = true; Module.postRun = () => { ' + post_test + ' };' + post_hook)
    self.btest('test_runtime_misuse.c', expected='606', cflags=['--post-js', 'post.js'] + extra_args, reporting=Reporting.NONE)

  def test_cwrap_early(self):
    self.btest('browser/test_cwrap_early.c', cflags=['-O2', '-sASSERTIONS', '--pre-js', test_file('browser/test_cwrap_early.js'), '-sEXPORTED_RUNTIME_METHODS=cwrap'], expected='0')

  @no_wasm64('TODO: wasm64 + BUILD_AS_WORKER')
  def test_worker_api(self):
    self.compile_btest('worker_api_worker.cpp', ['-o', 'worker.js', '-sBUILD_AS_WORKER', '-sEXPORTED_FUNCTIONS=_one'])
    self.btest('worker_api_main.cpp', expected='566')

  @no_wasm64('TODO: wasm64 + BUILD_AS_WORKER')
  def test_worker_api_2(self):
    self.compile_btest('worker_api_2_worker.cpp', ['-o', 'worker.js', '-sBUILD_AS_WORKER', '-O2', '--minify=0', '-sEXPORTED_FUNCTIONS=_one,_two,_three,_four', '--closure=1'])
    self.btest('worker_api_2_main.cpp', cflags=['-O2', '--minify=0'], expected='11')

  @no_wasm64('TODO: wasm64 + BUILD_AS_WORKER')
  def test_worker_api_3(self):
    self.compile_btest('worker_api_3_worker.cpp', ['-o', 'worker.js', '-sBUILD_AS_WORKER', '-sEXPORTED_FUNCTIONS=_one'])
    self.btest('worker_api_3_main.cpp', expected='5')

  @no_wasm64('TODO: wasm64 + BUILD_AS_WORKER')
  def test_worker_api_sleep(self):
    self.compile_btest('worker_api_worker_sleep.cpp', ['-o', 'worker.js', '-sBUILD_AS_WORKER', '-sEXPORTED_FUNCTIONS=_one', '-sASYNCIFY'])
    self.btest('worker_api_main.cpp', expected='566')

  @no_wasm64('TODO: wasm64 + BUILD_AS_WORKER')
  def test_worker_api_with_pthread_compilation_fails(self):
    self.run_process([EMCC, '-c', '-o', 'hello.o', test_file('hello_world.c')])
    stderr = self.expect_fail([EMCC, 'hello.o', '-o', 'a.js', '-g', '--closure=1', '-pthread', '-sBUILD_AS_WORKER'])
    self.assertContained("pthreads + BUILD_AS_WORKER require separate modes that don't work together, see https://github.com/emscripten-core/emscripten/issues/8854", stderr)

  @also_with_wasmfs
  def test_wget(self):
    create_file('test.txt', 'emscripten')
    self.btest_exit('test_wget.c', cflags=['-sASYNCIFY'])

  def test_wget_data(self):
    create_file('test.txt', 'emscripten')
    self.btest_exit('test_wget_data.c', cflags=['-O2', '-g2', '-sASYNCIFY'])

  @also_with_wasmfs
  @parameterized({
    '': ([],),
    'O2': (['-O2'],),
  })
  def test_emscripten_async_wget(self, args):
    shutil.copy(test_file('screenshot.png'), '.') # preloaded *after* run
    self.btest_exit('test_emscripten_async_wget.c', cflags=['-lSDL'] + args)

  @also_with_wasmfs
  def test_emscripten_async_wget2(self):
    self.btest_exit('test_emscripten_async_wget2.cpp')

  @disabled('https://github.com/emscripten-core/emscripten/issues/15818')
  def test_emscripten_async_wget2_data(self):
    create_file('hello.txt', 'Hello Emscripten!')
    self.btest('test_emscripten_async_wget2_data.cpp', expected='0')

  def test_emscripten_async_wget_side_module(self):
    self.emcc(test_file('test_emscripten_async_wget_side_module.c'), ['-o', 'lib.wasm', '-O2', '-sSIDE_MODULE'])
    self.btest_exit('test_emscripten_async_wget_main_module.c', cflags=['-O2', '-sMAIN_MODULE=2'])

  @parameterized({
    '': ([],),
    'lz4': (['-sLZ4'],),
  })
  def test_preload_module(self, args):
    create_file('library.c', r'''
      #include <stdio.h>
      int library_func() {
        return 42;
      }
    ''')
    self.emcc('library.c', ['-sSIDE_MODULE', '-O2', '-o', 'library.so'])
    create_file('main.c', r'''
      #include <assert.h>
      #include <dlfcn.h>
      #include <stdio.h>
      #include <emscripten.h>
      int main() {
        int found = EM_ASM_INT(
          return preloadedWasm['/library.so'] !== undefined;
        );
        assert(found);
        void *lib_handle = dlopen("/library.so", RTLD_NOW);
        assert(lib_handle);
        typedef int (*voidfunc)();
        voidfunc x = (voidfunc)dlsym(lib_handle, "library_func");
        assert(x);
        assert(x() == 42);
        return 0;
      }
    ''')
    self.btest_exit(
      'main.c',
      cflags=['-sMAIN_MODULE=2', '--preload-file', '.@/', '--use-preload-plugins'] + args)

  # This does not actually verify anything except that --cpuprofiler and --memoryprofiler compiles.
  # Run interactive.test_cpuprofiler_memoryprofiler for interactive testing.
  @requires_graphics_hardware
  @parameterized({
    '': ([],),
    'modularized': (['-sMODULARIZE=1', '-sEXPORT_NAME=MyModule', '--shell-file', test_file('shell_that_launches_modularize.html')],),
  })
  def test_cpuprofiler_memoryprofiler(self, opts):
    self.btest_exit('hello_world_gles.c', cflags=['-DLONGTEST=1', '-DTEST_MEMORYPROFILER_ALLOCATIONS_MAP=1', '--cpuprofiler', '--memoryprofiler', '-lGL', '-lglut', '-DANIMATE'] + opts)

  def test_uuid(self):
    self.btest_exit('test_uuid.c', cflags=['-luuid'])

  @requires_graphics_hardware
  def test_glew(self):
    self.btest('glew.c', cflags=['-lGL', '-lSDL', '-lGLEW'], expected='1')
    self.btest('glew.c', cflags=['-lGL', '-lSDL', '-lGLEW', '-sLEGACY_GL_EMULATION'], expected='1')
    self.btest('glew.c', cflags=['-lGL', '-lSDL', '-lGLEW', '-DGLEW_MX'], expected='1')
    self.btest('glew.c', cflags=['-lGL', '-lSDL', '-lGLEW', '-sLEGACY_GL_EMULATION', '-DGLEW_MX'], expected='1')

  def test_doublestart_bug(self):
    self.set_setting('DEFAULT_LIBRARY_FUNCS_TO_INCLUDE', '$addRunDependency,$removeRunDependency')
    create_file('pre.js', r'''
Module["preRun"] = () => {
  addRunDependency('test_run_dependency');
  removeRunDependency('test_run_dependency');
};
''')

    self.btest('doublestart.c', cflags=['--pre-js', 'pre.js'], expected='1')

  @parameterized({
    '': ([],),
    'closure': (['-O2', '-g1', '--closure=1', '-sHTML5_SUPPORT_DEFERRING_USER_SENSITIVE_REQUESTS=0'],),
    'pthread': (['-pthread'],),
    'proxy_to_pthread': (['-pthread', '-sPROXY_TO_PTHREAD'],),
    'legacy': (['-sMIN_FIREFOX_VERSION=0', '-sMIN_SAFARI_VERSION=0', '-sMIN_CHROME_VERSION=0', '-Wno-transpile'],),
  })
  def test_html5_core(self, opts):
    if self.is_wasm64() and '-sMIN_CHROME_VERSION=0' in opts:
      self.skipTest('wasm64 does not support older browsers')
    if '-sHTML5_SUPPORT_DEFERRING_USER_SENSITIVE_REQUESTS=0' in opts:
      # In this mode an exception can be thrown by the browser, and we don't
      # want the test to fail in that case so we override the error handling.
      create_file('pre.js', '''
      globalThis.disableErrorReporting = true;
      window.addEventListener('error', (event) => {
        if (!event.message.includes('exception:fullscreen error')) {
          reportTopLevelError(event);
        }
      });
      ''')
      self.cflags.append('--pre-js=pre.js')
    self.btest_exit('test_html5_core.c', cflags=opts)

  @parameterized({
    '': ([],),
    'closure': (['-O2', '-g1', '--closure=1'],),
    'pthread': (['-pthread', '-sPROXY_TO_PTHREAD'],),
  })
  def test_html5_gamepad(self, args):
    self.btest_exit('test_gamepad.c', cflags=args)

  def test_html5_unknown_event_target(self):
    self.btest_exit('test_html5_unknown_event_target.c')

  @requires_graphics_hardware
  @parameterized({
    '': ([],),
    'closure': (['-O2', '-g1', '--closure=1'],),
    'full_es2': (['-sFULL_ES2'],),
  })
  def test_html5_webgl_create_context_no_antialias(self, args):
    self.btest_exit('webgl_create_context.cpp', cflags=args + ['-DNO_ANTIALIAS', '-lGL'])

  # This test supersedes the one above, but it's skipped in the CI because anti-aliasing is not well supported by the Mesa software renderer.
  @requires_graphics_hardware
  @parameterized({
    '': ([],),
    'closure': (['-O2', '-g1', '--closure=1'],),
    'full_es2': (['-sFULL_ES2', '-DFULL_ES2', '-sGL_ASSERTIONS'],),
    'pthread': (['-pthread'],),
  })
  def test_html5_webgl_create_context(self, args):
    self.btest_exit('webgl_create_context.cpp', cflags=args + ['-lGL'])

  @requires_graphics_hardware
  # Verify bug https://github.com/emscripten-core/emscripten/issues/4556: creating a WebGL context to Module.canvas without an ID explicitly assigned to it.
  def test_html5_webgl_create_context2(self):
    self.btest_exit('webgl_create_context2.c')

  @requires_graphics_hardware
  @requires_offscreen_canvas
  # Verify bug https://github.com/emscripten-core/emscripten/issues/22943: creating a WebGL context with explicit swap control and offscreenCanvas
  @parameterized({
    'offscreencanvas': (['-sOFFSCREENCANVAS_SUPPORT'],),
    'offscreenframebuffer': (['-sOFFSCREEN_FRAMEBUFFER', '-DUSE_OFFSCREEN_FRAMEBUFFER'],),
  })
  def test_html5_webgl_create_context_swapcontrol(self, args):
    self.btest_exit('browser/webgl_create_context_swapcontrol.c', cflags=args)

  @requires_graphics_hardware
  # Verify bug https://github.com/emscripten-core/emscripten/issues/4556: creating a WebGL context to Module.canvas without an ID explicitly assigned to it.
  # (this only makes sense in the old deprecated -sDISABLE_DEPRECATED_FIND_EVENT_TARGET_BEHAVIOR=0 mode)
  def test_html5_special_event_targets(self):
    self.btest_exit('html5_special_event_targets.cpp', cflags=['-lGL'])

  @requires_graphics_hardware
  @parameterized({
    '': ([],),
    'O2': (['-O2', '-g1'],),
    'full_es2': (['-sFULL_ES2'],),
  })
  def test_html5_webgl_destroy_context(self, args):
    self.btest_exit('webgl_destroy_context.c', cflags=args + ['--shell-file', test_file('browser/webgl_destroy_context_shell.html'), '-lGL'])

  @requires_graphics_hardware
  def test_webgl_context_params(self):
    self.btest_exit('webgl_color_buffer_readpixels.c', cflags=['-lGL'])

  # Test for PR#5373 (https://github.com/emscripten-core/emscripten/pull/5373)
  @requires_graphics_hardware
  @parameterized({
    '': ([],),
    'full_es2': (['-sFULL_ES2'],),
  })
  def test_webgl_shader_source_length(self, args):
    self.btest_exit('webgl_shader_source_length.c', cflags=args + ['-lGL'])

  # Tests calling glGetString(GL_UNMASKED_VENDOR_WEBGL).
  @requires_graphics_hardware
  def test_webgl_unmasked_vendor_webgl(self):
    self.btest_exit('webgl_unmasked_vendor_webgl.c', cflags=['-lGL'])

  @requires_graphics_hardware
  @parameterized({
    'legacy_browser': (['-sMIN_CHROME_VERSION=0', '-Wno-transpile'],),
    'closure': (['-O2', '-g1', '--closure=1'],),
    'full_es2': (['-sFULL_ES2'],),
  })
  def test_webgl2(self, args):
    if '-sMIN_CHROME_VERSION=0' in args and self.is_wasm64():
      self.skipTest('wasm64 not supported by legacy browsers')
    self.btest_exit('webgl2.c', cflags=['-sMAX_WEBGL_VERSION=2', '-lGL'] + args)

  # Tests the WebGL 2 glGetBufferSubData() functionality.
  @requires_webgl2
  @no_4gb('getBufferSubData fails: https://crbug.com/325090165')
  def test_webgl2_get_buffer_sub_data(self):
    self.btest_exit('webgl2_get_buffer_sub_data.c', cflags=['-sMAX_WEBGL_VERSION=2', '-lGL'])

  @requires_graphics_hardware
  def test_webgl2_pthreads(self):
    # test that a program can be compiled with pthreads and render WebGL2 properly on the main thread
    # (the testcase doesn't even use threads, but is compiled with thread support).
    self.btest_exit('webgl2.c', cflags=['-sMAX_WEBGL_VERSION=2', '-lGL', '-pthread'])

  @requires_graphics_hardware
  def test_webgl2_objects(self):
    self.btest_exit('webgl2_objects.c', cflags=['-sMAX_WEBGL_VERSION=2', '-lGL'])

  @requires_webgl2
  @requires_offscreen_canvas
  @parameterized({
    '': ([],),
    'offscreencanvas_pthread': (['-sOFFSCREENCANVAS_SUPPORT', '-pthread', '-sPROXY_TO_PTHREAD'],),
    'offscreenframebuffer_pthread': (['-sOFFSCREEN_FRAMEBUFFER', '-pthread', '-sPROXY_TO_PTHREAD'],),
  })
  def test_html5_webgl_api(self, args):
    if '-sOFFSCREENCANVAS_SUPPORT' in args and os.getenv('EMTEST_LACKS_OFFSCREEN_CANVAS'):
      return
    self.btest_exit('html5_webgl.c', cflags=['-sMAX_WEBGL_VERSION=2', '-lGL'] + args)

  @parameterized({
    'webgl1': (['-DWEBGL_VERSION=1'],),
    'webgl2': (['-sMAX_WEBGL_VERSION=2', '-DWEBGL_VERSION=2'],),
    'webgl1_extensions': (['-DWEBGL_VERSION=1', '-sGL_EXPLICIT_UNIFORM_LOCATION'],),
    'webgl2_extensions': (['-sMAX_WEBGL_VERSION=2', '-DWEBGL_VERSION=2', '-sGL_EXPLICIT_UNIFORM_LOCATION', '-sGL_EXPLICIT_UNIFORM_BINDING'],),
  })
  @requires_graphics_hardware
  def test_webgl_preprocessor_variables(self, opts):
    if '-DWEBGL_VERSION=2' in opts and webgl2_disabled():
      self.skipTest('This test requires WebGL2 to be available')
    self.btest_exit('webgl_preprocessor_variables.c', cflags=['-lGL'] + opts)

  @requires_graphics_hardware
  def test_webgl2_ubos(self):
    self.btest_exit('webgl2_ubos.c', cflags=['-sMAX_WEBGL_VERSION=2', '-lGL'])

  @requires_graphics_hardware
  @parameterized({
    '': ([],),
    'webgl2': (['-sMAX_WEBGL_VERSION=2', '-DTEST_WEBGL2=1'],),
  })
  def test_webgl2_garbage_free_entrypoints(self, args):
    if '-DTEST_WEBGL2=1' in args and webgl2_disabled():
      self.skipTest('This test requires WebGL2 to be available')
    if args and self.is_4gb():
      self.skipTest('readPixels fails: https://crbug.com/324992397')
    self.btest_exit('webgl2_garbage_free_entrypoints.c', cflags=args)

  @requires_webgl2
  def test_webgl2_backwards_compatibility_emulation(self):
    self.btest_exit('webgl2_backwards_compatibility_emulation.c', cflags=['-sMAX_WEBGL_VERSION=2', '-sWEBGL2_BACKWARDS_COMPATIBILITY_EMULATION'])

  @requires_graphics_hardware
  def test_webgl2_runtime_no_context(self):
    # tests that if we support WebGL1 and 2, and WebGL2RenderingContext exists,
    # but context creation fails, that we can then manually try to create a
    # WebGL1 context and succeed.
    self.btest_exit('test_webgl2_runtime_no_context.cpp', cflags=['-sMAX_WEBGL_VERSION=2'])

  @requires_graphics_hardware
  def test_webgl_context_major_version(self):
    # testing that majorVersion accepts only valid values
    self.btest('test_webgl_context_major_version.c', expected='abort:Expected Error: Invalid WebGL version requested: 0', cflags=['-lGL', '-DWEBGL_CONTEXT_MAJOR_VERSION=0'])
    self.btest('test_webgl_context_major_version.c', expected='abort:Expected Error: Invalid WebGL version requested: 3', cflags=['-lGL', '-DWEBGL_CONTEXT_MAJOR_VERSION=3'])

    # no linker flag (equivalent to -sMIN_WEBGL_VERSION=1 -sMAX_WEBGL_VERSION=1) => only 1 allowed
    self.btest_exit('test_webgl_context_major_version.c', cflags=['-lGL', '-DWEBGL_CONTEXT_MAJOR_VERSION=1'])
    self.btest('test_webgl_context_major_version.c', expected='abort:Expected Error: WebGL 2 requested but only WebGL 1 is supported (set -sMAX_WEBGL_VERSION=2 to fix the problem)', cflags=['-lGL', '-DWEBGL_CONTEXT_MAJOR_VERSION=2'])

    # -sMIN_WEBGL_VERSION=2 => only 2 allowed
    self.btest('test_webgl_context_major_version.c', expected='abort:Expected Error: WebGL 1 requested but only WebGL 2 is supported (MIN_WEBGL_VERSION is 2)', cflags=['-lGL', '-sMIN_WEBGL_VERSION=2', '-DWEBGL_CONTEXT_MAJOR_VERSION=1'])

  @requires_webgl2
  def test_webgl_context_major_version_webgl2(self):
    self.btest_exit('test_webgl_context_major_version.c', cflags=['-lGL', '-sMIN_WEBGL_VERSION=2', '-DWEBGL_CONTEXT_MAJOR_VERSION=2'])

    # -sMAX_WEBGL_VERSION=2 => 1 and 2 are ok
    self.btest_exit('test_webgl_context_major_version.c', cflags=['-lGL', '-sMAX_WEBGL_VERSION=2', '-DWEBGL_CONTEXT_MAJOR_VERSION=1'])
    self.btest_exit('test_webgl_context_major_version.c', cflags=['-lGL', '-sMAX_WEBGL_VERSION=2', '-DWEBGL_CONTEXT_MAJOR_VERSION=2'])

  @requires_webgl2
  def test_webgl2_invalid_teximage2d_type(self):
    self.btest_exit('webgl2_invalid_teximage2d_type.c', cflags=['-sMAX_WEBGL_VERSION=2'])

  @requires_graphics_hardware
  def test_webgl_with_closure(self):
    self.btest_exit('webgl_with_closure.c', cflags=['-O2', '-sMAX_WEBGL_VERSION=2', '--closure=1', '-lGL'])

  # Tests that -sGL_ASSERTIONS and glVertexAttribPointer with packed types works
  @requires_webgl2
  def test_webgl2_packed_types(self):
    self.btest_exit('webgl2_draw_packed_triangle.c', cflags=['-lGL', '-sMAX_WEBGL_VERSION=2', '-sGL_ASSERTIONS'])

  @requires_graphics_hardware
  @no_4gb('compressedTexSubImage2D fails: https://crbug.com/324562920')
  def test_webgl2_pbo(self):
    self.btest_exit('webgl2_pbo.c', cflags=['-sMAX_WEBGL_VERSION=2', '-lGL'])

  @no_firefox('fails on CI likely due to GPU drivers there')
  @requires_graphics_hardware
  def test_webgl2_sokol_mipmap(self):
    self.reftest('third_party/sokol/mipmap-emsc.c', 'third_party/sokol/mipmap-emsc.png',
                 cflags=['-sMAX_WEBGL_VERSION=2', '-lGL', '-O1'], reference_slack=2)

  @no_firefox('fails on CI likely due to GPU drivers there')
  @no_4gb('fails to render')
  @requires_graphics_hardware
  def test_webgl2_sokol_mrt(self):
    self.reftest('third_party/sokol/mrt-emcc.c', 'third_party/sokol/mrt-emcc.png',
                 cflags=['-sMAX_WEBGL_VERSION=2', '-lGL'])

  @requires_webgl2
  @no_4gb('fails to render')
  def test_webgl2_sokol_arraytex(self):
    self.reftest('third_party/sokol/arraytex-emsc.c', 'third_party/sokol/arraytex-emsc.png',
                 cflags=['-sMAX_WEBGL_VERSION=2', '-lGL'])

  @parameterized({
    '': ([],),
    'closure': (['-O2', '-g1', '--closure=1'],),
  })
  def test_sdl_touch(self, opts):
    self.btest_exit('test_sdl_touch.c', cflags=opts + ['-DAUTOMATE_SUCCESS=1', '-lSDL', '-lGL'])

  @parameterized({
    '': ([],),
    'closure': (['-O2', '-g1', '--closure=1'],),
  })
  def test_html5_mouse(self, opts):
    self.btest('test_html5_mouse.c', cflags=opts + ['-DAUTOMATE_SUCCESS=1'], expected='0')

  @parameterized({
    '': ([],),
    'closure': (['-O2', '-g1', '--closure=1'],),
  })
  def test_sdl_mousewheel(self, opts):
    self.btest_exit('test_sdl_mousewheel.c', cflags=opts + ['-DAUTOMATE_SUCCESS=1', '-lSDL', '-lGL'])

  @also_with_wasm2js
  @parameterized({
    '': ([],),
    'es6': (['-sEXPORT_ES6'],),
  })
  def test_locate_file(self, args):
    self.set_setting('EXIT_RUNTIME')
    create_file('src.c', r'''
      #include <stdio.h>
      #include <string.h>
      #include <assert.h>
      int main() {
        FILE *f = fopen("data.txt", "r");
        assert(f && "could not open file");
        char buf[100];
        int num = fread(buf, 1, 20, f);
        assert(num == 20 && "could not read 20 bytes");
        buf[20] = 0;
        fclose(f);
        printf("|%s|\n", buf);
        assert(strcmp("load me right before", buf) == 0);
        return 0;
      }
    ''')
    create_file('data.txt', 'load me right before...')
    create_file('pre.js', 'Module.locateFile = (x) => "sub/" + x;')
    self.run_process([FILE_PACKAGER, 'test.data', '--preload', 'data.txt'], stdout=open('data.js', 'w'))
    # put pre.js first, then the file packager data, so locateFile is there for the file loading code
    self.compile_btest('src.c', ['-O2', '-g', '--pre-js', 'pre.js', '--pre-js', 'data.js', '-o', 'page.html', '-sFORCE_FILESYSTEM'] + args, reporting=Reporting.JS_ONLY)
    ensure_dir('sub')
    if self.is_wasm():
      shutil.move('page.wasm', Path('sub/page.wasm'))
    shutil.move('test.data', Path('sub/test.data'))
    self.run_browser('page.html', '/report_result?exit:0')

    # alternatively, put locateFile in the HTML
    print('in html')

    create_file('shell.html', '''
      <body>
        <script>
          var Module = {
            locateFile: (x) => "sub/" + x,
          };
        </script>

        {{{ SCRIPT }}}
      </body>
    ''')

    def in_html(expected):
      self.compile_btest('src.c', ['-O2', '-g', '--shell-file', 'shell.html', '--pre-js', 'data.js', '-o', 'page.html', '-sSAFE_HEAP', '-sASSERTIONS', '-sFORCE_FILESYSTEM'] + args, reporting=Reporting.JS_ONLY)
      if self.is_wasm():
        shutil.move('page.wasm', Path('sub/page.wasm'))
      self.run_browser('page.html', '/report_result?exit:' + expected)

    in_html('0')

  @requires_graphics_hardware
  def test_glfw3_default_hints(self):
    self.btest_exit('test_glfw3_default_hints.c', cflags=['-sUSE_GLFW=3', '-lglfw', '-lGL'])

  @requires_graphics_hardware
  @parameterized({
    '': (['-DCLIENT_API=GLFW_OPENGL_ES_API', '-sGL_ENABLE_GET_PROC_ADDRESS'],),
    'no_gl': (['-DCLIENT_API=GLFW_NO_API'],),
  })
  @parameterized({
    '': ([],),
    'legacy': (['-sLEGACY_GL_EMULATION'],),
    'closure': (['-Os', '--closure=1'],),
  })
  def test_glfw3(self, args, opts):
    self.btest_exit('test_glfw3.c', cflags=['-sUSE_GLFW=3', '-lglfw', '-lGL'] + args + opts)

  @parameterized({
    '': (['-sUSE_GLFW=2', '-DUSE_GLFW=2'],),
    'glfw3': (['-sUSE_GLFW=3', '-DUSE_GLFW=3'],),
  })
  @requires_graphics_hardware
  def test_glfw_events(self, args):
    self.btest_exit('test_glfw_events.c', cflags=args + ['-lglfw', '-lGL', '--pre-js', test_file('browser/fake_events.js')])

  @requires_graphics_hardware
  def test_glfw3_hi_dpi_aware(self):
    self.btest_exit('test_glfw3_hi_dpi_aware.c', cflags=['-sUSE_GLFW=3', '-lGL'])

  @requires_graphics_hardware
  def test_glfw3_css_scaling(self):
    self.btest_exit('test_glfw3_css_scaling.c', cflags=['-sUSE_GLFW=3'])

  @requires_graphics_hardware
  @also_with_wasm2js
  def test_sdl2_image(self):
    # load an image file, get pixel data. Also O2 coverage for --preload-file
    shutil.copy(test_file('screenshot.jpg'), '.')

    for dest, dirname, basename in [('screenshot.jpg', '/', 'screenshot.jpg'),
                                    ('screenshot.jpg@/assets/screenshot.jpg', '/assets', 'screenshot.jpg')]:
      self.btest_exit('test_sdl2_image.c', 600, cflags=[
        '-O2',
        '--preload-file', dest,
        '-DSCREENSHOT_DIRNAME="' + dirname + '"',
        '-DSCREENSHOT_BASENAME="' + basename + '"',
        '-sUSE_SDL=2', '-sUSE_SDL_IMAGE=2', '--use-preload-plugins',
      ])

  @requires_graphics_hardware
  def test_sdl2_image_jpeg(self):
    shutil.copy(test_file('screenshot.jpg'), 'screenshot.jpeg')
    self.btest_exit('test_sdl2_image.c', 600, cflags=[
      '--preload-file', 'screenshot.jpeg',
      '-DSCREENSHOT_DIRNAME="/"', '-DSCREENSHOT_BASENAME="screenshot.jpeg"',
      '-sUSE_SDL=2', '-sUSE_SDL_IMAGE=2', '--use-preload-plugins',
    ])

  @also_with_wasmfs
  @requires_graphics_hardware
  @with_all_sjlj
  def test_sdl2_image_formats(self):
    shutil.copy(test_file('screenshot.png'), '.')
    shutil.copy(test_file('screenshot.jpg'), '.')
    self.btest_exit('test_sdl2_image.c', 512, cflags=[
      '--preload-file', 'screenshot.png',
      '-DSCREENSHOT_DIRNAME="/"', '-DSCREENSHOT_BASENAME="screenshot.png"', '-DNO_PRELOADED',
      '-sUSE_SDL=2', '-sUSE_SDL_IMAGE=2', '-sSDL2_IMAGE_FORMATS=png',
    ])
    self.btest_exit('test_sdl2_image.c', 600, cflags=[
      '--preload-file', 'screenshot.jpg',
      '-DSCREENSHOT_DIRNAME="/"', '-DSCREENSHOT_BASENAME="screenshot.jpg"', '-DBITSPERPIXEL=24', '-DNO_PRELOADED',
      '--use-port=sdl2', '--use-port=sdl2_image:formats=jpg',
    ])

  def test_sdl2_key(self):
    self.btest_exit('test_sdl2_key.c', 37182145, cflags=['-sUSE_SDL=2', '--pre-js', test_file('browser/fake_events.js')])

  def test_sdl2_text(self):
    create_file('pre.js', '''
      Module.postRun = () => {
        function doOne() {
          Module._one();
          setTimeout(doOne, 1000/60);
        }
        setTimeout(doOne, 1000/60);
      }
    ''')

    self.btest_exit('test_sdl2_text.c', cflags=['--pre-js', 'pre.js', '--pre-js', test_file('browser/fake_events.js'), '-sUSE_SDL=2'])

  @requires_graphics_hardware
  def test_sdl2_mouse(self):
    self.btest_exit('test_sdl2_mouse.c', cflags=['-O2', '--minify=0', '--pre-js', test_file('browser/fake_events.js'), '-sUSE_SDL=2'])

  @requires_graphics_hardware
  def test_sdl2_mouse_offsets(self):
    create_file('page.html', '''
      <html>
        <head>
          <style type="text/css">
            html, body { margin: 0; padding: 0; }
            #container {
              position: absolute;
              left: 5px; right: 0;
              top: 5px; bottom: 0;
            }
            #canvas {
              position: absolute;
              left: 0; width: 600px;
              top: 0; height: 450px;
            }
            textarea {
              margin-top: 500px;
              margin-left: 5px;
              width: 600px;
            }
          </style>
        </head>
        <body>
          <div id="container">
            <canvas id="canvas"></canvas>
          </div>
          <textarea id="output" rows="8"></textarea>
          <script type="text/javascript">
            var Module = {
              canvas: document.getElementById('canvas'),
              print: (function() {
                var element = document.getElementById('output');
                element.value = ''; // clear browser cache
                return function(text) {
                  if (arguments.length > 1) text = Array.prototype.slice.call(arguments).join(' ');
                  element.value += text + "\\n";
                  element.scrollTop = element.scrollHeight; // focus on bottom
                };
              })()
            };
          </script>
          <script type="text/javascript" src="sdl2_mouse.js"></script>
        </body>
      </html>
    ''')

    self.compile_btest('browser/test_sdl2_mouse.c', ['-DTEST_SDL_MOUSE_OFFSETS', '-O2', '--minify=0', '-o', 'sdl2_mouse.js', '--pre-js', test_file('browser/fake_events.js'), '-sUSE_SDL=2', '-sEXIT_RUNTIME'])
    self.run_browser('page.html', '', '/report_result?exit:0')

  def test_sdl2_threads(self):
    self.btest_exit('test_sdl2_threads.c', cflags=['-pthread', '-sUSE_SDL=2', '-sPROXY_TO_PTHREAD'])

  @requires_graphics_hardware
  @also_with_proxying
  def test_sdl2_glshader(self):
    if '--proxy-to-worker' not in self.cflags:
      # closure build current fails on proxying
      self.cflags += ['--closure=1', '-g1']
    self.reftest('test_sdl2_glshader.c', 'test_sdl_glshader.png', cflags=['-sUSE_SDL=2', '-sLEGACY_GL_EMULATION'])

  @requires_graphics_hardware
  def test_sdl2_canvas_blank(self):
    self.reftest('test_sdl2_canvas_blank.c', 'test_sdl_canvas_blank.png', cflags=['-sUSE_SDL=2'])

  @requires_graphics_hardware
  def test_sdl2_canvas_palette(self):
    self.reftest('test_sdl2_canvas_palette.c', 'test_sdl_canvas_palette.png', cflags=['-sUSE_SDL=2'])

  @requires_graphics_hardware
  def test_sdl2_canvas_twice(self):
    self.reftest('test_sdl2_canvas_twice.c', 'test_sdl_canvas_twice.png', cflags=['-sUSE_SDL=2'])

  @requires_graphics_hardware
  def test_sdl2_gfx(self):
    self.reftest('test_sdl2_gfx.c', 'test_sdl2_gfx.png', cflags=['-sUSE_SDL=2', '-sUSE_SDL_GFX=2'], reference_slack=2)

  @requires_graphics_hardware
  def test_sdl2_canvas_palette_2(self):
    create_file('args-r.js', '''
      Module['arguments'] = ['-r'];
    ''')

    create_file('args-g.js', '''
      Module['arguments'] = ['-g'];
    ''')

    create_file('args-b.js', '''
      Module['arguments'] = ['-b'];
    ''')

    self.reftest('test_sdl2_canvas_palette_2.c', 'test_sdl_canvas_palette_r.png', cflags=['-sUSE_SDL=2', '--pre-js', 'args-r.js'])
    self.reftest('test_sdl2_canvas_palette_2.c', 'test_sdl_canvas_palette_g.png', cflags=['-sUSE_SDL=2', '--pre-js', 'args-g.js'])
    self.reftest('test_sdl2_canvas_palette_2.c', 'test_sdl_canvas_palette_b.png', cflags=['-sUSE_SDL=2', '--pre-js', 'args-b.js'])

  def test_sdl2_swsurface(self):
    self.btest_exit('test_sdl2_swsurface.c', cflags=['-sUSE_SDL=2'])

  @requires_graphics_hardware
  def test_sdl2_image_prepare(self):
    # load an image file, get pixel data.
    shutil.copy(test_file('screenshot.jpg'), 'screenshot.not')
    self.reftest('test_sdl2_image_prepare.c', 'screenshot.jpg', cflags=['--preload-file', 'screenshot.not', '-sUSE_SDL=2', '-sUSE_SDL_IMAGE=2'])

  @requires_graphics_hardware
  def test_sdl2_image_prepare_data(self):
    # load an image file, get pixel data.
    shutil.copy(test_file('screenshot.jpg'), 'screenshot.not')
    self.reftest('test_sdl2_image_prepare_data.c', 'screenshot.jpg', cflags=['--preload-file', 'screenshot.not', '-sUSE_SDL=2', '-sUSE_SDL_IMAGE=2'])

  @requires_graphics_hardware
  @proxied
  def test_sdl2_canvas_proxy(self):
    create_file('data.txt', 'datum')
    self.reftest('test_sdl2_canvas_proxy.c', 'test_sdl2_canvas.png', cflags=['-sUSE_SDL=2', '--proxy-to-worker', '-Wno-deprecated', '--preload-file', 'data.txt'])

  def test_sdl2_pumpevents(self):
    # key events should be detected using SDL_PumpEvents
    self.btest_exit('test_sdl2_pumpevents.c', cflags=['--pre-js', test_file('browser/fake_events.js'), '-sUSE_SDL=2'])

  def test_sdl2_timer(self):
    self.btest_exit('test_sdl2_timer.c', cflags=['-sUSE_SDL=2'])

  def test_sdl2_canvas_size(self):
    self.btest_exit('test_sdl2_canvas_size.c', cflags=['-sUSE_SDL=2'])

  @requires_graphics_hardware
  def test_sdl2_gl_read(self):
    # SDL, OpenGL, readPixels
    self.btest_exit('test_sdl2_gl_read.c', cflags=['-sUSE_SDL=2'])

  @requires_graphics_hardware
  def test_sdl2_glmatrixmode_texture(self):
    self.reftest('test_sdl2_glmatrixmode_texture.c', 'test_sdl2_glmatrixmode_texture.png',
                 cflags=['-sLEGACY_GL_EMULATION', '-sUSE_SDL=2'])

  @requires_graphics_hardware
  def test_sdl2_gldrawelements(self):
    self.reftest('test_sdl2_gldrawelements.c', 'test_sdl2_gldrawelements.png',
                 cflags=['-sLEGACY_GL_EMULATION', '-sUSE_SDL=2'])

  @requires_graphics_hardware
  def test_sdl2_glclipplane_gllighting(self):
    self.reftest('test_sdl2_glclipplane_gllighting.c', 'test_sdl2_glclipplane_gllighting.png',
                 cflags=['-sLEGACY_GL_EMULATION', '-sUSE_SDL=2'])

  @requires_graphics_hardware
  def test_sdl2_glalphatest(self):
    self.reftest('test_sdl2_glalphatest.c', 'test_sdl2_glalphatest.png',
                 cflags=['-sLEGACY_GL_EMULATION', '-sUSE_SDL=2'])

  @requires_graphics_hardware
  def test_sdl2_fog_simple(self):
    shutil.copy(test_file('screenshot.png'), '.')
    self.reftest('test_sdl2_fog_simple.c', 'screenshot-fog-simple.png',
                 cflags=['-sUSE_SDL=2', '-sUSE_SDL_IMAGE=2', '-O2', '--minify=0', '--preload-file', 'screenshot.png', '-sLEGACY_GL_EMULATION', '--use-preload-plugins'])

  @requires_graphics_hardware
  def test_sdl2_fog_negative(self):
    shutil.copy(test_file('screenshot.png'), '.')
    self.reftest('test_sdl2_fog_negative.c', 'screenshot-fog-negative.png',
                 cflags=['-sUSE_SDL=2', '-sUSE_SDL_IMAGE=2', '--preload-file', 'screenshot.png', '-sLEGACY_GL_EMULATION', '--use-preload-plugins'])

  @requires_graphics_hardware
  def test_sdl2_fog_density(self):
    shutil.copy(test_file('screenshot.png'), '.')
    self.reftest('test_sdl2_fog_density.c', 'screenshot-fog-density.png',
                 cflags=['-sUSE_SDL=2', '-sUSE_SDL_IMAGE=2', '--preload-file', 'screenshot.png', '-sLEGACY_GL_EMULATION', '--use-preload-plugins'])

  @requires_graphics_hardware
  def test_sdl2_fog_exp2(self):
    shutil.copy(test_file('screenshot.png'), '.')
    self.reftest('test_sdl2_fog_exp2.c', 'screenshot-fog-exp2.png',
                 cflags=['-sUSE_SDL=2', '-sUSE_SDL_IMAGE=2', '--preload-file', 'screenshot.png', '-sLEGACY_GL_EMULATION', '--use-preload-plugins'])

  @requires_graphics_hardware
  def test_sdl2_fog_linear(self):
    shutil.copy(test_file('screenshot.png'), '.')
    self.reftest('test_sdl2_fog_linear.c', 'screenshot-fog-linear.png', reference_slack=1,
                 cflags=['-sUSE_SDL=2', '-sUSE_SDL_IMAGE=2', '--preload-file', 'screenshot.png', '-sLEGACY_GL_EMULATION', '--use-preload-plugins'])

  def test_sdl2_unwasteful(self):
    self.btest_exit('test_sdl2_unwasteful.c', cflags=['-sUSE_SDL=2', '-O1'])

  def test_sdl2_canvas_write(self):
    self.btest_exit('test_sdl2_canvas_write.c', cflags=['-sUSE_SDL=2'])

  @requires_graphics_hardware
  @proxied
  def test_sdl2_gl_frames_swap(self):
    self.reftest('test_sdl2_gl_frames_swap.c', 'test_sdl2_gl_frames_swap.png', cflags=['--proxy-to-worker', '-Wno-deprecated', '-sUSE_SDL=2'])

  @requires_graphics_hardware
  def test_sdl2_ttf(self):
    shutil.copy2(test_file('freetype/LiberationSansBold.ttf'), self.get_dir())
    self.reftest('test_sdl2_ttf.c', 'test_sdl2_ttf.png',
                 cflags=['-O2', '-sUSE_SDL=2', '-sUSE_SDL_TTF=2', '--embed-file', 'LiberationSansBold.ttf'])

  @requires_graphics_hardware
  def test_sdl2_ttf_rtl(self):
    shutil.copy2(test_file('third_party/notofont/NotoNaskhArabic-Regular.ttf'), self.get_dir())
    self.reftest('test_sdl2_ttf_rtl.c', 'test_sdl2_ttf_rtl.png',
                 cflags=['-O2', '-sUSE_SDL=2', '-sUSE_SDL_TTF=2', '--embed-file', 'NotoNaskhArabic-Regular.ttf'])

  def test_sdl2_custom_cursor(self):
    shutil.copy(test_file('cursor.bmp'), '.')
    self.btest_exit('test_sdl2_custom_cursor.c', cflags=['--preload-file', 'cursor.bmp', '-sUSE_SDL=2'])

  def test_sdl2_misc(self):
    self.btest_exit('test_sdl2_misc.c', cflags=['-sUSE_SDL=2'])

  def test_sdl2_misc_main_module(self):
    self.btest_exit('test_sdl2_misc.c', cflags=['-sUSE_SDL=2', '-sMAIN_MODULE'])

  def test_sdl2_misc_via_object(self):
    self.emcc(test_file('browser/test_sdl2_misc.c'), ['-c', '-sUSE_SDL=2', '-o', 'test.o'])
    self.compile_btest('test.o', ['-sEXIT_RUNTIME', '-sUSE_SDL=2', '-o', 'test.html'])
    self.run_browser('test.html', '/report_result?exit:0')

  @parameterized({
    '': (['-sUSE_SDL=2', '-sUSE_SDL_MIXER=2'],),
    'dash_l': (['-lSDL2', '-lSDL2_mixer'],),
  })
  @requires_sound_hardware
  def test_sdl2_mixer_wav(self, flags):
    shutil.copy(test_file('sounds/the_entertainer.wav'), 'sound.wav')
    self.btest_exit('test_sdl2_mixer_wav.c', cflags=['--preload-file', 'sound.wav'] + flags)

  @parameterized({
    'wav': ([],         '0',            'the_entertainer.wav'),
    'ogg': (['ogg'],    'MIX_INIT_OGG', 'alarmvictory_1.ogg'),
    'mp3': (['mp3'],    'MIX_INIT_MP3', 'pudinha.mp3'),
    'mod': (['mod'],    'MIX_INIT_MOD', 'bleep.xm'),
    # TODO: need to source freepats.cfg and a midi file
    # 'mod': (['mid'],    'MIX_INIT_MID', 'midi.mid'),
  })
  @requires_sound_hardware
  def test_sdl2_mixer_music(self, formats, flags, music_name):
    shutil.copy(test_file('sounds', music_name), '.')
    args = [
      '--preload-file', music_name,
      '-DSOUND_PATH="%s"' % music_name,
      '-DFLAGS=' + flags,
      '-sUSE_SDL=2',
      '-sUSE_SDL_MIXER=2',
      '-sSDL2_MIXER_FORMATS=' + ','.join(formats),
    ]
    # libmodplug is written in C++ so we need to link in C++
    # libraries when using it.
    if 'mod' in formats:
      args += ['-lc++', '-lc++abi']
    self.btest_exit('test_sdl2_mixer_music.c', cflags=args)

  def test_sdl3_misc(self):
    self.cflags.append('-Wno-experimental')
    self.btest_exit('test_sdl3_misc.c', cflags=['-sUSE_SDL=3'])

  def test_sdl3_canvas_write(self):
    self.cflags.append('-Wno-experimental')
    self.btest_exit('test_sdl3_canvas_write.c', cflags=['-sUSE_SDL=3'])

  @requires_graphics_hardware
  @no_wasm64('cocos2d ports does not compile with wasm64')
  def test_cocos2d_hello(self):
    # cocos2d build contains a bunch of warnings about tiff symbols being missing at link time:
    # e.g. warning: undefined symbol: TIFFClientOpen
    cocos2d_root = os.path.join(ports.Ports.get_dir(), 'cocos2d', 'Cocos2d-version_3_3')
    preload_file = os.path.join(cocos2d_root, 'samples', 'Cpp', 'HelloCpp', 'Resources') + '@'
    self.reftest('cocos2d_hello.cpp', 'cocos2d_hello.png', reference_slack=1,
                 cflags=['-sUSE_COCOS2D=3', '-sERROR_ON_UNDEFINED_SYMBOLS=0',
                            # This line should really just be `-std=c++14` like we use to compile
                            # the cocos library itself, but that doesn't work in this case because
                            # btest adds browser_reporting.c to the command.
                            '-D_LIBCPP_ENABLE_CXX17_REMOVED_UNARY_BINARY_FUNCTION',
                            '-Wno-js-compiler',
                            '-Wno-experimental',
                            '--preload-file', preload_file, '--use-preload-plugins',
                            '-Wno-inconsistent-missing-override',
                            '-Wno-deprecated-declarations'])

  @parameterized({
    'O0': ('-O0',),
    'O1': ('-O1',),
    'O2': ('-O2',),
    'O3': ('-O3',),
  })
  @parameterized({
    'asyncify': (['-sASYNCIFY=1'],),
    'asyncify_minimal_runtime': (['-sMINIMAL_RUNTIME', '-sASYNCIFY=1'],),
    'jspi': (['-sASYNCIFY=2', '-Wno-experimental'],),
    'jspi_wasm_bigint': (['-sASYNCIFY=2', '-sWASM_BIGINT', '-Wno-experimental'],),
    'jspi_wasm_bigint_minimal_runtime': (['-sMINIMAL_RUNTIME', '-sASYNCIFY=2', '-sWASM_BIGINT', '-Wno-experimental'],),
  })
  def test_async(self, opt, args):
    if is_jspi(args) and not is_chrome():
      self.skipTest(f'Current browser ({common.EMTEST_BROWSER}) does not support JSPI. Only chromium-based browsers ({CHROMIUM_BASED_BROWSERS}) support JSPI today.')

    self.btest_exit('test_async.c', cflags=[opt, '-g2'] + args)

  def test_asyncify_tricky_function_sig(self):
    self.btest('test_asyncify_tricky_function_sig.cpp', '85', cflags=['-sASYNCIFY_ONLY=[foo(char.const*?.int#),foo2(),main,__original_main]', '-sASYNCIFY'])

  def test_async_in_pthread(self):
    self.btest_exit('test_async.c', cflags=['-sASYNCIFY', '-pthread', '-sPROXY_TO_PTHREAD', '-g'])

  def test_async_2(self):
    # Error.stackTraceLimit default to 10 in chrome but this test relies on more
    # than 40 stack frames being reported.
    create_file('pre.js', 'Error.stackTraceLimit = 80;\n')
    self.btest_exit('test_async_2.c', cflags=['-O3', '--pre-js', 'pre.js', '-sASYNCIFY', '-sSTACK_SIZE=1MB'])

  @parameterized({
    '': ([],),
    'O3': (['-O3'],),
  })
  def test_async_virtual(self, args):
    self.btest_exit('async_virtual.cpp', cflags=args + ['-profiling', '-sASYNCIFY'])

  @parameterized({
    '': ([],),
    'O3': (['-O3'],),
  })
  def test_async_virtual_2(self, args):
    self.btest_exit('async_virtual_2.cpp', cflags=args + ['-sASSERTIONS', '-sSAFE_HEAP', '-profiling', '-sASYNCIFY'])

  @parameterized({
    '': ([],),
    'O3': (['-O3'],),
  })
  def test_async_mainloop(self, args):
    self.btest_exit('test_async_mainloop.c', cflags=args + ['-sASYNCIFY'])

  @requires_sound_hardware
  @parameterized({
    '': ([],),
    'safeheap': (['-sSAFE_HEAP'],),
  })
  def test_sdl_audio_beep_sleep(self, args):
    self.btest_exit('test_sdl_audio_beep_sleep.cpp', cflags=['-Os', '-sASSERTIONS', '-sDISABLE_EXCEPTION_CATCHING=0', '-profiling', '-lSDL', '-sASYNCIFY'] + args, timeout=90)

  def test_mainloop_reschedule(self):
    self.btest('test_mainloop_reschedule.c', '1', cflags=['-Os', '-sASYNCIFY'])

  def test_mainloop_infloop(self):
    self.btest('test_mainloop_infloop.c', '1', cflags=['-sASYNCIFY'])

  def test_async_iostream(self):
    self.btest('async_iostream.cpp', '1', cflags=['-sASYNCIFY'])

  # Test an async return value. The value goes through a custom JS library
  # method that uses asyncify, and therefore it needs to be declared in
  # ASYNCIFY_IMPORTS.
  # To make the test more precise we also use ASYNCIFY_IGNORE_INDIRECT here.
  @parameterized({
    '': (['-sASYNCIFY_IMPORTS=sync_tunnel,sync_tunnel_bool'],), # noqa
    'pattern_imports': (['-sASYNCIFY_IMPORTS=[sync_tun*]'],), # noqa
    'response': (['-sASYNCIFY_IMPORTS=@filey.txt'],), # noqa
    'nothing': (['-DBAD'],), # noqa
    'empty_list': (['-DBAD', '-sASYNCIFY_IMPORTS=[]'],), # noqa
    'em_js_bad': (['-DBAD', '-DUSE_EM_JS'],), # noqa
  })
  def test_async_returnvalue(self, args):
    if '@' in str(args):
      create_file('filey.txt', 'sync_tunnel\nsync_tunnel_bool\n')
    self.btest('test_async_returnvalue.c', '0', cflags=['-sASSERTIONS', '-sASYNCIFY', '-sASYNCIFY_IGNORE_INDIRECT', '--js-library', test_file('browser/test_async_returnvalue.js')] + args)

  def test_async_bad_list(self):
    self.btest('test_async_bad_list.c', '0', cflags=['-sASYNCIFY', '-sASYNCIFY_ONLY=waka', '--profiling'])

  # Tests that when building with -sMINIMAL_RUNTIME, the build can use -sMODULARIZE as well.
  def test_minimal_runtime_modularize(self):
    self.btest_exit('browser_test_hello_world.c', cflags=['-sMODULARIZE', '-sMINIMAL_RUNTIME'])

  # Tests that when building with -sMINIMAL_RUNTIME, the build can use -sEXPORT_NAME=Foo as well.
  def test_minimal_runtime_export_name(self):
    self.btest_exit('browser_test_hello_world.c', cflags=['-sEXPORT_NAME=Foo', '-sMINIMAL_RUNTIME'])

  @parameterized({
    # defaults
    '': ([], '''
       let promise = Module();
       if (!promise instanceof Promise) throw new Error('Return value should be a promise');
    '''),
    # use EXPORT_NAME
    'export_name': (['-sEXPORT_NAME="HelloWorld"'], '''
       if (typeof Module !== "undefined") throw "what?!"; // do not pollute the global scope, we are modularized!
       HelloWorld.noInitialRun = true; // errorneous module capture will load this and cause timeout
       let promise = HelloWorld();
       if (!promise instanceof Promise) throw new Error('Return value should be a promise');
    '''),
    # pass in a Module option (which prevents main(), which we then invoke ourselves)
    'no_main': (['-sEXPORT_NAME="HelloWorld"'], '''
       HelloWorld({ noInitialRun: true }).then(hello => {
         hello._main();
       });
    '''),
  })
  @parameterized({
    '': ([],),
    'O1': (['-O1'],),
    'O2': (['-O2'],),
    'profiling': (['-O2', '-profiling'],),
    'closure': (['-O2', '--closure=1'],),
  })
  def test_modularize(self, args, code, opts):
    # this test is synchronous, so avoid async startup due to wasm features
    self.compile_btest('browser_test_hello_world.c', ['-sMODULARIZE', '-sSINGLE_FILE'] + args + opts)
    create_file('a.html', '''
      <!DOCTYPE html><html lang="en"><head><meta charset="utf-8"></head><body>
      <script src="a.out.js"></script>
      <script>
        %s
      </script>
      </body></html>
    ''' % code)
    self.run_browser('a.html', '/report_result?0')

  @no_firefox('source phase imports not implemented yet in firefox')
  def test_source_phase_imports(self):
    self.compile_btest('browser_test_hello_world.c', ['-sEXPORT_ES6', '-sSOURCE_PHASE_IMPORTS', '-Wno-experimental', '-o', 'out.mjs'])
    create_file('a.html', '''
      <script type="module">
        import Module from "./out.mjs"
        const mod = await Module();
      </script>
    ''')
    self.run_browser('a.html', '/report_result?0')

  def test_modularize_network_error(self):
    self.compile_btest('browser_test_hello_world.c', ['-sMODULARIZE', '-sEXPORT_NAME=createModule'], reporting=Reporting.NONE)
    self.add_browser_reporting()
    create_file('a.html', '''
      <script src="browser_reporting.js"></script>
      <script src="a.out.js"></script>
      <script>
        createModule()
          .then(() => {
            reportResultToServer("Module creation succeeded when it should have failed");
          })
          .catch(err => {
            reportResultToServer(err.message);
          });
      </script>
    ''')
    print('Deleting a.out.wasm to cause a download error')
    os.remove('a.out.wasm')
    self.run_browser('a.html', '/report_result?Aborted(both async and sync fetching of the wasm failed)')

  def test_modularize_init_error(self):
    self.compile_btest('browser/test_modularize_init_error.cpp', ['-sMODULARIZE', '-sEXPORT_NAME=createModule'], reporting=Reporting.NONE)
    self.add_browser_reporting()
    create_file('a.html', '''
      <script src="browser_reporting.js"></script>
      <script src="a.out.js"></script>
      <script>
        createModule()
          .then(() => {
            reportResultToServer("Module creation succeeded when it should have failed");
          })
          .catch(err => {
            reportResultToServer(err);
          });
      </script>
    ''')
    self.run_browser('a.html', '/report_result?intentional error to test rejection')

  # test illustrating the regression on the modularize feature since commit c5af8f6
  # when compiling with the --preload-file option
  @requires_wasm2js
  @also_with_wasmfs
  @parameterized({
    '': ([],),
    'O1': (['-O1'],),
    'O2_profiling': (['-O2', '--profiling'],),
    'O2_closure': (['-O2', '--closure=1'],),
  })
  def test_modularize_and_preload_files(self, args):
    self.set_setting('EXIT_RUNTIME')
    # TODO(sbc): Fix closure warnings with MODULARIZE + WASM=0
    self.ldflags.append('-Wno-error=closure')
    # amount of memory different from the default one that will be allocated for the emscripten heap
    totalMemory = 33554432

    # the main function simply checks that the amount of allocated heap memory is correct
    create_file('test.c', r'''
      #include <stdio.h>
      #include <emscripten.h>
      int main() {
        EM_ASM({
          // use eval here in order for the test with closure compiler enabled to succeed
          var totalMemory = Module['INITIAL_MEMORY'];
          assert(totalMemory === %d, 'bad memory size');
        });
        return 0;
      }
    ''' % totalMemory)
    # generate a dummy file
    create_file('dummy_file', 'dummy')
    # compile the code with the modularize feature and the preload-file option enabled
    # no wasm, since this tests customizing total memory at runtime
    self.compile_btest('test.c', ['-sWASM=0', '-sIMPORTED_MEMORY', '-sMODULARIZE', '-sEXPORT_NAME=Foo', '--preload-file', 'dummy_file'] + args, reporting=Reporting.JS_ONLY)
    create_file('a.html', '''
      <script src="a.out.js"></script>
      <script>
        // instantiate the Foo module with custom INITIAL_MEMORY value
        var foo = Foo({ INITIAL_MEMORY: %d });
      </script>
    ''' % totalMemory)
    self.run_browser('a.html', '/report_result?exit:0')

  @parameterized({
    '': ([],),
    'O1': (['-O1'],),
    'O2': (['-O2'],),
  })
  def test_webidl(self, args):
    # see original in test_core.py
    self.run_process([WEBIDL_BINDER, test_file('webidl/test.idl'), 'glue'])
    self.assertExists('glue.cpp')
    self.assertExists('glue.js')
    self.btest('webidl/test.cpp', '1', cflags=['--post-js', 'glue.js', '-I.', '-DBROWSER'] + args)

  @no_wasm64('https://github.com/llvm/llvm-project/issues/98778')
  @also_with_proxying
  def test_dylink(self):
    create_file('main.c', r'''
      #include <assert.h>
      #include <stdio.h>
      #include <stdlib.h>
      #include <string.h>
      char *side(const char *data);
      int main() {
        char *ret = side("hello through side\n");
        puts(ret);
        assert(strcmp(ret, "hello through side\n") == 0);
        return 0;
      }
    ''')
    create_file('side.c', r'''
      #include <string.h>
      char *side(const char *data) {
        return strdup(data);
      }
    ''')
    self.emcc('side.c', ['-sSIDE_MODULE', '-O2', '-o', 'side.wasm'])
    self.btest_exit('main.c', cflags=['-sMAIN_MODULE=2', '-O2', 'side.wasm'])

  def test_dlopen_async(self):
    create_file('side.c', 'int foo = 42;\n')
    self.emcc('side.c', ['-o', 'libside.so', '-sSIDE_MODULE'])
    self.btest_exit('other/test_dlopen_async.c', cflags=['-sMAIN_MODULE=2'])

  @requires_shared_array_buffer
  def test_dlopen_blocking(self):
    self.emcc(test_file('other/test_dlopen_blocking_side.c'), ['-o', 'libside.so', '-sSIDE_MODULE', '-pthread', '-Wno-experimental'])
    # Attempt to use dlopen the side module (without preloading) should fail on the main thread
    # since the syncronous `readBinary` function does not exist.
    self.btest_exit('other/test_dlopen_blocking.c', assert_returncode=1, cflags=['-sMAIN_MODULE=2', '-sAUTOLOAD_DYLIBS=0', 'libside.so'])
    # But with PROXY_TO_PTHEAD it does work, since we can do blocking and sync XHR in a worker.
    self.btest_exit('other/test_dlopen_blocking.c', cflags=['-sMAIN_MODULE=2', '-sPROXY_TO_PTHREAD', '-pthread', '-Wno-experimental', '-sAUTOLOAD_DYLIBS=0', 'libside.so'])

  # verify that dynamic linking works in all kinds of in-browser environments.
  # don't mix different kinds in a single test.
  @parameterized({
    '': ([0],),
    'inworker': ([1],),
  })
  def test_dylink_dso_needed(self, inworker):
    self.cflags += ['-O2']

    def do_run(src, expected_output, cflags):
      # XXX there is no infrastructure (yet ?) to retrieve stdout from browser in tests.
      # -> do the assert about expected output inside browser.
      #
      # we have to put the hook into post.js because in main it is too late
      # (in main we won't be able to catch what static constructors inside
      # linked dynlibs printed), and in pre.js it is too early (out is not yet
      # setup by the shell).
      create_file('post.js', r'''
          Module.realPrint = out;
          out = (x) => {
            if (!Module.printed) Module.printed = "";
            Module.printed += x + '\n'; // out is passed str without last \n
            Module.realPrint(x);
          };
        ''')
      create_file('test_dylink_dso_needed.c', src + r'''
        #include <emscripten/em_asm.h>

        int main() {
          int rtn = test_main();
          EM_ASM({
            var expected = %r;
            assert(Module.printed === expected, ['stdout expected:', expected]);
          });
          return rtn;
        }
      ''' % expected_output)
      # --proxy-to-worker only on main
      if inworker:
        cflags += ['--proxy-to-worker', '-Wno-deprecated']
      self.btest_exit('test_dylink_dso_needed.c', cflags=['--post-js', 'post.js'] + cflags)

    self._test_dylink_dso_needed(do_run)

  @requires_graphics_hardware
  @no_wasm64('https://github.com/llvm/llvm-project/issues/98778')
  def test_dylink_glemu(self):
    create_file('main.c', r'''
      #include <stdio.h>
      #include <string.h>
      #include <assert.h>
      const char *side();
      int main() {
        const char *exts = side();
        puts(side());
        assert(strstr(exts, "GL_EXT_texture_env_combine"));
        return 0;
      }
    ''')
    create_file('side.c', r'''
      #include "SDL/SDL.h"
      #include "SDL/SDL_opengl.h"
      const char *side() {
        SDL_Init(SDL_INIT_VIDEO);
        SDL_SetVideoMode(600, 600, 16, SDL_OPENGL);
        return (const char *)glGetString(GL_EXTENSIONS);
      }
    ''')
    self.emcc('side.c', ['-sSIDE_MODULE', '-O2', '-o', 'side.wasm', '-lSDL'])

    self.btest_exit('main.c', cflags=['-sMAIN_MODULE=2', '-O2', '-sLEGACY_GL_EMULATION', '-lSDL', '-lGL', 'side.wasm'])

  def test_dylink_many(self):
    # test asynchronously loading two side modules during startup
    create_file('main.c', r'''
      #include <assert.h>
      int side1();
      int side2();
      int main() {
        assert(side1() == 1);
        assert(side2() == 2);
        return 0;
      }
    ''')
    create_file('side1.c', r'''
      int side1() { return 1; }
    ''')
    create_file('side2.c', r'''
      int side2() { return 2; }
    ''')
    self.emcc('side1.c', ['-sSIDE_MODULE', '-o', 'side1.wasm'])
    self.emcc('side2.c', ['-sSIDE_MODULE', '-o', 'side2.wasm'])
    self.btest_exit('main.c', cflags=['-sMAIN_MODULE=2', 'side1.wasm', 'side2.wasm'])

  def test_dylink_pthread_many(self):
    # Test asynchronously loading two side modules during startup
    # They should always load in the same order
    # Verify that function pointers in the browser's main thread
    # reffer to the same function as in a pthread worker.

    # The main thread function table is populated asynchronously
    # in the browser's main thread. However, it should still be
    # populated in the same order as in a pthread worker to
    # guarantee function pointer interop.
    create_file('main.cpp', r'''
      #include <cassert>
      #include <thread>
      #include <emscripten/emscripten.h>
      int side1();
      int side2();
      int main() {
        auto side1_ptr = &side1;
        auto side2_ptr = &side2;
        // Don't join the thread since this is running in the
        // browser's main thread.
        std::thread([=]{
          assert(side1_ptr == &side1);
          assert(side2_ptr == &side2);
          emscripten_force_exit(0);
        }).detach();
        emscripten_exit_with_live_runtime();
      }
    ''')

    # The browser will try to load side1 first.
    # Use a big payload in side1 so that it takes longer to load than side2
    create_file('side1.cpp', r'''
      char const * payload1 = "''' + str(list(range(1, int(1e5)))) + r'''";
      int side1() { return 1; }
    ''')
    create_file('side2.cpp', r'''
      char const * payload2 = "0";
      int side2() { return 2; }
    ''')
    self.emcc('side1.cpp', ['-Wno-experimental', '-pthread', '-sSIDE_MODULE', '-o', 'side1.wasm'])
    self.emcc('side2.cpp', ['-Wno-experimental', '-pthread', '-sSIDE_MODULE', '-o', 'side2.wasm'])
    self.btest_exit('main.cpp',
                    cflags=['-Wno-experimental', '-pthread', '-sMAIN_MODULE=2', 'side1.wasm', 'side2.wasm'])

  @no_2gb('uses INITIAL_MEMORY')
  @no_4gb('uses INITIAL_MEMORY')
  def test_memory_growth_during_startup(self):
    create_file('data.dat', 'X' * (30 * 1024 * 1024))
    self.btest_exit('browser_test_hello_world.c', cflags=['-sASSERTIONS', '-sALLOW_MEMORY_GROWTH', '-sINITIAL_MEMORY=16MB', '-sSTACK_SIZE=16384', '--preload-file', 'data.dat'])

  # pthreads tests

  def prep_no_SAB(self):
    create_file('html.html', read_file(path_from_root('src/shell_minimal.html')).replace('''<body>''', '''<body>
      <script>
        SharedArrayBuffer = undefined;
        Atomics = undefined;
      </script>
    '''))

  def test_pthread_c11_threads(self):
    self.btest_exit('pthread/test_pthread_c11_threads.c', cflags=['-gsource-map', '-pthread', '-sPROXY_TO_PTHREAD'])

  def test_pthread_pool_size_strict(self):
    # Check that it doesn't fail with sufficient number of threads in the pool.
    self.btest_exit('pthread/test_pthread_c11_threads.c', cflags=['-g2', '-pthread', '-sPTHREAD_POOL_SIZE=4', '-sPTHREAD_POOL_SIZE_STRICT=2'])
    # Check that it fails instead of deadlocking on insufficient number of threads in the pool.
    self.btest('pthread/test_pthread_c11_threads.c',
               expected='abort:Assertion failed: thrd_create(&t4, thread_main, NULL) == thrd_success',
               cflags=['-g2', '-pthread', '-sPTHREAD_POOL_SIZE=3', '-sPTHREAD_POOL_SIZE_STRICT=2'])

  def test_pthread_in_pthread_pool_size_strict(self):
    # Check that it fails when there's a pthread creating another pthread.
    self.btest_exit('pthread/test_pthread_create_pthread.c', cflags=['-g2', '-pthread', '-sPTHREAD_POOL_SIZE=2', '-sPTHREAD_POOL_SIZE_STRICT=2'])
    # Check that it fails when there's a pthread creating another pthread.
    self.btest_exit('pthread/test_pthread_create_pthread.c', cflags=['-g2', '-pthread', '-sPTHREAD_POOL_SIZE=1', '-sPTHREAD_POOL_SIZE_STRICT=2', '-DSMALL_POOL'])

  # Test that the emscripten_ atomics api functions work.
  @parameterized({
    '': ([],),
    'closure': (['--closure=1'],),
  })
  def test_pthread_atomics(self, args):
    self.btest_exit('pthread/test_pthread_atomics.c', cflags=['-O3', '-pthread', '-sPTHREAD_POOL_SIZE=8', '-g1'] + args)

  # Test 64-bit atomics.
  def test_pthread_64bit_atomics(self):
    self.btest_exit('pthread/test_pthread_64bit_atomics.c', cflags=['-O3', '-pthread', '-sPTHREAD_POOL_SIZE=8'])

  # Test 64-bit C++11 atomics.
  @also_with_threads
  @parameterized({
    '': ([],),
    'O3': (['-O3'],),
  })
  def test_pthread_64bit_cxx11_atomics(self, opt):
    self.btest_exit('pthread/test_pthread_64bit_cxx11_atomics.cpp', cflags=opt)

  # Test c++ std::thread::hardware_concurrency()
  def test_pthread_hardware_concurrency(self):
    self.btest_exit('pthread/test_pthread_hardware_concurrency.cpp', cflags=['-O2', '-pthread', '-sPTHREAD_POOL_SIZE=navigator.hardwareConcurrency'])

  # Test that we error if not ALLOW_BLOCKING_ON_MAIN_THREAD
  def test_pthread_main_thread_blocking_wait(self):
    self.btest('pthread/main_thread_wait.c', expected='abort:Blocking on the main thread is not allowed by default.', cflags=['-O3', '-pthread', '-sPTHREAD_POOL_SIZE', '-sALLOW_BLOCKING_ON_MAIN_THREAD=0'])

  # Test that we error or warn depending on ALLOW_BLOCKING_ON_MAIN_THREAD or ASSERTIONS
  def test_pthread_main_thread_blocking_join(self):
    create_file('pre.js', '''
      Module['printErr'] = (x) => {
        if (x.includes('Blocking on the main thread is very dangerous')) {
          maybeReportResultToServer('got_warn');
        }
      };
    ''')
    # Test that we warn about blocking on the main thread in debug builds
    self.btest('pthread/main_thread_join.cpp', expected='got_warn', cflags=['-sEXIT_RUNTIME', '-sASSERTIONS', '--pre-js', 'pre.js', '-pthread', '-sPTHREAD_POOL_SIZE'])
    # Test that we do not warn about blocking on the main thread in release builds
    self.btest_exit('pthread/main_thread_join.cpp', cflags=['-O3', '--pre-js', 'pre.js', '-pthread', '-sPTHREAD_POOL_SIZE'])
    # Test that tryjoin is fine, even if not ALLOW_BLOCKING_ON_MAIN_THREAD
    self.btest_exit('pthread/main_thread_join.cpp', assert_returncode=2, cflags=['-O3', '-pthread', '-sPTHREAD_POOL_SIZE', '-g', '-DTRY_JOIN', '-sALLOW_BLOCKING_ON_MAIN_THREAD=0'])
    # Test that tryjoin is fine, even if not ALLOW_BLOCKING_ON_MAIN_THREAD, and even without a pool
    self.btest_exit('pthread/main_thread_join.cpp', assert_returncode=2, cflags=['-O3', '-pthread', '-g', '-DTRY_JOIN', '-sALLOW_BLOCKING_ON_MAIN_THREAD=0'])
    # Test that everything works ok when we are on a pthread
    self.btest_exit('pthread/main_thread_join.cpp', cflags=['-O3', '-pthread', '-sPTHREAD_POOL_SIZE', '-sPROXY_TO_PTHREAD', '-sALLOW_BLOCKING_ON_MAIN_THREAD=0'])

  # Test the old GCC atomic __sync_fetch_and_op builtin operations.
  @parameterized({
    '': (['-g'],),
    'O1': (['-O1', '-g'],),
    'O2': (['-O2'],),
    'O3': (['-O3'],),
    'Os': (['-Os'],),
  })
  def test_pthread_gcc_atomic_fetch_and_op(self, args):
    self.cflags += ['-Wno-sync-fetch-and-nand-semantics-changed']
    self.btest_exit('pthread/test_pthread_gcc_atomic_fetch_and_op.c', cflags=args + ['-pthread', '-sPTHREAD_POOL_SIZE=8'])

  # 64 bit version of the above test.
  @also_with_wasm2js
  def test_pthread_gcc_64bit_atomic_fetch_and_op(self):
    if self.is_wasm2js():
      self.skipTest('https://github.com/WebAssembly/binaryen/issues/4358')
    self.cflags += ['-Wno-sync-fetch-and-nand-semantics-changed']
    self.btest_exit('pthread/test_pthread_gcc_64bit_atomic_fetch_and_op.c', cflags=['-O3', '-pthread', '-sPTHREAD_POOL_SIZE=8'])

  # Test the old GCC atomic __sync_op_and_fetch builtin operations.
  @also_with_wasm2js
  def test_pthread_gcc_atomic_op_and_fetch(self):
    self.cflags += ['-Wno-sync-fetch-and-nand-semantics-changed']
    self.btest_exit('pthread/test_pthread_gcc_atomic_op_and_fetch.c', cflags=['-O3', '-pthread', '-sPTHREAD_POOL_SIZE=8'])

  # 64 bit version of the above test.
  @also_with_wasm2js
  def test_pthread_gcc_64bit_atomic_op_and_fetch(self):
    if self.is_wasm2js():
      self.skipTest('https://github.com/WebAssembly/binaryen/issues/4358')
    self.cflags += ['-Wno-sync-fetch-and-nand-semantics-changed', '--profiling-funcs']
    self.btest_exit('pthread/test_pthread_gcc_64bit_atomic_op_and_fetch.c', cflags=['-pthread', '-O2', '-sPTHREAD_POOL_SIZE=8'])

  # Tests the rest of the remaining GCC atomics after the two above tests.
  @also_with_wasm2js
  def test_pthread_gcc_atomics(self):
    self.btest_exit('pthread/test_pthread_gcc_atomics.c', cflags=['-O3', '-pthread', '-sPTHREAD_POOL_SIZE=8'])

  # Test the __sync_lock_test_and_set and __sync_lock_release primitives.
  @also_with_wasm2js
  @parameterized({
    '': ([],),
    'em_instrinsics': (['-DUSE_EMSCRIPTEN_INTRINSICS'],),
  })
  def test_pthread_gcc_spinlock(self, args):
    self.btest_exit('pthread/test_pthread_gcc_spinlock.c', cflags=['-O3', '-pthread', '-sPTHREAD_POOL_SIZE=8'] + args)

  @parameterized({
    '': ([],),
    'O3': (['-O3'],),
    'minimal_runtime': (['-sMINIMAL_RUNTIME'],),
    'single_file': (['-sSINGLE_FILE'],),
  })
  def test_pthread_create(self, args):
    self.btest_exit('pthread/test_pthread_create.c',
                    cflags=['-pthread', '-sPTHREAD_POOL_SIZE=8'] + args)
    files = os.listdir('.')
    if '-sSINGLE_FILE' in args:
      self.assertEqual(len(files), 1, files)
    else:
      self.assertEqual(len(files), 3, files)

  # Test that preallocating worker threads work.
  def test_pthread_preallocates_workers(self):
    self.btest_exit('pthread/test_pthread_preallocates_workers.c', cflags=['-O3', '-pthread', '-sPTHREAD_POOL_SIZE=4', '-sPTHREAD_POOL_DELAY_LOAD'])

  # Test that allocating a lot of threads doesn't regress. This needs to be checked manually!
  @no_2gb('uses INITIAL_MEMORY')
  @no_4gb('uses INITIAL_MEMORY')
  def test_pthread_large_pthread_allocation(self):
    self.btest_exit('pthread/test_large_pthread_allocation.c', cflags=['-sINITIAL_MEMORY=128MB', '-O3', '-pthread', '-sPTHREAD_POOL_SIZE=50'])

  # Tests the -sPROXY_TO_PTHREAD option.
  def test_pthread_proxy_to_pthread(self):
    self.btest_exit('pthread/test_pthread_proxy_to_pthread.c', cflags=['-O3', '-pthread', '-sPROXY_TO_PTHREAD'])

  # Test that a pthread can spawn another pthread of its own.
  @parameterized({
    '': ([],),
    'modularize': (['-sMODULARIZE', '-sEXPORT_NAME=MyModule', '--shell-file', test_file('shell_that_launches_modularize.html')],),
  })
  def test_pthread_create_pthread(self, args):
    self.btest_exit('pthread/test_pthread_create_pthread.c', cflags=['-O3', '-pthread', '-sPTHREAD_POOL_SIZE=2'] + args)

  # Test another case of pthreads spawning pthreads, but this time the callers immediately join on the threads they created.
  def test_pthread_nested_spawns(self):
    self.btest_exit('pthread/test_pthread_nested_spawns.c', cflags=['-O3', '-pthread', '-sPTHREAD_POOL_SIZE=2'])

  # Test that main thread can wait for a pthread to finish via pthread_join().
  def test_pthread_join(self):
    self.btest_exit('pthread/test_pthread_join.c', cflags=['-O3', '-pthread', '-sPTHREAD_POOL_SIZE=8'])

  # Test that threads can rejoin the pool once detached and finished
  def test_std_thread_detach(self):
    self.btest_exit('pthread/test_std_thread_detach.cpp', cflags=['-pthread'])

  # Test pthread_cancel() operation
  def test_pthread_cancel(self):
    self.btest_exit('pthread/test_pthread_cancel.c', cflags=['-O3', '-pthread', '-sPTHREAD_POOL_SIZE=8'])

  # Test that pthread_cancel() cancels pthread_cond_wait() operation
  def test_pthread_cancel_cond_wait(self):
    self.btest_exit('pthread/test_pthread_cancel_cond_wait.c', cflags=['-O3', '-pthread', '-sPTHREAD_POOL_SIZE=8'])

  # Test pthread_kill() operation
  @no_chrome('pthread_kill hangs chrome renderer, and keep subsequent tests from passing')
  def test_pthread_kill(self):
    self.btest_exit('pthread/test_pthread_kill.c', cflags=['-O3', '-pthread', '-sPTHREAD_POOL_SIZE=8'])

  # Test that pthread cleanup stack (pthread_cleanup_push/_pop) works.
  def test_pthread_cleanup(self):
    self.btest_exit('pthread/test_pthread_cleanup.c', cflags=['-O3', '-pthread', '-sPTHREAD_POOL_SIZE=8'])

  # Tests the pthread mutex api.
  @parameterized({
    '': ([],),
    'spinlock': (['-DSPINLOCK_TEST'],),
  })
  def test_pthread_mutex(self, args):
    self.btest_exit('pthread/test_pthread_mutex.c', cflags=['-O3', '-pthread', '-sPTHREAD_POOL_SIZE=8'] + args)

  def test_pthread_attr_getstack(self):
    self.btest_exit('pthread/test_pthread_attr_getstack.c', cflags=['-pthread', '-sPTHREAD_POOL_SIZE=2'])

  # Test that memory allocation is thread-safe.
  def test_pthread_malloc(self):
    self.btest_exit('pthread/test_pthread_malloc.c', cflags=['-O3', '-pthread', '-sPTHREAD_POOL_SIZE=8'])

  # Stress test pthreads allocating memory that will call to sbrk(), and main thread has to free up the data.
  def test_pthread_malloc_free(self):
    self.btest_exit('pthread/test_pthread_malloc_free.cpp', cflags=['-O3', '-pthread', '-sPTHREAD_POOL_SIZE=8'])

  # Test that the pthread_barrier API works ok.
  def test_pthread_barrier(self):
    self.btest_exit('pthread/test_pthread_barrier.cpp', cflags=['-O3', '-pthread', '-sPTHREAD_POOL_SIZE=8'])

  # Test the pthread_once() function.
  def test_pthread_once(self):
    self.btest_exit('pthread/test_pthread_once.c', cflags=['-O3', '-pthread', '-sPTHREAD_POOL_SIZE=8'])

  # Test against a certain thread exit time handling bug by spawning tons of threads.
  def test_pthread_spawns(self):
    self.btest_exit('pthread/test_pthread_spawns.cpp', cflags=['-O3', '-pthread', '-sPTHREAD_POOL_SIZE=8', '--closure=1', '-sENVIRONMENT=web'])

  # It is common for code to flip volatile global vars for thread control. This is a bit lax, but nevertheless, test whether that
  # kind of scheme will work with Emscripten as well.
  @parameterized({
    '': (['-DUSE_C_VOLATILE'],),
    'atomic': ([],),
  })
  def test_pthread_volatile(self, args):
    self.btest_exit('pthread/test_pthread_volatile.c', cflags=['-O3', '-pthread', '-sPTHREAD_POOL_SIZE=8'] + args)

  # Test thread-specific data (TLS).
  def test_pthread_thread_local_storage(self):
    self.btest_exit('pthread/test_pthread_thread_local_storage.cpp', cflags=['-O3', '-pthread', '-sPTHREAD_POOL_SIZE=8', '-sASSERTIONS'])

  # Test the pthread condition variable creation and waiting.
  def test_pthread_condition_variable(self):
    self.btest_exit('pthread/test_pthread_condition_variable.cpp', cflags=['-O3', '-pthread', '-sPTHREAD_POOL_SIZE=8'])

  # Test that pthreads are able to do printf.
  @parameterized({
    '': ([],),
    'O3': (['-O3'],),
    'debug': (['-sLIBRARY_DEBUG'],),
  })
  def test_pthread_printf(self, args):
     self.btest_exit('pthread/test_pthread_printf.c', cflags=['-pthread', '-sPTHREAD_POOL_SIZE'] + args)

  # Test that pthreads are able to do cout. Failed due to https://bugzilla.mozilla.org/show_bug.cgi?id=1154858.
  def test_pthread_iostream(self):
    self.btest_exit('pthread/test_pthread_iostream.cpp', cflags=['-O3', '-pthread', '-sPTHREAD_POOL_SIZE'])

  def test_pthread_unistd_io_bigint(self):
    self.btest_exit('unistd/io.c', cflags=['-pthread', '-sPROXY_TO_PTHREAD', '-sWASM_BIGINT'])

  # Test that the main thread is able to use pthread_set/getspecific.
  @also_with_wasm2js
  def test_pthread_setspecific_mainthread(self):
    self.btest_exit('pthread/test_pthread_setspecific_mainthread.c', cflags=['-O3', '-pthread'])

  # Test that pthreads have access to filesystem.
  def test_pthread_file_io(self):
    self.btest_exit('pthread/test_pthread_file_io.c', cflags=['-O3', '-pthread', '-sPTHREAD_POOL_SIZE'])

  # Test that the pthread_create() function operates benignly in the case that threading is not supported.
  @parameterized({
   '': ([],),
   'mt': (['-pthread', '-sPTHREAD_POOL_SIZE=8'],),
  })
  def test_pthread_supported(self, args):
    self.btest_exit('pthread/test_pthread_supported.cpp', cflags=['-O3'] + args)

  def test_pthread_dispatch_after_exit(self):
    self.btest_exit('pthread/test_pthread_dispatch_after_exit.c', cflags=['-pthread'])

  # Test that if the main thread is performing a futex wait while a pthread
  # needs it to do a proxied operation (before that pthread would wake up the
  # main thread), that it's not a deadlock.
  def test_pthread_proxying_in_futex_wait(self):
    self.btest_exit('pthread/test_pthread_proxying_in_futex_wait.cpp', cflags=['-O3', '-pthread', '-sPTHREAD_POOL_SIZE'])

  # Test that sbrk() operates properly in multithreaded conditions
  @no_2gb('uses INITIAL_MEMORY')
  @no_4gb('uses INITIAL_MEMORY')
  @parameterized({
    '': (['-DABORTING_MALLOC=0', '-sABORTING_MALLOC=0'],),
    'aborting_malloc': (['-DABORTING_MALLOC=1'],),
  })
  def test_pthread_sbrk(self, args):
    # With aborting malloc = 1, test allocating memory in threads
    # With aborting malloc = 0, allocate so much memory in threads that some of the allocations fail.
    self.btest_exit('pthread/test_pthread_sbrk.c', cflags=['-O3', '-pthread', '-sPTHREAD_POOL_SIZE=8', '-sINITIAL_MEMORY=128MB'] + args)

  # Test that -sABORTING_MALLOC=0 works in both pthreads and non-pthreads
  # builds. (sbrk fails gracefully)
  @also_with_threads
  @parameterized({
    '': ([],),
    'O2': (['-O2'],),
  })
  def test_gauge_available_memory(self, args):
    self.btest_exit('test_gauge_available_memory.c', cflags=['-sABORTING_MALLOC=0'] + args)

  # Test that the proxying operations of user code from pthreads to main thread
  # work
  def test_pthread_run_on_main_thread(self):
    self.btest_exit('pthread/test_pthread_run_on_main_thread.c', cflags=['-O3', '-pthread', '-sPTHREAD_POOL_SIZE'])

  # Test how a lot of back-to-back called proxying operations behave.
  def test_pthread_run_on_main_thread_flood(self):
    self.btest_exit('pthread/test_pthread_run_on_main_thread_flood.c', cflags=['-O3', '-pthread', '-sPTHREAD_POOL_SIZE'])

  # Test that it is possible to asynchronously call a JavaScript function on the
  # main thread.
  def test_pthread_call_async(self):
    self.btest_exit('pthread/call_async.c', cflags=['-pthread'])

  # Test that it is possible to synchronously call a JavaScript function on the
  # main thread and get a return value back.
  def test_pthread_call_sync_on_main_thread(self):
    self.btest_exit('pthread/call_sync_on_main_thread.c', cflags=['-O3', '-pthread', '-sPROXY_TO_PTHREAD', '-DPROXY_TO_PTHREAD=1', '--js-library', test_file('pthread/call_sync_on_main_thread.js')])
    self.btest_exit('pthread/call_sync_on_main_thread.c', cflags=['-O3', '-pthread', '-DPROXY_TO_PTHREAD=0', '--js-library', test_file('pthread/call_sync_on_main_thread.js')])
    self.btest_exit('pthread/call_sync_on_main_thread.c', cflags=['-Oz', '-DPROXY_TO_PTHREAD=0', '--js-library', test_file('pthread/call_sync_on_main_thread.js')])

  # Test that it is possible to asynchronously call a JavaScript function on the
  # main thread.
  def test_pthread_call_async_on_main_thread(self):
    self.btest('pthread/call_async_on_main_thread.c', expected='7', cflags=['-O3', '-pthread', '-sPROXY_TO_PTHREAD', '-DPROXY_TO_PTHREAD=1', '--js-library', test_file('pthread/call_async_on_main_thread.js')])
    self.btest('pthread/call_async_on_main_thread.c', expected='7', cflags=['-O3', '-pthread', '-DPROXY_TO_PTHREAD=0', '--js-library', test_file('pthread/call_async_on_main_thread.js')])
    self.btest('pthread/call_async_on_main_thread.c', expected='7', cflags=['-Oz', '-DPROXY_TO_PTHREAD=0', '--js-library', test_file('pthread/call_async_on_main_thread.js')])

  # Tests that spawning a new thread does not cause a reinitialization of the
  # global data section of the application memory area.
  @parameterized({
    '': (['-O3'],),
    'modularize': (['-sMODULARIZE', '-sEXPORT_NAME=MyModule', '--shell-file', test_file('shell_that_launches_modularize.html')],),
  })
  def test_pthread_global_data_initialization(self, args):
    self.btest_exit('pthread/test_pthread_global_data_initialization.c', cflags=args + ['-pthread', '-sPROXY_TO_PTHREAD', '-sPTHREAD_POOL_SIZE'])

  @requires_wasm2js
  def test_pthread_global_data_initialization_in_sync_compilation_mode(self):
    self.btest_exit('pthread/test_pthread_global_data_initialization.c', cflags=['-sWASM_ASYNC_COMPILATION=0', '-pthread', '-sPROXY_TO_PTHREAD', '-sPTHREAD_POOL_SIZE'])

  # Test that emscripten_get_now() reports coherent wallclock times across all
  # pthreads, instead of each pthread independently reporting wallclock times
  # since the launch of that pthread.
  def test_pthread_clock_drift(self):
    self.btest_exit('pthread/test_pthread_clock_drift.c', cflags=['-O3', '-pthread', '-sPROXY_TO_PTHREAD'])

  def test_pthread_utf8_funcs(self):
    self.btest_exit('pthread/test_pthread_utf8_funcs.c', cflags=['-pthread', '-sPTHREAD_POOL_SIZE'])

  # Test the emscripten_futex_wake(addr, INT_MAX); functionality to wake all
  # waiters
  @also_with_wasm2js
  def test_pthread_wake_all(self):
    self.btest_exit('pthread/test_futex_wake_all.c', cflags=['-O3', '-pthread'])

  # Test that stack base and max correctly bound the stack on pthreads.
  def test_pthread_stack_bounds(self):
    self.btest_exit('pthread/test_pthread_stack_bounds.cpp', cflags=['-pthread'])

  # Test that real `thread_local` works.
  def test_pthread_tls(self):
    self.btest_exit('pthread/test_pthread_tls.c', cflags=['-sPROXY_TO_PTHREAD', '-pthread'])

  # Test that real `thread_local` works in main thread without PROXY_TO_PTHREAD.
  def test_pthread_tls_main(self):
    self.btest_exit('pthread/test_pthread_tls_main.cpp', cflags=['-pthread'])

  def test_pthread_safe_stack(self):
    # Note that as the test runs with PROXY_TO_PTHREAD, we set STACK_SIZE,
    # and not DEFAULT_PTHREAD_STACK_SIZE, as the pthread for main() gets the
    # same stack size as the main thread normally would.
    self.btest('core/test_safe_stack.c', expected='abort:stack overflow', cflags=['-pthread', '-sPROXY_TO_PTHREAD', '-sSTACK_OVERFLOW_CHECK=2', '-sSTACK_SIZE=64KB'])

  @no_wasm64('TODO: ASAN in memory64')
  @parameterized({
    'leak': ['test_pthread_lsan_leak', ['-gsource-map']],
    'no_leak': ['test_pthread_lsan_no_leak', []],
  })
  @no_firefox('https://github.com/emscripten-core/emscripten/issues/15978')
  def test_pthread_lsan(self, name, args):
    self.btest(Path('pthread', name + '.cpp'), expected='1', cflags=['-fsanitize=leak', '-pthread', '-sPROXY_TO_PTHREAD', '--pre-js', test_file('pthread', name + '.js')] + args)

  @no_wasm64('TODO: ASAN in memory64')
  @no_2gb('ASAN + GLOBAL_BASE')
  @no_4gb('ASAN + GLOBAL_BASE')
  @parameterized({
    # Reusing the LSan test files for ASan.
    'leak': ['test_pthread_lsan_leak', ['-gsource-map']],
    'no_leak': ['test_pthread_lsan_no_leak', []],
  })
  def test_pthread_asan(self, name, args):
    self.btest(Path('pthread', name + '.cpp'), expected='1', cflags=['-fsanitize=address', '-pthread', '-sPROXY_TO_PTHREAD', '--pre-js', test_file('pthread', name + '.js')] + args)

  @no_wasm64('TODO: ASAN in memory64')
  @no_2gb('ASAN + GLOBAL_BASE')
  @no_4gb('ASAN + GLOBAL_BASE')
  def test_pthread_asan_use_after_free(self):
    self.btest('pthread/test_pthread_asan_use_after_free.cpp', expected='1', cflags=['-fsanitize=address', '-pthread', '-sPROXY_TO_PTHREAD', '--pre-js', test_file('pthread/test_pthread_asan_use_after_free.js')])

  @no_wasm64('TODO: ASAN in memory64')
  @no_2gb('ASAN + GLOBAL_BASE')
  @no_4gb('ASAN + GLOBAL_BASE')
  @no_firefox('https://github.com/emscripten-core/emscripten/issues/20006')
  @also_with_wasmfs
  def test_pthread_asan_use_after_free_2(self):
    # similiar to test_pthread_asan_use_after_free, but using a pool instead
    # of proxy-to-pthread, and al, '-Wno-experimental'so the allocation happens on the pthread
    # (which tests that it can use the offset converter to get the stack
    # trace there)
    self.btest('pthread/test_pthread_asan_use_after_free_2.cpp', expected='1', cflags=['-fsanitize=address', '-pthread', '-sPTHREAD_POOL_SIZE=1', '--pre-js', test_file('pthread/test_pthread_asan_use_after_free_2.js')])

  def test_pthread_exit_process(self):
    args = ['-pthread',
            '-sPROXY_TO_PTHREAD',
            '-sPTHREAD_POOL_SIZE=2',
            '-sEXIT_RUNTIME',
            '-DEXIT_RUNTIME',
            '-O0']
    args += ['--pre-js', test_file('core/pthread/test_pthread_exit_runtime.pre.js')]
    self.btest('core/pthread/test_pthread_exit_runtime.c', expected='onExit status: 42', cflags=args)

  def test_pthread_trap(self):
    create_file('pre.js', '''
    if (typeof window === 'object' && window) {
      window.addEventListener('error', function(e) {
        if (e.error && e.error.message.includes('unreachable'))
          maybeReportResultToServer("expected exception caught");
        else
          maybeReportResultToServer("unexpected: " + e);
      });
    }''')
    args = ['-pthread',
            '-sPROXY_TO_PTHREAD',
            '-sEXIT_RUNTIME',
            '--profiling-funcs',
            '--pre-js=pre.js']
    self.btest('pthread/test_pthread_trap.c', expected='expected exception caught', cflags=args)

  # Tests MAIN_THREAD_EM_ASM_INT() function call signatures.
  def test_main_thread_em_asm_signatures(self):
    self.btest_exit('core/test_em_asm_signatures.cpp')

  def test_main_thread_em_asm_signatures_pthreads(self):
    self.btest_exit('core/test_em_asm_signatures.cpp', cflags=['-O3', '-pthread', '-sPROXY_TO_PTHREAD', '-sASSERTIONS'])

  def test_main_thread_async_em_asm(self):
    self.btest_exit('core/test_main_thread_async_em_asm.cpp', cflags=['-O3', '-pthread', '-sPROXY_TO_PTHREAD', '-sASSERTIONS'])

  def test_main_thread_em_asm_blocking(self):
    shutil.copy(test_file('browser/test_em_asm_blocking.html'), 'page.html')

    self.compile_btest('browser/test_em_asm_blocking.cpp', ['-O2', '-o', 'wasm.js', '-pthread', '-sPROXY_TO_PTHREAD', '-sEXIT_RUNTIME'])
    self.run_browser('page.html', '/report_result?exit:8')

  # Test that it is possible to send a signal via calling alarm(timeout), which in turn calls to the signal handler set by signal(SIGALRM, func);
  def test_sigalrm(self):
    self.btest_exit('test_sigalrm.c', cflags=['-O3'])

  def test_canvas_style_proxy(self):
    self.btest('canvas_style_proxy.c', expected='1', cflags=['--proxy-to-worker', '-Wno-deprecated', '--shell-file', test_file('canvas_style_proxy_shell.html'), '--pre-js', test_file('canvas_style_proxy_pre.js')])

  def test_canvas_size_proxy(self):
    self.btest('canvas_size_proxy.c', expected='0', cflags=['--proxy-to-worker', '-Wno-deprecated'])

  def test_custom_messages_proxy(self):
    self.btest('custom_messages_proxy.c', expected='1', cflags=['--proxy-to-worker', '-Wno-deprecated', '--shell-file', test_file('custom_messages_proxy_shell.html'), '--post-js', test_file('custom_messages_proxy_postjs.js')])

  @parameterized({
    '': ([],),
    'O1': (['-O1'],),
    'O2': (['-O2'],),
  })
  def test_vanilla_html_when_proxying(self, args):
    self.compile_btest('browser_test_hello_world.c', ['-o', 'test.js', '--proxy-to-worker', '-Wno-deprecated'] + args)
    create_file('test.html', '<script src="test.js"></script>')
    self.run_browser('test.html', '/report_result?0')

  @parameterized({
    '': ([], 1),
    'O1': (['-O1'], 1),
    'O2': (['-O2'], 1),
    'O3': (['-O3'], 1),
    # force it on
    'force': (['-sWASM_ASYNC_COMPILATION'], 1),
    'off': (['-sWASM_ASYNC_COMPILATION=0'], 0),
  })
  def test_async_compile(self, opts, returncode):
    # notice when we use async compilation
    create_file('pre.js', '''
      // note if we do async compilation
      var real_wasm_instantiate = WebAssembly.instantiate;
      var real_wasm_instantiateStreaming = WebAssembly.instantiateStreaming;
      if (typeof real_wasm_instantiateStreaming === 'function') {
        WebAssembly.instantiateStreaming = (a, b) => {
          err('instantiateStreaming called');
          console.log('instantiateStreaming called');
          Module.sawAsyncCompilation = true;
          return real_wasm_instantiateStreaming(a, b);
        };
      } else {
        WebAssembly.instantiate = (a, b) => {
          err('instantiate called');
          Module.sawAsyncCompilation = true;
          return real_wasm_instantiate(a, b);
        };
      }
    ''')
    self.cflags.append('--pre-js=pre.js')
    self.btest_exit('test_async_compile.c', assert_returncode=returncode, cflags=opts)
    # Ensure that compilation still works and is async without instantiateStreaming available
    create_file('pre0.js', 'WebAssembly.instantiateStreaming = undefined;')
    self.cflags.insert(0, '--pre-js=pre0.js')
    self.btest_exit('test_async_compile.c', assert_returncode=1)

  # Test that implementing Module.instantiateWasm() callback works.
  @also_with_asan
  def test_manual_wasm_instantiate(self):
    self.set_setting('EXIT_RUNTIME')
    self.compile_btest('test_manual_wasm_instantiate.c', ['-o', 'manual_wasm_instantiate.js'], reporting=Reporting.JS_ONLY)
    shutil.copy(test_file('test_manual_wasm_instantiate.html'), '.')
    self.run_browser('test_manual_wasm_instantiate.html', '/report_result?exit:0')

  def test_wasm_locate_file(self):
    # Test that it is possible to define "Module.locateFile(foo)" function to locate where worker.js will be loaded from.
    ensure_dir('cdn')
    shell = read_file(path_from_root('src/shell.html'))
    create_file('shell2.html', shell.replace('var Module = {', 'var Module = { locateFile: (filename) => (filename == "test.wasm") ? "cdn/test.wasm" : filename, '))
    self.compile_btest('browser_test_hello_world.c', ['--shell-file', 'shell2.html', '-o', 'test.html'])
    shutil.move('test.wasm', Path('cdn/test.wasm'))
    self.run_browser('test.html', '/report_result?0')

  @also_with_threads
  def test_utf8_textdecoder(self):
    self.btest_exit('benchmark/benchmark_utf8.c', 0, cflags=['--embed-file', test_file('utf8_corpus.txt') + '@/utf8_corpus.txt'])

  @also_with_threads
  def test_utf16_textdecoder(self):
    self.btest_exit('benchmark/benchmark_utf16.cpp', 0, cflags=['--embed-file', test_file('utf16_corpus.txt') + '@/utf16_corpus.txt', '-sEXPORTED_RUNTIME_METHODS=UTF16ToString,stringToUTF16,lengthBytesUTF16'])

  # Tests that it is possible to initialize and render WebGL content in a
  # pthread by using OffscreenCanvas.
  @no_chrome('https://crbug.com/961765')
  @parameterized({
    '': ([],),
    # -DTEST_CHAINED_WEBGL_CONTEXT_PASSING:
    # Tests that it is possible to transfer WebGL canvas in a chain from main
    # thread -> thread 1 -> thread 2 and then init and render WebGL content there.
    'chained': (['-DTEST_CHAINED_WEBGL_CONTEXT_PASSING'],),
  })
  @requires_offscreen_canvas
  @requires_graphics_hardware
  def test_webgl_offscreen_canvas_in_pthread(self, args):
    self.btest('gl_in_pthread.c', expected='1', cflags=args + ['-pthread', '-sPTHREAD_POOL_SIZE=2', '-sOFFSCREENCANVAS_SUPPORT', '-lGL'])

  # Tests that it is possible to render WebGL content on a <canvas> on the main
  # thread, after it has once been used to render WebGL content in a pthread
  # first -DTEST_MAIN_THREAD_EXPLICIT_COMMIT: Test the same (WebGL on main
  # thread after pthread), but by using explicit .commit() to swap on the main
  # thread instead of implicit "swap when rAF ends" logic
  @parameterized({
    '': ([],),
    'explicit': (['-DTEST_MAIN_THREAD_EXPLICIT_COMMIT'],),
  })
  @requires_offscreen_canvas
  @requires_graphics_hardware
  @disabled('This test is disabled because current OffscreenCanvas does not allow transfering it after a rendering context has been created for it.')
  def test_webgl_offscreen_canvas_in_mainthread_after_pthread(self, args):
    self.btest('gl_in_mainthread_after_pthread.c', expected='0', cflags=args + ['-pthread', '-sPTHREAD_POOL_SIZE=2', '-sOFFSCREENCANVAS_SUPPORT', '-lGL'])

  @requires_offscreen_canvas
  @requires_graphics_hardware
  def test_webgl_offscreen_canvas_only_in_pthread(self):
    self.btest_exit('gl_only_in_pthread.c', cflags=['-pthread', '-sPTHREAD_POOL_SIZE', '-sOFFSCREENCANVAS_SUPPORT', '-lGL', '-sOFFSCREEN_FRAMEBUFFER'])

  # Tests that rendering from client side memory without default-enabling extensions works.
  @requires_graphics_hardware
  def test_webgl_from_client_side_memory_without_default_enabled_extensions(self):
    self.btest_exit('webgl_draw_triangle.c', cflags=['-lGL', '-sOFFSCREEN_FRAMEBUFFER', '-DEXPLICIT_SWAP=1', '-DDRAW_FROM_CLIENT_MEMORY=1', '-sFULL_ES2'])

  # Tests for WEBGL_multi_draw extension
  # For testing WebGL draft extensions like this, if using chrome as the browser,
  # We might want to append the --enable-webgl-draft-extensions to the EMTEST_BROWSER env arg.
  @requires_graphics_hardware
  @no_2gb('https://crbug.com/324562920')
  @no_4gb('https://crbug.com/324562920')
  @parameterized({
    'arrays': (['-DMULTI_DRAW_ARRAYS'],),
    'arrays_instanced': (['-DMULTI_DRAW_ARRAYS_INSTANCED'],),
    'elements': (['-DMULTI_DRAW_ELEMENTS'],),
    'elements_instanced': (['-DMULTI_DRAW_ELEMENTS_INSTANCED'],),
  })
  def test_webgl_multi_draw(self, args):
    self.reftest('webgl_multi_draw_test.c', 'webgl_multi_draw.png',
                 cflags=['-lGL', '-sOFFSCREEN_FRAMEBUFFER', '-DEXPLICIT_SWAP'] + args)

  # Tests for base_vertex/base_instance extension
  # For testing WebGL draft extensions like this, if using chrome as the browser,
  # We might want to append the --enable-webgl-draft-extensions to the EMTEST_BROWSER env arg.
  # If testing on Mac, you also need --use-cmd-decoder=passthrough to get this extension.
  # Also there is a known bug with Mac Intel baseInstance which can fail producing the expected image result.
  @requires_webgl2
  @parameterized({
    '': (0,),
    'multidraw': (1,),
  })
  @parameterized({
    '': (0,),
    'drawelements': (1,),
  })
  def test_webgl_draw_base_vertex_base_instance(self, multi_draw, draw_elements):
    self.reftest('webgl_draw_base_vertex_base_instance_test.c', 'webgl_draw_instanced_base_vertex_base_instance.png',
                 cflags=['-lGL',
                            '-sMAX_WEBGL_VERSION=2',
                            '-sOFFSCREEN_FRAMEBUFFER',
                            '-DMULTI_DRAW=' + str(multi_draw),
                            '-DDRAW_ELEMENTS=' + str(draw_elements),
                            '-DEXPLICIT_SWAP=1',
                            '-DWEBGL_CONTEXT_VERSION=2'])

  @requires_graphics_hardware
  def test_webgl_sample_query(self):
    self.btest_exit('webgl_sample_query.c', cflags=['-sMAX_WEBGL_VERSION=2', '-lGL'])

  @requires_graphics_hardware
  @parameterized({
    # EXT query entrypoints on WebGL 1.0
    '': (['-sMAX_WEBGL_VERSION'],),
    # EXT query entrypoints on a WebGL 1.0 context while built for WebGL 2.0
    'v2': (['-sMAX_WEBGL_VERSION=2'],),
    # builtin query entrypoints on WebGL 2.0
    'v2api': (['-sMAX_WEBGL_VERSION=2', '-DTEST_WEBGL2'],),
  })
  def test_webgl_timer_query(self, args):
    self.btest_exit('webgl_timer_query.c', cflags=args + ['-lGL'])

  # Tests that -sOFFSCREEN_FRAMEBUFFER rendering works.
  @requires_graphics_hardware
  @parameterized({
    '': ([],),
    'threads': (['-pthread', '-sPROXY_TO_PTHREAD'],),
  })
  @parameterized({
    '': ([],),
    'es2': (['-sFULL_ES2'],),
    'es3': (['-sFULL_ES3'],),
  })
  def test_webgl_offscreen_framebuffer(self, version, threads):
    # Tests all the different possible versions of libgl
    args = ['-lGL', '-sOFFSCREEN_FRAMEBUFFER', '-DEXPLICIT_SWAP=1'] + threads + version
    self.btest_exit('webgl_draw_triangle.c', cflags=args)

  # Tests that VAOs can be used even if WebGL enableExtensionsByDefault is set to 0.
  @requires_graphics_hardware
  def test_webgl_vao_without_automatic_extensions(self):
    self.btest_exit('test_webgl_no_auto_init_extensions.c', cflags=['-lGL', '-sGL_SUPPORT_AUTOMATIC_ENABLE_EXTENSIONS=0'])

  # Tests that offscreen framebuffer state restoration works
  @requires_graphics_hardware
  @parameterized({
    # full state restoration path on WebGL 1.0
    'gl1_no_vao': (['-sMAX_WEBGL_VERSION=1', '-DTEST_DISABLE_VAO'],),
    # VAO path on WebGL 1.0
    'gl1': (['-sMAX_WEBGL_VERSION=1', '-DTEST_VERIFY_WEBGL1_VAO_SUPPORT=1'],),
    'gl1_max_gl2': (['-sMAX_WEBGL_VERSION=2'],),
    # VAO path on WebGL 2.0
    'gl2': (['-sMAX_WEBGL_VERSION=2', '-DTEST_WEBGL2=1', '-DTEST_ANTIALIAS=1'],),
    # full state restoration path on WebGL 2.0
    'gl2_no_vao': (['-sMAX_WEBGL_VERSION=2', '-DTEST_WEBGL2=1', '-DTEST_ANTIALIAS=1', '-DTEST_DISABLE_VAO'],),
    # blitFramebuffer path on WebGL 2.0 (falls back to VAO on Firefox < 67)
    'gl2_no_aa': (['-sMAX_WEBGL_VERSION=2', '-DTEST_WEBGL2=1', '-DTEST_ANTIALIAS=0'],),
  })
  def test_webgl_offscreen_framebuffer_state_restoration(self, args):
    if '-DTEST_WEBGL2=1' in args and webgl2_disabled():
      self.skipTest('This test requires WebGL2 to be available')
    base_args = ['-lGL', '-sOFFSCREEN_FRAMEBUFFER', '-DEXPLICIT_SWAP=1']
    self.btest_exit('webgl_offscreen_framebuffer_swap_with_bad_state.c', cflags=base_args + args)

  @parameterized({
    '': ([],),
    'es2': (['-sFULL_ES2'],),
    'es3': (['-sFULL_ES3'],),
  })
  @requires_graphics_hardware
  def test_webgl_draw_triangle_with_uniform_color(self, args):
    self.btest_exit('webgl_draw_triangle_with_uniform_color.c', cflags=args)

  # Tests that using an array of structs in GL uniforms works.
  @requires_webgl2
  def test_webgl_array_of_structs_uniform(self):
    self.reftest('webgl_array_of_structs_uniform.c', 'webgl_array_of_structs_uniform.png', cflags=['-lGL', '-sMAX_WEBGL_VERSION=2'])

  # Tests that if a WebGL context is created in a pthread on a canvas that has
  # not been transferred to that pthread, WebGL calls are then proxied to the
  # main thread -DTEST_OFFSCREEN_CANVAS=1: Tests that if a WebGL context is
  # created on a pthread that has the canvas transferred to it via using
  # Emscripten's EMSCRIPTEN_PTHREAD_TRANSFERRED_CANVASES="#canvas", then
  # OffscreenCanvas is used -DTEST_OFFSCREEN_CANVAS=2: Tests that if a WebGL
  # context is created on a pthread that has the canvas transferred to it via
  # automatic transferring of Module.canvas when
  # EMSCRIPTEN_PTHREAD_TRANSFERRED_CANVASES is not defined, then OffscreenCanvas
  # is also used
  @parameterized({
    '': ([False],),
    'asyncify': ([True],),
  })
  @requires_offscreen_canvas
  @requires_graphics_hardware
  def test_webgl_offscreen_canvas_in_proxied_pthread(self, asyncify):
    args = ['-pthread', '-sOFFSCREENCANVAS_SUPPORT', '-lGL', '-sGL_DEBUG', '-sPROXY_TO_PTHREAD']
    if asyncify:
      # given the synchronous render loop here, asyncify is needed to see intermediate frames and
      # the gradual color change
      args += ['-sASYNCIFY', '-DASYNCIFY']
    self.btest_exit('gl_in_proxy_pthread.c', cflags=args)

  @parameterized({
    '': ([],),
    'proxy': (['-sPROXY_TO_PTHREAD'],),
  })
  @parameterized({
    '': ([],),
    'blocking': (['-DTEST_SYNC_BLOCKING_LOOP=1'],),
  })
  @parameterized({
    '': ([],),
    'offscreen': (['-sOFFSCREENCANVAS_SUPPORT', '-sOFFSCREEN_FRAMEBUFFER'],),
  })
  @requires_graphics_hardware
  @requires_offscreen_canvas
  def test_webgl_resize_offscreencanvas_from_main_thread(self, args1, args2, args3):
    cmd = args1 + args2 + args3 + ['-pthread', '-lGL', '-sGL_DEBUG']
    print(str(cmd))
    self.btest_exit('test_webgl_resize_offscreencanvas_from_main_thread.c', cflags=cmd)

  @requires_graphics_hardware
  @parameterized({
    'v1': (1,),
    'v2': (2,),
  })
  @parameterized({
    'enable': (1,),
    'disable': (0,),
  })
  def test_webgl_simple_extensions(self, webgl_version, simple_enable_extensions):
    if webgl_version == 2 and webgl2_disabled():
      self.skipTest('This test requires WebGL2 to be available')

    cmd = ['-DWEBGL_CONTEXT_VERSION=' + str(webgl_version),
           '-DWEBGL_SIMPLE_ENABLE_EXTENSION=' + str(simple_enable_extensions),
           '-sMAX_WEBGL_VERSION=2',
           '-sGL_SUPPORT_AUTOMATIC_ENABLE_EXTENSIONS=' + str(simple_enable_extensions),
           '-sGL_SUPPORT_SIMPLE_ENABLE_EXTENSIONS=' + str(simple_enable_extensions)]
    self.btest_exit('webgl2_simple_enable_extensions.c', cflags=cmd)

  @parameterized({
    '': ([],),
    'closure': (['-sASSERTIONS', '--closure=1'],),
    'closure_advanced': (['-sASSERTIONS', '--closure=1', '-O3'],),
    'main_module': (['-sMAIN_MODULE=1'],),
    'pthreads': (['-pthread', '-sOFFSCREENCANVAS_SUPPORT'],),
  })
  @requires_webgpu
  def test_webgpu_basic_rendering(self, args):
    self.btest_exit('webgpu_basic_rendering.cpp', cflags=['--use-port=emdawnwebgpu', '-sEXIT_RUNTIME'] + args)

  @requires_webgpu
  def test_webgpu_required_limits(self):
<<<<<<< HEAD
    self.set_setting('DEFAULT_TO_CXX')  # emdawnwebgpu uses C++ internally
    self.btest_exit('webgpu_required_limits.c', cflags=['--use-port=emdawnwebgpu', '-sEXIT_RUNTIME'])
=======
    self.btest_exit('webgpu_required_limits.c', cflags=['-Wno-error=deprecated', '-sUSE_WEBGPU', '-sASYNCIFY'])

  @requires_webgpu
  def test_webgpu_basic_rendering_pthreads(self):
    self.btest_exit('webgpu_basic_rendering.cpp', cflags=['-Wno-error=deprecated', '-sUSE_WEBGPU', '-pthread', '-sOFFSCREENCANVAS_SUPPORT'])

  @requires_webgpu
  def test_webgpu_get_device(self):
    self.btest_exit('webgpu_get_device.cpp', cflags=['-Wno-error=deprecated', '-sUSE_WEBGPU', '-sASSERTIONS', '--closure=1'])

  @requires_webgpu
  def test_webgpu_get_device_pthreads(self):
    self.btest_exit('webgpu_get_device.cpp', cflags=['-Wno-error=deprecated', '-sUSE_WEBGPU', '-pthread'])
>>>>>>> cd1d72a2

  # Tests the feature that shell html page can preallocate the typed array and place it
  # to Module.buffer before loading the script page.
  # In this build mode, the -sINITIAL_MEMORY=xxx option will be ignored.
  # Preallocating the buffer in this was is asm.js only (wasm needs a Memory).
  @requires_wasm2js
  def test_preallocated_heap(self):
    self.btest_exit('test_preallocated_heap.cpp', cflags=['-sWASM=0', '-sIMPORTED_MEMORY', '-sINITIAL_MEMORY=16MB', '-sABORTING_MALLOC=0', '--shell-file', test_file('test_preallocated_heap_shell.html')])

  # Tests emscripten_fetch() usage to XHR data directly to memory without persisting results to IndexedDB.
  @also_with_wasm2js
  def test_fetch_to_memory(self):
    # Test error reporting in the negative case when the file URL doesn't exist. (http 404)
    self.btest_exit('fetch/test_fetch_to_memory.cpp',
                    cflags=['-sFETCH_DEBUG', '-sFETCH', '-DFILE_DOES_NOT_EXIST'])

    # Test the positive case when the file URL exists. (http 200)
    shutil.copy(test_file('gears.png'), '.')
    for arg in ([], ['-sFETCH_SUPPORT_INDEXEDDB=0']):
      self.btest_exit('fetch/test_fetch_to_memory.cpp',
                      cflags=['-sFETCH_DEBUG', '-sFETCH'] + arg)

  @also_with_wasm2js
  @parameterized({
    '': ([],),
    'pthread_exit': (['-DDO_PTHREAD_EXIT'],),
  })
  @no_firefox('https://github.com/emscripten-core/emscripten/issues/16868')
  def test_fetch_from_thread(self, args):
    shutil.copy(test_file('gears.png'), '.')
    self.btest_exit('fetch/test_fetch_from_thread.cpp',
                    cflags=args + ['-pthread', '-sPROXY_TO_PTHREAD', '-sFETCH_DEBUG', '-sFETCH', '-DFILE_DOES_NOT_EXIST'])

  @also_with_wasm2js
  def test_fetch_to_indexdb(self):
    shutil.copy(test_file('gears.png'), '.')
    self.btest_exit('fetch/test_fetch_to_indexeddb.cpp', cflags=['-sFETCH_DEBUG', '-sFETCH'])

  # Tests emscripten_fetch() usage to persist an XHR into IndexedDB and subsequently load up from there.
  @also_with_wasm2js
  def test_fetch_cached_xhr(self):
    shutil.copy(test_file('gears.png'), '.')
    self.btest_exit('fetch/test_fetch_cached_xhr.cpp', cflags=['-sFETCH_DEBUG', '-sFETCH'])

  # Tests that response headers get set on emscripten_fetch_t values.
  @no_firefox('https://github.com/emscripten-core/emscripten/issues/16868')
  @also_with_wasm2js
  def test_fetch_response_headers(self):
    shutil.copy(test_file('gears.png'), '.')
    self.btest_exit('fetch/test_fetch_response_headers.cpp', cflags=['-sFETCH_DEBUG', '-sFETCH', '-pthread', '-sPROXY_TO_PTHREAD'])

  # Test emscripten_fetch() usage to stream a XHR in to memory without storing the full file in memory
  @also_with_wasm2js
  @disabled('moz-chunked-arraybuffer was firefox-only and has been removed')
  def test_fetch_stream_file(self):
    # Strategy: create a large 128MB file, and compile with a small 16MB Emscripten heap, so that the tested file
    # won't fully fit in the heap. This verifies that streaming works properly.
    s = '12345678'
    for _ in range(14):
      s = s[::-1] + s # length of str will be 2^17=128KB
    with open('largefile.txt', 'w') as f:
      for _ in range(1024):
        f.write(s)
    self.btest_exit('fetch/test_fetch_stream_file.cpp', cflags=['-sFETCH_DEBUG', '-sFETCH'])

  def test_fetch_headers_received(self):
    create_file('myfile.dat', 'hello world\n')
    self.btest_exit('fetch/test_fetch_headers_received.c', cflags=['-sFETCH_DEBUG', '-sFETCH'])

  def test_fetch_xhr_abort(self):
    shutil.copy(test_file('gears.png'), '.')
    self.btest_exit('fetch/test_fetch_xhr_abort.cpp', cflags=['-sFETCH_DEBUG', '-sFETCH'])

  # Tests emscripten_fetch() usage in synchronous mode when used from the main
  # thread proxied to a Worker with -sPROXY_TO_PTHREAD option.
  @no_firefox('https://github.com/emscripten-core/emscripten/issues/16868')
  @also_with_wasm2js
  def test_fetch_sync_xhr(self):
    shutil.copy(test_file('gears.png'), '.')
    self.btest_exit('fetch/test_fetch_sync_xhr.cpp', cflags=['-sFETCH_DEBUG', '-sFETCH', '-pthread', '-sPROXY_TO_PTHREAD'])

  # Tests synchronous emscripten_fetch() usage from pthread
  @no_firefox('https://github.com/emscripten-core/emscripten/issues/16868')
  def test_fetch_sync(self):
    shutil.copy(test_file('gears.png'), '.')
    self.btest_exit('fetch/test_fetch_sync.c', cflags=['-sFETCH', '-pthread', '-sPROXY_TO_PTHREAD'])

  # Tests that the Fetch API works for synchronous XHRs when used with --proxy-to-worker.
  @no_firefox('https://github.com/emscripten-core/emscripten/issues/16868')
  @also_with_wasm2js
  def test_fetch_sync_xhr_in_proxy_to_worker(self):
    shutil.copy(test_file('gears.png'), '.')
    self.btest_exit('fetch/test_fetch_sync_xhr.cpp', cflags=['-sFETCH_DEBUG', '-sFETCH', '--proxy-to-worker', '-Wno-deprecated'])

  @disabled('https://github.com/emscripten-core/emscripten/issues/16746')
  def test_fetch_idb_store(self):
    self.btest_exit('fetch/test_fetch_idb_store.cpp', cflags=['-pthread', '-sFETCH', '-sPROXY_TO_PTHREAD'])

  @disabled('https://github.com/emscripten-core/emscripten/issues/16746')
  def test_fetch_idb_delete(self):
    shutil.copy(test_file('gears.png'), '.')
    self.btest_exit('fetch/test_fetch_idb_delete.cpp', cflags=['-pthread', '-sFETCH_DEBUG', '-sFETCH', '-sWASM=0', '-sPROXY_TO_PTHREAD'])

  def test_fetch_post(self):
    self.btest_exit('fetch/test_fetch_post.c', cflags=['-sFETCH'])

  def test_fetch_progress(self):
    create_file('myfile.dat', 'hello world\n' * 1000)
    self.btest_exit('fetch/test_fetch_progress.c', cflags=['-sFETCH'])

  def test_fetch_to_memory_async(self):
    create_file('myfile.dat', 'hello world\n' * 1000)
    self.btest_exit('fetch/test_fetch_to_memory_async.c', cflags=['-sFETCH'])

  @requires_shared_array_buffer
  def test_fetch_to_memory_sync(self):
    create_file('myfile.dat', 'hello world\n' * 1000)
    self.btest_exit('fetch/test_fetch_to_memory_sync.c', cflags=['-sFETCH', '-pthread', '-sPROXY_TO_PTHREAD'])

  @disabled('moz-chunked-arraybuffer was firefox-only and has been removed')
  def test_fetch_stream_async(self):
    create_file('myfile.dat', 'hello world\n' * 1000)
    self.btest_exit('fetch/test_fetch_stream_async.c', cflags=['-sFETCH'])

  def test_fetch_persist(self):
    create_file('myfile.dat', 'hello world\n')
    self.btest_exit('fetch/test_fetch_persist.c', cflags=['-sFETCH'])

  @no_firefox('https://github.com/emscripten-core/emscripten/issues/16868')
  def test_fetch_redirect(self):
    self.btest_exit('fetch/test_fetch_redirect.c', cflags=['-sFETCH', '-pthread', '-sPROXY_TO_PTHREAD', f'-DSERVER="{self.SERVER_URL}"'])

  @parameterized({
    '': ([],),
    'mt': (['-pthread', '-sPTHREAD_POOL_SIZE=2'],),
  })
  def test_pthread_locale(self, args):
    self.cflags.append('-I' + path_from_root('system/lib/libc/musl/src/internal'))
    self.cflags.append('-I' + path_from_root('system/lib/pthread'))
    self.btest_exit('pthread/test_pthread_locale.c', cflags=args)

  # Tests the Emscripten HTML5 API emscripten_set_canvas_element_size() and
  # emscripten_get_canvas_element_size() functionality in singlethreaded programs.
  def test_emscripten_set_canvas_element_size(self):
    self.btest_exit('emscripten_set_canvas_element_size.c')

  # Test that emscripten_get_device_pixel_ratio() is callable from pthreads (and proxies to main
  # thread to obtain the proper window.devicePixelRatio value).
  @parameterized({
    '': ([],),
    'pthread': (['-pthread', '-sPROXY_TO_PTHREAD'],),
  })
  def test_emscripten_get_device_pixel_ratio(self, args):
    self.btest_exit('emscripten_get_device_pixel_ratio.c', cflags=args)

  # Tests that emscripten_run_script() variants of functions work in pthreads.
  @parameterized({
    '': ([],),
    'pthread': (['-pthread', '-sPROXY_TO_PTHREAD'],),
  })
  def test_pthread_run_script(self, args):
    shutil.copy(test_file('pthread/foo.js'), '.')
    self.btest_exit('pthread/test_pthread_run_script.c', cflags=['-O3'] + args)

  # Tests emscripten_set_canvas_element_size() and OffscreenCanvas functionality in different build configurations.
  @requires_graphics_hardware
  @requires_offscreen_canvas
  @parameterized({
    '': ([], True),
    'offscreen': (['-sOFFSCREENCANVAS_SUPPORT'], True),
    'pthread': (['-sPROXY_TO_PTHREAD', '-pthread', '-sOFFSCREEN_FRAMEBUFFER'], True),
    'pthread_ofb_main_loop': (['-sPROXY_TO_PTHREAD', '-pthread', '-sOFFSCREEN_FRAMEBUFFER', '-DTEST_EXPLICIT_CONTEXT_SWAP=1'], True),
    'pthread_ofb': (['-sPROXY_TO_PTHREAD', '-pthread', '-sOFFSCREEN_FRAMEBUFFER', '-DTEST_EXPLICIT_CONTEXT_SWAP=1'], False),
    'manual_css': (['-sPROXY_TO_PTHREAD', '-pthread', '-sOFFSCREEN_FRAMEBUFFER', '-DTEST_EXPLICIT_CONTEXT_SWAP=1', '-DTEST_MANUALLY_SET_ELEMENT_CSS_SIZE=1'], False),
  })
  def test_emscripten_animate_canvas_element_size(self, args, main_loop):
    cmd = ['-lGL', '-O3', '-g2', '--shell-file', test_file('canvas_animate_resize_shell.html'), '-sGL_DEBUG', '-sASSERTIONS'] + args
    if not self.is_2gb() and not self.is_4gb():
      # Thread profiler does not yet work with large pointers.
      # https://github.com/emscripten-core/emscripten/issues/21229
      cmd.append('--threadprofiler')
    if main_loop:
      cmd.append('-DTEST_EMSCRIPTEN_SET_MAIN_LOOP=1')
    self.btest_exit('canvas_animate_resize.c', cflags=cmd)

  # Tests the absolute minimum pthread-enabled application.
  @parameterized({
    '': ([],),
    'modularize': (['-sMODULARIZE', '-sEXPORT_NAME=MyModule', '--shell-file',
                    test_file('shell_that_launches_modularize.html')],),
  })
  @parameterized({
    '': ([],),
    'O3': (['-O3'],),
  })
  def test_pthread_hello_thread(self, opts, modularize):
    self.btest_exit('pthread/hello_thread.c', cflags=['-pthread'] + modularize + opts)

  # Tests that a pthreads build of -sMINIMAL_RUNTIME works well in different build modes
  @parameterized({
    '': ([],),
    'modularize': (['-sMODULARIZE', '-sEXPORT_NAME=MyModule'],),
    'O3': (['-O3'],),
    'O3_modularize': (['-O3', '-sMODULARIZE', '-sEXPORT_NAME=MyModule'],),
    'O3_modularize_MINIMAL_RUNTIME_2': (['-O3', '-sMODULARIZE', '-sEXPORT_NAME=MyModule', '-sMINIMAL_RUNTIME=2'],),
  })
  def test_minimal_runtime_hello_thread(self, opts):
    self.btest_exit('pthread/hello_thread.c', cflags=['--closure=1', '-sMINIMAL_RUNTIME', '-pthread'] + opts)

  # Tests memory growth in pthreads mode, but still on the main thread.
  @parameterized({
    '': ([], 1),
    'growable_arraybuffers': (['-sGROWABLE_ARRAYBUFFERS', '-Wno-experimental'], 1),
    'proxy': (['-sPROXY_TO_PTHREAD', '-sEXIT_RUNTIME'], 2),
  })
  @no_2gb('uses INITIAL_MEMORY')
  @no_4gb('uses INITIAL_MEMORY')
  @requires_growable_arraybuffers
  def test_pthread_growth_mainthread(self, cflags, pthread_pool_size):
    self.set_setting('PTHREAD_POOL_SIZE', pthread_pool_size)
    if '-sGROWABLE_ARRAYBUFFERS' not in cflags:
      self.cflags.append('-Wno-pthreads-mem-growth')
    self.btest_exit('pthread/test_pthread_memory_growth_mainthread.c', cflags=['-pthread', '-sALLOW_MEMORY_GROWTH', '-sINITIAL_MEMORY=32MB', '-sMAXIMUM_MEMORY=256MB'] + cflags)

  # Tests memory growth in a pthread.
  @parameterized({
    '': ([],),
    'growable_arraybuffers': (['-sGROWABLE_ARRAYBUFFERS', '-Wno-experimental'],),
    'assert': (['-sASSERTIONS'],),
    'proxy': (['-sPROXY_TO_PTHREAD'], 2),
    'minimal': (['-sMINIMAL_RUNTIME', '-sMODULARIZE', '-sEXPORT_NAME=MyModule'],),
  })
  @no_2gb('uses INITIAL_MEMORY')
  @no_4gb('uses INITIAL_MEMORY')
  @requires_growable_arraybuffers
  def test_pthread_growth(self, cflags, pthread_pool_size = 1):
    self.set_setting('PTHREAD_POOL_SIZE', pthread_pool_size)
    if '-sGROWABLE_ARRAYBUFFERS' not in cflags:
      self.cflags.append('-Wno-pthreads-mem-growth')
    self.btest_exit('pthread/test_pthread_memory_growth.c', cflags=['-pthread', '-sALLOW_MEMORY_GROWTH', '-sINITIAL_MEMORY=32MB', '-sMAXIMUM_MEMORY=256MB'] + cflags)

  # Tests that time in a pthread is relative to the main thread, so measurements
  # on different threads are still monotonic, as if checking a single central
  # clock.
  def test_pthread_reltime(self):
    self.btest_exit('pthread/test_pthread_reltime.cpp', cflags=['-pthread', '-sPTHREAD_POOL_SIZE'])

  # Tests that it is possible to load the main .js file of the application manually via mainScriptUrlOrBlob,
  # and still use pthreads.
  @parameterized({
    'blob': (False, True),
    'url': (False, False),
    'blob_es6': (True, True),
    'url_es6': (True, False),
  })
  @requires_es6_workers
  def test_mainScriptUrlOrBlob(self, es6, use_blob):
    # TODO: enable this with wasm, currently pthreads/atomics have limitations
    self.set_setting('EXIT_RUNTIME')
    js_name = 'hello_thread_with_loader.%s' % ('mjs' if es6 else 'js')
    if es6:
      self.cflags += ['-sEXPORT_ES6']
    if es6 and use_blob:
      create_file('loader.mjs', '''
        Module['locateFile'] = (path,_prefix) => path;
        let blob = await (await fetch('hello_thread_with_loader.mjs')).blob();
        Module['mainScriptUrlOrBlob'] = blob;
        (await import(URL.createObjectURL(blob))).default(Module);
      ''')
    elif use_blob:
      create_file('loader.mjs', '''
        let blob = await (await fetch('hello_thread_with_loader.js')).blob();
        Module['mainScriptUrlOrBlob'] = blob;
        var script = document.createElement('script');
        script.src = URL.createObjectURL(blob);
        document.body.appendChild(script);
      ''')
    elif es6:
      create_file('loader.mjs', '''
        Module['mainScriptUrlOrBlob'] = 'hello_thread_with_loader.mjs';
        (await import('./hello_thread_with_loader.mjs')).default(Module);
      ''')
    else:
      create_file('loader.mjs', '''
        var script = document.createElement('script');
        Module['mainScriptUrlOrBlob'] = 'hello_thread_with_loader.js';
        script.src = Module['mainScriptUrlOrBlob'];
        document.body.appendChild(script);
      ''')

    self.compile_btest('pthread/hello_thread.c', ['-pthread', '-o', 'out.js'], reporting=Reporting.JS_ONLY)

    # Now run the test with the JS file renamed and with its content
    # stored in Module['mainScriptUrlOrBlob'].
    shutil.move('out.js', js_name)
    shutil.copy(test_file('pthread/main_js_with_loader.html'), 'hello_thread_with_loader.html')
    self.run_browser('hello_thread_with_loader.html', '/report_result?exit:0')

  # Tests that SINGLE_FILE works as intended in generated HTML (with and without Worker)
  @also_with_proxying
  def test_single_file_html(self):
    self.btest('single_file_static_initializer.cpp', '19', cflags=['-sSINGLE_FILE'])
    self.assertExists('test.html')
    self.assertNotExists('test.js')
    self.assertNotExists('test.worker.js')
    self.assertNotExists('test.wasm')

  # Tests that SINGLE_FILE works as intended in generated HTML with MINIMAL_RUNTIME
  @also_with_wasm2js
  @parameterized({
    '': ([],),
    'O3': (['-O3'],),
  })
  def test_minimal_runtime_single_file_html(self, opts):
    self.btest('single_file_static_initializer.cpp', '19', cflags=opts + ['-sMINIMAL_RUNTIME', '-sSINGLE_FILE'])
    self.assertExists('test.html')
    self.assertNotExists('test.js')
    self.assertNotExists('test.wasm')
    self.assertNotExists('test.asm.js')
    self.assertNotExists('test.js')
    self.assertNotExists('test.worker.js')

  # Tests that SINGLE_FILE works when built with ENVIRONMENT=web and Closure enabled (#7933)
  def test_single_file_in_web_environment_with_closure(self):
    self.btest_exit('minimal_hello.c', cflags=['-sSINGLE_FILE', '-sENVIRONMENT=web', '-O2', '--closure=1'])

  # Tests that SINGLE_FILE works as intended with locateFile
  @also_with_wasm2js
  def test_single_file_locate_file(self):
    self.compile_btest('browser_test_hello_world.c', ['-o', 'test.js', '-sSINGLE_FILE'])

    create_file('test.html', '''
      <script>
        var Module = {
          locateFile: function (path) {
            if (path.startsWith('data:')) {
              throw new Error('Unexpected data URI.');
            }

            return path;
          }
        };
      </script>
      <script src="test.js"></script>
    ''')

    self.run_browser('test.html', '/report_result?0')

  # Tests that SINGLE_FILE works as intended in a Worker in JS output
  def test_single_file_worker_js(self):
    self.compile_btest('browser_test_hello_world.c', ['-o', 'test.js', '--proxy-to-worker', '-Wno-deprecated', '-sSINGLE_FILE'])
    create_file('test.html', '<!DOCTYPE html><html lang="en"><head><meta charset="utf-8"></head><body><script src="test.js"></script></body></html>')
    self.run_browser('test.html', '/report_result?0')
    self.assertExists('test.js')
    self.assertNotExists('test.worker.js')

  # Tests that pthreads code works as intended in a Worker. That is, a pthreads-using
  # program can run either on the main thread (normal tests) or when we start it in
  # a Worker in this test (in that case, both the main application thread and the worker
  # threads are all inside Web Workers).
  @parameterized({
    '': ([],),
    'limited_env': (['-sENVIRONMENT=worker'],),
  })
  def test_pthreads_started_in_worker(self, args):
    self.set_setting('EXIT_RUNTIME')
    self.compile_btest('pthread/test_pthread_atomics.c', ['-o', 'test.js', '-pthread', '-sPTHREAD_POOL_SIZE=8'] + args, reporting=Reporting.JS_ONLY)
    create_file('test.html', '''
      <script>
        new Worker('test.js');
      </script>
    ''')
    self.run_browser('test.html', '/report_result?exit:0')

  def test_access_file_after_heap_resize(self):
    create_file('test.txt', 'hello from file')
    self.btest_exit('access_file_after_heap_resize.c', cflags=['-sALLOW_MEMORY_GROWTH', '--preload-file', 'test.txt'])

    # with separate file packager invocation
    self.run_process([FILE_PACKAGER, 'data.data', '--preload', 'test.txt', '--js-output=' + 'data.js'])
    self.btest_exit('access_file_after_heap_resize.c', cflags=['-sALLOW_MEMORY_GROWTH', '--pre-js', 'data.js', '-sFORCE_FILESYSTEM'])

  def test_unicode_html_shell(self):
    create_file('main.c', r'''
      int main() {
        return 0;
      }
    ''')
    create_file('shell.html', read_file(path_from_root('src/shell.html')).replace('Emscripten-Generated Code', 'Emscripten-Generated Emoji 😅'))
    self.btest_exit('main.c', cflags=['--shell-file', 'shell.html'])

  # Tests the functionality of the emscripten_thread_sleep() function.
  def test_emscripten_thread_sleep(self):
    self.btest_exit('pthread/emscripten_thread_sleep.c', cflags=['-pthread'])

  # Tests that Emscripten-compiled applications can be run from a relative path in browser that is different than the address of the current page
  def test_browser_run_from_different_directory(self):
    self.compile_btest('browser_test_hello_world.c', ['-o', 'test.html', '-O3'])

    ensure_dir('subdir')
    shutil.move('test.js', Path('subdir/test.js'))
    shutil.move('test.wasm', Path('subdir/test.wasm'))
    src = read_file('test.html')
    # Make sure JS is loaded from subdirectory
    create_file('test-subdir.html', src.replace('test.js', 'subdir/test.js'))
    self.run_browser('test-subdir.html', '/report_result?0')

  # Similar to `test_browser_run_from_different_directory`, but asynchronous because of `-sMODULARIZE`
  def test_browser_run_from_different_directory_async(self):
    # compile the code with the modularize feature and the preload-file option enabled
    self.compile_btest('browser_test_hello_world.c', ['-o', 'test.js', '-O3', '-sMODULARIZE'])
    ensure_dir('subdir')
    shutil.move('test.js', Path('subdir/test.js'))
    shutil.move('test.wasm', Path('subdir/test.wasm'))
    # Make sure JS is loaded from subdirectory
    create_file('test-subdir.html', '''
      <script src="subdir/test.js"></script>
      <script>
        Module();
      </script>
    ''')
    self.run_browser('test-subdir.html', '/report_result?0')

  # Similar to `test_browser_run_from_different_directory`, but
  # also also we eval the initial code, so currentScript is not present. That prevents us
  # from finding the file in a subdir, but here we at least check we do not regress compared to the
  # normal case of finding in the current dir.
  # test both modularize (and creating an instance) and modularize-instance
  # (which creates by itself)
  @parameterized({
    '': ([], ['-sMODULARIZE'], 'Module();'),
    'subdir': (['subdir'], ['-sMODULARIZE'], 'Module();'),
  })
  def test_browser_modularize_no_current_script(self, path, args, creation):
    filesystem_path = os.path.join('.', *path)
    ensure_dir(filesystem_path)
    # compile the code with the modularize feature and the preload-file option enabled
    self.compile_btest('browser_test_hello_world.c', ['-o', 'test.js'] + args)
    shutil.move('test.js', Path(filesystem_path, 'test.js'))
    shutil.move('test.wasm', Path(filesystem_path, 'test.wasm'))
    create_file(Path(filesystem_path, 'test.html'), '''
      <script>
        setTimeout(async () => {
          let response = await fetch('test.js');
          let text = await response.text();
          eval(text);
          %s
        }, 1);
      </script>
    ''' % creation)
    self.run_browser('/'.join(path + ['test.html']), '/report_result?0')

  def test_emscripten_request_animation_frame(self):
    self.btest_exit('emscripten_request_animation_frame.c')

  def test_emscripten_request_animation_frame_loop(self):
    self.btest_exit('emscripten_request_animation_frame_loop.c')

  @also_with_proxying
  def test_request_animation_frame(self):
    self.btest_exit('test_request_animation_frame.c')

  @requires_shared_array_buffer
  def test_emscripten_set_timeout(self):
    self.btest_exit('emscripten_set_timeout.c', cflags=['-pthread', '-sPROXY_TO_PTHREAD'])

  @requires_shared_array_buffer
  def test_emscripten_set_timeout_loop(self):
    self.btest_exit('emscripten_set_timeout_loop.c', cflags=['-pthread', '-sPROXY_TO_PTHREAD'])

  def test_emscripten_set_immediate(self):
    self.btest_exit('emscripten_set_immediate.c')

  def test_emscripten_set_immediate_loop(self):
    self.btest_exit('emscripten_set_immediate_loop.c')

  @requires_shared_array_buffer
  def test_emscripten_set_interval(self):
    self.btest_exit('emscripten_set_interval.c', cflags=['-pthread', '-sPROXY_TO_PTHREAD'])

  # Test emscripten_performance_now() and emscripten_date_now()
  @requires_shared_array_buffer
  def test_emscripten_performance_now(self):
    self.btest('emscripten_performance_now.c', '0', cflags=['-pthread', '-sPROXY_TO_PTHREAD'])

  def test_embind_with_pthreads(self):
    self.btest_exit('embind/test_pthreads.cpp', cflags=['-lembind', '-pthread', '-sPTHREAD_POOL_SIZE=2'])

  @parameterized({
    'asyncify': (['-sASYNCIFY=1'],),
    'jspi': (['-sASYNCIFY=2', '-Wno-experimental'],),
  })
  def test_embind(self, args):
    if is_jspi(args) and not is_chrome():
      self.skipTest(f'Current browser ({common.EMTEST_BROWSER}) does not support JSPI. Only chromium-based browsers ({CHROMIUM_BASED_BROWSERS}) support JSPI today.')
    if is_jspi(args) and self.is_wasm64():
      self.skipTest('_emval_await fails')

    self.btest('embind_with_asyncify.cpp', '1', cflags=['-lembind'] + args)

  # Test emscripten_console_log(), emscripten_console_warn() and emscripten_console_error()
  def test_emscripten_console_log(self):
    self.btest_exit('emscripten_console_log.c', cflags=['--pre-js', test_file('emscripten_console_log_pre.js')])

  def test_emscripten_throw_number(self):
    self.btest('emscripten_throw_number.c', '0', cflags=['--pre-js', test_file('emscripten_throw_number_pre.js')])

  def test_emscripten_throw_string(self):
    self.btest('emscripten_throw_string.c', '0', cflags=['--pre-js', test_file('emscripten_throw_string_pre.js')])

  # Tests that Closure run in combination with -sENVIRONMENT=web mode works with a minimal console.log() application
  def test_closure_in_web_only_target_environment_console_log(self):
    self.btest_exit('minimal_hello.c', cflags=['-sENVIRONMENT=web', '-O3', '--closure=1'])

  # Tests that Closure run in combination with -sENVIRONMENT=web mode works with a small WebGL application
  @requires_graphics_hardware
  def test_closure_in_web_only_target_environment_webgl(self):
    self.btest_exit('webgl_draw_triangle.c', cflags=['-lGL', '-sENVIRONMENT=web', '-O3', '--closure=1'])

  @requires_wasm2js
  @parameterized({
    '': ([],),
    'minimal': (['-sMINIMAL_RUNTIME'],),
  })
  def test_no_declare_asm_module_exports_wasm2js(self, args):
    # TODO(sbc): Fix closure warnings with MODULARIZE + WASM=0
    self.ldflags.append('-Wno-error=closure')
    self.btest_exit('declare_asm_module_exports.c', cflags=['-sDECLARE_ASM_MODULE_EXPORTS=0', '-sENVIRONMENT=web', '-O3', '--closure=1', '-sWASM=0'] + args)

  @parameterized({
    '': ([],),
    'strict_js': (['-sSTRICT_JS'],),
    'minimal_runtime': (['-sMINIMAL_RUNTIME=1'],),
    'minimal_runtime_2': (['-sMINIMAL_RUNTIME=2'],),
  })
  def test_no_declare_asm_module_exports(self, args):
    self.btest_exit('declare_asm_module_exports.c', cflags=['-sDECLARE_ASM_MODULE_EXPORTS=0', '-sENVIRONMENT=web', '-O3', '--closure=1'] + args)

  # Tests that the different code paths in src/shell_minimal_runtime.html all work ok.
  @parameterized({
    '': ([],),
    'modularize': (['-sMODULARIZE'],),
  })
  @also_with_wasm2js
  def test_minimal_runtime_loader_shell(self, args):
    args = ['-sMINIMAL_RUNTIME=2']
    self.btest_exit('minimal_hello.c', cflags=args)

  # Tests that -sMINIMAL_RUNTIME works well in different build modes
  @parameterized({
    '': ([],),
    'streaming_compile': (['-sMINIMAL_RUNTIME_STREAMING_WASM_COMPILATION', '-sENVIRONMENT=web', '--closure=1'],),
    'streaming_inst': (['-sMINIMAL_RUNTIME_STREAMING_WASM_INSTANTIATION', '-sENVIRONMENT=web', '--closure=1'],),
  })
  def test_minimal_runtime_hello_world(self, args):
    self.btest_exit('small_hello_world.c', cflags=args + ['-sMINIMAL_RUNTIME'])

  # Tests emscripten_unwind_to_js_event_loop() behavior
  def test_emscripten_unwind_to_js_event_loop(self):
    self.btest_exit('test_emscripten_unwind_to_js_event_loop.c')

  @requires_wasm2js
  @parameterized({
    '': ([],),
    'minimal': (['-sMINIMAL_RUNTIME'],),
  })
  def test_wasm2js_fallback(self, args):
    self.set_setting('EXIT_RUNTIME')
    self.compile_btest('small_hello_world.c', ['-sWASM=2', '-o', 'test.html'] + args)

    # First run with WebAssembly support enabled
    # Move the Wasm2js fallback away to test it is not accidentally getting loaded.
    os.rename('test.wasm.js', 'test.wasm.js.unused')
    self.run_browser('test.html', '/report_result?exit:0')
    os.rename('test.wasm.js.unused', 'test.wasm.js')

    # Then disable WebAssembly support in VM, and try again.. Should still work with Wasm2JS fallback.
    html = read_file('test.html')
    html = html.replace('<body>', '<body><script>delete WebAssembly;</script>')
    create_file('test.html', html)
    os.remove('test.wasm') # Also delete the Wasm file to test that it is not attempted to be loaded.
    self.run_browser('test.html', '/report_result?exit:0')

  @requires_wasm2js
  @parameterized({
    '': ([],),
    'minimal': (['-sMINIMAL_RUNTIME'],),
  })
  def test_wasm2js_fallback_on_wasm_compilation_failure(self, args):
    self.set_setting('EXIT_RUNTIME')
    self.compile_btest('small_hello_world.c', ['-sWASM=2', '-o', 'test.html'] + args)

    # Run without the .wasm.js file present: with Wasm support, the page should still run
    os.rename('test.wasm.js', 'test.wasm.js.unused')
    self.run_browser('test.html', '/report_result?exit:0')

    # Restore the .wasm.js file, then corrupt the .wasm file, that should trigger the Wasm2js fallback to run
    os.rename('test.wasm.js.unused', 'test.wasm.js')
    shutil.copy('test.js', 'test.wasm')
    self.run_browser('test.html', '/report_result?exit:0')

  def test_system(self):
    self.btest_exit('test_system.c')

  # Tests the hello_wasm_worker.c documentation example code.
  @also_with_minimal_runtime
  def test_wasm_worker_hello(self):
    self.btest_exit('wasm_worker/hello_wasm_worker.c', cflags=['-sWASM_WORKERS', '-sENVIRONMENT=web'])

  @requires_es6_workers
  def test_wasm_worker_hello_export_es6(self):
    self.btest_exit('wasm_worker/hello_wasm_worker.c', cflags=['-sWASM_WORKERS', '-sENVIRONMENT=web', '-sEXPORT_ES6'])

  def test_wasm_worker_hello_minimal_runtime_2(self):
    self.btest_exit('wasm_worker/hello_wasm_worker.c', cflags=['-sWASM_WORKERS', '-sMINIMAL_RUNTIME=2'])

  # Tests Wasm Workers build in Wasm2JS mode.
  @requires_wasm2js
  @also_with_minimal_runtime
  def test_wasm_worker_hello_wasm2js(self):
    self.btest_exit('wasm_worker/hello_wasm_worker.c', cflags=['-sWASM_WORKERS', '-sWASM=0'])

  # Tests the WASM_WORKERS=2 build mode, which embeds the Wasm Worker bootstrap JS script file to the main JS file.
  @also_with_minimal_runtime
  def test_wasm_worker_hello_embedded(self):
    self.btest_exit('wasm_worker/hello_wasm_worker.c', cflags=['-sWASM_WORKERS=2'])

  # Tests that it is possible to call emscripten_futex_wait() in Wasm Workers.
  @parameterized({
    '': ([],),
    'pthread': (['-pthread'],),
  })
  def test_wasm_worker_futex_wait(self, args):
    self.btest('wasm_worker/wasm_worker_futex_wait.c', expected='0', cflags=['-sWASM_WORKERS=1', '-sASSERTIONS'] + args)

  # Tests Wasm Worker thread stack setup
  @also_with_minimal_runtime
  @parameterized({
    '0': (0,),
    '1': (1,),
    '2': (2,),
  })
  def test_wasm_worker_thread_stack(self, mode):
    self.btest('wasm_worker/thread_stack.c', expected='0', cflags=['-sWASM_WORKERS', f'-sSTACK_OVERFLOW_CHECK={mode}'])

  # Tests emscripten_malloc_wasm_worker() and emscripten_current_thread_is_wasm_worker() functions
  @also_with_minimal_runtime
  def test_wasm_worker_malloc(self):
    self.btest_exit('wasm_worker/malloc_wasm_worker.c', cflags=['-sWASM_WORKERS'])

  # Tests Wasm Worker+pthreads simultaneously
  @also_with_minimal_runtime
  def test_wasm_worker_and_pthreads(self):
    self.btest('wasm_worker/wasm_worker_and_pthread.c', expected='0', cflags=['-sWASM_WORKERS', '-pthread'])

  # Tests emscripten_wasm_worker_self_id() function
  @also_with_minimal_runtime
  def test_wasm_worker_self_id(self):
    self.btest('wasm_worker/wasm_worker_self_id.c', expected='0', cflags=['-sWASM_WORKERS'])

  # Tests direct Wasm Assembly .S file based TLS variables in Wasm Workers
  @also_with_minimal_runtime
  def test_wasm_worker_tls_wasm_assembly(self):
    self.btest('wasm_worker/wasm_worker_tls_wasm_assembly.c',
               expected='42', cflags=['-sWASM_WORKERS', test_file('wasm_worker/wasm_worker_tls_wasm_assembly.S')])

  # Tests C++11 keyword thread_local for TLS in Wasm Workers
  @also_with_minimal_runtime
  def test_wasm_worker_cpp11_thread_local(self):
    self.btest('wasm_worker/cpp11_thread_local.cpp', expected='42', cflags=['-sWASM_WORKERS'])

  # Tests C11 keyword _Thread_local for TLS in Wasm Workers
  @also_with_minimal_runtime
  def test_wasm_worker_c11__Thread_local(self):
    self.btest('wasm_worker/c11__Thread_local.c', expected='42', cflags=['-sWASM_WORKERS'])

  # Tests GCC specific extension keyword __thread for TLS in Wasm Workers
  @also_with_minimal_runtime
  def test_wasm_worker_gcc___thread(self):
    self.btest('wasm_worker/gcc___Thread.c', expected='42', cflags=['-sWASM_WORKERS'])

  # Tests emscripten_wasm_worker_sleep()
  @also_with_minimal_runtime
  def test_wasm_worker_sleep(self):
    self.btest('wasm_worker/wasm_worker_sleep.c', expected='1', cflags=['-sWASM_WORKERS'])

  # Tests emscripten_terminate_wasm_worker()
  @also_with_minimal_runtime
  def test_wasm_worker_terminate(self):
    self.btest_exit('wasm_worker/terminate_wasm_worker.c', cflags=['-sWASM_WORKERS'])

  # Tests emscripten_terminate_all_wasm_workers()
  @also_with_minimal_runtime
  def test_wasm_worker_terminate_all(self):
    self.set_setting('WASM_WORKERS')
    # Test uses the dynCall library function in its EM_ASM code
    self.set_setting('DEFAULT_LIBRARY_FUNCS_TO_INCLUDE', ['$dynCall'])
    self.btest('wasm_worker/terminate_all_wasm_workers.c', expected='0')

  # Tests emscripten_wasm_worker_post_function_*() API
  @also_with_minimal_runtime
  def test_wasm_worker_post_function(self):
    self.btest('wasm_worker/post_function.c', expected='8', cflags=['-sWASM_WORKERS'])

  # Tests emscripten_wasm_worker_post_function_*() API and EMSCRIPTEN_WASM_WORKER_ID_PARENT
  # to send a message back from Worker to its parent thread.
  @also_with_minimal_runtime
  def test_wasm_worker_post_function_to_main_thread(self):
    self.btest('wasm_worker/post_function_to_main_thread.c', expected='10', cflags=['-sWASM_WORKERS'])

  # Tests emscripten_navigator_hardware_concurrency() and emscripten_atomics_is_lock_free()
  @also_with_minimal_runtime
  def test_wasm_worker_hardware_concurrency_is_lock_free(self):
    self.btest('wasm_worker/hardware_concurrency_is_lock_free.c', expected='0', cflags=['-sWASM_WORKERS'])

  # Tests emscripten_atomic_wait_u32() and emscripten_atomic_notify() functions.
  @also_with_minimal_runtime
  def test_wasm_worker_wait32_notify(self):
    self.btest('atomic/test_wait32_notify.c', expected='3', cflags=['-sWASM_WORKERS'])

  # Tests emscripten_atomic_wait_u64() and emscripten_atomic_notify() functions.
  @also_with_minimal_runtime
  def test_wasm_worker_wait64_notify(self):
    self.btest('atomic/test_wait64_notify.c', expected='3', cflags=['-sWASM_WORKERS'])

  # Tests emscripten_atomic_wait_async() function.
  @also_with_minimal_runtime
  def test_wasm_worker_wait_async(self):
    self.btest_exit('atomic/test_wait_async.c', cflags=['-sWASM_WORKERS'])

  # Tests emscripten_atomic_cancel_wait_async() function.
  @also_with_minimal_runtime
  def test_wasm_worker_cancel_wait_async(self):
    self.btest('wasm_worker/cancel_wait_async.c', expected='1', cflags=['-sWASM_WORKERS'])

  # Tests emscripten_atomic_cancel_all_wait_asyncs() function.
  @also_with_minimal_runtime
  def test_wasm_worker_cancel_all_wait_asyncs(self):
    self.btest('wasm_worker/cancel_all_wait_asyncs.c', expected='1', cflags=['-sWASM_WORKERS'])

  # Tests emscripten_atomic_cancel_all_wait_asyncs_at_address() function.
  @also_with_minimal_runtime
  def test_wasm_worker_cancel_all_wait_asyncs_at_address(self):
    self.btest('wasm_worker/cancel_all_wait_asyncs_at_address.c', expected='1', cflags=['-sWASM_WORKERS'])

  # Tests emscripten_lock_init(), emscripten_lock_waitinf_acquire() and emscripten_lock_release()
  @also_with_minimal_runtime
  def test_wasm_worker_lock_waitinf(self):
    self.btest('wasm_worker/lock_waitinf_acquire.c', expected='4000', cflags=['-sWASM_WORKERS'])

  # Tests emscripten_lock_wait_acquire() and emscripten_lock_try_acquire() in Worker.
  @also_with_minimal_runtime
  def test_wasm_worker_lock_wait(self):
    self.btest('wasm_worker/lock_wait_acquire.c', expected='0', cflags=['-sWASM_WORKERS'])

  # Tests emscripten_lock_wait_acquire() between two Wasm Workers.
  @also_with_minimal_runtime
  def test_wasm_worker_lock_wait2(self):
    self.btest('wasm_worker/lock_wait_acquire2.c', expected='0', cflags=['-sWASM_WORKERS'])

  # Tests emscripten_lock_async_acquire() function.
  @also_with_minimal_runtime
  @flaky('https://github.com/emscripten-core/emscripten/issues/25270')
  def test_wasm_worker_lock_async_acquire(self):
    self.btest_exit('wasm_worker/lock_async_acquire.c', cflags=['--closure=1', '-sWASM_WORKERS'])

  # Tests emscripten_lock_busyspin_wait_acquire() in Worker and main thread.
  @also_with_minimal_runtime
  def test_wasm_worker_lock_busyspin_wait(self):
    self.btest('wasm_worker/lock_busyspin_wait_acquire.c', expected='0', cflags=['-sWASM_WORKERS'])

  # Tests emscripten_lock_busyspin_waitinf_acquire() in Worker and main thread.
  @also_with_minimal_runtime
  def test_wasm_worker_lock_busyspin_waitinf(self):
    self.btest('wasm_worker/lock_busyspin_waitinf_acquire.c', expected='1', cflags=['-sWASM_WORKERS'])

  # Tests that proxied JS functions cannot be called from Wasm Workers
  @also_with_minimal_runtime
  def test_wasm_worker_no_proxied_js_functions(self):
    self.set_setting('WASM_WORKERS')
    self.set_setting('ASSERTIONS')
    # Test uses the dynCall library function in its EM_ASM code
    self.set_setting('DEFAULT_LIBRARY_FUNCS_TO_INCLUDE', ['$dynCall'])
    self.btest('wasm_worker/no_proxied_js_functions.c', expected='0',
               cflags=['--js-library', test_file('wasm_worker/no_proxied_js_functions.js')])

  # Tests emscripten_semaphore_init(), emscripten_semaphore_waitinf_acquire() and emscripten_semaphore_release()
  @also_with_minimal_runtime
  def test_wasm_worker_semaphore_waitinf_acquire(self):
    self.btest('wasm_worker/semaphore_waitinf_acquire.c', expected='0', cflags=['-sWASM_WORKERS'])

  # Tests emscripten_semaphore_try_acquire() on the main thread
  @also_with_minimal_runtime
  def test_wasm_worker_semaphore_try_acquire(self):
    self.btest('wasm_worker/semaphore_try_acquire.c', expected='0', cflags=['-sWASM_WORKERS'])

  # Tests that calling any proxied function in a Wasm Worker will abort at runtime when ASSERTIONS are enabled.
  def test_wasm_worker_proxied_function(self):
    error_msg = "abort:Assertion failed: Attempted to call proxied function '_proxied_js_function' in a Wasm Worker, but in Wasm Worker enabled builds, proxied function architecture is not available!"
    # Test that program aborts in ASSERTIONS-enabled builds
    self.btest('wasm_worker/proxied_function.c', expected=error_msg, cflags=['--js-library', test_file('wasm_worker/proxied_function.js'), '-sWASM_WORKERS', '-sASSERTIONS'])
    # Test that code does not crash in ASSERTIONS-disabled builds
    self.btest('wasm_worker/proxied_function.c', expected='0', cflags=['--js-library', test_file('wasm_worker/proxied_function.js'), '-sWASM_WORKERS', '-sASSERTIONS=0'])

  @no_firefox('no 4GB support yet')
  @no_2gb('uses MAXIMUM_MEMORY')
  @no_4gb('uses MAXIMUM_MEMORY')
  def test_4gb(self):
    # TODO Convert to an actual browser test when it reaches stable.
    # For now, keep this in browser as this suite runs serially, which
    # means we don't compete for memory with anything else (and run it
    # at the very very end, to reduce the risk of it OOM-killing the
    # browser).

    # test that we can allocate in the 2-4GB range, if we enable growth and
    # set the max appropriately
    self.cflags += ['-O2', '-sALLOW_MEMORY_GROWTH', '-sMAXIMUM_MEMORY=4GB']
    self.do_run_in_out_file_test('browser/test_4GB.cpp')

  # Tests that emmalloc supports up to 4GB Wasm heaps.
  @no_firefox('no 4GB support yet')
  @no_4gb('uses MAXIMUM_MEMORY')
  def test_emmalloc_4gb(self):
    # For now, keep this in browser as this suite runs serially, which
    # means we don't compete for memory with anything else (and run it
    # at the very very end, to reduce the risk of it OOM-killing the
    # browser).
    self.btest_exit('test_mem_growth.c', cflags=['-sMALLOC=emmalloc', '-sABORTING_MALLOC=0', '-sALLOW_MEMORY_GROWTH=1', '-sMAXIMUM_MEMORY=4GB'])

  # Test that it is possible to malloc() a huge 3GB memory block in 4GB mode using emmalloc.
  # Also test emmalloc-memvalidate and emmalloc-memvalidate-verbose build configurations.
  @no_firefox('no 4GB support yet')
  @no_2gb('not enough space to run in this mode')
  @parameterized({
    '': (['-sMALLOC=emmalloc'],),
    'debug': (['-sMALLOC=emmalloc-debug'],),
    'memvalidate': (['-sMALLOC=emmalloc-memvalidate'],),
    'memvalidate_verbose': (['-sMALLOC=emmalloc-memvalidate-verbose'],),
  })
  def test_emmalloc_3gb(self, args):
    if self.is_4gb():
      self.set_setting('MAXIMUM_MEMORY', '8GB')
    else:
      self.set_setting('MAXIMUM_MEMORY', '4GB')
    self.btest_exit('alloc_3gb.c', cflags=['-sALLOW_MEMORY_GROWTH=1'] + args)

  # Test that it is possible to malloc() a huge 3GB memory block in 4GB mode using dlmalloc.
  @no_firefox('no 4GB support yet')
  @no_2gb('not enough space tp run in this mode')
  def test_dlmalloc_3gb(self):
    if self.is_4gb():
      self.set_setting('MAXIMUM_MEMORY', '8GB')
    else:
      self.set_setting('MAXIMUM_MEMORY', '4GB')
    self.btest_exit('alloc_3gb.c', cflags=['-sMALLOC=dlmalloc', '-sALLOW_MEMORY_GROWTH=1'])

  @no_wasm64()
  @parameterized({
    # the fetch backend works even on the main thread: we proxy to a background
    # thread and busy-wait
    # this test requires one thread per fetch backend, so updates to the test
    # will require bumping this
    'main_thread': (['-sPTHREAD_POOL_SIZE=5'],),
    # using proxy_to_pthread also works, of course
    'proxy_to_pthread': (['-sPROXY_TO_PTHREAD', '-DPROXYING'],),
    # using BigInt support affects the ABI, and should not break things. (this
    # could be tested on either thread; do the main thread for simplicity)
    'bigint': (['-sPTHREAD_POOL_SIZE=5', '-sWASM_BIGINT'],),
  })
  def test_wasmfs_fetch_backend_threaded(self, args):
    create_file('data.dat', 'hello, fetch')
    create_file('small.dat', 'hello')
    create_file('test.txt', 'fetch 2')
    delete_dir('subdir')
    ensure_dir('subdir')
    create_file('subdir/backendfile', 'file 1')
    create_file('subdir/backendfile2', 'file 2')
    self.btest_exit('wasmfs/wasmfs_fetch.c',
                    cflags=['-sWASMFS', '-pthread', '-sPROXY_TO_PTHREAD',
                               '-sFORCE_FILESYSTEM', '-lfetchfs.js',
                               '--js-library', test_file('wasmfs/wasmfs_fetch.js')] + args)

  @no_firefox('no OPFS support yet')
  @no_wasm64()
  @parameterized({
    '': (['-pthread', '-sPROXY_TO_PTHREAD'],),
    'jspi': (['-Wno-experimental', '-sASYNCIFY=2'],),
    'jspi_wasm_bigint': (['-Wno-experimental', '-sASYNCIFY=2', '-sWASM_BIGINT'],),
  })
  def test_wasmfs_opfs(self, args):
    if '-sASYNCIFY=2' in args:
      self.require_jspi()
    test = test_file('wasmfs/wasmfs_opfs.c')
    args = ['-sWASMFS', '-O3'] + args
    self.btest_exit(test, cflags=args + ['-DWASMFS_SETUP'])
    self.btest_exit(test, cflags=args + ['-DWASMFS_RESUME'])

  @no_firefox('no OPFS support yet')
  def test_wasmfs_opfs_errors(self):
    test = test_file('wasmfs/wasmfs_opfs_errors.c')
    postjs = test_file('wasmfs/wasmfs_opfs_errors_post.js')
    args = ['-sWASMFS', '-pthread', '-sPROXY_TO_PTHREAD', '--post-js', postjs]
    self.btest(test, cflags=args, expected='0')

  @no_firefox('no 4GB support yet')
  def test_emmalloc_memgrowth(self):
    if not self.is_4gb():
      self.set_setting('MAXIMUM_MEMORY', '4GB')
    self.btest_exit('emmalloc_memgrowth.cpp', cflags=['-sMALLOC=emmalloc', '-sALLOW_MEMORY_GROWTH=1', '-sABORTING_MALLOC=0', '-sASSERTIONS=2', '-sMINIMAL_RUNTIME=1'])

  @no_firefox('no 4GB support yet')
  @no_2gb('uses MAXIMUM_MEMORY')
  @no_4gb('uses MAXIMUM_MEMORY')
  def test_2gb_fail(self):
    # TODO Convert to an actual browser test when it reaches stable.
    #      For now, keep this in browser as this suite runs serially, which
    #      means we don't compete for memory with anything else (and run it
    #      at the very very end, to reduce the risk of it OOM-killing the
    #      browser).

    # test that growth doesn't go beyond 2GB without the max being set for that,
    # and that we can catch an allocation failure exception for that
    self.cflags += ['-O2', '-sALLOW_MEMORY_GROWTH', '-sMAXIMUM_MEMORY=2GB']
    self.do_run_in_out_file_test('browser/test_2GB_fail.cpp')

  @no_firefox('no 4GB support yet')
  @no_2gb('uses MAXIMUM_MEMORY')
  @no_4gb('uses MAXIMUM_MEMORY')
  def test_4gb_fail(self):
    # TODO Convert to an actual browser test when it reaches stable.
    #      For now, keep this in browser as this suite runs serially, which
    #      means we don't compete for memory with anything else (and run it
    #      at the very very end, to reduce the risk of it OOM-killing the
    #      browser).

    # test that we properly report an allocation error that would overflow over
    # 4GB.
    self.set_setting('MAXIMUM_MEMORY', '4GB')
    self.cflags += ['-O2', '-sALLOW_MEMORY_GROWTH', '-sABORTING_MALLOC=0', '-sASSERTIONS']
    self.do_run_in_out_file_test('browser/test_4GB_fail.cpp')

  # Tests that Emscripten-compiled applications can be run when a slash in the URL query or fragment of the js file
  def test_browser_run_with_slash_in_query_and_hash(self):
    self.compile_btest('browser_test_hello_world.c', ['-o', 'test.html', '-O0'])
    src = open('test.html').read()
    # Slash in query
    create_file('test-query.html', src.replace('test.js', 'test.js?type=pass/fail'))
    self.run_browser('test-query.html', '/report_result?0')
    # Slash in fragment
    create_file('test-hash.html', src.replace('test.js', 'test.js#pass/fail'))
    self.run_browser('test-hash.html', '/report_result?0')
    # Slash in query and fragment
    create_file('test-query-hash.html', src.replace('test.js', 'test.js?type=pass/fail#pass/fail'))
    self.run_browser('test-query-hash.html', '/report_result?0')

  @disabled("only run this manually, to test for race conditions")
  @parameterized({
    'normal': ([],),
    'assertions': (['-sASSERTIONS'],),
  })
  def test_manual_pthread_proxy_hammer(self, args):
    # the specific symptom of the hang that was fixed is that the test hangs
    # at some point, using 0% CPU. often that occured in 0-200 iterations, but
    # you may want to adjust "ITERATIONS".
    self.btest_exit('pthread/test_pthread_proxy_hammer.cpp',
                    cflags=['-pthread', '-O2', '-sPROXY_TO_PTHREAD',
                               '-DITERATIONS=1024', '-g1'] + args,
                    timeout=10000)

  def test_assert_failure(self):
    self.btest('test_assert_failure.c', 'abort:Assertion failed: false && "this is a test"')

  def test_pthread_unhandledrejection(self):
    # Check that an unhandled promise rejection is propagated to the main thread
    # as an error. This test is failing if it hangs!
    self.btest('pthread/test_pthread_unhandledrejection.c',
               cflags=['-pthread', '-sPROXY_TO_PTHREAD', '--post-js',
                          test_file('pthread/test_pthread_unhandledrejection.post.js')],
               # Firefox and Chrome report this slightly differently
               expected=['exception:Uncaught rejected!', 'exception:uncaught exception: rejected!'])

  def test_pthread_key_recreation(self):
    self.btest_exit('pthread/test_pthread_key_recreation.c', cflags=['-pthread', '-sPTHREAD_POOL_SIZE=1'])

  def test_full_js_library_strict(self):
    self.btest_exit('hello_world.c', cflags=['-sINCLUDE_FULL_LIBRARY', '-sSTRICT_JS'])

  # Tests the AudioWorklet demo
  @parameterized({
    '': ([],),
    'with_fs': (['--preload-file', test_file('hello_world.c') + '@/'],),
    'closure': (['--closure', '1', '-Oz'],),
    'asyncify': (['-sASYNCIFY'],),
    'pthreads': (['-pthread', '-sPTHREAD_POOL_SIZE=2'],),
    'pthreads_and_closure': (['-pthread', '--closure', '1', '-Oz'],),
    'minimal_runtime': (['-sMINIMAL_RUNTIME'],),
    'minimal_runtime_pthreads_and_closure': (['-sMINIMAL_RUNTIME', '-pthread', '--closure', '1', '-Oz'],),
    'pthreads_es6': (['-pthread', '-sPTHREAD_POOL_SIZE=2', '-sEXPORT_ES6'],),
    'es6': (['-sEXPORT_ES6'],),
    'strict': (['-sSTRICT'],),
    'audio_params_disabled': (['-sAUDIO_WORKLET_SUPPORT_AUDIO_PARAMS=0'],),
  })
  @requires_sound_hardware
  @requires_es6_workers
  def test_audio_worklet(self, args):
    self.btest_exit('webaudio/audioworklet.c', cflags=['-sAUDIO_WORKLET', '-sWASM_WORKERS', '-DTEST_AND_EXIT'] + args)

  # Tests that audioworklets and workers can be used at the same time
  # Note: doesn't need audio hardware (and has no AW code that tests 2GB or wasm64)
  def test_audio_worklet_worker(self):
    self.btest_exit('webaudio/audioworklet_worker.c', cflags=['-sAUDIO_WORKLET', '-sWASM_WORKERS'])

  # Tests that posting functions between the main thread and the audioworklet thread works
  @parameterized({
    '': ([],),
    'closure': (['--closure', '1', '-Oz'],),
  })
  # Note: doesn't need audio hardware (and has no AW code that tests 2GB or wasm64)
  def test_audio_worklet_post_function(self, args):
    self.btest_exit('webaudio/audioworklet_post_function.c', cflags=['-sAUDIO_WORKLET', '-sWASM_WORKERS'] + args)

  @parameterized({
    '': ([],),
    'closure': (['--closure', '1', '-Oz'],),
  })
  @requires_sound_hardware
  def test_audio_worklet_modularize(self, args):
    self.btest_exit('webaudio/audioworklet.c', cflags=['-sAUDIO_WORKLET', '-sWASM_WORKERS', '-sMODULARIZE=1', '-sEXPORT_NAME=MyModule', '--shell-file', test_file('shell_that_launches_modularize.html'), '-DTEST_AND_EXIT'] + args)

  # Tests an AudioWorklet with multiple stereo inputs mixing in the processor
  # via a varying parameter to a single stereo output (touching all of the API
  # copying from structs)
  @parameterized({
    '': ([],),
    'minimal_with_closure': (['-sMINIMAL_RUNTIME', '--closure=1', '-Oz'],),
  })
  @requires_sound_hardware
  def test_audio_worklet_params_mixing(self, args):
    os.mkdir('audio_files')
    shutil.copy(test_file('webaudio/audio_files/emscripten-beat.mp3'), 'audio_files/')
    shutil.copy(test_file('webaudio/audio_files/emscripten-bass.mp3'), 'audio_files/')
    self.btest_exit('webaudio/audioworklet_params_mixing.c', cflags=['-sAUDIO_WORKLET', '-sWASM_WORKERS', '-DTEST_AND_EXIT'] + args)

  # Tests AudioWorklet with emscripten_lock_busyspin_wait_acquire() and friends
  @requires_sound_hardware
  @also_with_minimal_runtime
  @flaky('https://github.com/emscripten-core/emscripten/issues/25245')
  def test_audio_worklet_emscripten_locks(self):
    self.btest_exit('webaudio/audioworklet_emscripten_locks.c', cflags=['-sAUDIO_WORKLET', '-sWASM_WORKERS', '-pthread'])

  # Verifies setting audio context sample rate, and that emscripten_audio_context_sample_rate() works.
  @requires_sound_hardware
  @also_with_minimal_runtime
  def test_web_audio_context_sample_rate(self):
    self.btest_exit('webaudio/audio_context_sample_rate.c', cflags=['-lwebaudio.js'])

  def test_error_reporting(self):
    # Test catching/reporting Error objects
    create_file('post.js', 'throw new Error("oops");')
    self.btest('hello_world.c', cflags=['--post-js=post.js'], expected='exception:oops')

    # Test catching/reporting non-Error objects
    create_file('post.js', 'throw "foo";')
    self.btest('hello_world.c', cflags=['--post-js=post.js'], expected='exception:foo')

  @also_with_threads
  @also_with_wasm2js
  @parameterized({
    '': ([],),
    'es6': (['-sEXPORT_ES6', '-pthread', '-sPTHREAD_POOL_SIZE=1'],),
  })
  @requires_dev_dependency('webpack')
  def test_webpack(self, args):
    if '-sEXPORT_ES6' in args:
      copytree(test_file('webpack_es6'), '.')
      outfile = 'src/hello.mjs'
    else:
      copytree(test_file('webpack'), '.')
      outfile = 'src/hello.js'
    self.compile_btest('hello_world.c', ['-sEXIT_RUNTIME', '-sMODULARIZE', '-sENVIRONMENT=web', '-o', outfile] + args)
    self.run_process(shared.get_npm_cmd('webpack') + ['--mode=development', '--no-devtool'])
    if not self.is_wasm2js():
      # Webpack doesn't bundle the wasm file by default so we need to copy it
      # TODO(sbc): Look into plugins that do bundling.
      shutil.copy('src/hello.wasm', 'dist/')
    self.run_browser('dist/index.html', '/report_result?exit:0')

  @also_with_threads
  @requires_dev_dependency('vite')
  def test_vite(self):
    copytree(test_file('vite'), '.')
    self.compile_btest('hello_world.c', ['-sEXIT_RUNTIME', '-sENVIRONMENT=web', '-o', 'hello.mjs'])
    self.run_process(shared.get_npm_cmd('vite') + ['build'])
    self.run_browser('dist/index.html', '/report_result?exit:0')

  @also_with_threads
  @requires_dev_dependency('rollup')
  def test_rollup(self):
    copytree(test_file('rollup'), '.')
    self.compile_btest('hello_world.c', ['-sEXIT_RUNTIME', '-sENVIRONMENT=web', '-o', 'hello.mjs'])
    self.run_process(shared.get_npm_cmd('rollup') + ['--config'])
    # Rollup doesn't bundle the wasm file by default so we need to copy it
    # TODO(sbc): Look into plugins that do bundling.
    shutil.copy('hello.wasm', 'dist/')
    self.run_browser('index.html', '/report_result?exit:0')


class emrun(RunnerCore):
  def test_emrun_info(self):
    if not has_browser():
      self.skipTest('need a browser')
    result = self.run_process([EMRUN, '--system-info', '--browser_info'], stdout=PIPE).stdout
    assert 'CPU' in result
    assert 'Browser' in result
    assert 'Traceback' not in result

    result = self.run_process([EMRUN, '--list-browsers'], stdout=PIPE).stdout
    assert 'Traceback' not in result

  def test_no_browser(self):
    # Test --no-browser mode where we have to take care of launching the browser ourselves
    # and then killing emrun when we are done.
    if not has_browser():
      self.skipTest('need a browser')

    self.run_process([EMCC, test_file('test_emrun.c'), '--emrun', '-o', 'hello_world.html'])
    proc = subprocess.Popen([EMRUN, '--no-browser', '.', '--port=3333'], stdout=PIPE)
    try:
      if common.EMTEST_BROWSER:
        print('Starting browser')
        browser_cmd = shlex.split(common.EMTEST_BROWSER)
        browser = subprocess.Popen(browser_cmd + ['http://localhost:3333/hello_world.html'])
        try:
          while True:
            stdout = proc.stdout.read()
            if b'Dumping out file' in stdout:
              break
        finally:
          print('Terminating browser')
          browser.terminate()
          browser.wait()
    finally:
      print('Terminating emrun server')
      proc.terminate()
      proc.wait()

  def test_program_arg_separator(self):
    # Verify that trying to pass argument to the page without the `--` separator will
    # generate an actionable error message
    err = self.expect_fail([EMRUN, '--foo'])
    self.assertContained('error: unrecognized arguments: --foo', err)
    self.assertContained('remember to add `--` between arguments', err)

  def test_emrun(self):
    self.emcc(test_file('test_emrun.c'), ['--emrun', '-o', 'test_emrun.html'])
    if not has_browser():
      self.skipTest('need a browser')

    # We cannot run emrun from the temp directory the suite will clean up afterwards, since the
    # browser that is launched will have that directory as startup directory, and the browser will
    # not close as part of the test, pinning down the cwd on Windows and it wouldn't be possible to
    # delete it. Therefore switch away from that directory before launching.
    os.chdir(path_from_root())

    args_base = [EMRUN, '--timeout', '30', '--safe_firefox_profile',
                 '--kill-exit', '--port', '6939', '--verbose',
                 '--log-stdout', self.in_dir('stdout.txt'),
                 '--log-stderr', self.in_dir('stderr.txt')]

    if common.EMTEST_BROWSER is not None:
      # If EMTEST_BROWSER carried command line arguments to pass to the browser,
      # (e.g. "firefox -profile /path/to/foo") those can't be passed via emrun,
      # so strip them out.
      browser_cmd = shlex.split(common.EMTEST_BROWSER)
      browser_path = browser_cmd[0]
      args_base += ['--browser', browser_path]
      if len(browser_cmd) > 1:
        browser_args = browser_cmd[1:]
        if 'firefox' in browser_path and ('-profile' in browser_args or '--profile' in browser_args):
          # emrun uses its own -profile, strip it out
          parser = argparse.ArgumentParser(add_help=False) # otherwise it throws with -headless
          parser.add_argument('-profile')
          parser.add_argument('--profile')
          browser_args = parser.parse_known_args(browser_args)[1]
        if browser_args:
          args_base += ['--browser_args', ' ' + ' '.join(browser_args)]

    for args in [
        [],
        ['--port', '0'],
        ['--private_browsing', '--port', '6941'],
        ['--dump_out_directory', 'other dir/multiple', '--port', '6942'],
        ['--dump_out_directory=foo_bar', '--port', '6942'],
    ]:
      args = args_base + args + [self.in_dir('test_emrun.html'), '--', '1', '2', '--3', 'escaped space', 'with_underscore']
      print(shlex.join(args))
      proc = self.run_process(args, check=False)
      self.assertEqual(proc.returncode, 100)
      dump_dir = 'dump_out'
      if '--dump_out_directory' in args:
        dump_dir = 'other dir/multiple'
      elif '--dump_out_directory=foo_bar' in args:
        dump_dir = 'foo_bar'
      self.assertExists(self.in_dir(f'{dump_dir}/test.dat'))
      self.assertExists(self.in_dir(f'{dump_dir}/heap.dat'))
      self.assertExists(self.in_dir(f'{dump_dir}/nested/with space.dat'))
      stdout = read_file(self.in_dir('stdout.txt'))
      stderr = read_file(self.in_dir('stderr.txt'))
      self.assertContained('argc: 6', stdout)
      self.assertContained('argv[3]: --3', stdout)
      self.assertContained('argv[4]: escaped space', stdout)
      self.assertContained('argv[5]: with_underscore', stdout)
      self.assertContained('hello, world!', stdout)
      self.assertContained('Testing ASCII characters: !"$%&\'()*+,-./:;<=>?@[\\]^_`{|}~', stdout)
      self.assertContained('Testing char sequences: %20%21 &auml;', stdout)
      self.assertContained('hello, error stream!', stderr)


class browser64(browser):
  def setUp(self):
    super().setUp()
    self.set_setting('MEMORY64')
    self.require_wasm64()


class browser64_4gb(browser):
  def setUp(self):
    super().setUp()
    self.set_setting('MEMORY64')
    self.set_setting('INITIAL_MEMORY', '4200mb')
    self.set_setting('GLOBAL_BASE', '4gb')
    # Without this we get a warning about GLOBAL_BASE being ignored when used with SIDE_MODULE
    self.cflags.append('-Wno-unused-command-line-argument')
    self.require_wasm64()


class browser64_2gb(browser):
  def setUp(self):
    super().setUp()
    self.set_setting('MEMORY64')
    self.set_setting('INITIAL_MEMORY', '2200mb')
    self.set_setting('GLOBAL_BASE', '2gb')
    # Without this we get a warning about GLOBAL_BASE being ignored when used with SIDE_MODULE
    self.cflags.append('-Wno-unused-command-line-argument')
    self.require_wasm64()


class browser_2gb(browser):
  def setUp(self):
    super().setUp()
    self.set_setting('INITIAL_MEMORY', '2200mb')
    self.set_setting('GLOBAL_BASE', '2gb')
    # Without this we get a warning about GLOBAL_BASE being ignored when used with SIDE_MODULE
    self.cflags.append('-Wno-unused-command-line-argument')<|MERGE_RESOLUTION|>--- conflicted
+++ resolved
@@ -4466,24 +4466,8 @@
 
   @requires_webgpu
   def test_webgpu_required_limits(self):
-<<<<<<< HEAD
     self.set_setting('DEFAULT_TO_CXX')  # emdawnwebgpu uses C++ internally
     self.btest_exit('webgpu_required_limits.c', cflags=['--use-port=emdawnwebgpu', '-sEXIT_RUNTIME'])
-=======
-    self.btest_exit('webgpu_required_limits.c', cflags=['-Wno-error=deprecated', '-sUSE_WEBGPU', '-sASYNCIFY'])
-
-  @requires_webgpu
-  def test_webgpu_basic_rendering_pthreads(self):
-    self.btest_exit('webgpu_basic_rendering.cpp', cflags=['-Wno-error=deprecated', '-sUSE_WEBGPU', '-pthread', '-sOFFSCREENCANVAS_SUPPORT'])
-
-  @requires_webgpu
-  def test_webgpu_get_device(self):
-    self.btest_exit('webgpu_get_device.cpp', cflags=['-Wno-error=deprecated', '-sUSE_WEBGPU', '-sASSERTIONS', '--closure=1'])
-
-  @requires_webgpu
-  def test_webgpu_get_device_pthreads(self):
-    self.btest_exit('webgpu_get_device.cpp', cflags=['-Wno-error=deprecated', '-sUSE_WEBGPU', '-pthread'])
->>>>>>> cd1d72a2
 
   # Tests the feature that shell html page can preallocate the typed array and place it
   # to Module.buffer before loading the script page.
