# Copyright 2013 The Emscripten Authors.  All rights reserved.
# Emscripten is available under two separate licenses, the MIT license and the
# University of Illinois/NCSA Open Source License.  Both these licenses can be
# found in the LICENSE file.

import argparse
import os
import plistlib
import random
import re
import shlex
import shutil
import subprocess
import time
import unittest
import zlib
from functools import wraps
from http.server import (
  BaseHTTPRequestHandler,
  HTTPServer,
  SimpleHTTPRequestHandler,
  ThreadingHTTPServer,
)
from pathlib import Path
from urllib.request import urlopen

import common
<<<<<<< HEAD
from common import BrowserCore, RunnerCore, path_from_root, has_browser, Reporting, is_chrome, is_firefox, is_safari, CHROMIUM_BASED_BROWSERS
from common import create_file, parameterized, ensure_dir, disabled, flaky, test_file, WEBIDL_BINDER
from common import read_file, EMRUN, no_wasm64, no_2gb, no_4gb, copytree, skip_if, skip_if_simple
from common import requires_wasm2js, parameterize, find_browser_test_file, with_all_sjlj
from common import also_with_minimal_runtime, also_with_wasm2js, also_with_asan, also_with_wasmfs
from common import HttpServerThread, requires_dev_dependency
from tools import shared
from tools import ports
from tools.feature_matrix import UNSUPPORTED, min_browser_versions, Feature
from tools.shared import EMCC, WINDOWS, FILE_PACKAGER, PIPE, DEBUG
=======
from common import (
  CHROMIUM_BASED_BROWSERS,
  EMRUN,
  WEBIDL_BINDER,
  BrowserCore,
  HttpServerThread,
  Reporting,
  RunnerCore,
  copytree,
  create_file,
  ensure_dir,
  find_browser_test_file,
  has_browser,
  is_chrome,
  is_firefox,
  is_safari,
  path_from_root,
  read_file,
  test_file,
)
from decorators import (
  also_with_asan,
  also_with_minimal_runtime,
  also_with_wasm2js,
  also_with_wasmfs,
  disabled,
  flaky,
  no_2gb,
  no_4gb,
  no_wasm64,
  parameterize,
  parameterized,
  requires_dev_dependency,
  requires_wasm2js,
  skip_if,
  skip_if_simple,
  with_all_sjlj,
)

from tools import ports, shared
from tools.feature_matrix import UNSUPPORTED
from tools.shared import DEBUG, EMCC, FILE_PACKAGER, PIPE, WINDOWS
>>>>>>> 8ac7ef7d
from tools.utils import delete_dir, memoize


def make_test_chunked_synchronous_xhr_server(support_byte_ranges, data, port):
  class ChunkedServerHandler(BaseHTTPRequestHandler):
    num_get_connections = 0

    def sendheaders(s, extra=None, length=None):
      length = length or len(data)
      s.send_response(200)
      s.send_header("Content-Length", str(length))
      s.send_header("Access-Control-Allow-Origin", "http://localhost:%s" % port)
      s.send_header('Cross-Origin-Resource-Policy', 'cross-origin')

      s.send_header('Cache-Control', 'no-cache, no-store, must-revalidate, private, max-age=0')
      s.send_header('Expires', '0')
      s.send_header('Pragma', 'no-cache')
      s.send_header('Vary', '*') # Safari insists on caching if this header is not present in addition to the above

      s.send_header("Access-Control-Expose-Headers", "Content-Length, Accept-Ranges")
      s.send_header("Content-type", "application/octet-stream")
      if support_byte_ranges:
        s.send_header("Accept-Ranges", "bytes")
      if extra:
        for key, value in extra:
          s.send_header(key, value)
      s.end_headers()

    def do_HEAD(s):
      s.sendheaders()

    def do_OPTIONS(s):
      s.sendheaders([("Access-Control-Allow-Headers", "Range")], 0)

    def do_GET(s):
      # CORS preflight makes OPTIONS requests which we need to account for.
      expectedConns = 22
      s.num_get_connections += 1
      assert(s.num_get_connections < expectedConns)

      if s.path == '/':
        s.sendheaders()
      elif not support_byte_ranges:
        s.sendheaders()
        s.wfile.write(data)
      else:
        start, end = s.headers.get("range").split("=")[1].split("-")
        start = int(start)
        end = int(end)
        end = min(len(data) - 1, end)
        length = end - start + 1
        s.sendheaders([], length)
        s.wfile.write(data[start:end + 1])

  return HTTPServer(('localhost', 11111), ChunkedServerHandler)


def also_with_proxying(f):
  assert callable(f)

  @wraps(f)
  def metafunc(self, proxied, *args, **kwargs):
    if DEBUG:
      print('parameterize:proxied=%d' % proxied)
    if proxied:
      self.proxy_to_worker()
    f(self, *args, **kwargs)

  parameterize(metafunc, {'': (False,),
                          'proxied': (True,)})
  return metafunc


def proxied(f):
  assert callable(f)

  @wraps(f)
  def decorated(self, *args, **kwargs):
    self.proxy_to_worker()
    return f(self, *args, **kwargs)

  return decorated


# This is similar to @core.no_wasmfs, but it disable WasmFS and runs the test
# normally. That is, in core we skip the test if we are in the wasmfs.* mode,
# while in browser we don't have such modes, so we force the test to run without
# WasmFS.
#
# When WasmFS is on by default, these annotations will still be needed. Only
# when we remove the old JS FS entirely would we remove them.
def no_wasmfs(note):
  assert not callable(note)

  def decorator(f):
    assert callable(f)

    @wraps(f)
    def decorated(self, *args, **kwargs):
      self.set_setting('WASMFS', 0)
      f(self, *args, **kwargs)
    return decorated
  return decorator


def shell_with_script(shell_file, output_file, replacement):
  shell = read_file(path_from_root('src', shell_file))
  create_file(output_file, shell.replace('{{{ SCRIPT }}}', replacement))


def is_swiftshader(_):
  return is_chrome() and '--use-gl=swiftshader' in common.EMTEST_BROWSER


@memoize
def get_safari_version():
  if not is_safari():
    return UNSUPPORTED
  plist_path = os.path.join(common.EMTEST_BROWSER.strip(), 'Contents', 'version.plist')
  version_str = plistlib.load(open(plist_path, 'rb')).get('CFBundleShortVersionString')
  # Split into parts (major.minor.patch)
  parts = (version_str.split('.') + ['0', '0', '0'])[:3]
  # Convert each part into integers, discarding any trailing string, e.g. '13a' -> 13.
  parts = [int(re.match(r"\d+", s).group()) if re.match(r"\d+", s) else 0 for s in parts]
  # Return version as XXYYZZ
  return parts[0] * 10000 + parts[1] * 100 + parts[2]


@memoize
def get_firefox_version():
  if not is_firefox():
    return UNSUPPORTED
  exe_path = shlex.split(common.EMTEST_BROWSER)[0]
  ini_path = os.path.join(os.path.dirname(exe_path), "platform.ini")
  # Extract the first numeric part before any dot (e.g. "Milestone=102.15.1" → 102)
  m = re.search(r"^Milestone=([^\n\r]+)", open(ini_path).read(), re.MULTILINE)
  milestone = m.group(1).strip()
  version = int(re.match(r"(\d+)", milestone).group(1))
  # On Nightly and BEta, e.g. 145.0a1, pretend it to still mean version 144,
  # since it is a pre-release version
  if any(c in milestone for c in ("a", "b")):
    version -= 1
  return version


no_swiftshader = skip_if_simple('not compatible with swiftshader', is_swiftshader)

no_chrome = skip_if('no_chrome', lambda _: is_chrome(), 'chrome is not supported')

no_firefox = skip_if('no_firefox', lambda _: is_firefox(), 'firefox is not supported')

no_safari = skip_if('no_safari', lambda _: is_safari(), 'safari is not supported')


def requires_version(name, version_getter):
  assert callable(version_getter)

  def decorator(min_required_version, note=''):
    return skip_if_simple(name, lambda _: version_getter() < min_required_version, f'{name} v{version_getter()} is not supported (need v{min_required_version} at minimum) {note}')

  return decorator


requires_safari_version = requires_version('safari', get_safari_version)


def is_jspi(args):
  return '-sASYNCIFY=2' in args


def also_with_threads(f):
  assert callable(f)

  @wraps(f)
  def decorated(self, threads, *args, **kwargs):
    if threads:
      self.cflags += ['-pthread']
    f(self, *args, **kwargs)

  parameterize(decorated, {'': (False,),
                           'pthreads': (True,)})

  return decorated


def skipExecIf(cond, message):
  def decorator(f):
    assert callable(f)

    @wraps(f)
    def decorated(self, *args, **kwargs):
      if cond:
        self.skip_exec = message
      f(self, *args, **kwargs)

    return decorated

  return decorator


def test_browser_should_skip_feature(skip_env_var, feature):
  if os.getenv(skip_env_var) is not None:
    return int(os.getenv(skip_env_var)) != 0

  min_required = min_browser_versions[feature]
  not_supported = get_firefox_version() < min_required['firefox'] or get_safari_version() < min_required['safari']

  if not_supported and int(os.getenv('EMTEST_AUTOSKIP', '0')):
    return True

#  if not_supported and os.getenv('EMTEST_AUTOSKIP') is None:
#    TODO: failTest(f'This test requires a browser that supports {feature} but your browser does not support this. Run with {skip_env_var}=1 or EMTEST_AUTOSKIP=1 to skip this test automatically.')

  return False


def webgl2_disabled():
  return os.getenv('EMTEST_LACKS_GRAPHICS_HARDWARE') or test_browser_should_skip_feature('EMTEST_LACKS_WEBGL2', Feature.WEBGL2)


def webgpu_disabled():
  return os.getenv('EMTEST_LACKS_GRAPHICS_HARDWARE') or test_browser_should_skip_feature('EMTEST_LACKS_WEBGPU', Feature.WEBGPU)


requires_graphics_hardware = skipExecIf(os.getenv('EMTEST_LACKS_GRAPHICS_HARDWARE'), 'This test requires graphics hardware')
requires_webgl2 = unittest.skipIf(webgl2_disabled(), "This test requires WebGL2 to be available")
requires_webgpu = unittest.skipIf(webgpu_disabled(), "This test requires WebGPU to be available")
requires_sound_hardware = skipExecIf(os.getenv('EMTEST_LACKS_SOUND_HARDWARE'), 'This test requires sound hardware')
requires_microphone_access = skipExecIf(os.getenv('EMTEST_LACKS_MICROPHONE_ACCESS'), 'This test accesses microphone, which may need accepting a user prompt to enable it.')
requires_offscreen_canvas = unittest.skipIf(test_browser_should_skip_feature('EMTEST_LACKS_OFFSCREEN_CANVAS', Feature.OFFSCREENCANVAS_SUPPORT), 'This test requires a browser with OffscreenCanvas')
requires_es6_workers = unittest.skipIf(test_browser_should_skip_feature('EMTEST_LACKS_ES6_WORKERS', Feature.WORKER_ES6_MODULES), 'This test requires a browser with ES6 Module Workers support')
requires_growable_arraybuffers = unittest.skipIf(test_browser_should_skip_feature('EMTEST_LACKS_GROWABLE_ARRAYBUFFERS', Feature.GROWABLE_ARRAYBUFFERS), 'This test requires a browser that supports growable ArrayBuffers')
# N.b. not all SharedArrayBuffer requiring tests are annotated with this decorator, since at this point there are so many of such tests.
# As a middle ground, if a test has a name 'thread' or 'wasm_worker' in it, then it does not need decorating. To run all single-threaded tests in
# the suite, one can run "EMTEST_LACKS_SHARED_ARRAY_BUFFER=1 test/runner browser skip:browser.test_*thread* skip:browser.test_*wasm_worker* skip:browser.test_*audio_worklet*"
requires_shared_array_buffer = unittest.skipIf(test_browser_should_skip_feature('EMTEST_LACKS_SHARED_ARRAY_BUFFER', Feature.THREADS), 'This test requires a browser with SharedArrayBuffer support')


class browser(BrowserCore):
  @classmethod
  def setUpClass(cls):
    super().setUpClass()
    cls.browser_timeout = 60
    if common.EMTEST_BROWSER != 'node':
      print()
      print('Running the browser tests. Make sure the browser allows popups from localhost.')
      print()

  def proxy_to_worker(self):
    self.cflags += ['--proxy-to-worker', '-Wno-deprecated', '-sGL_TESTING']

  def require_jspi(self):
    if not is_chrome():
      self.skipTest(f'Current browser ({common.EMTEST_BROWSER}) does not support JSPI. Only chromium-based browsers ({CHROMIUM_BASED_BROWSERS}) support JSPI today.')
    super().require_jspi()

  def post_manual_reftest(self):
    assert os.path.exists('reftest.js')
    self.add_browser_reporting()
    html = read_file('test.html')
    html = html.replace('</body>', '''
<script src="browser_reporting.js"></script>
<script src="reftest.js"></script>
<script>
var windowClose = window.close;
window.close = () => {
  // wait for rafs to arrive and the screen to update before reftesting
  setTimeout(() => {
    doReftest();
    setTimeout(windowClose, 5000);
  }, 1000);
};
</script>
</body>''')
    create_file('test.html', html)

  def make_reftest(self, expected):
    # make sure the pngs used here have no color correction, using e.g.
    #   pngcrush -rem gAMA -rem cHRM -rem iCCP -rem sRGB infile outfile
    shutil.copy(expected, 'expected.png')
    create_file('reftest.js', f'''
      const reftestRebaseline = {common.EMTEST_REBASELINE};
    ''' + read_file(test_file('reftest.js')))

  def reftest(self, filename, reference, reference_slack=0, *args, **kwargs):
    """Special case of `btest` that uses reference image
    """
    reference = find_browser_test_file(reference)
    assert 'expected' not in kwargs
    expected = [str(i) for i in range(reference_slack + 1)]
    self.make_reftest(reference)
    if '--proxy-to-worker' in self.cflags:
      assert 'post_build' not in kwargs
      kwargs['post_build'] = self.post_manual_reftest
      create_file('fakereftest.js', 'var reftestUnblock = () => {}; var reftestBlock = () => {};')
      kwargs['cflags'] += ['--pre-js', 'fakereftest.js']
    else:
      kwargs.setdefault('cflags', [])
      kwargs['cflags'] += ['--pre-js', 'reftest.js', '-sGL_TESTING']

    try:
      return self.btest(filename, expected=expected, *args, **kwargs)
    finally:
      if common.EMTEST_REBASELINE and os.path.exists('actual.png'):
        print(f'overwriting expected image: {reference}')
        self.run_process('pngcrush -rem gAMA -rem cHRM -rem iCCP -rem sRGB actual.png'.split() + [reference])

  def test_sdl1_in_emscripten_nonstrict_mode(self):
    if 'EMCC_STRICT' in os.environ and int(os.environ['EMCC_STRICT']):
      self.skipTest('This test requires being run in non-strict mode (EMCC_STRICT env. variable unset)')
    # TODO: This test is verifying behavior that will be deprecated at some point in the future, remove this test once
    # system JS libraries are no longer automatically linked to anymore.
    self.reftest('hello_world_sdl.c', 'htmltest.png')

  def test_sdl1(self):
    self.reftest('hello_world_sdl.c', 'htmltest.png', cflags=['-lSDL', '-lGL'])
    self.reftest('hello_world_sdl.c', 'htmltest.png', cflags=['-sUSE_SDL', '-lGL']) # is the default anyhow

  def test_sdl1_es6(self):
    self.reftest('hello_world_sdl.c', 'htmltest.png', cflags=['-sUSE_SDL', '-lGL', '-sEXPORT_ES6'])

  @no_safari('TODO: Fails in NEW Safari 26.0.1 (21622.1.22.11.15), but not in OLD Safari 17.6 (17618.3.11.11.7, 17618) or Safari 18.5 (20621.2.5.11.8)')
  def test_emscripten_log(self):
    self.btest_exit('test_emscripten_log.cpp', cflags=['-Wno-deprecated-pragma', '-gsource-map', '-g2'])

  @also_with_wasmfs
  def test_preload_file(self):
    create_file('somefile.txt', 'load me right before running the code please')
    create_file('.somefile.txt', 'load me right before running the code please')
    create_file('some@file.txt', 'load me right before running the code please')

    absolute_src_path = os.path.abspath('somefile.txt')

    def make_main(path):
      print('make main at', path)
      path = path.replace('\\', '\\\\').replace('"', '\\"') # Escape tricky path name for use inside a C string.
      # TODO: change this when wasmfs supports relative paths.
      if self.get_setting('WASMFS'):
        path = "/" + path
      create_file('main.c', r'''
        #include <assert.h>
        #include <stdio.h>
        #include <string.h>
        #include <emscripten.h>
        int main() {
          FILE *f = fopen("%s", "r");
          char buf[100];
          fread(buf, 1, 20, f);
          buf[20] = 0;
          fclose(f);
          printf("|%%s|\n", buf);

          assert(strcmp("load me right before", buf) == 0);
          return 0;
        }
        ''' % path)

    test_cases = [
      # (source preload-file string, file on target FS to load)
      ("somefile.txt", "somefile.txt"),
      (".somefile.txt@somefile.txt", "somefile.txt"),
      ("./somefile.txt", "somefile.txt"),
      ("somefile.txt@file.txt", "file.txt"),
      ("./somefile.txt@file.txt", "file.txt"),
      ("./somefile.txt@./file.txt", "file.txt"),
      ("somefile.txt@/file.txt", "file.txt"),
      ("somefile.txt@/", "somefile.txt"),
      (absolute_src_path + "@file.txt", "file.txt"),
      (absolute_src_path + "@/file.txt", "file.txt"),
      (absolute_src_path + "@/", "somefile.txt"),
      ("somefile.txt@/directory/file.txt", "/directory/file.txt"),
      ("somefile.txt@/directory/file.txt", "directory/file.txt"),
      (absolute_src_path + "@/directory/file.txt", "directory/file.txt"),
      ("some@@file.txt@other.txt", "other.txt"),
      ("some@@file.txt@some@@otherfile.txt", "some@otherfile.txt")]

    for srcpath, dstpath in test_cases:
      print('Testing', srcpath, dstpath)
      make_main(dstpath)
      self.btest_exit('main.c', cflags=['--preload-file', srcpath])
    if WINDOWS:
      # On Windows, the following non-alphanumeric non-control code ASCII characters are supported.
      # The characters <, >, ", |, ?, * are not allowed, because the Windows filesystem doesn't support those.
      tricky_filename = '!#$%&\'()+,-. ;=@[]^_`{}~.txt'
    else:
      # All 7-bit non-alphanumeric non-control code ASCII characters except /, : and \ are allowed.
      tricky_filename = '!#$%&\'()+,-. ;=@[]^_`{}~ "*<>?|.txt'
    create_file(tricky_filename, 'load me right before running the code please')
    make_main(tricky_filename)
    # As an Emscripten-specific feature, the character '@' must be escaped in the form '@@' to not confuse with the 'src@dst' notation.
    self.btest_exit('main.c', cflags=['--preload-file', tricky_filename.replace('@', '@@')])

    # TODO: WASMFS doesn't support the rest of this test yet. Exit early.
    if self.get_setting('WASMFS'):
      return

    # By absolute path

    make_main('somefile.txt') # absolute becomes relative
    self.btest_exit('main.c', cflags=['--preload-file', absolute_src_path])

    # Test subdirectory handling with asset packaging.
    delete_dir('assets')
    ensure_dir('assets/sub/asset1')
    ensure_dir('assets/sub/asset1/.git') # Test adding directory that shouldn't exist.
    ensure_dir('assets/sub/asset2')
    create_file('assets/sub/asset1/file1.txt', '''load me right before running the code please''')
    create_file('assets/sub/asset1/.git/shouldnt_be_embedded.txt', '''this file should not get embedded''')
    create_file('assets/sub/asset2/file2.txt', '''load me right before running the code please''')
    absolute_assets_src_path = 'assets'

    def make_main_two_files(path1, path2, nonexistingpath):
      create_file('main.c', r'''
        #include <stdio.h>
        #include <assert.h>
        #include <string.h>
        #include <emscripten.h>
        int main() {
          FILE *f = fopen("%s", "r");
          char buf[100];
          fread(buf, 1, 20, f);
          buf[20] = 0;
          fclose(f);
          printf("|%%s|\n", buf);

          assert(strcmp("load me right before", buf) == 0);

          f = fopen("%s", "r");
          assert(f != NULL);
          fclose(f);

          f = fopen("%s", "r");
          assert(f == NULL);

          return 0;
        }
      ''' % (path1, path2, nonexistingpath))

    test_cases = [
      # (source directory to embed, file1 on target FS to load, file2 on target FS to load, name of a file that *shouldn't* exist on VFS)
      ("assets", "assets/sub/asset1/file1.txt", "assets/sub/asset2/file2.txt", "assets/sub/asset1/.git/shouldnt_be_embedded.txt"),
      ("assets/", "assets/sub/asset1/file1.txt", "assets/sub/asset2/file2.txt", "assets/sub/asset1/.git/shouldnt_be_embedded.txt"),
      ("assets@/", "/sub/asset1/file1.txt", "/sub/asset2/file2.txt", "/sub/asset1/.git/shouldnt_be_embedded.txt"),
      ("assets/@/", "/sub/asset1/file1.txt", "/sub/asset2/file2.txt", "/sub/asset1/.git/shouldnt_be_embedded.txt"),
      ("assets@./", "/sub/asset1/file1.txt", "/sub/asset2/file2.txt", "/sub/asset1/.git/shouldnt_be_embedded.txt"),
      (absolute_assets_src_path + "@/", "/sub/asset1/file1.txt", "/sub/asset2/file2.txt", "/sub/asset1/.git/shouldnt_be_embedded.txt"),
      (absolute_assets_src_path + "@/assets", "/assets/sub/asset1/file1.txt", "/assets/sub/asset2/file2.txt", "assets/sub/asset1/.git/shouldnt_be_embedded.txt")]

    for test in test_cases:
      (srcpath, dstpath1, dstpath2, nonexistingpath) = test
      make_main_two_files(dstpath1, dstpath2, nonexistingpath)
      print(srcpath)
      self.btest_exit('main.c', cflags=['--preload-file', srcpath, '--exclude-file', '*/.*'])

    # Should still work with -o subdir/..

    make_main('somefile.txt') # absolute becomes relative
    ensure_dir('dirrey')
    self.compile_btest('main.c', ['--preload-file', absolute_src_path, '-o', 'dirrey/page.html'], reporting=Reporting.JS_ONLY)
    self.run_browser('dirrey/page.html', '/report_result?exit:0')

    # With FS.preloadFile

    create_file('pre.js', '''
      // we need --use-preload-plugins for this.
      Module.preRun = () => FS.createPreloadedFile('/', 'someotherfile.txt', 'somefile.txt', true, false);
    ''')
    make_main('someotherfile.txt')
    self.btest_exit('main.c', cflags=['--pre-js', 'pre.js', '--use-preload-plugins'])

  # Tests that user .html shell files can manually download .data files created with --preload-file cmdline.
  @parameterized({
    '': ([],),
    'pthreads': (['-pthread', '-sPROXY_TO_PTHREAD', '-sEXIT_RUNTIME'],),
  })
  def test_preload_file_with_manual_data_download(self, args):
    create_file('file.txt', 'Hello!')

    self.compile_btest('browser/test_manual_download_data.c', ['-sEXIT_RUNTIME', '-o', 'out.js', '--preload-file', 'file.txt@/file.txt'] + args)
    shutil.copy(test_file('browser/test_manual_download_data.html'), '.')

    # Move .data file out of server root to ensure that getPreloadedPackage is actually used
    os.mkdir('test')
    shutil.move('out.js', 'test/test_manual_download_data.js')
    shutil.move('out.data', 'test/test_manual_download_data.data')

    self.run_browser('test_manual_download_data.html', '/report_result?exit:0')

  # Tests that if the output files have single or double quotes in them, that it will be handled by
  # correctly escaping the names.
  def test_output_file_escaping(self):
    self.set_setting('EXIT_RUNTIME')
    tricky_part = '\'' if WINDOWS else '\' and \"' # On Windows, files/directories may not contain a double quote character. On non-Windowses they can, so test that.

    d = 'dir with ' + tricky_part
    abs_d = os.path.abspath(d)
    ensure_dir(abs_d)
    txt = 'file with ' + tricky_part + '.txt'
    create_file(os.path.join(d, txt), 'load me right before')

    src = os.path.join(d, 'file with ' + tricky_part + '.c')
    create_file(src, r'''
      #include <assert.h>
      #include <stdio.h>
      #include <string.h>
      #include <emscripten.h>
      int main() {
        FILE *f = fopen("%s", "r");
        char buf[100];
        fread(buf, 1, 20, f);
        buf[20] = 0;
        fclose(f);
        printf("|%%s|\n", buf);
        assert(strcmp("load me right before", buf) == 0);
        return 0;
      }
    ''' % (txt.replace('\'', '\\\'').replace('\"', '\\"')))

    data_file = os.path.join(abs_d, 'file with ' + tricky_part + '.data')
    data_js_file = os.path.join(abs_d, 'file with ' + tricky_part + '.js')
    abs_txt = os.path.join(abs_d, txt)
    self.run_process([FILE_PACKAGER, data_file, '--use-preload-cache', '--indexedDB-name=testdb', '--preload', abs_txt + '@' + txt, '--js-output=' + data_js_file])
    page_file = os.path.join(d, 'file with ' + tricky_part + '.html')
    abs_page_file = os.path.abspath(page_file)
    self.compile_btest(src, ['--pre-js', data_js_file, '-o', abs_page_file, '-sFORCE_FILESYSTEM'], reporting=Reporting.JS_ONLY)
    self.run_browser(page_file, '/report_result?exit:0')

  # Clear all IndexedDB databases. This gives us a fresh state for tests that
  # chech caching.
  def clear_indexed_db(self):
    self.add_browser_reporting()
    create_file('clear_indexed_db.html', '''
      <script src="browser_reporting.js"></script>
      <script>
        // Clear the cache, so that the next test starts from a clean slate.
        if (indexedDB.databases) {
          // If the tested browser supports IndexedDB 3.0 API, then enumerate all
          // available databases and delete them.
          indexedDB.databases().then(dbs => {
            Promise.all(dbs.map(db => {
              return indexedDB.deleteDatabase(db.name);
            })).then(() => {
              reportResultToServer("clear");
            });
          });
        } else {
          // Testing an old browser that does not support indexedDB.databases():
          // Delete the fixed database EM_PRELOAD_CACHE (this is hardcoded in
          // file packager)
          indexedDB.deleteDatabase('EM_PRELOAD_CACHE').onsuccess = () => {
            reportResultToServer("clear");
          };
        }
      </script>
    ''')
    self.run_browser('clear_indexed_db.html', '/report_result?clear')

  @parameterized({
    '0': (0,),
    '1mb': (1 * 1024 * 1024,),
    '100mb': (100 * 1024 * 1024,),
    '150mb': (150 * 1024 * 1024,),
  })
  def test_preload_caching(self, extra_size):
    self.clear_indexed_db()
    self.set_setting('EXIT_RUNTIME')
    create_file('main.c', r'''
      #include <assert.h>
      #include <stdio.h>
      #include <string.h>
      #include <emscripten.h>

      extern int checkPreloadResults();

      int main(int argc, char** argv) {
        FILE *f = fopen("%s", "r");
        char buf[100];
        fread(buf, 1, 20, f);
        buf[20] = 0;
        fclose(f);
        printf("|%%s|\n", buf);

        assert(strcmp("load me right before", buf) == 0);
        return checkPreloadResults();
      }
    ''' % 'somefile.txt')

    create_file('test.js', '''
      addToLibrary({
        checkPreloadResults: function() {
          var cached = 0;
          var packages = Object.keys(Module['preloadResults']);
          packages.forEach(function(package) {
            var fromCache = Module['preloadResults'][package]['fromCache'];
            if (fromCache) {
              cached++;
            }
          });
          return cached;
        }
      });
    ''')

    # test caching of various sizes, including sizes higher than 128MB which is
    # chrome's limit on IndexedDB item sizes, see
    # https://cs.chromium.org/chromium/src/content/renderer/indexed_db/webidbdatabase_impl.cc?type=cs&q=%22The+serialized+value+is+too+large%22&sq=package:chromium&g=0&l=177
    # https://cs.chromium.org/chromium/src/out/Debug/gen/third_party/blink/public/mojom/indexeddb/indexeddb.mojom.h?type=cs&sq=package:chromium&g=0&l=60
    if is_chrome() and extra_size >= 100 * 1024 * 1024:
      self.skipTest('chrome bug')
    create_file('somefile.txt', '''load me right before running the code please''' + ('_' * extra_size))
    print('size:', os.path.getsize('somefile.txt'))
    args = ['--use-preload-cache', '--js-library', 'test.js', '--preload-file', 'somefile.txt', '-o', 'page.html', '-sALLOW_MEMORY_GROWTH']
    self.compile_btest('main.c', args, reporting=Reporting.JS_ONLY)
    self.run_browser('page.html', '/report_result?exit:0')
    self.run_browser('page.html', '/report_result?exit:1')

    # test with ENVIRONMENT=web, to check for problems with node.js support
    # (see #23059)
    self.clear_indexed_db()
    self.compile_btest('main.c', args + ['-sENVIRONMENT=web'], reporting=Reporting.JS_ONLY)
    self.run_browser('page.html', '/report_result?exit:0')

  def test_preload_caching_indexeddb_name(self):
    self.set_setting('EXIT_RUNTIME')
    create_file('somefile.txt', 'load me right before running the code please')

    def make_main(path):
      print(path)
      create_file('main.c', r'''
        #include <assert.h>
        #include <stdio.h>
        #include <string.h>
        #include <emscripten.h>

        extern int checkPreloadResults();

        int main(int argc, char** argv) {
          FILE *f = fopen("%s", "r");
          char buf[100];
          fread(buf, 1, 20, f);
          buf[20] = 0;
          fclose(f);
          printf("|%%s|\n", buf);

          int result = 0;

          assert(strcmp("load me right before", buf) == 0);
          int num_cached = checkPreloadResults();
          printf("got %%d preloadResults from cache\n", num_cached);
          return num_cached;
        }
      ''' % path)

    create_file('test.js', '''
      addToLibrary({
        checkPreloadResults: () => {
          var cached = 0;
          for (var result of Object.values(Module['preloadResults'])) {
            if (result['fromCache']) {
              cached++;
            }
          }
          return cached;
        }
      });
    ''')

    make_main('somefile.txt')
    self.run_process([FILE_PACKAGER, 'somefile.data', '--use-preload-cache', '--indexedDB-name=testdb', '--preload', 'somefile.txt', '--js-output=' + 'somefile.js'])
    self.compile_btest('main.c', ['--js-library', 'test.js', '--pre-js', 'somefile.js', '-o', 'page.html', '-sFORCE_FILESYSTEM'], reporting=Reporting.JS_ONLY)
    self.run_browser('page.html', '/report_result?exit:0')
    print("Re-running ..")
    self.run_browser('page.html', '/report_result?exit:1')

  def test_multifile(self):
    # a few files inside a directory
    ensure_dir('subdirr/moar')
    create_file('subdirr/data1.txt', '1214141516171819')
    create_file('subdirr/moar/data2.txt', '3.14159265358979')
    create_file('main.c', r'''
      #include <assert.h>
      #include <stdio.h>
      #include <string.h>
      #include <emscripten.h>
      int main() {
        char buf[17];

        FILE *f = fopen("subdirr/data1.txt", "r");
        fread(buf, 1, 16, f);
        buf[16] = 0;
        fclose(f);
        printf("|%s|\n", buf);
        assert(strcmp("1214141516171819", buf) == 0);

        FILE *f2 = fopen("subdirr/moar/data2.txt", "r");
        fread(buf, 1, 16, f2);
        buf[16] = 0;
        fclose(f2);
        printf("|%s|\n", buf);
        assert(strcmp("3.14159265358979", buf) == 0);

        return 0;
      }
    ''')

    # by individual files
    self.btest_exit('main.c', cflags=['--preload-file', 'subdirr/data1.txt', '--preload-file', 'subdirr/moar/data2.txt'])

    # by directory, and remove files to make sure
    self.set_setting('EXIT_RUNTIME')
    self.compile_btest('main.c', ['--preload-file', 'subdirr', '-o', 'page.html'], reporting=Reporting.JS_ONLY)
    shutil.rmtree('subdirr')
    self.run_browser('page.html', '/report_result?exit:0')

  def test_custom_file_package_url(self):
    # a few files inside a directory
    ensure_dir('subdirr')
    ensure_dir('cdn')
    create_file(Path('subdirr/data1.txt'), '1214141516171819')
    # change the file package base dir to look in a "cdn". note that normally
    # you would add this in your own custom html file etc., and not by
    # modifying the existing shell in this manner
    default_shell = read_file(path_from_root('src/shell.html'))
    create_file('shell.html', default_shell.replace('var Module = {', '''
    var Module = {
      locateFile: function(path, prefix) {
        if (path.endsWith(".wasm")) {
           return prefix + path;
        } else {
           return "cdn/" + path;
        }
      },
    '''))
    create_file('main.c', r'''
      #include <assert.h>
      #include <stdio.h>
      #include <string.h>
      #include <emscripten.h>
      int main() {
        char buf[17];

        FILE *f = fopen("subdirr/data1.txt", "r");
        fread(buf, 1, 16, f);
        buf[16] = 0;
        fclose(f);
        printf("|%s|\n", buf);
        assert(strcmp("1214141516171819", buf) == 0);

        return 0;
      }
    ''')

    self.set_setting('EXIT_RUNTIME')
    self.compile_btest('main.c', ['--shell-file', 'shell.html', '--preload-file', 'subdirr/data1.txt', '-o', 'test.html'], reporting=Reporting.JS_ONLY)
    shutil.move('test.data', Path('cdn/test.data'))
    self.run_browser('test.html', '/report_result?exit:0')

  def test_missing_data_throws_error(self):
    create_file('data.txt', 'data')
    create_file('main.c', r'''
      #include <stdio.h>
      #include <string.h>
      #include <emscripten.h>
      int main() {
        // This code should never be executed in terms of missing required dependency file.
        return 0;
      }
    ''')

    def setup(assetLocalization):
      create_file('on_window_error_shell.html', r'''
      <html>
        <body>
          <center><canvas id='canvas' width='256' height='256'></canvas></center>
          <hr><div id='output'></div><hr>
          <script type='text/javascript'>
            const errorHandler = async (event) => {
              if (globalThis.disableErrorReporting) return;
              event.stopImmediatePropagation();
              const error = String(event instanceof ErrorEvent ? event.message : (event.reason || event));
              globalThis.disableErrorReporting = true;
              window.onerror = null;
              var result = error.includes("test.data") ? 1 : 0;
              await fetch('/report_result?' + result);
              window.close();
            }
            window.addEventListener('error', errorHandler);
            window.addEventListener('unhandledrejection', errorHandler);
            const outputElem = document.getElementById('output');
            var Module = {
              locateFile: (path, prefix) => {
                if (path.endsWith('.wasm')) {
                  return prefix + path;
                } else {
                  return "''' + assetLocalization + r'''" + path;
                }
              },
              print: () => {
                outputElem.innerHTML += text.replace('\n', '<br>', 'g') + '<br>';
              },
              canvas: document.getElementById('canvas')
            };
          </script>
          {{{ SCRIPT }}}
        </body>
      </html>''')

    # test test missing file should run xhr.onload with status different than 200, 304 or 206
    setup("")
    self.compile_btest('main.c', ['--shell-file', 'on_window_error_shell.html', '--preload-file', 'data.txt', '-o', 'test.html'])
    shutil.move('test.data', 'missing.data')
    self.run_browser('test.html', '/report_result?1')

    # test unknown protocol should go through xhr.onerror
    setup("unknown_protocol://")
    self.compile_btest('main.c', ['--shell-file', 'on_window_error_shell.html', '--preload-file', 'data.txt', '-o', 'test.html'])
    self.run_browser('test.html', '/report_result?1')

    # test wrong protocol and port
    setup("https://localhost:8800/")
    self.compile_btest('main.c', ['--shell-file', 'on_window_error_shell.html', '--preload-file', 'data.txt', '-o', 'test.html'])
    self.run_browser('test.html', '/report_result?1')

    # TODO: CORS, test using a full url for locateFile
    # create_file('shell.html', read_file(path_from_root('src/shell.html')).replace('var Module = {', 'var Module = { locateFile: function (path) {return "http:/localhost:8888/cdn/" + path;}, '))
    # test()

  @also_with_wasmfs
  def test_fs_dev_random(self):
    self.btest_exit('fs/test_fs_dev_random.c')

  def test_sdl_swsurface(self):
    self.btest_exit('test_sdl_swsurface.c', cflags=['-lSDL', '-lGL'])

  def test_sdl_surface_lock_opts(self):
    # Test Emscripten-specific extensions to optimize SDL_LockSurface and SDL_UnlockSurface.
    self.reftest('hello_world_sdl.c', 'htmltest.png', cflags=['-DTEST_SDL_LOCK_OPTS', '-lSDL', '-lGL'])

  @also_with_wasmfs
  def test_sdl_image(self):
    # load an image file, get pixel data. Also O2 coverage for --preload-file
    shutil.copy(test_file('screenshot.jpg'), '.')
    src = test_file('browser/test_sdl_image.c')
    for dest, dirname, basename in [('screenshot.jpg', '/', 'screenshot.jpg'),
                                    ('screenshot.jpg@/assets/screenshot.jpg', '/assets', 'screenshot.jpg')]:
      self.btest_exit(src, cflags=[
        '-O2', '-lSDL', '-lGL',
        '--preload-file', dest, '-DSCREENSHOT_DIRNAME="' + dirname + '"', '-DSCREENSHOT_BASENAME="' + basename + '"', '--use-preload-plugins',
      ])

  @also_with_wasmfs
  def test_sdl_image_jpeg(self):
    shutil.copy(test_file('screenshot.jpg'), 'screenshot.jpeg')
    self.btest_exit('test_sdl_image.c', cflags=[
      '--preload-file', 'screenshot.jpeg',
      '-DSCREENSHOT_DIRNAME="/"', '-DSCREENSHOT_BASENAME="screenshot.jpeg"', '--use-preload-plugins',
      '-lSDL', '-lGL',
    ])

  def test_sdl_image_webp(self):
    shutil.copy(test_file('screenshot.webp'), '.')
    self.btest_exit('test_sdl_image.c', cflags=[
      '--preload-file', 'screenshot.webp',
      '-DSCREENSHOT_DIRNAME="/"', '-DSCREENSHOT_BASENAME="screenshot.webp"', '--use-preload-plugins',
      '-lSDL', '-lGL',
    ])

  @also_with_wasmfs
  @also_with_proxying
  def test_sdl_image_prepare(self):
    # load an image file, get pixel data.
    shutil.copy(test_file('screenshot.jpg'), 'screenshot.not')
    self.reftest('test_sdl_image_prepare.c', 'screenshot.jpg', cflags=['--preload-file', 'screenshot.not', '-lSDL', '-lGL'])

  @parameterized({
    '': ([],),
    # add testing for closure on preloaded files + ENVIRONMENT=web (we must not
    # emit any node.js code here, see
    # https://github.com/emscripten-core/emscripten/issues/14486
    'closure_webonly': (['--closure', '1', '-sENVIRONMENT=web'],),
  })
  def test_sdl_image_prepare_data(self, args):
    # load an image file, get pixel data.
    shutil.copy(test_file('screenshot.jpg'), 'screenshot.not')
    self.reftest('test_sdl_image_prepare_data.c', 'screenshot.jpg', cflags=['--preload-file', 'screenshot.not', '-lSDL', '-lGL'] + args)

  def test_sdl_image_must_prepare(self):
    # load an image file, get pixel data.
    shutil.copy(test_file('screenshot.jpg'), 'screenshot.jpg')
    self.reftest('test_sdl_image_must_prepare.c', 'screenshot.jpg', cflags=['--preload-file', 'screenshot.jpg', '-lSDL', '-lGL'])

  def test_sdl_stb_image(self):
    # load an image file, get pixel data.
    shutil.copy(test_file('screenshot.jpg'), 'screenshot.not')
    self.reftest('test_sdl_stb_image.c', 'screenshot.jpg', cflags=['-sSTB_IMAGE', '--preload-file', 'screenshot.not', '-lSDL', '-lGL'])

  def test_sdl_stb_image_bpp(self):
    # load grayscale image without alpha
    shutil.copy(test_file('browser/test_sdl-stb-bpp1.png'), 'screenshot.not')
    self.reftest('test_sdl_stb_image.c', 'test_sdl-stb-bpp1.png', cflags=['-sSTB_IMAGE', '--preload-file', 'screenshot.not', '-lSDL', '-lGL'])

    # load grayscale image with alpha
    self.clear()
    shutil.copy(test_file('browser/test_sdl-stb-bpp2.png'), 'screenshot.not')
    self.reftest('test_sdl_stb_image.c', 'test_sdl-stb-bpp2.png', cflags=['-sSTB_IMAGE', '--preload-file', 'screenshot.not', '-lSDL', '-lGL'])

    # load RGB image
    self.clear()
    shutil.copy(test_file('browser/test_sdl-stb-bpp3.png'), 'screenshot.not')
    self.reftest('test_sdl_stb_image.c', 'test_sdl-stb-bpp3.png', cflags=['-sSTB_IMAGE', '--preload-file', 'screenshot.not', '-lSDL', '-lGL'])

    # load RGBA image
    self.clear()
    shutil.copy(test_file('browser/test_sdl-stb-bpp4.png'), 'screenshot.not')
    self.reftest('test_sdl_stb_image.c', 'test_sdl-stb-bpp4.png', cflags=['-sSTB_IMAGE', '--preload-file', 'screenshot.not', '-lSDL', '-lGL'])

  def test_sdl_stb_image_data(self):
    # load an image file, get pixel data.
    shutil.copy(test_file('screenshot.jpg'), 'screenshot.not')
    self.reftest('test_sdl_stb_image_data.c', 'screenshot.jpg', cflags=['-sSTB_IMAGE', '--preload-file', 'screenshot.not', '-lSDL', '-lGL'])

  def test_sdl_stb_image_cleanup(self):
    shutil.copy(test_file('screenshot.jpg'), 'screenshot.not')
    self.btest_exit('test_sdl_stb_image_cleanup.c', cflags=['-sSTB_IMAGE', '--preload-file', 'screenshot.not', '-lSDL', '-lGL', '--memoryprofiler'])

  @parameterized({
    '': ([],),
    'safe_heap': (['-sSAFE_HEAP'],),
    'safe_heap_O2': (['-sSAFE_HEAP', '-O2'],),
  })
  def test_sdl_canvas(self, args):
    self.btest_exit('test_sdl_canvas.c', cflags=['-sLEGACY_GL_EMULATION', '-lSDL', '-lGL'] + args)

  @proxied
  def test_sdl_canvas_proxy(self):
    create_file('data.txt', 'datum')
    self.reftest('test_sdl_canvas_proxy.c', 'test_sdl_canvas_proxy.png', cflags=['--proxy-to-worker', '-Wno-deprecated', '--preload-file', 'data.txt', '-lSDL', '-lGL'])

  @requires_graphics_hardware
  @flaky('https://github.com/emscripten-core/emscripten/issues/25329')
  def test_glgears_proxy_jstarget(self):
    # test .js target with --proxy-worker; emits 2 js files, client and worker
    self.compile_btest('hello_world_gles_proxy.c', ['-o', 'test.js', '--proxy-to-worker', '-Wno-deprecated', '-sGL_TESTING', '-lGL', '-lglut'])
    shell_with_script('shell_minimal.html', 'test.html', '<script src="test.js"></script>')
    self.make_reftest(test_file('gears.png'))
    self.post_manual_reftest()
    self.run_browser('test.html', '/report_result?0')

  def test_sdl_canvas_alpha(self):
    # N.B. On Linux with Intel integrated graphics cards, this test needs Firefox 49 or newer.
    # See https://github.com/emscripten-core/emscripten/issues/4069.
    create_file('flag_0.js', "Module['arguments'] = ['-0'];")

    self.reftest('test_sdl_canvas_alpha.c', 'test_sdl_canvas_alpha.png', cflags=['-lSDL', '-lGL'], reference_slack=12)
    self.reftest('test_sdl_canvas_alpha.c', 'test_sdl_canvas_alpha_flag_0.png', cflags=['--pre-js', 'flag_0.js', '-lSDL', '-lGL'], reference_slack=12)

  @parameterized({
    '': ([],),
    'eventhandler': (['-DTEST_EMSCRIPTEN_SDL_SETEVENTHANDLER'],),
  })
  @parameterized({
    '': ([],),
    'asyncify': (['-DTEST_SLEEP', '-sASSERTIONS', '-sSAFE_HEAP', '-sASYNCIFY'],),
  })
  @parameterized({
    '': (False,),
    'delay': (True,),
  })
  def test_sdl_key(self, defines, async_, delay):
    if delay:
      settimeout_start = 'setTimeout(function() {'
      settimeout_end = '}, 1);'
    else:
      settimeout_start = ''
      settimeout_end = ''
    create_file('pre.js', '''
      function keydown(c) {
       %s
        simulateKeyDown(c);
       %s
      }

      function keyup(c) {
       %s
        simulateKeyUp(c);
       %s
      }
    ''' % (settimeout_start, settimeout_end, settimeout_start, settimeout_end))
    self.btest_exit('test_sdl_key.c', 223092870, cflags=defines + async_ + ['--pre-js', test_file('browser/fake_events.js'), '--pre-js=pre.js', '-lSDL', '-lGL'])

  def test_sdl_key_proxy(self):
    shutil.copy(test_file('browser/fake_events.js'), '.')
    create_file('pre.js', '''
      Module.postRun = () => {
        function doOne() {
          Module._one();
          setTimeout(doOne, 1000/60);
        }
        setTimeout(doOne, 1000/60);
      }
    ''')

    def post():
      html = read_file('test.html')
      html = html.replace('</body>', '''
<script src='fake_events.js'></script>
<script>
simulateKeyDown(18);simulateKeyDown(38);simulateKeyUp(38);simulateKeyUp(18); // alt, up
simulateKeyDown(17);simulateKeyDown(16);simulateKeyDown(40);simulateKeyUp(40);simulateKeyUp(16);simulateKeyUp(17); // ctrl, shift, down
simulateKeyDown(37);simulateKeyUp(37); // left
simulateKeyDown(39);simulateKeyUp(39); // right
simulateKeyDown(65);simulateKeyUp(65); // a
simulateKeyDown(66);simulateKeyUp(66); // b
simulateKeyDown(100);simulateKeyUp(100); // trigger the end
</script>
</body>''')
      create_file('test.html', html)

    self.btest_exit('test_sdl_key_proxy.c', 223092870, cflags=['--proxy-to-worker', '-Wno-deprecated', '--pre-js', 'pre.js', '-lSDL', '-lGL', '-sRUNTIME_DEBUG'], post_build=post)

  def test_canvas_focus(self):
    self.btest_exit('test_canvas_focus.c', cflags=['--pre-js', test_file('browser/fake_events.js')])

  def test_keydown_preventdefault_proxy(self):
    def post():
      html = read_file('test.html')
      html = html.replace('</body>', '''
<script src='fake_events.js'></script>
<script>
// Send 'A'.  The corresonding keypress event will not be prevented.
simulateKeyDown(65, 'a', 'KeyA');
simulateKeyUp(65, 'a', 'KeyA');

// Send backspace.  The corresonding keypress event *will* be prevented due to proxyClient.js.
simulateKeyDown(8, 'Backspace', 'Backspace');
simulateKeyUp(8, 'Backspace', 'Backspace');

simulateKeyDown(100, undefined, 'Numpad4');
simulateKeyUp(100, undefined, 'Numpad4');
</script>
</body>''')

      create_file('test.html', html)

    shutil.copy(test_file('browser/fake_events.js'), '.')
    self.btest_exit('browser/test_keydown_preventdefault_proxy.c', 300, cflags=['--proxy-to-worker', '-Wno-deprecated'], post_build=post)

  def test_sdl_text(self):
    create_file('pre.js', '''
      Module.postRun = () => {
        function doOne() {
          Module._one();
          setTimeout(doOne, 1000/60);
        }
        setTimeout(doOne, 1000/60);
      }
    ''')

    self.btest_exit('test_sdl_text.c', cflags=['--pre-js', 'pre.js', '--pre-js', test_file('browser/fake_events.js'), '-lSDL', '-lGL'])

  def test_sdl_mouse(self):
    self.btest_exit('test_sdl_mouse.c', cflags=['-O2', '--minify=0', '--pre-js', test_file('browser/fake_events.js'), '-lSDL', '-lGL'])

  def test_sdl_mouse_offsets(self):
    create_file('page.html', '''
      <html>
        <head>
          <style type="text/css">
            html, body { margin: 0; padding: 0; }
            #container {
              position: absolute;
              left: 5px; right: 0;
              top: 5px; bottom: 0;
            }
            #canvas {
              position: absolute;
              left: 0; width: 600px;
              top: 0; height: 450px;
            }
            textarea {
              margin-top: 500px;
              margin-left: 5px;
              width: 600px;
            }
          </style>
        </head>
        <body>
          <div id="container">
            <canvas id="canvas"></canvas>
          </div>
          <textarea id="output" rows="8"></textarea>
          <script type="text/javascript">
            var Module = {
              canvas: document.getElementById('canvas'),
              print: (function() {
                var element = document.getElementById('output');
                element.value = ''; // clear browser cache
                return function(text) {
                  if (arguments.length > 1) text = Array.prototype.slice.call(arguments).join(' ');
                  element.value += text + "\\n";
                  element.scrollTop = element.scrollHeight; // focus on bottom
                };
              })()
            };
          </script>
          <script type="text/javascript" src="sdl_mouse.js"></script>
        </body>
      </html>
    ''')

    self.compile_btest('browser/test_sdl_mouse.c', ['-DTEST_SDL_MOUSE_OFFSETS', '-O2', '--minify=0', '-o', 'sdl_mouse.js', '--pre-js', test_file('browser/fake_events.js'), '-lSDL', '-lGL', '-sEXIT_RUNTIME'])
    self.run_browser('page.html', '', '/report_result?exit:0')

  def test_glut_touchevents(self):
    self.btest_exit('glut_touchevents.c', cflags=['-lglut'])

  def test_glut_wheelevents(self):
    self.btest_exit('glut_wheelevents.c', cflags=['-lglut'])

  @requires_graphics_hardware
  def test_glut_glutget_no_antialias(self):
    self.btest_exit('glut_glutget.c', cflags=['-lglut', '-lGL'])
    self.btest_exit('glut_glutget.c', cflags=['-lglut', '-lGL', '-DDEPTH_ACTIVATED', '-DSTENCIL_ACTIVATED', '-DALPHA_ACTIVATED'])

  # This test supersedes the one above, but it's skipped in the CI because anti-aliasing is not well supported by the Mesa software renderer.
  @requires_graphics_hardware
  def test_glut_glutget(self):
    self.btest_exit('glut_glutget.c', cflags=['-lglut', '-lGL'])
    self.btest_exit('glut_glutget.c', cflags=['-lglut', '-lGL', '-DAA_ACTIVATED', '-DDEPTH_ACTIVATED', '-DSTENCIL_ACTIVATED', '-DALPHA_ACTIVATED'])

  def test_glut_resize(self):
    self.btest_exit('test_glut_resize.c')

  def test_sdl_joystick_1(self):
    # Generates events corresponding to the Working Draft of the HTML5 Gamepad API.
    # http://www.w3.org/TR/2012/WD-gamepad-20120529/#gamepad-interface
    create_file('pre.js', '''
      var gamepads = [];
      // Spoof this function.
      navigator['getGamepads'] = () => gamepads;
      window['addNewGamepad'] = (id, numAxes, numButtons) => {
        var index = gamepads.length;
        gamepads.push({
          axes: new Array(numAxes),
          buttons: new Array(numButtons),
          id: id,
          index: index
        });
        var i;
        for (i = 0; i < numAxes; i++) gamepads[index].axes[i] = 0;
        for (i = 0; i < numButtons; i++) gamepads[index].buttons[i] = 0;
      };
      window['simulateGamepadButtonDown'] = (index, button) => {
        gamepads[index].buttons[button] = 1;
      };
      window['simulateGamepadButtonUp'] = (index, button) => {
        gamepads[index].buttons[button] = 0;
      };
      window['simulateAxisMotion'] = (index, axis, value) => {
        gamepads[index].axes[axis] = value;
      };
    ''')

    self.btest_exit('test_sdl_joystick.c', cflags=['-O2', '--minify=0', '-o', 'page.html', '--pre-js', 'pre.js', '-lSDL', '-lGL'])

  def test_sdl_joystick_2(self):
    # Generates events corresponding to the Editor's Draft of the HTML5 Gamepad API.
    # https://dvcs.w3.org/hg/gamepad/raw-file/default/gamepad.html#idl-def-Gamepad
    create_file('pre.js', '''
      var gamepads = [];
      // Spoof this function.
      navigator['getGamepads'] = () => gamepads;
      window['addNewGamepad'] = (id, numAxes, numButtons) => {
        var index = gamepads.length;
        gamepads.push({
          axes: new Array(numAxes),
          buttons: new Array(numButtons),
          id: id,
          index: index
        });
        var i;
        for (i = 0; i < numAxes; i++) gamepads[index].axes[i] = 0;
        // Buttons are objects
        for (i = 0; i < numButtons; i++) gamepads[index].buttons[i] = { pressed: false, value: 0 };
      };
      // FF mutates the original objects.
      window['simulateGamepadButtonDown'] = (index, button) => {
        gamepads[index].buttons[button].pressed = true;
        gamepads[index].buttons[button].value = 1;
      };
      window['simulateGamepadButtonUp'] = (index, button) => {
        gamepads[index].buttons[button].pressed = false;
        gamepads[index].buttons[button].value = 0;
      };
      window['simulateAxisMotion'] = (index, axis, value) => {
        gamepads[index].axes[axis] = value;
      };
    ''')

    self.btest_exit('test_sdl_joystick.c', cflags=['-O2', '--minify=0', '--pre-js', 'pre.js', '-lSDL', '-lGL'])

  @requires_graphics_hardware
  def test_glfw_joystick(self):
    # Generates events corresponding to the Editor's Draft of the HTML5 Gamepad API.
    # https://dvcs.w3.org/hg/gamepad/raw-file/default/gamepad.html#idl-def-Gamepad
    create_file('pre.js', '''
      var gamepads = [];
      // Spoof this function.
      navigator['getGamepads'] = () => gamepads;
      window['addNewGamepad'] = (id, numAxes, numButtons) => {
        var index = gamepads.length;
        var gamepad = {
          axes: new Array(numAxes),
          buttons: new Array(numButtons),
          id: id,
          index: index
        };
        gamepads.push(gamepad)
        var i;
        for (i = 0; i < numAxes; i++) gamepads[index].axes[i] = 0;
        // Buttons are objects
        for (i = 0; i < numButtons; i++) gamepads[index].buttons[i] = { pressed: false, value: 0 };

        // Dispatch event (required for glfw joystick; note not used in SDL test)
        var event = new Event('gamepadconnected');
        event.gamepad = gamepad;
        window.dispatchEvent(event);
      };
      // FF mutates the original objects.
      window['simulateGamepadButtonDown'] = (index, button) => {
        gamepads[index].buttons[button].pressed = true;
        gamepads[index].buttons[button].value = 1;
      };
      window['simulateGamepadButtonUp'] = (index, button) => {
        gamepads[index].buttons[button].pressed = false;
        gamepads[index].buttons[button].value = 0;
      };
      window['simulateAxisMotion'] = (index, axis, value) => {
        gamepads[index].axes[axis] = value;
      };
    ''')

    self.btest_exit('test_glfw_joystick.c', cflags=['-O2', '--minify=0', '-o', 'page.html', '--pre-js', 'pre.js', '-lGL', '-lglfw3', '-sUSE_GLFW=3'])

  @requires_graphics_hardware
  def test_webgl_context_attributes(self):
    # Javascript code to check the attributes support we want to test in the WebGL implementation
    # (request the attribute, create a context and check its value afterwards in the context attributes).
    # Tests will succeed when an attribute is not supported.
    create_file('check_webgl_attributes_support.js', '''
      addToLibrary({
        webglAntialiasSupported: function() {
          canvas = document.createElement('canvas');
          context = canvas.getContext('experimental-webgl', {antialias: true});
          attributes = context.getContextAttributes();
          return attributes.antialias;
        },
        webglDepthSupported: function() {
          canvas = document.createElement('canvas');
          context = canvas.getContext('experimental-webgl', {depth: true});
          attributes = context.getContextAttributes();
          return attributes.depth;
        },
        webglStencilSupported: function() {
          canvas = document.createElement('canvas');
          context = canvas.getContext('experimental-webgl', {stencil: true});
          attributes = context.getContextAttributes();
          return attributes.stencil;
        },
        webglAlphaSupported: function() {
          canvas = document.createElement('canvas');
          context = canvas.getContext('experimental-webgl', {alpha: true});
          attributes = context.getContextAttributes();
          return attributes.alpha;
        }
      });
    ''')

    # Copy common code file to temporary directory
    filepath = test_file('browser/test_webgl_context_attributes_common.c')
    temp_filepath = os.path.basename(filepath)
    shutil.copy(filepath, temp_filepath)

    # testAntiAliasing uses a window-sized buffer on the stack
    self.set_setting('STACK_SIZE', '1MB')

    # perform tests with attributes activated
    self.btest_exit('test_webgl_context_attributes_glut.c', cflags=['--js-library', 'check_webgl_attributes_support.js', '-DAA_ACTIVATED', '-DDEPTH_ACTIVATED', '-DSTENCIL_ACTIVATED', '-DALPHA_ACTIVATED', '-lGL', '-lglut', '-lGLEW'])
    self.btest_exit('test_webgl_context_attributes_sdl.c', cflags=['--js-library', 'check_webgl_attributes_support.js', '-DAA_ACTIVATED', '-DDEPTH_ACTIVATED', '-DSTENCIL_ACTIVATED', '-DALPHA_ACTIVATED', '-lGL', '-lSDL', '-lGLEW'])
    if not self.is_wasm64():
      self.btest_exit('test_webgl_context_attributes_sdl2.c', cflags=['--js-library', 'check_webgl_attributes_support.js', '-DAA_ACTIVATED', '-DDEPTH_ACTIVATED', '-DSTENCIL_ACTIVATED', '-DALPHA_ACTIVATED', '-lGL', '-sUSE_SDL=2', '-lGLEW', '-sGL_ENABLE_GET_PROC_ADDRESS=1'])
    self.btest_exit('test_webgl_context_attributes_glfw.c', cflags=['--js-library', 'check_webgl_attributes_support.js', '-DAA_ACTIVATED', '-DDEPTH_ACTIVATED', '-DSTENCIL_ACTIVATED', '-DALPHA_ACTIVATED', '-lGL', '-lglfw', '-lGLEW'])

    # perform tests with attributes desactivated
    self.btest_exit('test_webgl_context_attributes_glut.c', cflags=['--js-library', 'check_webgl_attributes_support.js', '-lGL', '-lglut', '-lGLEW'])
    self.btest_exit('test_webgl_context_attributes_sdl.c', cflags=['--js-library', 'check_webgl_attributes_support.js', '-lGL', '-lSDL', '-lGLEW'])
    self.btest_exit('test_webgl_context_attributes_glfw.c', cflags=['--js-library', 'check_webgl_attributes_support.js', '-lGL', '-lglfw', '-lGLEW'])

  @requires_graphics_hardware
  def test_webgl_no_double_error(self):
    self.btest_exit('webgl_error.c')

  @requires_graphics_hardware
  def test_webgl_parallel_shader_compile(self):
    self.btest_exit('webgl_parallel_shader_compile.cpp')

  @requires_webgl2
  def test_webgl_explicit_uniform_location(self):
    self.btest_exit('webgl_explicit_uniform_location.c', cflags=['-sGL_EXPLICIT_UNIFORM_LOCATION', '-sMIN_WEBGL_VERSION=2'])

  @requires_graphics_hardware
  def test_webgl_sampler_layout_binding(self):
    self.btest_exit('webgl_sampler_layout_binding.c', cflags=['-sGL_EXPLICIT_UNIFORM_BINDING'])

  @requires_webgl2
  def test_webgl2_ubo_layout_binding(self):
    self.btest_exit('webgl2_ubo_layout_binding.c', cflags=['-sGL_EXPLICIT_UNIFORM_BINDING', '-sMIN_WEBGL_VERSION=2'])

  # Test that -sGL_PREINITIALIZED_CONTEXT works and allows user to set Module['preinitializedWebGLContext'] to a preinitialized WebGL context.
  @requires_graphics_hardware
  def test_preinitialized_webgl_context(self):
    self.btest_exit('test_preinitialized_webgl_context.c', cflags=['-sGL_PREINITIALIZED_CONTEXT', '--shell-file', test_file('test_preinitialized_webgl_context.html')])

  @parameterized({
    '': ([],),
    'threads': (['-pthread'],),
    'closure': (['-sENVIRONMENT=web', '-O2', '--closure=1'],),
  })
  def test_emscripten_get_now(self, args):
    self.btest_exit('test_emscripten_get_now.c', cflags=args)

  def test_write_file_in_environment_web(self):
    self.btest_exit('write_file.c', cflags=['-sENVIRONMENT=web', '-Os', '--closure=1'])

  def test_fflush(self):
    self.btest('test_fflush.cpp', '0', cflags=['-sEXIT_RUNTIME', '--shell-file', test_file('test_fflush.html')], reporting=Reporting.NONE)

  @parameterized({
    '': ([],),
    'extra': (['-DEXTRA_WORK'],),
    'autopersist': (['-DIDBFS_AUTO_PERSIST'],),
  })
  def test_fs_idbfs_sync(self, args):
    secret = str(time.time())
    self.btest_exit('fs/test_idbfs_sync.c', cflags=['-lidbfs.js', f'-DSECRET="{secret}"', '-lidbfs.js'] + args + ['-DFIRST'])
    print('done first half')
    self.btest_exit('fs/test_idbfs_sync.c', cflags=['-lidbfs.js', f'-DSECRET="{secret}"', '-lidbfs.js'] + args)

  @parameterized({
    'open': ('TEST_CASE_OPEN', 2),
    'close': ('TEST_CASE_CLOSE', 3),
    'symlink': ('TEST_CASE_SYMLINK', 3),
    'unlink': ('TEST_CASE_UNLINK', 3),
    'rename': ('TEST_CASE_RENAME', 3),
    'mkdir': ('TEST_CASE_MKDIR', 2),
  })
  def test_fs_idbfs_autopersist(self, test_case, phase_count):
    self.cflags += ['-lidbfs.js', f'-DTEST_CASE={test_case}']
    for phase in range(phase_count):
      self.btest_exit('fs/test_idbfs_autopersist.c', cflags=[f'-DTEST_PHASE={phase + 1}'])

  def test_fs_idbfs_fsync(self):
    # sync from persisted state into memory before main()
    self.set_setting('DEFAULT_LIBRARY_FUNCS_TO_INCLUDE', '$ccall,$addRunDependency')
    create_file('pre.js', '''
      Module.preRun = () => {
        addRunDependency('syncfs');

        FS.mkdir('/working1');
        FS.mount(IDBFS, {}, '/working1');
        FS.syncfs(true, function (err) {
          if (err) throw err;
          removeRunDependency('syncfs');
        });
      };
    ''')

    args = ['--pre-js', 'pre.js', '-lidbfs.js', '-sEXIT_RUNTIME', '-sASYNCIFY']
    secret = str(time.time())
    self.btest('fs/test_idbfs_fsync.c', '1', cflags=args + ['-DFIRST', f'-DSECRET="{secret}"', '-lidbfs.js'])
    self.btest('fs/test_idbfs_fsync.c', '1', cflags=args + [f'-DSECRET="{secret}"', '-lidbfs.js'])

  def test_fs_memfs_fsync(self):
    args = ['-sASYNCIFY', '-sEXIT_RUNTIME']
    secret = str(time.time())
    self.btest_exit('fs/test_memfs_fsync.c', cflags=args + [f'-DSECRET="{secret}"'])

  def test_fs_workerfs_read(self):
    secret = 'a' * 10
    secret2 = 'b' * 10
    create_file('pre.js', '''
      Module.preRun = () => {
        var blob = new Blob(['%s']);
        var file = new File(['%s'], 'file.txt');
        FS.mkdir('/work');
        FS.mount(WORKERFS, {
          blobs: [{ name: 'blob.txt', data: blob }],
          files: [file],
        }, '/work');
      };
    ''' % (secret, secret2))
    self.btest_exit('fs/test_workerfs_read.c', cflags=['-lworkerfs.js', '--pre-js', 'pre.js', f'-DSECRET="{secret}"', f'-DSECRET2="{secret2}"', '--proxy-to-worker', '-Wno-deprecated', '-lworkerfs.js'])

  def test_fs_workerfs_package(self):
    create_file('file1.txt', 'first')
    ensure_dir('sub')
    create_file('sub/file2.txt', 'second')
    self.run_process([FILE_PACKAGER, 'files.data', '--preload', 'file1.txt', 'sub/file2.txt', '--separate-metadata', '--js-output=files.js'])
    self.btest('fs/test_workerfs_package.c', '1', cflags=['-lworkerfs.js', '--proxy-to-worker', '-Wno-deprecated', '-lworkerfs.js'])

  def test_fs_lz4fs_package(self):
    # generate data
    ensure_dir('subdir')
    create_file('file1.txt', '0123456789' * (1024 * 128))
    create_file('subdir/file2.txt', '1234567890' * (1024 * 128))
    random_data = bytearray(random.randint(0, 255) for x in range(1024 * 128 * 10 + 1))
    random_data[17] = ord('X')
    create_file('file3.txt', random_data, binary=True)

    # compress in emcc, -sLZ4 tells it to tell the file packager
    print('emcc-normal')
    self.btest_exit('fs/test_lz4fs.c', 0, cflags=['-sLZ4', '--preload-file', 'file1.txt', '--preload-file', 'subdir/file2.txt', '--preload-file', 'file3.txt'])
    assert os.path.getsize('file1.txt') + os.path.getsize('subdir/file2.txt') + os.path.getsize('file3.txt') == 3 * 1024 * 128 * 10 + 1
    assert os.path.getsize('test.data') < (3 * 1024 * 128 * 10) / 2  # over half is gone
    print('    emcc-opts')
    self.btest_exit('fs/test_lz4fs.c', 0, cflags=['-sLZ4', '--preload-file', 'file1.txt', '--preload-file', 'subdir/file2.txt', '--preload-file', 'file3.txt', '-O2'])

    # compress in the file packager, on the server. the client receives compressed data and can just
    # use it. this is typical usage
    print('normal')
    out = subprocess.check_output([FILE_PACKAGER, 'files.data', '--preload', 'file1.txt', 'subdir/file2.txt', 'file3.txt', '--lz4'])
    create_file('files.js', out, binary=True)
    self.btest_exit('fs/test_lz4fs.c', 0, cflags=['--pre-js', 'files.js', '-sLZ4', '-sFORCE_FILESYSTEM'])
    print('    opts')
    self.btest_exit('fs/test_lz4fs.c', 0, cflags=['--pre-js', 'files.js', '-sLZ4', '-sFORCE_FILESYSTEM', '-O2'])
    print('    modularize')
    self.compile_btest('fs/test_lz4fs.c', ['--pre-js', 'files.js', '-sLZ4', '-sFORCE_FILESYSTEM', '-sMODULARIZE', '-sEXIT_RUNTIME'])
    create_file('a.html', '''
      <script src="a.out.js"></script>
      <script>
        Module()
      </script>
    ''')
    self.run_browser('a.html', '/report_result?exit:0')

    # load the data into LZ4FS manually at runtime. This means we compress on the client. This is
    # generally not recommended
    print('manual')
    subprocess.check_output([FILE_PACKAGER, 'files.data', '--preload', 'file1.txt', 'subdir/file2.txt', 'file3.txt', '--separate-metadata', '--js-output=files.js'])
    self.btest_exit('fs/test_lz4fs.c', 1, cflags=['-DLOAD_MANUALLY', '-sLZ4', '-sFORCE_FILESYSTEM'])
    print('    opts')
    self.btest_exit('fs/test_lz4fs.c', 1, cflags=['-DLOAD_MANUALLY', '-sLZ4', '-sFORCE_FILESYSTEM', '-O2'])
    print('    opts+closure')
    self.btest_exit('fs/test_lz4fs.c', 1, cflags=['-DLOAD_MANUALLY', '-sLZ4',
                                                  '-sFORCE_FILESYSTEM', '-O2',
                                                  '--closure=1', '-g1', '-Wno-closure'])

    # non-lz4 for comparison
    # try:
    #   os.mkdir('files')
    # except OSError:
    #   pass
    # shutil.copy('file1.txt', 'files/'))
    # shutil.copy('file2.txt', 'files/'))
    # shutil.copy('file3.txt', 'files/'))
    # out = subprocess.check_output([FILE_PACKAGER, 'files.data', '--preload', 'files/file1.txt', 'files/file2.txt', 'files/file3.txt'])
    # create_file('files.js', out, binary=True)

  def test_separate_metadata_later(self):
    # see issue #6654 - we need to handle separate-metadata both when we run before
    # the main program, and when we are run later

    create_file('data.dat', ' ')
    self.run_process([FILE_PACKAGER, 'more.data', '--preload', 'data.dat', '--separate-metadata', '--js-output=more.js'])
    self.btest(Path('browser/separate_metadata_later.cpp'), '1', cflags=['-sFORCE_FILESYSTEM'])

  @requires_safari_version(260001, 'TODO: Fails with "Assertion failed: false"') # Fails in Safari 18.5 (20621.2.5.11.8) with Intel x64 CPU only. Passes on Safari 18.5 (20621.2.5.11.8) with ARM M1, Safari 17.6 (17618.3.11.11.7, 17618)/x64 and Safari 26.0.1 (21622.1.22.11.15)/M4
  def test_idbstore(self):
    secret = str(time.time())
    for stage in (0, 1, 2, 3, 0, 1, 2, 0, 0, 1, 4, 2, 5, 0, 4, 6, 5):
      print(stage)
      self.btest_exit('test_idbstore.c',
                      cflags=['-lidbstore.js', f'-DSTAGE={stage}', f'-DSECRET="{secret}"'],
                      output_basename=f'idbstore_{stage}')

  @parameterized({
    'asyncify': (1,),
    'jspi': (2,),
  })
  def test_idbstore_sync(self, asyncify):
    if asyncify == 2:
      self.require_jspi()
    secret = str(time.time())
    self.btest('test_idbstore_sync.c', '8', cflags=['-sSTRICT', '-lidbstore.js', f'-DSECRET="{secret}"', '-O3', '--closure=1', f'-sASYNCIFY={asyncify}'])

  def test_idbstore_sync_worker(self):
    secret = str(time.time())
    self.btest('test_idbstore_sync_worker.c', expected='0', cflags=['-lidbstore.js', f'-DSECRET="{secret}"', '-O3', '-g2', '--proxy-to-worker', '-Wno-deprecated', '-sASYNCIFY'])

  def test_force_exit(self):
    self.btest_exit('test_force_exit.c')

  def test_sdl_pumpevents(self):
    # key events should be detected using SDL_PumpEvents
    self.btest_exit('test_sdl_pumpevents.c', cflags=['--pre-js', test_file('browser/fake_events.js'), '-lSDL', '-lGL'])

  def test_sdl_canvas_size(self):
    self.btest_exit('test_sdl_canvas_size.c',
                    cflags=['-O2', '--minify=0', '--shell-file',
                               test_file('browser/test_sdl_canvas_size.html'), '-lSDL', '-lGL'])

  @requires_graphics_hardware
  def test_sdl_gl_extensions(self):
    self.btest_exit('test_sdl_gl_extensions.c', cflags=['-lSDL', '-lGL'])

  @requires_graphics_hardware
  def test_sdl_gl_read(self):
    # SDL, OpenGL, readPixels
    self.btest_exit('test_sdl_gl_read.c', cflags=['-lSDL', '-lGL'])

  @requires_graphics_hardware
  def test_sdl_gl_mapbuffers(self):
    self.btest_exit('test_sdl_gl_mapbuffers.c', cflags=['-sFULL_ES3', '-lSDL', '-lGL'])

  @requires_graphics_hardware
  def test_sdl_ogl(self):
    shutil.copy(test_file('screenshot.png'), '.')
    self.reftest('test_sdl_ogl.c', 'screenshot-gray-purple.png', reference_slack=1,
                 cflags=['-O2', '--minify=0', '--preload-file', 'screenshot.png', '-sLEGACY_GL_EMULATION', '--use-preload-plugins', '-lSDL', '-lGL'])

  @requires_graphics_hardware
  def test_sdl_ogl_regal(self):
    shutil.copy(test_file('screenshot.png'), '.')
    self.reftest('test_sdl_ogl.c', 'screenshot-gray-purple.png', reference_slack=1,
                 cflags=['-O2', '--minify=0', '--preload-file', 'screenshot.png', '-sUSE_REGAL', '-DUSE_REGAL', '--use-preload-plugins', '-lSDL', '-lGL', '-lc++', '-lc++abi'])

  @requires_graphics_hardware
  def test_sdl_ogl_defaultmatrixmode(self):
    shutil.copy(test_file('screenshot.png'), '.')
    self.reftest('test_sdl_ogl_defaultMatrixMode.c', 'screenshot-gray-purple.png', reference_slack=1,
                 cflags=['--minify=0', '--preload-file', 'screenshot.png', '-sLEGACY_GL_EMULATION', '--use-preload-plugins', '-lSDL', '-lGL'])

  @requires_graphics_hardware
  def test_sdl_ogl_p(self):
    # Immediate mode with pointers
    shutil.copy(test_file('screenshot.png'), '.')
    self.reftest('test_sdl_ogl_p.c', 'screenshot-gray.png', reference_slack=1,
                 cflags=['--preload-file', 'screenshot.png', '-sLEGACY_GL_EMULATION', '--use-preload-plugins', '-lSDL', '-lGL'])

  @requires_graphics_hardware
  def test_sdl_ogl_proc_alias(self):
    shutil.copy(test_file('screenshot.png'), '.')
    self.reftest('test_sdl_ogl_proc_alias.c', 'screenshot-gray-purple.png', reference_slack=1,
                 cflags=['-O2', '-g2', '-sINLINING_LIMIT', '--preload-file', 'screenshot.png', '-sLEGACY_GL_EMULATION', '-sGL_ENABLE_GET_PROC_ADDRESS', '--use-preload-plugins', '-lSDL', '-lGL'])

  @requires_graphics_hardware
  def test_sdl_fog_simple(self):
    shutil.copy(test_file('screenshot.png'), '.')
    self.reftest('test_sdl_fog_simple.c', 'screenshot-fog-simple.png',
                 cflags=['-O2', '--minify=0', '--preload-file', 'screenshot.png', '-sLEGACY_GL_EMULATION', '--use-preload-plugins', '-lSDL', '-lGL'])

  @requires_graphics_hardware
  def test_sdl_fog_negative(self):
    shutil.copy(test_file('screenshot.png'), '.')
    self.reftest('test_sdl_fog_negative.c', 'screenshot-fog-negative.png',
                 cflags=['--preload-file', 'screenshot.png', '-sLEGACY_GL_EMULATION', '--use-preload-plugins', '-lSDL', '-lGL'])

  @requires_graphics_hardware
  def test_sdl_fog_density(self):
    shutil.copy(test_file('screenshot.png'), '.')
    self.reftest('test_sdl_fog_density.c', 'screenshot-fog-density.png',
                 cflags=['--preload-file', 'screenshot.png', '-sLEGACY_GL_EMULATION', '--use-preload-plugins', '-lSDL', '-lGL'])

  @requires_graphics_hardware
  def test_sdl_fog_exp2(self):
    shutil.copy(test_file('screenshot.png'), '.')
    self.reftest('test_sdl_fog_exp2.c', 'screenshot-fog-exp2.png',
                 cflags=['--preload-file', 'screenshot.png', '-sLEGACY_GL_EMULATION', '--use-preload-plugins', '-lSDL', '-lGL'])

  @requires_graphics_hardware
  def test_sdl_fog_linear(self):
    shutil.copy(test_file('screenshot.png'), '.')
    self.reftest('test_sdl_fog_linear.c', 'screenshot-fog-linear.png', reference_slack=1,
                 cflags=['--preload-file', 'screenshot.png', '-sLEGACY_GL_EMULATION', '--use-preload-plugins', '-lSDL', '-lGL'])

  @requires_graphics_hardware
  @parameterized({
    '': (['-lglfw'],),
    's_flag': (['-sUSE_GLFW=2'],),
    'both_flags': (['-sUSE_GLFW=2', '-lglfw'],),
  })
  def test_glfw(self, args):
    self.btest_exit('test_glfw.c', cflags=['-sLEGACY_GL_EMULATION', '-lGL', '-sGL_ENABLE_GET_PROC_ADDRESS'] + args)

  @parameterized({
    '': ([],),
    's_flag': (['-sUSE_GLFW=2'],),
  })
  def test_glfw_minimal(self, args):
    self.btest_exit('test_glfw_minimal.c', cflags=['-lglfw', '-lGL'] + args)

  def test_glfw_time(self):
    self.btest_exit('test_glfw_time.c', cflags=['-sUSE_GLFW=3', '-lglfw', '-lGL'])

  @parameterized({
    '': ([],),
    'proxy_to_pthread': (['-pthread', '-sPROXY_TO_PTHREAD', '-sOFFSCREEN_FRAMEBUFFER'],),
  })
  @requires_graphics_hardware
  def test_egl(self, args):
    self.btest_exit('test_egl.c', cflags=['-O2', '-lEGL', '-lGL', '-sGL_ENABLE_GET_PROC_ADDRESS'] + args)

  @parameterized({
    '': ([],),
    'proxy_to_pthread': (['-pthread', '-sPROXY_TO_PTHREAD'],),
  })
  def test_egl_width_height(self, args):
    self.btest_exit('test_egl_width_height.c', cflags=['-O2', '-lEGL', '-lGL'] + args)

  @requires_graphics_hardware
  def test_egl_createcontext_error(self):
    self.btest_exit('test_egl_createcontext_error.c', cflags=['-lEGL', '-lGL'])

  @parameterized({
    '': ([False],),
    'preload': ([True],),
  })
  def test_hello_world_worker(self, file_data):
    # Test running in a web worker
    create_file('file.dat', 'data for worker')
    create_file('main.html', '''
      <html>
      <body>
        Worker Test
        <script>
          var worker = new Worker('worker.js');
          worker.onmessage = async (event) => {
            await fetch('http://localhost:%s/report_result?' + event.data);
            window.close();
          };
        </script>
      </body>
      </html>
    ''' % self.PORT)

    cmd = [EMCC, test_file('hello_world_worker.c'), '-o', 'worker.js'] + self.get_cflags()
    if file_data:
      cmd += ['--preload-file', 'file.dat']
    self.run_process(cmd)
    self.assertExists('worker.js')
    self.run_browser('main.html', '/report_result?hello from worker, and :' + ('data for w' if file_data else '') + ':')

  @no_wasmfs('https://github.com/emscripten-core/emscripten/issues/19608')
  def test_mmap_lazyfile(self):
    create_file('lazydata.dat', 'hello world')
    create_file('pre.js', '''
      Module["preInit"] = () => {
        FS.createLazyFile('/', "lazy.txt", "lazydata.dat", true, false);
      }
    ''')
    self.cflags += ['--pre-js=pre.js', '--proxy-to-worker', '-Wno-deprecated']
    self.btest_exit('test_mmap_lazyfile.c')

  @no_wasmfs('https://github.com/emscripten-core/emscripten/issues/19608')
  @no_firefox('keeps sending OPTIONS requests, and eventually errors')
  def test_chunked_synchronous_xhr(self):
    main = 'chunked_sync_xhr.html'
    worker_filename = "download_and_checksum_worker.js"

    create_file(main, r"""
      <!doctype html>
      <html>
      <head><meta charset="utf-8"><title>Chunked XHR</title></head>
      <body>
        Chunked XHR Web Worker Test
        <script>
          var worker = new Worker("%s");
          var buffer = [];
          worker.onmessage = async (event) => {
            if (event.data.channel === "stdout") {
              await fetch('http://localhost:%s/report_result?' + event.data.line);
              window.close();
            } else {
              if (event.data.trace) event.data.trace.split("\n").map(function(v) { console.error(v); });
              if (event.data.line) {
                console.error(event.data.line);
              } else {
                var v = event.data.char;
                if (v == 10) {
                  var line = buffer.splice(0);
                  console.error(line = line.map(function(charCode){return String.fromCharCode(charCode);}).join(''));
                } else {
                  buffer.push(v);
                }
              }
            }
          };
        </script>
      </body>
      </html>
    """ % (worker_filename, self.PORT))

    create_file('worker_prejs.js', r"""
      Module.arguments = ["/bigfile"];
      Module.preInit = () => {
        FS.createLazyFile('/', "bigfile", "http://localhost:11111/bogus_file_path", true, false);
      };
      var doTrace = true;
      Module.print = (s) => self.postMessage({channel: "stdout", line: s});
      Module.printErr = (s) => { self.postMessage({channel: "stderr", char: s, trace: ((doTrace && s === 10) ? new Error().stack : null)}); doTrace = false; };
    """)
    self.compile_btest('checksummer.c', ['-g', '-sSMALL_XHR_CHUNKS', '-o', worker_filename,
                                         '--pre-js', 'worker_prejs.js'])
    chunkSize = 1024
    data = os.urandom(10 * chunkSize + 1) # 10 full chunks and one 1 byte chunk
    checksum = zlib.adler32(data) & 0xffffffff # Python 2 compatibility: force bigint

    server = HttpServerThread(make_test_chunked_synchronous_xhr_server(True, data, self.PORT))
    server.start()

    # block until the server is actually ready
    for i in range(60):
      try:
        urlopen('http://localhost:11111')
        break
      except Exception as e:
        print('(sleep for server)')
        time.sleep(1)
        if i == 60:
          raise e

    try:
      self.run_browser(main, '/report_result?' + str(checksum))
    finally:
      server.stop()
      server.join()
    # Avoid race condition on cleanup, wait a bit so that processes have released file locks so that test tearDown won't
    # attempt to rmdir() files in use.
    if WINDOWS:
      time.sleep(2)

  @requires_graphics_hardware
  def test_glgears(self, extra_args=[]):  # noqa
    self.reftest('hello_world_gles.c', 'gears.png', reference_slack=3,
                 cflags=['-DHAVE_BUILTIN_SINCOS', '-lGL', '-lglut'] + extra_args)

  @requires_graphics_hardware
  def test_glgears_pthreads(self, extra_args=[]):  # noqa
    # test that a program that doesn't use pthreads still works with with pthreads enabled
    # (regression test for https://github.com/emscripten-core/emscripten/pull/8059#issuecomment-488105672)
    self.test_glgears(['-pthread'])

  @requires_graphics_hardware
  @parameterized({
    '': ([],),
    # Enabling FULL_ES3 also enables ES2 automatically
    'proxy': (['--proxy-to-worker', '-Wno-deprecated'],),
  })
  def test_glgears_long(self, args):
    args += ['-DHAVE_BUILTIN_SINCOS', '-DLONGTEST', '-lGL', '-lglut', '-DANIMATE']
    self.btest('hello_world_gles.c', expected='0', cflags=args)

  @requires_graphics_hardware
  @parameterized({
    '': ('hello_world_gles.c',),
    'full': ('hello_world_gles_full.c',),
    'full_944': ('hello_world_gles_full_944.c',),
  })
  @flaky('https://github.com/emscripten-core/emscripten/issues/25329')
  def test_glgears_animation(self, filename):
    shutil.copy(test_file('browser/fake_events.js'), '.')
    args = ['-o', 'something.html',
            '-DHAVE_BUILTIN_SINCOS', '-sGL_TESTING', '-lGL', '-lglut',
            '--shell-file', test_file('hello_world_gles_shell.html')]
    if 'full' in filename:
      args += ['-sFULL_ES2']
    self.compile_btest(filename, args)
    self.run_browser('something.html', '/report_gl_result?true')

  @requires_graphics_hardware
  def test_fulles2_sdlproc(self):
    self.btest_exit('full_es2_sdlproc.c', cflags=['-sGL_TESTING', '-DHAVE_BUILTIN_SINCOS', '-sFULL_ES2', '-lGL', '-lSDL', '-lglut', '-sGL_ENABLE_GET_PROC_ADDRESS', '-Wno-int-conversion'])

  @requires_graphics_hardware
  @flaky('https://github.com/emscripten-core/emscripten/issues/25329')
  def test_glgears_deriv(self):
    self.reftest('hello_world_gles_deriv.c', 'gears.png', reference_slack=2,
                 cflags=['-DHAVE_BUILTIN_SINCOS', '-lGL', '-lglut'])
    assert 'gl-matrix' not in read_file('test.html'), 'Should not include glMatrix when not needed'

  @requires_graphics_hardware
  @parameterized({
    'Hello_Triangle': ('CH02_HelloTriangle.o', [], []),
    'Simple_VertexShader': ('CH08_SimpleVertexShader.o', [], []),
    'Simple_Texture2D': ('CH09_SimpleTexture2D.o', [], []),
    'Simple_TextureCubemap': ('CH09_TextureCubemap.o', [], []),
    'TextureWrap': ('CH09_TextureWrap.o', [], []),
    'MultiTexture': ('CH10_MultiTexture.o', ['Chapter_10/MultiTexture/basemap.tga', 'Chapter_10/MultiTexture/lightmap.tga'], []),
    # run this individual test with optimizations and closure for more coverage
    'ParticleSystem': ('CH13_ParticleSystem.o', ['Chapter_13/ParticleSystem/smoke.tga'], ['-O2']),
  })
  def test_glbook(self, program, images, cflags):
    self.cflags.append('-Wno-int-conversion')
    self.cflags.append('-Wno-pointer-sign')

    libs = self.get_library('third_party/glbook', [
      'Chapter_2/Hello_Triangle/CH02_HelloTriangle.o',
      'Chapter_8/Simple_VertexShader/CH08_SimpleVertexShader.o',
      'Chapter_9/Simple_Texture2D/CH09_SimpleTexture2D.o',
      'Chapter_9/Simple_TextureCubemap/CH09_TextureCubemap.o',
      'Chapter_9/TextureWrap/CH09_TextureWrap.o',
      'Chapter_10/MultiTexture/CH10_MultiTexture.o',
      'Chapter_13/ParticleSystem/CH13_ParticleSystem.o',
    ], configure=None)

    def book_path(path):
      return test_file('third_party/glbook', path)

    cflags += ['-lGL', '-lEGL', '-lX11']
    for image in images:
      cflags += ['--preload-file', f'{book_path(image)}@{os.path.basename(image)}']

    lib = [l for l in libs if program in os.path.basename(l)][0]

    self.reftest(lib, book_path(program.replace('.o', '.png')), cflags=cflags)

  @requires_graphics_hardware
  @parameterized({
    'normal': (['-sFULL_ES2'],),
    # Enabling FULL_ES3 also enables ES2 automatically
    'full_es3': (['-sFULL_ES3'],),
  })
  def test_gles2_emulation(self, args):
    shutil.copy(test_file('third_party/glbook/Chapter_10/MultiTexture/basemap.tga'), '.')
    shutil.copy(test_file('third_party/glbook/Chapter_10/MultiTexture/lightmap.tga'), '.')
    shutil.copy(test_file('third_party/glbook/Chapter_13/ParticleSystem/smoke.tga'), '.')

    for source, reference in [
      ('third_party/glbook/Chapter_2/Hello_Triangle/Hello_Triangle_orig.c', 'third_party/glbook/CH02_HelloTriangle.png'),
      # ('third_party/glbook/Chapter_8/Simple_VertexShader/Simple_VertexShader_orig.c', 'third_party/glbook/CH08_SimpleVertexShader.png'), # XXX needs INT extension in WebGL
      ('third_party/glbook/Chapter_9/TextureWrap/TextureWrap_orig.c', 'third_party/glbook/CH09_TextureWrap.png'),
      # ('third_party/glbook/Chapter_9/Simple_TextureCubemap/Simple_TextureCubemap_orig.c', 'third_party/glbook/CH09_TextureCubemap.png'), # XXX needs INT extension in WebGL
      ('third_party/glbook/Chapter_9/Simple_Texture2D/Simple_Texture2D_orig.c', 'third_party/glbook/CH09_SimpleTexture2D.png'),
      ('third_party/glbook/Chapter_10/MultiTexture/MultiTexture_orig.c', 'third_party/glbook/CH10_MultiTexture.png'),
      ('third_party/glbook/Chapter_13/ParticleSystem/ParticleSystem_orig.c', 'third_party/glbook/CH13_ParticleSystem.png'),
    ]:
      print(source)
      self.reftest(source, reference,
                   cflags=['-I' + test_file('third_party/glbook/Common'),
                              test_file('third_party/glbook/Common/esUtil.c'),
                              test_file('third_party/glbook/Common/esShader.c'),
                              test_file('third_party/glbook/Common/esShapes.c'),
                              test_file('third_party/glbook/Common/esTransform.c'),
                              '-lGL', '-lEGL', '-lX11', '-Wno-int-conversion', '-Wno-pointer-sign',
                              '--preload-file', 'basemap.tga', '--preload-file', 'lightmap.tga', '--preload-file', 'smoke.tga'] + args)

  @requires_webgl2
  def test_clientside_vertex_arrays_es3(self):
    self.reftest('clientside_vertex_arrays_es3.c', 'gl_triangle.png', cflags=['-sFULL_ES3', '-sUSE_GLFW=3', '-lglfw', '-lGLESv2'])

  def test_emscripten_api(self):
    self.btest_exit('emscripten_api_browser.c', cflags=['-lSDL'])

  @also_with_wasmfs
  def test_emscripten_async_load_script(self):
    def setup():
      create_file('script1.js', '''
        Module._set(456);
      ''')
      create_file('file1.txt', 'first')
      create_file('file2.txt', 'second')

    setup()
    self.run_process([FILE_PACKAGER, 'test.data', '--preload', 'file1.txt', 'file2.txt'], stdout=open('script2.js', 'w'))
    self.btest_exit('test_emscripten_async_load_script.c', cflags=['-sFORCE_FILESYSTEM'])

    # check using file packager to another dir
    self.clear()
    setup()
    ensure_dir('sub')
    self.run_process([FILE_PACKAGER, 'sub/test.data', '--preload', 'file1.txt', 'file2.txt'], stdout=open('script2.js', 'w'))
    shutil.copy(Path('sub/test.data'), '.')
    self.btest_exit('test_emscripten_async_load_script.c', cflags=['-sFORCE_FILESYSTEM'])

  @also_with_wasmfs
  def test_emscripten_overlapped_package(self):
    # test that a program that loads multiple file_packager.py packages has a correctly initialized filesystem.
    # this exercises https://github.com/emscripten-core/emscripten/issues/23602 whose root cause was a difference
    # between JS FS and WASMFS behavior.
    def setup():
      ensure_dir('sub')
      create_file('sub/file1.txt', 'first')
      create_file('sub/file2.txt', 'second')

    setup()
    self.run_process([FILE_PACKAGER, 'test.data', '--preload', 'sub/file1.txt@/target/file1.txt'], stdout=open('script1.js', 'w'))
    self.run_process([FILE_PACKAGER, 'test2.data', '--preload', 'sub/file2.txt@/target/file2.txt'], stdout=open('script2.js', 'w'))
    self.btest_exit('test_emscripten_overlapped_package.c', cflags=['-sFORCE_FILESYSTEM'])
    self.clear()

  def test_emscripten_api_infloop(self):
    self.btest_exit('emscripten_api_browser_infloop.cpp')

  @parameterized({
    '': ([],),
    'pthreads': (['-pthread', '-sPROXY_TO_PTHREAD', '-sEXIT_RUNTIME'],),
  })
  def test_emscripten_main_loop(self, args):
    self.btest_exit('test_emscripten_main_loop.c', cflags=args)

  @parameterized({
    '': ([],),
    # test pthreads + AUTO_JS_LIBRARIES mode as well
    'pthreads': (['-pthread', '-sPROXY_TO_PTHREAD', '-sAUTO_JS_LIBRARIES=0'],),
  })
  def test_emscripten_main_loop_settimeout(self, args):
    self.btest_exit('test_emscripten_main_loop_settimeout.c', cflags=args)

  @parameterized({
    '': ([],),
    'pthreads': (['-pthread', '-sPROXY_TO_PTHREAD'],),
  })
  def test_emscripten_main_loop_and_blocker(self, args):
    self.btest_exit('test_emscripten_main_loop_and_blocker.c', cflags=args)

  def test_emscripten_main_loop_and_blocker_exit(self):
    # Same as above but tests that EXIT_RUNTIME works with emscripten_main_loop.  The
    # app should still stay alive until the loop ends
    self.btest_exit('test_emscripten_main_loop_and_blocker.c')

  @parameterized({
    '': ([],),
    'worker': (['--proxy-to-worker', '-Wno-deprecated'],),
    'pthreads': (['-pthread', '-sPROXY_TO_PTHREAD'],),
    'strict': (['-sSTRICT'],),
  })
  def test_emscripten_main_loop_setimmediate(self, args):
    self.btest_exit('test_emscripten_main_loop_setimmediate.c', cflags=args)

  @parameterized({
    '': ([],),
    'O1': (['-O1'],),
  })
  def test_fs_after_main(self, args):
    self.btest_exit('test_fs_after_main.c', cflags=args)

  def test_sdl_quit(self):
    self.btest_exit('test_sdl_quit.c', cflags=['-lSDL', '-lGL'])

  def test_sdl_resize(self):
    # FIXME(https://github.com/emscripten-core/emscripten/issues/12978)
    self.cflags.append('-Wno-deprecated-declarations')
    self.btest_exit('test_sdl_resize.c', cflags=['-lSDL', '-lGL'])

  def test_glshaderinfo(self):
    self.btest_exit('test_glshaderinfo.c', cflags=['-lGL', '-lglut'])

  @requires_graphics_hardware
  def test_glgetattachedshaders(self):
    self.btest('glgetattachedshaders.c', '1', cflags=['-lGL', '-lEGL'])

  # Covered by dEQP text suite (we can remove it later if we add coverage for that).
  @requires_graphics_hardware
  def test_glframebufferattachmentinfo(self):
    self.btest('glframebufferattachmentinfo.c', '1', cflags=['-lGLESv2', '-lEGL'])

  @requires_graphics_hardware
  def test_sdl_glshader(self):
    self.reftest('test_sdl_glshader.c', 'test_sdl_glshader.png', cflags=['-O2', '--closure=1', '-sLEGACY_GL_EMULATION', '-lGL', '-lSDL', '-sGL_ENABLE_GET_PROC_ADDRESS'])

  @requires_graphics_hardware
  @also_with_proxying
  def test_sdl_glshader2(self):
    self.btest_exit('test_sdl_glshader2.c', cflags=['-sLEGACY_GL_EMULATION', '-lGL', '-lSDL', '-sGL_ENABLE_GET_PROC_ADDRESS'])

  @requires_graphics_hardware
  def test_gl_glteximage(self):
    self.btest('gl_teximage.c', '1', cflags=['-lGL', '-lSDL'])

  @parameterized({
    '': ([],),
    'pthreads': (['-pthread', '-sPROXY_TO_PTHREAD', '-sOFFSCREEN_FRAMEBUFFER'],),
    'pthreads_main_module': (['-pthread', '-sPROXY_TO_PTHREAD', '-sOFFSCREEN_FRAMEBUFFER', '-sMAIN_MODULE', '-Wno-experimental'],),
  })
  @requires_graphics_hardware
  def test_gl_textures(self, args):
    self.btest_exit('gl_textures.c', cflags=['-lGL', '-g', '-sSTACK_SIZE=1MB'] + args)

  @requires_graphics_hardware
  def test_gl_ps(self):
    # pointers and a shader
    shutil.copy(test_file('screenshot.png'), '.')
    self.reftest('gl_ps.c', 'gl_ps.png', cflags=['--preload-file', 'screenshot.png', '-sLEGACY_GL_EMULATION', '-lGL', '-lSDL', '--use-preload-plugins'], reference_slack=1)

  @requires_graphics_hardware
  def test_gl_ps_packed(self):
    # packed data that needs to be strided
    shutil.copy(test_file('screenshot.png'), '.')
    self.reftest('gl_ps_packed.c', 'gl_ps.png', cflags=['--preload-file', 'screenshot.png', '-sLEGACY_GL_EMULATION', '-lGL', '-lSDL', '--use-preload-plugins'], reference_slack=1)

  @requires_graphics_hardware
  def test_gl_ps_strides(self):
    shutil.copy(test_file('screenshot.png'), '.')
    self.reftest('gl_ps_strides.c', 'gl_ps_strides.png', cflags=['--preload-file', 'screenshot.png', '-sLEGACY_GL_EMULATION', '-lGL', '-lSDL', '--use-preload-plugins'])

  @requires_graphics_hardware
  @also_with_proxying
  def test_gl_ps_worker(self):
    shutil.copy(test_file('screenshot.png'), '.')
    self.reftest('gl_ps_worker.c', 'gl_ps.png', cflags=['--preload-file', 'screenshot.png', '-sLEGACY_GL_EMULATION', '-lGL', '-lSDL', '--use-preload-plugins'], reference_slack=1)

  @requires_graphics_hardware
  def test_gl_renderers(self):
    self.reftest('gl_renderers.c', 'gl_renderers.png', cflags=['-sGL_UNSAFE_OPTS=0', '-sLEGACY_GL_EMULATION', '-lGL', '-lSDL'])

  @requires_graphics_hardware
  @no_2gb('render fails')
  @no_4gb('render fails')
  def test_gl_stride(self):
    self.reftest('gl_stride.c', 'gl_stride.png', cflags=['-sGL_UNSAFE_OPTS=0', '-sLEGACY_GL_EMULATION', '-lGL', '-lSDL'])

  @requires_graphics_hardware
  def test_gl_vertex_buffer_pre(self):
    self.reftest('gl_vertex_buffer_pre.c', 'gl_vertex_buffer_pre.png', cflags=['-sGL_UNSAFE_OPTS=0', '-sLEGACY_GL_EMULATION', '-lGL', '-lSDL'])

  @requires_graphics_hardware
  def test_gl_vertex_buffer(self):
    self.reftest('gl_vertex_buffer.c', 'gl_vertex_buffer.png', cflags=['-sGL_UNSAFE_OPTS=0', '-sLEGACY_GL_EMULATION', '-lGL', '-lSDL'], reference_slack=1)

  @requires_graphics_hardware
  @also_with_proxying
  def test_gles2_uniform_arrays(self):
    self.btest_exit('test_gles2_uniform_arrays.c', cflags=['-sGL_ASSERTIONS', '-lGL', '-lSDL'])

  @requires_graphics_hardware
  def test_gles2_conformance(self):
    self.btest_exit('test_gles2_conformance.c', cflags=['-sGL_ASSERTIONS', '-lGL', '-lSDL'])

  @requires_graphics_hardware
  def test_matrix_identity(self):
    self.btest('gl_matrix_identity.c', expected=['-1882984448', '460451840', '1588195328', '2411982848'], cflags=['-sLEGACY_GL_EMULATION', '-lGL', '-lSDL'])

  @requires_graphics_hardware
  @no_swiftshader
  def test_cubegeom_pre(self):
    self.reftest('third_party/cubegeom/cubegeom_pre.c', 'third_party/cubegeom/cubegeom_pre.png', cflags=['-sLEGACY_GL_EMULATION', '-lGL', '-lSDL'])

  @requires_graphics_hardware
  @no_swiftshader
  def test_cubegeom_pre_regal(self):
    self.reftest('third_party/cubegeom/cubegeom_pre.c', 'third_party/cubegeom/cubegeom_pre.png', cflags=['-sUSE_REGAL', '-DUSE_REGAL', '-lGL', '-lSDL', '-lc++', '-lc++abi'])

  @requires_graphics_hardware
  @no_swiftshader
  def test_cubegeom_pre2(self):
    self.reftest('third_party/cubegeom/cubegeom_pre2.c', 'third_party/cubegeom/cubegeom_pre2.png', cflags=['-sGL_DEBUG', '-sLEGACY_GL_EMULATION', '-lGL', '-lSDL']) # some coverage for GL_DEBUG not breaking the build

  @requires_graphics_hardware
  @no_swiftshader
  def test_cubegeom_pre3(self):
    self.reftest('third_party/cubegeom/cubegeom_pre3.c', 'third_party/cubegeom/cubegeom_pre2.png', cflags=['-sLEGACY_GL_EMULATION', '-lGL', '-lSDL'])

  @also_with_proxying
  @parameterized({
    '': ([],),
    'tracing': (['-sTRACE_WEBGL_CALLS'],),
  })
  @requires_graphics_hardware
  def test_cubegeom(self, args):
    if '--proxy-to-worker' in self.cflags and args:
      # proxy only in the simple, normal case (we can't trace GL calls when proxied)
      self.skipTest('tracing + proxying not supported')
    self.reftest('third_party/cubegeom/cubegeom.c', 'third_party/cubegeom/cubegeom.png', cflags=['-O2', '-g', '-sLEGACY_GL_EMULATION', '-lGL', '-lSDL'] + args)

  @requires_graphics_hardware
  @also_with_proxying
  def test_cubegeom_regal(self):
    self.reftest('third_party/cubegeom/cubegeom.c', 'third_party/cubegeom/cubegeom.png', cflags=['-O2', '-g', '-DUSE_REGAL', '-sUSE_REGAL', '-lGL', '-lSDL', '-lc++', '-lc++abi'])

  @requires_graphics_hardware
  @also_with_proxying
  def test_cubegeom_regal_pthread(self):
    self.reftest('third_party/cubegeom/cubegeom.c', 'third_party/cubegeom/cubegeom.png', cflags=['-O2', '-g', '-pthread', '-DUSE_REGAL', '-pthread', '-sUSE_REGAL', '-lGL', '-lSDL', '-lc++', '-lc++abi'])

  @requires_graphics_hardware
  @parameterized({
    '': ([],),
    'O1': (['-O1'],),
    # also test -Os in wasm, which uses meta-dce, which should not break
    # legacy gl emulation hacks
    'Os': (['-Os'],),
  })
  def test_cubegeom_proc(self, opts):
    create_file('side.c', r'''

extern void* SDL_GL_GetProcAddress(const char *);

void *glBindBuffer = 0; // same name as the gl function, to check that the collision does not break us

void *getBindBuffer() {
  if (!glBindBuffer) glBindBuffer = SDL_GL_GetProcAddress("glBindBuffer");
  return glBindBuffer;
}
''')
    self.reftest('third_party/cubegeom/cubegeom_proc.c', 'third_party/cubegeom/cubegeom.png', cflags=opts + ['side.c', '-sLEGACY_GL_EMULATION', '-lGL', '-lSDL', '-sGL_ENABLE_GET_PROC_ADDRESS'])

  @also_with_wasmfs
  @requires_graphics_hardware
  def test_cubegeom_glew(self):
    self.reftest('third_party/cubegeom/cubegeom_glew.c', 'third_party/cubegeom/cubegeom.png', cflags=['-O2', '--closure=1', '-sLEGACY_GL_EMULATION', '-lGL', '-lGLEW', '-lSDL'])

  @requires_graphics_hardware
  def test_cubegeom_color(self):
    self.reftest('third_party/cubegeom/cubegeom_color.c', 'third_party/cubegeom/cubegeom_color.png', cflags=['-sLEGACY_GL_EMULATION', '-lGL', '-lSDL'])

  @requires_graphics_hardware
  @also_with_proxying
  def test_cubegeom_normal(self):
    self.reftest('third_party/cubegeom/cubegeom_normal.c', 'third_party/cubegeom/cubegeom_normal.png', cflags=['-sLEGACY_GL_EMULATION', '-lGL', '-lSDL'])

  @requires_graphics_hardware
  @also_with_proxying
  def test_cubegeom_normal_dap(self): # draw is given a direct pointer to clientside memory, no element array buffer
    self.reftest('third_party/cubegeom/cubegeom_normal_dap.c', 'third_party/cubegeom/cubegeom_normal.png', cflags=['-sLEGACY_GL_EMULATION', '-lGL', '-lSDL'])

  @requires_graphics_hardware
  def test_cubegeom_normal_dap_far(self): # indices do nto start from 0
    self.reftest('third_party/cubegeom/cubegeom_normal_dap_far.c', 'third_party/cubegeom/cubegeom_normal.png', cflags=['-sLEGACY_GL_EMULATION', '-lGL', '-lSDL'])

  @requires_graphics_hardware
  def test_cubegeom_normal_dap_far_range(self): # glDrawRangeElements
    self.reftest('third_party/cubegeom/cubegeom_normal_dap_far_range.c', 'third_party/cubegeom/cubegeom_normal.png', cflags=['-sLEGACY_GL_EMULATION', '-lGL', '-lSDL'])

  @requires_graphics_hardware
  def test_cubegeom_normal_dap_far_glda(self): # use glDrawArrays
    self.reftest('third_party/cubegeom/cubegeom_normal_dap_far_glda.c', 'third_party/cubegeom/cubegeom_normal_dap_far_glda.png', cflags=['-sLEGACY_GL_EMULATION', '-lGL', '-lSDL'])

  @requires_graphics_hardware
  @no_firefox('fails on CI but works locally')
  def test_cubegeom_normal_dap_far_glda_quad(self): # with quad
    self.reftest('third_party/cubegeom/cubegeom_normal_dap_far_glda_quad.c', 'third_party/cubegeom/cubegeom_normal_dap_far_glda_quad.png', cflags=['-sLEGACY_GL_EMULATION', '-lGL', '-lSDL'])

  @requires_graphics_hardware
  def test_cubegeom_mt(self):
    self.reftest('third_party/cubegeom/cubegeom_mt.c', 'third_party/cubegeom/cubegeom_mt.png', cflags=['-sLEGACY_GL_EMULATION', '-lGL', '-lSDL']) # multitexture

  @requires_graphics_hardware
  @also_with_proxying
  def test_cubegeom_color2(self):
    self.reftest('third_party/cubegeom/cubegeom_color2.c', 'third_party/cubegeom/cubegeom_color2.png', cflags=['-sLEGACY_GL_EMULATION', '-lGL', '-lSDL'])

  @requires_graphics_hardware
  def test_cubegeom_texturematrix(self):
    self.reftest('third_party/cubegeom/cubegeom_texturematrix.c', 'third_party/cubegeom/cubegeom_texturematrix.png', cflags=['-sLEGACY_GL_EMULATION', '-lGL', '-lSDL'])

  @requires_graphics_hardware
  def test_cubegeom_fog(self):
    self.reftest('third_party/cubegeom/cubegeom_fog.c', 'third_party/cubegeom/cubegeom_fog.png', cflags=['-sLEGACY_GL_EMULATION', '-lGL', '-lSDL'])

  @requires_graphics_hardware
  @no_swiftshader
  def test_cubegeom_pre_vao(self):
    self.reftest('third_party/cubegeom/cubegeom_pre_vao.c', 'third_party/cubegeom/cubegeom_pre_vao.png', cflags=['-sLEGACY_GL_EMULATION', '-lGL', '-lSDL'])

  @requires_graphics_hardware
  @no_swiftshader
  def test_cubegeom_pre_vao_regal(self):
    self.reftest('third_party/cubegeom/cubegeom_pre_vao.c', 'third_party/cubegeom/cubegeom_pre_vao.png', cflags=['-sUSE_REGAL', '-DUSE_REGAL', '-lGL', '-lSDL', '-lc++', '-lc++abi'])

  @requires_graphics_hardware
  @no_swiftshader
  def test_cubegeom_pre2_vao(self):
    self.reftest('third_party/cubegeom/cubegeom_pre2_vao.c', 'third_party/cubegeom/cubegeom_pre_vao.png', cflags=['-sLEGACY_GL_EMULATION', '-lGL', '-lSDL', '-sGL_ENABLE_GET_PROC_ADDRESS'])

  @requires_graphics_hardware
  def test_cubegeom_pre2_vao2(self):
    self.reftest('third_party/cubegeom/cubegeom_pre2_vao2.c', 'third_party/cubegeom/cubegeom_pre2_vao2.png', cflags=['-sLEGACY_GL_EMULATION', '-lGL', '-lSDL', '-sGL_ENABLE_GET_PROC_ADDRESS'])

  @requires_graphics_hardware
  @no_swiftshader
  def test_cubegeom_pre_vao_es(self):
    self.reftest('third_party/cubegeom/cubegeom_pre_vao_es.c', 'third_party/cubegeom/cubegeom_pre_vao.png', cflags=['-sFULL_ES2', '-lGL', '-lSDL'])

  @requires_webgl2
  @no_swiftshader
  def test_cubegeom_row_length(self):
    self.reftest('third_party/cubegeom/cubegeom_pre_vao_es.c', 'third_party/cubegeom/cubegeom_pre_vao.png', cflags=['-sFULL_ES2', '-lGL', '-lSDL', '-DUSE_UNPACK_ROW_LENGTH', '-sMIN_WEBGL_VERSION=2'])

  @requires_graphics_hardware
  def test_cubegeom_u4fv_2(self):
    self.reftest('third_party/cubegeom/cubegeom_u4fv_2.c', 'third_party/cubegeom/cubegeom_u4fv_2.png', cflags=['-sLEGACY_GL_EMULATION', '-lGL', '-lSDL'])

  @requires_graphics_hardware
  @also_with_proxying
  def test_cube_explosion(self):
    self.reftest('cube_explosion.c', 'cube_explosion.png', cflags=['-sLEGACY_GL_EMULATION', '-lGL', '-lSDL'])

  @requires_graphics_hardware
  def test_glgettexenv(self):
    self.btest('glgettexenv.c', cflags=['-sLEGACY_GL_EMULATION', '-lGL', '-lSDL'], expected='1')

  def test_sdl_canvas_blank(self):
    self.reftest('test_sdl_canvas_blank.c', 'test_sdl_canvas_blank.png', cflags=['-lSDL', '-lGL'])

  def test_sdl_canvas_palette(self):
    self.reftest('test_sdl_canvas_palette.c', 'test_sdl_canvas_palette.png', cflags=['-lSDL', '-lGL'])

  def test_sdl_canvas_twice(self):
    self.reftest('test_sdl_canvas_twice.c', 'test_sdl_canvas_twice.png', cflags=['-lSDL', '-lGL'])

  def test_sdl_set_clip_rect(self):
    self.reftest('test_sdl_set_clip_rect.c', 'test_sdl_set_clip_rect.png', cflags=['-lSDL', '-lGL'])

  def test_sdl_maprgba(self):
    self.reftest('test_sdl_maprgba.c', 'test_sdl_maprgba.png', cflags=['-lSDL', '-lGL'], reference_slack=3)

  def test_sdl_create_rgb_surface_from(self):
    self.reftest('test_sdl_create_rgb_surface_from.c', 'test_sdl_create_rgb_surface_from.png', cflags=['-lSDL', '-lGL'])

  def test_sdl_rotozoom(self):
    shutil.copy(test_file('screenshot.png'), '.')
    self.reftest('test_sdl_rotozoom.c', 'test_sdl_rotozoom.png', cflags=['--preload-file', 'screenshot.png', '--use-preload-plugins', '-lSDL', '-lGL'], reference_slack=3)

  def test_sdl_gfx_primitives(self):
    self.reftest('test_sdl_gfx_primitives.c', 'test_sdl_gfx_primitives.png', cflags=['-lSDL', '-lGL'], reference_slack=1)

  def test_sdl_canvas_palette_2(self):
    create_file('pre.js', '''
      Module['preRun'] = () => {
        SDL.defaults.copyOnLock = false;
      };
    ''')

    create_file('args-r.js', '''
      Module['arguments'] = ['-r'];
    ''')

    create_file('args-g.js', '''
      Module['arguments'] = ['-g'];
    ''')

    create_file('args-b.js', '''
      Module['arguments'] = ['-b'];
    ''')

    self.reftest('test_sdl_canvas_palette_2.c', 'test_sdl_canvas_palette_r.png', cflags=['--pre-js', 'pre.js', '--pre-js', 'args-r.js', '-lSDL', '-lGL'])
    self.reftest('test_sdl_canvas_palette_2.c', 'test_sdl_canvas_palette_g.png', cflags=['--pre-js', 'pre.js', '--pre-js', 'args-g.js', '-lSDL', '-lGL'])
    self.reftest('test_sdl_canvas_palette_2.c', 'test_sdl_canvas_palette_b.png', cflags=['--pre-js', 'pre.js', '--pre-js', 'args-b.js', '-lSDL', '-lGL'])

  def test_sdl_ttf_render_text_solid(self):
    self.reftest('test_sdl_ttf_render_text_solid.c', 'test_sdl_ttf_render_text_solid.png', cflags=['-O2', '-lSDL', '-lGL'])

  def test_sdl_alloctext(self):
    self.btest_exit('test_sdl_alloctext.c', cflags=['-lSDL', '-lGL'])

  def test_sdl_surface_refcount(self):
    self.btest_exit('test_sdl_surface_refcount.c', cflags=['-lSDL'])

  def test_sdl_free_screen(self):
    self.reftest('test_sdl_free_screen.c', 'htmltest.png', cflags=['-lSDL', '-lGL'])

  @requires_graphics_hardware
  def test_glbegin_points(self):
    shutil.copy(test_file('screenshot.png'), '.')
    self.reftest('glbegin_points.c', 'glbegin_points.png', cflags=['--preload-file', 'screenshot.png', '-sLEGACY_GL_EMULATION', '-lGL', '-lSDL', '--use-preload-plugins'])

  @requires_graphics_hardware
  def test_s3tc(self):
    shutil.copy(test_file('screenshot.dds'), '.')
    self.reftest('s3tc.c', 's3tc.png', cflags=['--preload-file', 'screenshot.dds', '-sLEGACY_GL_EMULATION', '-lGL', '-lSDL'])

  @requires_graphics_hardware
  def test_s3tc_ffp_only(self):
    shutil.copy(test_file('screenshot.dds'), '.')
    self.reftest('s3tc.c', 's3tc.png', cflags=['--preload-file', 'screenshot.dds', '-sLEGACY_GL_EMULATION', '-sGL_FFP_ONLY', '-lGL', '-lSDL'])

  @requires_graphics_hardware
  @parameterized({
    '': ([],),
    'subimage': (['-DTEST_TEXSUBIMAGE'],),
  })
  def test_anisotropic(self, args):
    shutil.copy(test_file('browser/water.dds'), '.')
    self.reftest('test_anisotropic.c', 'test_anisotropic.png', reference_slack=2, cflags=['--preload-file', 'water.dds', '-sLEGACY_GL_EMULATION', '-lGL', '-lSDL', '-Wno-incompatible-pointer-types'] + args)

  @requires_graphics_hardware
  def test_tex_nonbyte(self):
    self.reftest('tex_nonbyte.c', 'tex_nonbyte.png', cflags=['-sLEGACY_GL_EMULATION', '-lGL', '-lSDL'])

  @requires_graphics_hardware
  def test_float_tex(self):
    self.reftest('float_tex.c', 'float_tex.png', cflags=['-lGL', '-lglut'])

  @requires_graphics_hardware
  @parameterized({
    '': ([],),
    'tracing': (['-sTRACE_WEBGL_CALLS'],),
    'es2': (['-sMIN_WEBGL_VERSION=2', '-sFULL_ES2', '-sWEBGL2_BACKWARDS_COMPATIBILITY_EMULATION'],),
    'es2_tracing': (['-sMIN_WEBGL_VERSION=2', '-sFULL_ES2', '-sWEBGL2_BACKWARDS_COMPATIBILITY_EMULATION', '-sTRACE_WEBGL_CALLS'],),
  })
  def test_subdata(self, args):
    if '-sMIN_WEBGL_VERSION=2' in args and webgl2_disabled():
      self.skipTest('This test requires WebGL2 to be available')
    if self.is_4gb() and '-sMIN_WEBGL_VERSION=2' in args:
      self.skipTest('texSubImage2D fails: https://crbug.com/325090165')
    self.reftest('gl_subdata.c', 'float_tex.png', cflags=['-lGL', '-lglut'] + args)

  @requires_graphics_hardware
  def test_perspective(self):
    self.reftest('perspective.c', 'perspective.png', cflags=['-sLEGACY_GL_EMULATION', '-lGL', '-lSDL'])

  @requires_graphics_hardware
  def test_glerror(self):
    self.btest('gl_error.c', expected='1', cflags=['-sLEGACY_GL_EMULATION', '-lGL'])

  @parameterized({
    '': ([],),
    'strict': (['-lopenal', '-sSTRICT'],),
    'closure': (['--closure=1'],),
  })
  def test_openal_error(self, args):
    self.btest_exit('openal/test_openal_error.c', cflags=args)

  @requires_microphone_access
  def test_openal_capture_sanity(self):
    self.btest_exit('openal/test_openal_capture_sanity.c')

  def test_openal_extensions(self):
    self.btest_exit('openal/test_openal_extensions.c')

  def test_openal_playback(self):
    shutil.copy(test_file('sounds/audio.wav'), '.')
    self.btest_exit('openal/test_openal_playback.c', cflags=['-O2', '--preload-file', 'audio.wav'])

  def test_openal_buffers(self):
    self.btest_exit('openal/test_openal_buffers.c', cflags=['--preload-file', test_file('sounds/the_entertainer.wav') + '@/'])

  def test_runtimelink(self):
    create_file('header.h', r'''
      struct point {
        int x, y;
      };
    ''')

    create_file('supp.c', r'''
      #include <stdio.h>
      #include "header.h"

      extern void mainFunc(int x);
      extern int mainInt;

      void suppFunc(struct point *p) {
        printf("supp: %d,%d\n", p->x, p->y);
        mainFunc(p->x + p->y);
        printf("supp see: %d\n", mainInt);
      }

      int suppInt = 76;
    ''')

    create_file('main.c', r'''
      #include <stdio.h>
      #include <assert.h>
      #include "header.h"

      extern void suppFunc(struct point *p);
      extern int suppInt;

      void mainFunc(int x) {
        printf("main: %d\n", x);
        assert(x == 56);
      }

      int mainInt = 543;

      int main( int argc, const char *argv[] ) {
        struct point p = { 54, 2 };
        suppFunc(&p);
        printf("main see: %d\nok.\n", suppInt);
        assert(suppInt == 76);
        return 0;
      }
    ''')
    self.run_process([EMCC, 'supp.c', '-o', 'supp.wasm', '-sSIDE_MODULE', '-O2'] + self.get_cflags())
    self.btest_exit('main.c', cflags=['-sMAIN_MODULE=2', '-O2', 'supp.wasm'])

  @also_with_wasm2js
  def test_pre_run_deps(self):
    # Adding a dependency in preRun will delay run
    self.set_setting('DEFAULT_LIBRARY_FUNCS_TO_INCLUDE', '$addRunDependency')
    create_file('pre.js', '''
      Module.preRun = () => {
        addRunDependency('foo');
        out('preRun called, added a dependency...');
        setTimeout(function() {
          Module.okk = 10;
          removeRunDependency('foo')
        }, 2000);
      };
    ''')

    self.btest('test_pre_run_deps.c', expected='10', cflags=['--pre-js', 'pre.js'])

  @also_with_wasm2js
  @parameterized({
    '': ([], '600'),
    'no_main': (['-DNO_MAIN', '--pre-js', 'pre_runtime.js'], '601'), # 601, because no main means we *do* run another call after exit()
  })
  def test_runtime_misuse(self, extra_args, second_code):
    self.set_setting('DEFAULT_LIBRARY_FUNCS_TO_INCLUDE', '$ccall,$cwrap')
    post_prep = '''
      var expected_ok = false;
      function doCcall(n) {
        ccall('note', 'string', ['number'], [n]);
      }
      var wrapped = cwrap('note', 'string', ['number']); // returns a string to suppress cwrap optimization
      function doCwrapCall(n) {
        var str = wrapped(n);
        out('got ' + str);
        assert(str === 'silly-string');
      }
      function doDirectCall(n) {
        Module['_note'](n);
      }
    '''
    post_test = '''
      var ok = false;
      try {
        doCcall(1);
        ok = true; // should fail and not reach here, runtime is not ready yet so ccall will abort
      } catch(e) {
        out('expected fail 1:', e);
        assert(e.toString().includes('Assertion failed')); // assertion, not something else
        ABORT = false; // hackish
      }
      assert(ok === expected_ok);

      ok = false;
      try {
        doCwrapCall(2);
        ok = true; // should fail and not reach here, runtime is not ready yet so cwrap call will abort
      } catch(e) {
        out('expected fail 2:', e);
        assert(e.toString().includes('Assertion failed')); // assertion, not something else
        ABORT = false; // hackish
      }
      assert(ok === expected_ok);

      ok = false;
      try {
        doDirectCall(3);
        ok = true; // should fail and not reach here, runtime is not ready yet so any code execution
      } catch(e) {
        out('expected fail 3:', e);
        assert(e.toString().includes('Assertion failed')); // assertion, not something else
        ABORT = false; // hackish
      }
      assert(ok === expected_ok);
    '''

    post_hook = r'''
      function myJSCallback() {
        // Run on the next event loop, as code may run in a postRun right after main().
        setTimeout(async () => {
          out('done timeout noted = ' + Module.noted);
          assert(Module.noted);
          await fetch('/report_result?' + HEAP32[Module.noted/4]);
          window.close();
        }, 0);
        // called from main, this is an ok time
        doCcall(100);
        doCwrapCall(200);
        doDirectCall(300);
      }
    '''

    create_file('pre_runtime.js', r'''
      Module.onRuntimeInitialized = myJSCallback;
    ''')

    print('mem init, so async, call too early')
    create_file('post.js', post_prep + post_test + post_hook)
    self.btest('test_runtime_misuse.c', expected='600', cflags=['--post-js', 'post.js', '-sEXIT_RUNTIME'] + extra_args, reporting=Reporting.NONE)

    print('sync startup, call too late')
    create_file('post.js', post_prep + 'Module.postRun = () => { ' + post_test + ' };' + post_hook)
    self.btest('test_runtime_misuse.c', expected=second_code, cflags=['--post-js', 'post.js', '-sEXIT_RUNTIME'] + extra_args, reporting=Reporting.NONE)

    print('sync, runtime still alive, so all good')
    create_file('post.js', post_prep + 'expected_ok = true; Module.postRun = () => { ' + post_test + ' };' + post_hook)
    self.btest('test_runtime_misuse.c', expected='606', cflags=['--post-js', 'post.js'] + extra_args, reporting=Reporting.NONE)

  def test_cwrap_early(self):
    self.btest('browser/test_cwrap_early.c', cflags=['-O2', '-sASSERTIONS', '--pre-js', test_file('browser/test_cwrap_early.js'), '-sEXPORTED_RUNTIME_METHODS=cwrap'], expected='0')

  @no_wasm64('TODO: wasm64 + BUILD_AS_WORKER')
  def test_worker_api(self):
    self.compile_btest('worker_api_worker.cpp', ['-o', 'worker.js', '-sBUILD_AS_WORKER', '-sEXPORTED_FUNCTIONS=_one'])
    self.btest('worker_api_main.cpp', expected='566')

  @no_wasm64('TODO: wasm64 + BUILD_AS_WORKER')
  def test_worker_api_2(self):
    self.compile_btest('worker_api_2_worker.cpp', ['-o', 'worker.js', '-sBUILD_AS_WORKER', '-O2', '--minify=0', '-sEXPORTED_FUNCTIONS=_one,_two,_three,_four', '--closure=1'])
    self.btest('worker_api_2_main.cpp', cflags=['-O2', '--minify=0'], expected='11')

  @no_wasm64('TODO: wasm64 + BUILD_AS_WORKER')
  def test_worker_api_3(self):
    self.compile_btest('worker_api_3_worker.cpp', ['-o', 'worker.js', '-sBUILD_AS_WORKER', '-sEXPORTED_FUNCTIONS=_one'])
    self.btest('worker_api_3_main.cpp', expected='5')

  @no_wasm64('TODO: wasm64 + BUILD_AS_WORKER')
  def test_worker_api_sleep(self):
    self.compile_btest('worker_api_worker_sleep.cpp', ['-o', 'worker.js', '-sBUILD_AS_WORKER', '-sEXPORTED_FUNCTIONS=_one', '-sASYNCIFY'])
    self.btest('worker_api_main.cpp', expected='566')

  @no_wasm64('TODO: wasm64 + BUILD_AS_WORKER')
  def test_worker_api_with_pthread_compilation_fails(self):
    self.run_process([EMCC, '-c', '-o', 'hello.o', test_file('hello_world.c')])
    expected = "pthreads + BUILD_AS_WORKER require separate modes that don't work together, see https://github.com/emscripten-core/emscripten/issues/8854"
    self.assert_fail([EMCC, 'hello.o', '-o', 'a.js', '-g', '--closure=1', '-pthread', '-sBUILD_AS_WORKER'], expected)

  @also_with_wasmfs
  def test_wget(self):
    create_file('test.txt', 'emscripten')
    self.btest_exit('test_wget.c', cflags=['-sASYNCIFY'])

  def test_wget_data(self):
    create_file('test.txt', 'emscripten')
    self.btest_exit('test_wget_data.c', cflags=['-O2', '-g2', '-sASYNCIFY'])

  @also_with_wasmfs
  @parameterized({
    '': ([],),
    'O2': (['-O2'],),
  })
  def test_emscripten_async_wget(self, args):
    shutil.copy(test_file('screenshot.png'), '.') # preloaded *after* run
    self.btest_exit('test_emscripten_async_wget.c', cflags=['-lSDL'] + args)

  @also_with_wasmfs
  def test_emscripten_async_wget2(self):
    self.btest_exit('test_emscripten_async_wget2.cpp')

  @disabled('https://github.com/emscripten-core/emscripten/issues/15818')
  def test_emscripten_async_wget2_data(self):
    create_file('hello.txt', 'Hello Emscripten!')
    self.btest('test_emscripten_async_wget2_data.cpp', expected='0')

  def test_emscripten_async_wget_side_module(self):
    self.emcc('test_emscripten_async_wget_side_module.c', ['-o', 'lib.wasm', '-O2', '-sSIDE_MODULE'])
    self.btest_exit('test_emscripten_async_wget_main_module.c', cflags=['-O2', '-sMAIN_MODULE=2'])

  @parameterized({
    '': ([],),
    'lz4': (['-sLZ4'],),
  })
  def test_preload_module(self, args):
    create_file('library.c', r'''
      #include <stdio.h>
      int library_func() {
        return 42;
      }
    ''')
    self.emcc('library.c', ['-sSIDE_MODULE', '-O2', '-o', 'library.so'])
    create_file('main.c', r'''
      #include <assert.h>
      #include <dlfcn.h>
      #include <stdio.h>
      #include <emscripten.h>
      int main() {
        int found = EM_ASM_INT(
          return preloadedWasm['/library.so'] !== undefined;
        );
        assert(found);
        void *lib_handle = dlopen("/library.so", RTLD_NOW);
        assert(lib_handle);
        typedef int (*voidfunc)();
        voidfunc x = (voidfunc)dlsym(lib_handle, "library_func");
        assert(x);
        assert(x() == 42);
        return 0;
      }
    ''')
    self.btest_exit(
      'main.c',
      cflags=['-sMAIN_MODULE=2', '--preload-file', '.@/', '--use-preload-plugins'] + args)

  # This does not actually verify anything except that --cpuprofiler and --memoryprofiler compiles.
  # Run interactive.test_cpuprofiler_memoryprofiler for interactive testing.
  @requires_graphics_hardware
  @parameterized({
    '': ([],),
    'modularized': (['-sMODULARIZE=1', '-sEXPORT_NAME=MyModule', '--shell-file', test_file('shell_that_launches_modularize.html')],),
  })
  def test_cpuprofiler_memoryprofiler(self, opts):
    self.btest_exit('hello_world_gles.c', cflags=['-DLONGTEST=1', '-DTEST_MEMORYPROFILER_ALLOCATIONS_MAP=1', '--cpuprofiler', '--memoryprofiler', '-lGL', '-lglut', '-DANIMATE'] + opts)

  def test_uuid(self):
    self.btest_exit('test_uuid.c', cflags=['-luuid'])

  @requires_graphics_hardware
  def test_glew(self):
    self.btest('glew.c', cflags=['-lGL', '-lSDL', '-lGLEW'], expected='1')
    self.btest('glew.c', cflags=['-lGL', '-lSDL', '-lGLEW', '-sLEGACY_GL_EMULATION'], expected='1')
    self.btest('glew.c', cflags=['-lGL', '-lSDL', '-lGLEW', '-DGLEW_MX'], expected='1')
    self.btest('glew.c', cflags=['-lGL', '-lSDL', '-lGLEW', '-sLEGACY_GL_EMULATION', '-DGLEW_MX'], expected='1')

  def test_doublestart_bug(self):
    self.set_setting('DEFAULT_LIBRARY_FUNCS_TO_INCLUDE', '$addRunDependency,$removeRunDependency')
    create_file('pre.js', r'''
Module["preRun"] = () => {
  addRunDependency('test_run_dependency');
  removeRunDependency('test_run_dependency');
};
''')

    self.btest('doublestart.c', cflags=['--pre-js', 'pre.js'], expected='1')

  @parameterized({
    '': ([],),
    'closure': (['-O2', '-g1', '--closure=1', '-sHTML5_SUPPORT_DEFERRING_USER_SENSITIVE_REQUESTS=0'],),
    'pthread': (['-pthread'],),
    'proxy_to_pthread': (['-pthread', '-sPROXY_TO_PTHREAD'],),
    'legacy': (['-sMIN_FIREFOX_VERSION=0', '-sMIN_SAFARI_VERSION=0', '-sMIN_CHROME_VERSION=0', '-Wno-transpile'],),
  })
  def test_html5_core(self, opts):
    if self.is_wasm64() and '-sMIN_CHROME_VERSION=0' in opts:
      self.skipTest('wasm64 does not support older browsers')
    if '-sHTML5_SUPPORT_DEFERRING_USER_SENSITIVE_REQUESTS=0' in opts:
      # In this mode an exception can be thrown by the browser, and we don't
      # want the test to fail in that case so we override the error handling.
      create_file('pre.js', '''
      globalThis.disableErrorReporting = true;
      window.addEventListener('error', (event) => {
        if (!event.message.includes('exception:fullscreen error')) {
          reportTopLevelError(event);
        }
      });
      ''')
      self.cflags.append('--pre-js=pre.js')
    self.btest_exit('test_html5_core.c', cflags=opts)

  @parameterized({
    '': ([],),
    'closure': (['-O2', '-g1', '--closure=1'],),
    'pthread': (['-pthread', '-sPROXY_TO_PTHREAD'],),
  })
  def test_html5_gamepad(self, args):
    self.btest_exit('test_gamepad.c', cflags=args)

  def test_html5_unknown_event_target(self):
    self.btest_exit('test_html5_unknown_event_target.c')

  @requires_graphics_hardware
  @parameterized({
    '': ([],),
    'closure': (['-O2', '-g1', '--closure=1'],),
    'full_es2': (['-sFULL_ES2'],),
  })
  def test_html5_webgl_create_context_no_antialias(self, args):
    self.btest_exit('webgl_create_context.cpp', cflags=args + ['-DNO_ANTIALIAS', '-lGL'])

  # This test supersedes the one above, but it's skipped in the CI because anti-aliasing is not well supported by the Mesa software renderer.
  @requires_graphics_hardware
  @parameterized({
    '': ([],),
    'closure': (['-O2', '-g1', '--closure=1'],),
    'full_es2': (['-sFULL_ES2', '-DFULL_ES2', '-sGL_ASSERTIONS'],),
    'pthread': (['-pthread'],),
  })
  def test_html5_webgl_create_context(self, args):
    self.btest_exit('webgl_create_context.cpp', cflags=args + ['-lGL'])

  @requires_graphics_hardware
  # Verify bug https://github.com/emscripten-core/emscripten/issues/4556: creating a WebGL context to Module.canvas without an ID explicitly assigned to it.
  def test_html5_webgl_create_context2(self):
    self.btest_exit('webgl_create_context2.c')

  @requires_graphics_hardware
  @requires_offscreen_canvas
  # Verify bug https://github.com/emscripten-core/emscripten/issues/22943: creating a WebGL context with explicit swap control and offscreenCanvas
  @parameterized({
    'offscreencanvas': (['-sOFFSCREENCANVAS_SUPPORT'],),
    'offscreenframebuffer': (['-sOFFSCREEN_FRAMEBUFFER', '-DUSE_OFFSCREEN_FRAMEBUFFER'],),
  })
  def test_html5_webgl_create_context_swapcontrol(self, args):
    self.btest_exit('browser/webgl_create_context_swapcontrol.c', cflags=args)

  @requires_graphics_hardware
  # Verify bug https://github.com/emscripten-core/emscripten/issues/4556: creating a WebGL context to Module.canvas without an ID explicitly assigned to it.
  # (this only makes sense in the old deprecated -sDISABLE_DEPRECATED_FIND_EVENT_TARGET_BEHAVIOR=0 mode)
  def test_html5_special_event_targets(self):
    self.btest_exit('html5_special_event_targets.cpp', cflags=['-lGL'])

  @requires_graphics_hardware
  @parameterized({
    '': ([],),
    'O2': (['-O2', '-g1'],),
    'full_es2': (['-sFULL_ES2'],),
  })
  def test_html5_webgl_destroy_context(self, args):
    self.btest_exit('webgl_destroy_context.c', cflags=args + ['--shell-file', test_file('browser/webgl_destroy_context_shell.html'), '-lGL'])

  @requires_graphics_hardware
  def test_webgl_context_params(self):
    self.btest_exit('webgl_color_buffer_readpixels.c', cflags=['-lGL'])

  # Test for PR#5373 (https://github.com/emscripten-core/emscripten/pull/5373)
  @requires_graphics_hardware
  @parameterized({
    '': ([],),
    'full_es2': (['-sFULL_ES2'],),
  })
  def test_webgl_shader_source_length(self, args):
    self.btest_exit('webgl_shader_source_length.c', cflags=args + ['-lGL'])

  # Tests calling glGetString(GL_UNMASKED_VENDOR_WEBGL).
  @requires_graphics_hardware
  def test_webgl_unmasked_vendor_webgl(self):
    self.btest_exit('webgl_unmasked_vendor_webgl.c', cflags=['-lGL'])

  @requires_graphics_hardware
  @parameterized({
    'legacy_browser': (['-sMIN_CHROME_VERSION=0', '-Wno-transpile'],),
    'closure': (['-O2', '-g1', '--closure=1'],),
    'full_es2': (['-sFULL_ES2'],),
  })
  def test_webgl2(self, args):
    if '-sMIN_CHROME_VERSION=0' in args and self.is_wasm64():
      self.skipTest('wasm64 not supported by legacy browsers')
    self.btest_exit('webgl2.c', cflags=['-sMAX_WEBGL_VERSION=2', '-lGL'] + args)

  # Tests the WebGL 2 glGetBufferSubData() functionality.
  @requires_webgl2
  @no_4gb('getBufferSubData fails: https://crbug.com/325090165')
  def test_webgl2_get_buffer_sub_data(self):
    self.btest_exit('webgl2_get_buffer_sub_data.c', cflags=['-sMAX_WEBGL_VERSION=2', '-lGL'])

  @requires_graphics_hardware
  def test_webgl2_pthreads(self):
    # test that a program can be compiled with pthreads and render WebGL2 properly on the main thread
    # (the testcase doesn't even use threads, but is compiled with thread support).
    self.btest_exit('webgl2.c', cflags=['-sMAX_WEBGL_VERSION=2', '-lGL', '-pthread'])

  @requires_graphics_hardware
  def test_webgl2_objects(self):
    self.btest_exit('webgl2_objects.c', cflags=['-sMAX_WEBGL_VERSION=2', '-lGL'])

  @requires_webgl2
  @requires_offscreen_canvas
  @parameterized({
    '': ([],),
    'offscreencanvas_pthread': (['-sOFFSCREENCANVAS_SUPPORT', '-pthread', '-sPROXY_TO_PTHREAD'],),
    'offscreenframebuffer_pthread': (['-sOFFSCREEN_FRAMEBUFFER', '-pthread', '-sPROXY_TO_PTHREAD'],),
  })
  def test_html5_webgl_api(self, args):
    if '-sOFFSCREENCANVAS_SUPPORT' in args and os.getenv('EMTEST_LACKS_OFFSCREEN_CANVAS'):
      return
    self.btest_exit('html5_webgl.c', cflags=['-sMAX_WEBGL_VERSION=2', '-lGL'] + args)

  @parameterized({
    'webgl1': (['-DWEBGL_VERSION=1'],),
    'webgl2': (['-sMAX_WEBGL_VERSION=2', '-DWEBGL_VERSION=2'],),
    'webgl1_extensions': (['-DWEBGL_VERSION=1', '-sGL_EXPLICIT_UNIFORM_LOCATION'],),
    'webgl2_extensions': (['-sMAX_WEBGL_VERSION=2', '-DWEBGL_VERSION=2', '-sGL_EXPLICIT_UNIFORM_LOCATION', '-sGL_EXPLICIT_UNIFORM_BINDING'],),
  })
  @requires_graphics_hardware
  def test_webgl_preprocessor_variables(self, opts):
    if '-DWEBGL_VERSION=2' in opts and webgl2_disabled():
      self.skipTest('This test requires WebGL2 to be available')
    self.btest_exit('webgl_preprocessor_variables.c', cflags=['-lGL'] + opts)

  @requires_graphics_hardware
  def test_webgl2_ubos(self):
    self.btest_exit('webgl2_ubos.c', cflags=['-sMAX_WEBGL_VERSION=2', '-lGL'])

  @requires_graphics_hardware
  @parameterized({
    '': ([],),
    'webgl2': (['-sMAX_WEBGL_VERSION=2', '-DTEST_WEBGL2=1'],),
  })
  def test_webgl2_garbage_free_entrypoints(self, args):
    if '-DTEST_WEBGL2=1' in args and webgl2_disabled():
      self.skipTest('This test requires WebGL2 to be available')
    if args and self.is_4gb():
      self.skipTest('readPixels fails: https://crbug.com/324992397')
    self.btest_exit('webgl2_garbage_free_entrypoints.c', cflags=args)

  @requires_webgl2
  def test_webgl2_backwards_compatibility_emulation(self):
    self.btest_exit('webgl2_backwards_compatibility_emulation.c', cflags=['-sMAX_WEBGL_VERSION=2', '-sWEBGL2_BACKWARDS_COMPATIBILITY_EMULATION'])

  @requires_graphics_hardware
  def test_webgl2_runtime_no_context(self):
    # tests that if we support WebGL1 and 2, and WebGL2RenderingContext exists,
    # but context creation fails, that we can then manually try to create a
    # WebGL1 context and succeed.
    self.btest_exit('test_webgl2_runtime_no_context.cpp', cflags=['-sMAX_WEBGL_VERSION=2'])

  @requires_graphics_hardware
  def test_webgl_context_major_version(self):
    # testing that majorVersion accepts only valid values
    self.btest('test_webgl_context_major_version.c', expected='abort:Expected Error: Invalid WebGL version requested: 0', cflags=['-lGL', '-DWEBGL_CONTEXT_MAJOR_VERSION=0'])
    self.btest('test_webgl_context_major_version.c', expected='abort:Expected Error: Invalid WebGL version requested: 3', cflags=['-lGL', '-DWEBGL_CONTEXT_MAJOR_VERSION=3'])

    # no linker flag (equivalent to -sMIN_WEBGL_VERSION=1 -sMAX_WEBGL_VERSION=1) => only 1 allowed
    self.btest_exit('test_webgl_context_major_version.c', cflags=['-lGL', '-DWEBGL_CONTEXT_MAJOR_VERSION=1'])
    self.btest('test_webgl_context_major_version.c', expected='abort:Expected Error: WebGL 2 requested but only WebGL 1 is supported (set -sMAX_WEBGL_VERSION=2 to fix the problem)', cflags=['-lGL', '-DWEBGL_CONTEXT_MAJOR_VERSION=2'])

    # -sMIN_WEBGL_VERSION=2 => only 2 allowed
    self.btest('test_webgl_context_major_version.c', expected='abort:Expected Error: WebGL 1 requested but only WebGL 2 is supported (MIN_WEBGL_VERSION is 2)', cflags=['-lGL', '-sMIN_WEBGL_VERSION=2', '-DWEBGL_CONTEXT_MAJOR_VERSION=1'])

  @requires_webgl2
  def test_webgl_context_major_version_webgl2(self):
    self.btest_exit('test_webgl_context_major_version.c', cflags=['-lGL', '-sMIN_WEBGL_VERSION=2', '-DWEBGL_CONTEXT_MAJOR_VERSION=2'])

    # -sMAX_WEBGL_VERSION=2 => 1 and 2 are ok
    self.btest_exit('test_webgl_context_major_version.c', cflags=['-lGL', '-sMAX_WEBGL_VERSION=2', '-DWEBGL_CONTEXT_MAJOR_VERSION=1'])
    self.btest_exit('test_webgl_context_major_version.c', cflags=['-lGL', '-sMAX_WEBGL_VERSION=2', '-DWEBGL_CONTEXT_MAJOR_VERSION=2'])

  @requires_webgl2
  def test_webgl2_invalid_teximage2d_type(self):
    self.btest_exit('webgl2_invalid_teximage2d_type.c', cflags=['-sMAX_WEBGL_VERSION=2'])

  @requires_graphics_hardware
  def test_webgl_with_closure(self):
    self.btest_exit('webgl_with_closure.c', cflags=['-O2', '-sMAX_WEBGL_VERSION=2', '--closure=1', '-lGL'])

  # Tests that -sGL_ASSERTIONS and glVertexAttribPointer with packed types works
  @requires_webgl2
  def test_webgl2_packed_types(self):
    self.btest_exit('webgl2_draw_packed_triangle.c', cflags=['-lGL', '-sMAX_WEBGL_VERSION=2', '-sGL_ASSERTIONS'])

  @requires_graphics_hardware
  @no_4gb('compressedTexSubImage2D fails: https://crbug.com/324562920')
  def test_webgl2_pbo(self):
    self.btest_exit('webgl2_pbo.c', cflags=['-sMAX_WEBGL_VERSION=2', '-lGL'])

  @no_firefox('fails on CI likely due to GPU drivers there')
  @no_safari('TODO: Fails with report_result?5') # Fails in Safari 17.6 (17618.3.11.11.7, 17618), Safari 26.0.1 (21622.1.22.11.15)
  @requires_graphics_hardware
  def test_webgl2_sokol_mipmap(self):
    self.reftest('third_party/sokol/mipmap-emsc.c', 'third_party/sokol/mipmap-emsc.png',
                 cflags=['-sMAX_WEBGL_VERSION=2', '-lGL', '-O1'], reference_slack=2)

  @no_firefox('fails on CI likely due to GPU drivers there')
  @no_4gb('fails to render')
  @requires_graphics_hardware
  def test_webgl2_sokol_mrt(self):
    self.reftest('third_party/sokol/mrt-emcc.c', 'third_party/sokol/mrt-emcc.png',
                 cflags=['-sMAX_WEBGL_VERSION=2', '-lGL'])

  @requires_webgl2
  @no_4gb('fails to render')
  def test_webgl2_sokol_arraytex(self):
    self.reftest('third_party/sokol/arraytex-emsc.c', 'third_party/sokol/arraytex-emsc.png',
                 cflags=['-sMAX_WEBGL_VERSION=2', '-lGL'])

  @parameterized({
    '': ([],),
    'closure': (['-O2', '-g1', '--closure=1'],),
  })
  def test_sdl_touch(self, opts):
    self.btest_exit('test_sdl_touch.c', cflags=opts + ['-DAUTOMATE_SUCCESS=1', '-lSDL', '-lGL'])

  @parameterized({
    '': ([],),
    'closure': (['-O2', '-g1', '--closure=1'],),
  })
  def test_html5_mouse(self, opts):
    self.btest('test_html5_mouse.c', cflags=opts + ['-DAUTOMATE_SUCCESS=1'], expected='0')

  @parameterized({
    '': ([],),
    'closure': (['-O2', '-g1', '--closure=1'],),
  })
  def test_sdl_mousewheel(self, opts):
    self.btest_exit('test_sdl_mousewheel.c', cflags=opts + ['-DAUTOMATE_SUCCESS=1', '-lSDL', '-lGL'])

  @also_with_wasm2js
  @parameterized({
    '': ([],),
    'es6': (['-sEXPORT_ES6'],),
  })
  def test_locate_file(self, args):
    self.set_setting('EXIT_RUNTIME')
    create_file('src.c', r'''
      #include <stdio.h>
      #include <string.h>
      #include <assert.h>
      int main() {
        FILE *f = fopen("data.txt", "r");
        assert(f && "could not open file");
        char buf[100];
        int num = fread(buf, 1, 20, f);
        assert(num == 20 && "could not read 20 bytes");
        buf[20] = 0;
        fclose(f);
        printf("|%s|\n", buf);
        assert(strcmp("load me right before", buf) == 0);
        return 0;
      }
    ''')
    create_file('data.txt', 'load me right before...')
    create_file('pre.js', 'Module.locateFile = (x) => "sub/" + x;')
    self.run_process([FILE_PACKAGER, 'test.data', '--preload', 'data.txt'], stdout=open('data.js', 'w'))
    # put pre.js first, then the file packager data, so locateFile is there for the file loading code
    self.compile_btest('src.c', ['-O2', '-g', '--pre-js', 'pre.js', '--pre-js', 'data.js', '-o', 'page.html', '-sFORCE_FILESYSTEM'] + args, reporting=Reporting.JS_ONLY)
    ensure_dir('sub')
    if self.is_wasm():
      shutil.move('page.wasm', Path('sub/page.wasm'))
    shutil.move('test.data', Path('sub/test.data'))
    self.run_browser('page.html', '/report_result?exit:0')

    # alternatively, put locateFile in the HTML
    print('in html')

    create_file('shell.html', '''
      <body>
        <script>
          var Module = {
            locateFile: (x) => "sub/" + x,
          };
        </script>

        {{{ SCRIPT }}}
      </body>
    ''')

    def in_html(expected):
      self.compile_btest('src.c', ['-O2', '-g', '--shell-file', 'shell.html', '--pre-js', 'data.js', '-o', 'page.html', '-sSAFE_HEAP', '-sASSERTIONS', '-sFORCE_FILESYSTEM'] + args, reporting=Reporting.JS_ONLY)
      if self.is_wasm():
        shutil.move('page.wasm', Path('sub/page.wasm'))
      self.run_browser('page.html', '/report_result?exit:' + expected)

    in_html('0')

  @requires_graphics_hardware
  def test_glfw3_default_hints(self):
    self.btest_exit('test_glfw3_default_hints.c', cflags=['-sUSE_GLFW=3', '-lglfw', '-lGL'])

  @requires_graphics_hardware
  @parameterized({
    '': (['-DCLIENT_API=GLFW_OPENGL_ES_API', '-sGL_ENABLE_GET_PROC_ADDRESS'],),
    'no_gl': (['-DCLIENT_API=GLFW_NO_API'],),
  })
  @parameterized({
    '': ([],),
    'legacy': (['-sLEGACY_GL_EMULATION'],),
    'closure': (['-Os', '--closure=1'],),
  })
  def test_glfw3(self, args, opts):
    self.btest_exit('test_glfw3.c', cflags=['-sUSE_GLFW=3', '-lglfw', '-lGL'] + args + opts)

  @parameterized({
    '': (['-sUSE_GLFW=2', '-DUSE_GLFW=2'],),
    'glfw3': (['-sUSE_GLFW=3', '-DUSE_GLFW=3'],),
  })
  @requires_graphics_hardware
  def test_glfw_events(self, args):
    self.btest_exit('test_glfw_events.c', cflags=args + ['-lglfw', '-lGL', '--pre-js', test_file('browser/fake_events.js')])

  @requires_graphics_hardware
  def test_glfw3_hi_dpi_aware(self):
    self.btest_exit('test_glfw3_hi_dpi_aware.c', cflags=['-sUSE_GLFW=3', '-lGL'])

  @requires_graphics_hardware
  def test_glfw3_css_scaling(self):
    self.btest_exit('test_glfw3_css_scaling.c', cflags=['-sUSE_GLFW=3'])

  @requires_graphics_hardware
  @also_with_wasm2js
  def test_sdl2_image(self):
    # load an image file, get pixel data. Also O2 coverage for --preload-file
    shutil.copy(test_file('screenshot.jpg'), '.')

    for dest, dirname, basename in [('screenshot.jpg', '/', 'screenshot.jpg'),
                                    ('screenshot.jpg@/assets/screenshot.jpg', '/assets', 'screenshot.jpg')]:
      self.btest_exit('test_sdl2_image.c', 600, cflags=[
        '-O2',
        '--preload-file', dest,
        '-DSCREENSHOT_DIRNAME="' + dirname + '"',
        '-DSCREENSHOT_BASENAME="' + basename + '"',
        '-sUSE_SDL=2', '-sUSE_SDL_IMAGE=2', '--use-preload-plugins',
      ])

  @requires_graphics_hardware
  def test_sdl2_image_jpeg(self):
    shutil.copy(test_file('screenshot.jpg'), 'screenshot.jpeg')
    self.btest_exit('test_sdl2_image.c', 600, cflags=[
      '--preload-file', 'screenshot.jpeg',
      '-DSCREENSHOT_DIRNAME="/"', '-DSCREENSHOT_BASENAME="screenshot.jpeg"',
      '-sUSE_SDL=2', '-sUSE_SDL_IMAGE=2', '--use-preload-plugins',
    ])

  @also_with_wasmfs
  @requires_graphics_hardware
  @with_all_sjlj
  @requires_safari_version(170601, 'TODO: Test enables Wasm exceptions') # Fails in Safari 17.6 (17618.3.11.11.7, 17618), passes in Safari 18.5 (20621.2.5.11.8) and Safari 26.0.1 (21622.1.22.11.15)
  def test_sdl2_image_formats(self):
    shutil.copy(test_file('screenshot.png'), '.')
    shutil.copy(test_file('screenshot.jpg'), '.')
    self.btest_exit('test_sdl2_image.c', 512, cflags=[
      '--preload-file', 'screenshot.png',
      '-DSCREENSHOT_DIRNAME="/"', '-DSCREENSHOT_BASENAME="screenshot.png"', '-DNO_PRELOADED',
      '-sUSE_SDL=2', '-sUSE_SDL_IMAGE=2', '-sSDL2_IMAGE_FORMATS=png',
    ])
    self.btest_exit('test_sdl2_image.c', 600, cflags=[
      '--preload-file', 'screenshot.jpg',
      '-DSCREENSHOT_DIRNAME="/"', '-DSCREENSHOT_BASENAME="screenshot.jpg"', '-DBITSPERPIXEL=24', '-DNO_PRELOADED',
      '--use-port=sdl2', '--use-port=sdl2_image:formats=jpg',
    ])

  def test_sdl2_key(self):
    self.btest_exit('test_sdl2_key.c', 37182145, cflags=['-sUSE_SDL=2', '--pre-js', test_file('browser/fake_events.js')])

  def test_sdl2_text(self):
    create_file('pre.js', '''
      Module.postRun = () => {
        function doOne() {
          Module._one();
          setTimeout(doOne, 1000/60);
        }
        setTimeout(doOne, 1000/60);
      }
    ''')

    self.btest_exit('test_sdl2_text.c', cflags=['--pre-js', 'pre.js', '--pre-js', test_file('browser/fake_events.js'), '-sUSE_SDL=2'])

  @requires_graphics_hardware
  def test_sdl2_mouse(self):
    self.btest_exit('test_sdl2_mouse.c', cflags=['-O2', '--minify=0', '--pre-js', test_file('browser/fake_events.js'), '-sUSE_SDL=2'])

  @requires_graphics_hardware
  def test_sdl2_mouse_offsets(self):
    create_file('page.html', '''
      <html>
        <head>
          <style type="text/css">
            html, body { margin: 0; padding: 0; }
            #container {
              position: absolute;
              left: 5px; right: 0;
              top: 5px; bottom: 0;
            }
            #canvas {
              position: absolute;
              left: 0; width: 600px;
              top: 0; height: 450px;
            }
            textarea {
              margin-top: 500px;
              margin-left: 5px;
              width: 600px;
            }
          </style>
        </head>
        <body>
          <div id="container">
            <canvas id="canvas"></canvas>
          </div>
          <textarea id="output" rows="8"></textarea>
          <script type="text/javascript">
            var Module = {
              canvas: document.getElementById('canvas'),
              print: (function() {
                var element = document.getElementById('output');
                element.value = ''; // clear browser cache
                return function(text) {
                  if (arguments.length > 1) text = Array.prototype.slice.call(arguments).join(' ');
                  element.value += text + "\\n";
                  element.scrollTop = element.scrollHeight; // focus on bottom
                };
              })()
            };
          </script>
          <script type="text/javascript" src="sdl2_mouse.js"></script>
        </body>
      </html>
    ''')

    self.compile_btest('browser/test_sdl2_mouse.c', ['-DTEST_SDL_MOUSE_OFFSETS', '-O2', '--minify=0', '-o', 'sdl2_mouse.js', '--pre-js', test_file('browser/fake_events.js'), '-sUSE_SDL=2', '-sEXIT_RUNTIME'])
    self.run_browser('page.html', '', '/report_result?exit:0')

  def test_sdl2_threads(self):
    self.btest_exit('test_sdl2_threads.c', cflags=['-pthread', '-sUSE_SDL=2', '-sPROXY_TO_PTHREAD'])

  @requires_graphics_hardware
  @also_with_proxying
  def test_sdl2_glshader(self):
    if '--proxy-to-worker' not in self.cflags:
      # closure build current fails on proxying
      self.cflags += ['--closure=1', '-g1']
    self.reftest('test_sdl2_glshader.c', 'test_sdl_glshader.png', cflags=['-sUSE_SDL=2', '-sLEGACY_GL_EMULATION'])

  @requires_graphics_hardware
  def test_sdl2_canvas_blank(self):
    self.reftest('test_sdl2_canvas_blank.c', 'test_sdl_canvas_blank.png', cflags=['-sUSE_SDL=2'])

  @requires_graphics_hardware
  def test_sdl2_canvas_palette(self):
    self.reftest('test_sdl2_canvas_palette.c', 'test_sdl_canvas_palette.png', cflags=['-sUSE_SDL=2'])

  @requires_graphics_hardware
  def test_sdl2_canvas_twice(self):
    self.reftest('test_sdl2_canvas_twice.c', 'test_sdl_canvas_twice.png', cflags=['-sUSE_SDL=2'])

  @requires_graphics_hardware
  def test_sdl2_gfx(self):
    self.reftest('test_sdl2_gfx.c', 'test_sdl2_gfx.png', cflags=['-sUSE_SDL=2', '-sUSE_SDL_GFX=2'], reference_slack=2)

  @requires_graphics_hardware
  def test_sdl2_canvas_palette_2(self):
    create_file('args-r.js', '''
      Module['arguments'] = ['-r'];
    ''')

    create_file('args-g.js', '''
      Module['arguments'] = ['-g'];
    ''')

    create_file('args-b.js', '''
      Module['arguments'] = ['-b'];
    ''')

    self.reftest('test_sdl2_canvas_palette_2.c', 'test_sdl_canvas_palette_r.png', cflags=['-sUSE_SDL=2', '--pre-js', 'args-r.js'])
    self.reftest('test_sdl2_canvas_palette_2.c', 'test_sdl_canvas_palette_g.png', cflags=['-sUSE_SDL=2', '--pre-js', 'args-g.js'])
    self.reftest('test_sdl2_canvas_palette_2.c', 'test_sdl_canvas_palette_b.png', cflags=['-sUSE_SDL=2', '--pre-js', 'args-b.js'])

  def test_sdl2_swsurface(self):
    self.btest_exit('test_sdl2_swsurface.c', cflags=['-sUSE_SDL=2'])

  @requires_graphics_hardware
  def test_sdl2_image_prepare(self):
    # load an image file, get pixel data.
    shutil.copy(test_file('screenshot.jpg'), 'screenshot.not')
    self.reftest('test_sdl2_image_prepare.c', 'screenshot.jpg', cflags=['--preload-file', 'screenshot.not', '-sUSE_SDL=2', '-sUSE_SDL_IMAGE=2'])

  @requires_graphics_hardware
  def test_sdl2_image_prepare_data(self):
    # load an image file, get pixel data.
    shutil.copy(test_file('screenshot.jpg'), 'screenshot.not')
    self.reftest('test_sdl2_image_prepare_data.c', 'screenshot.jpg', cflags=['--preload-file', 'screenshot.not', '-sUSE_SDL=2', '-sUSE_SDL_IMAGE=2'])

  @requires_graphics_hardware
  @proxied
  def test_sdl2_canvas_proxy(self):
    create_file('data.txt', 'datum')
    self.reftest('test_sdl2_canvas_proxy.c', 'test_sdl2_canvas.png', cflags=['-sUSE_SDL=2', '--proxy-to-worker', '-Wno-deprecated', '--preload-file', 'data.txt'])

  def test_sdl2_pumpevents(self):
    # key events should be detected using SDL_PumpEvents
    self.btest_exit('test_sdl2_pumpevents.c', cflags=['--pre-js', test_file('browser/fake_events.js'), '-sUSE_SDL=2'])

  def test_sdl2_timer(self):
    self.btest_exit('test_sdl2_timer.c', cflags=['-sUSE_SDL=2'])

  def test_sdl2_canvas_size(self):
    self.btest_exit('test_sdl2_canvas_size.c', cflags=['-sUSE_SDL=2'])

  @requires_graphics_hardware
  def test_sdl2_gl_read(self):
    # SDL, OpenGL, readPixels
    self.btest_exit('test_sdl2_gl_read.c', cflags=['-sUSE_SDL=2'])

  @requires_graphics_hardware
  def test_sdl2_glmatrixmode_texture(self):
    self.reftest('test_sdl2_glmatrixmode_texture.c', 'test_sdl2_glmatrixmode_texture.png',
                 cflags=['-sLEGACY_GL_EMULATION', '-sUSE_SDL=2'])

  @requires_graphics_hardware
  def test_sdl2_gldrawelements(self):
    self.reftest('test_sdl2_gldrawelements.c', 'test_sdl2_gldrawelements.png',
                 cflags=['-sLEGACY_GL_EMULATION', '-sUSE_SDL=2'])

  @requires_graphics_hardware
  def test_sdl2_glclipplane_gllighting(self):
    self.reftest('test_sdl2_glclipplane_gllighting.c', 'test_sdl2_glclipplane_gllighting.png',
                 cflags=['-sLEGACY_GL_EMULATION', '-sUSE_SDL=2'])

  @requires_graphics_hardware
  def test_sdl2_glalphatest(self):
    self.reftest('test_sdl2_glalphatest.c', 'test_sdl2_glalphatest.png',
                 cflags=['-sLEGACY_GL_EMULATION', '-sUSE_SDL=2'])

  @requires_graphics_hardware
  def test_sdl2_fog_simple(self):
    shutil.copy(test_file('screenshot.png'), '.')
    self.reftest('test_sdl2_fog_simple.c', 'screenshot-fog-simple.png',
                 cflags=['-sUSE_SDL=2', '-sUSE_SDL_IMAGE=2', '-O2', '--minify=0', '--preload-file', 'screenshot.png', '-sLEGACY_GL_EMULATION', '--use-preload-plugins'])

  @requires_graphics_hardware
  def test_sdl2_fog_negative(self):
    shutil.copy(test_file('screenshot.png'), '.')
    self.reftest('test_sdl2_fog_negative.c', 'screenshot-fog-negative.png',
                 cflags=['-sUSE_SDL=2', '-sUSE_SDL_IMAGE=2', '--preload-file', 'screenshot.png', '-sLEGACY_GL_EMULATION', '--use-preload-plugins'])

  @requires_graphics_hardware
  def test_sdl2_fog_density(self):
    shutil.copy(test_file('screenshot.png'), '.')
    self.reftest('test_sdl2_fog_density.c', 'screenshot-fog-density.png',
                 cflags=['-sUSE_SDL=2', '-sUSE_SDL_IMAGE=2', '--preload-file', 'screenshot.png', '-sLEGACY_GL_EMULATION', '--use-preload-plugins'])

  @requires_graphics_hardware
  def test_sdl2_fog_exp2(self):
    shutil.copy(test_file('screenshot.png'), '.')
    self.reftest('test_sdl2_fog_exp2.c', 'screenshot-fog-exp2.png',
                 cflags=['-sUSE_SDL=2', '-sUSE_SDL_IMAGE=2', '--preload-file', 'screenshot.png', '-sLEGACY_GL_EMULATION', '--use-preload-plugins'])

  @requires_graphics_hardware
  def test_sdl2_fog_linear(self):
    shutil.copy(test_file('screenshot.png'), '.')
    self.reftest('test_sdl2_fog_linear.c', 'screenshot-fog-linear.png', reference_slack=1,
                 cflags=['-sUSE_SDL=2', '-sUSE_SDL_IMAGE=2', '--preload-file', 'screenshot.png', '-sLEGACY_GL_EMULATION', '--use-preload-plugins'])

  def test_sdl2_unwasteful(self):
    self.btest_exit('test_sdl2_unwasteful.c', cflags=['-sUSE_SDL=2', '-O1'])

  def test_sdl2_canvas_write(self):
    self.btest_exit('test_sdl2_canvas_write.c', cflags=['-sUSE_SDL=2'])

  @requires_graphics_hardware
  @proxied
  def test_sdl2_gl_frames_swap(self):
    self.reftest('test_sdl2_gl_frames_swap.c', 'test_sdl2_gl_frames_swap.png', cflags=['--proxy-to-worker', '-Wno-deprecated', '-sUSE_SDL=2'])

  @requires_graphics_hardware
  def test_sdl2_ttf(self):
    shutil.copy2(test_file('freetype/LiberationSansBold.ttf'), self.get_dir())
    self.reftest('test_sdl2_ttf.c', 'test_sdl2_ttf.png',
                 cflags=['-O2', '-sUSE_SDL=2', '-sUSE_SDL_TTF=2', '--embed-file', 'LiberationSansBold.ttf'])

  @requires_graphics_hardware
  def test_sdl2_ttf_rtl(self):
    shutil.copy2(test_file('third_party/notofont/NotoNaskhArabic-Regular.ttf'), self.get_dir())
    self.reftest('test_sdl2_ttf_rtl.c', 'test_sdl2_ttf_rtl.png',
                 cflags=['-O2', '-sUSE_SDL=2', '-sUSE_SDL_TTF=2', '--embed-file', 'NotoNaskhArabic-Regular.ttf'])

  def test_sdl2_custom_cursor(self):
    shutil.copy(test_file('cursor.bmp'), '.')
    self.btest_exit('test_sdl2_custom_cursor.c', cflags=['--preload-file', 'cursor.bmp', '-sUSE_SDL=2'])

  def test_sdl2_misc(self):
    self.btest_exit('test_sdl2_misc.c', cflags=['-sUSE_SDL=2'])

  def test_sdl2_misc_main_module(self):
    self.btest_exit('test_sdl2_misc.c', cflags=['-sUSE_SDL=2', '-sMAIN_MODULE'])

  def test_sdl2_misc_via_object(self):
    self.emcc('browser/test_sdl2_misc.c', ['-c', '-sUSE_SDL=2', '-o', 'test.o'])
    self.compile_btest('test.o', ['-sEXIT_RUNTIME', '-sUSE_SDL=2', '-o', 'test.html'])
    self.run_browser('test.html', '/report_result?exit:0')

  @parameterized({
    '': (['-sUSE_SDL=2', '-sUSE_SDL_MIXER=2'],),
    'dash_l': (['-lSDL2', '-lSDL2_mixer'],),
  })
  @requires_sound_hardware
  def test_sdl2_mixer_wav(self, flags):
    shutil.copy(test_file('sounds/the_entertainer.wav'), 'sound.wav')
    self.btest_exit('test_sdl2_mixer_wav.c', cflags=['--preload-file', 'sound.wav'] + flags)

  @parameterized({
    'wav': ([],         '0',            'the_entertainer.wav'),
    'ogg': (['ogg'],    'MIX_INIT_OGG', 'alarmvictory_1.ogg'),
    'mp3': (['mp3'],    'MIX_INIT_MP3', 'pudinha.mp3'),
    'mod': (['mod'],    'MIX_INIT_MOD', 'bleep.xm'),
    # TODO: need to source freepats.cfg and a midi file
    # 'mod': (['mid'],    'MIX_INIT_MID', 'midi.mid'),
  })
  @requires_sound_hardware
  def test_sdl2_mixer_music(self, formats, flags, music_name):
    shutil.copy(test_file('sounds', music_name), '.')
    args = [
      '--preload-file', music_name,
      '-DSOUND_PATH="%s"' % music_name,
      '-DFLAGS=' + flags,
      '-sUSE_SDL=2',
      '-sUSE_SDL_MIXER=2',
      '-sSDL2_MIXER_FORMATS=' + ','.join(formats),
    ]
    # libmodplug is written in C++ so we need to link in C++
    # libraries when using it.
    if 'mod' in formats:
      args += ['-lc++', '-lc++abi']
    self.btest_exit('test_sdl2_mixer_music.c', cflags=args)

  def test_sdl3_misc(self):
    self.cflags.append('-Wno-experimental')
    self.btest_exit('test_sdl3_misc.c', cflags=['-sUSE_SDL=3'])

  def test_sdl3_canvas_write(self):
    self.cflags.append('-Wno-experimental')
    self.btest_exit('test_sdl3_canvas_write.c', cflags=['-sUSE_SDL=3'])

  @requires_graphics_hardware
  @no_wasm64('cocos2d ports does not compile with wasm64')
  def test_cocos2d_hello(self):
    # cocos2d build contains a bunch of warnings about tiff symbols being missing at link time:
    # e.g. warning: undefined symbol: TIFFClientOpen
    cocos2d_root = os.path.join(ports.Ports.get_dir(), 'cocos2d', 'Cocos2d-version_3_3')
    preload_file = os.path.join(cocos2d_root, 'samples', 'Cpp', 'HelloCpp', 'Resources') + '@'
    self.reftest('cocos2d_hello.cpp', 'cocos2d_hello.png', reference_slack=1,
                 cflags=['-sUSE_COCOS2D=3', '-sERROR_ON_UNDEFINED_SYMBOLS=0',
                            # This line should really just be `-std=c++14` like we use to compile
                            # the cocos library itself, but that doesn't work in this case because
                            # btest adds browser_reporting.c to the command.
                            '-D_LIBCPP_ENABLE_CXX17_REMOVED_UNARY_BINARY_FUNCTION',
                            '-Wno-js-compiler',
                            '-Wno-experimental',
                            '--preload-file', preload_file, '--use-preload-plugins',
                            '-Wno-inconsistent-missing-override',
                            '-Wno-deprecated-declarations'])

  @parameterized({
    'O0': ('-O0',),
    'O1': ('-O1',),
    'O2': ('-O2',),
    'O3': ('-O3',),
  })
  @parameterized({
    'asyncify': (['-sASYNCIFY=1'],),
    'asyncify_minimal_runtime': (['-sMINIMAL_RUNTIME', '-sASYNCIFY=1'],),
    'jspi': (['-sASYNCIFY=2', '-Wno-experimental'],),
    'jspi_wasm_bigint': (['-sASYNCIFY=2', '-sWASM_BIGINT', '-Wno-experimental'],),
    'jspi_wasm_bigint_minimal_runtime': (['-sMINIMAL_RUNTIME', '-sASYNCIFY=2', '-sWASM_BIGINT', '-Wno-experimental'],),
  })
  def test_async(self, opt, args):
    if is_jspi(args) and not is_chrome():
      self.skipTest(f'Current browser ({common.EMTEST_BROWSER}) does not support JSPI. Only chromium-based browsers ({CHROMIUM_BASED_BROWSERS}) support JSPI today.')

    self.btest_exit('test_async.c', cflags=[opt, '-g2'] + args)

  def test_asyncify_tricky_function_sig(self):
    self.btest('test_asyncify_tricky_function_sig.cpp', '85', cflags=['-sASYNCIFY_ONLY=[foo(char.const*?.int#),foo2(),main,__original_main]', '-sASYNCIFY'])

  def test_async_in_pthread(self):
    self.btest_exit('test_async.c', cflags=['-sASYNCIFY', '-pthread', '-sPROXY_TO_PTHREAD', '-g'])

  def test_async_2(self):
    # Error.stackTraceLimit default to 10 in chrome but this test relies on more
    # than 40 stack frames being reported.
    create_file('pre.js', 'Error.stackTraceLimit = 80;\n')
    self.btest_exit('test_async_2.c', cflags=['-O3', '--pre-js', 'pre.js', '-sASYNCIFY', '-sSTACK_SIZE=1MB'])

  @parameterized({
    '': ([],),
    'O3': (['-O3'],),
  })
  def test_async_virtual(self, args):
    self.btest_exit('async_virtual.cpp', cflags=args + ['-profiling', '-sASYNCIFY'])

  @parameterized({
    '': ([],),
    'O3': (['-O3'],),
  })
  def test_async_virtual_2(self, args):
    self.btest_exit('async_virtual_2.cpp', cflags=args + ['-sASSERTIONS', '-sSAFE_HEAP', '-profiling', '-sASYNCIFY'])

  @parameterized({
    '': ([],),
    'O3': (['-O3'],),
  })
  def test_async_mainloop(self, args):
    self.btest_exit('test_async_mainloop.c', cflags=args + ['-sASYNCIFY'])

  @requires_sound_hardware
  @parameterized({
    '': ([],),
    'safeheap': (['-sSAFE_HEAP'],),
  })
  def test_sdl_audio_beep_sleep(self, args):
    self.btest_exit('test_sdl_audio_beep_sleep.cpp', cflags=['-Os', '-sASSERTIONS', '-sDISABLE_EXCEPTION_CATCHING=0', '-profiling', '-lSDL', '-sASYNCIFY'] + args, timeout=90)

  def test_mainloop_reschedule(self):
    self.btest('test_mainloop_reschedule.c', '1', cflags=['-Os', '-sASYNCIFY'])

  def test_mainloop_infloop(self):
    self.btest('test_mainloop_infloop.c', '1', cflags=['-sASYNCIFY'])

  def test_async_iostream(self):
    self.btest('async_iostream.cpp', '1', cflags=['-sASYNCIFY'])

  # Test an async return value. The value goes through a custom JS library
  # method that uses asyncify, and therefore it needs to be declared in
  # ASYNCIFY_IMPORTS.
  # To make the test more precise we also use ASYNCIFY_IGNORE_INDIRECT here.
  @parameterized({
    '': (['-sASYNCIFY_IMPORTS=sync_tunnel,sync_tunnel_bool'],), # noqa
    'pattern_imports': (['-sASYNCIFY_IMPORTS=[sync_tun*]'],), # noqa
    'response': (['-sASYNCIFY_IMPORTS=@filey.txt'],), # noqa
    'nothing': (['-DBAD'],), # noqa
    'empty_list': (['-DBAD', '-sASYNCIFY_IMPORTS=[]'],), # noqa
    'em_js_bad': (['-DBAD', '-DUSE_EM_JS'],), # noqa
  })
  def test_async_returnvalue(self, args):
    if '@' in str(args):
      create_file('filey.txt', 'sync_tunnel\nsync_tunnel_bool\n')
    self.btest('test_async_returnvalue.c', '0', cflags=['-sASSERTIONS', '-sASYNCIFY', '-sASYNCIFY_IGNORE_INDIRECT', '--js-library', test_file('browser/test_async_returnvalue.js')] + args)

  @no_safari('TODO: Never reports a result, so times out') # Fails in Safari 17.6 (17618.3.11.11.7, 17618), Safari 26.0.1 (21622.1.22.11.15)
  def test_async_bad_list(self):
    self.btest('test_async_bad_list.c', '0', cflags=['-sASYNCIFY', '-sASYNCIFY_ONLY=waka', '--profiling'])

  # Tests that when building with -sMINIMAL_RUNTIME, the build can use -sMODULARIZE as well.
  def test_minimal_runtime_modularize(self):
    self.btest_exit('browser_test_hello_world.c', cflags=['-sMODULARIZE', '-sMINIMAL_RUNTIME'])

  # Tests that when building with -sMINIMAL_RUNTIME, the build can use -sEXPORT_NAME=Foo as well.
  def test_minimal_runtime_export_name(self):
    self.btest_exit('browser_test_hello_world.c', cflags=['-sEXPORT_NAME=Foo', '-sMINIMAL_RUNTIME'])

  @parameterized({
    # defaults
    '': ([], '''
       let promise = Module();
       if (!promise instanceof Promise) throw new Error('Return value should be a promise');
    '''),
    # use EXPORT_NAME
    'export_name': (['-sEXPORT_NAME="HelloWorld"'], '''
       if (typeof Module !== "undefined") throw "what?!"; // do not pollute the global scope, we are modularized!
       HelloWorld.noInitialRun = true; // errorneous module capture will load this and cause timeout
       let promise = HelloWorld();
       if (!promise instanceof Promise) throw new Error('Return value should be a promise');
    '''),
    # pass in a Module option (which prevents main(), which we then invoke ourselves)
    'no_main': (['-sEXPORT_NAME="HelloWorld"'], '''
       HelloWorld({ noInitialRun: true }).then(hello => {
         hello._main();
       });
    '''),
  })
  @parameterized({
    '': ([],),
    'O1': (['-O1'],),
    'O2': (['-O2'],),
    'profiling': (['-O2', '-profiling'],),
    'closure': (['-O2', '--closure=1'],),
  })
  def test_modularize(self, args, code, opts):
    # this test is synchronous, so avoid async startup due to wasm features
    self.compile_btest('browser_test_hello_world.c', ['-sMODULARIZE', '-sSINGLE_FILE'] + args + opts)
    create_file('a.html', '''
      <!DOCTYPE html><html lang="en"><head><meta charset="utf-8"></head><body>
      <script src="a.out.js"></script>
      <script>
        %s
      </script>
      </body></html>
    ''' % code)
    self.run_browser('a.html', '/report_result?0')

  @no_firefox('source phase imports not implemented yet in firefox')
  @no_safari('TODO: croaks on line "import source wasmModule from \'./out.wasm\';"') # Fails in Safari 17.6 (17618.3.11.11.7, 17618), Safari 26.0.1 (21622.1.22.11.15)
  def test_source_phase_imports(self):
    self.compile_btest('browser_test_hello_world.c', ['-sEXPORT_ES6', '-sSOURCE_PHASE_IMPORTS', '-Wno-experimental', '-o', 'out.mjs'])
    create_file('a.html', '''
      <script type="module">
        import Module from "./out.mjs"
        const mod = await Module();
      </script>
    ''')
    self.run_browser('a.html', '/report_result?0')

  def test_modularize_network_error(self):
    self.compile_btest('browser_test_hello_world.c', ['-sMODULARIZE', '-sEXPORT_NAME=createModule'], reporting=Reporting.NONE)
    self.add_browser_reporting()
    create_file('a.html', '''
      <script src="browser_reporting.js"></script>
      <script src="a.out.js"></script>
      <script>
        createModule()
          .then(() => {
            reportResultToServer("Module creation succeeded when it should have failed");
          })
          .catch(err => {
            reportResultToServer(err.message);
          });
      </script>
    ''')
    print('Deleting a.out.wasm to cause a download error')
    os.remove('a.out.wasm')
    self.run_browser('a.html', '/report_result?Aborted(both async and sync fetching of the wasm failed)')

  def test_modularize_init_error(self):
    self.compile_btest('browser/test_modularize_init_error.cpp', ['-sMODULARIZE', '-sEXPORT_NAME=createModule'], reporting=Reporting.NONE)
    self.add_browser_reporting()
    create_file('a.html', '''
      <script src="browser_reporting.js"></script>
      <script src="a.out.js"></script>
      <script>
        createModule()
          .then(() => {
            reportResultToServer("Module creation succeeded when it should have failed");
          })
          .catch(err => {
            reportResultToServer(err);
          });
      </script>
    ''')
    self.run_browser('a.html', '/report_result?intentional error to test rejection')

  # test illustrating the regression on the modularize feature since commit c5af8f6
  # when compiling with the --preload-file option
  @requires_wasm2js
  @also_with_wasmfs
  @parameterized({
    '': ([],),
    'O1': (['-O1'],),
    'O2_profiling': (['-O2', '--profiling'],),
    'O2_closure': (['-O2', '--closure=1'],),
  })
  def test_modularize_and_preload_files(self, args):
    self.set_setting('EXIT_RUNTIME')
    # TODO(sbc): Fix closure warnings with MODULARIZE + WASM=0
    self.ldflags.append('-Wno-error=closure')
    # amount of memory different from the default one that will be allocated for the emscripten heap
    totalMemory = 33554432

    # the main function simply checks that the amount of allocated heap memory is correct
    create_file('test.c', r'''
      #include <stdio.h>
      #include <emscripten.h>
      int main() {
        EM_ASM({
          // use eval here in order for the test with closure compiler enabled to succeed
          var totalMemory = Module['INITIAL_MEMORY'];
          assert(totalMemory === %d, 'bad memory size');
        });
        return 0;
      }
    ''' % totalMemory)
    # generate a dummy file
    create_file('dummy_file', 'dummy')
    # compile the code with the modularize feature and the preload-file option enabled
    # no wasm, since this tests customizing total memory at runtime
    self.compile_btest('test.c', ['-sWASM=0', '-sIMPORTED_MEMORY', '-sMODULARIZE', '-sEXPORT_NAME=Foo', '--preload-file', 'dummy_file'] + args, reporting=Reporting.JS_ONLY)
    create_file('a.html', '''
      <script src="a.out.js"></script>
      <script>
        // instantiate the Foo module with custom INITIAL_MEMORY value
        var foo = Foo({ INITIAL_MEMORY: %d });
      </script>
    ''' % totalMemory)
    self.run_browser('a.html', '/report_result?exit:0')

  @parameterized({
    '': ([],),
    'O1': (['-O1'],),
    'O2': (['-O2'],),
  })
  def test_webidl(self, args):
    # see original in test_core.py
    self.run_process([WEBIDL_BINDER, test_file('webidl/test.idl'), 'glue'])
    self.assertExists('glue.cpp')
    self.assertExists('glue.js')
    self.btest('webidl/test.cpp', '1', cflags=['--post-js', 'glue.js', '-I.', '-DBROWSER'] + args)

  @no_wasm64('https://github.com/llvm/llvm-project/issues/98778')
  @also_with_proxying
  def test_dylink(self):
    create_file('main.c', r'''
      #include <assert.h>
      #include <stdio.h>
      #include <stdlib.h>
      #include <string.h>
      char *side(const char *data);
      int main() {
        char *ret = side("hello through side\n");
        puts(ret);
        assert(strcmp(ret, "hello through side\n") == 0);
        return 0;
      }
    ''')
    create_file('side.c', r'''
      #include <string.h>
      char *side(const char *data) {
        return strdup(data);
      }
    ''')
    self.emcc('side.c', ['-sSIDE_MODULE', '-O2', '-o', 'side.wasm'])
    self.btest_exit('main.c', cflags=['-sMAIN_MODULE=2', '-O2', 'side.wasm'])

  def test_dlopen_async(self):
    create_file('side.c', 'int foo = 42;\n')
    self.emcc('side.c', ['-o', 'libside.so', '-sSIDE_MODULE'])
    self.btest_exit('other/test_dlopen_async.c', cflags=['-sMAIN_MODULE=2'])

  @requires_shared_array_buffer
  def test_dlopen_blocking(self):
    self.emcc('other/test_dlopen_blocking_side.c', ['-o', 'libside.so', '-sSIDE_MODULE', '-pthread', '-Wno-experimental'])
    # Attempt to use dlopen the side module (without preloading) should fail on the main thread
    # since the syncronous `readBinary` function does not exist.
    self.btest_exit('other/test_dlopen_blocking.c', assert_returncode=1, cflags=['-sMAIN_MODULE=2', '-sAUTOLOAD_DYLIBS=0', 'libside.so'])
    # But with PROXY_TO_PTHEAD it does work, since we can do blocking and sync XHR in a worker.
    self.btest_exit('other/test_dlopen_blocking.c', cflags=['-sMAIN_MODULE=2', '-sPROXY_TO_PTHREAD', '-pthread', '-Wno-experimental', '-sAUTOLOAD_DYLIBS=0', 'libside.so'])

  # verify that dynamic linking works in all kinds of in-browser environments.
  # don't mix different kinds in a single test.
  @parameterized({
    '': ([0],),
    'inworker': ([1],),
  })
  def test_dylink_dso_needed(self, inworker):
    self.cflags += ['-O2']

    def do_run(src, expected_output, cflags):
      # XXX there is no infrastructure (yet ?) to retrieve stdout from browser in tests.
      # -> do the assert about expected output inside browser.
      #
      # we have to put the hook into post.js because in main it is too late
      # (in main we won't be able to catch what static constructors inside
      # linked dynlibs printed), and in pre.js it is too early (out is not yet
      # setup by the shell).
      create_file('post.js', r'''
          Module.realPrint = out;
          out = (x) => {
            if (!Module.printed) Module.printed = "";
            Module.printed += x + '\n'; // out is passed str without last \n
            Module.realPrint(x);
          };
        ''')
      create_file('test_dylink_dso_needed.c', src + r'''
        #include <emscripten/em_asm.h>

        int main() {
          int rtn = test_main();
          EM_ASM({
            var expected = %r;
            assert(Module.printed === expected, ['stdout expected:', expected]);
          });
          return rtn;
        }
      ''' % expected_output)
      # --proxy-to-worker only on main
      if inworker:
        cflags += ['--proxy-to-worker', '-Wno-deprecated']
      self.btest_exit('test_dylink_dso_needed.c', cflags=['--post-js', 'post.js'] + cflags)

    self._test_dylink_dso_needed(do_run)

  @requires_graphics_hardware
  @no_wasm64('https://github.com/llvm/llvm-project/issues/98778')
  def test_dylink_glemu(self):
    create_file('main.c', r'''
      #include <stdio.h>
      #include <string.h>
      #include <assert.h>
      const char *side();
      int main() {
        const char *exts = side();
        puts(side());
        assert(strstr(exts, "GL_EXT_texture_env_combine"));
        return 0;
      }
    ''')
    create_file('side.c', r'''
      #include "SDL/SDL.h"
      #include "SDL/SDL_opengl.h"
      const char *side() {
        SDL_Init(SDL_INIT_VIDEO);
        SDL_SetVideoMode(600, 600, 16, SDL_OPENGL);
        return (const char *)glGetString(GL_EXTENSIONS);
      }
    ''')
    self.emcc('side.c', ['-sSIDE_MODULE', '-O2', '-o', 'side.wasm', '-lSDL'])

    self.btest_exit('main.c', cflags=['-sMAIN_MODULE=2', '-O2', '-sLEGACY_GL_EMULATION', '-lSDL', '-lGL', 'side.wasm'])

  def test_dylink_many(self):
    # test asynchronously loading two side modules during startup
    create_file('main.c', r'''
      #include <assert.h>
      int side1();
      int side2();
      int main() {
        assert(side1() == 1);
        assert(side2() == 2);
        return 0;
      }
    ''')
    create_file('side1.c', r'''
      int side1() { return 1; }
    ''')
    create_file('side2.c', r'''
      int side2() { return 2; }
    ''')
    self.emcc('side1.c', ['-sSIDE_MODULE', '-o', 'side1.wasm'])
    self.emcc('side2.c', ['-sSIDE_MODULE', '-o', 'side2.wasm'])
    self.btest_exit('main.c', cflags=['-sMAIN_MODULE=2', 'side1.wasm', 'side2.wasm'])

  def test_dylink_pthread_many(self):
    # Test asynchronously loading two side modules during startup
    # They should always load in the same order
    # Verify that function pointers in the browser's main thread
    # reffer to the same function as in a pthread worker.

    # The main thread function table is populated asynchronously
    # in the browser's main thread. However, it should still be
    # populated in the same order as in a pthread worker to
    # guarantee function pointer interop.
    create_file('main.cpp', r'''
      #include <cassert>
      #include <thread>
      #include <emscripten/emscripten.h>
      int side1();
      int side2();
      int main() {
        auto side1_ptr = &side1;
        auto side2_ptr = &side2;
        // Don't join the thread since this is running in the
        // browser's main thread.
        std::thread([=]{
          assert(side1_ptr == &side1);
          assert(side2_ptr == &side2);
          emscripten_force_exit(0);
        }).detach();
        emscripten_exit_with_live_runtime();
      }
    ''')

    # The browser will try to load side1 first.
    # Use a big payload in side1 so that it takes longer to load than side2
    create_file('side1.cpp', r'''
      char const * payload1 = "''' + str(list(range(1, int(1e5)))) + r'''";
      int side1() { return 1; }
    ''')
    create_file('side2.cpp', r'''
      char const * payload2 = "0";
      int side2() { return 2; }
    ''')
    self.emcc('side1.cpp', ['-Wno-experimental', '-pthread', '-sSIDE_MODULE', '-o', 'side1.wasm'])
    self.emcc('side2.cpp', ['-Wno-experimental', '-pthread', '-sSIDE_MODULE', '-o', 'side2.wasm'])
    self.btest_exit('main.cpp',
                    cflags=['-Wno-experimental', '-pthread', '-sMAIN_MODULE=2', 'side1.wasm', 'side2.wasm'])

  @no_2gb('uses INITIAL_MEMORY')
  @no_4gb('uses INITIAL_MEMORY')
  def test_memory_growth_during_startup(self):
    create_file('data.dat', 'X' * (30 * 1024 * 1024))
    self.btest_exit('browser_test_hello_world.c', cflags=['-sASSERTIONS', '-sALLOW_MEMORY_GROWTH', '-sINITIAL_MEMORY=16MB', '-sSTACK_SIZE=16384', '--preload-file', 'data.dat'])

  # pthreads tests

  def prep_no_SAB(self):
    create_file('html.html', read_file(path_from_root('src/shell_minimal.html')).replace('''<body>''', '''<body>
      <script>
        SharedArrayBuffer = undefined;
        Atomics = undefined;
      </script>
    '''))

  def test_pthread_c11_threads(self):
    self.btest_exit('pthread/test_pthread_c11_threads.c', cflags=['-gsource-map', '-pthread', '-sPROXY_TO_PTHREAD'])

  def test_pthread_pool_size_strict(self):
    # Check that it doesn't fail with sufficient number of threads in the pool.
    self.btest_exit('pthread/test_pthread_c11_threads.c', cflags=['-g2', '-pthread', '-sPTHREAD_POOL_SIZE=4', '-sPTHREAD_POOL_SIZE_STRICT=2'])
    # Check that it fails instead of deadlocking on insufficient number of threads in the pool.
    self.btest('pthread/test_pthread_c11_threads.c',
               expected='abort:Assertion failed: thrd_create(&t4, thread_main, NULL) == thrd_success',
               cflags=['-g2', '-pthread', '-sPTHREAD_POOL_SIZE=3', '-sPTHREAD_POOL_SIZE_STRICT=2'])

  def test_pthread_in_pthread_pool_size_strict(self):
    # Check that it fails when there's a pthread creating another pthread.
    self.btest_exit('pthread/test_pthread_create_pthread.c', cflags=['-g2', '-pthread', '-sPTHREAD_POOL_SIZE=2', '-sPTHREAD_POOL_SIZE_STRICT=2'])
    # Check that it fails when there's a pthread creating another pthread.
    self.btest_exit('pthread/test_pthread_create_pthread.c', cflags=['-g2', '-pthread', '-sPTHREAD_POOL_SIZE=1', '-sPTHREAD_POOL_SIZE_STRICT=2', '-DSMALL_POOL'])

  # Test that the emscripten_ atomics api functions work.
  @parameterized({
    '': ([],),
    'closure': (['--closure=1'],),
  })
  def test_pthread_atomics(self, args):
    self.btest_exit('pthread/test_pthread_atomics.c', cflags=['-O3', '-pthread', '-sPTHREAD_POOL_SIZE=8', '-g1'] + args)

  # Test 64-bit atomics.
  def test_pthread_64bit_atomics(self):
    self.btest_exit('pthread/test_pthread_64bit_atomics.c', cflags=['-O3', '-pthread', '-sPTHREAD_POOL_SIZE=8'])

  # Test 64-bit C++11 atomics.
  @also_with_threads
  @parameterized({
    '': ([],),
    'O3': (['-O3'],),
  })
  def test_pthread_64bit_cxx11_atomics(self, opt):
    self.btest_exit('pthread/test_pthread_64bit_cxx11_atomics.cpp', cflags=opt)

  # Test c++ std::thread::hardware_concurrency()
  def test_pthread_hardware_concurrency(self):
    self.btest_exit('pthread/test_pthread_hardware_concurrency.cpp', cflags=['-O2', '-pthread', '-sPTHREAD_POOL_SIZE=navigator.hardwareConcurrency'])

  # Test that we error if not ALLOW_BLOCKING_ON_MAIN_THREAD
  def test_pthread_main_thread_blocking_wait(self):
    self.btest('pthread/main_thread_wait.c', expected='abort:Blocking on the main thread is not allowed by default.', cflags=['-O3', '-pthread', '-sPTHREAD_POOL_SIZE', '-sALLOW_BLOCKING_ON_MAIN_THREAD=0'])

  # Test that we error or warn depending on ALLOW_BLOCKING_ON_MAIN_THREAD or ASSERTIONS
  def test_pthread_main_thread_blocking_join(self):
    create_file('pre.js', '''
      Module['printErr'] = (x) => {
        if (x.includes('Blocking on the main thread is very dangerous')) {
          maybeReportResultToServer('got_warn');
        }
      };
    ''')
    # Test that we warn about blocking on the main thread in debug builds
    self.btest('pthread/main_thread_join.cpp', expected='got_warn', cflags=['-sEXIT_RUNTIME', '-sASSERTIONS', '--pre-js', 'pre.js', '-pthread', '-sPTHREAD_POOL_SIZE'])
    # Test that we do not warn about blocking on the main thread in release builds
    self.btest_exit('pthread/main_thread_join.cpp', cflags=['-O3', '--pre-js', 'pre.js', '-pthread', '-sPTHREAD_POOL_SIZE'])
    # Test that tryjoin is fine, even if not ALLOW_BLOCKING_ON_MAIN_THREAD
    self.btest_exit('pthread/main_thread_join.cpp', assert_returncode=2, cflags=['-O3', '-pthread', '-sPTHREAD_POOL_SIZE', '-g', '-DTRY_JOIN', '-sALLOW_BLOCKING_ON_MAIN_THREAD=0'])
    # Test that tryjoin is fine, even if not ALLOW_BLOCKING_ON_MAIN_THREAD, and even without a pool
    self.btest_exit('pthread/main_thread_join.cpp', assert_returncode=2, cflags=['-O3', '-pthread', '-g', '-DTRY_JOIN', '-sALLOW_BLOCKING_ON_MAIN_THREAD=0'])
    # Test that everything works ok when we are on a pthread
    self.btest_exit('pthread/main_thread_join.cpp', cflags=['-O3', '-pthread', '-sPTHREAD_POOL_SIZE', '-sPROXY_TO_PTHREAD', '-sALLOW_BLOCKING_ON_MAIN_THREAD=0'])

  # Test the old GCC atomic __sync_fetch_and_op builtin operations.
  @parameterized({
    '': (['-g'],),
    'O1': (['-O1', '-g'],),
    'O2': (['-O2'],),
    'O3': (['-O3'],),
    'Os': (['-Os'],),
  })
  def test_pthread_gcc_atomic_fetch_and_op(self, args):
    self.cflags += ['-Wno-sync-fetch-and-nand-semantics-changed']
    self.btest_exit('pthread/test_pthread_gcc_atomic_fetch_and_op.c', cflags=args + ['-pthread', '-sPTHREAD_POOL_SIZE=8'])

  # 64 bit version of the above test.
  @also_with_wasm2js
  def test_pthread_gcc_64bit_atomic_fetch_and_op(self):
    if self.is_wasm2js():
      self.skipTest('https://github.com/WebAssembly/binaryen/issues/4358')
    self.cflags += ['-Wno-sync-fetch-and-nand-semantics-changed']
    self.btest_exit('pthread/test_pthread_gcc_64bit_atomic_fetch_and_op.c', cflags=['-O3', '-pthread', '-sPTHREAD_POOL_SIZE=8'])

  # Test the old GCC atomic __sync_op_and_fetch builtin operations.
  @also_with_wasm2js
  @requires_safari_version(170601, 'TODO: browser.test_pthread_gcc_atomic_op_and_fetch_wasm2js fails with "abort:Assertion failed: nand_and_fetch_data == -1"') # Fails in Safari 17.6 (17618.3.11.11.7, 17618), passes in Safari 18.5 (20621.2.5.11.8) and Safari 26.0.1 (21622.1.22.11.15)
  def test_pthread_gcc_atomic_op_and_fetch(self):
    self.cflags += ['-Wno-sync-fetch-and-nand-semantics-changed']
    self.btest_exit('pthread/test_pthread_gcc_atomic_op_and_fetch.c', cflags=['-O3', '-pthread', '-sPTHREAD_POOL_SIZE=8'])

  # 64 bit version of the above test.
  @also_with_wasm2js
  def test_pthread_gcc_64bit_atomic_op_and_fetch(self):
    if self.is_wasm2js():
      self.skipTest('https://github.com/WebAssembly/binaryen/issues/4358')
    self.cflags += ['-Wno-sync-fetch-and-nand-semantics-changed', '--profiling-funcs']
    self.btest_exit('pthread/test_pthread_gcc_64bit_atomic_op_and_fetch.c', cflags=['-pthread', '-O2', '-sPTHREAD_POOL_SIZE=8'])

  # Tests the rest of the remaining GCC atomics after the two above tests.
  @also_with_wasm2js
  def test_pthread_gcc_atomics(self):
    self.btest_exit('pthread/test_pthread_gcc_atomics.c', cflags=['-O3', '-pthread', '-sPTHREAD_POOL_SIZE=8'])

  # Test the __sync_lock_test_and_set and __sync_lock_release primitives.
  @also_with_wasm2js
  @parameterized({
    '': ([],),
    'em_instrinsics': (['-DUSE_EMSCRIPTEN_INTRINSICS'],),
  })
  def test_pthread_gcc_spinlock(self, args):
    self.btest_exit('pthread/test_pthread_gcc_spinlock.c', cflags=['-O3', '-pthread', '-sPTHREAD_POOL_SIZE=8'] + args)

  @parameterized({
    '': ([],),
    'O3': (['-O3'],),
    'minimal_runtime': (['-sMINIMAL_RUNTIME'],),
    'single_file': (['-sSINGLE_FILE'],),
  })
  def test_pthread_create(self, args):
    self.btest_exit('pthread/test_pthread_create.c',
                    cflags=['-pthread', '-sPTHREAD_POOL_SIZE=8'] + args)
    files = os.listdir('.')
    if '-sSINGLE_FILE' in args:
      self.assertEqual(len(files), 1, files)
    else:
      self.assertEqual(len(files), 3, files)

  # Test that preallocating worker threads work.
  def test_pthread_preallocates_workers(self):
    self.btest_exit('pthread/test_pthread_preallocates_workers.c', cflags=['-O3', '-pthread', '-sPTHREAD_POOL_SIZE=4', '-sPTHREAD_POOL_DELAY_LOAD'])

  # Test that allocating a lot of threads doesn't regress. This needs to be checked manually!
  @no_2gb('uses INITIAL_MEMORY')
  @no_4gb('uses INITIAL_MEMORY')
  def test_pthread_large_pthread_allocation(self):
    self.btest_exit('pthread/test_large_pthread_allocation.c', cflags=['-sINITIAL_MEMORY=128MB', '-O3', '-pthread', '-sPTHREAD_POOL_SIZE=50'])

  # Tests the -sPROXY_TO_PTHREAD option.
  def test_pthread_proxy_to_pthread(self):
    self.btest_exit('pthread/test_pthread_proxy_to_pthread.c', cflags=['-O3', '-pthread', '-sPROXY_TO_PTHREAD'])

  # Test that a pthread can spawn another pthread of its own.
  @parameterized({
    '': ([],),
    'modularize': (['-sMODULARIZE', '-sEXPORT_NAME=MyModule', '--shell-file', test_file('shell_that_launches_modularize.html')],),
  })
  def test_pthread_create_pthread(self, args):
    self.btest_exit('pthread/test_pthread_create_pthread.c', cflags=['-O3', '-pthread', '-sPTHREAD_POOL_SIZE=2'] + args)

  # Test another case of pthreads spawning pthreads, but this time the callers immediately join on the threads they created.
  def test_pthread_nested_spawns(self):
    self.btest_exit('pthread/test_pthread_nested_spawns.c', cflags=['-O3', '-pthread', '-sPTHREAD_POOL_SIZE=2'])

  # Test that main thread can wait for a pthread to finish via pthread_join().
  def test_pthread_join(self):
    self.btest_exit('pthread/test_pthread_join.c', cflags=['-O3', '-pthread', '-sPTHREAD_POOL_SIZE=8'])

  # Test that threads can rejoin the pool once detached and finished
  def test_std_thread_detach(self):
    self.btest_exit('pthread/test_std_thread_detach.cpp', cflags=['-pthread'])

  # Test pthread_cancel() operation
  def test_pthread_cancel(self):
    self.btest_exit('pthread/test_pthread_cancel.c', cflags=['-O3', '-pthread', '-sPTHREAD_POOL_SIZE=8'])

  # Test that pthread_cancel() cancels pthread_cond_wait() operation
  def test_pthread_cancel_cond_wait(self):
    self.btest_exit('pthread/test_pthread_cancel_cond_wait.c', cflags=['-O3', '-pthread', '-sPTHREAD_POOL_SIZE=8'])

  # Test pthread_kill() operation
  @no_chrome('pthread_kill hangs chrome renderer, and keep subsequent tests from passing')
  def test_pthread_kill(self):
    self.btest_exit('pthread/test_pthread_kill.c', cflags=['-O3', '-pthread', '-sPTHREAD_POOL_SIZE=8'])

  # Test that pthread cleanup stack (pthread_cleanup_push/_pop) works.
  def test_pthread_cleanup(self):
    self.btest_exit('pthread/test_pthread_cleanup.c', cflags=['-O3', '-pthread', '-sPTHREAD_POOL_SIZE=8'])

  # Tests the pthread mutex api.
  @parameterized({
    '': ([],),
    'spinlock': (['-DSPINLOCK_TEST'],),
  })
  @requires_safari_version(170601, 'TODO: browser.test_pthread_mutex and browser.test_pthread_mutex_spinlock both hang Safari') # Fails in Safari 17.6 (17618.3.11.11.7, 17618), passes in Safari 18.5 (20621.2.5.11.8) and Safari 26.0.1 (21622.1.22.11.15)
  def test_pthread_mutex(self, args):
    self.btest_exit('pthread/test_pthread_mutex.c', cflags=['-O3', '-pthread', '-sPTHREAD_POOL_SIZE=8'] + args)

  def test_pthread_attr_getstack(self):
    self.btest_exit('pthread/test_pthread_attr_getstack.c', cflags=['-pthread', '-sPTHREAD_POOL_SIZE=2'])

  # Test that memory allocation is thread-safe.
  def test_pthread_malloc(self):
    self.btest_exit('pthread/test_pthread_malloc.c', cflags=['-O3', '-pthread', '-sPTHREAD_POOL_SIZE=8'])

  # Stress test pthreads allocating memory that will call to sbrk(), and main thread has to free up the data.
  def test_pthread_malloc_free(self):
    self.btest_exit('pthread/test_pthread_malloc_free.cpp', cflags=['-O3', '-pthread', '-sPTHREAD_POOL_SIZE=8'])

  # Test that the pthread_barrier API works ok.
  def test_pthread_barrier(self):
    self.btest_exit('pthread/test_pthread_barrier.cpp', cflags=['-O3', '-pthread', '-sPTHREAD_POOL_SIZE=8'])

  # Test the pthread_once() function.
  def test_pthread_once(self):
    self.btest_exit('pthread/test_pthread_once.c', cflags=['-O3', '-pthread', '-sPTHREAD_POOL_SIZE=8'])

  # Test against a certain thread exit time handling bug by spawning tons of threads.
  def test_pthread_spawns(self):
    self.btest_exit('pthread/test_pthread_spawns.cpp', cflags=['-O3', '-pthread', '-sPTHREAD_POOL_SIZE=8', '--closure=1', '-sENVIRONMENT=web'])

  # It is common for code to flip volatile global vars for thread control. This is a bit lax, but nevertheless, test whether that
  # kind of scheme will work with Emscripten as well.
  @parameterized({
    '': (['-DUSE_C_VOLATILE'],),
    'atomic': ([],),
  })
  def test_pthread_volatile(self, args):
    self.btest_exit('pthread/test_pthread_volatile.c', cflags=['-O3', '-pthread', '-sPTHREAD_POOL_SIZE=8'] + args)

  # Test thread-specific data (TLS).
  def test_pthread_thread_local_storage(self):
    self.btest_exit('pthread/test_pthread_thread_local_storage.cpp', cflags=['-O3', '-pthread', '-sPTHREAD_POOL_SIZE=8', '-sASSERTIONS'])

  # Test the pthread condition variable creation and waiting.
  def test_pthread_condition_variable(self):
    self.btest_exit('pthread/test_pthread_condition_variable.cpp', cflags=['-O3', '-pthread', '-sPTHREAD_POOL_SIZE=8'])

  # Test that pthreads are able to do printf.
  @parameterized({
    '': ([],),
    'O3': (['-O3'],),
    'debug': (['-sLIBRARY_DEBUG'],),
  })
  def test_pthread_printf(self, args):
     self.btest_exit('pthread/test_pthread_printf.c', cflags=['-pthread', '-sPTHREAD_POOL_SIZE'] + args)

  # Test that pthreads are able to do cout. Failed due to https://bugzil.la/1154858.
  def test_pthread_iostream(self):
    self.btest_exit('pthread/test_pthread_iostream.cpp', cflags=['-O3', '-pthread', '-sPTHREAD_POOL_SIZE'])

  def test_pthread_unistd_io_bigint(self):
    self.btest_exit('unistd/io.c', cflags=['-pthread', '-sPROXY_TO_PTHREAD', '-sWASM_BIGINT'])

  # Test that the main thread is able to use pthread_set/getspecific.
  @also_with_wasm2js
  def test_pthread_setspecific_mainthread(self):
    self.btest_exit('pthread/test_pthread_setspecific_mainthread.c', cflags=['-O3', '-pthread'])

  # Test that pthreads have access to filesystem.
  def test_pthread_file_io(self):
    self.btest_exit('pthread/test_pthread_file_io.c', cflags=['-O3', '-pthread', '-sPTHREAD_POOL_SIZE'])

  # Test that the pthread_create() function operates benignly in the case that threading is not supported.
  @parameterized({
   '': ([],),
   'mt': (['-pthread', '-sPTHREAD_POOL_SIZE=8'],),
  })
  def test_pthread_supported(self, args):
    self.btest_exit('pthread/test_pthread_supported.cpp', cflags=['-O3'] + args)

  def test_pthread_dispatch_after_exit(self):
    self.btest_exit('pthread/test_pthread_dispatch_after_exit.c', cflags=['-pthread'])

  # Test that if the main thread is performing a futex wait while a pthread
  # needs it to do a proxied operation (before that pthread would wake up the
  # main thread), that it's not a deadlock.
  def test_pthread_proxying_in_futex_wait(self):
    self.btest_exit('pthread/test_pthread_proxying_in_futex_wait.cpp', cflags=['-O3', '-pthread', '-sPTHREAD_POOL_SIZE'])

  # Test that sbrk() operates properly in multithreaded conditions
  @no_2gb('uses INITIAL_MEMORY')
  @no_4gb('uses INITIAL_MEMORY')
  @parameterized({
    '': (['-DABORTING_MALLOC=0', '-sABORTING_MALLOC=0'],),
    'aborting_malloc': (['-DABORTING_MALLOC=1'],),
  })
  def test_pthread_sbrk(self, args):
    # With aborting malloc = 1, test allocating memory in threads
    # With aborting malloc = 0, allocate so much memory in threads that some of the allocations fail.
    self.btest_exit('pthread/test_pthread_sbrk.c', cflags=['-O3', '-pthread', '-sPTHREAD_POOL_SIZE=8', '-sINITIAL_MEMORY=128MB'] + args)

  # Test that -sABORTING_MALLOC=0 works in both pthreads and non-pthreads
  # builds. (sbrk fails gracefully)
  @also_with_threads
  @parameterized({
    '': ([],),
    'O2': (['-O2'],),
  })
  def test_gauge_available_memory(self, args):
    self.btest_exit('test_gauge_available_memory.c', cflags=['-sABORTING_MALLOC=0'] + args)

  # Test that the proxying operations of user code from pthreads to main thread
  # work
  def test_pthread_run_on_main_thread(self):
    self.btest_exit('pthread/test_pthread_run_on_main_thread.c', cflags=['-O3', '-pthread', '-sPTHREAD_POOL_SIZE'])

  # Test how a lot of back-to-back called proxying operations behave.
  def test_pthread_run_on_main_thread_flood(self):
    self.btest_exit('pthread/test_pthread_run_on_main_thread_flood.c', cflags=['-O3', '-pthread', '-sPTHREAD_POOL_SIZE'])

  # Test that it is possible to asynchronously call a JavaScript function on the
  # main thread.
  def test_pthread_call_async(self):
    self.btest_exit('pthread/call_async.c', cflags=['-pthread'])

  # Test that it is possible to synchronously call a JavaScript function on the
  # main thread and get a return value back.
  def test_pthread_call_sync_on_main_thread(self):
    self.btest_exit('pthread/call_sync_on_main_thread.c', cflags=['-O3', '-pthread', '-sPROXY_TO_PTHREAD', '-DPROXY_TO_PTHREAD=1', '--js-library', test_file('pthread/call_sync_on_main_thread.js')])
    self.btest_exit('pthread/call_sync_on_main_thread.c', cflags=['-O3', '-pthread', '-DPROXY_TO_PTHREAD=0', '--js-library', test_file('pthread/call_sync_on_main_thread.js')])
    self.btest_exit('pthread/call_sync_on_main_thread.c', cflags=['-Oz', '-DPROXY_TO_PTHREAD=0', '--js-library', test_file('pthread/call_sync_on_main_thread.js')])

  # Test that it is possible to asynchronously call a JavaScript function on the
  # main thread.
  def test_pthread_call_async_on_main_thread(self):
    self.btest('pthread/call_async_on_main_thread.c', expected='7', cflags=['-O3', '-pthread', '-sPROXY_TO_PTHREAD', '-DPROXY_TO_PTHREAD=1', '--js-library', test_file('pthread/call_async_on_main_thread.js')])
    self.btest('pthread/call_async_on_main_thread.c', expected='7', cflags=['-O3', '-pthread', '-DPROXY_TO_PTHREAD=0', '--js-library', test_file('pthread/call_async_on_main_thread.js')])
    self.btest('pthread/call_async_on_main_thread.c', expected='7', cflags=['-Oz', '-DPROXY_TO_PTHREAD=0', '--js-library', test_file('pthread/call_async_on_main_thread.js')])

  # Tests that spawning a new thread does not cause a reinitialization of the
  # global data section of the application memory area.
  @parameterized({
    '': (['-O3'],),
    'modularize': (['-sMODULARIZE', '-sEXPORT_NAME=MyModule', '--shell-file', test_file('shell_that_launches_modularize.html')],),
  })
  def test_pthread_global_data_initialization(self, args):
    self.btest_exit('pthread/test_pthread_global_data_initialization.c', cflags=args + ['-pthread', '-sPROXY_TO_PTHREAD', '-sPTHREAD_POOL_SIZE'])

  @requires_wasm2js
  def test_pthread_global_data_initialization_in_sync_compilation_mode(self):
    self.btest_exit('pthread/test_pthread_global_data_initialization.c', cflags=['-sWASM_ASYNC_COMPILATION=0', '-pthread', '-sPROXY_TO_PTHREAD', '-sPTHREAD_POOL_SIZE'])

  # Test that emscripten_get_now() reports coherent wallclock times across all
  # pthreads, instead of each pthread independently reporting wallclock times
  # since the launch of that pthread.
  def test_pthread_clock_drift(self):
    self.btest_exit('pthread/test_pthread_clock_drift.c', cflags=['-O3', '-pthread', '-sPROXY_TO_PTHREAD'])

  def test_pthread_utf8_funcs(self):
    self.btest_exit('pthread/test_pthread_utf8_funcs.c', cflags=['-pthread', '-sPTHREAD_POOL_SIZE'])

  # Test the emscripten_futex_wake(addr, INT_MAX); functionality to wake all
  # waiters
  @also_with_wasm2js
  def test_pthread_wake_all(self):
    self.btest_exit('pthread/test_futex_wake_all.c', cflags=['-O3', '-pthread'])

  # Test that stack base and max correctly bound the stack on pthreads.
  def test_pthread_stack_bounds(self):
    self.btest_exit('pthread/test_pthread_stack_bounds.cpp', cflags=['-pthread'])

  # Test that real `thread_local` works.
  def test_pthread_tls(self):
    self.btest_exit('pthread/test_pthread_tls.c', cflags=['-sPROXY_TO_PTHREAD', '-pthread'])

  # Test that real `thread_local` works in main thread without PROXY_TO_PTHREAD.
  def test_pthread_tls_main(self):
    self.btest_exit('pthread/test_pthread_tls_main.cpp', cflags=['-pthread'])

  def test_pthread_safe_stack(self):
    # Note that as the test runs with PROXY_TO_PTHREAD, we set STACK_SIZE,
    # and not DEFAULT_PTHREAD_STACK_SIZE, as the pthread for main() gets the
    # same stack size as the main thread normally would.
    self.btest('core/test_safe_stack.c', expected='abort:stack overflow', cflags=['-pthread', '-sPROXY_TO_PTHREAD', '-sSTACK_OVERFLOW_CHECK=2', '-sSTACK_SIZE=64KB'])

  @no_wasm64('TODO: ASAN in memory64')
  @parameterized({
    'leak': ['test_pthread_lsan_leak', ['-gsource-map']],
    'no_leak': ['test_pthread_lsan_no_leak', []],
  })
  @no_firefox('https://github.com/emscripten-core/emscripten/issues/15978')
  @no_safari('TODO: browser.test_pthread_lsan_leak fails with /report_result?0') # Fails in Safari 17.6 (17618.3.11.11.7, 17618), Safari 26.0.1 (21622.1.22.11.15)
  def test_pthread_lsan(self, name, args):
    self.btest(Path('pthread', name + '.cpp'), expected='1', cflags=['-fsanitize=leak', '-pthread', '-sPROXY_TO_PTHREAD', '--pre-js', test_file('pthread', name + '.js')] + args)

  @no_wasm64('TODO: ASAN in memory64')
  @no_2gb('ASAN + GLOBAL_BASE')
  @no_4gb('ASAN + GLOBAL_BASE')
  @parameterized({
    # Reusing the LSan test files for ASan.
    'leak': ['test_pthread_lsan_leak', ['-gsource-map']],
    'no_leak': ['test_pthread_lsan_no_leak', []],
  })
  @no_safari('TODO: browser.test_pthread_asan_leak fails with /report_result?0') # Fails in Safari 17.6 (17618.3.11.11.7, 17618), Safari 26.0.1 (21622.1.22.11.15)
  def test_pthread_asan(self, name, args):
    self.btest(Path('pthread', name + '.cpp'), expected='1', cflags=['-fsanitize=address', '-pthread', '-sPROXY_TO_PTHREAD', '--pre-js', test_file('pthread', name + '.js')] + args)

  @no_wasm64('TODO: ASAN in memory64')
  @no_2gb('ASAN + GLOBAL_BASE')
  @no_4gb('ASAN + GLOBAL_BASE')
  def test_pthread_asan_use_after_free(self):
    self.btest('pthread/test_pthread_asan_use_after_free.cpp', expected='1', cflags=['-fsanitize=address', '-pthread', '-sPROXY_TO_PTHREAD', '--pre-js', test_file('pthread/test_pthread_asan_use_after_free.js')])

  @no_wasm64('TODO: ASAN in memory64')
  @no_2gb('ASAN + GLOBAL_BASE')
  @no_4gb('ASAN + GLOBAL_BASE')
  @no_firefox('https://github.com/emscripten-core/emscripten/issues/20006')
  @no_safari('TODO: Hangs') # Fails in Safari 17.6 (17618.3.11.11.7, 17618), Safari 26.0.1 (21622.1.22.11.15)
  @also_with_wasmfs
  def test_pthread_asan_use_after_free_2(self):
    # similiar to test_pthread_asan_use_after_free, but using a pool instead
    # of proxy-to-pthread, and al, '-Wno-experimental'so the allocation happens on the pthread
    # (which tests that it can use the offset converter to get the stack
    # trace there)
    self.btest('pthread/test_pthread_asan_use_after_free_2.cpp', expected='1', cflags=['-fsanitize=address', '-pthread', '-sPTHREAD_POOL_SIZE=1', '--pre-js', test_file('pthread/test_pthread_asan_use_after_free_2.js')])

  def test_pthread_exit_process(self):
    args = ['-pthread',
            '-sPROXY_TO_PTHREAD',
            '-sPTHREAD_POOL_SIZE=2',
            '-sEXIT_RUNTIME',
            '-DEXIT_RUNTIME',
            '-O0']
    args += ['--pre-js', test_file('core/pthread/test_pthread_exit_runtime.pre.js')]
    self.btest('core/pthread/test_pthread_exit_runtime.c', expected='onExit status: 42', cflags=args)

  @no_safari('TODO: Fails with report_result?unexpected: [object ErrorEvent]') # Fails in Safari 17.6 (17618.3.11.11.7, 17618), Safari 26.0.1 (21622.1.22.11.15)
  def test_pthread_trap(self):
    create_file('pre.js', '''
    if (typeof window === 'object' && window) {
      window.addEventListener('error', function(e) {
        if (e.error && e.error.message.includes('unreachable'))
          maybeReportResultToServer("expected exception caught");
        else
          maybeReportResultToServer("unexpected: " + e);
      });
    }''')
    args = ['-pthread',
            '-sPROXY_TO_PTHREAD',
            '-sEXIT_RUNTIME',
            '--profiling-funcs',
            '--pre-js=pre.js']
    self.btest('pthread/test_pthread_trap.c', expected='expected exception caught', cflags=args)

  # Tests MAIN_THREAD_EM_ASM_INT() function call signatures.
  def test_main_thread_em_asm_signatures(self):
    self.btest_exit('core/test_em_asm_signatures.cpp')

  def test_main_thread_em_asm_signatures_pthreads(self):
    self.btest_exit('core/test_em_asm_signatures.cpp', cflags=['-O3', '-pthread', '-sPROXY_TO_PTHREAD', '-sASSERTIONS'])

  def test_main_thread_async_em_asm(self):
    self.btest_exit('core/test_main_thread_async_em_asm.cpp', cflags=['-O3', '-pthread', '-sPROXY_TO_PTHREAD', '-sASSERTIONS'])

  def test_main_thread_em_asm_blocking(self):
    shutil.copy(test_file('browser/test_em_asm_blocking.html'), 'page.html')

    self.compile_btest('browser/test_em_asm_blocking.cpp', ['-O2', '-o', 'wasm.js', '-pthread', '-sPROXY_TO_PTHREAD', '-sEXIT_RUNTIME'])
    self.run_browser('page.html', '/report_result?exit:8')

  # Test that it is possible to send a signal via calling alarm(timeout), which in turn calls to the signal handler set by signal(SIGALRM, func);
  def test_sigalrm(self):
    self.btest_exit('test_sigalrm.c', cflags=['-O3'])

  def test_canvas_style_proxy(self):
    self.btest('canvas_style_proxy.c', expected='1', cflags=['--proxy-to-worker', '-Wno-deprecated', '--shell-file', test_file('canvas_style_proxy_shell.html'), '--pre-js', test_file('canvas_style_proxy_pre.js')])

  def test_canvas_size_proxy(self):
    self.btest('canvas_size_proxy.c', expected='0', cflags=['--proxy-to-worker', '-Wno-deprecated'])

  def test_custom_messages_proxy(self):
    self.btest('custom_messages_proxy.c', expected='1', cflags=['--proxy-to-worker', '-Wno-deprecated', '--shell-file', test_file('custom_messages_proxy_shell.html'), '--post-js', test_file('custom_messages_proxy_postjs.js')])

  @parameterized({
    '': ([],),
    'O1': (['-O1'],),
    'O2': (['-O2'],),
  })
  def test_vanilla_html_when_proxying(self, args):
    self.compile_btest('browser_test_hello_world.c', ['-o', 'test.js', '--proxy-to-worker', '-Wno-deprecated'] + args)
    create_file('test.html', '<script src="test.js"></script>')
    self.run_browser('test.html', '/report_result?0')

  @parameterized({
    '': ([], 1),
    'O1': (['-O1'], 1),
    'O2': (['-O2'], 1),
    'O3': (['-O3'], 1),
    # force it on
    'force': (['-sWASM_ASYNC_COMPILATION'], 1),
    'off': (['-sWASM_ASYNC_COMPILATION=0'], 0),
  })
  def test_async_compile(self, opts, returncode):
    # notice when we use async compilation
    create_file('pre.js', '''
      // note if we do async compilation
      var real_wasm_instantiate = WebAssembly.instantiate;
      var real_wasm_instantiateStreaming = WebAssembly.instantiateStreaming;
      if (typeof real_wasm_instantiateStreaming === 'function') {
        WebAssembly.instantiateStreaming = (a, b) => {
          err('instantiateStreaming called');
          console.log('instantiateStreaming called');
          Module.sawAsyncCompilation = true;
          return real_wasm_instantiateStreaming(a, b);
        };
      } else {
        WebAssembly.instantiate = (a, b) => {
          err('instantiate called');
          Module.sawAsyncCompilation = true;
          return real_wasm_instantiate(a, b);
        };
      }
    ''')
    self.cflags.append('--pre-js=pre.js')
    self.btest_exit('test_async_compile.c', assert_returncode=returncode, cflags=opts)
    # Ensure that compilation still works and is async without instantiateStreaming available
    create_file('pre0.js', 'WebAssembly.instantiateStreaming = undefined;')
    self.cflags.insert(0, '--pre-js=pre0.js')
    self.btest_exit('test_async_compile.c', assert_returncode=1)

  # Test that implementing Module.instantiateWasm() callback works.
  @also_with_asan
  def test_manual_wasm_instantiate(self):
    self.set_setting('EXIT_RUNTIME')
    self.compile_btest('test_manual_wasm_instantiate.c', ['-o', 'manual_wasm_instantiate.js'], reporting=Reporting.JS_ONLY)
    shutil.copy(test_file('test_manual_wasm_instantiate.html'), '.')
    self.run_browser('test_manual_wasm_instantiate.html', '/report_result?exit:0')

  def test_wasm_locate_file(self):
    # Test that it is possible to define "Module.locateFile(foo)" function to locate where worker.js will be loaded from.
    ensure_dir('cdn')
    shell = read_file(path_from_root('src/shell.html'))
    create_file('shell2.html', shell.replace('var Module = {', 'var Module = { locateFile: (filename) => (filename == "test.wasm") ? "cdn/test.wasm" : filename, '))
    self.compile_btest('browser_test_hello_world.c', ['--shell-file', 'shell2.html', '-o', 'test.html'])
    shutil.move('test.wasm', Path('cdn/test.wasm'))
    self.run_browser('test.html', '/report_result?0')

  @also_with_threads
  def test_utf8_textdecoder(self):
    self.btest_exit('benchmark/benchmark_utf8.c', 0, cflags=['--embed-file', test_file('utf8_corpus.txt') + '@/utf8_corpus.txt'])

  @also_with_threads
  def test_utf16_textdecoder(self):
    self.btest_exit('benchmark/benchmark_utf16.cpp', 0, cflags=['--embed-file', test_file('utf16_corpus.txt') + '@/utf16_corpus.txt', '-sEXPORTED_RUNTIME_METHODS=UTF16ToString,stringToUTF16,lengthBytesUTF16'])

  # Tests that it is possible to initialize and render WebGL content in a
  # pthread by using OffscreenCanvas.
  @no_chrome('https://crbug.com/961765')
  # The non-chained version suffers from browser priority inversion deadlock problem: offscreenCanvas.getContext("webgl2") does not make progress in a pthread until main thread yields to event loop.
  # The chained version of this test suffers from bug https://bugzil.la/1992576
  @no_firefox('https://bugzil.la/1972240 (priority inversion deadlock) + https://bugzil.la/1992576 (chained OffscreenCanvas transfer)')
  @parameterized({
    '': ([],),
    # -DTEST_CHAINED_WEBGL_CONTEXT_PASSING:
    # Tests that it is possible to transfer WebGL canvas in a chain from main
    # thread -> thread 1 -> thread 2 and then init and render WebGL content there.
    'chained': (['-DTEST_CHAINED_WEBGL_CONTEXT_PASSING'],),
  })
  @requires_offscreen_canvas
  @requires_graphics_hardware
  def test_webgl_offscreen_canvas_in_pthread(self, args):
    self.btest('gl_in_pthread.c', expected='1', cflags=args + ['-pthread', '-sPTHREAD_POOL_SIZE=2', '-sOFFSCREENCANVAS_SUPPORT', '-lGL'])

  # Tests that it is possible to render WebGL content on a <canvas> on the main
  # thread, after it has once been used to render WebGL content in a pthread
  # first -DTEST_MAIN_THREAD_EXPLICIT_COMMIT: Test the same (WebGL on main
  # thread after pthread), but by using explicit .commit() to swap on the main
  # thread instead of implicit "swap when rAF ends" logic
  @parameterized({
    '': ([],),
    'explicit': (['-DTEST_MAIN_THREAD_EXPLICIT_COMMIT'],),
  })
  @requires_offscreen_canvas
  @requires_graphics_hardware
  @disabled('This test is disabled because current OffscreenCanvas does not allow transfering it after a rendering context has been created for it.')
  def test_webgl_offscreen_canvas_in_mainthread_after_pthread(self, args):
    self.btest('gl_in_mainthread_after_pthread.c', expected='0', cflags=args + ['-pthread', '-sPTHREAD_POOL_SIZE=2', '-sOFFSCREENCANVAS_SUPPORT', '-lGL'])

  @requires_offscreen_canvas
  @requires_graphics_hardware
  def test_webgl_offscreen_canvas_only_in_pthread(self):
    self.btest_exit('gl_only_in_pthread.c', cflags=['-pthread', '-sPTHREAD_POOL_SIZE', '-sOFFSCREENCANVAS_SUPPORT', '-lGL', '-sOFFSCREEN_FRAMEBUFFER'])

  # Tests that rendering from client side memory without default-enabling extensions works.
  @requires_graphics_hardware
  def test_webgl_from_client_side_memory_without_default_enabled_extensions(self):
    self.btest_exit('webgl_draw_triangle.c', cflags=['-lGL', '-sOFFSCREEN_FRAMEBUFFER', '-DEXPLICIT_SWAP=1', '-DDRAW_FROM_CLIENT_MEMORY=1', '-sFULL_ES2'])

  # Tests for WEBGL_multi_draw extension
  # For testing WebGL draft extensions like this, if using chrome as the browser,
  # We might want to append the --enable-webgl-draft-extensions to the EMTEST_BROWSER env arg.
  @requires_graphics_hardware
  @no_2gb('https://crbug.com/324562920')
  @no_4gb('https://crbug.com/324562920')
  @parameterized({
    'arrays': (['-DMULTI_DRAW_ARRAYS'],),
    'arrays_instanced': (['-DMULTI_DRAW_ARRAYS_INSTANCED'],),
    'elements': (['-DMULTI_DRAW_ELEMENTS'],),
    'elements_instanced': (['-DMULTI_DRAW_ELEMENTS_INSTANCED'],),
  })
  def test_webgl_multi_draw(self, args):
    self.reftest('webgl_multi_draw_test.c', 'webgl_multi_draw.png',
                 cflags=['-lGL', '-sOFFSCREEN_FRAMEBUFFER', '-DEXPLICIT_SWAP'] + args)

  # Tests for base_vertex/base_instance extension
  # For testing WebGL draft extensions like this, if using chrome as the browser,
  # We might want to append the --enable-webgl-draft-extensions to the EMTEST_BROWSER env arg.
  # If testing on Mac, you also need --use-cmd-decoder=passthrough to get this extension.
  # Also there is a known bug with Mac Intel baseInstance which can fail producing the expected image result.
  @requires_webgl2
  @parameterized({
    '': (0,),
    'multidraw': (1,),
  })
  @parameterized({
    '': (0,),
    'drawelements': (1,),
  })
  def test_webgl_draw_base_vertex_base_instance(self, multi_draw, draw_elements):
    self.reftest('webgl_draw_base_vertex_base_instance_test.c', 'webgl_draw_instanced_base_vertex_base_instance.png',
                 cflags=['-lGL',
                            '-sMAX_WEBGL_VERSION=2',
                            '-sOFFSCREEN_FRAMEBUFFER',
                            '-DMULTI_DRAW=' + str(multi_draw),
                            '-DDRAW_ELEMENTS=' + str(draw_elements),
                            '-DEXPLICIT_SWAP=1',
                            '-DWEBGL_CONTEXT_VERSION=2'])

  @requires_graphics_hardware
  def test_webgl_sample_query(self):
    self.btest_exit('webgl_sample_query.c', cflags=['-sMAX_WEBGL_VERSION=2', '-lGL'])

  @requires_graphics_hardware
  @parameterized({
    # EXT query entrypoints on WebGL 1.0
    '': (['-sMAX_WEBGL_VERSION'],),
    # EXT query entrypoints on a WebGL 1.0 context while built for WebGL 2.0
    'v2': (['-sMAX_WEBGL_VERSION=2'],),
    # builtin query entrypoints on WebGL 2.0
    'v2api': (['-sMAX_WEBGL_VERSION=2', '-DTEST_WEBGL2'],),
  })
  def test_webgl_timer_query(self, args):
    self.btest_exit('webgl_timer_query.c', cflags=args + ['-lGL'])

  # Tests that -sOFFSCREEN_FRAMEBUFFER rendering works.
  @requires_graphics_hardware
  @parameterized({
    '': ([],),
    'threads': (['-pthread', '-sPROXY_TO_PTHREAD'],),
  })
  @parameterized({
    '': ([],),
    'es2': (['-sFULL_ES2'],),
    'es3': (['-sFULL_ES3'],),
  })
  def test_webgl_offscreen_framebuffer(self, version, threads):
    # Tests all the different possible versions of libgl
    args = ['-lGL', '-sOFFSCREEN_FRAMEBUFFER', '-DEXPLICIT_SWAP=1'] + threads + version
    self.btest_exit('webgl_draw_triangle.c', cflags=args)

  # Tests that VAOs can be used even if WebGL enableExtensionsByDefault is set to 0.
  @requires_graphics_hardware
  def test_webgl_vao_without_automatic_extensions(self):
    self.btest_exit('test_webgl_no_auto_init_extensions.c', cflags=['-lGL', '-sGL_SUPPORT_AUTOMATIC_ENABLE_EXTENSIONS=0'])

  # Tests that offscreen framebuffer state restoration works
  @requires_graphics_hardware
  @parameterized({
    # full state restoration path on WebGL 1.0
    'gl1_no_vao': (['-sMAX_WEBGL_VERSION=1', '-DTEST_DISABLE_VAO'],),
    # VAO path on WebGL 1.0
    'gl1': (['-sMAX_WEBGL_VERSION=1', '-DTEST_VERIFY_WEBGL1_VAO_SUPPORT=1'],),
    'gl1_max_gl2': (['-sMAX_WEBGL_VERSION=2'],),
    # VAO path on WebGL 2.0
    'gl2': (['-sMAX_WEBGL_VERSION=2', '-DTEST_WEBGL2=1', '-DTEST_ANTIALIAS=1'],),
    # full state restoration path on WebGL 2.0
    'gl2_no_vao': (['-sMAX_WEBGL_VERSION=2', '-DTEST_WEBGL2=1', '-DTEST_ANTIALIAS=1', '-DTEST_DISABLE_VAO'],),
    # blitFramebuffer path on WebGL 2.0 (falls back to VAO on Firefox < 67)
    'gl2_no_aa': (['-sMAX_WEBGL_VERSION=2', '-DTEST_WEBGL2=1', '-DTEST_ANTIALIAS=0'],),
  })
  def test_webgl_offscreen_framebuffer_state_restoration(self, args):
    if '-DTEST_WEBGL2=1' in args and webgl2_disabled():
      self.skipTest('This test requires WebGL2 to be available')
    base_args = ['-lGL', '-sOFFSCREEN_FRAMEBUFFER', '-DEXPLICIT_SWAP=1']
    self.btest_exit('webgl_offscreen_framebuffer_swap_with_bad_state.c', cflags=base_args + args)

  @parameterized({
    '': ([],),
    'es2': (['-sFULL_ES2'],),
    'es3': (['-sFULL_ES3'],),
  })
  @requires_graphics_hardware
  def test_webgl_draw_triangle_with_uniform_color(self, args):
    self.btest_exit('webgl_draw_triangle_with_uniform_color.c', cflags=args)

  # Tests that using an array of structs in GL uniforms works.
  @requires_webgl2
  def test_webgl_array_of_structs_uniform(self):
    self.reftest('webgl_array_of_structs_uniform.c', 'webgl_array_of_structs_uniform.png', cflags=['-lGL', '-sMAX_WEBGL_VERSION=2'])

  # Tests that if a WebGL context is created in a pthread on a canvas that has
  # not been transferred to that pthread, WebGL calls are then proxied to the
  # main thread -DTEST_OFFSCREEN_CANVAS=1: Tests that if a WebGL context is
  # created on a pthread that has the canvas transferred to it via using
  # Emscripten's EMSCRIPTEN_PTHREAD_TRANSFERRED_CANVASES="#canvas", then
  # OffscreenCanvas is used -DTEST_OFFSCREEN_CANVAS=2: Tests that if a WebGL
  # context is created on a pthread that has the canvas transferred to it via
  # automatic transferring of Module.canvas when
  # EMSCRIPTEN_PTHREAD_TRANSFERRED_CANVASES is not defined, then OffscreenCanvas
  # is also used
  @parameterized({
    '': ([False],),
    'asyncify': ([True],),
  })
  @requires_offscreen_canvas
  @requires_graphics_hardware
  def test_webgl_offscreen_canvas_in_proxied_pthread(self, asyncify):
    args = ['-pthread', '-sOFFSCREENCANVAS_SUPPORT', '-lGL', '-sGL_DEBUG', '-sPROXY_TO_PTHREAD']
    if asyncify:
      # given the synchronous render loop here, asyncify is needed to see intermediate frames and
      # the gradual color change
      args += ['-sASYNCIFY', '-DASYNCIFY']
    self.btest_exit('gl_in_proxy_pthread.c', cflags=args)

  @parameterized({
    '': ([],),
    'proxy': (['-sPROXY_TO_PTHREAD'],),
  })
  @parameterized({
    '': ([],),
    'blocking': (['-DTEST_SYNC_BLOCKING_LOOP=1'],),
  })
  @parameterized({
    '': ([],),
    'offscreen': (['-sOFFSCREENCANVAS_SUPPORT', '-sOFFSCREEN_FRAMEBUFFER'],),
  })
  @requires_graphics_hardware
  @requires_offscreen_canvas
  def test_webgl_resize_offscreencanvas_from_main_thread(self, args1, args2, args3):
    cmd = args1 + args2 + args3 + ['-pthread', '-lGL', '-sGL_DEBUG']

    if is_firefox() and '-sOFFSCREENCANVAS_SUPPORT' in cmd and '-sPROXY_TO_PTHREAD' in cmd:
      # Firefox is unable to transfer the same OffscreenCanvas multiple times across Workers
      # (in a chained fashion, e.g. main thread -> proxy-to-pthread main thread -> back to main thread -> user pthread)
      self.skipTest('https://bugzil.la/1992576')

    print(str(cmd))
    self.btest_exit('test_webgl_resize_offscreencanvas_from_main_thread.c', cflags=cmd)

  @requires_graphics_hardware
  @parameterized({
    'v1': (1,),
    'v2': (2,),
  })
  @parameterized({
    'enable': (1,),
    'disable': (0,),
  })
  def test_webgl_simple_extensions(self, webgl_version, simple_enable_extensions):
    if webgl_version == 2 and webgl2_disabled():
      self.skipTest('This test requires WebGL2 to be available')

    cmd = ['-DWEBGL_CONTEXT_VERSION=' + str(webgl_version),
           '-DWEBGL_SIMPLE_ENABLE_EXTENSION=' + str(simple_enable_extensions),
           '-sMAX_WEBGL_VERSION=2',
           '-sGL_SUPPORT_AUTOMATIC_ENABLE_EXTENSIONS=' + str(simple_enable_extensions),
           '-sGL_SUPPORT_SIMPLE_ENABLE_EXTENSIONS=' + str(simple_enable_extensions)]
    self.btest_exit('webgl2_simple_enable_extensions.c', cflags=cmd)

  @parameterized({
    '': ([],),
    'closure': (['-sASSERTIONS', '--closure=1'],),
    'closure_advanced': (['-sASSERTIONS', '--closure=1', '-O3'],),
    'main_module': (['-sMAIN_MODULE=1'],),
    'pthreads': (['-pthread', '-sOFFSCREENCANVAS_SUPPORT'],),
  })
  @requires_webgpu
  def test_webgpu_basic_rendering(self, args):
    self.btest_exit('webgpu_basic_rendering.cpp', cflags=['--use-port=emdawnwebgpu', '-sEXIT_RUNTIME'] + args)

  @requires_webgpu
  def test_webgpu_required_limits(self):
    self.set_setting('DEFAULT_TO_CXX')  # emdawnwebgpu uses C++ internally
    self.btest_exit('webgpu_required_limits.c', cflags=['--use-port=emdawnwebgpu'])

  # Tests the feature that shell html page can preallocate the typed array and place it
  # to Module.buffer before loading the script page.
  # In this build mode, the -sINITIAL_MEMORY=xxx option will be ignored.
  # Preallocating the buffer in this was is asm.js only (wasm needs a Memory).
  @requires_wasm2js
  def test_preallocated_heap(self):
    self.btest_exit('test_preallocated_heap.cpp', cflags=['-sWASM=0', '-sIMPORTED_MEMORY', '-sINITIAL_MEMORY=16MB', '-sABORTING_MALLOC=0', '--shell-file', test_file('test_preallocated_heap_shell.html')])

  # Tests emscripten_fetch() usage to XHR data directly to memory without persisting results to IndexedDB.
  @also_with_wasm2js
  def test_fetch_to_memory(self):
    # Test error reporting in the negative case when the file URL doesn't exist. (http 404)
    self.btest_exit('fetch/test_fetch_to_memory.cpp',
                    cflags=['-sFETCH_DEBUG', '-sFETCH', '-DFILE_DOES_NOT_EXIST'])

    # Test the positive case when the file URL exists. (http 200)
    shutil.copy(test_file('gears.png'), '.')
    for arg in ([], ['-sFETCH_SUPPORT_INDEXEDDB=0']):
      self.btest_exit('fetch/test_fetch_to_memory.cpp',
                      cflags=['-sFETCH_DEBUG', '-sFETCH'] + arg)

  @also_with_wasm2js
  @parameterized({
    '': ([],),
    'pthread_exit': (['-DDO_PTHREAD_EXIT'],),
  })
  @no_firefox('https://github.com/emscripten-core/emscripten/issues/16868')
  def test_fetch_from_thread(self, args):
    shutil.copy(test_file('gears.png'), '.')
    self.btest_exit('fetch/test_fetch_from_thread.cpp',
                    cflags=args + ['-pthread', '-sPROXY_TO_PTHREAD', '-sFETCH_DEBUG', '-sFETCH', '-DFILE_DOES_NOT_EXIST'])

  @also_with_wasm2js
  def test_fetch_to_indexdb(self):
    shutil.copy(test_file('gears.png'), '.')
    self.btest_exit('fetch/test_fetch_to_indexeddb.cpp', cflags=['-sFETCH_DEBUG', '-sFETCH'])

  # Tests emscripten_fetch() usage to persist an XHR into IndexedDB and subsequently load up from there.
  @also_with_wasm2js
  def test_fetch_cached_xhr(self):
    shutil.copy(test_file('gears.png'), '.')
    self.btest_exit('fetch/test_fetch_cached_xhr.cpp', cflags=['-sFETCH_DEBUG', '-sFETCH'])

  # Tests that response headers get set on emscripten_fetch_t values.
  @no_firefox('https://github.com/emscripten-core/emscripten/issues/16868')
  @also_with_wasm2js
  def test_fetch_response_headers(self):
    shutil.copy(test_file('gears.png'), '.')
    self.btest_exit('fetch/test_fetch_response_headers.cpp', cflags=['-sFETCH_DEBUG', '-sFETCH', '-pthread', '-sPROXY_TO_PTHREAD'])

  # Test emscripten_fetch() usage to stream a XHR in to memory without storing the full file in memory
  @also_with_wasm2js
  @disabled('moz-chunked-arraybuffer was firefox-only and has been removed')
  def test_fetch_stream_file(self):
    # Strategy: create a large 128MB file, and compile with a small 16MB Emscripten heap, so that the tested file
    # won't fully fit in the heap. This verifies that streaming works properly.
    s = '12345678'
    for _ in range(14):
      s = s[::-1] + s # length of str will be 2^17=128KB
    with open('largefile.txt', 'w') as f:
      for _ in range(1024):
        f.write(s)
    self.btest_exit('fetch/test_fetch_stream_file.cpp', cflags=['-sFETCH_DEBUG', '-sFETCH'])

  def test_fetch_headers_received(self):
    create_file('myfile.dat', 'hello world\n')
    self.btest_exit('fetch/test_fetch_headers_received.c', cflags=['-sFETCH_DEBUG', '-sFETCH'])

  def test_fetch_xhr_abort(self):
    shutil.copy(test_file('gears.png'), '.')
    self.btest_exit('fetch/test_fetch_xhr_abort.cpp', cflags=['-sFETCH_DEBUG', '-sFETCH'])

  # Tests emscripten_fetch() usage in synchronous mode when used from the main
  # thread proxied to a Worker with -sPROXY_TO_PTHREAD option.
  @no_firefox('https://github.com/emscripten-core/emscripten/issues/16868')
  @also_with_wasm2js
  def test_fetch_sync_xhr(self):
    shutil.copy(test_file('gears.png'), '.')
    self.btest_exit('fetch/test_fetch_sync_xhr.cpp', cflags=['-sFETCH_DEBUG', '-sFETCH', '-pthread', '-sPROXY_TO_PTHREAD'])

  # Tests synchronous emscripten_fetch() usage from pthread
  @no_firefox('https://github.com/emscripten-core/emscripten/issues/16868')
  def test_fetch_sync(self):
    shutil.copy(test_file('gears.png'), '.')
    self.btest_exit('fetch/test_fetch_sync.c', cflags=['-sFETCH', '-pthread', '-sPROXY_TO_PTHREAD'])

  # Tests that the Fetch API works for synchronous XHRs when used with --proxy-to-worker.
  @no_firefox('https://github.com/emscripten-core/emscripten/issues/16868')
  @also_with_wasm2js
  def test_fetch_sync_xhr_in_proxy_to_worker(self):
    shutil.copy(test_file('gears.png'), '.')
    self.btest_exit('fetch/test_fetch_sync_xhr.cpp', cflags=['-sFETCH_DEBUG', '-sFETCH', '--proxy-to-worker', '-Wno-deprecated'])

  @disabled('https://github.com/emscripten-core/emscripten/issues/16746')
  def test_fetch_idb_store(self):
    self.btest_exit('fetch/test_fetch_idb_store.cpp', cflags=['-pthread', '-sFETCH', '-sPROXY_TO_PTHREAD'])

  @disabled('https://github.com/emscripten-core/emscripten/issues/16746')
  def test_fetch_idb_delete(self):
    shutil.copy(test_file('gears.png'), '.')
    self.btest_exit('fetch/test_fetch_idb_delete.cpp', cflags=['-pthread', '-sFETCH_DEBUG', '-sFETCH', '-sWASM=0', '-sPROXY_TO_PTHREAD'])

  def test_fetch_post(self):
    self.btest_exit('fetch/test_fetch_post.c', cflags=['-sFETCH'])

  def test_fetch_progress(self):
    create_file('myfile.dat', 'hello world\n' * 1000)
    self.btest_exit('fetch/test_fetch_progress.c', cflags=['-sFETCH'])

  def test_fetch_to_memory_async(self):
    create_file('myfile.dat', 'hello world\n' * 1000)
    self.btest_exit('fetch/test_fetch_to_memory_async.c', cflags=['-sFETCH'])

  @requires_shared_array_buffer
  def test_fetch_to_memory_sync(self):
    create_file('myfile.dat', 'hello world\n' * 1000)
    self.btest_exit('fetch/test_fetch_to_memory_sync.c', cflags=['-sFETCH', '-pthread', '-sPROXY_TO_PTHREAD'])

  @disabled('moz-chunked-arraybuffer was firefox-only and has been removed')
  def test_fetch_stream_async(self):
    create_file('myfile.dat', 'hello world\n' * 1000)
    self.btest_exit('fetch/test_fetch_stream_async.c', cflags=['-sFETCH'])

  def test_fetch_persist(self):
    create_file('myfile.dat', 'hello world\n')
    self.btest_exit('fetch/test_fetch_persist.c', cflags=['-sFETCH'])

  @no_firefox('https://github.com/emscripten-core/emscripten/issues/16868')
  def test_fetch_redirect(self):
    self.btest_exit('fetch/test_fetch_redirect.c', cflags=['-sFETCH', '-pthread', '-sPROXY_TO_PTHREAD', f'-DSERVER="{self.SERVER_URL}"'])

  @parameterized({
    '': ([],),
    'mt': (['-pthread', '-sPTHREAD_POOL_SIZE=2'],),
  })
  def test_pthread_locale(self, args):
    self.cflags.append('-I' + path_from_root('system/lib/libc/musl/src/internal'))
    self.cflags.append('-I' + path_from_root('system/lib/pthread'))
    self.btest_exit('pthread/test_pthread_locale.c', cflags=args)

  # Tests the Emscripten HTML5 API emscripten_set_canvas_element_size() and
  # emscripten_get_canvas_element_size() functionality in singlethreaded programs.
  def test_emscripten_set_canvas_element_size(self):
    self.btest_exit('emscripten_set_canvas_element_size.c')

  # Test that emscripten_get_device_pixel_ratio() is callable from pthreads (and proxies to main
  # thread to obtain the proper window.devicePixelRatio value).
  @parameterized({
    '': ([],),
    'pthread': (['-pthread', '-sPROXY_TO_PTHREAD'],),
  })
  def test_emscripten_get_device_pixel_ratio(self, args):
    self.btest_exit('emscripten_get_device_pixel_ratio.c', cflags=args)

  # Tests that emscripten_run_script() variants of functions work in pthreads.
  @parameterized({
    '': ([],),
    'pthread': (['-pthread', '-sPROXY_TO_PTHREAD'],),
  })
  def test_pthread_run_script(self, args):
    shutil.copy(test_file('pthread/foo.js'), '.')
    self.btest_exit('pthread/test_pthread_run_script.c', cflags=['-O3'] + args)

  # Tests emscripten_set_canvas_element_size() and OffscreenCanvas functionality in different build configurations.
  @requires_graphics_hardware
  @requires_offscreen_canvas
  @parameterized({
    '': ([], True),
    'offscreen': (['-sOFFSCREENCANVAS_SUPPORT'], True),
    'pthread': (['-sPROXY_TO_PTHREAD', '-pthread', '-sOFFSCREEN_FRAMEBUFFER'], True),
    'pthread_ofb_main_loop': (['-sPROXY_TO_PTHREAD', '-pthread', '-sOFFSCREEN_FRAMEBUFFER', '-DTEST_EXPLICIT_CONTEXT_SWAP=1'], True),
    'pthread_ofb': (['-sPROXY_TO_PTHREAD', '-pthread', '-sOFFSCREEN_FRAMEBUFFER', '-DTEST_EXPLICIT_CONTEXT_SWAP=1'], False),
    'manual_css': (['-sPROXY_TO_PTHREAD', '-pthread', '-sOFFSCREEN_FRAMEBUFFER', '-DTEST_EXPLICIT_CONTEXT_SWAP=1', '-DTEST_MANUALLY_SET_ELEMENT_CSS_SIZE=1'], False),
  })
  def test_emscripten_animate_canvas_element_size(self, args, main_loop):
    cmd = ['-lGL', '-O3', '-g2', '--shell-file', test_file('canvas_animate_resize_shell.html'), '-sGL_DEBUG', '-sASSERTIONS'] + args
    if not self.is_2gb() and not self.is_4gb():
      # Thread profiler does not yet work with large pointers.
      # https://github.com/emscripten-core/emscripten/issues/21229
      cmd.append('--threadprofiler')
    if main_loop:
      cmd.append('-DTEST_EMSCRIPTEN_SET_MAIN_LOOP=1')
    self.btest_exit('canvas_animate_resize.c', cflags=cmd)

  # Tests the absolute minimum pthread-enabled application.
  @parameterized({
    '': ([],),
    'modularize': (['-sMODULARIZE', '-sEXPORT_NAME=MyModule', '--shell-file',
                    test_file('shell_that_launches_modularize.html')],),
  })
  @parameterized({
    '': ([],),
    'O3': (['-O3'],),
  })
  def test_pthread_hello_thread(self, opts, modularize):
    self.btest_exit('pthread/hello_thread.c', cflags=['-pthread'] + modularize + opts)

  # Tests that a pthreads build of -sMINIMAL_RUNTIME works well in different build modes
  @parameterized({
    '': ([],),
    'modularize': (['-sMODULARIZE', '-sEXPORT_NAME=MyModule'],),
    'O3': (['-O3'],),
    'O3_modularize': (['-O3', '-sMODULARIZE', '-sEXPORT_NAME=MyModule'],),
    'O3_modularize_MINIMAL_RUNTIME_2': (['-O3', '-sMODULARIZE', '-sEXPORT_NAME=MyModule', '-sMINIMAL_RUNTIME=2'],),
  })
  def test_minimal_runtime_hello_thread(self, opts):
    self.btest_exit('pthread/hello_thread.c', cflags=['--closure=1', '-sMINIMAL_RUNTIME', '-pthread'] + opts)

  # Tests memory growth in pthreads mode, but still on the main thread.
  @parameterized({
    '': ([], 1),
    'growable_arraybuffers': (['-sGROWABLE_ARRAYBUFFERS', '-Wno-experimental'], 1),
    'proxy': (['-sPROXY_TO_PTHREAD', '-sEXIT_RUNTIME'], 2),
  })
  @no_2gb('uses INITIAL_MEMORY')
  @no_4gb('uses INITIAL_MEMORY')
  @requires_growable_arraybuffers
  def test_pthread_growth_mainthread(self, cflags, pthread_pool_size):
    self.set_setting('PTHREAD_POOL_SIZE', pthread_pool_size)
    if '-sGROWABLE_ARRAYBUFFERS' not in cflags:
      self.cflags.append('-Wno-pthreads-mem-growth')
    self.btest_exit('pthread/test_pthread_memory_growth_mainthread.c', cflags=['-pthread', '-sALLOW_MEMORY_GROWTH', '-sINITIAL_MEMORY=32MB', '-sMAXIMUM_MEMORY=256MB'] + cflags)

  # Tests memory growth in a pthread.
  @parameterized({
    '': ([],),
    'growable_arraybuffers': (['-sGROWABLE_ARRAYBUFFERS', '-Wno-experimental'],),
    'assert': (['-sASSERTIONS'],),
    'proxy': (['-sPROXY_TO_PTHREAD'], 2),
    'minimal': (['-sMINIMAL_RUNTIME', '-sMODULARIZE', '-sEXPORT_NAME=MyModule'],),
  })
  @no_2gb('uses INITIAL_MEMORY')
  @no_4gb('uses INITIAL_MEMORY')
  @requires_growable_arraybuffers
  def test_pthread_growth(self, cflags, pthread_pool_size = 1):
    self.set_setting('PTHREAD_POOL_SIZE', pthread_pool_size)
    if '-sGROWABLE_ARRAYBUFFERS' not in cflags:
      self.cflags.append('-Wno-pthreads-mem-growth')
    self.btest_exit('pthread/test_pthread_memory_growth.c', cflags=['-pthread', '-sALLOW_MEMORY_GROWTH', '-sINITIAL_MEMORY=32MB', '-sMAXIMUM_MEMORY=256MB'] + cflags)

  # Tests that time in a pthread is relative to the main thread, so measurements
  # on different threads are still monotonic, as if checking a single central
  # clock.
  def test_pthread_reltime(self):
    self.btest_exit('pthread/test_pthread_reltime.cpp', cflags=['-pthread', '-sPTHREAD_POOL_SIZE'])

  # Tests that it is possible to load the main .js file of the application manually via mainScriptUrlOrBlob,
  # and still use pthreads.
  @parameterized({
    'blob': (False, True),
    'url': (False, False),
    'blob_es6': (True, True),
    'url_es6': (True, False),
  })
  @requires_es6_workers
  def test_mainScriptUrlOrBlob(self, es6, use_blob):
    # TODO: enable this with wasm, currently pthreads/atomics have limitations
    self.set_setting('EXIT_RUNTIME')
    js_name = 'hello_thread_with_loader.%s' % ('mjs' if es6 else 'js')
    if es6:
      self.cflags += ['-sEXPORT_ES6']
    if es6 and use_blob:
      create_file('loader.mjs', '''
        Module['locateFile'] = (path,_prefix) => path;
        let blob = await (await fetch('hello_thread_with_loader.mjs')).blob();
        Module['mainScriptUrlOrBlob'] = blob;
        (await import(URL.createObjectURL(blob))).default(Module);
      ''')
    elif use_blob:
      create_file('loader.mjs', '''
        let blob = await (await fetch('hello_thread_with_loader.js')).blob();
        Module['mainScriptUrlOrBlob'] = blob;
        var script = document.createElement('script');
        script.src = URL.createObjectURL(blob);
        document.body.appendChild(script);
      ''')
    elif es6:
      create_file('loader.mjs', '''
        Module['mainScriptUrlOrBlob'] = 'hello_thread_with_loader.mjs';
        (await import('./hello_thread_with_loader.mjs')).default(Module);
      ''')
    else:
      create_file('loader.mjs', '''
        var script = document.createElement('script');
        Module['mainScriptUrlOrBlob'] = 'hello_thread_with_loader.js';
        script.src = Module['mainScriptUrlOrBlob'];
        document.body.appendChild(script);
      ''')

    self.compile_btest('pthread/hello_thread.c', ['-pthread', '-o', 'out.js'], reporting=Reporting.JS_ONLY)

    # Now run the test with the JS file renamed and with its content
    # stored in Module['mainScriptUrlOrBlob'].
    shutil.move('out.js', js_name)
    shutil.copy(test_file('pthread/main_js_with_loader.html'), 'hello_thread_with_loader.html')
    self.run_browser('hello_thread_with_loader.html', '/report_result?exit:0')

  # Tests that SINGLE_FILE works as intended in generated HTML (with and without Worker)
  @also_with_proxying
  def test_single_file_html(self):
    self.btest('single_file_static_initializer.cpp', '19', cflags=['-sSINGLE_FILE'])
    self.assertExists('test.html')
    self.assertNotExists('test.js')
    self.assertNotExists('test.worker.js')
    self.assertNotExists('test.wasm')

  # Tests that SINGLE_FILE works as intended in generated HTML with MINIMAL_RUNTIME
  @also_with_wasm2js
  @parameterized({
    '': ([],),
    'O3': (['-O3'],),
  })
  def test_minimal_runtime_single_file_html(self, opts):
    self.btest('single_file_static_initializer.cpp', '19', cflags=opts + ['-sMINIMAL_RUNTIME', '-sSINGLE_FILE'])
    self.assertExists('test.html')
    self.assertNotExists('test.js')
    self.assertNotExists('test.wasm')
    self.assertNotExists('test.asm.js')
    self.assertNotExists('test.js')
    self.assertNotExists('test.worker.js')

  # Tests that SINGLE_FILE works when built with ENVIRONMENT=web and Closure enabled (#7933)
  def test_single_file_in_web_environment_with_closure(self):
    self.btest_exit('minimal_hello.c', cflags=['-sSINGLE_FILE', '-sENVIRONMENT=web', '-O2', '--closure=1'])

  # Tests that SINGLE_FILE works as intended with locateFile
  @also_with_wasm2js
  def test_single_file_locate_file(self):
    self.compile_btest('browser_test_hello_world.c', ['-o', 'test.js', '-sSINGLE_FILE'])

    create_file('test.html', '''
      <script>
        var Module = {
          locateFile: function (path) {
            if (path.startsWith('data:')) {
              throw new Error('Unexpected data URI.');
            }

            return path;
          }
        };
      </script>
      <script src="test.js"></script>
    ''')

    self.run_browser('test.html', '/report_result?0')

  # Tests that SINGLE_FILE works as intended in a Worker in JS output
  def test_single_file_worker_js(self):
    self.compile_btest('browser_test_hello_world.c', ['-o', 'test.js', '--proxy-to-worker', '-Wno-deprecated', '-sSINGLE_FILE'])
    create_file('test.html', '<!DOCTYPE html><html lang="en"><head><meta charset="utf-8"></head><body><script src="test.js"></script></body></html>')
    self.run_browser('test.html', '/report_result?0')
    self.assertExists('test.js')
    self.assertNotExists('test.worker.js')

  # Tests that pthreads code works as intended in a Worker. That is, a pthreads-using
  # program can run either on the main thread (normal tests) or when we start it in
  # a Worker in this test (in that case, both the main application thread and the worker
  # threads are all inside Web Workers).
  @parameterized({
    '': ([],),
    'limited_env': (['-sENVIRONMENT=worker'],),
  })
  def test_pthreads_started_in_worker(self, args):
    self.set_setting('EXIT_RUNTIME')
    self.compile_btest('pthread/test_pthread_atomics.c', ['-o', 'test.js', '-pthread', '-sPTHREAD_POOL_SIZE=8'] + args, reporting=Reporting.JS_ONLY)
    create_file('test.html', '''
      <script>
        new Worker('test.js');
      </script>
    ''')
    self.run_browser('test.html', '/report_result?exit:0')

  def test_access_file_after_heap_resize(self):
    create_file('test.txt', 'hello from file')
    self.btest_exit('access_file_after_heap_resize.c', cflags=['-sALLOW_MEMORY_GROWTH', '--preload-file', 'test.txt'])

    # with separate file packager invocation
    self.run_process([FILE_PACKAGER, 'data.data', '--preload', 'test.txt', '--js-output=' + 'data.js'])
    self.btest_exit('access_file_after_heap_resize.c', cflags=['-sALLOW_MEMORY_GROWTH', '--pre-js', 'data.js', '-sFORCE_FILESYSTEM'])

  def test_unicode_html_shell(self):
    create_file('main.c', r'''
      int main() {
        return 0;
      }
    ''')
    create_file('shell.html', read_file(path_from_root('src/shell.html')).replace('Emscripten-Generated Code', 'Emscripten-Generated Emoji 😅'))
    self.btest_exit('main.c', cflags=['--shell-file', 'shell.html'])

  # Tests the functionality of the emscripten_thread_sleep() function.
  def test_emscripten_thread_sleep(self):
    self.btest_exit('pthread/emscripten_thread_sleep.c', cflags=['-pthread'])

  # Tests that Emscripten-compiled applications can be run from a relative path in browser that is different than the address of the current page
  def test_browser_run_from_different_directory(self):
    self.compile_btest('browser_test_hello_world.c', ['-o', 'test.html', '-O3'])

    ensure_dir('subdir')
    shutil.move('test.js', Path('subdir/test.js'))
    shutil.move('test.wasm', Path('subdir/test.wasm'))
    src = read_file('test.html')
    # Make sure JS is loaded from subdirectory
    create_file('test-subdir.html', src.replace('test.js', 'subdir/test.js'))
    self.run_browser('test-subdir.html', '/report_result?0')

  # Similar to `test_browser_run_from_different_directory`, but asynchronous because of `-sMODULARIZE`
  def test_browser_run_from_different_directory_async(self):
    # compile the code with the modularize feature and the preload-file option enabled
    self.compile_btest('browser_test_hello_world.c', ['-o', 'test.js', '-O3', '-sMODULARIZE'])
    ensure_dir('subdir')
    shutil.move('test.js', Path('subdir/test.js'))
    shutil.move('test.wasm', Path('subdir/test.wasm'))
    # Make sure JS is loaded from subdirectory
    create_file('test-subdir.html', '''
      <script src="subdir/test.js"></script>
      <script>
        Module();
      </script>
    ''')
    self.run_browser('test-subdir.html', '/report_result?0')

  # Similar to `test_browser_run_from_different_directory`, but
  # also also we eval the initial code, so currentScript is not present. That prevents us
  # from finding the file in a subdir, but here we at least check we do not regress compared to the
  # normal case of finding in the current dir.
  # test both modularize (and creating an instance) and modularize-instance
  # (which creates by itself)
  @parameterized({
    '': ([], ['-sMODULARIZE'], 'Module();'),
    'subdir': (['subdir'], ['-sMODULARIZE'], 'Module();'),
  })
  def test_browser_modularize_no_current_script(self, path, args, creation):
    filesystem_path = os.path.join('.', *path)
    ensure_dir(filesystem_path)
    # compile the code with the modularize feature and the preload-file option enabled
    self.compile_btest('browser_test_hello_world.c', ['-o', 'test.js'] + args)
    shutil.move('test.js', Path(filesystem_path, 'test.js'))
    shutil.move('test.wasm', Path(filesystem_path, 'test.wasm'))
    create_file(Path(filesystem_path, 'test.html'), '''
      <script>
        setTimeout(async () => {
          let response = await fetch('test.js');
          let text = await response.text();
          eval(text);
          %s
        }, 1);
      </script>
    ''' % creation)
    self.run_browser('/'.join(path + ['test.html']), '/report_result?0')

  def test_emscripten_request_animation_frame(self):
    self.btest_exit('emscripten_request_animation_frame.c')

  def test_emscripten_request_animation_frame_loop(self):
    self.btest_exit('emscripten_request_animation_frame_loop.c')

  @also_with_proxying
  def test_request_animation_frame(self):
    self.btest_exit('test_request_animation_frame.c')

  @requires_shared_array_buffer
  def test_emscripten_set_timeout(self):
    self.btest_exit('emscripten_set_timeout.c', cflags=['-pthread', '-sPROXY_TO_PTHREAD'])

  @requires_shared_array_buffer
  def test_emscripten_set_timeout_loop(self):
    self.btest_exit('emscripten_set_timeout_loop.c', cflags=['-pthread', '-sPROXY_TO_PTHREAD'])

  def test_emscripten_set_immediate(self):
    self.btest_exit('emscripten_set_immediate.c')

  def test_emscripten_set_immediate_loop(self):
    self.btest_exit('emscripten_set_immediate_loop.c')

  @requires_shared_array_buffer
  def test_emscripten_set_interval(self):
    self.btest_exit('emscripten_set_interval.c', cflags=['-pthread', '-sPROXY_TO_PTHREAD'])

  # Test emscripten_performance_now() and emscripten_date_now()
  @requires_shared_array_buffer
  def test_emscripten_performance_now(self):
    self.btest('emscripten_performance_now.c', '0', cflags=['-pthread', '-sPROXY_TO_PTHREAD'])

  def test_embind_with_pthreads(self):
    self.btest_exit('embind/test_pthreads.cpp', cflags=['-lembind', '-pthread', '-sPTHREAD_POOL_SIZE=2'])

  @parameterized({
    'asyncify': (['-sASYNCIFY=1'],),
    'jspi': (['-sASYNCIFY=2', '-Wno-experimental'],),
  })
  def test_embind(self, args):
    if is_jspi(args) and not is_chrome():
      self.skipTest(f'Current browser ({common.EMTEST_BROWSER}) does not support JSPI. Only chromium-based browsers ({CHROMIUM_BASED_BROWSERS}) support JSPI today.')
    if is_jspi(args) and self.is_wasm64():
      self.skipTest('_emval_await fails')

    self.btest('embind_with_asyncify.cpp', '1', cflags=['-lembind'] + args)

  # Test emscripten_console_log(), emscripten_console_warn() and emscripten_console_error()
  def test_emscripten_console_log(self):
    self.btest_exit('emscripten_console_log.c', cflags=['--pre-js', test_file('emscripten_console_log_pre.js')])

  def test_emscripten_throw_number(self):
    self.btest('emscripten_throw_number.c', '0', cflags=['--pre-js', test_file('emscripten_throw_number_pre.js')])

  def test_emscripten_throw_string(self):
    self.btest('emscripten_throw_string.c', '0', cflags=['--pre-js', test_file('emscripten_throw_string_pre.js')])

  # Tests that Closure run in combination with -sENVIRONMENT=web mode works with a minimal console.log() application
  def test_closure_in_web_only_target_environment_console_log(self):
    self.btest_exit('minimal_hello.c', cflags=['-sENVIRONMENT=web', '-O3', '--closure=1'])

  # Tests that Closure run in combination with -sENVIRONMENT=web mode works with a small WebGL application
  @requires_graphics_hardware
  def test_closure_in_web_only_target_environment_webgl(self):
    self.btest_exit('webgl_draw_triangle.c', cflags=['-lGL', '-sENVIRONMENT=web', '-O3', '--closure=1'])

  @requires_wasm2js
  @parameterized({
    '': ([],),
    'minimal': (['-sMINIMAL_RUNTIME'],),
  })
  def test_no_declare_asm_module_exports_wasm2js(self, args):
    # TODO(sbc): Fix closure warnings with MODULARIZE + WASM=0
    self.ldflags.append('-Wno-error=closure')
    self.btest_exit('declare_asm_module_exports.c', cflags=['-sDECLARE_ASM_MODULE_EXPORTS=0', '-sENVIRONMENT=web', '-O3', '--closure=1', '-sWASM=0'] + args)

  @parameterized({
    '': ([],),
    'strict_js': (['-sSTRICT_JS'],),
    'minimal_runtime': (['-sMINIMAL_RUNTIME=1'],),
    'minimal_runtime_2': (['-sMINIMAL_RUNTIME=2'],),
  })
  def test_no_declare_asm_module_exports(self, args):
    self.btest_exit('declare_asm_module_exports.c', cflags=['-sDECLARE_ASM_MODULE_EXPORTS=0', '-sENVIRONMENT=web', '-O3', '--closure=1'] + args)

  # Tests that the different code paths in src/shell_minimal_runtime.html all work ok.
  @parameterized({
    '': ([],),
    'modularize': (['-sMODULARIZE'],),
  })
  @also_with_wasm2js
  def test_minimal_runtime_loader_shell(self, args):
    args = ['-sMINIMAL_RUNTIME=2']
    self.btest_exit('minimal_hello.c', cflags=args)

  # Tests that -sMINIMAL_RUNTIME works well in different build modes
  @parameterized({
    '': ([],),
    'streaming_compile': (['-sMINIMAL_RUNTIME_STREAMING_WASM_COMPILATION', '-sENVIRONMENT=web', '--closure=1'],),
    'streaming_inst': (['-sMINIMAL_RUNTIME_STREAMING_WASM_INSTANTIATION', '-sENVIRONMENT=web', '--closure=1'],),
  })
  def test_minimal_runtime_hello_world(self, args):
    self.btest_exit('small_hello_world.c', cflags=args + ['-sMINIMAL_RUNTIME'])

  # Tests emscripten_unwind_to_js_event_loop() behavior
  def test_emscripten_unwind_to_js_event_loop(self):
    self.btest_exit('test_emscripten_unwind_to_js_event_loop.c')

  @requires_wasm2js
  @parameterized({
    '': ([],),
    'minimal': (['-sMINIMAL_RUNTIME'],),
  })
  def test_wasm2js_fallback(self, args):
    self.set_setting('EXIT_RUNTIME')
    self.compile_btest('small_hello_world.c', ['-sWASM=2', '-o', 'test.html'] + args)

    # First run with WebAssembly support enabled
    # Move the Wasm2js fallback away to test it is not accidentally getting loaded.
    os.rename('test.wasm.js', 'test.wasm.js.unused')
    self.run_browser('test.html', '/report_result?exit:0')
    os.rename('test.wasm.js.unused', 'test.wasm.js')

    # Then disable WebAssembly support in VM, and try again.. Should still work with Wasm2JS fallback.
    html = read_file('test.html')
    html = html.replace('<body>', '<body><script>delete WebAssembly;</script>')
    create_file('test.html', html)
    os.remove('test.wasm') # Also delete the Wasm file to test that it is not attempted to be loaded.
    self.run_browser('test.html', '/report_result?exit:0')

  @requires_wasm2js
  @parameterized({
    '': ([],),
    'minimal': (['-sMINIMAL_RUNTIME'],),
  })
  def test_wasm2js_fallback_on_wasm_compilation_failure(self, args):
    self.set_setting('EXIT_RUNTIME')
    self.compile_btest('small_hello_world.c', ['-sWASM=2', '-o', 'test.html'] + args)

    # Run without the .wasm.js file present: with Wasm support, the page should still run
    os.rename('test.wasm.js', 'test.wasm.js.unused')
    self.run_browser('test.html', '/report_result?exit:0')

    # Restore the .wasm.js file, then corrupt the .wasm file, that should trigger the Wasm2js fallback to run
    os.rename('test.wasm.js.unused', 'test.wasm.js')
    shutil.copy('test.js', 'test.wasm')
    self.run_browser('test.html', '/report_result?exit:0')

  def test_system(self):
    self.btest_exit('test_system.c')

  # Tests the hello_wasm_worker.c documentation example code.
  @also_with_minimal_runtime
  def test_wasm_worker_hello(self):
    self.btest_exit('wasm_worker/hello_wasm_worker.c', cflags=['-sWASM_WORKERS', '-sENVIRONMENT=web'])

  @requires_es6_workers
  def test_wasm_worker_hello_export_es6(self):
    self.btest_exit('wasm_worker/hello_wasm_worker.c', cflags=['-sWASM_WORKERS', '-sENVIRONMENT=web', '-sEXPORT_ES6'])

  def test_wasm_worker_hello_minimal_runtime_2(self):
    self.btest_exit('wasm_worker/hello_wasm_worker.c', cflags=['-sWASM_WORKERS', '-sMINIMAL_RUNTIME=2'])

  # Tests Wasm Workers build in Wasm2JS mode.
  @requires_wasm2js
  @also_with_minimal_runtime
  def test_wasm_worker_hello_wasm2js(self):
    self.btest_exit('wasm_worker/hello_wasm_worker.c', cflags=['-sWASM_WORKERS', '-sWASM=0'])

  # Tests the WASM_WORKERS=2 build mode, which embeds the Wasm Worker bootstrap JS script file to the main JS file.
  @also_with_minimal_runtime
  def test_wasm_worker_hello_embedded(self):
    self.btest_exit('wasm_worker/hello_wasm_worker.c', cflags=['-sWASM_WORKERS=2'])

  # Tests that it is possible to call emscripten_futex_wait() in Wasm Workers.
  @parameterized({
    '': ([],),
    'pthread': (['-pthread'],),
  })
  def test_wasm_worker_futex_wait(self, args):
    self.btest('wasm_worker/wasm_worker_futex_wait.c', expected='0', cflags=['-sWASM_WORKERS=1', '-sASSERTIONS'] + args)

  # Tests Wasm Worker thread stack setup
  @also_with_minimal_runtime
  @parameterized({
    '0': (0,),
    '1': (1,),
    '2': (2,),
  })
  def test_wasm_worker_thread_stack(self, mode):
    self.btest('wasm_worker/thread_stack.c', expected='0', cflags=['-sWASM_WORKERS', f'-sSTACK_OVERFLOW_CHECK={mode}'])

  # Tests emscripten_malloc_wasm_worker() and emscripten_current_thread_is_wasm_worker() functions
  @also_with_minimal_runtime
  def test_wasm_worker_malloc(self):
    self.btest_exit('wasm_worker/malloc_wasm_worker.c', cflags=['-sWASM_WORKERS'])

  # Tests Wasm Worker+pthreads simultaneously
  @also_with_minimal_runtime
  def test_wasm_worker_and_pthreads(self):
    self.btest('wasm_worker/wasm_worker_and_pthread.c', expected='0', cflags=['-sWASM_WORKERS', '-pthread'])

  # Tests emscripten_wasm_worker_self_id() function
  @also_with_minimal_runtime
  def test_wasm_worker_self_id(self):
    self.btest('wasm_worker/wasm_worker_self_id.c', expected='0', cflags=['-sWASM_WORKERS'])

  # Tests direct Wasm Assembly .S file based TLS variables in Wasm Workers
  @also_with_minimal_runtime
  def test_wasm_worker_tls_wasm_assembly(self):
    self.btest('wasm_worker/wasm_worker_tls_wasm_assembly.c',
               expected='42', cflags=['-sWASM_WORKERS', test_file('wasm_worker/wasm_worker_tls_wasm_assembly.S')])

  # Tests C++11 keyword thread_local for TLS in Wasm Workers
  @also_with_minimal_runtime
  def test_wasm_worker_cpp11_thread_local(self):
    self.btest('wasm_worker/cpp11_thread_local.cpp', expected='42', cflags=['-sWASM_WORKERS'])

  # Tests C11 keyword _Thread_local for TLS in Wasm Workers
  @also_with_minimal_runtime
  def test_wasm_worker_c11__Thread_local(self):
    self.btest('wasm_worker/c11__Thread_local.c', expected='42', cflags=['-sWASM_WORKERS'])

  # Tests GCC specific extension keyword __thread for TLS in Wasm Workers
  @also_with_minimal_runtime
  def test_wasm_worker_gcc___thread(self):
    self.btest('wasm_worker/gcc___Thread.c', expected='42', cflags=['-sWASM_WORKERS'])

  # Tests emscripten_wasm_worker_sleep()
  @also_with_minimal_runtime
  def test_wasm_worker_sleep(self):
    self.btest('wasm_worker/wasm_worker_sleep.c', expected='1', cflags=['-sWASM_WORKERS'])

  # Tests emscripten_terminate_wasm_worker()
  @also_with_minimal_runtime
  def test_wasm_worker_terminate(self):
    self.btest_exit('wasm_worker/terminate_wasm_worker.c', cflags=['-sWASM_WORKERS'])

  # Tests emscripten_terminate_all_wasm_workers()
  @also_with_minimal_runtime
  def test_wasm_worker_terminate_all(self):
    self.set_setting('WASM_WORKERS')
    # Test uses the dynCall library function in its EM_ASM code
    self.set_setting('DEFAULT_LIBRARY_FUNCS_TO_INCLUDE', ['$dynCall'])
    self.btest('wasm_worker/terminate_all_wasm_workers.c', expected='0')

  # Tests emscripten_wasm_worker_post_function_*() API
  @also_with_minimal_runtime
  def test_wasm_worker_post_function(self):
    self.btest('wasm_worker/post_function.c', expected='8', cflags=['-sWASM_WORKERS'])

  # Tests emscripten_wasm_worker_post_function_*() API and EMSCRIPTEN_WASM_WORKER_ID_PARENT
  # to send a message back from Worker to its parent thread.
  @also_with_minimal_runtime
  def test_wasm_worker_post_function_to_main_thread(self):
    self.btest('wasm_worker/post_function_to_main_thread.c', expected='10', cflags=['-sWASM_WORKERS'])

  # Tests emscripten_navigator_hardware_concurrency() and emscripten_atomics_is_lock_free()
  @also_with_minimal_runtime
  def test_wasm_worker_hardware_concurrency_is_lock_free(self):
    self.btest('wasm_worker/hardware_concurrency_is_lock_free.c', expected='0', cflags=['-sWASM_WORKERS'])

  # Tests emscripten_atomic_wait_u32() and emscripten_atomic_notify() functions.
  @also_with_minimal_runtime
  def test_wasm_worker_wait32_notify(self):
    self.btest('atomic/test_wait32_notify.c', expected='3', cflags=['-sWASM_WORKERS'])

  # Tests emscripten_atomic_wait_u64() and emscripten_atomic_notify() functions.
  @also_with_minimal_runtime
  def test_wasm_worker_wait64_notify(self):
    self.btest('atomic/test_wait64_notify.c', expected='3', cflags=['-sWASM_WORKERS'])

  # Tests emscripten_atomic_wait_async() function.
  @also_with_minimal_runtime
  def test_wasm_worker_wait_async(self):
    self.btest_exit('atomic/test_wait_async.c', cflags=['-sWASM_WORKERS'])

  # Tests emscripten_atomic_cancel_wait_async() function.
  @also_with_minimal_runtime
  def test_wasm_worker_cancel_wait_async(self):
    self.btest('wasm_worker/cancel_wait_async.c', expected='1', cflags=['-sWASM_WORKERS'])

  # Tests emscripten_atomic_cancel_all_wait_asyncs() function.
  @also_with_minimal_runtime
  def test_wasm_worker_cancel_all_wait_asyncs(self):
    self.btest('wasm_worker/cancel_all_wait_asyncs.c', expected='1', cflags=['-sWASM_WORKERS'])

  # Tests emscripten_atomic_cancel_all_wait_asyncs_at_address() function.
  @also_with_minimal_runtime
  def test_wasm_worker_cancel_all_wait_asyncs_at_address(self):
    self.btest('wasm_worker/cancel_all_wait_asyncs_at_address.c', expected='1', cflags=['-sWASM_WORKERS'])

  # Tests emscripten_lock_init(), emscripten_lock_waitinf_acquire() and emscripten_lock_release()
  @also_with_minimal_runtime
  def test_wasm_worker_lock_waitinf(self):
    self.btest('wasm_worker/lock_waitinf_acquire.c', expected='4000', cflags=['-sWASM_WORKERS'])

  # Tests emscripten_lock_wait_acquire() and emscripten_lock_try_acquire() in Worker.
  @also_with_minimal_runtime
  def test_wasm_worker_lock_wait(self):
    self.btest('wasm_worker/lock_wait_acquire.c', expected='0', cflags=['-sWASM_WORKERS'])

  # Tests emscripten_lock_wait_acquire() between two Wasm Workers.
  @also_with_minimal_runtime
  def test_wasm_worker_lock_wait2(self):
    self.btest('wasm_worker/lock_wait_acquire2.c', expected='0', cflags=['-sWASM_WORKERS'])

  # Tests emscripten_lock_async_acquire() function.
  @also_with_minimal_runtime
  @flaky('https://github.com/emscripten-core/emscripten/issues/25270')
  def test_wasm_worker_lock_async_acquire(self):
    self.btest_exit('wasm_worker/lock_async_acquire.c', cflags=['--closure=1', '-sWASM_WORKERS'])

  # Tests emscripten_lock_busyspin_wait_acquire() in Worker and main thread.
  @also_with_minimal_runtime
  def test_wasm_worker_lock_busyspin_wait(self):
    self.btest('wasm_worker/lock_busyspin_wait_acquire.c', expected='0', cflags=['-sWASM_WORKERS'])

  # Tests emscripten_lock_busyspin_waitinf_acquire() in Worker and main thread.
  @also_with_minimal_runtime
  def test_wasm_worker_lock_busyspin_waitinf(self):
    self.btest('wasm_worker/lock_busyspin_waitinf_acquire.c', expected='1', cflags=['-sWASM_WORKERS'])

  # Tests that proxied JS functions cannot be called from Wasm Workers
  @also_with_minimal_runtime
  def test_wasm_worker_no_proxied_js_functions(self):
    self.set_setting('WASM_WORKERS')
    self.set_setting('ASSERTIONS')
    # Test uses the dynCall library function in its EM_ASM code
    self.set_setting('DEFAULT_LIBRARY_FUNCS_TO_INCLUDE', ['$dynCall'])
    self.btest('wasm_worker/no_proxied_js_functions.c', expected='0',
               cflags=['--js-library', test_file('wasm_worker/no_proxied_js_functions.js')])

  # Tests emscripten_semaphore_init(), emscripten_semaphore_waitinf_acquire() and emscripten_semaphore_release()
  @also_with_minimal_runtime
  def test_wasm_worker_semaphore_waitinf_acquire(self):
    self.btest('wasm_worker/semaphore_waitinf_acquire.c', expected='0', cflags=['-sWASM_WORKERS'])

  # Tests emscripten_semaphore_try_acquire() on the main thread
  @also_with_minimal_runtime
  def test_wasm_worker_semaphore_try_acquire(self):
    self.btest('wasm_worker/semaphore_try_acquire.c', expected='0', cflags=['-sWASM_WORKERS'])

  # Tests that calling any proxied function in a Wasm Worker will abort at runtime when ASSERTIONS are enabled.
  def test_wasm_worker_proxied_function(self):
    error_msg = "abort:Assertion failed: Attempted to call proxied function '_proxied_js_function' in a Wasm Worker, but in Wasm Worker enabled builds, proxied function architecture is not available!"
    # Test that program aborts in ASSERTIONS-enabled builds
    self.btest('wasm_worker/proxied_function.c', expected=error_msg, cflags=['--js-library', test_file('wasm_worker/proxied_function.js'), '-sWASM_WORKERS', '-sASSERTIONS'])
    # Test that code does not crash in ASSERTIONS-disabled builds
    self.btest('wasm_worker/proxied_function.c', expected='0', cflags=['--js-library', test_file('wasm_worker/proxied_function.js'), '-sWASM_WORKERS', '-sASSERTIONS=0'])

  @no_firefox('no 4GB support yet')
  @no_2gb('uses MAXIMUM_MEMORY')
  @no_4gb('uses MAXIMUM_MEMORY')
  def test_4gb(self):
    # TODO Convert to an actual browser test when it reaches stable.
    # For now, keep this in browser as this suite runs serially, which
    # means we don't compete for memory with anything else (and run it
    # at the very very end, to reduce the risk of it OOM-killing the
    # browser).

    # test that we can allocate in the 2-4GB range, if we enable growth and
    # set the max appropriately
    self.cflags += ['-O2', '-sALLOW_MEMORY_GROWTH', '-sMAXIMUM_MEMORY=4GB']
    self.do_run_in_out_file_test('browser/test_4GB.cpp')

  # Tests that emmalloc supports up to 4GB Wasm heaps.
  @no_firefox('no 4GB support yet')
  @requires_safari_version(170601, 'Assertion failed: emscripten_get_heap_size() == MAX_HEAP') # Fails in Safari 17.6 (17618.3.11.11.7, 17618)
  @no_4gb('uses MAXIMUM_MEMORY')
  def test_emmalloc_4gb(self):
    # For now, keep this in browser as this suite runs serially, which
    # means we don't compete for memory with anything else (and run it
    # at the very very end, to reduce the risk of it OOM-killing the
    # browser).
    self.btest_exit('test_mem_growth.c', cflags=['-sMALLOC=emmalloc', '-sABORTING_MALLOC=0', '-sALLOW_MEMORY_GROWTH=1', '-sMAXIMUM_MEMORY=4GB'])

  # Test that it is possible to malloc() a huge 3GB memory block in 4GB mode using emmalloc.
  # Also test emmalloc-memvalidate and emmalloc-memvalidate-verbose build configurations.
  @no_firefox('no 4GB support yet')
  @no_2gb('not enough space to run in this mode')
  @parameterized({
    '': (['-sMALLOC=emmalloc'],),
    'debug': (['-sMALLOC=emmalloc-debug'],),
    'memvalidate': (['-sMALLOC=emmalloc-memvalidate'],),
    'memvalidate_verbose': (['-sMALLOC=emmalloc-memvalidate-verbose'],),
  })
  def test_emmalloc_3gb(self, args):
    if self.is_4gb():
      self.set_setting('MAXIMUM_MEMORY', '8GB')
    else:
      self.set_setting('MAXIMUM_MEMORY', '4GB')
    self.btest_exit('alloc_3gb.c', cflags=['-sALLOW_MEMORY_GROWTH=1'] + args)

  # Test that it is possible to malloc() a huge 3GB memory block in 4GB mode using dlmalloc.
  @no_firefox('no 4GB support yet')
  @no_2gb('not enough space tp run in this mode')
  def test_dlmalloc_3gb(self):
    if self.is_4gb():
      self.set_setting('MAXIMUM_MEMORY', '8GB')
    else:
      self.set_setting('MAXIMUM_MEMORY', '4GB')
    self.btest_exit('alloc_3gb.c', cflags=['-sMALLOC=dlmalloc', '-sALLOW_MEMORY_GROWTH=1'])

  @no_wasm64()
  @parameterized({
    # the fetch backend works even on the main thread: we proxy to a background
    # thread and busy-wait
    # this test requires one thread per fetch backend, so updates to the test
    # will require bumping this
    'main_thread': (['-sPTHREAD_POOL_SIZE=5'],),
    # using proxy_to_pthread also works, of course
    'proxy_to_pthread': (['-sPROXY_TO_PTHREAD', '-DPROXYING'],),
    # using BigInt support affects the ABI, and should not break things. (this
    # could be tested on either thread; do the main thread for simplicity)
    'bigint': (['-sPTHREAD_POOL_SIZE=5', '-sWASM_BIGINT'],),
  })
  def test_wasmfs_fetch_backend_threaded(self, args):
    create_file('data.dat', 'hello, fetch')
    create_file('small.dat', 'hello')
    create_file('test.txt', 'fetch 2')
    delete_dir('subdir')
    ensure_dir('subdir')
    create_file('subdir/backendfile', 'file 1')
    create_file('subdir/backendfile2', 'file 2')
    self.btest_exit('wasmfs/wasmfs_fetch.c',
                    cflags=['-sWASMFS', '-pthread', '-sPROXY_TO_PTHREAD',
                               '-sFORCE_FILESYSTEM', '-lfetchfs.js',
                               '--js-library', test_file('wasmfs/wasmfs_fetch.js')] + args)

  @no_firefox('no OPFS support yet')
  @no_wasm64()
  @parameterized({
    '': (['-pthread', '-sPROXY_TO_PTHREAD'],),
    'jspi': (['-Wno-experimental', '-sASYNCIFY=2'],),
    'jspi_wasm_bigint': (['-Wno-experimental', '-sASYNCIFY=2', '-sWASM_BIGINT'],),
  })
  @no_safari('TODO: Fails with abort:Assertion failed: err == 0') # Fails in Safari 17.6 (17618.3.11.11.7, 17618), Safari 26.0.1 (21622.1.22.11.15)
  def test_wasmfs_opfs(self, args):
    if '-sASYNCIFY=2' in args:
      self.require_jspi()
    test = test_file('wasmfs/wasmfs_opfs.c')
    args = ['-sWASMFS', '-O3'] + args
    self.btest_exit(test, cflags=args + ['-DWASMFS_SETUP'])
    self.btest_exit(test, cflags=args + ['-DWASMFS_RESUME'])

  @no_firefox('no OPFS support yet')
  @no_safari('TODO: Fails with exception:Did not get expected EIO when unlinking file') # Fails in Safari 17.6 (17618.3.11.11.7, 17618) and Safari 26.0.1 (21622.1.22.11.15)
  def test_wasmfs_opfs_errors(self):
    test = test_file('wasmfs/wasmfs_opfs_errors.c')
    postjs = test_file('wasmfs/wasmfs_opfs_errors_post.js')
    args = ['-sWASMFS', '-pthread', '-sPROXY_TO_PTHREAD', '--post-js', postjs]
    self.btest(test, cflags=args, expected='0')

  @no_firefox('no 4GB support yet')
  def test_emmalloc_memgrowth(self):
    if not self.is_4gb():
      self.set_setting('MAXIMUM_MEMORY', '4GB')
    self.btest_exit('emmalloc_memgrowth.cpp', cflags=['-sMALLOC=emmalloc', '-sALLOW_MEMORY_GROWTH=1', '-sABORTING_MALLOC=0', '-sASSERTIONS=2', '-sMINIMAL_RUNTIME=1'])

  @no_firefox('no 4GB support yet')
  @no_2gb('uses MAXIMUM_MEMORY')
  @no_4gb('uses MAXIMUM_MEMORY')
  def test_2gb_fail(self):
    # TODO Convert to an actual browser test when it reaches stable.
    #      For now, keep this in browser as this suite runs serially, which
    #      means we don't compete for memory with anything else (and run it
    #      at the very very end, to reduce the risk of it OOM-killing the
    #      browser).

    # test that growth doesn't go beyond 2GB without the max being set for that,
    # and that we can catch an allocation failure exception for that
    self.cflags += ['-O2', '-sALLOW_MEMORY_GROWTH', '-sMAXIMUM_MEMORY=2GB']
    self.do_run_in_out_file_test('browser/test_2GB_fail.cpp')

  @no_firefox('no 4GB support yet')
  @no_2gb('uses MAXIMUM_MEMORY')
  @no_4gb('uses MAXIMUM_MEMORY')
  def test_4gb_fail(self):
    # TODO Convert to an actual browser test when it reaches stable.
    #      For now, keep this in browser as this suite runs serially, which
    #      means we don't compete for memory with anything else (and run it
    #      at the very very end, to reduce the risk of it OOM-killing the
    #      browser).

    # test that we properly report an allocation error that would overflow over
    # 4GB.
    self.set_setting('MAXIMUM_MEMORY', '4GB')
    self.cflags += ['-O2', '-sALLOW_MEMORY_GROWTH', '-sABORTING_MALLOC=0', '-sASSERTIONS']
    self.do_run_in_out_file_test('browser/test_4GB_fail.cpp')

  # Tests that Emscripten-compiled applications can be run when a slash in the URL query or fragment of the js file
  def test_browser_run_with_slash_in_query_and_hash(self):
    self.compile_btest('browser_test_hello_world.c', ['-o', 'test.html', '-O0'])
    src = open('test.html').read()
    # Slash in query
    create_file('test-query.html', src.replace('test.js', 'test.js?type=pass/fail'))
    self.run_browser('test-query.html', '/report_result?0')
    # Slash in fragment
    create_file('test-hash.html', src.replace('test.js', 'test.js#pass/fail'))
    self.run_browser('test-hash.html', '/report_result?0')
    # Slash in query and fragment
    create_file('test-query-hash.html', src.replace('test.js', 'test.js?type=pass/fail#pass/fail'))
    self.run_browser('test-query-hash.html', '/report_result?0')

  @disabled("only run this manually, to test for race conditions")
  @parameterized({
    'normal': ([],),
    'assertions': (['-sASSERTIONS'],),
  })
  def test_manual_pthread_proxy_hammer(self, args):
    # the specific symptom of the hang that was fixed is that the test hangs
    # at some point, using 0% CPU. often that occured in 0-200 iterations, but
    # you may want to adjust "ITERATIONS".
    self.btest_exit('pthread/test_pthread_proxy_hammer.cpp',
                    cflags=['-pthread', '-O2', '-sPROXY_TO_PTHREAD',
                               '-DITERATIONS=1024', '-g1'] + args,
                    timeout=10000)

  def test_assert_failure(self):
    self.btest('test_assert_failure.c', 'abort:Assertion failed: false && "this is a test"')

  @no_safari('TODO: Fails with report_result?exception:rejected!') # Fails in Safari 17.6 (17618.3.11.11.7, 17618), Safari 26.0.1 (21622.1.22.11.15)
  def test_pthread_unhandledrejection(self):
    # Check that an unhandled promise rejection is propagated to the main thread
    # as an error. This test is failing if it hangs!
    self.btest('pthread/test_pthread_unhandledrejection.c',
               cflags=['-pthread', '-sPROXY_TO_PTHREAD', '--post-js',
                          test_file('pthread/test_pthread_unhandledrejection.post.js')],
               # Firefox and Chrome report this slightly differently
               expected=['exception:Uncaught rejected!', 'exception:uncaught exception: rejected!'])

  def test_pthread_key_recreation(self):
    self.btest_exit('pthread/test_pthread_key_recreation.c', cflags=['-pthread', '-sPTHREAD_POOL_SIZE=1'])

  def test_full_js_library_strict(self):
    self.btest_exit('hello_world.c', cflags=['-sINCLUDE_FULL_LIBRARY', '-sSTRICT_JS'])

  # Tests the AudioWorklet demo
  @parameterized({
    '': ([],),
    'with_fs': (['--preload-file', test_file('hello_world.c') + '@/'],),
    'closure': (['--closure', '1', '-Oz'],),
    'asyncify': (['-sASYNCIFY'],),
    'pthreads': (['-pthread', '-sPTHREAD_POOL_SIZE=2'],),
    'pthreads_and_closure': (['-pthread', '--closure', '1', '-Oz'],),
    'minimal_runtime': (['-sMINIMAL_RUNTIME'],),
    'minimal_runtime_pthreads_and_closure': (['-sMINIMAL_RUNTIME', '-pthread', '--closure', '1', '-Oz'],),
    'pthreads_es6': (['-pthread', '-sPTHREAD_POOL_SIZE=2', '-sEXPORT_ES6'],),
    'es6': (['-sEXPORT_ES6'],),
    'strict': (['-sSTRICT'],),
    'audio_params_disabled': (['-sAUDIO_WORKLET_SUPPORT_AUDIO_PARAMS=0'],),
  })
  @requires_sound_hardware
  @requires_es6_workers
  def test_audio_worklet(self, args):
    self.btest_exit('webaudio/audioworklet.c', cflags=['-sAUDIO_WORKLET', '-sWASM_WORKERS', '-DTEST_AND_EXIT'] + args)

  # Tests that audioworklets and workers can be used at the same time
  # Note: doesn't need audio hardware (and has no AW code that tests 2GB or wasm64)
  def test_audio_worklet_worker(self):
    self.btest_exit('webaudio/audioworklet_worker.c', cflags=['-sAUDIO_WORKLET', '-sWASM_WORKERS'])

  # Tests that posting functions between the main thread and the audioworklet thread works
  @parameterized({
    '': ([],),
    'closure': (['--closure', '1', '-Oz'],),
  })
  # Note: doesn't need audio hardware (and has no AW code that tests 2GB or wasm64)
  def test_audio_worklet_post_function(self, args):
    self.btest_exit('webaudio/audioworklet_post_function.c', cflags=['-sAUDIO_WORKLET', '-sWASM_WORKERS'] + args)

  @parameterized({
    '': ([],),
    'closure': (['--closure', '1', '-Oz'],),
  })
  @requires_sound_hardware
  def test_audio_worklet_modularize(self, args):
    self.btest_exit('webaudio/audioworklet.c', cflags=['-sAUDIO_WORKLET', '-sWASM_WORKERS', '-sMODULARIZE=1', '-sEXPORT_NAME=MyModule', '--shell-file', test_file('shell_that_launches_modularize.html'), '-DTEST_AND_EXIT'] + args)

  # Tests an AudioWorklet with multiple stereo inputs mixing in the processor
  # via a varying parameter to a single stereo output (touching all of the API
  # copying from structs)
  @parameterized({
    '': ([],),
    'minimal_with_closure': (['-sMINIMAL_RUNTIME', '--closure=1', '-Oz'],),
  })
  @requires_sound_hardware
  def test_audio_worklet_params_mixing(self, args):
    os.mkdir('audio_files')
    shutil.copy(test_file('webaudio/audio_files/emscripten-beat.mp3'), 'audio_files/')
    shutil.copy(test_file('webaudio/audio_files/emscripten-bass.mp3'), 'audio_files/')
    self.btest_exit('webaudio/audioworklet_params_mixing.c', cflags=['-sAUDIO_WORKLET', '-sWASM_WORKERS', '-DTEST_AND_EXIT'] + args)

  # Tests AudioWorklet with emscripten_lock_busyspin_wait_acquire() and friends
  @requires_sound_hardware
  @also_with_minimal_runtime
  @flaky('https://github.com/emscripten-core/emscripten/issues/25245')
  def test_audio_worklet_emscripten_locks(self):
    self.btest_exit('webaudio/audioworklet_emscripten_locks.c', cflags=['-sAUDIO_WORKLET', '-sWASM_WORKERS', '-pthread'])

  # Verifies setting audio context sample rate, and that emscripten_audio_context_sample_rate() works.
  @requires_sound_hardware
  @also_with_minimal_runtime
  def test_web_audio_context_sample_rate(self):
    self.btest_exit('webaudio/audio_context_sample_rate.c', cflags=['-lwebaudio.js'])

  def test_error_reporting(self):
    # Test catching/reporting Error objects
    create_file('post.js', 'throw new Error("oops");')
    self.btest('hello_world.c', cflags=['--post-js=post.js'], expected='exception:oops')

    # Test catching/reporting non-Error objects
    create_file('post.js', 'throw "foo";')
    self.btest('hello_world.c', cflags=['--post-js=post.js'], expected='exception:foo')

  @also_with_threads
  @also_with_wasm2js
  @parameterized({
    '': ([],),
    'es6': (['-sEXPORT_ES6', '-pthread', '-sPTHREAD_POOL_SIZE=1'],),
  })
  @requires_dev_dependency('webpack')
  def test_webpack(self, args):
    if '-sEXPORT_ES6' in args:
      copytree(test_file('webpack_es6'), '.')
      outfile = 'src/hello.mjs'
    else:
      copytree(test_file('webpack'), '.')
      outfile = 'src/hello.js'
    self.compile_btest('hello_world.c', ['-sEXIT_RUNTIME', '-sMODULARIZE', '-sENVIRONMENT=web', '-o', outfile] + args)
    self.run_process(shared.get_npm_cmd('webpack') + ['--mode=development', '--no-devtool'])
    if not self.is_wasm2js():
      # Webpack doesn't bundle the wasm file by default so we need to copy it
      # TODO(sbc): Look into plugins that do bundling.
      shutil.copy('src/hello.wasm', 'dist/')
    self.run_browser('dist/index.html', '/report_result?exit:0')

  @also_with_threads
  @requires_dev_dependency('vite')
  def test_vite(self):
    copytree(test_file('vite'), '.')
    self.compile_btest('hello_world.c', ['-sEXIT_RUNTIME', '-sENVIRONMENT=web', '-o', 'hello.mjs'])
    self.run_process(shared.get_npm_cmd('vite') + ['build'])
    self.run_browser('dist/index.html', '/report_result?exit:0')

  @also_with_threads
  @requires_dev_dependency('rollup')
  def test_rollup(self):
    copytree(test_file('rollup'), '.')
    self.compile_btest('hello_world.c', ['-sEXIT_RUNTIME', '-sENVIRONMENT=web', '-o', 'hello.mjs'])
    self.run_process(shared.get_npm_cmd('rollup') + ['--config'])
    # Rollup doesn't bundle the wasm file by default so we need to copy it
    # TODO(sbc): Look into plugins that do bundling.
    shutil.copy('hello.wasm', 'dist/')
    self.run_browser('index.html', '/report_result?exit:0')

  def test_cross_origin(self):
    # Verfies that the emscripten-generted JS and Wasm can be hosted on a different origin.
    # This test create a second HTTP server running on port 9999 that servers files from `subdir`.
    # The main html is the servers from the normal 8888 server while the JS and Wasm are hosted
    # on at 9999.
    os.mkdir('subdir')
    create_file('subdir/foo.txt', 'hello')
    self.compile_btest('hello_world.c', ['-o', 'subdir/hello.js', '-sCROSS_ORIGIN', '-sPROXY_TO_PTHREAD', '-pthread', '-sEXIT_RUNTIME'])

    class MyReqestHandler(SimpleHTTPRequestHandler):
      def __init__(self, *args, **kwargs):
        super().__init__(*args, directory='subdir', **kwargs)

      # Add COOP, COEP, CORP, and no-caching headers
      def end_headers(self):
        self.send_header('Accept-Ranges', 'bytes')
        self.send_header('Access-Control-Allow-Origin', '*')
        self.send_header('Cross-Origin-Opener-Policy', 'same-origin')
        self.send_header('Cross-Origin-Embedder-Policy', 'require-corp')
        self.send_header('Cross-Origin-Resource-Policy', 'cross-origin')

        self.send_header('Cache-Control', 'no-cache, no-store, must-revalidate, private, max-age=0')
        self.send_header('Expires', '0')
        self.send_header('Pragma', 'no-cache')
        self.send_header('Vary', '*') # Safari insists on caching if this header is not present in addition to the above

        return SimpleHTTPRequestHandler.end_headers(self)

    create_file('test.html', '''
      <script src="http://localhost:9999/hello.js"></script>
    ''')

    server = HttpServerThread(ThreadingHTTPServer(('localhost', 9999), MyReqestHandler))
    server.start()
    try:
      self.run_browser('test.html', '/report_result?exit:0')
    finally:
      server.stop()
      server.join()


class emrun(RunnerCore):
  def test_emrun_info(self):
    if not has_browser():
      self.skipTest('need a browser')
    result = self.run_process([EMRUN, '--system-info', '--browser_info'], stdout=PIPE).stdout
    assert 'CPU' in result
    assert 'Browser' in result
    assert 'Traceback' not in result

    result = self.run_process([EMRUN, '--list-browsers'], stdout=PIPE).stdout
    assert 'Traceback' not in result

  def test_no_browser(self):
    # Test --no-browser mode where we have to take care of launching the browser ourselves
    # and then killing emrun when we are done.
    if not has_browser():
      self.skipTest('need a browser')

    self.run_process([EMCC, test_file('test_emrun.c'), '--emrun', '-o', 'hello_world.html'])
    proc = subprocess.Popen([EMRUN, '--no-browser', '.', '--port=3333'], stdout=PIPE)
    try:
      if common.EMTEST_BROWSER:
        print('Starting browser')
        browser_cmd = shlex.split(common.EMTEST_BROWSER)
        browser = subprocess.Popen(browser_cmd + ['http://localhost:3333/hello_world.html'])
        try:
          while True:
            stdout = proc.stdout.read()
            if b'Dumping out file' in stdout:
              break
        finally:
          print('Terminating browser')
          browser.terminate()
          browser.wait()
    finally:
      print('Terminating emrun server')
      proc.terminate()
      proc.wait()

  def test_program_arg_separator(self):
    # Verify that trying to pass argument to the page without the `--` separator will
    # generate an actionable error message
    err = self.expect_fail([EMRUN, '--foo'])
    self.assertContained('error: unrecognized arguments: --foo', err)
    self.assertContained('remember to add `--` between arguments', err)

  def test_emrun(self):
    self.emcc('test_emrun.c', ['--emrun', '-o', 'test_emrun.html'])
    if not has_browser():
      self.skipTest('need a browser')

    # We cannot run emrun from the temp directory the suite will clean up afterwards, since the
    # browser that is launched will have that directory as startup directory, and the browser will
    # not close as part of the test, pinning down the cwd on Windows and it wouldn't be possible to
    # delete it. Therefore switch away from that directory before launching.
    os.chdir(path_from_root())

    args_base = [EMRUN, '--timeout', '30', '--safe_firefox_profile',
                 '--kill-exit', '--port', '6939', '--verbose',
                 '--log-stdout', self.in_dir('stdout.txt'),
                 '--log-stderr', self.in_dir('stderr.txt')]

    if common.EMTEST_BROWSER is not None:
      # If EMTEST_BROWSER carried command line arguments to pass to the browser,
      # (e.g. "firefox -profile /path/to/foo") those can't be passed via emrun,
      # so strip them out.
      browser_cmd = shlex.split(common.EMTEST_BROWSER)
      browser_path = browser_cmd[0]
      args_base += ['--browser', browser_path]
      if len(browser_cmd) > 1:
        browser_args = browser_cmd[1:]
        if 'firefox' in browser_path and ('-profile' in browser_args or '--profile' in browser_args):
          # emrun uses its own -profile, strip it out
          parser = argparse.ArgumentParser(add_help=False) # otherwise it throws with -headless
          parser.add_argument('-profile')
          parser.add_argument('--profile')
          browser_args = parser.parse_known_args(browser_args)[1]
        if browser_args:
          args_base += ['--browser_args', ' ' + ' '.join(browser_args)]

    for args in [
        [],
        ['--port', '0'],
        ['--private_browsing', '--port', '6941'],
        ['--dump_out_directory', 'other dir/multiple', '--port', '6942'],
        ['--dump_out_directory=foo_bar', '--port', '6942'],
    ]:
      args = args_base + args + [self.in_dir('test_emrun.html'), '--', '1', '2', '--3', 'escaped space', 'with_underscore']
      print(shlex.join(args))
      proc = self.run_process(args, check=False)
      self.assertEqual(proc.returncode, 100)
      dump_dir = 'dump_out'
      if '--dump_out_directory' in args:
        dump_dir = 'other dir/multiple'
      elif '--dump_out_directory=foo_bar' in args:
        dump_dir = 'foo_bar'
      self.assertExists(self.in_dir(f'{dump_dir}/test.dat'))
      self.assertExists(self.in_dir(f'{dump_dir}/heap.dat'))
      self.assertExists(self.in_dir(f'{dump_dir}/nested/with space.dat'))
      stdout = read_file(self.in_dir('stdout.txt'))
      stderr = read_file(self.in_dir('stderr.txt'))
      self.assertContained('argc: 6', stdout)
      self.assertContained('argv[3]: --3', stdout)
      self.assertContained('argv[4]: escaped space', stdout)
      self.assertContained('argv[5]: with_underscore', stdout)
      self.assertContained('hello, world!', stdout)
      self.assertContained('Testing ASCII characters: !"$%&\'()*+,-./:;<=>?@[\\]^_`{|}~', stdout)
      self.assertContained('Testing char sequences: %20%21 &auml;', stdout)
      self.assertContained('hello, error stream!', stderr)


class browser64(browser):
  def setUp(self):
    super().setUp()
    self.set_setting('MEMORY64')
    self.require_wasm64()


class browser64_4gb(browser):
  def setUp(self):
    super().setUp()
    self.set_setting('MEMORY64')
    self.set_setting('INITIAL_MEMORY', '4200mb')
    self.set_setting('GLOBAL_BASE', '4gb')
    # Without this we get a warning about GLOBAL_BASE being ignored when used with SIDE_MODULE
    self.cflags.append('-Wno-unused-command-line-argument')
    self.require_wasm64()


class browser64_2gb(browser):
  def setUp(self):
    super().setUp()
    self.set_setting('MEMORY64')
    self.set_setting('INITIAL_MEMORY', '2200mb')
    self.set_setting('GLOBAL_BASE', '2gb')
    # Without this we get a warning about GLOBAL_BASE being ignored when used with SIDE_MODULE
    self.cflags.append('-Wno-unused-command-line-argument')
    self.require_wasm64()


class browser_2gb(browser):
  def setUp(self):
    super().setUp()
    self.set_setting('INITIAL_MEMORY', '2200mb')
    self.set_setting('GLOBAL_BASE', '2gb')
    # Without this we get a warning about GLOBAL_BASE being ignored when used with SIDE_MODULE
    self.cflags.append('-Wno-unused-command-line-argument')<|MERGE_RESOLUTION|>--- conflicted
+++ resolved
@@ -25,18 +25,6 @@
 from urllib.request import urlopen
 
 import common
-<<<<<<< HEAD
-from common import BrowserCore, RunnerCore, path_from_root, has_browser, Reporting, is_chrome, is_firefox, is_safari, CHROMIUM_BASED_BROWSERS
-from common import create_file, parameterized, ensure_dir, disabled, flaky, test_file, WEBIDL_BINDER
-from common import read_file, EMRUN, no_wasm64, no_2gb, no_4gb, copytree, skip_if, skip_if_simple
-from common import requires_wasm2js, parameterize, find_browser_test_file, with_all_sjlj
-from common import also_with_minimal_runtime, also_with_wasm2js, also_with_asan, also_with_wasmfs
-from common import HttpServerThread, requires_dev_dependency
-from tools import shared
-from tools import ports
-from tools.feature_matrix import UNSUPPORTED, min_browser_versions, Feature
-from tools.shared import EMCC, WINDOWS, FILE_PACKAGER, PIPE, DEBUG
-=======
 from common import (
   CHROMIUM_BASED_BROWSERS,
   EMRUN,
@@ -77,9 +65,8 @@
 )
 
 from tools import ports, shared
-from tools.feature_matrix import UNSUPPORTED
+from tools.feature_matrix import UNSUPPORTED, min_browser_versions, Feature
 from tools.shared import DEBUG, EMCC, FILE_PACKAGER, PIPE, WINDOWS
->>>>>>> 8ac7ef7d
 from tools.utils import delete_dir, memoize
 
 
