--- conflicted
+++ resolved
@@ -24,11 +24,7 @@
 from common import read_file, EMRUN, no_wasm64, no_2gb, no_4gb, copytree
 from common import requires_wasm2js, parameterize, find_browser_test_file, with_all_sjlj
 from common import also_with_minimal_runtime, also_with_wasm2js, also_with_asan, also_with_wasmfs
-<<<<<<< HEAD
-from common import ServerThread
-=======
 from common import HttpServerThread
->>>>>>> 19e295d1
 from tools import shared
 from tools import ports
 from tools.shared import EMCC, WINDOWS, FILE_PACKAGER, PIPE, DEBUG
@@ -1710,11 +1706,7 @@
     data = os.urandom(10 * chunkSize + 1) # 10 full chunks and one 1 byte chunk
     checksum = zlib.adler32(data) & 0xffffffff # Python 2 compatibility: force bigint
 
-<<<<<<< HEAD
-    server = ServerThread(test_chunked_synchronous_xhr_server, True, data, self.PORT)
-=======
     server = HttpServerThread(make_test_chunked_synchronous_xhr_server(True, data, self.PORT))
->>>>>>> 19e295d1
     server.start()
 
     # block until the server is actually ready
