--- conflicted
+++ resolved
@@ -17,12 +17,10 @@
 
 Current Trunk
 -------------
-<<<<<<< HEAD
 - Change the meaning of `ASYNCIFY_IMPORTS`: it now contains only new imports
   you add, and does not need to contain the list of default system imports like
   ``emscripten_sleep``. There is no harm in providing them, though, so this
   is not a breaking change.
-=======
 - Enable DWARF support: with building with -g, normal DWARF emitting happens,
   and when linking with -g we preserve that and update it. This is a change
   from before, where we assumed DWARF was unneeded and did not emit it, so this
@@ -31,7 +29,6 @@
   be able to build with -g and use a debugger. Before this change only the
   -gforce_dwarf flag enabled DWARF; that flag is now removed. For more info
   and background see #10325.
->>>>>>> 76823074
 - Remove hacks from `memset` handling, in particular, in the wasm backend,
   completely remove the JS version of memset from the JS library and from
   `DEFAULT_LIBRARY_FUNCS_TO_INCLUDE`. The regular C version will be linked in
