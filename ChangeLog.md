--- conflicted
+++ resolved
@@ -17,7 +17,6 @@
 
 Current Trunk
 -------------
-<<<<<<< HEAD
 - Enable DWARF support: with building with -g, normal DWARF emitting happens,
   and when linking with -g we preserve that and update it. This is a change
   from before, where we assumed DWARF was unneeded and did not emit it, so this
@@ -26,11 +25,9 @@
   be able to build with -g and use a debugger. Before this change only the
   -gforce_dwarf flag enabled DWARF; that flag is now removed. For more info
   and background see #10325.
-=======
 - Removed src/library_vr.js, as it was outdated and nonfunctional, and the WebVR
   specification has been obsoleted in favor of the upcoming WebXR specification.
   (#10460)
->>>>>>> 470ce608
 
 v1.39.8: 02/14/2020
 -------------------
