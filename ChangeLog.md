This document describes changes between tagged Emscripten SDK versions.

Note that in the compiler, version numbering is used as the mechanism to
invalidate internal compiler caches, so version numbers do not necessarily
reflect the amount of changes between versions.

To browse or download snapshots of old tagged versions, visit
https://github.com/emscripten-core/emscripten/releases.

Not all changes are documented here. In particular, new features, user-oriented
fixes, options, command-line parameters, usage changes, deprecations,
significant internal modifications and optimizations etc. generally deserve a
mention. To examine the full set of changes between versions, visit the link to
full changeset diff at the end of each section.

See docs/process.md for how version tagging works.

Current Trunk
-------------

v1.39.9: 03/05/2020
-------------------
- Add support for -Wall, -Werror, -w, -Wno-error=, -Werror=, for controlling
  internal emscripten errors. The behviour of these flags matches the gcc/clang
  counterparts.
- Rename `TOTAL_MEMORY` to `INITIAL_MEMORY` and `WASM_MEM_MAX` to `MAXIMUM_MEMORY`,
  which are more accurate and match wasm conventions. The old names are still
  supported as aliases.
- Updated of libc++abi and libc++ to llvm 9.0.0 (#10510)
- Refactor syscall interface: Syscalls are no longer variadic (except those
  that are inherently such as open) and no longer take the syscall number as
  arg0.  This should be invisible to most users but will effect any external
  projects that try to implement/emulate the emscripten syscall interface.
  See #10474
- Removed src/library_vr.js, as it was outdated and nonfunctional, and the WebVR
  specification has been obsoleted in favor of the upcoming WebXR specification.
  (#10460)
- Deprecate `WASM_OBJECT_FILES` setting.  There are many standard ways to enable
  bitcode abjects (-flto, -flto=full, -flto=thin, -emit-llvm).
- Removed EmscriptenWebGLContextAttributes::preferLowPowerToHighPerformance
  option that has become unsupported by WebGL. Access
  EmscriptenWebGLContextAttributes::powerPreference instead. (#10505)
- When implementing forwarding function aliases in JS libraries, either the
  alias or the target function must contain a signature annotation. (#10550)
- Add an check in Asyncify builds with `ASSERTIONS` that we do not have
  compiled code on the stack when starting to rewind, which is dangerous.
<<<<<<< HEAD
- Remove hacks from `memset` handling, in particular, remove it from
  `DEFAULT_LIBRARY_FUNCS_TO_INCLUDE` and ifdef it out in the wasm backend case
  in the JS library, so the JS library version is never included in that case
  (it can arrive from compiler_rt if it is needed). A noticeable difference is
  that a JS library cannot add a `__dep` to `memset` - deps only work for JS
  library functions, but `memset` is from compiled code. If you hit that issue,
  just add `_memset` to `EXPORTED_FUNCTIONS`.
=======
- Implement libc system() for node.js (#10547).
- Standalone mode improvements, time (#10530, #10536), sysconf (#10535),
  getpagesize (#10533), _Exit (#10534)
- Fix many closure compiler warnings (e.g. #10525).
- Avoid unnecessary syscall proxying (#10511).
>>>>>>> 4f07905c

v1.39.8: 02/14/2020
-------------------
- Add LLD_REPORT_UNDEFINED option that should allow for more detailed
  diagnostics when symbols are undefined at link time.  This currently has
  some limitations and is not enabled by default. For example, EM_JS symbols
  are reported as undefined at link time, as are `__invoke_*` functions.
- wasm2js optimizations. See binaryen#2623.
- WebGPU Compute fixes. Simple examples now work. See #10367.
- Many DWARF debug info fixes. Emitting of DWARF is correct as far as we know,
  including when optimizing (a few passes are disabled for now, but almost all
  work). We still only generate it behind the `-gforce_dwarf` flag for now,
  though (but that should be removed soon).

v1.39.7: 02/03/2020
-------------------
- The checked-in copy of the Closure compiler was removed in favor of getting it
  from npm.  This means that developers now need to run `npm install` after
  checking out emscripten if they want to use closure (--closure).  emsdk users
  are not effected because emsdk runs this as a post install step (#9989).
- Added support for specifying JSDoc minification annotations for Closure in
  JS library, pre and post files. See
  https://github.com/google/closure-compiler/wiki/Annotating-JavaScript-for-the-Closure-Compiler
  (#10272)
- Add new Fibers API for context switching, that supersedes the old coroutine
  API that only ran on fastcomp. See #9859
- Added new linker option -s WASM=2 which produces a dual Wasm+JS build, which
  falls back to using a JavaScript version if WebAssembly is not supported in
  target browser/shell. (#10118)
- Added new linker option -s CLOSURE_WARNINGS=quiet|warn|error that allows aborting
  the build if the Closure compiler produced any warnings.

v1.39.6: 01/15/2020
-------------------
- Development has switched from the "incoming" branch to "master".
- Added new system header <emscripten/heap.h>, which enables querying information
  about the current WebAssembly heap state.
- Reduced default geometric memory overgrowth rate from a very generous 2x factor
  to a more memory conserving +20% factor, and capped maximum reservation to 96MB
  at most.
- Added options MEMORY_GROWTH_GEOMETRIC_STEP and MEMORY_GROWTH_GEOMETRIC_CAP
  to allow customizing the heap growth rates.
- Renamed MEMORY_GROWTH_STEP option to MEMORY_GROWTH_LINEAR_STEP option.
- Added new linker option -s HTML5_SUPPORT_DEFERRING_USER_SENSITIVE_REQUESTS=0
  (default enabled) to allow disabling support for deferred fullscreen mode and
  pointer lock requests for applications that do not need deferring support.

v1.39.5: 12/20/2019
-------------------
- Added support for streaming Wasm compilation in MINIMAL_RUNTIME (off by default)
- All ports now install their headers into a shared directory under
  `EM_CACHE`.  This should not really be a user visible change although one
  side effect is that once a given port is built, its headers are then
  universally accessible, just like the library is universally available as
  `-l<name>`.
- Removed `timestamp` field from mouse, wheel, devicemotion and
  deviceorientation events. The presence of a `timestamp` on these events was
  slightly arbitrary, and populating this field caused a small profileable
  overhead that all users might not care about. It is easy to get a timestamp of
  an event by calling `emscripten_get_now()` or `emscripten_performance_now()`
  inside the event handler function of any event.
- Add fine-grained options for specific legacy browser support,
  `MIN_FIREFOX_VERSION`, `MIN_SAFARI_VERSION`, `MIN_IE_VERSION`,
  `MIN_EDGE_VERSION`, `MIN_CHROME_VERSION`. The existing `LEGACY_VM_SUPPORT`
  option sets all of them to 0, that is, maximal backwards compatibility.
  Note that going forward, we will use these settings in more places, so if
  you do need very old legacy browser support, you may need to set either
  `LEGACY_VM_SUPPORT` or the fine-grained options. For more details see #9937
- Default `DISABLE_DEPRECATED_FIND_EVENT_TARGET_BEHAVIOR` to 1. See #9895.
  With this change the old deprecated HTML5 API event target lookup behavior is
  disabled. There is no "Module.canvas" object, no magic "null" default handling,
  and DOM element 'target' parameters are taken to refer to CSS selectors, instead 
  of referring to DOM IDs. For more information see:
  <https://groups.google.com/forum/#!msg/emscripten-discuss/xScZ_LRIByk/_gEy67utDgAJ>
- WASI API updated from `wasi_unstable` to `wasi_snapshot_preview1`. This
  is mostly an implementation detail, but if you use `STANDALONE_WASM` it means
  that the output of emscripten now requires a runtime with
  `wasi_snapshot_preview1` support.
- `SAFE_STACK` has been removed, as it overlaps with `STACK_OVERFLOW_CHECK`.
   Replace `SAFE_STACK=1` with `STACK_OVERFLOW_CHECK=2` (note the value is 2).
   This also has the effect of enabling stack checking on upstream builds when
   `ASSERTIONS` are enabled (as assertions enable `STACK_OVERFLOW_CHECK=2`).

v1.39.4: 12/03/2019
-------------------
- Remove deprecated `requestFullScreen` method from `library_browser.js`, please
  use `requestFullscreen` (without the capital S).
- Remove deprecated `requestFullScreen` and `cancelFullScreen` from `library_glut.js`
- Remove deprecated `requestFullScreen` and `cancelFullScreen`from `library_glfw.js`
- Fix SDL2_mixer support for ogg vorbis. See #9849
- Various source maps fixes, see #9926 #9882 #9837 #9814

v1.39.3: 11/14/2019
------------------

v1.39.2: 11/06/2019
------------------
 - Archives with missing indexes will now have ranlib run on them automatically
   at link time.  This avoids linker errors when using GNU ar to build archive
   files.
 - `ERROR_ON_MISSING_LIBRARIES` now also applies to internal symbols that start
   with `emscripten_`.  Prior to this change such missing symbols would result
   in a runtime error, now they are reported at compile time.
 - Pthread blocking on the main thread will now warn in the console. If
   `ALLOW_BLOCKING_ON_MAIN_THREAD` is unset then the warning is an error.
 - Add `pthread_tryjoin_np`, which is a POSIX API similar to `pthread_join`
   but without blocking.
 - New function `emscripten_has_asyncify()`.
 - Add support for pthreads in Node.js, using Node Workers. See #9745

v1.39.1: 10/30/2019
-------------------
 - Only MEMFS is included by default, others (NODEFS, IDBFS, WORKERFS, PROXYFS)
   must be linked in explicitly, using `-lnodefs.js`, `-lidbfs.js`',
   `-lworkerfs.js`, `-lproxyfs.js`. See #9645

v1.39.0: 10/18/2019
-------------------
 - The emsdk defaults to the upstream backend (instead of fastcomp) from this
   release onward (but both backends are still fully supported). See
   https://emscripten.org/docs/compiling/WebAssembly.html#backends
 - Add support for overriding `.emscripten` config variables using environment
   variables.  Any config variable `FOO` can be overridden by `EM_FOO` in the
   environment.
 - `-Werror` now also turns warnings in the python driver code into errors.
 - Internal settings have moved from `settings.js` to `settings_internal.js`.
   These are settings that are for internal use only and are not set-able from
   the command line.  If we misclassified any of these please open a bug.
 - `STANDALONE_WASM` mode now supports setting up argv via wasi APIs.
 - `STANDALONE_WASM` mode now supports running static constructors in `_start`.

v1.38.48: 10/11/2019
--------------------
 - Add support for `MAIN_THREAD_EM_ASM` in wasm backend. #9560
 - Add ability to disable FETCH worker in Fastcomp backend via
   `USE_FETCH_WORKER=0`.  This is useful for people who use FETCH, but don't
   perform any synchronous fetches on the main thread. #9567
 - Remove `EMCONFIGURE_JS`. Since #6269 we have set it to "2" which means never
   use native, always use JS.

v1.38.47: 10/02/2019
--------------------
 - Add support for FETCH API in WASM backend. This doesn't support FETCH in the
   main thread (`USE_FETCH_WORKER=0` is enforced). #9490
 - Redefine errno values to be consistent with wasi. This will let us avoid
   needing to convert the values back and forth as we use more wasi APIs.
   This is an ABI change, which should not be noticeable from user code
   unless you use errno defines (like EAGAIN) *and* keep around binaries
   compiled with an older version that you link against. In that case, you
   should rebuild them. See #9545.
 - Removed build option `-s ONLY_MY_CODE` as we now have much better solutions
   for that, like building to a wasm object file or using `STANDALONE_WASM`
   etc. (see
   https://github.com/emscripten-core/emscripten/wiki/WebAssembly-Standalone).
 - Emscripten now supports the config file (.emscripten) being placed in the
   emscripten directory rather that the current user's home directory.
   See #9543

v1.38.46: 09/25/2019
--------------------
 - Rename libpthreads to libpthread to match its normal name on other platforms.
   This change should be completely internal to emscripten.
 - Remove redundant `COMPILER_ENGINE` and `JS_ENGINE` options.  We only support
   node as the compiler engine so just use a single `NODE_JS` option for that.
 - Module.abort is no longer exported by default. It can be exported in the normal
   way using `EXTRA_EXPORTED_RUNTIME_METHODS`, and as with other such changes in
   the past, forgetting to export it will show a clear error in `ASSERTIONS` mode.
 - Remove `EMITTING_JS` flag, and replace it with `STANDALONE_WASM`. That flag indicates
   that we want the wasm to be as standalone as possible. We may still emit JS in
   that case, but the JS would just be a convenient way to run the wasm on the Web
   or in Node.js.
 - `ASYNCIFY_BLACKLIST` and `ASYNCIFY_WHITELIST` now support simple '\*' wildcard matching

v1.38.45: 09/12/2019
--------------------

v1.38.44: 09/11/2019
--------------------
 - Remove Binaryen from the ports system. This means that emscripten will
   no longer automatically build Binaryen from source. Instead, either use
   the emsdk (binaries are provided automatically, just like for LLVM), or
   build it yourself and point `BINARYEN_ROOT` in .emscripten to it. See #9409

v1.38.43: 08/30/2019
---------------------
 - noExitRuntime is no longer a property on the Module object. Use `noExitRuntime`
   instead of `Module.noExitRuntime`.

v1.38.42: 08/19/2019
--------------------
 - Add support for [address sanitizer](https://clang.llvm.org/docs/AddressSanitizer.html)
   and standalone [leak sanitizer](https://clang.llvm.org/docs/LeakSanitizer.html)
   with multiple threads. (#9060, #9076)
 - Remove `ERROR_ON_MISSING_LIBRARIES` setting (it's always on now)
 - Remove the ability to use Python operators in flags that support KB/MB/GB/TB
   suffixes, e.g. `TOTAL_MEMORY`. This means that `-s TOTAL_MEMORY=1024*1024`
   will no longer work. This is done because the mechanism may result in
   execution of arbitrary code via command line flags.

v1.38.41: 08/07/2019
--------------------
 - Remove fastcomp's implementation of Asyncify. This has been deprecated for
   a long time, since we added Emterpreter-Async, and now we have a new Asyncify
   implementation in the upstream wasm backend. It is recommended to upgrade to
   the upstream backend and use Asyncify there if you need it. (If you do still
   need the older version, you can use 1.38.40.)
 - Drop ExitStatus from inheriting from Error(), as that could capture the whole
   global scope, preventing temporary variables at page startup from being garbage
   collected. (#9108)
 - `__builtin_return_address` now requires `-s USE_OFFSET_CONVERTER=1` to work. (#9073)
 - emrun now uses HTTP/1.1 instead of HTTP/1.0.
 - `callMain` is no longer exported by default on Module, to allow better JS
   minification. You must add it to `EXTRA_EXPORTED_RUNTIME_METHODS` if you want
   to call it on Module. (In assertions builds, an error with an explanation is
   shown.)
 - Allow expressions with side effects as `EM_ASM`'s arguments and prohibit
   non-arithmetic arguments (e.g. pointers, functions, arrays, objects). (#9054)
 - `emcc` on Windows now uses native newline byte sequence to get a line to
   print for parse error reporting. (#9088)
 - Internal API update: one can now specialize embind's (un)marshalling for a
   group of types via SFINAE, instead of a single type. (#9089)

v1.38.40: 07/24/2019
--------------------
 - LLVM backend pthread builds no longer use external memory initialization
   files, replacing them with passive data segments.
 - LLVM backend now supports thread local storage via the C extension `__thread`
   and the C11/C++11 keyword `thread_local`. (#8976)
 - Internal API change: Move read, readAsync, readBinary, setWindowTitle from
   the Module object to normal JS variables. If you use those internal APIs,
   you must change `Module.readAsync()/Module['readAsync']()` to `readAsync()`.
   Note that read is also renamed to `read_` (since "`read`" is an API call in
   the SpiderMonkey shell). In builds with ASSERTIONS, an error message is
   shown about the API change. This change allows better JS minification
   (the names read, readAsync etc. can be minified, and if the variables are
   not used they can be removed entirely). Defining these APIs on Module
   (which was never documented or intended, but happened to work) is also
   no longer allowed (but you can override `read_` etc. from JS).

v1.38.39: 07/16/2019
--------------------
 - Add support for [address sanitizer](https://clang.llvm.org/docs/AddressSanitizer.html). (#8884)
   - Currently, only supports one thread without dynamic linking.
 - Rename Bysyncify (the name used during development) to Asyncify. This keeps
   the name consistent with the old ASYNCIFY flag, no need for a new one, as
   they basically do the same thing.

v1.38.38: 07/08/2019
--------------------
 - Add support for standalone [leak sanitizer](https://clang.llvm.org/docs/LeakSanitizer.html). (#8711)

v1.38.37: 06/26/2019
--------------------
 - Set ENV['LANG'] following the user's preferred language (HTTP Accept-Language / navigator.languages[0])
 - `emscripten_run_script_string` now returns C `NULL` instead of the string `null`
   or `undefined` when the result of the `eval` is JavaScript `null` or `undefined`.
 - Add a new system for managing system libraries. (#8780)
   This may require minor changes when performing certain operations:
     - When using `embuilder.py` to build a specific library, the name may have
       changed: for consistency, all library names are prefixed with lib now.
     - `embuilder.py` now only builds the requested library, and not its dependencies
       and certain system libraries that are always built. For example, running
       `embuilder.py build libc` no longer builds `libcompiler_rt` if it hasn't be built.
     - When using `EMCC_FORCE_STDLIBS` with a list of libraries, you must now use
       the simplified names, for example, `libmalloc` and `libpthreads` instead of
       `libdlmalloc` or `libpthreads_stub`. These names will link in the correct
       version of the library: if the build is configured to use `emmalloc`, `libmalloc`
       will mean `libemmalloc`, and if thread support is disabled, `libpthreads` will
       mean `libpthreads_stub`. This allows you to say `libmalloc` or `libpthreads` without
       worrying about which implementation is supposed to be used, and avoid duplicate
       symbols if you used the wrong implementation.
 - LLVM wasm backend pthreads fixes, see #8811, #8718

v1.38.36: 06/15/2019
--------------------

v1.38.35: 06/13/2019
--------------------
 - Include some [waterfall fixes](https://github.com/WebAssembly/waterfall/pull/541)
   for the emsdk builds on linux regarding libtinfo.
 - NOTE: due to a CI failure, builds for mac and windows were not generated.

v1.38.34: 06/01/2019
--------------------
 - Add support for [undefined behavior sanitizer](https://clang.llvm.org/docs/UndefinedBehaviorSanitizer.html).
    - This allows `emcc -fsanitize=undefined` to work. (#8651)
    - The minimal runtime (`-fsanitize-minimal-runtime`) also works. (#8617)

v1.38.33: 05/23/2019
--------------------
 - First release to use the new chromium build infrastructure
   https://groups.google.com/forum/#!msg/emscripten-discuss/WhDtqVyW_Ak/8DfDnfk0BgAJ
 - Add `emscripten_return_address` which implements the functionality of
   gcc/clang's `__builtin_return_address`. (#8617)

v1.38.32: SKIPPED
-----------------
 - The transition from the old to the new CI occurred around here. To avoid
   ambiguity while both CIs were still generating builds, we just tagged a new
   one (1.38.33) on the new CI and skipped 1.38.32.
 - The transition also moves all builds and downloads away from the old
   mozilla-games infrastructure to the new chromium ones. As a result all links
   to *mozilla-games* URLs will not work (these were never documented, but could
   be seen from the internals of the emsdk; the new emsdk uses the proper new
   URLs, so you can either use the sdk normally or find the URLs from there).

v1.38.31: 04/24/2019
--------------------
 - Change `ino_t/off_t` to 64-bits. (#8467)
 - Add port for bzip2 library (`libbz2.a`). (#8349)
 - Add port for libjpeg library. (#8361)
 - Enable `ERROR_ON_MISSING_LIBRARIES` by default (#8461)

v1.38.30: 03/21/2019
--------------------
 - Remove Module.buffer which was exported by default unnecessarily. This was an
   undocumented internal detail, but in theory, code may have relied on it.
   (#8277)

v1.38.29: 03/11/2019
--------------------

v1.38.28: 02/22/2019
--------------------
 - Option `-s EMTERPRETIFY_WHITELIST` now accepts shell-style wildcards;
   this allows matching static functions with conflicting names that
   the linker distinguishes by appending a random suffix.
 - Normalize mouse wheel delta in `library_browser.js`. This changes the scroll
   amount in SDL, GLFW, and GLUT. (#7968)

v1.38.27: 02/10/2019
--------------------
 - Change how `EMCC_LOCAL_PORTS` works, to be more usable. See #7963
 - Remove deprecated Pointer_stringify (use UTF8ToString instead). See #8011
 - Added a new option `-s DISABLE_DEPRECATED_FIND_EVENT_TARGET_BEHAVIOR=1` that
   changes the lookup semantics of DOM elements in html5.h event handler
   callbacks and WebGL context creation. The new behavior is to use CSS selector
   strings to look up DOM elements over the old behavior, which was somewhat
   ad hoc constructed rules around default Emscripten uses. The old behavior
   will be deprecated and removed in the future. Build with -s ASSERTIONS=1
   to get diagnostics messages related to this transition.
 - Breaking change with -s USE_PTHREADS=1 + -s FETCH=1: When building with
   -o a.html, the generated worker script is now named "a.fetch.js" according
   to the base name of the specified output, instead of having a fixed name
   "fetch-worker.js".

v1.38.26: 02/04/2019
--------------------
 - Fix some pthreads proxying deadlocks. See #7865

v1.38.25: 01/18/2019
--------------------
 - Move kripken/emscripten,emscripten-fastcomp,emscripten-fastcomp-clang to
   emscripten-core/\*

v1.38.24: 01/17/2019
--------------------
 - Perform JS static allocations at compile time (#7850)

v1.38.23: 01/10/2019
--------------------
 - Remove BINARYEN_METHOD: no more support for interpret modes, and if you want
   non-wasm, use WASM=0.
 - Support specifying multiple possible ENVIRONMENTs (#7809)

v1.38.22: 01/08/2019
--------------------
 - Add Regal port. See #7674
 - System libraries have been renamed to include the `lib` prefix.  If you use
   `EMCC_FORCE_STDLIBS` or `EMCC_ONLY_FORCED_STDLIBS` to select system libraries
   you may need to add the `lib` prefix.
 - Rename `pthread-main.js` to `NAME.worker.js`, where `NAME` is the main
   name of your application, that is, if you emit `program.js` then you'll get
   `program.worker.js` (this allows more than one to exist in the same
   directory, etc.).
 - Dynamic linker has been taught to handle library -> library dependencies.

v1.38.21: 11/30/2018
--------------------
 - fastcomp: Remove `runPostSets` function and replace with normal static
   constructor function. See #7579

v1.38.20: 11/20/2018
--------------------
 - Remove SPLIT_MEMORY option.
 - Move getTempRet0/setTempRet0 to be JS library functions rather than
   auto-generated by fastcomp.
 - Change `strptime()`'s handling of the "%c" to match that of `strftime()`.
   This is a breaking change for code which depends on the old definition of
   "%c".

v1.38.19: 11/15/2018
--------------------

v1.38.18: 11/08/2018
--------------------
 - Wasm dynamic linking: Rename `tableBase/memoryBase` to
   `__table_base/__memory_base` (#7467)

v1.38.17: 11/07/2018
--------------------
 - Minify wasm import and export names. This decreases JS and wasm size by
   minifying the identifiers where JS calls into wasm or vice versa, which
   are not minifiable by closure or other JS-only tools. This happens in
   -O3, -Os and above. See #7431

v1.38.16: 11/02/2018
--------------------
 - Breaking change: Do not automatically set EXPORT_ALL for MAIN_MODULES or
   SIDE_MODULES. This means that you must explicitly export things that will
   be called from outside (normally, on EXPORTED_FUNCTIONS), or
   you can manually enable EXPORT_ALL yourself (which returns to the exact
   same behavior as before). This change brings us in line with more standard
   dynamic linking, and will match what the LLVM wasm backend will have.
   See #7312.
 - Invalid -s flags on the command line are now treated as errors.
 - Remove BUILD_AS_SHARED_LIBRARY setting.

v1.38.15: 10/25/2018
--------------------

v1.38.14: 10/22/2018
--------------------
 - Errors are now reported when functions listed in EXPORTED_FUNCTIONS are not
   defined. This can be disabled via ERROR_ON_UNDEFINED_SYMBOLS=0. See #7311.

v1.38.13: 10/10/2018
--------------------
 - Support `-s NO_X=1` as an alias for `-s X=0` and vice versa, which
   simplifies current settings with `NO_`-prefixed names. See #7151.
 - Various `EMULATED_FUNCTION_POINTER` improvements. See #7108, #7128.
 - `ERROR_ON_UNDEFINED_SYMBOLS` is now the default.  See #7196

v1.38.12: 09/03/2018
--------------------
 - Update SDL2 to 2.0.7. See #7016.
 - Optionally build using native object files (wasm backend only).
   For now this is behind a new option flag: `-s WASM_OBJECT_FILES=1`.
   See #6875.

v1.38.11: 08/02/2018
--------------------
 - Support for loading wasm files in the same dir as the JS file, using
   node.js/Web-specific techniques as applicable. See #5368 and followups.
 - Add an API for async side module compilation in wasm. See #6663.
 - Remove builtin Crunch support. See #6827.

v1.38.10: 07/23/2018
--------------------
 - Change the type of `size_t` and friends from int to long. This may have
   noticeable effects if you depend on the name mangling of a function that uses
   `size_t` (like in `EXPORTED_FUNCTIONS`), and you must rebuild source files to
   bitcode (so your bitcode is in sync with the system libraries after they are
   rebuilt with this change). Otherwise this should not have any noticeable
   effects for users. See #5916.

v1.38.9: 07/22/2018
-------------------
 - Fix `Module.locateFile` to resolve relative paths to *.wasm, *.mem and other
   files relatively to the main JavaScript file rather than the current working
   directory (see #5368).
   - Add second argument `prefix` to `Module.locateFile` function that contains
     the path to the JavaScript file where files are loaded from by default.
   - Remove `Module.*PrefixURL` APIs (use `Module.locateFile` instead).

v1.38.8: 07/06/2018
-------------------
 - Fix a regression in 1.38.7 with binaryen no longer bundling binaryen.js
   (which emscripten doesn't need, that's just for handwritten JS users, but
   emscripten did check for its presence).

v1.38.7: 07/06/2018
-------------------
 - Correctness fix for stack handling in `invoke_*()s`. This may add noticeable
   overhead to programs using C++ exceptions and (less likely) setjmp/longjmp -
   please report any issues. See #6666 #6702
 - Deprecate Module.ENVIRONMENT: Now that we have a compile-time option to set
   the environment, also having a runtime one on Module is complexity that we
   are better off without. When Module.ENVIRONMENT is used with ASSERTIONS it
   will show an error to direct users to the new option (-s ENVIRONMENT=web , or
   node, etc., at compile time).
 - Breaking change: Do not export print/printErr by default. Similar to other
   similar changes (like getValue/setValue). We now use out() and err()
   functions in JS to print to stdout/stderr respectively. See #6756.

v1.38.6: 06/13/2018
-------------------

v1.38.5: 06/04/2018
-------------------
 - Update libc++ to 6.0, bringing c++17 support (std::byte etc.)

v1.38.4: 05/29/2018
-------------------
 - Fix asm.js validation regression from 1.38.2.

v1.38.3: 05/25/2018
-------------------
 - Upgrade to LLVM 6.0.1.

v1.38.2: 05/25/2018
--------------------
 - Add ENVIRONMENT option to specify at compile time we only need JS to support
   one runtime environment (e.g., just the web). When emitting HTML, set that to
   web so we emit web code only. #6565
 - Regression in asm.js validation due to cttz optimization #6547

v1.38.1: 05/17/2018
-------------------
 - Remove special-case support for `src/struct_info.compiled.json`: Make it a
   normal cached thing like system libraries, not something checked into the
   source tree.
 - Breaking change: Emit WebAssembly by default. Only the default is changed -
   we of course still support asm.js, and will for a very long time. But
   changing the default makes sense as the recommended output for most use cases
   should be WebAssembly, given it has shipped in all major browsers and
   platforms and is more efficient than asm.js. Build with `-s WASM=0` to
   disable wasm and use asm.js if you want that (or use `-s
   LEGACY_VM_SUPPORT=1`, which emits output that can run in older browsers,
   which includes a bunch of polyfills as well as disables wasm). (#6419)

v1.38.0: 05/09/2018
-------------------

v1.37.40: 05/07/2018
--------------------
 - Fix regression in 1.37.39 on  -s X=@file  parsing (see #6497, #6436)

v1.37.39: 05/01/2018
--------------------
 - Regression: Parsing of `-s X=@file`  broke if the file contains a newline
   (see #6436; fixed in 1.37.40)

v1.37.38: 04/23/2018
--------------------
 - Breaking change: Simplify exception handling, disabling it by default.
   Previously it was disabled by default in -O1 and above and enabled in -O0,
   which could be confusing. You may notice this change if you need exceptions
   and only run in -O0 (since if you test in -O1 or above, you'd see you need to
   enable exceptions manually), in which case you will receive an error at
   runtime saying that exceptions are disabled by default and that you should
   build with `-s DISABLE_EXCEPTION_CATCHING=0` to enable them.
 - Fix regression in 1.37.37 on configure scripts on MacOS (see #6456)

v1.37.37: 04/13/2018
--------------------
 - Regression: configure scripts on MacOS may be broken (see #6456; fixed in 1.37.38)

v1.37.36: 03/13/2018
--------------------

v1.37.35: 02/23/2018
--------------------
 - MALLOC option, allowing picking between dlmalloc (previous allocator and
   still the default) and emmalloc, a new allocator which is smaller and
   simpler.
 - Binaryen update that should fix all known determinism bugs.

v1.37.34: 02/16/2018
--------------------
 - `addFunction` is now supported on LLVM wasm backend, but when being used on
   the wasm backend, you need to provide an additional second argument, a Wasm
   function signature string. Each character within a signature string
   represents a type. The first character represents the return type of a
   function, and remaining characters are for parameter types.
    - 'v': void type
    - 'i': 32-bit integer type
    - 'j': 64-bit integer type (currently does not exist in JavaScript)
    - 'f': 32-bit float type
    - 'd': 64-bit float type
   For asm.js and asm2wasm you can provide the optional second argument, but it
   isn't needed. For that reason this isn't a breaking change, however,
   providing the second argument is recommended so that code is portable across
   all backends and modes.

v1.37.33: 02/02/2018
--------------------

v1.37.32: 01/31/2018
--------------------

v1.37.31: 01/31/2018
--------------------
 - LLVM and clang updates from upstream (5.0svn, close 5.0 release).

v1.37.30: 01/31/2018
--------------------

v1.37.29: 01/24/2018
--------------------

v1.37.28: 01/08/2018
--------------------
 - Breaking change: Don't export the `ALLOC_*` numeric constants by default. As
   with previous changes, a warning will be shown in `-O0` and when `ASSERTIONS`
   are on if they are used.
 - Breaking change: Don't export FS methods by default. As with previous
   changes, a warning will be shown in `-O0` and when `ASSERTIONS` are on, which
   will suggest either exporting the specific methods you need, or using
   `FORCE_FILESYSTEM` which will auto export all the main filesystem methods.
   Aside from using FS methods yourself, you may notice this change when using a
   file package created standalone, that is, by running the file packager
   directly and then loading it at run time (as opposed to telling `emcc` to
   package the files for you, in which case it would be aware of them at compile
   time); you should build with `FORCE_FILESYSTEM` to ensure filesystem support
   for that case.

v1.37.27: 12/24/2017
--------------------
 - Breaking change: Remove the `Runtime` object, and move all the useful methods
   from it to simple top-level functions. Any usage of `Runtime.func` should be
   changed to `func`.

v1.37.26: 12/20/2017
--------------------
 - Breaking change: Change `NO_EXIT_RUNTIME` to 1 by default. This means that by
   default we don't include code to shut down the runtime, flush stdio streams,
   run atexits, etc., which is better for code size. When `ASSERTIONS` is on, we
   warn at runtime if there is text buffered in the streams that should be
   flushed, or atexits are used.
 - Meta-DCE for JS+wasm: remove unused code between JS+wasm more aggressively.
   This should not break valid code, but may break code that depended on unused
   code being kept around (like using a function from outside the emitted JS
   without exporting it - only exported things are guaranteed to be kept alive
   through optimization).

v1.37.24: 12/13/2017
--------------------
 - Breaking change: Similar to the getValue/setValue change from before (and
   with the same `ASSERTIONS` warnings to help users), do not export the
   following runtime methods by default: ccall, cwrap, allocate,
   Pointer_stringify, AsciiToString, stringToAscii, UTF8ArrayToString,
   UTF8ToString, stringToUTF8Array, stringToUTF8, lengthBytesUTF8, stackTrace,
   addOnPreRun, addOnInit, addOnPreMain, addOnExit, addOnPostRun,
   intArrayFromString, intArrayToString, writeStringToMemory,
   writeArrayToMemory, writeAsciiToMemory.

v1.37.23: 12/4/2017
-------------------
 - Breaking change: Do not polyfill Math.{clz32, fround, imul, trunc} by
   default. A new `LEGACY_VM_SUPPORT` option enables support for legacy
   browsers. In `ASSERTIONS` mode, a warning is shown if a polyfill was needed,
   suggesting using that option.
 - Breaking change: Do not export getValue/setValue runtime methods by default.
   You can still use them by calling them directly in code optimized with the
   main file (pre-js, post-js, js libraries; if the optimizer sees they are
   used, it preserves them), but if you try to use them on `Module` then you
   must export them by adding them to `EXTRA_EXPORTED_RUNTIME_METHODS`. In `-O0`
   or when `ASSERTIONS` is on, a run-time error message explains that, if they
   are attempted to be used incorrectly.

v1.37.17: 7/25/2017
------------------
 - Updated to libc++'s "v2" ABI, which provides better alignment for string data
   and other improvements. This is an ABI-incompatible change, so bitcode files
   from previous versions will not be compatible.

v1.37.13: 5/26/2017
-------------------
 - Improved Android support for emrun.
 - Duplicate function elimination fixes (#5186)
 - Fix problem with embinding derived classes (#5193)
 - Fix CMake compiler detection when EMCC_SKIP_SANITY_CHECK=1 is used. (#5145)
 - Implemented GLFW Joystick API (#5175)
 - Fixed a bug with emcc --clear-ports command (#5248)
 - Updated Binaryen to version 33.
 - Full list of changes:
    - Emscripten: https://github.com/emscripten-core/emscripten/compare/1.37.12...1.37.13
    - Emscripten-LLVM: no changes.
    - Emscripten-Clang: no changes.

v1.37.12: 5/1/2017
------------------
 - Added emscripten-legalize-javascript-ffi option to LLVM to allow disabling JS FFI mangling
 - Full list of changes:
    - Emscripten: https://github.com/emscripten-core/emscripten/compare/1.37.11...1.37.12
    - Emscripten-LLVM: https://github.com/emscripten-core/emscripten-fastcomp/compare/1.37.11...1.37.12
    - Emscripten-Clang: no changes.

v1.37.11: 5/1/2017
------------------
 - Added missing SIGSTKSZ define after musl 1.1.15 update (#5149)
 - Fix emscripten_get_mouse_status (#5152)
 - Fix _mm_set_epi64x() function (#5103)
 - Fix issue with number of gamepads connected at initial page load (#5169, #5170)
 - Full list of changes:
    - Emscripten: https://github.com/emscripten-core/emscripten/compare/1.37.10...1.37.11
    - Emscripten-LLVM: https://github.com/emscripten-core/emscripten-fastcomp/compare/1.37.10...1.37.11
    - Emscripten-Clang: https://github.com/emscripten-core/emscripten-fastcomp-clang/compare/1.37.10...1.37.11

v1.37.10: 4/20/2017
-------------------
 - Added stub for pthread_setcancelstate for singlethreaded runs.
 - Fixed an outlining bug on function returns (#5080)
 - Implemented new parallel test runner architecture (#5074)
 - Added Cocos2D to Emscripten ports. (-s USE_COCOS2D=1)
 - Updated Binaryen to version 32, which migrates Emscripten to use the new
   WebAssembly Names section. This is a forwards and backwards breaking change
   with respect to reading debug symbol names in Wasm callstacks. Use of the new
   Names section format first shipped in Emscripten 1.37.10, Binaryen version
   32, Firefox 55, Firefox Nightly 2017-05-18 and Chrome 59; earlier versions
   still used the old format. For more information, see
   https://github.com/WebAssembly/design/pull/984 and
   https://github.com/WebAssembly/binaryen/pull/933.
 - Full list of changes:
    - Emscripten: https://github.com/emscripten-core/emscripten/compare/1.37.9...1.37.10
    - Emscripten-LLVM: https://github.com/emscripten-core/emscripten-fastcomp/compare/1.37.9...1.37.10
    - Emscripten-Clang: no changes.

v1.37.9: 3/23/2017
------------------
 - Added new build feature -s GL_PREINITIALIZED_CONTEXT=1 which allows pages to
   manually precreate the GL context they use for customization purposes.
 - Added a custom callback hook Module.instantiateWasm() which allows user shell
   HTML file to manually perform Wasm instantiation for preloading and progress
   bar purposes.
 - Added a custom callback hook Module.getPreloadedPackage() to file preloader
   code to allow user shell HTML file to manually download .data files for
   preloading and progress bar purposes.
 - Full list of changes:
    - Emscripten: https://github.com/emscripten-core/emscripten/compare/1.37.8...1.37.9
    - Emscripten-LLVM: https://github.com/emscripten-core/emscripten-fastcomp/compare/1.37.8...1.37.9
    - Emscripten-Clang: no changes.

v1.37.8: 3/17/2017
------------------
 - Fixed a bug with robust_list initialization on pthreads build mode.
 - Full list of changes:
    - Emscripten: https://github.com/emscripten-core/emscripten/compare/1.37.7...1.37.8
    - Emscripten-LLVM: no changes.
    - Emscripten-Clang: no changes.

v1.37.7: 3/15/2017
------------------
 - Updated to LLVM 4.0.
 - Full list of changes:
    - Emscripten: https://github.com/emscripten-core/emscripten/compare/1.37.6...1.37.7
    - Emscripten-LLVM: https://github.com/emscripten-core/emscripten-fastcomp/compare/1.37.6...1.37.7
    - Emscripten-Clang: https://github.com/emscripten-core/emscripten-fastcomp-clang/compare/1.37.6...1.37.7

v1.37.6: 3/15/2017
------------------
 - Implemented readdir() function for WORKERFS.
 - Fixed bugs with Fetch API (#4995, #5027)
 - Full list of changes:
    - Emscripten: https://github.com/emscripten-core/emscripten/compare/1.37.5...1.37.6
    - Emscripten-LLVM: no changes.
    - Emscripten-Clang: no changes.

v1.37.5: 3/13/2017
------------------
 - Updated musl to version 1.1.15 from earlier version 1.0.5.
 - Full list of changes:
    - Emscripten: https://github.com/emscripten-core/emscripten/compare/1.37.4...1.37.5
    - Emscripten-LLVM: no changes.
    - Emscripten-Clang: no changes.

v1.37.4: 3/13/2017
------------------
 - Fixed glGetUniformLocation() to work according to spec with named uniform blocks.
 - Fixed WebAssembly Memory.grow() to work.
 - Switched to 16KB page size from earlier 64KB.
 - Optimize alBufferData() operation.
 - Fixed a resource lookup issue with multiple OpenAL audio contexts.
 - Full list of changes:
    - Emscripten: https://github.com/emscripten-core/emscripten/compare/1.37.3...1.37.4
    - Emscripten-LLVM: no changes.
    - Emscripten-Clang: no changes.

v1.37.3: 2/16/2017
------------------
 - Updated Binaryen to version 0x01. First official stable WebAssembly support version. (#4953)
 - Optimized memcpy and memset with unrolling and SIMD, when available.
 - Improved Emscripten toolchain profiler to track more hot code.
 - Added new linker flag -s WEBGL2_BACKWARDS_COMPATIBILITY_EMULATION=1 to allow
   simultaneously targeting WebGL 1 and WebGL 2.
 - Optimize Emscripten use of multiprocessing pools.
 - More WebGL 2 garbage free optimizations.
 - Full list of changes:
    - Emscripten: https://github.com/emscripten-core/emscripten/compare/1.37.2...1.37.3
    - Emscripten-LLVM: https://github.com/emscripten-core/emscripten-fastcomp/compare/1.37.2...1.37.3
    - Emscripten-Clang: no changes.

v1.37.2: 1/31/2017
------------------
 - Fixed a build error with boolean SIMD types.
 - Improved WebAssembly support, update Binaryen to version 22.
 - Update GL, GLES, GLES2 and GLES3 headers to latest upstream Khronos versions.
 - Implement support for new garbage free WebGL 2 API entrypoints which improve
   performance and reduce animation related stuttering.
 - Fixed a bug where -s USE_PTHREADS builds would not have correct heap size if
   -s TOTAL_MEMORY is not being used.
 - Fixed array type issue that prevented glTexImage3D() and glTexSubImage3D()
   from working.
 - Full list of changes:
    - Emscripten: https://github.com/emscripten-core/emscripten/compare/1.37.1...1.37.2
    - Emscripten-LLVM: https://github.com/emscripten-core/emscripten-fastcomp/compare/1.37.1...1.37.2
    - Emscripten-Clang: no changes.

v1.37.1: 12/26/2016
-------------------
 - Implemented new Fetch API for flexible multithreaded XHR and IndexedDB
   access.
 - Implemented initial version of new ASMFS filesystem for multithreaded
   filesystem operation.
 - Full list of changes:
    - Emscripten: https://github.com/emscripten-core/emscripten/compare/1.37.0...1.37.1
    - Emscripten-LLVM: no changes.
    - Emscripten-Clang: no changes.

v1.37.0: 12/23/2016
-------------------
 - Added support for LLVM sin&cos intrinsics.
 - Fix GLFW mouse button mappings (#4317, #4659)
 - Add support for --emit-symbol-map to wasm
 - Fixed handling of an invalid path in chdir (#4749)
 - Added new EMSCRIPTEN_STRICT mode, which can be enabled to opt in to removing
   support for deprecated behavior.
 - Remove references to Web Audio .setVelocity() function, which has been
   removed from the spec.
 - Full list of changes:
    - Emscripten: https://github.com/emscripten-core/emscripten/compare/1.36.14...1.37.0
    - Emscripten-LLVM: https://github.com/emscripten-core/emscripten-fastcomp/compare/1.36.14...1.37.0
    - Emscripten-Clang: no changes.

v1.36.14: 11/3/2016
-------------------
 - Added support to emscripten_async_wget() for relative paths.
 - Fixed FS.mkdirTree('/') to work.
 - Updated SDL 2 port to version 12.
 - Added more missing pthreads stubs.
 - Normalize system header includes to use the preferred form #include
   <emscripten/foo.h> to avoid polluting header include namespaces.
 - Fixed a bug where transitioning to fullscreen could cause a stack overflow in GLFW.
 - Added new system CMake option
   -DEMSCRIPTEN_GENERATE_BITCODE_STATIC_LIBRARIES=ON to choose if static
   libraries should be LLVM bitcode instead of .a files.
 - Improved SIMD support to be more correct to the spec.
 - Updated Binaryen to version 18. (#4674)
 - Fixed dlopen with RTLD_GLOBAL parameter.
 - Full list of changes:
    - Emscripten: https://github.com/emscripten-core/emscripten/compare/1.36.13...1.36.14
    - Emscripten-LLVM: no changes.
    - Emscripten-Clang: no changes.

v1.36.13: 10/21/2016
--------------------
 - Pass optimization settings to asm2wasm.
 - Fix to exporting emscripten_builtin_malloc() and emscripten_builtin_free()
   when heap is split to multiple parts.
 - Full list of changes:
    - Emscripten: https://github.com/emscripten-core/emscripten/compare/1.36.12...1.36.13
    - Emscripten-LLVM: no changes.
    - Emscripten-Clang: no changes.

v1.36.12: 10/20/2016
--------------------
 - Improved Emscripten toolchain profiler with more data. (#4566)
 - Export dlmalloc() and dlfree() as emscripten_builtin_malloc() and
   emscripten_builtin_free() to allow user applications to hook into memory
   allocation (#4603)
 - Improved asm.js -s USE_PTHREADS=2 build mode compatibility when
   multithreading is not supported.
 - Improved WebGL support with closure compiler (#4619)
 - Improved Bianaryen WebAssembly support
 - Added support for GL_disjoint_timer_query extension (#4575)
 - Improved Emscripten compiler detection with CMake (#4129, #4314, #4318)
 - Added support for int64 in wasm.
 - Optimize small constant length memcpys in wasm.
 - Full list of changes:
    - Emscripten: https://github.com/emscripten-core/emscripten/compare/1.36.11...1.36.12
    - Emscripten-LLVM: https://github.com/emscripten-core/emscripten-fastcomp/compare/1.36.11...1.36.12
    - Emscripten-Clang: no changes.

v1.36.11: 9/24/2016
-------------------
 - Added new runtime functions
   emscripten_sync/async/waitable_run_in_main_runtime_thread() for proxying
   calls with pthreads (#4569)
 - Full list of changes:
    - Emscripten: https://github.com/emscripten-core/emscripten/compare/1.36.10...1.36.11
    - Emscripten-LLVM: no changes.
    - Emscripten-Clang: no changes.

v1.36.10: 9/24/2016
-------------------
 - Improved compiler logging print messages on first run experience. (#4501)
 - Fixed log printing in glFlushMappedBufferRange() and glGetInfoLog()
   functions. (#4521)
 - Added setjmp/longjmp handling for wasm.
 - Improved support for --proxy-to-worker build mode.
 - Improved GLES3 support for glGet() features that WebGL2 does not have. (#4514)
 - Added support for implementation defined glReadPixels() format.
 - Improved WebGL 2 support with closure compilter. (#4554)
 - Implemented support for nanosleep() when building in pthreads mode (#4578)
 - Added support for  llvm_ceil_f64 and llvm_floor_f64 intrinsics.
 - Full list of changes:
    - Emscripten: https://github.com/emscripten-core/emscripten/compare/1.36.9...1.36.10
    - Emscripten-LLVM: https://github.com/emscripten-core/emscripten-fastcomp/compare/1.36.9...1.36.10
    - Emscripten-Clang: no changes.

v1.36.9: 8/24/2016
------------------
 - Fixed glGet for GL_VERTEX_ATTRIB_ARRAY_BUFFER_BINDING to work. (#1330)
 - Move the DYNAMICTOP variable from JS global scope to inside the heap so that
   the value is shared to multithreaded applications. This removes the global
   runtime variable DYNAMICTOP in favor of a new variable DYNAMICTOP_PTR.
   (#4391, #4496)
 - Implemented brk() system function.
 - Fixed --output-eol to work with --proxy-to-worker mode.
 - Improved reported error message when execution fails to stack overflow.
 - Full list of changes:
    - Emscripten: https://github.com/emscripten-core/emscripten/compare/1.36.8...1.36.9
    - Emscripten-LLVM: https://github.com/emscripten-core/emscripten-fastcomp/compare/1.36.8...1.36.9
    - Emscripten-Clang: no changes.

v1.36.8: 8/20/2016
------------------
 - Fixed a memory leak in ctor_evaller.py on Windows (#4446)
 - Migrate to requiring CMake 3.4.3 as the minimum version for Emscripten CMake
   build integration support.
 - Fixed an issue that prevented -s INLINING_LIMIT from working (#4471)
 - Fixed a bug with Building.llvm_nm interpretation of defined symbols (#4488)
 - Add support for DISABLE_EXCEPTION_CATCHING and EXCEPTION_CATCHING_WHITELIST
   options for wasm.
 - Added new emprofile.py script which can be used to profile toolchain wide
   performance. (#4491)
 - Added new linker flag --output-eol, which specifices what kind of line
   endings to generate to the output files. (#4492)
 - Fixed a Windows bug where aborting execution with Ctrl-C might hang
   Emscripten to an infinite loop instead. (#4494)
 - Implement support for touch events to GLUT (#4493)
 - Deprecated unsafe function writeStringToMemory() from src/preamble.js. Using
   stringToUTF8() is recommended instead. (#4497)
 - Full list of changes:
    - Emscripten: https://github.com/emscripten-core/emscripten/compare/1.36.7...1.36.8
    - Emscripten-LLVM: no changes.
    - Emscripten-Clang: no changes.

v1.36.7: 8/8/2016
-----------------
 - Updated to latest upstream LLVM 3.9.
 - Full list of changes:
    - Emscripten: https://github.com/emscripten-core/emscripten/compare/1.36.6...1.36.7
    - Emscripten-LLVM: https://github.com/emscripten-core/emscripten-fastcomp/compare/1.36.6...1.36.7
    - Emscripten-Clang: https://github.com/emscripten-core/emscripten-fastcomp-clang/compare/1.36.6...1.36.7

v1.36.6: 8/8/2016
-----------------
 - Fixed wheelDelta for MSIE (#4316)
 - Fixed inconsistencies in fullscreen API signatures (#4310, #4318, #4379)
 - Changed the behavior of Emscripten WebGL createContext() to not forcibly set
   CSS style on created canvases, but let page customize the style themselves
   (#3406, #4194 and #4350, #4355)
 - Adjusted the reported GL_VERSION field to adapt to the OpenGL ES
   specifications (#4345)
 - Added support for GLES3 GL_MAJOR/MINOR_VERSION fields. (#4368)
 - Improved -s USE_PTHREADS=1 and --proxy-to-worker linker options to be
   mutually compatible. (#4372)
 - Improved IDBFS to not fail on Safari where IndexedDB support is spotty
   (#4371)
 - Improved SIMD.js support when using Closure minifier. (#4374)
 - Improved glGetString to be able to read fields from WEBGL_debug_renderer_info
   extension. (#4381)
 - Fixed an issue with glFramebufferTextureLayer() not working correctly.
 - Fixed a bug with std::uncaught_exception() support (#4392)
 - Implemented a multiprocess lock to access the Emscripten cache. (#3850)
 - Implemented support for the pointerlockerror event in HTML5 API (#4373)
 - Report WebGL GLSL version number in GL_SHADING_LANGUAGE_VERSION string (#4365)
 - Optimized llvm_ctpop_i32() and conversion of strings from C to JS side
   (#4402, #4403)
 - Added support for the OffscreenCanvas proposal, and transferring canvases to
   offscreen in pthreads build mode, linker flag -s OFFSCREENCANVAS_SUPPORT=0/1
   (#4412)
 - Fixed an issue after updating to new LLVM version that response files passed
   to llvm-link must have forward slashes (#4434)
 - Fixed a memory leak in relooper in LLVM.
 - Full list of changes:
    - Emscripten: https://github.com/emscripten-core/emscripten/compare/1.36.5...1.36.6
    - Emscripten-LLVM: https://github.com/emscripten-core/emscripten-fastcomp/compare/1.36.5...1.36.6
    - Emscripten-Clang: no changes.

v1.36.5: 5/24/2016
------------------
 - Added support for passing custom messages when running in web worker.
 - Improved fp128 support when targeting WebAssembly.
 - Updated cpuprofiler.js to support tracing time spent in WebGL functions.
 - Fixed an issue with glFenceSync() function call signature (#4260, #4339)
 - Added missing zero argument version of emscripten_sync_run_in_main_thread().
 - Improves support for targeting pthreads when using Closure minifier (#4348).
 - Fixed an issue where pthreads enabled code did not correctly validate as asm.js
 - Fixed an issue with incorrect SIMD.js related imports (#4341)
 - Full list of changes:
    - Emscripten: https://github.com/emscripten-core/emscripten/compare/1.36.4...1.36.5
    - Emscripten-LLVM: https://github.com/emscripten-core/emscripten-fastcomp/compare/1.36.4...1.36.5
    - Emscripten-Clang: no changes.

v1.36.4: 5/9/2016
-----------------
 - Added EM_TRUE and EM_FALSE #defines to html5.h.
 - Fixed an issue with GLFW window and framebuffer size callbacks.
 - Added support for more missing WebGL 2 texture formats (#4277)
 - Added support for source files with no extension.
 - Updated emrun.py to latest version, adds support to precompressed content and
   running as just a web server without launching a browser.
 - Updated experimental WebAssembly support to generate 0xb version code.
 - Automatically build Binaryen when needed.
 - Updated libc++ to SVN revision 268153. (#4288)
 - Full list of changes:
    - Emscripten: https://github.com/emscripten-core/emscripten/compare/1.36.3...1.36.4
    - Emscripten-LLVM: no changes.
    - Emscripten-Clang: no changes.

v1.36.3: 4/27/2016
------------------
 - Fixed a deadlock bug with pthreads support.
 - Remove sources from temporary garbage being generated in OpenAL code (#4275)
 - Added support for calling alert() from pthreads code.
 - Full list of changes:
    - Emscripten: https://github.com/emscripten-core/emscripten/compare/1.36.2...1.36.3
    - Emscripten-LLVM: no changes.
    - Emscripten-Clang: no changes.

v1.36.2: 4/22/2016
------------------
 - Improve support for targeting WebAssembly with Binaryen.
 - Improve support for LLVM's WebAssembly backend (EMCC_WASM_BACKEND=1
   environment variable).
 - Separate out emscripten cache structure to asmjs and wasm directories.
 - Fix a bug where Emscripten would spawn too many unused python subprocesses (#4158)
 - Optimize Emscripten for large asm.js projects.
 - Added sdl2_net to Emscripten ports.
 - Updated to latest version of the SIMD polyfill (#4165)
 - Fixed an issue with missing texture formats support in GLES 3 (#4176)
 - Added a new WebAssembly linker option -s BINARYEN_IMPRECISE=1 (default=0)
   which mutes potential traps from WebAssembly int div/rem by zero and
   float-to-int conversions.
 - Added support for EXT_color_buffer_float extension.
 - Fixed behavior of SSE shift operations (#4165).
 - Fixed a bug where ctor_evaller.py (-Oz builds) would hang on Windows.
 - Fixed a bug where emscripten_set_main_loop() with EM_TIMING_SETTIMEOUT would
   incorrectly compute the delta times (#4200, #4208)
 - Update pthreads support to latest proposed spec version. (#4212, #4220)
 - Fixed an unresolved symbol linker error in embind (#4225)
 - Fix file_packager.py --use-preload-cache option to also work on Safari and
   iOS (#2977, #4253)
 - Added new file packager option --indexedDB-name to allow specifying the
   database name to use for the cache (#4219)
 - Added DWARF style debugging information.
 - Full list of changes:
    - Emscripten: https://github.com/emscripten-core/emscripten/compare/1.36.1...1.36.2
    - Emscripten-LLVM: https://github.com/emscripten-core/emscripten-fastcomp/compare/1.36.1...1.36.2
    - Emscripten-Clang: no changes.

v1.36.1: 3/8/2016
-----------------
 - Fixed glfwSetWindowSizeCallback to conform to GLFW2 API.
 - Update OpenAL sources only when the browser window is visible to avoid
   occasional stuttering static glitches when the page tab is hidden. (#4107)
 - Implemented LLVM math intrinsics powi, trunc and floor.
 - Added support for SDL_GL_ALPHA_SIZE in GL context initialization. (#4125)
 - Added no-op stubs for several pthread functions when building without
   pthreads enabled (#4130)
 - Optimize glUniform*fv and glVertexAttrib*fv functions to generate less
   garbage and perform much faster (#4128)
 - Added new EVAL_CTORS optimization pass which evaluates global data
   initializer constructors at link time, which would improve startup time and
   reduce code size of these ctors.
 - Implemented support for OpenAL AL_PITCH option.
 - Implemented new build options -s STACK_OVERFLOW_CHECK=0/1/2 which adds
   runtime stack overrun checks. 0: disabled, 1: minimal, between each frame, 2:
   at each explicit JS side stack allocation call to allocate().
 - Fixed an issue with -s SPLIT_MEMORY mode where an unsigned 32-bit memory
   access would come out as signed. (#4150)
 - Fixed asm.js validation in call handlers to llvm_powi_f*.
 - Full list of changes:
    - Emscripten: https://github.com/emscripten-core/emscripten/compare/1.36.0...1.36.1
    - Emscripten-LLVM: https://github.com/emscripten-core/emscripten-fastcomp/compare/1.36.0...1.36.1
    - Emscripten-Clang: no changes.

v1.36.0: 2/23/2016
------------------
 - Fixed an OpenAL bug where OpenAL sources would not respect global volume setting.
 - Fixed an issue where alGetListenerf() with AL_GAIN would not return the
   correct value. (#4091)
 - Fixed an issue where setting alListenerf() with AL_GAIN would not set the
   correct value. (#4092)
 - Implemented new JS optimizer "Duplicate Function Elimination" pass which
   collapses identical functions to save code size.
 - Implemented the _Exit() function.
 - Added support for SSE3 and SSSE3 intrinsics (#4099) and partially for SSE 4.1
   intrinsics (#4030, #4101)
 - Added support for -include-pch flag (#4086)
 - Fixed a regex syntax in ccall on Chrome Canary (#4111)
 - Full list of changes:
    - Emscripten: https://github.com/emscripten-core/emscripten/compare/1.35.23...1.36.0
    - Emscripten-LLVM: https://github.com/emscripten-core/emscripten-fastcomp/compare/1.35.23...1.36.0
    - Emscripten-Clang: no changes.

v1.35.23: 2/9/2016
------------------
 - Provide $NM environment variable to point to llvm-nm when running
   emconfigure, which helps e.g. libjansson to build (#4036)
 - Fixed glGetString(GL_SHADING_LANGUAGE_VERSION) to return appropriate result
   depending on if running on WebGL1 vs WebGL2, instead of hardcoding the result
   (#4040)
 - Fixed a regression with CMake try_run() possibly failing, caused by the
   addition of CMAKE_CROSSCOMPILING_EMULATOR in v1.32.3.
 - Fixed CMake to work in the case when NODE_JS is an array containing
   parameters to be passed to Node.js. (#4045)
 - Fixed a memory issue that caused the Emscripten memory initializer file
   (.mem.js) to be unnecessarily retained in memory during runtime (#4044)
 - Added support for complex valued mul and div ops.
 - Added new option "Module.environment" which allows overriding the runtime ENVIRONMENT_IS_WEB/ENVIRONMENT_IS_WORKER/ENVIRONMENT_IS_NODE/ENVIRONMENT_IS_SHELL fields.
 - Fixed an issue with SAFE_HEAP methods in async mode (#4046)
 - Fixed WebSocket constructor to work in web worker environment (#3849)
 - Fixed a potential issue with some browsers reporting gamepad axis values outside \[-1, 1\] (#3602)
 - Changed libcxxabi to be linked in last, so that it does not override weakly
   linked methods in libcxx (#4053)
 - Implemented new JSDCE code optimization pass which removes at JS link stage
   dead code that is not referenced anywhere (in addition to LLVM doing this for
   C++ link stage).
 - Fixed a Windows issue where embedding memory initializer as a string in JS
   code might cause corrupted output. (#3854)
 - Fixed an issue when spaces are present in directory names in response files
   (#4062)
 - Fixed a build issue when using --tracing and -s ALLOW_MEMORY_GROWTH=1
   simultaneously (#4064)
 - Greatly updated Emscripten support for SIMD.js intrinsics (non-SSE or NEON)
 - Fixed an issue where compiler would not generate a link error when JS library
   function depended on a nonexisting symbol. (#4077)
 - Removed UTF16 and UTF32 marshalling code from being exported by default.
 - Removed the -s NO_BROWSER linker option and automated the detection of when
   that option is needed.
 - Removed the JS implemented C++ symbol name demangler, now always depend on
   the libcxxabi compiled one.
 - Fixed an issue where Emscripten linker would redundantly generate missing
   function stubs for some functions that do exist.
 - Full list of changes:
    - Emscripten: https://github.com/emscripten-core/emscripten/compare/1.35.22...1.35.23
    - Emscripten-LLVM: https://github.com/emscripten-core/emscripten-fastcomp/compare/1.35.22...1.35.23
    - Emscripten-Clang: no changes.

v1.35.22: 1/13/2016
-------------------
 - Updated to latest upstream LLVM trunk as of January 13th.
 - Bumped up the required LLVM version from LLVM 3.8 to LLVM 3.9.
 - Full list of changes:
    - Emscripten: https://github.com/emscripten-core/emscripten/compare/1.35.21...1.35.22
    - Emscripten-LLVM: https://github.com/emscripten-core/emscripten-fastcomp/compare/1.35.21...1.35.22
    - Emscripten-Clang: https://github.com/emscripten-core/emscripten-fastcomp-clang/compare/1.35.21...1.35.22

v1.35.21: 1/13/2016
-------------------
 - Improved support for handling GLFW2 keycodes.
 - Improved emranlib, system/bin/sdl-config and system/bin/sdl2-config to be
   executable in both python2 and python3.
 - Fixed build flags -s AGGRESSIVE_VARIABLE_ELIMINATION=1 and -s USE_PTHREADS=2
   to correctly work when run on a browser that does not support pthreads.
 - Fixed a build issue that caused sequences of \r\r\n to be emitted on Windows.
 - Fixed an issue that prevented building LLVM on Visual Studio 2015
   (emscripten-fastcomp-clang #7)
 - Full list of changes:
    - Emscripten: https://github.com/emscripten-core/emscripten/compare/1.35.20...1.35.21
    - Emscripten-LLVM: https://github.com/emscripten-core/emscripten-fastcomp/compare/1.35.20...1.35.21
    - Emscripten-Clang: https://github.com/emscripten-core/emscripten-fastcomp-clang/compare/1.35.20...1.35.21

v1.35.20: 1/10/2016
-------------------
 - Fixed -s USE_PTHREADS compilation mode to account that SharedArrayBuffer
   specification no longer allows futex waiting on the main thread. (#4024)
 - Added new python2 vs python3 compatibility wrappers for emcmake, emconfigure, emmake and emar.
 - Fixed atomicrmw i64 codegen (#4025)
 - Optimized codegen to simplify "x != 0" to just "x" when output is a boolean.
 - Fixed a compiler crash when generating atomics code in debug builds of LLVM.
 - Fixed a compiler crash when generating SIMD.js code that utilizes
   non-canonical length vectors (e.g. <float x 3>)
 - Full list of changes:
    - Emscripten: https://github.com/emscripten-core/emscripten/compare/1.35.19...1.35.20
    - Emscripten-LLVM: https://github.com/emscripten-core/emscripten-fastcomp/compare/1.35.19...1.35.20
    - Emscripten-Clang: no changes.

v1.35.19: 1/7/2016
------------------
 - Updated to latest upstream LLVM trunk as of January 7th.
 - Full list of changes:
    - Emscripten: no changes.
    - Emscripten-LLVM: https://github.com/emscripten-core/emscripten-fastcomp/compare/1.35.18...1.35.19
    - Emscripten-Clang: https://github.com/emscripten-core/emscripten-fastcomp-clang/compare/1.35.18...1.35.19

v1.35.18: 1/7/2016
------------------
 - Implemented getpeername() and fixed issues with handling getsockname() (#3997)
 - Fixed an issue with daylight saving time in mktime() (#4001)
 - Optimized pthreads code to avoid unnecessary FFI transitions (#3504)
 - Fixed issues with strftime() (#3993)
 - Deprecated memory growth support in asm.js.
 - Implemented llvm_bitreverse_i32() (#3976)
 - Fixed missing include header that affected building relooper on some compilers.
 - Full list of changes:
    - Emscripten: https://github.com/emscripten-core/emscripten/compare/1.35.17...1.35.18
    - Emscripten-LLVM: https://github.com/emscripten-core/emscripten-fastcomp/compare/1.35.17...1.35.18
    - Emscripten-Clang: no changes.

v1.35.17: 1/4/2016
------------------
 - Updated to latest upstream LLVM trunk as of January 4th.
 - Full list of changes:
    - Emscripten: no changes.
    - Emscripten-LLVM: https://github.com/emscripten-core/emscripten-fastcomp/compare/1.35.16...1.35.17
    - Emscripten-Clang: https://github.com/emscripten-core/emscripten-fastcomp/compare/1.35.16...1.35.17

v1.35.16: 1/4/2016
------------------
 - Improved support for -s USE_PTHREADS=2 build mode and added support for Atomics.exchange().
 - Full list of changes:
    - Emscripten: https://github.com/emscripten-core/emscripten/compare/1.35.15...1.35.16
    - Emscripten-LLVM: https://github.com/emscripten-core/emscripten-fastcomp/compare/1.35.15...1.35.16
    - Emscripten-Clang: no changes.

v1.35.15: 1/4/2016
------------------
 - Fixed an error with glClearbufferfv not working. (#3961)
 - Improved file packager code so that file:// URLs work in Chrome too (#3965)
 - Fixed issues with the --memoryprofiler UI.
 - Fixed a Windows issue when generating system libraries in cache (#3939)
 - Fixed a regression from v1.35.13 where GLES2 compilation would not work when
   -s USE_PTHREADS=1 was passed.
 - Added support for WebIDL arrays as input parameters to WebIDL binder.
 - Updated build support when using the LLVM wasm backend.
 - Added new linker option --threadprofiler which generates a threads dashboard
   on the generated page for threads status overview. (#3971)
 - Improved backwards compatibility of building on GCC 4.3 - 4.6.
 - Fixed an asm.js validation issue when building against updated SIMD.js specification. (#3986)
 - Improved Rust support.
 - Full list of changes:
    - Emscripten: https://github.com/emscripten-core/emscripten/compare/1.35.14...1.35.15
    - Emscripten-LLVM: https://github.com/emscripten-core/emscripten-fastcomp/compare/1.35.14...1.35.15
    - Emscripten-Clang: no changes.

v1.35.14: 12/15/2015
--------------------
 - Updated to latest upstream LLVM trunk as of December 15th.
 - Full list of changes:
    - Emscripten: https://github.com/emscripten-core/emscripten/compare/1.35.13...1.35.14
    - Emscripten-LLVM: https://github.com/emscripten-core/emscripten-fastcomp/compare/1.35.13...1.35.14
    - Emscripten-Clang: https://github.com/emscripten-core/emscripten-fastcomp-clang/compare/1.35.13...1.35.14

v1.35.13: 12/15/2015
--------------------
 - Updated -s USE_PTHREADS code generation to reflect that the SharedInt*Array
   hierarchy no longer exists in the SharedArrayBuffer spec.
 - Removed references to Atomic.fence() which no longer is part of the
   SharedArrayBuffer specification.
 - Fixed an issue where JS code minifiers might generate bad code for cwrap
   (#3945)
 - Updated compiler to issue a warning when --separate-asm is being used and
   output suffix is .js.
 - Added new build option -s ONLY_MY_CODE which aims to eliminate most of the
   Emscripten runtime and generate a very minimal compiler output.
 - Added new build option -s WASM_BACKEND=0/1 which controls whether to utilize
   the upstream LLVM wasm emitting codegen backend.
 - Full list of changes:
    - Emscripten: https://github.com/emscripten-core/emscripten/compare/1.35.12...1.35.13
    - Emscripten-LLVM: https://github.com/emscripten-core/emscripten-fastcomp/compare/1.35.12...1.35.13
    - Emscripten-Clang: no changes.

v1.35.12: 11/28/2015
--------------------
 - Update to latest upstream LLVM trunk as of November 28th.
 - Fix Emscripten to handle new style format outputted by llvm-nm.
 - Added new build option BINARYEN_METHOD to allow choosing which wasm
   generation method to use.
 - Updates to Binaryen support.
 - Full list of changes:
    - Emscripten: https://github.com/emscripten-core/emscripten/compare/1.35.11...1.35.12
    - Emscripten-LLVM: https://github.com/emscripten-core/emscripten-fastcomp/compare/1.35.11...1.35.12
    - Emscripten-Clang: https://github.com/emscripten-core/emscripten-fastcomp-clang/compare/1.35.11...1.35.12

v1.35.11: 11/27/2015
--------------------
 - Updated atomics test to stress 64-bit atomics better (#3892)
 - Full list of changes:
    - Emscripten: https://github.com/emscripten-core/emscripten/compare/1.35.10...1.35.11
    - Emscripten-LLVM: https://github.com/emscripten-core/emscripten-fastcomp/compare/1.35.10...1.35.11
    - Emscripten-Clang: no changes.

v1.35.10: 11/25/2015
--------------------
 - Integration with Binaryen.
 - Add a performance warning when multiple FS.syncfs() calls are in flight simultaneously.
 - Correctly pass GLFW_REPEAT when sending key press repeats.
 - Improved filesystem performance when building in multithreaded mode (#3923)
 - Improve error detection when data file fails to load.
 - Clarified that -s NO_DYNAMIC_EXECUTION=1 and -s RELOCATABLE=1 build modes are mutually exclusive.
 - Added new build option -s NO_DYNAMIC_EXECUTION=2 which demotes eval() errors
   to warnings at runtime, useful for iterating fixes in a codebase for multiple
   eval()s  (#3930)
 - Added support to Module.locateFile(filename) to locate the pthread-main.js file (#3500)
 - Changed -s USE_PTHREADS=2 and -s PRECISE_F32=2 to imply --separate-asm
   instead of requiring it, to be backwards compatible (#3829, #3933)
 - Fixed bad codegen for some 64-bit atomics (#3892, #3936)
 - When emitting NaN canonicalization warning, also print the location in code
   where it occurs.
 - Full list of changes:
    - Emscripten: https://github.com/emscripten-core/emscripten/compare/1.35.9...1.35.10
    - Emscripten-LLVM: https://github.com/emscripten-core/emscripten-fastcomp/compare/1.35.9...1.35.10
    - Emscripten-Clang: no changes.

v1.35.9: 11/12/2015
-------------------
 - Implement glfwSetInputMode when mode is GLFW_CURSOR and value is GLFW_CURSOR_NORMAL|GLFW_CURSOR_DISABLED
 - Add explicit abort() when dlopen() is called without linking support
 - Make emcc explicitly reinvoke itself from python2 if called from python3.
 - Optimize memory initializer to omit zero-initialized values (#3907)
 - Full list of changes:
    - Emscripten: https://github.com/emscripten-core/emscripten/compare/1.35.8...1.35.9
    - Emscripten-LLVM: https://github.com/emscripten-core/emscripten-fastcomp/compare/1.35.8...1.35.9
    - Emscripten-Clang: no changes.

v1.35.8: 11/10/2015
-------------------
 - Removed obsoleted EXPORTED_GLOBALS build option.
 - Export filesystem as global object 'FS' in Emscripten runtime.
 - Fixed realpath() function on directories.
 - Fixed round() and roundf() to work when building without -s PRECISE_F32=1 and
   optimize these to be faster (#3876)
 - Full list of changes:
    - Emscripten: https://github.com/emscripten-core/emscripten/compare/1.35.7...1.35.8
    - Emscripten-LLVM: no changes.
    - Emscripten-Clang: no changes.

v1.35.7: 11/4/2015
------------------
 - Updated to latest upstream LLVM trunk version as of November 4th.
 - Full list of changes:
    - Emscripten: https://github.com/emscripten-core/emscripten/compare/1.35.6...1.35.7
    - Emscripten-LLVM: https://github.com/emscripten-core/emscripten-fastcomp/compare/1.35.6...1.35.7
    - Emscripten-Clang: https://github.com/emscripten-core/emscripten-fastcomp-clang/compare/1.35.6...1.35.7

v1.35.6: 11/4/2015
------------------
 - This tag was created for technical purposes, and has no changes compared to
   v1.35.6.

v1.35.5: 11/4/2015
------------------
 - Removed Content-Length and Connection: close headers in POST requests.
 - Migrate to using the native C++11-implemented optimizer by default.
 - Fixed call to glDrawBuffers(0, *); (#3890)
 - Fixed lazy file system to work with closure (#3842)
 - Fixed gzip compression with lazy file system (#3837)
 - Added no-op gracefully failing stubs for process spawn functions (#3819)
 - Clarified error message that memory growth is not supported with shared modules (#3893)
 - Initial work on wasm support in optimizer
 - Full list of changes:
    - Emscripten: https://github.com/emscripten-core/emscripten/compare/1.35.4...1.35.5
    - Emscripten-LLVM: no changes.
    - Emscripten-Clang: no changes.

v1.35.4: 10/26/2015
-------------------
 - Move to legalization in the JS backend.
 - Full list of changes:
    - Emscripten: https://github.com/emscripten-core/emscripten/compare/1.35.3...1.35.4
    - Emscripten-LLVM: https://github.com/emscripten-core/emscripten-fastcomp/compare/1.35.3...1.35.4
    - Emscripten-Clang: https://github.com/emscripten-core/emscripten-fastcomp-clang/compare/1.35.3...1.35.4

v1.35.3: 10/26/2015
-------------------
 - Ignore O_CLOEXEC on NODEFS (#3862)
 - Improved --js-library support in CMake by treating these as libraries (#3840)
 - Still support -Wno-warn-absolute-paths (#3833)
 - Add support to zext <4 x i1> to <4x i32>
 - Emit emscripten versions of llvm and clang in clang --version
 - Full list of changes:
    - Emscripten: https://github.com/emscripten-core/emscripten/compare/1.35.2...1.35.3
    - Emscripten-LLVM: https://github.com/emscripten-core/emscripten-fastcomp/compare/1.35.2...1.35.3
    - Emscripten-Clang: https://github.com/emscripten-core/emscripten-fastcomp-clang/compare/1.35.2...1.35.3

v1.35.2: 10/20/2015
-------------------
 - Rebase against upstream LLVM "google/stable" branch, bringing us to LLVM 3.8.
 - Full list of changes:
    - Emscripten: https://github.com/emscripten-core/emscripten/compare/1.35.1...1.35.2
    - Emscripten-LLVM: https://github.com/emscripten-core/emscripten-fastcomp/compare/1.35.1...1.35.2
    - Emscripten-Clang: https://github.com/emscripten-core/emscripten-fastcomp-clang/compare/1.35.1...1.35.2

v1.35.1: 10/20/2015
-------------------
 - Fixed a bug where passing -s option to LLVM would not work.
 - Work around a WebAudio bug on WebKit "pauseWebAudio failed: TypeError: Not
   enough arguments" (#3861)
 - Full list of changes:
    - Emscripten: https://github.com/emscripten-core/emscripten/compare/1.35.0...1.35.1
    - Emscripten-LLVM: no changes.
    - Emscripten-Clang: no changes.

v1.35.0: 10/19/2015
-------------------
 - Fixed out of memory abort message.
 - Full list of changes:
    - Emscripten: https://github.com/emscripten-core/emscripten/compare/1.34.12...1.35.0
    - Emscripten-LLVM: no changes.
    - Emscripten-Clang: no changes.

v1.34.12: 10/13/2015
--------------------
 - Added new experimental build option -s SPLIT_MEMORY=1, which splits up the
   Emscripten HEAP to multiple smaller slabs.
 - Added SDL2_ttf to Emscripten ports.
 - Added support for building GLES3 code to target WebGL 2. (#3757, #3782)
 - Fixed certain glUniform*() functions to work properly when called in
   conjunction with -s USE_PTHREADS=1.
 - Fixed support for -l, -L and -I command line parameters to accept a space
   between the path, i.e. "-l SDL". (#3777)
 - Fixed SSE2 support in optimized builds.
 - Changed the default behavior of warning when absolute paths are passed to -I
   to be silent. To enable the absolute paths warning, pass
   "-Wwarn-absolute-paths" flag to emcc.
 - Added new linker option -s ABORTING_MALLOC=0 that can be used to make
   malloc() return 0 on failed allocation (Current default is to abort execution
   of the page on OOM) (#3822)
 - Removed the default behavior of automatically decoding all preloaded assets on page startup (#3785)
 - Full list of changes:
    - Emscripten: https://github.com/emscripten-core/emscripten/compare/1.34.11...1.34.12
    - Emscripten-LLVM: https://github.com/emscripten-core/emscripten-fastcomp/compare/1.34.11...1.34.12
    - Emscripten-Clang: no changes.

v1.34.11: 9/29/2015
-------------------
 - Fixed asm.js validation on autovectorized output
 - Fix an issue with printing to iostream in global ctors (#3824)
 - Added support for LLVM pow intrinsics with integer exponent.
 - Full list of changes:
    - Emscripten: https://github.com/emscripten-core/emscripten/compare/1.34.10...1.34.11
    - Emscripten-LLVM: https://github.com/emscripten-core/emscripten-fastcomp/compare/1.34.10...1.34.11
    - Emscripten-Clang: no changes.

v1.34.10: 9/25/2015
-------------------
 - Added wasm compressor/decompressor polyfill (#3766)
 - Added support for sRGB texture formats.
 - Removed the deprecated --compression option.
 - Fixed an issue with asm.js validation for pthreads being broken since v1.34.7 (#3719)
 - Added built-in cpu performance profiler, which is enabled with linker flag --cpuprofiler. (#3781)
 - Added build-in memory usage profiler, which is enabled with linker flag --memoryprofiler. (#3781)
 - Fixed multiple arities per EM_ASM block (#3804)
 - Fixed issues with SSE2 an NaN bit patterns. (emscripten-fastcomp #116)
 - Full list of changes:
    - Emscripten: https://github.com/emscripten-core/emscripten/compare/1.34.9...1.34.10
    - Emscripten-LLVM: https://github.com/emscripten-core/emscripten-fastcomp/compare/1.34.9...1.34.10
    - Emscripten-Clang: no changes.

v1.34.9: 9/18/2015
------------------
 - Fixed an issue with --llvm-lto 3 builds (#3765)
 - Optimized LZ4 compression
 - Fixed a bug where glfwCreateWindow would return success even on failure
   (#3764)
 - Greatly optimized the -s SAFE_HEAP=1 linker flag option by executing the heap
   checks in asm.js side instead.
 - Fixed the return value of EM_ASM_DOUBLE (#3770)
 - Implemented getsockname syscall (#3769)
 - Don't warn on unresolved symbols when LINKABLE is specified.
 - Fixed various issues with SSE2 compilation in optimized builds.
 - Fixed a breakage with -s USE_PTHREADS=2 (#3774)
 - Added support for GL_HALF_FLOAT in WebGL 2. (#3790)
 - Full list of changes:
    - Emscripten: https://github.com/emscripten-core/emscripten/compare/1.34.8...1.34.9
    - Emscripten-LLVM: https://github.com/emscripten-core/emscripten-fastcomp/compare/1.34.8...1.34.9
    - Emscripten-Clang: no changes.

v1.34.8: 9/9/2015
-----------------
 - Fixed a race condition at worker startup (#3741)
 - Update emrun to latest, which improves unit test run automation with emrun.
 - Added support for LZ4 compressing file packages, used with the -s LZ4=1 linker flag. (#3754)
 - Fixed noisy build warning on "unexpected number of arguments in call to strtold" (#3760)
 - Added new linker flag --separate-asm that splits the asm.js module and the
   handwritten JS functions to separate files.
 - Full list of changes:
    - Emscripten: https://github.com/emscripten-core/emscripten/compare/1.34.7...1.34.8
    - Emscripten-LLVM: no changes.
    - Emscripten-Clang: no changes.

v1.34.7: 9/5/2015
-----------------
 - Fixed uses of i64* in side modules.
 - Improved GL support when proxying, and fake WebAudio calls when proxying.
 - Added new main loop timing mode EM_TIMING_SETIMMEDIATE for rendering with
   vsync disabled (#3717)
 - Updated emrun to latest version, adds --safe_firefox_profile option to run
   emrun pages in clean isolated environment.
 - Implemented glGetStringi() method for WebGL2/GLES3. (#3472, #3725)
 - Automatically emit loading code for EMTERPRETIFY_FILE if emitting html.
 - Added new build option -s USE_PTHREADS=2 for running pthreads-enabled pages
   in browsers that do not support SharedArrayBuffer.
 - Added support for building SSE2 intrinsics based code (emmintrin.h), when
   -msse2 is passed to the build.
 - Added exports for getting FS objects by their name (#3690)
 - Updated LLVM to latest upstream PNaCl version (Clang 3.7, July 29th).
 - Full list of changes:
    - Emscripten: https://github.com/emscripten-core/emscripten/compare/1.34.6...1.34.7
    - Emscripten-LLVM: https://github.com/emscripten-core/emscripten-fastcomp/compare/1.34.6...1.34.7
    - Emscripten-Clang: https://github.com/emscripten-core/emscripten-fastcomp-clang/compare/1.34.6...1.34.7

v1.34.6: 8/20/2015
------------------
 - Added new build option -s EMULATED_FUNCTION_POINTERS=2.
 - Fixed a bug with calling functions pointers that take float as parameter
   across dynamic modules.
 - Improved dynamic linking support with -s LINKABLE=1.
 - Added new build option -s MAIN_MODULE=2.
 - Cleaned up a few redundant linker warnings (#3702, #3704)
 - Full list of changes:
    - Emscripten: https://github.com/emscripten-core/emscripten/compare/1.34.5...1.34.6
    - Emscripten-LLVM: https://github.com/emscripten-core/emscripten-fastcomp/compare/1.34.5...1.34.6
    - Emscripten-Clang: no changes.

v1.34.5: 8/18/2015
------------------
 - Added Bullet physics, ogg and vorbis to emscripten-ports.
 - Added FreeType 2.6 to emscripten-ports.
 - Fixed CMake handling when building OpenCV.
 - Fixed and issue with exceptions being thrown in empty glBegin()-glEnd()
   blocks (#3693)
 - Improved function pointer handling between dynamically linked modules
 - Fixed some OpenAL alGetSource get calls (#3669)
 - Fixed issues with building the optimizer on 32-bit Windows (#3673)
 - Increased optimizer stack size on Windows to 10MB (#3679)
 - Added support for passing multiple input files to opt, to speed up
   optimization and linking in opt.  
 - Full list of changes:
    - Emscripten: https://github.com/emscripten-core/emscripten/compare/1.34.4...1.34.5
    - Emscripten-LLVM: https://github.com/emscripten-core/emscripten-fastcomp/compare/1.34.4...1.34.5
    - Emscripten-Clang: no changes.

v1.34.4: 8/4/2015
-----------------
 - Add special handling support for /dev/null as an input file (#3552)
 - Added basic printf support in NO_FILESYSTEM mode (#3627)
 - Update WebVR support to the latest specification, and add support for
   retrieving device names
 - Improved --proxy-to-worker build mode with proxying (#3568, #3623)
 - Generalized EXPORT_FS_METHODS to EXPORT_RUNTIME_METHODS
 - Added node externs for closure
 - Fixed a memory allocation bug in pthreads code (#3636)
 - Cleaned up some debug assertion messages behind #ifdef ASSERTIONS (#3639)
 - Fixed umask syscall (#3637)
 - Fixed double alignment issue with formatStrind and emscripten_log (#3647)
 - Added new EXTRA_EXPORTED_RUNTIME_METHODS build option
 - Updated emrun to latest version
 - Full list of changes:
    - Emscripten: https://github.com/emscripten-core/emscripten/compare/1.34.3...1.34.4
    - Emscripten-LLVM: https://github.com/emscripten-core/emscripten-fastcomp/compare/1.34.3...1.34.4
    - Emscripten-Clang: no changes.

v1.34.3: 7/15/2015
------------------
 - Move libc to musl+syscalls
 - Full list of changes:
    - Emscripten: https://github.com/emscripten-core/emscripten/compare/1.34.2...1.34.3
    - Emscripten-LLVM: no changes.
    - Emscripten-Clang: no changes.

v1.34.2: 7/14/2015
------------------
 - Upgrade to new SIMD.js polyfill version and improved SIMD support.
 - Improved WebGL support in --proxy-to-worker mode (#3569)
 - Removed warning on unimplemented JS library functions
 - Fix WebGL 2 support with closure compiler
 - Fixed an issue with WebRTC support (#3574)
 - Fixed emcc to return a correct error process exit code when invoked with no input files
 - Fixed a compiler problem where global data might not get aligned correctly for SIMD.
 - Fixed a LLVM backend problem which caused recursive stack behavior when
   linking large codebases, which was seen to cause a stack overflow crash on
   Windows.
 - Full list of changes:
    - Emscripten: https://github.com/emscripten-core/emscripten/compare/1.34.1...1.34.2
    - Emscripten-LLVM: https://github.com/emscripten-core/emscripten-fastcomp/compare/1.34.1...1.34.2
    - Emscripten-Clang: no changes.

v1.34.1: 6/18/2015
------------------
 - Fixed an issue with resize canvas not working with GLFW.
 - Fixed handling of empty else blocks.
 - Full list of changes:
    - Emscripten: https://github.com/emscripten-core/emscripten/compare/1.34.0...1.34.1
    - Emscripten-LLVM: no changes.
    - Emscripten-Clang: no changes.

v1.34.0: 6/16/2015
------------------
 - Fixed an issue when generating .a files from object files that reside on
   separate drives on Windows (#3525).
 - Added a missing dependency for GLFW (#3530).
 - Removed the Emterpreter YIELDLIST option.
 - Added support for enabling memory growth before the runtime is ready.
 - Added a new feature to store the memory initializer in a string literal
   inside the generated .js file.
 - Fixed a code miscompilation issue with a constexpr in fcmp.
 - Full list of changes:
    - Emscripten: https://github.com/emscripten-core/emscripten/compare/1.33.2...1.34.0
    - Emscripten-LLVM: https://github.com/emscripten-core/emscripten-fastcomp/compare/1.33.2...1.34.0
    - Emscripten-Clang: no changes.

v1.33.2: 6/9/2015
-----------------
 - Added support for OpenAL Extension AL_EXT_float32 (#3492).
 - Added support for handling command line flags -M and -MM (#3518).
 - Fixed a code miscompilation issue with missing ';' character (#3520).
 - Full list of changes:
    - Emscripten: https://github.com/emscripten-core/emscripten/compare/1.33.1...1.33.2
    - Emscripten-LLVM: https://github.com/emscripten-core/emscripten-fastcomp/compare/1.33.1...1.33.2
    - Emscripten-Clang: no changes.

v1.33.1: 6/3/2015
-----------------
 - Added support for multithreading with the POSIX threads API (pthreads), used
   when compiling and linking with the -s USE_PTHREADS=1 flag (#3266).
 - Full list of changes:
    - Emscripten: https://github.com/emscripten-core/emscripten/compare/1.33.0...1.33.1
    - Emscripten-LLVM: https://github.com/emscripten-core/emscripten-fastcomp/compare/1.33.0...1.33.1
    - Emscripten-Clang: no changes.

v1.33.0: 5/29/2015
------------------
 - Fix an issue with writing to /dev/null (#3454).
 - Added a hash to objects inside .a files to support to linking duplicate
   symbol names inside .a files (#2142).
 - Provide extensions ANGLE_instanced_arrays and EXT_draw_buffers as aliases to
   the WebGL ones.
 - Fixed LLVM/Clang to build again on Windows after previous LLVM upgrade.
 - Full list of changes:
    - Emscripten: https://github.com/emscripten-core/emscripten/compare/1.32.4...1.33.0
    - Emscripten-LLVM: https://github.com/emscripten-core/emscripten-fastcomp/compare/1.32.4...1.33.0
    - Emscripten-Clang: no changes.

v1.32.4: 5/16/2015
------------------
 - Update LLVM and Clang to PNaCl's current 3.7 merge point (April 17 2015)
 - Added libpng to Emscripten-ports.
 - Added intrinsic llvm_fabs_f32.
 - Full list of changes:
    - Emscripten: https://github.com/emscripten-core/emscripten/compare/1.32.3...1.32.4
    - Emscripten-LLVM: https://github.com/emscripten-core/emscripten-fastcomp/compare/1.32.3...1.32.4
    - Emscripten-Clang: https://github.com/emscripten-core/emscripten-fastcomp-clang/compare/1.32.3...1.32.4

v1.32.3: 5/15/2015
------------------
 - Improved dynamic linking support.
 - Added new option to file_packager.py to store metadata externally.
 - Improved CMake support with CMAKE_CROSSCOMPILING_EMULATOR (#3447).
 - Added support for sysconf(_SC_PHYS_PAGES) (#3405, 3442).
 - Full list of changes:
    - Emscripten: https://github.com/emscripten-core/emscripten/compare/1.32.2...1.32.3
    - Emscripten-LLVM: https://github.com/emscripten-core/emscripten-fastcomp/compare/1.32.2...1.32.3
    - Emscripten-Clang: no changes.

v1.32.2: 5/8/2015
-----------------
 - Removed a (name+num)+num -> name+newnum optimization, which caused heavy
   performance regressions in Firefox when the intermediate computation wraps
   around the address space (#3438).
 - Improved dynamic linking support.
 - Improved emterpreter when doing dynamic linking.
 - Fixed an issue with source maps debug info containing zeroes as line numbers.
 - Full list of changes:
    - Emscripten: https://github.com/emscripten-core/emscripten/compare/1.32.1...1.32.2
    - Emscripten-LLVM: https://github.com/emscripten-core/emscripten-fastcomp/compare/1.32.1...1.32.2
    - Emscripten-Clang: no changes.

v1.32.1: 5/2/2015
-----------------
 - Removed old deprecated options -s INIT_HEAP, MICRO_OPTS, CLOSURE_ANNOTATIONS,
   INLINE_LIBRARY_FUNCS, SHOW_LABELS, COMPILER_ASSERTIONS and
   COMPILER_FASTPATHS.
 - Added support for dynamic linking and dlopen().
 - Fixed a compilation issue that affected -O2 builds and higher (#3430).
 - Full list of changes:
    - Emscripten: https://github.com/emscripten-core/emscripten/compare/1.32.0...1.32.1
    - Emscripten-LLVM: https://github.com/emscripten-core/emscripten-fastcomp/compare/1.32.0...1.32.1
    - Emscripten-Clang: no changes.

v1.32.0: 4/28/2015
------------------
 - Compile .i files properly as C and not C++ (#3365).
 - Removed old deprecated options -s PRECISE_I32_MUL, CORRECT_ROUNDINGS,
   CORRECT_OVERFLOWS, CORRECT_SIGNS, CHECK_HEAP_ALIGN, SAFE_HEAP_LINES,
   SAFE_HEAP >= 2, ASM_HEAP_LOG, SAFE_DYNCALLS, LABEL_DEBUG, RUNTIME_TYPE_INFO
   and EXECUTION_TIMEOUT, since these don't apply to fastcomp, which is now the
   only enabled compilation mode.
 - Preliminary work towards supporting dynamic linking and dlopen().
 - Fixed an issue where emrun stripped some characters at output (#3394).
 - Fixed alignment issues with varargs.
 - Full list of changes:
    - Emscripten: https://github.com/emscripten-core/emscripten/compare/1.31.3...1.32.0
    - Emscripten-LLVM: https://github.com/emscripten-core/emscripten-fastcomp/compare/1.31.3...1.32.0
    - Emscripten-Clang: no changes.

v1.31.3: 4/22/2015
------------------
 - Improved support for -E command line option (#3365).
 - Removed the old optimizeShifts optimization pass that was not valid for
   asm.js code.
 - Fixed an issue when simultaneously using EMULATE_FUNCTION_POINTER_CASTS and
   EMULATED_FUNCTION_POINTERS.
 - Fixed an issue with -s PRECISE_I64_MATH=2 not working (#3374).
 - Full list of changes:
    - Emscripten: https://github.com/emscripten-core/emscripten/compare/1.31.2...1.31.3
    - Emscripten-LLVM: https://github.com/emscripten-core/emscripten-fastcomp/compare/1.31.2...1.31.3
    - Emscripten-Clang: no changes.

v1.31.2: 4/20/2015
------------------
 - Added support for file suffixes .i and .ii (#3365).
 - Fixed an issue with embind and wide strings (#3299).
 - Removed more traces of the old non-fastcomp compiler code.
 - Full list of changes:
    - Emscripten: https://github.com/emscripten-core/emscripten/compare/1.31.1...1.31.2
    - Emscripten-LLVM: no changes.
    - Emscripten-Clang: no changes.

v1.31.1: 4/17/2015
------------------
 - Added support for unicode characters in EM_ASM() blocks (#3348).
 - Removed the pointer masking feature as experimental and unsupported.
 - Fixed an issue where exit() did not terminate execution of Emterpreter (#3360).
 - Removed traces of the old non-fastcomp compiler code.
 - Full list of changes:
    - Emscripten: https://github.com/emscripten-core/emscripten/compare/1.31.0...1.31.1
    - Emscripten-LLVM: https://github.com/emscripten-core/emscripten-fastcomp/compare/1.31.0...1.31.1
    - Emscripten-Clang: no changes.

v1.31.0: 4/14/2015
------------------
 - Remove references to unsupported EMCC_FAST_COMPILER mode, fastcomp is always enabled (#3347).
 - Full list of changes:
    - Emscripten: https://github.com/emscripten-core/emscripten/compare/1.30.6...1.31.0
    - Emscripten-LLVM: https://github.com/emscripten-core/emscripten-fastcomp/compare/1.30.6...1.31.0
    - Emscripten-Clang: no changes.

v1.30.6: 4/14/2015
------------------
 - Removed support for the deprecated jcache functionality (#3313).
 - Added support to emscripten_GetProcAddress() to fetch symbols with the ANGLE
   suffix (#3304, #3315).
 - Added immintrin.h header file to include all SSE support.
 - Added an async option to ccall (#3307).
 - Stopped from using 0 as a valid source ID for OpenAL (#3303).
 - When project has disabled exception catching, build an exceptions-disabled
   version of libcxx.
 - Split libcxx into two parts to optimize code size for projects that only need
   small amount of libcxx (#2545, #3308).
 - Avoid fprintf usage in emscripten_GetProcAddress() to allow using it with -s
   NO_FILESYSTEM=1 (#3327).
 - Removed old deprecated functionalities USE_TYPED_ARRAYS, FHEAP, GC emulation
   and non-asmjs-emscripten ABI.
 - Don't refer to prefixed GL extensions when creating a GL context (#3324).
 - Removed support code for x86_fp80 type (#3341).
 - Optimize EM_ASM() calls even more (#2596).
 - Full list of changes:
    - Emscripten: https://github.com/emscripten-core/emscripten/compare/1.30.5...1.30.6
    - Emscripten-LLVM: https://github.com/emscripten-core/emscripten-fastcomp/compare/1.30.5...1.30.6
    - Emscripten-Clang: no changes.

v1.30.5: 4/7/2015
-----------------
 - Fixed WebIDL operation when closure is enabled after the previous EM_ASM()
   optimizations.
 - Optimized jsCall() to handle variadic cases of number of arguments faster
   (#3290, #3305).
 - Removed support for the getwd() function (#1115, #3309).
 - Fixed a problem with -s IGNORED_FUNCTIONS and -s DEAD_FUNCTIONS not working
   as expected (#3239).
 - Fixed an issue with -s EMTERPRETIFY_ASYNC=1 and emscripten_sleep() not
   working (#3307).
 - Full list of changes:
    - Emscripten: https://github.com/emscripten-core/emscripten/compare/1.30.4...1.30.5
    - Emscripten-LLVM: https://github.com/emscripten-core/emscripten-fastcomp/compare/1.30.4...1.30.5
    - Emscripten-Clang: no changes.

v1.30.4: 4/3/2015
-----------------
 - Optimized the performance and security of EM_ASM() blocks by avoiding the use
   of eval() (#2596).
 - Full list of changes:
    - Emscripten: https://github.com/emscripten-core/emscripten/compare/1.30.3...1.30.4
    - Emscripten-LLVM: https://github.com/emscripten-core/emscripten-fastcomp/compare/1.30.3...1.30.4
    - Emscripten-Clang: no changes.

v1.30.3: 4/3/2015
-----------------
 - Improved error handling in library_idbstore.js.
 - Fixed an asm.js validation issue with EMULATE_FUNCTION_POINTER_CASTS=1 feature (#3300).
 - Fixed Clang build by adding missing nacltransforms project after latest
   LLVM/Clang upstream merge.
 - Full list of changes:
    - Emscripten: https://github.com/emscripten-core/emscripten/compare/1.30.2...1.30.3
    - Emscripten-LLVM: https://github.com/emscripten-core/emscripten-fastcomp/compare/1.30.2...1.30.3
    - Emscripten-Clang: https://github.com/emscripten-core/emscripten-fastcomp-clang/compare/1.30.2...1.30.3

v1.30.2: 4/1/2015
-----------------
 - Added support to writing to mmap()ed memory by implementing msync() (#3269).
 - Updated SDL2 port to version 7.
 - Exported new singleton function Module.createContext() for creating a GL
   context from SDL2.
 - Added support for asm.js/Emscripten arch in Clang.
 - Finished LLVM 3.6 upgrade merge.
 - Full list of changes:
    - Emscripten: https://github.com/emscripten-core/emscripten/compare/1.30.1...1.30.2
    - Emscripten-LLVM: https://github.com/emscripten-core/emscripten-fastcomp/compare/1.30.1...1.30.2
    - Emscripten-Clang: https://github.com/emscripten-core/emscripten-fastcomp-clang/compare/1.30.1...1.30.2

v1.30.1: 3/24/2015
------------------
 - Upgraded LLVM+Clang from vrsion 3.5 to version 3.6.
 - Full list of changes:
    - Emscripten: https://github.com/emscripten-core/emscripten/compare/1.30.0...1.30.1
    - Emscripten-LLVM: https://github.com/emscripten-core/emscripten-fastcomp/compare/1.30.0...1.30.1
    - Emscripten-Clang: https://github.com/emscripten-core/emscripten-fastcomp-clang/compare/1.30.0...1.30.1

v1.30.0: 3/24/2015
------------------
 - Fixed a bug where html5.h API would not remove event handlers on request.
 - Fixed a regression issue that broke building on Windows when attempting to
   invoke tools/gen_struct_info.py.
 - Improved memory growth feature to better handle growing to large memory sizes
   between 1GB and 2GB (#3253).
 - Fixed issues with emrun with terminating target browser process, managing
   lingering sockets and command line quote handling.
 - Fixed a bug where unsigned integer return values in embind could be returned
   as signed (#3249).
 - Improved handling of lost GL contexts.
 - Changed malloc to be fallible (return null on failure) when memory growth is
   enabled (#3253).
 - Fixed a bug with WebIDL not being able to handle enums (#3258).
 - Updated POINTER_MASKING feature to behave as a boolean rather than a mask
   (#3240).
 - Improved "emcmake cmake" on Windows to automatically remove from path any
   entries that contain sh.exe in them, which is not supported by CMake.
 - Fixed an issue with symlink handling in readlink (#3277).
 - Updated SDL2 port to version 6.
 - Removed the obsolete FAST_MEMORY build option.
 - Added reciprocalApproximation and reciprocalSqrtApproximation SIMD intrinsics.
 - Full list of changes:
    - Emscripten: https://github.com/emscripten-core/emscripten/compare/1.29.12...1.30.0
    - Emscripten-LLVM: https://github.com/emscripten-core/emscripten-fastcomp/compare/1.29.12...1.30.0
    - Emscripten-Clang: no changes.

v1.29.12: 3/15/2015
-------------------
 - Fix a bug where SDL_malloc and SDL_free were not available. (#3247)
 - Fix various issues with emrun usage. (#3234)
 - Fixed an off-by-one memory access in native optimizer.
 - Improve emterpreter support.
 - Full list of changes:
    - Emscripten: https://github.com/emscripten-core/emscripten/compare/1.29.11...1.29.12
    - Emscripten-LLVM: no changes.
    - Emscripten-Clang: no changes.

v1.29.11: 3/11/2015
-------------------
 - Remove the requirement to pass -s PRECISE_F32=1 manually when building with
   SIMD support.
 - Fix a temp directory leak that could leave behind empty directories in the
   temp directory after build (#706)
 - Improve support for growable Emscripten heap in asm.js mode.
 - Added a warning message when generating huge asset bundles with file packager.
 - Fixed a bug where emscripten_get_gamepad_status might throw a JS exception if
   called after a gamepad was disconnected.
 - Improve emterpreter sleep support.
 - Optimize code generation when multiple consecutive bitshifts are present.
 - Optimize redundant stack save and restores, and memcpy/memsets.
 - Full list of changes:
    - Emscripten: https://github.com/emscripten-core/emscripten/compare/1.29.10...1.29.11
    - Emscripten-LLVM: https://github.com/emscripten-core/emscripten-fastcomp/compare/1.29.10...1.29.11
    - Emscripten-Clang: no changes.

v1.29.10: 2/19/2015
-------------------
 - Add a warning message when generating code that has a very large number of
   variables, which optimization flags could remove.
 - Improve support for SIMD casts and special loads.
 - Fix the process return code when using EMCONFIGURE_JS=1.
 - Improved the error message in abort().
 - Fix main loop handling during emterpreter sync save/load.
 - Handle emscripten_async_call and friends during sleep, by pausing all
   safeSet*() operations.
 - Add support for Google WTF when building with --tracing.
 - Improve emterpreter stability with fuzzing.
 - Add an option to load the memory initializer file from a typed array (#3187)
 - Remove linker warning message when linking to -lm, since Emscripten includes
   musl that implements the math libraries built-in.
 - Add support for SDL_WM_SetCaption(), which calls to Module['setWindowTitle'],
   or if not present, sets the web page title. (#3192)
 - Full list of changes:
    - Emscripten: https://github.com/emscripten-core/emscripten/compare/1.29.9...1.29.10
    - Emscripten-LLVM: https://github.com/emscripten-core/emscripten-fastcomp/compare/1.29.9...1.29.10
    - Emscripten-Clang: no changes.

v1.29.9: 2/9/2015
-------------------
 - Documented FORCE_ALIGNED_MEMORY to be no longer supported.
 - Fixes issues with native optimizer handling of "if () else {}" statements.
   (#3129)
 - Improved cross-browser support for EMSCRIPTEN_FULLSCREEN_FILTERING_NEAREST.
   (#3165)
 - Added new linker option --profiling-funcs, which generates output that is
   otherwise minified, except that function names are kept intact, for use in
   profilers and getting descriptive call stacks.
 - The Module object is no longer written in global scope. (#3167)
 - Added new emscripten_idb_* API. (#3169)
 - Added new function emscripten_wget_data().
 - Add support for GL_RED with GLES3/WebGL2. (#3176)
 - Added basic WebVR support. (#3177)
 - Full list of changes:
    - Emscripten: https://github.com/emscripten-core/emscripten/compare/1.29.8...1.29.9
    - Emscripten-LLVM: no changes.
    - Emscripten-Clang: no changes.

v1.29.8: 1/31/2015
-------------------
 - Fix a temp file leak with emterpreter. (#3156)
 - Fix a typo that broke glBlitFramebuffer. (#3159)
 - Added scandir() and alphasort() from musl. (#3161)
 - Add a warning if multiple .a files with same basename are being linked
   together. (#2619)
 - Full list of changes:
    - Emscripten: https://github.com/emscripten-core/emscripten/compare/1.29.7...1.29.8
    - Emscripten-LLVM: https://github.com/emscripten-core/emscripten-fastcomp/compare/1.29.7...1.29.8
    - Emscripten-Clang: no changes.

v1.29.7: 1/28/2015
-------------------
 - Fixed an issue with backwards compatibility in emscripten-ports. (#3144)
 - Warn on duplicate entries in archives. (#2619)
 - Removed the MAX_SETJMPS limitation to improve setjmp/longjpmp support.
   (#3151)
 - Improve the native optimizer to not emit empty if clauses in some cases.
   (#3154)
 - Optimize Math.clz32, Math.min, NaN, and inf handling in asm.js.
 - Full list of changes:
    - Emscripten: https://github.com/emscripten-core/emscripten/compare/1.29.6...1.29.7
    - Emscripten-LLVM: https://github.com/emscripten-core/emscripten-fastcomp/compare/1.29.6...1.29.7
    - Emscripten-Clang: no changes.

v1.29.6: 1/23/2015
-------------------
 - Fixed an issue where calling glGen*() when the GL context was lost might
   throw a JS exception, instead a GL_INVALID_OPERATION is now recorded.
 - Improve label handling in native optimizer.
 - Full list of changes:
    - Emscripten: https://github.com/emscripten-core/emscripten/compare/1.29.5...1.29.6
    - Emscripten-LLVM: no changes.
    - Emscripten-Clang: no changes.

v1.29.5: 1/23/2015
-------------------
 - Enable compiling source files with the extension ".c++".
 - Enable versioning of the emscripten ports so that older Emscripten versions
   can keep using older versions of the ports (#3144)
 - Added a whitelist option to emterpreter, a linker flag of form -s
   EMTERPRETIFY_WHITELIST=["symbol1","symbol2"]. (#3129)
 - Improved emscripten_get_pointerlock_status() to always fill the output
   structure even when pointer lock is not supported.
 - Added an environment variable EMCC_NO_OPT_SORT=0/1 option to configure
   whether the generated output should have the functions sorted by length,
   useful for debugging.
 - Added new tool tools/merge_pair.py which allows bisecting differences between
   two output files to find discrepancies.
 - Improved parsing in cashew.
 - Improved output message from emconfigure and emmake when inputs are unexpected.
 - Added built-in asm handler for LLVM fabs operation.
 - Full list of changes:
    - Emscripten: https://github.com/emscripten-core/emscripten/compare/1.29.4...1.29.5
    - Emscripten-LLVM: https://github.com/emscripten-core/emscripten-fastcomp/compare/1.29.4...1.29.5
    - Emscripten-Clang: no changes.

v1.29.4: 1/21/2015
-------------------
 - Added new C <-> JS string marshalling functions asciiToString(),
   stringToAscii(), UTF8ToString(), stringToUTF8() that can be used to copy
   strings across the JS and C boundaries. (#2363)
 - Added new functions lengthBytesUTF8(), lengthBytesUTF16() and
   lengthBytesUTF32() to allow computing the byte lengths of strings in
   different encodings. (#2363)
 - Upgraded SDL2 port to version 4.
 - Add support for saving the emterpreter stack when there are functions
   returning a value on the stack (#3129)
 - Notice async state in emterpreter trampolines (#3129)
 - Optimize SDL1 pixel copying to the screen.
 - Fixed an issue with emterpreter parsing. (#3141)
 - Fixed an issue with native optimizer and -s PPRECISE_F32=1.
 - Full list of changes:
    - Emscripten: https://github.com/emscripten-core/emscripten/compare/1.29.3...1.29.4
    - Emscripten-LLVM: https://github.com/emscripten-core/emscripten-fastcomp/compare/1.29.3...1.29.4
    - Emscripten-Clang: no changes.

v1.29.3: 1/16/2015
-------------------
 - Fixed a bug with OpenGL context initialization enableExtensionsByDefault. (#3135)
 - Fixed an issue with nested if parsing in native optimizer.
 - Full list of changes:
    - Emscripten: https://github.com/emscripten-core/emscripten/compare/1.29.2...1.29.3
    - Emscripten-LLVM: no changes.
    - Emscripten-Clang: no changes.

v1.29.2: 1/16/2015
-------------------
 - Fixed an issue with embind compilation in LLVM 3.5.
 - Fixed an issue with SDL audio queueing stability, which would queue audio too
   eagerly and cause stutter in some applications (#3122, #3124)
 - Enabled native JS optimizer to be built automatically on Windows, requires
   VS2012 or VS2013. 
 - Improve error message to reflect the fact that DLOPEN_SUPPORT is currently
   not available (#2365)
 - Improve SIMD load and store support.
 - Upgraded SDL2 port to version 3.
 - Fix a bug with native JS optimizer and braces in nested ifs.
 - Improved emterpreter support.
 - Fixed LLVM 3.5 to build with Visual Studio on Windows (emscripten-fastcomp #61)
 - Full list of changes:
    - Emscripten: https://github.com/emscripten-core/emscripten/compare/1.29.1...1.29.2
    - Emscripten-LLVM: https://github.com/emscripten-core/emscripten-fastcomp/compare/1.29.1...1.29.2
    - Emscripten-Clang: no changes.

v1.29.1: 1/7/2015
-------------------
 - Migrated to upstream PNaCl LLVM+Clang 3.5 from the previous 3.4.
 - Full list of changes:
    - Emscripten: https://github.com/emscripten-core/emscripten/compare/1.29.0...1.29.1
    - Emscripten-LLVM: https://github.com/emscripten-core/emscripten-fastcomp/compare/1.29.0...1.29.1
    - Emscripten-Clang: https://github.com/emscripten-core/emscripten-fastcomp-clang/compare/1.29.0...1.29.1

v1.29.0: 1/7/2015
-------------------
 - Full list of changes:
    - Emscripten: https://github.com/emscripten-core/emscripten/compare/1.28.3...1.29.0
    - Emscripten-LLVM: https://github.com/emscripten-core/emscripten-fastcomp/compare/1.28.3...1.29.0
    - Emscripten-Clang: no changes.

v1.28.3: 1/4/2015
-------------------
 - embuilder.py tool
 - Many fixes for native optimizer on Windows
 - Perform LLVM LTO in a separate invocation of opt, so that it does not mix
   with legalization and other stuff we do at link time
 - Full list of changes:
    - Emscripten: https://github.com/emscripten-core/emscripten/compare/1.28.2...1.28.3
    - Emscripten-LLVM: https://github.com/emscripten-core/emscripten-fastcomp/compare/1.28.2...1.28.3
    - Emscripten-Clang: https://github.com/emscripten-core/emscripten-fastcomp-clang/compare/1.28.2...1.28.3

v1.28.2: 12/17/2014
-------------------
 - Enable native optimizer by default
 - Disable slow2asm legacy testing (asm.js mode in pre-fastcomp)
 - Full list of changes:
    - Emscripten: https://github.com/emscripten-core/emscripten/compare/1.28.1...1.28.2
    - Emscripten-LLVM: https://github.com/emscripten-core/emscripten-fastcomp/compare/1.28.1...1.28.2
    - Emscripten-Clang: no changes.

v1.28.1: 12/15/2014
-------------------
 - Use a lot more MUSL math functions
 - Full list of changes:
    - Emscripten: https://github.com/emscripten-core/emscripten/compare/1.28.0...1.28.1
    - Emscripten-LLVM: https://github.com/emscripten-core/emscripten-fastcomp/compare/1.28.0...1.28.1
    - Emscripten-Clang: no changes.

v1.28.0: 12/12/2014
-------------------
 - Full list of changes:
    - Emscripten: https://github.com/emscripten-core/emscripten/compare/1.27.2...1.28.0
    - Emscripten-LLVM: https://github.com/emscripten-core/emscripten-fastcomp/compare/1.27.2...1.28.0
    - Emscripten-Clang: no changes.

v1.27.2: 12/10/2014
-------------------
 - Added more complete support for SSE1 SIMD intrinsics API. (#2792)
 - Fixed an issue with glTexImage2D on GL_LUMINANCE + GL_FLOAT textures. (#3039)
 - Use the cashew asm.js parser in native optimizer.
 - Fixed issues with IE when running closure minified pages. (#3012)
 - Enabled asm.js validation for SIMD compilation.
 - Full list of changes:
    - Emscripten: https://github.com/emscripten-core/emscripten/compare/1.27.1...1.27.2
    - Emscripten-LLVM: https://github.com/emscripten-core/emscripten-fastcomp/compare/1.27.1...1.27.2
    - Emscripten-Clang: no changes.

v1.27.1: 11/20/2014
-------------------
 - Migrated to upstream PNaCl LLVM+Clang 3.4 from the previous 3.3.
 - Added a FindOpenGL.cmake to support find_package() for OpenGL in CMake scripts.
 - Full list of changes:
    - Emscripten: https://github.com/emscripten-core/emscripten/compare/1.27.0...1.27.1
    - Emscripten-LLVM: https://github.com/emscripten-core/emscripten-fastcomp/compare/1.27.0...1.27.1
    - Emscripten-Clang: https://github.com/emscripten-core/emscripten-fastcomp-clang/compare/1.27.0...1.27.1

v1.27.0: 11/20/2014
-------------------
 - Added new work in progress option -s NATIVE_OPTIMIZER=1 that migrates
   optimizer code from JS to C++ for better performance.
 - Fixed an embind issue when compiling with closure (#2974)
 - Fixed an embind issue with unique_ptr (#2979)
 - Fixed a bug with new GL context initialization in proxy to worker mode.
 - Fixed an issue where GL context event handlers would leak after a GL context
   has been freed.
 - Optimized embind operation in Chrome by avoiding using Function.prototype.bind().
 - Full list of changes:
    - Emscripten: https://github.com/emscripten-core/emscripten/compare/1.26.1...1.27.0
    - Emscripten-LLVM: https://github.com/emscripten-core/emscripten-fastcomp/compare/1.26.1...1.27.0
    - Emscripten-Clang: no changes.

v1.26.1: 11/7/2014
------------------
 - Fixed emscripten::val handle for special js values (#2930)
 - Implemented SDL 1.2 SDL_SetClipRect / SDL_GetClipRect (#2931)
 - Added support for building zlib from Emscripten Ports with linker flag -s USE_ZLIB=1.
 - Improved experimental GLES3 support.
 - Fixed issues with llseek (#2945)
 - Enable using emscripten_get_now() in web workers (#2953)
 - Added stricter input data validation in GL code.
 - Added new HTML5 C API for managing fullscreen mode transitions to resolve
   cross-browser issue #2556 (#2975)
 - Fixed an issue with using structs in va_args (#2923)
 - Full list of changes:
    - Emscripten: https://github.com/emscripten-core/emscripten/compare/1.26.0...1.26.1
    - Emscripten-LLVM: https://github.com/emscripten-core/emscripten-fastcomp/compare/1.26.0...1.26.1
    - Emscripten-Clang: https://github.com/emscripten-core/emscripten-fastcomp-clang/compare/1.26.0...1.26.1

v1.26.0: 10/29/2014
-------------------
 - Fixed an issue where emar would forward --em-config to llvm-ar (#2886)
 - Added a new "emterpreter" feature that allows running Emscripten compiled
   code in interpreted form until asm.js compilation is ready (-s
   EMTERPRETIFY=1).
    - For more information, see
      https://groups.google.com/d/msg/emscripten-discuss/vhaPL9kULxk/_eD2G06eucwJ
 - Added new "Emscripten Ports" architecture that enables building SDL2 with -s
   USE_SDL=2 command line flag.
 - Added support for SDL 1.2 SDL_CreateRGBSurfaceFrom() function.
 - Improved experimental SIMD support.
 - Use only minimum necessary digits to print floating point literals in
   generated JS code for smaller code output.
 - Full list of changes:
    - Emscripten: https://github.com/emscripten-core/emscripten/compare/1.25.2...1.26.0
    - Emscripten-LLVM: https://github.com/emscripten-core/emscripten-fastcomp/compare/1.25.2...1.26.0
    - Emscripten-Clang: no changes.

v1.25.2: 10/16/2014
-------------------
 - Fixed a bug in tmpfile() function not allocating the mode argument correctly.
 - Fixed a bug with handling empty files in IDBFS (#2845)
 - Added an implementation of the utimes() function (#2845)
 - Added experimental WebGL 2.0 support with the linker flag -s USE_WEBGL2=1.
   (#2873)
 - Fixed a UnboundTypeError occurring in embind (#2875)
 - Fixed an error "IndexSizeError: Index or size is negative or greater than the
   allowed amount" being thrown by Emscripten SDL 1.2 surface blit code. (#2879)
 - Fixed a JS minifier issue that generated "x--y from x - -y" (#2869)
 - Added a new emcc command line flag "--cache <dir>" to control the location of
   the Emscripten cache directory (#2816)
 - Implemented SDL_ConvertSurface() and added support for SDL_SRCALPHA in
   SDL_SetAlpha (#2871)
 - Fixed issues with the GL library handling of invalid input values.
 - Optimized SDL copyIndexedColorData function (#2890)
 - Implemented GLES3 emulation for glMapBufferRange() for upcoming WebGL 2
   support, using the -s FULL_ES3=1 linker option.
 - Fixed a bug where setting up and cancelling the main loop multiple times
   would stack up the main loop to be called too frequently (#2839)
 - Introduced a new API emscripten_set_main_loop_timing() for managing the
   Emscripten main loop calling frequency (#2839)
 - Added new optimization flags SDL.discardOnLock and SDL.opaqueFrontBuffer to
   Emscripten SDL 1.2 SDL_LockSurface() and SDL_UnlockSurface() (#2870)
 - Fixed a bug with glfwGetProcAddress().
 - Added option to customize GLOBAL_BASE (the starting address of global
   variables in the Emscripten HEAP).
 - Added the ability to register mouseover and mouseout events from the HTML5
   API.
 - Improved experimental SIMD support.
 - Full list of changes:
    - Emscripten: https://github.com/emscripten-core/emscripten/compare/1.25.1...1.25.2
    - Emscripten-LLVM: no changes.
    - Emscripten-Clang: no changes.

v1.25.1: 10/1/2014
------------------
 - Updated heap resize support code when -s ALLOW_MEMORY_GROWTH=1 is defined.
 - Updated libc++ to new version from upstream svn revision 218372, 2014-09-24.
 - Fixed a bug where building on Windows might generate output JS files with
   incorrect syntax (emscripten-fastcomp #52)
 - Improved experimental SIMD support.
 - Full list of changes:
    - Emscripten: https://github.com/emscripten-core/emscripten/compare/1.25.0...1.25.1
    - Emscripten-LLVM: https://github.com/emscripten-core/emscripten-fastcomp/compare/1.25.0...1.25.1
    - Emscripten-Clang: no changes.


v1.25.0: 9/30/2014
------------------
 - Fixed a warning message with -s EXPORTED_FUNCTIONS.
 - Full list of changes:
    - Emscripten: https://github.com/emscripten-core/emscripten/compare/1.24.1...1.25.0
    - Emscripten-LLVM: no changes.
    - Emscripten-Clang: no changes.

v1.24.1: 9/27/2014
------------------
 - Fixed issues with the tmpnam and tmpfile functions (#2797, 2798)
 - Fixed CMake package find code to not search any system directories, because
   Emscripten is a cross-compiler.
 - Improved support for the proposed solution for heap resizing.
 - Fixed an issue where one could not run a main loop without having first a GL
   context created when -s FULL_ES2 or -s LEGACY_GL_EMULATION were set.
 - For compatibility, Emscripten will no longer warn about missing library files
   for -lGL, -lGLU and -lglut libraries, since Emscripten provides the
   implementation for these without having to explicitly link to anything.
 - Added support for readonly (const) attributes and automatically call
   Pointer_stringify on DOMStrings in WebIDL.
 - Improved SIMD support for the experimental Ecmascript SIMD spec.
 - Added support for GLFW 3.0.
 - Added new Emscripten HTML 5 functions emscripten_set_mouseenter_callback()
   and emscripten_set_mouseleave_callback().
 - Emscripten now recognizes an environment variable
   EMCC_JSOPT_BLACKLIST=a,b,c,d which can be used to force-disable Emscripten to
   skip running specific JS optimization passes. This is intended as a debugging
   aid to help zoom in on JS optimizer bugs when compiling with -O1 and greater.
   (#2819)
 - Fixed a bug where Module['TOTAL_STACK'] was ignored (#2837).
 - Improved SIMD support for the experimental Ecmascript SIMD spec. Preliminary asm.js validation.
 - Full list of changes:
    - Emscripten: https://github.com/emscripten-core/emscripten/compare/1.24.0...1.24.1
    - Emscripten-LLVM: https://github.com/emscripten-core/emscripten-fastcomp/compare/1.24.0...1.24.1
    - Emscripten-Clang: no changes.

v1.24.0: 9/16/2014
------------------
 - Renamed the earlier Module.locateFilePackage() to Module.locateFile() added
   in v1.22.2 to better reflect its extended usage.
 - Improved exceptions support with exception_ptr.
 - Fixed a bug where restoring files from IDBFS would not preserve their file modes.
 - Fixed and issue where one could not pass a null pointer to strftime() function.
 - Improved SIMD support for the experimental Ecmascript SIMD spec.
 - Full list of changes:
    - Emscripten: https://github.com/emscripten-core/emscripten/compare/1.23.5...1.24.0
    - Emscripten-LLVM: https://github.com/emscripten-core/emscripten-fastcomp/compare/1.23.5...1.24.0
    - Emscripten-Clang: no changes.

v1.23.5: 9/12/2014
------------------
 - Added new functions emscripten_get_device_pixel_ratio(),
   emscripten_set_canvas_css_size() and emscripten_get_canvas_css_size() which
   allow handling High DPI options from C code.
 - Fixed bugs with timzone-related functions in the JS-implemented C standard
   library.
 - Implemented clock_gettime(CLOCK_MONOTONIC) and added a new function
   emscripten_get_now_is_monotonic() to query whether the JS-provided timer is
   monotonic or not.
 - Fixed an issue where the user could not pass --llvm-opts=xxx when also
   specifying --llvm-lto=2.
 - Renamed the linker option -profiling to --profiling for consistency. The old
   form is still supported.
 - Formalized the set of valid characters to be used in files passed to the
   file_packager.py (#2765).
 - Implemented SDL function SDL_BlitScaled.
 - Fixed a bug with right modifier keys in SDL.
 - Full list of changes:
    - Emscripten: https://github.com/emscripten-core/emscripten/compare/1.23.4...1.23.5
    - Emscripten-LLVM: no changes.
    - Emscripten-Clang: no changes.

v1.23.4: 9/7/2014
------------------
 - Implemented new targetX and targetY fields for native HTML5 mouse and touch
   events (#2751)
 - Improved SIMD support for the experimental Ecmascript SIMD spec.
 - Full list of changes:
    - Emscripten: https://github.com/emscripten-core/emscripten/compare/1.23.3...1.23.4
    - Emscripten-LLVM: https://github.com/emscripten-core/emscripten-fastcomp/compare/1.23.3...1.23.4
    - Emscripten-Clang: no changes.

v1.23.3: 9/7/2014
------------------
 - Removed the scons-tools SCons build system as unused.
 - Fixed an issue where applications could not handle WebGL context creation
   failures gracefully.
 - Fixed a bug where the stringToC function in ccall/cwrap might not allocate
   enough space to hold unicode strings.
 - Removed CMake from attempting to link to library -ldl when building projects,
   by unsetting CMAKE_DL_LIBS.
 - Fixed a bug where write_sockaddr might return undefined data in its output
   structure.
 - Added a new _experimental_ -s POINTER_MASKING=1 linker option that might help
   JS VMs to optimize asm.js code.
 - Added first version of a memory tracing API to profile memory usage in
   Emscripten applications.
 - Added functions glob and globfree from musl regex library.
 - Improved SIMD support for the experimental Ecmascript SIMD spec.
 - Full list of changes:
    - Emscripten: https://github.com/emscripten-core/emscripten/compare/1.23.2...1.23.3
    - Emscripten-LLVM: https://github.com/emscripten-core/emscripten-fastcomp/compare/1.23.2...1.23.3
    - Emscripten-Clang: no changes.

v1.23.2: 9/2/2014
------------------
 - Adjusted the process and group ids reported by the stub library functions to
   be closer to native unix values.
 - Set stack to be aligned to 16 bytes. (#2721)
 - Fixed a compiler error "unresolved symbol:
   __cxa_decrement_exception_refcount" (#2715)
 - Added a new warning message that instructs that building .so, .dll and .dylib
   files is not actually supported, and is faked for compatibility reasons for
   existing build chains. (#2562)
 - Fixed problems with SDL mouse scrolling (#2643)
 - Implemented OpenAL function alSourceRewind.
 - Removed several old header files from the Emscripten repository that had been
   included for emulation purposes (zlib.h, png.h, tiff.h, tiffio.h), but their
   implementation is not included.
 - Work around an issue in d8 with binary file reading that broke e.g. printf
   when running in d8. (#2731)
 - Rigidified the semantics of Module.preRun and Module.postRun: These must
   always be JS arrays, single functions are not allowed (#2729)
 - Improved compiler warning diagnostics when generating output that will not
   validate as asm.js (#2737)
 - Updated to latest emrun version to enable support for passing arguments with
   hyphens to the program. (#2742)
 - Added Bessel math functions of the first kind  (j0, j1, jn) from musl.
 - Improved SIMD support for the experimental Ecmascript SIMD spec.
 - Full list of changes:
    - Emscripten: https://github.com/emscripten-core/emscripten/compare/1.23.1...1.23.2
    - Emscripten-LLVM: https://github.com/emscripten-core/emscripten-fastcomp/compare/1.23.1...1.23.2
    - Emscripten-Clang: no changes.

v1.23.1: 8/26/2014
------------------
 - Add support for the Chrome variant of the Gamepad API.
 - Updates to SIMD.js support.
 - Implemented glutSetCursor function.
 - Added new link-time options -s NO_FILESYSTEM=1 and -s NO_BROWSER=1 to enable
   reducing output file sizes when those functionalities are not necessary.
 - Added a new option --closure 2 to allow running closure even on the asm.js output.
 - Fixed a regression bug that broke the use of
   emscripten_set_socket_error_callback() in emscripten.h
 - Removed the support for old discontinued Mozilla Audio Data API in src/library_sdl.js.
 - Removed the support for using Web Audio ScriptProcessorNode to stream audio.
 - Improved SDL audio streaming by using the main rAF() callback instead of a
   separate setTimeout() callback to schedule the audio data.
 - Deprecated compiling without typed arrays support. 
 - Migrated to using musl PRNG functions. Fixes reported bugs about the quality of randomness (#2341)
 - Improved SIMD support for the experimental Ecmascript SIMD spec.
 - Full list of changes:
    - Emscripten: https://github.com/emscripten-core/emscripten/compare/1.23.0...1.23.1
    - Emscripten-LLVM: https://github.com/emscripten-core/emscripten-fastcomp/compare/1.23.0...1.23.1
    - Emscripten-Clang: no changes.

v1.23.0: 8/21/2014
------------------
 - Added support for array attributes in WebIDL bindings.
 - Allow cloning pointers that are scheduled for deletion in embind, and add
   support for null in embind_repr().
 - Fixed possible issues with rounding and flooring operations.
 - Full list of changes:
    - Emscripten: https://github.com/emscripten-core/emscripten/compare/1.22.2...1.23.0
    - Emscripten-LLVM: no changes.
    - Emscripten-Clang: no changes.

v1.22.2: 8/19/2014
------------------
 - Adds stack overflow checks when building with the link flag -s ASSERTIONS=1.
 - Fix an issue where EM_ASM was not usable with closure when closure removed
   the Module object (#2639)
 - The locale "POSIX" is now recognized (#2636)
 - Fixed a problem with embind on IE11.
 - Added OpenAL functions alSource3i, alListener3f, alGetEnumValue and
   alSpeedOfSound and also recognize ALC_MAX_AUXILIARY_SENDS.
 - Fixed an issue where emcc would create .o files in the current directory when
   compiling multiple code files simultaneously (#2644)
 - The -s PROXY_TO_WORKER1= option now looks for a GET option "?noProxy" in the
   page URL to select at startup time whether proxying should be on or off.
 - Added new functions emscripten_yield, emscripten_coroutine_create and
   emscripten_coroutine_next which implement coroutines when building with the
   -s ASYNCIFY=1 option.
 - Optimized the size of intermediate generated .o files by omitting LLVM debug
   info from them when not needed. (#2657)
 - Fixed WebSocket connection URLs to allow a port number in them, e.g.
   "server:port/addr" (2610)
 - Added support for void* to the WebIDL binder, via the identifier VoidPtr.
 - Optimize emcc to not copy bitcode files around redundantly.
 - Fix stat() to correctly return ENOTDIR when expected (#2669).
 - Fixed issues with nested exception catching (#1714).
 - Increased the minimum size of the Emscripten HEAP to 64k instead of a previous 4k.
 - The {{{ cDefine('name') }}} macros now raise a compile-time error if the
   define name is not found, instead of hiding the error message inside the
   compiled output (#2672)
 - Fixed an issue where --emrun parameter was not compatible with the -s
   PROXY_TO_WORKER=1 option.
 - Improved WebGL support when compiling with the PROXY_TO_WORKER=1 option.
 - Fixed a regression issue with the handling of running dtors of classes that
   use virtual inheritance. (#2682)
 - Added an option Module.locateFilePackage() as a means to customize where data
   files are found in relative to the running page (#2680). NOTE: This parameter
   was later renamed to Module.locateFile() instead in release 1.24.0.
 - Fixed a bug where OpenAL sources would not properly delete.
 - Fixed a bug with upstream libc++ on std::map, std::multimap and
   std::unordered_map self-assignment
   (http://llvm.org/bugs/show_bug.cgi?id=18735)
 - Allow using __asm__ __volatile__("": : :"memory") as a compile-time
   reordering barrier (#2647)
 - Full list of changes:
    - Emscripten: https://github.com/emscripten-core/emscripten/compare/1.22.1...1.22.2
    - Emscripten-LLVM: https://github.com/emscripten-core/emscripten-fastcomp/compare/1.22.1...1.22.2
    - Emscripten-Clang: no changes.

v1.22.1: 8/7/2014
------------------
 - Added support for prefixing functions with '$' in JS libraries, in order to
   cause them not be prefixed with '_' when compiling.
 - Improved WebIDL compiler to support enums.
 - Fixed a bug with emscripten_force_exit() that would throw an exception (#2629).
 - Fixed setlocale() when setting a bad locale. (#2630)
 - Fixed a compiler miscompilation bug when optimizing loops. (#2626)
 - Fixed an issue with rethrowing an exception (#2627)
 - Fixed a bug where malloc()ing from JS code would leak memory if the C/C++
   side does not use malloc() (#2621)
 - Removed an unnecessary assert() in glReadPixels, and improved it to support
   more texture pixel types.
 - Fixed a bug with std::locale accepting unknown locale names (#2636)
 - Added support for WebIDL binder to work with Closure (#2620)
 - Added no-op SDL IMG_Quit() and TTF_Quit() symbols.
 - Migrated to building libcxx and libcxxapi with -Oz optimization flags.
 - Full list of changes:
    - Emscripten: https://github.com/emscripten-core/emscripten/compare/1.22.0...1.22.1
    - Emscripten-LLVM: no changes.
    - Emscripten-Clang: no changes.

v1.22.0: 8/5/2014
------------------
 - Added support to emrun to dump files to the local filesystem for debugging
   purposes.
 - Implemented emscripten_wget in ASYNCIFY mode.
 - Improved extension catching support (#2616)
 - Fixed .a link groups to also work when linking to bitcode. (#2568)
 - Full list of changes:
    - Emscripten: https://github.com/emscripten-core/emscripten/compare/1.21.10...1.22.0
    - Emscripten-LLVM: https://github.com/emscripten-core/emscripten-fastcomp/compare/1.21.10...1.22.0
    - Emscripten-Clang: no changes.

v1.21.10: 7/29/2014
-------------------
 - Fixed a Windows-specific issue where the generated output files might contain
   line endings of form \r\r\n. This caused browser debuggers to get confused
   with line numbers. (#2133)
 - Improved the node.js workaround introduced in v1.21.8.
 - Implemented new HTML5 API for direct WebGL context creation, emscripten_webgl_*().
 - Fixed a bug when loading in node.js and loaded by another module (#2586)
 - Full list of changes:
    - Emscripten: https://github.com/emscripten-core/emscripten/compare/1.21.9...1.21.10
    - Emscripten-LLVM: no changes.
    - Emscripten-Clang: no changes.

v1.21.9: 7/28/2014
------------------
 - Fixed issues with exception catching. (#2531)
 - Full list of changes:
    - Emscripten: https://github.com/emscripten-core/emscripten/compare/1.21.8...1.21.9
    - Emscripten-LLVM: no changes.
    - Emscripten-Clang: no changes.

v1.21.8: 7/28/2014
------------------
 - Fixed an issue when using --embed-file to embed very large files.
 - Worked around a Windows node.js bug where the compiler output might get cut
   off when the compilation ends in an error.
   (https://github.com/joyent/node/issues/1669)
 - Full list of changes:
    - Emscripten: https://github.com/emscripten-core/emscripten/compare/1.21.7...1.21.8
    - Emscripten-LLVM: https://github.com/emscripten-core/emscripten-fastcomp/compare/1.21.7...1.21.8
    - Emscripten-Clang: no changes.

v1.21.7: 7/25/2014
------------------
 - Added new environment varaible EMCC_ONLY_FORCED_STDLIBS which can be used to
   restrict to only linking to the chosen set of Emscripten-provided libraries.
   (See also EMCC_FORCE_STDLIBS)
 - Adjusted argv[0] and environment variables USER, HOME, LANG and _ to report a
   more convenient set of default values. (#2565)
 - Fixed an issue where the application could not use environ without also
   referring to getenv() (#2557)
 - Fixed an issue with IDBFS running in web workers.
 - Print out an error if IDBFS is used without IDB support.
 - Fixed calling Runtime.getFuncWrapper() when -s ALIASING_FUNCTION_POINTERS=1 (#2010)
 - Fixed an issue where deleting files during directory iteration would produce
   incorrect iteration results (#2528)
 - Fixed support for strftime with %z and %Z (#2570)
 - Fixed a bug with truncate() throwing an exception (#2572)
 - Improved the linker to generate warning messages if user specifies -s X=Y
   linker flags that do not exist (#2579)
 - Fixed an issue with creating read-only files (#2573)
 - Added first implementation for the ASYNCIFY option, which splits up
   synchronous blocking loops to asynchronous execution. For more information on
   this approach, see https://github.com/emscripten-core/emscripten/wiki/Asyncify
 - Full list of changes:
    - Emscripten: https://github.com/emscripten-core/emscripten/compare/1.21.6...1.21.7
    - Emscripten-LLVM: https://github.com/emscripten-core/emscripten-fastcomp/compare/1.21.6...1.21.7
    - Emscripten-Clang: no changes.

v1.21.6: 7/22/2014
------------------
 - Separated OpenAL AL and ALC errors to properly separate fields.
 - When using EGL to initialize a GL context, initialize a stencil buffer to the
   context as well, since proper EGL context choosing is not yet implemented.
 - Added new linker flag -s DEMANGLE_SUPPORT to choose whether to compile the
   application with libcxxabi-provided demangling support ___cxa_demangle().
 - Fixed a problem where calling stat() on a nonexisting file in the runtime VFS
   would result in an exception being thrown. (#2552)
 - When using the -v flag, no longer retain intermediate compilation files. To
   preserve the intermediate files, set the EMCC_DEBUG=1 environment variable.
   (#2538)
 - Added a new HTML setting Module.memoryInitializerPrefixURL which specifies a
   prefix for where the memory initializer file .mem.js should be loaded from
   (#2542)
 - Implemented eglReleaseThread to work according to spec.
 - Implemented a new function emscripten_force_exit() which immediately shuts
   down the C runtime.
 - Fixed a bug with exception handling that resulted in an error unresolved
   symbol: _ZTISt13bad_exception (#2560)
 - Full list of changes:
    - Emscripten: https://github.com/emscripten-core/emscripten/compare/1.21.5...1.21.6
    - Emscripten-LLVM: no changes.
    - Emscripten-Clang: no changes.

v1.21.5: 7/21/2014
------------------
 - Added support for glDrawBuffers with the WEBGL_draw_buffers extension.
 - Added stub implementation for eglReleaseThread.
 - Fixed a bug where passing -E to emcc used the system include headers instead
   of the built-in ones. (#2534)
 - Fixed the stacktrace() function to work on MSIE as well.
 - Removed the zlib.h header file from system include directory, since
   Emscripten does not provide an implementation of zlib built-in.
 - Added support for __cxa_bad_typeid (#2547)
 - Fixed an internal compiler crash with a certain pattern involving optimized
   builds and int64_t (#2539)
 - Fixed an issue with -s EXCEPTION_CATCHING_WHITELIST handling where an
   extension that was a substring of another might get erroneously handled.
 - Full list of changes:
    - Emscripten: https://github.com/emscripten-core/emscripten/compare/1.21.4...1.21.5
    - Emscripten-LLVM: https://github.com/emscripten-core/emscripten-fastcomp/compare/1.21.4...1.21.5
    - Emscripten-Clang: no changes.

v1.21.4: 7/17/2014
------------------
 - Implemented the getsockopt() function.
 - Added new event callback functions emscripten_set_socket_xx_callback() that
   allow listening to WebSocket events in an asynchronous manner.
 - Greatly improved CMake support, now various forms of configure-time test
   builds are supported, and the default extension is set to ".js"
 - Prohibit the virtual filesystem from creating files with name '.' or '..' at
   runtime.
 - Have runtime mkdir() function call normalize the path to be created before
   creation.
 - Fixed an issue with omitting the third paramter in cwrap() call (#2511).
 - Fixed an issue where mouse event handling would throw an exception if the
   page did not contain a canvas object.
 - Fixed a GL initialization problem when user has extended Array with custom
   functions (#2514)
 - Added new compiler defines __EMSCRIPTEN_major__, __EMSCRIPTEN_minor__ and
   __EMSCRIPTEN_tiny__ which communicate the compiler version major.minor.tiny
   to compiled applications (#2343)
 - Fixed a bug where emrun did not properly capture the exit code when exit
   runtime via not calling exit().
 - Fixed an error message when symlinkin invalid filenams at runtime.
 - Fixed a bug in EGL context creation that parsed the input context creation
   parameters with wrong terminator.
 - Improved ffdb.py to be smarter when to attempt port forwarding to connect to
   a FFOS device DevTools port.
 - Implemented strsignal() function (#2532)
 - Full list of changes:
    - Emscripten: https://github.com/emscripten-core/emscripten/compare/1.21.3...1.21.4
    - Emscripten-LLVM: no changes.
    - Emscripten-Clang: no changes.

v1.21.3: 7/10/2014
------------------
 - Added implementations for SDL function SDL_AudioQuit and SDL_VideoQuit.
 - Fix an issue with the optimizeShifts optimization enabled in previous version.
 - Fixed the -s RELOOPER command line parameter to work.
 - Fixed a bug where building the system libc migt result in a compiler deadlock
   on Windows.
 - Removed emcc from trying to link in .dll files as static libraries on
   Windows.
 - Added support for GL_HALF_FLOAT_OES.
 - Fixed a bug where emcmake did not work on Windows.
 - Use multithreaded compilation to build libc.
 - Fixed an issue where the GL interop library could throw an exception in an
   error condition, instead of raising a GL error.
 - Full list of changes:
    - Emscripten: https://github.com/emscripten-core/emscripten/compare/1.21.2...1.21.3
    - Emscripten-LLVM: no changes.
    - Emscripten-Clang: no changes.

v1.21.2: 7/5/2014
------------------
 - Improved the checks that detect that code is run only while the runtime is
   initialized.
 - The memory initializer file (.mem.js) is now emitted by default when
   compiling with at least -O2 optimization level.
 - Fixed a performance issue where built-in math functions (Math.sqrt, etc.)
   took a slightly slower path (#2484).
 - Added support for the ffs libc function.
 - Re-enabled optimizeShifts optimization when not compiling for asm.js (#2481)
 - Full list of changes:
    - Emscripten: https://github.com/emscripten-core/emscripten/compare/1.21.1...1.21.2
    - Emscripten-LLVM: no changes.
    - Emscripten-Clang: no changes.

v1.21.1: 7/3/2014
------------------
 - Fixed an issue where wrong python interpreter could get invoked on Windows
   when both native and cygwin python were installed.
 - Updated musl from version 0.9.13 to version 1.0.3.
 - Full list of changes:
    - Emscripten: https://github.com/emscripten-core/emscripten/compare/1.21.0...1.21.1
    - Emscripten-LLVM: no changes.
    - Emscripten-Clang: no changes.

v1.21.0: 7/2/2014
------------------
 - Enable memory init files (.mem) by default in optimized builds (-O2+), as if
   --memory-init-file 1  is specified. This makes the default behavior on
   optimized builds emit smaller and faster-to-load code, but does require that
   you ship both a .js and a .mem file (if you prefer not to, can use
   --memory-init-file 1  ).
 - Implemented new SDL 1.2 functions SDL_GetRGB, SDL_GetRGBA and SDL_putenv.
 - Added support for /dev/random, /dev/urandom and C++11 std::random_device,
   which will use cryptographically secure random api if available. (#2447)
 - Added support for CMake find_path() directive.
 - Added support for std::unique_ptr in embind.
 - Improved Windows support for ffdb.py.
 - Implemented the clip_rect structure for created SDL surfaces.
 - Fixed a regression with SDL touch events (#2466)
 - Added support for C++11 std::thread::hardware_concurrency which backs to
   navigator.hardwareConcurrency. See
   http://wiki.whatwg.org/wiki/Navigator_HW_Concurrency (#2456)
 - Optimized embind code generation with constexprs.
 - Enabled the use of Runtime.add&removeFunction when closure minification is
   active (#2446)
 - Implemented support for accessing WebGL when building via the proxy to worker
   architecture.
 - Full list of changes:
    - Emscripten: https://github.com/emscripten-core/emscripten/compare/1.20.0...1.21.0
    - Emscripten-LLVM: no changes.
    - Emscripten-Clang: no changes.

v1.20.0: 6/13/2014
------------------
 - Optimize in-memory virtual filesystem performance when serialized to an IndexedDB.
 - Fixed memcpy regression with ta0 and ta1 modes.
 - Fixed an issue with line numbers being messed up when generating source maps (#2410)
 - Fixed an ffdb logging bug that could cause it to drop messages if they were
   being received too fast. Added support getting memory and system descriptions
   with ffdb.
 - Added a new extension to SDL "emscripten_SDL_SetEventHandler()" which enabled
   application to perform SDL event handling inside a JS event handler to
   overcome browser security restrictions. (#2417)
 - Full list of changes:
    - Emscripten: https://github.com/emscripten-core/emscripten/compare/1.19.2...1.20.0
    - Emscripten-LLVM: no changes.
    - Emscripten-Clang: no changes.

v1.19.2: 6/9/2014
------------------
 - Updated CMake support for response file handling.
 - Fixed issues with glfwGetProcAddress and glfwSetWindowSizeCallback.
 - Fixed an issue with regexes that caused issues on IE11 runtime (#2400)
 - Added a new functions emscripten_get_preloaded_image_data() and
   emscripten_get_preloaded_image_data_from_FILE() to obtain pixel data of
   preloaded images.
 - Greatly improved ffdb capabilities to operate a FFOS device.
 - Fixed a Windows-specific bug where the user temp directory was littered with
   temporary .rsp files that did not get cleaned up.
 - Improved SIMD support.
 - Full list of changes:
    - Emscripten: https://github.com/emscripten-core/emscripten/compare/1.19.1...1.19.2
    - Emscripten-LLVM: https://github.com/emscripten-core/emscripten-fastcomp/compare/1.19.1...1.19.2
    - Emscripten-Clang: no changes.

v1.19.1: 6/3/2014
------------------
 - Migrate to using musl sscanf and sprintf and the family that writes to
   memory, and not directly to the filesystem.
 - Improve the error messages from -s SAFE_HEAP_ACCESS=1 runtime checks.
 - Added new linker flag -s NO_DYNAMIC_EXECUTION=1 which removes the use of
   eval() and new Function() in the generated output. For more information, see
   "Eval and related functions are disabled" in
   https://developer.chrome.com/extensions/contentSecurityPolicy .
 - Fixed a compiler issue when very large double constants are present. (#2392)
 - Full list of changes:
    - Emscripten: https://github.com/emscripten-core/emscripten/compare/1.19.0...1.19.1
    - Emscripten-LLVM: no changes.
    - Emscripten-Clang: no changes.

v1.19.0: 5/29/2014
------------------
 - Added an error message to signal that linkable modules are not supported in fastcomp.
 - Fixed a miscompilation issue that resulted in an error "SyntaxError: invalid
   increment operand" and a statement +(+0) being generated (#2314)
 - Make optimized compiler output smaller by running the shell code through
   uglify when not using closure.
 - Fixed a crash in SDL audio loading code introduced in v1.18.3
 - Fixed an issue where glTex(Sub)Image2D might throw an exception on error,
   instead of setting glGetError().
 - Added new typedefs emscripten_align1_short, emscripten_align{1/2}_int,
   emscripten_align{1/2}_float and emscripten_align{1/2/4}_double to ease
   signaling the compiler that unaligned data is present. (#2378)
 - Fixed an embind issue with refcount tracking on smart pointers.
 - Full list of changes:
    - Emscripten: https://github.com/emscripten-core/emscripten/compare/1.18.4...1.19.0
    - Emscripten-LLVM: https://github.com/emscripten-core/emscripten-fastcomp/compare/1.18.4...1.19.0
    - Emscripten-Clang: no changes.

v1.18.4: 5/27/2014
------------------
 - Fixed error message on unsupported linking options (#2365)
 - Updated embind to latest version from IMVU upstream.
 - Fixed an issue where source maps did not load properly in Firefox.
 - Added a more descriptive error message to fastcomp when MAX_SETJMPS limit is
   violated. (#2379)
 - Full list of changes:
    - Emscripten: https://github.com/emscripten-core/emscripten/compare/1.18.3...1.18.4
    - Emscripten-LLVM: https://github.com/emscripten-core/emscripten-fastcomp/compare/1.18.3...1.18.4
    - Emscripten-Clang: no changes.

v1.18.3: 5/21/2014
------------------
 - Added support to emcc command line for "archive groups": -Wl,--start-group
   and -Wl,--end-group
 - Greatly optimized ccall and cwrap implementations.
 - Added new support for SDL_Mix backend to use WebAudio to play back audio clips.
 - Fixed a registerizeHarder issue with elimination of conditional expressions.
 - Migrated single-character standard C functions (islower, tolower, and the
   family) to use musl implementations.
 - Updated relooper to not optimize out breaks if it causes excessive nesting.
 - Full list of changes:
    - Emscripten: https://github.com/emscripten-core/emscripten/compare/1.18.2...1.18.3
    - Emscripten-LLVM: https://github.com/emscripten-core/emscripten-fastcomp/compare/1.18.2...1.18.3
    - Emscripten-Clang: no changes.

v1.18.2: 5/19/2014
------------------
 - Fixed a problem which blocked user applications from handling WebGL context
   loss events themselves.
 - Added a new HTML5 api function emscripten_is_webgl_context_lost() which
   allows polling for context loss in addition to receiving events.
 - Improved async wget progress events to work better across browsers.
 - Improved WebIDL binder support.
 - Added new typeof() function to emscripten::val.
 - Added support for SDL window events SDL_WINDOWEVENT_FOCUS_GAINED,
   SDL_WINDOWEVENT_FOCUS_LOST, SDL_WINDOWEVENT_SHOWN, SDL_WINDOWEVENT_HIDDEN.
 - Fixed a compiler miscompilation on unsigned i1 bitcasts (#2350)
 - Fixed a compiler bug where doubles in varargs might not get 8-byte aligned (#2358)
 - Full list of changes:
    - Emscripten: https://github.com/emscripten-core/emscripten/compare/1.18.1...1.18.2
    - Emscripten-LLVM: https://github.com/emscripten-core/emscripten-fastcomp/compare/1.18.1...1.18.2
    - Emscripten-Clang: no changes.

v1.18.1: 5/12/2014
------------------
 - Fixed an issue where the mouse wheel scroll did not work with SDL.
 - Fixed an issue with emscripten_async_wget, which undesirably expected that
   the string pointer passed to it stayed alive for the duration of the
   operation (#2349)
 - Emscripten now issues a warning message when the EXPORTED_FUNCTIONS list
   contains invalid symbol names (#2338)
 - Full list of changes:
    - Emscripten: https://github.com/emscripten-core/emscripten/compare/1.18.0...1.18.1
    - Emscripten-LLVM: no changes.
    - Emscripten-Clang: no changes.

v1.18.0: 5/10/2014
------------------
 - Enable support for low-level C<->JS interop to marshall 64 bit integers from
   C to JS.
 - Fixed an issue that caused some programs to immediately run out of memory
   "(cannot enlarge memory arrays)" at startup. (#2334)
 - Fixed a crash issue with generated touch events that didn't correspond to a real touch.
 - Full list of changes:
    - Emscripten: https://github.com/emscripten-core/emscripten/compare/1.17.0...1.18.0
    - Emscripten-LLVM: https://github.com/emscripten-core/emscripten-fastcomp/compare/1.17.0...1.18.0
    - Emscripten-Clang: no changes.

v1.17.0: 5/6/2014
------------------
 - Enabled asm.js compilation and -s PRECISE_F32 support when using embind.
 - Improved relooper to emit switches in many-entried blocks.
 - Fixed a GLFW bug where mouse wheel direction was reversed.
 - Fixed glfwGetKey to work even when no callback is registered with
   glfwGetKeyCallback (#1320)
 - Added a new tool 'webidl_binder' that generates C <-> JS interop code from
   WebIDL descriptions.
 - Fix emscripten compilation to work on pages that don't contain a HTML canvas.
 - Added a new error message to default shell when an uncaught exception is thrown.
 - Improved error diagnostics reported by -s SAFE_HEAP=1.
 - Added support for registering callbacks hook to VFS file open, write, move,
   close and delete.
 - Added embind support to std::basic_string<unsigned char>
 - By default, the C runtime will no longer exit after returning from main()
   when safeSetTimeout() or safeSetInterval() is used.
 - Fixed an issue with sscanf formatting (#2322)
 - Fixed an issue where precompiled headers were given a wrong output filename (#2320)
 - Enabled registerizeHarder optimization pass to work when outlining is enabled.
 - Fixed an issue with strptime month handling (#2324)
 - Added an initial implementation of a new tool 'ffdb' which can be used to
   operate a Firefox OS phone from the command line.
 - Fixed a compiler crash on assertion failure '!contains(BranchesOut, Target)'
   (emscripten-fastcomp #32)
 - Added a new ABI to Clang that targets Emscripten specifically. Stop aligning
   member functions to save some space in the function table array.
 - Full list of changes:
    - Emscripten: https://github.com/emscripten-core/emscripten/compare/1.16.0...1.17.0
    - Emscripten-LLVM: https://github.com/emscripten-core/emscripten-fastcomp/compare/1.16.0...1.17.0
    - Emscripten-Clang: https://github.com/emscripten-core/emscripten-fastcomp-clang/compare/1.16.0...1.17.0

v1.16.0: 4/16/2014
------------------
 - Removed browser warnings message in VFS library about replacing __proto__ performance issue. 
 - Full list of changes:
    - Emscripten: https://github.com/emscripten-core/emscripten/compare/1.15.1...1.16.0
    - Emscripten-LLVM: no changes.
    - Emscripten-Clang: https://github.com/emscripten-core/emscripten-fastcomp-clang/compare/1.15.1...1.16.0

v1.15.1: 4/15/2014
------------------
 - Added support for SDL2 touch api.
 - Added new user-controllable emdind-related define #define
   EMSCRIPTEN_HAS_UNBOUND_TYPE_NAMES, which allows optimizing embind for minimal
   size when std::type_info is not needed. 
 - Fixed issues with CMake support where CMAKE_AR and CMAKE_RANLIB were not
   accessible from CMakeLists.txt files.
 - Full list of changes:
    - Emscripten: https://github.com/emscripten-core/emscripten/compare/1.15.0...1.15.1
    - Emscripten-LLVM: no changes.
    - Emscripten-Clang: no changes.

v1.15.0: 4/11/2014
------------------
 - Fix outlining feature for functions that return a double (#2278)
 - Added support for C++11 atomic constructs (#2273)
 - Adjusted stdout and stderr stream behavior in the default shell.html to
   always print out to both web page text log box, and the browser console.
 - Fixed an issue with loop variable optimization.
 - Full list of changes:
    - Emscripten: https://github.com/emscripten-core/emscripten/compare/1.14.1...1.15.0
    - Emscripten-LLVM: https://github.com/emscripten-core/emscripten-fastcomp/compare/1.14.1...1.15.0
    - Emscripten-Clang: https://github.com/emscripten-core/emscripten-fastcomp-clang/compare/1.14.1...1.15.0

v1.14.1: 4/8/2014
------------------
 - Added new command line utility 'emcmake', which can be used to call
   emconfigure for cmake.
 - Added a new emcc command line parameter '--valid-abspath', which allows
   selectively suppressing warning messages that occur when using absolute path
   names in include and link directories.
 - Added a new emcc linker command line parameter '--emit-symbol-map', which
   will save a map file between minified global names and the original function
   names.
 - Fixed an issue with --default-object-ext not always working properly.
 - Added optimizations to eliminate redundant loop variables and redundant
   self-assignments.
 - Migrated several libc functions to use compiled code from musl instead of
   handwritten JS implementations.
 - Improved embind support.
 - Renamed the EM_ASM_() macro to the form EM_ASM_ARGS().
 - Fixed mouse button ordering issue in glfw.
 - Fixed an issue when creating a path name that ends in a slash (#2258, #2263)
 - Full list of changes:
    - Emscripten: https://github.com/emscripten-core/emscripten/compare/1.14.0...1.14.1
    - Emscripten-LLVM: https://github.com/emscripten-core/emscripten-fastcomp/compare/1.14.0...1.14.1
    - Emscripten-Clang: no changes.

v1.14.0: 3/25/2014
------------------
 - Added new emcc linker command line option '-profiling', which defaults JS
   code generation options suited for benchmarking and profiling purposes.
 - Implemented the EGL function eglWaitGL().
 - Fixed an issue with the HTML5 API that caused the HTML5 event listener unregistration to fail.
 - Fixed issues with numpad keys in SDL support library.
 - Added a new JS optimizer pass 'simplifyIfs', which is run when -s
   SIMPLIFY_IFS=1 link flag is set and -g is not specified. This pass merges
   multiple nested if()s together into single comparisons, where possible.
 - Removed false positive messages on missing internal "emscripten_xxx" symbols at link stage.
 - Updated to latest relooper version.
 - Full list of changes:
    - Emscripten: https://github.com/emscripten-core/emscripten/compare/1.13.2...1.14.0
    - Emscripten-LLVM: https://github.com/emscripten-core/emscripten-fastcomp/compare/1.13.2...1.14.0
    - Emscripten-Clang: no changes.

v1.13.2: 3/15/2014
------------------
 - Fixed issues with SDL audio on Safari.
 - Fixed issues with HTML5 API mouse scroll events on Safari.
 - Fixed issues with HTML5 fullscreen requests in IE11.
 - Enabled support for emscripten_get_callstack on IE10+.
 - Fixed issues with Closure symbol minification.
 - Further improved em_asm()-related error messages.
 - Updated to latest relooper version.
 - Full list of changes:
    - Emscripten: https://github.com/emscripten-core/emscripten/compare/1.13.1...1.13.2
    - Emscripten-LLVM: https://github.com/emscripten-core/emscripten-fastcomp/compare/1.13.1...1.13.2
    - Emscripten-Clang: no changes.

v1.13.1: 3/10/2014
------------------
 - Disallow C implicit function declarations by making it an error instead of a
   warning by default. These will not work with Emscripten, due to strict
   Emscripten signature requirements when calling function pointers (#2175).
 - Allow transitioning to full screen from SDL as a response to mouse press
   events.
 - Fixed a bug in previous 1.13.0 release that broke fullscreen transitioning
   from working.
 - Fixed emscripten/html5.h to be used in C source files.
 - Fix an issue where extraneous system libraries would get included in the
   generated output (#2191).
 - Added a new function emscripten_async_wget2_data() that allows reading from
   an XMLHTTPRequest directly into memory while supporting advanced features.
 - Fixed esc key code in GLFW.
 - Added new emscripten_debugger() intrinsic function, which calls into JS
   "debugger;" statement to break into a JS debugger.
 - Fixed varargs function call alignment of doubles to 8 bytes.
 - Switched to using default function local stack alignment to 16 bytes to be SIMD-friendly.
 - Improved error messages when user code has a syntax error in em_asm() statements.
 - Switched to using a new custom LLVM datalayout format for Emscripten. See
   https://github.com/emscripten-core/emscripten-fastcomp/commit/65405351ba0b32a8658c65940e0b65ceb2601ad4
 - Optimized function local stack space to use fewer temporary JS variables.
 - Full list of changes:
    - Emscripten: https://github.com/emscripten-core/emscripten/compare/1.13.0...1.13.1
    - Emscripten-LLVM: https://github.com/emscripten-core/emscripten-fastcomp/compare/1.13.0...1.13.1
    - Emscripten-Clang: https://github.com/emscripten-core/emscripten-fastcomp-clang/compare/1.13.0...1.13.1

v1.13.0: 3/3/2014
------------------
 - Fixed the deprecated source mapping syntax warning.
 - Fixed a buffer overflow issue in emscripten_get_callstack (#2171).
 - Added support for -Os (optimize for size) and -Oz (aggressively optimize for
   size) arguments to emcc.
 - Fixed a typo that broko the call signature of glCompressedTexSubImage2D()
   function (#2173).
 - Added new browser fullscreen resize logic that always retains aspect ratio
   and adds support for IE11.
 - Improve debug messaging with bad function pointer calls when -s ASSERTIONS=2
   is set.
 - Full list of changes: https://github.com/emscripten-core/emscripten/compare/1.12.3...1.13.0

v1.12.3: 2/27/2014
------------------
 - Fixed alcOpenDevice on Safari.
 - Improved the warning message on missing symbols to not show false positives (#2154).
 - Improved EmscriptenFullscreenChangeEvent HTML5 API structure to return
   information about HTML element and screen sizes for convenience.
 - Full list of changes: https://github.com/emscripten-core/emscripten/compare/1.12.2...1.12.3

v1.12.2: 2/25/2014
------------------
 - Added better warning message if Emscripten, LLVM and Clang versions don't match.
 - Introduced the asmjs-unknown-emscripten target triple that allows
   specializing LLVM codegen for Emscripten purposes.
 - Full list of changes: https://github.com/emscripten-core/emscripten/compare/1.12.1...1.12.2

v1.12.1: 2/25/2014
------------------
 - TURNED ON FASTCOMP BY DEFAULT. This means that you will need to migrate to
   fastcomp-clang build. Either use an Emscripten SDK distribution, or to build
   manually, see
   http://kripken.github.io/emscripten-site/docs/building_from_source/LLVM-Backend.html
   for info.
 - Migrate to requiring Clang 3.3 instead of Clang 3.2. The fastcomp-clang
   repository by Emscripten is based on Clang 3.3.
 - Deprecated old Emscripten libgc implementation.
 - asm.js will now be always enabled, even in -O0 builds in fastcomp.
 - Remove support for -s RUNTIME_TYPE_INFO, which is unsupported in fastcomp.
 - Added a new "powered by Emscripten" logo.
 - Updated default shell.html graphical layout.
 - Added new macro EM_ASM_, which allows sending values to JS without returning anything.
 - Deprecated the jcache compiler option. It should not be needed anymore.
 - Added support for fetching callstack column information in Firefox 30 in emscripten_get_callstack.
 - Fix issues with missing exceptions-related symbols in fastcomp.
 - Full list of changes: https://github.com/emscripten-core/emscripten/compare/1.12.0...1.12.1

v1.12.0: 2/22/2014
------------------
 - Improved the runtime abort error message when calling an invalid function
   pointer if compiled with -s ASSERTIONS=1 and 2. This allows the developer to
   better deduce errors with bad function pointers or function pointers casted
   and invoked via a wrong signature.
 - Added a new api function emscripten_set_main_loop_arg, which allows passing a
   userData pointer that will be carried via the function call, useful for
   object-oriented encapsulation purposes (#2114).
 - Fixed CMake MinSizeRel configuration type to actually optimize for minimal size with -Os.
 - Added support for GLES2 VAO extension OES_vertex_array_object for browsers that support it.
 - Fix issues with emscripten/html5.f when compiled with the SAFE_HEAP option.
 - Full list of changes: https://github.com/emscripten-core/emscripten/compare/1.11.1...1.12.0

v1.11.1: 2/19/2014
------------------
 - Improved eglSwapBuffers to be spec-conformant.
 - Fixed an issue with asm.js validation and va_args (#2120).
 - Fixed asm.js validation issues found with fuzzing.
 - Added new link-time compiler flag -s RETAIN_COMPILER_SETTINGS=1, which
   enables a runtime API for querying which Emscripten settings were used to
   compile the file.
 - Full list of changes: https://github.com/emscripten-core/emscripten/compare/1.11.0...1.11.1

v1.11.0: 2/14/2014
------------------
 - Implemented some new SDL library functions.
 - Renamed standard file descriptors to have handles 0, 1 and 2 rather than 1, 2
   and 3 to coincide with unix numbering.
 - Improved embind support with smart pointers and mixins.
 - Improved the registerization -O3 optimization pass around switch-case constructs.
 - Upper-case files with suffix .C are now also recognized (#2109).
 - Fixed an issue with glGetTexParameter (#2112).
 - Improved exceptions support in fastcomp.
 - Added new linker option -s NO_EXIT_RUNTIME=1, which can be used to set a
   default value for the Module["noExitRuntime"] parameter at compile-time.
 - Improved SDL audio buffer queueing when the sample rate matches the native
   web audio graph sample rate.
 - Added an optimization that removes redundant Math.frounds in -O3.
 - Improved the default shell.html file.
 - Full list of changes: https://github.com/emscripten-core/emscripten/compare/1.10.4...1.11.0

v1.10.4: 2/10/2014
------------------
 - Added support for legacy GL emulation in fastcomp.
 - Deprecated the --split-js compiler option. This is not supported in fastcomp. 
 - Full list of changes: https://github.com/emscripten-core/emscripten/compare/1.10.3...1.10.4

v1.10.3: 2/9/2014
------------------
 - Work on supporting GL/EGL GetProcAddress.
 - Fixed issues with shared lib linking support.
 - Full list of changes: https://github.com/emscripten-core/emscripten/compare/1.10.2...1.10.3

v1.10.2: 2/7/2014
------------------
 - Added basic FS unmount support.
 - Improved screen orientation lock API to return a success code.
 - Added PRECISE_F32 support to fastcomp.
 - Fixed issues in fastcomp related to special floating point literal
   serialization.
 - Improved SDL audio buffer queueing.
 - Added new link-time option -s WARN_UNALIGNED=1 to fastcomp to report compiler
   warnings about generated unaligned memory accesses, which can hurt
   performance.
 - Optimized libc strcmp and memcmp with the implementations from musl libc.
 - Optimized libc memcpy and memset to back to native code for large buffer sizes.
 - Full list of changes: https://github.com/emscripten-core/emscripten/compare/1.10.1...1.10.2

v1.10.1: 1/31/2014
------------------
 - Improve srand() and rand() to be seedable and use a Linear Congruential
   Generator (LCG) for the rng generation for performance.
 - Improved OpenAL library support.
 - Full list of changes: https://github.com/emscripten-core/emscripten/compare/1.10.0...1.10.1

v1.10.0: 1/29/2014
------------------
 - Improved C++ exception handling.
 - Improved OpenAL library support.
 - Fixed an issue where loading side modules could try to allocate from sealed
   heap (#2060).
 - Fixed safe heap issues (2068).
 - Added new EM_ASM variants that return a value but do not receive any inputs
   (#2070).
 - Add support for simultaneously using setjmp and C++ exceptions in fastcomp.
 - Full list of changes: https://github.com/emscripten-core/emscripten/compare/1.9.5...1.10.0

v1.9.5: 1/25/2014
------------------
 - Added a spinner logo to default html shell.
 - Full list of changes: https://github.com/emscripten-core/emscripten/compare/1.9.4...1.9.5

v1.9.4: 1/24/2014
------------------
 - Add support for Ninja and Eclipse+Ninja builds with Emscripten+CMake.
 - Fixed regressions with GL emulation.
 - Added support for #if !X in .js library preprocessor.
 - Make the syntax EM_ASM("code"); not silently fail. Note that the proper form
   is EM_ASM(code); without double-quotes.
 - Optimize generated code size by minifying loop labels as well.
 - Revised the -O3 optimization level to mean "safe, but very slow optimizations
   on top of -O2", instead of the old meaning "unsafe optimizations". Using -O3
   will now only do safe optimizations, but can be very slow compared to -O2.
 - Implemented a new registerization optimization pass that does extra variable
   elimination in -O3 and later to reduce the number of local variables in
   functions.
 - Implemented a new emscripten/html5.h interface that exposes common HTML5 APIs
   directly to C code without having to handwrite JS wrappers.
 - Improved error messages reported on user-written .js libraries containing
   syntax errors (#2033).
 - Fixed glBufferData() function call signature with null data pointer.
 - Added new option Module['filePackagePrefixURL'] that allows customizing the
   URL where the VFS package is loaded from.
 - Implemented glGetTexEnviv and glGetTexEnvfv in GL emulation mode.
 - Optimized the size of large memory initializer sections.
 - Fixed issues with the safe heap compilation option.
 - Full list of changes: https://github.com/emscripten-core/emscripten/compare/1.9.3...1.9.4

v1.9.3: 1/17/2014
------------------
 - re-merge split blocks in multiples
 - Full list of changes: https://github.com/emscripten-core/emscripten/compare/1.9.2...1.9.3

v1.9.2: 1/16/2014
------------------
 - Full list of changes: https://github.com/emscripten-core/emscripten/compare/1.9.1...1.9.2

v1.9.1: 1/16/2014
------------------
 - Optimize desktop GL fixed function pipeline emulation texture load
   instruction counts when GL_COMBINE is used.
 - fix Math_floor coercion in unrecommended codegen modes
 - Full list of changes: https://github.com/emscripten-core/emscripten/compare/1.9.0...1.9.1

v1.9.0: 1/16/2014
------------------
 - Full list of changes: https://github.com/emscripten-core/emscripten/compare/1.8.14...1.9.0

v1.8.14: 1/15/2014
------------------
 - add musl fputws and fix vswprintf.
 - Full list of changes: https://github.com/emscripten-core/emscripten/compare/1.8.13...1.8.14

v1.8.13: 1/15/2014
------------------
 - remove musl use of fwritex
 - Full list of changes: https://github.com/emscripten-core/emscripten/compare/1.8.12...1.8.13

v1.8.12: 1/15/2014
------------------
 - Added new GLEW 1.10.0 emulation support.
 - Fixed an issue where the runtime could start more than once when run in a
   browser (#1992)
 - Fix a regression in wprintf.
 - Full list of changes: https://github.com/emscripten-core/emscripten/compare/1.8.11...1.8.12

v1.8.11: 1/15/2014
------------------
 - Full list of changes: https://github.com/emscripten-core/emscripten/compare/1.8.10...1.8.11

v1.8.10: 1/14/2014
------------------
 - Update libc implementation from musl libc.
 - Full list of changes: https://github.com/emscripten-core/emscripten/compare/1.8.9...1.8.10

v1.8.9: 1/14/2014
------------------
 - add fputwc, which enables wprintf.
 - Full list of changes: https://github.com/emscripten-core/emscripten/compare/1.8.8...1.8.9

v1.8.8: 1/14/2014
------------------
 - Update to latest libcxx and libcxxabi libraries.
 - Fix handling of floating point negative zero (#1898)
 - Fixed a memory leak in relooper in previous release.
 - Fixed an issue in previous release with VBO handling in GL optimizations.
 - Full list of changes: https://github.com/emscripten-core/emscripten/compare/1.8.7...1.8.8

v1.8.7: 1/13/2014
------------------
 - Added support to numpad keycodes in glut support library.
 - Fix SIMD support with fastcomp.
 - Fixed a compiler error 'ran out of names' that could occur with too many
   minified symbol names.
 - Work around webkit imul bug https://bugs.webkit.org/show_bug.cgi?id=126345
   (#1991)
 - Optimized desktop GL fixed function pipeline emulation path for better
   performance.
 - Added support for exceptions when building with fastcomp.
 - Fix and issue where the run() function could be called multiple times at
   startup (#1992)
 - Removed a relooper limitation with fixed buffer size.
 - Full list of changes: https://github.com/emscripten-core/emscripten/compare/1.8.6...1.8.7

v1.8.6: 1/8/2014
------------------
 - Added support for the libuuid library, see http://linux.die.net/man/3/libuuid.
 - Fixed .js file preprocessor to preprocess recursively (#1984).
 - Fixed a compiler codegen issue related to overflow arithmetic (#1975)
 - Added new link-time optimization flag -s AGGRESSIVE_VARIABLE_ELIMINATION=1
   that enables the aggressiveVariableElimination js optimizer pass, which tries
   to remove temporary variables in generated JS code at the expense of code
   size.
 - Full list of changes: https://github.com/emscripten-core/emscripten/compare/1.8.5...1.8.6

v1.8.5: 1/7/2014
------------------
 - Fixed compiler issues when used with LLVM 3.4.
 - Full list of changes: https://github.com/emscripten-core/emscripten/compare/1.8.4...1.8.5

v1.8.4: 1/6/2014
------------------
 - Added support to Return and Backspace keys to glut
 - Fixed compiler issues when used with LLVM 3.4.
 - Full list of changes: https://github.com/emscripten-core/emscripten/compare/1.8.3...1.8.4

v1.8.3: 1/5/2014
------------------
 - Improved SDL and page scroll pos handling support for IE10 and IE11.
 - Optimized SDL_UnlockSurface performance.
 - Full list of changes: https://github.com/emscripten-core/emscripten/compare/1.8.2...1.8.3

v1.8.2: 1/4/2014
------------------
 - Fixed glGetFramebufferAttachmentParameteriv and an issue with glGetXXX when
   the returned value was null.
 - Full list of changes: https://github.com/emscripten-core/emscripten/compare/1.8.1...1.8.2

v1.8.1: 1/3/2014
------------------
 - Added support for WebGL hardware instancing extension.
 - Improved fastcomp native LLVM backend support.
 - Added support for #include filename.js to JS libraries.
 - Deprecated --compression emcc command line parameter that manually compressed
   output JS files, due to performance issues. Instead, it is best to rely on
   the web server to serve compressed JS files.
 - Full list of changes: https://github.com/emscripten-core/emscripten/compare/1.8.0...1.8.1

v1.8.0: 12/28/2013
------------------
 - Fix two issues with function outliner and relooper.
 - Full list of changes: https://github.com/emscripten-core/emscripten/compare/1.7.9...1.8.0

v1.7.9: 12/27/2013
------------------
 - Added new command line parameter --em-config that allows specifying a custom
   location for the .emscripten configuration file.
 - Reintroduced relaxed asm.js heap sizes, which no longer need to be power of
   2, but a multiple of 16MB is sufficient.
 - Added emrun command line tool that allows launching .html pages from command
   line on desktop and Android as if they were native applications. See
   https://groups.google.com/forum/#!topic/emscripten-discuss/t2juu3q1H8E . Adds
   --emrun compiler link flag.
 - Began initial work on the "fastcomp" compiler toolchain, a rewrite of the
   previous JS LLVM AST parsing and codegen via a native LLVM backend.
 - Added --exclude-file command line flag to emcc and a matching --exclude
   command line flag to file packager, which allows specifying files and
   directories that should be excluded while packaging a VFS data blob.
 - Improved GLES2 and EGL support libraries to be more spec-conformant.
 - Optimized legacy GL emulation code path. Added new GL_FFP_ONLY optimization
   path to fixed function pipeline emulation.
 - Added new core functions emscripten_log() and emscripten_get_callstack() that
   allow printing out log messages with demangled and source-mapped callstack
   information.
 - Improved BSD Sockets support. Implemented getprotobyname() for BSD Sockets library.
 - Fixed issues with simd support.
 - Various bugfixes: #1573, #1846, #1886, #1908, #1918, #1930, #1931, #1942, #1948, ..
 - Full list of changes: https://github.com/emscripten-core/emscripten/compare/1.7.8...1.7.9

v1.7.8: 11/19/2013
------------------
 - Fixed an issue with -MMD compilation parameter.
 - Added EM_ASM_INT() and EM_ASM_DOUBLE() macros. For more information, read
   https://groups.google.com/forum/#!topic/emscripten-discuss/BFGTJPCgO6Y .
 - Fixed --split parameter to also work on Windows.
 - Fixed issues with BSD sockets accept() call.
 - Full list of changes: https://github.com/emscripten-core/emscripten/compare/1.7.7...1.7.8

v1.7.7: 11/16/2013
------------------
 - Improve SDL audio buffer queue timing support.
 - Improved default precision of clock_gettime even when not using CLOCK_REALTIME.
 - Optimize and fix issues with LLVM IR processing.
 - Full list of changes: https://github.com/emscripten-core/emscripten/compare/1.7.6...1.7.7

v1.7.6: 11/15/2013
------------------
 - Added regex implementation from musl libc.
 - The command line parameter -s DEAD_FUNCTIONS=[] can now be used to explicitly
   kill functions coming from built-in library_xx.js.
 - Improved EGL support and GLES2 spec conformance.
 - Reverted -s TOTAL_MEMORY=x to require pow2 values, instead of the relaxed
   'multiples of 16MB'. This is because the relaxed rule is released only in
   Firefox 26 which is currently in Beta and ships on the week of December 10th
   (currently in Beta). As of writing, current stable Firefox 25 does not yet
   support these.
 - Adjusted the default linker behavior to warn about all missing symbols,
   instead of silently ignoring them. Use -s WARN_ON_UNDEFINED_SYMBOLS=0 to
   suppress these warnings if necessary.
 - Full list of changes: https://github.com/emscripten-core/emscripten/compare/1.7.5...1.7.6

v1.7.5: 11/13/2013
------------------
 - Fix issues with the built-in C++ function name demangler.
 - Full list of changes: https://github.com/emscripten-core/emscripten/compare/1.7.4...1.7.5

v1.7.4: 11/12/2013
------------------
 - Fixed issues with BSD sockets code and SDL joystick implementation.
 - Full list of changes: https://github.com/emscripten-core/emscripten/compare/1.7.3...1.7.4

v1.7.3: 11/12/2013
------------------
 - Added support for generating single-precision floating point instructions.
    - For more information, read
      https://blog.mozilla.org/javascript/2013/11/07/efficient-float32-arithmetic-in-javascript/
 - Made GLES2 support library more spec-conformant by throwing fewer exceptions
   on errors. Be sure to build with -s GL_ASSERTIONS=1, remember to use
   glGetError() and check the browser console to best detect WebGL rendering
   errors.
 - Converted return value of emscripten_get_now() from float to double, to not
   lose precision in the function call.
 - Added support for joysticks in SDL via the Gamepad API
 - Full list of changes: https://github.com/emscripten-core/emscripten/compare/1.7.2...1.7.3
 
v1.7.2: 11/9/2013
------------------
 - The compiler now always generates a .js file that contains the generated
   source code even when compiling to a .html file.
    - Read https://groups.google.com/forum/#!topic/emscripten-discuss/EuHMwqdSsEs
 - Implemented depth+stencil buffer choosing behavior in GLUT, SDL and GLFW.
 - Fixed memory leaks generated by glGetString and eglGetString.
 - Greatly optimized startup times when virtual filesystems with a large amount
   of files in them.
 - Added some support for SIMD generated by LLVM.
 - Fixed some mappings with SDL keyboard codes.
 - Added a new command line parameter --no-heap-copy to compiler and file
   packager that can be used to optimize VFS memory usage at startup.
 - Updated libcxx to revision 194185, 2013-11-07.
 - Improvements to various library support. 
 - Full list of changes: https://github.com/emscripten-core/emscripten/compare/1.7.1...1.7.2

v1.7.1: 10/24/2013
------------------
 - Remove old call to Runtime.warn in file packager code
 - Fix bug with parsing of empty types.
 - Full list of changes: https://github.com/emscripten-core/emscripten/compare/1.7.0...1.7.1

v1.7.0: 10/23/2013
------------------
 - Adds mouse wheel events support in GLUT library.
 - Adds support for a new link parameter -s CASE_INSENSITIVE_VFS=1 to enable
   Emscripten virtual filesystem to search files ignoring case.
 - *Numerous* optimizations in both compilation and runtime stages.
 - Remove unnecessary whitespace, compact postSets function, and other
   optimizations in compilation output to save on generated file size.
 - Fixes float parsing from negative zero.
 - Removes the -s EMIT_GENERATED_FUNCTIONS link parameter as unneeded.
 - Fixes an issue where updating subranges of GL uniform arrays was not
   possible.
 - asm.js heap size (-s TOTAL_MEMORY=x) no longer needs to be a power of 2. As a
   relaxed rule, choosing any multiple of 16MB is now possible.
 - O1 optimization no longer runs the 'simplifyExpressions' optimization pass.
   This is to improve build iteration times when using -O1. Use -O2 to run that
   pass.
 - EM_ASM() can now be used even when compiling to asm.js.
 - All currently specified non-debugging-related WebGL 1 extensions are now
   enabled by default on startup, no need to ctx.getExtension() manually to
   enable them.
 - Improve readability of uncaught JavaScript exceptions that are thrown all the
   way up to the web console by printing out the stack trace of where the throw
   occurred.
 - Fix an issue when renaming a directory to a subdirectory.
 - Several compiler stability fixes.
 - Adds a JavaScript implementation of cxa_demangle function for demangling call
   stack traces at runtime for easier debugging.
 - GL context MSAA antialising is now DISABLED by default, to make the GL
   behavior consistent with desktop usage.
 - Added support to SDL, GLUT and GLFW libraries to specify MSAA on/off at startup.
 - Implemented glColor4ubv in GL emulation mode.
 - Fix an issue with LLVM keyword __attribute__ ((__constructor__)) (#1155).
 - Fix an issue with va_args and -s UNALIGNED_MEMORY=1 (#1705).
 - Add initial support code for LLVM SIMD constructs and a JavaScript SIMD
   polyfill implementation from
   https://github.com/johnmccutchan/ecmascript_simd/ .
 - Fixed support for node.js native filesystem API NODEFS on Windows.
 - Optimize application startup times of Emscripten-compiled programs by
   enabling the virtual filesystem XHR and asm.js compilation to proceed in
   parallel when opening a page.
 - Full list of changes: https://github.com/emscripten-core/emscripten/compare/1.6.4...1.7.0

v1.6.4: 9/30/2013
------------------
 - Implements a new preprocessor tool for preparsing C struct definitions
   (#1554), useful for Emscripten support library implementors.
 - Fix parsing issue with sscanf (#1668).
 - Improved the responsiveness of compiler print output on Windows.
 - Improved compilation times at link stage.
 - Added support for new "NODEFS" filesystem that directly accesses files on the
   native filesystem. Only usable with node.js when compiling to JS.
 - Added support for new IDBFS filesystem for accessing files in IndexedDB storage (#1601.
 - Full list of changes: https://github.com/emscripten-core/emscripten/compare/1.6.3...1.6.4

v1.6.3: 9/26/2013
------------------
 - Emscripten CMake toolchain now generates archive files with .a suffix when
   project target type is static library, instead of generatic .bc files
   (#1648).
 - Adds iconv library from the musl project to implement wide functions in C
   library (#1670).
 - Full list of changes:
   https://github.com/emscripten-core/emscripten/compare/1.6.2...1.6.3

v1.6.2: 9/25/2013
------------------
 - Added support for dprintf() function (#1250).
 - Fixes several compiler stability issues (#1637, #1166, #1661, #1651 and more).
 - Enables support for WEBGL_depth_texture.
 - Adds support for new link flag -s GL_ASSERTIONS=1 which can be used to add
   extra validation layer to the Emscripten GL library to catch code issues.
 - Adds support to Web Audio API in SDL audio backend so that SDL audio now
   works in Chrome and new Opera as well.
 - Fixes an alpha blending issue with SDL_SetAlpha.
 - Implemented locale-related code in C library.
 - Full list of changes: https://github.com/emscripten-core/emscripten/compare/1.6.1...1.6.2

v1.6.1: 9/22/2013
------------------
 - Several optimizations to compiler link stage.
 - Full list of changes: https://github.com/emscripten-core/emscripten/compare/1.6.0...1.6.1

v1.6.0: 9/21/2013
------------------
 - Enable support for %[] pattern in scanf.
 - Added dependency tracking support to linked .js files in CMake toolchain.
 - The hex prefix 0x is now properly handled in sscanf (#1632).
 - Simplify internal compiler operations by removing the internal framework.js. 
 - Full list of changes: https://github.com/emscripten-core/emscripten/compare/1.5.9...1.6.0

v1.5.9: 9/15/2013
------------------
 - Add support for SDL_Delay in web workers.
 - Full list of changes: https://github.com/emscripten-core/emscripten/compare/1.5.8...1.5.9

v1.5.8: 9/14/2013
------------------
 - Add support for the GCC -E compiler flag.
 - Update Emscripten libc headers to musl-0.9.13.
 - Added new utility function emscripten_async_load_script() to asynchronously
   load a new .js script URL.
 - Full list of changes: https://github.com/emscripten-core/emscripten/compare/1.5.7...1.5.8

v1.5.7: 8/30/2013
------------------
 - The script tag in default shell.html is now marked 'async', which enables
   loading the JS script code asynchronously in Firefox without making the main
   thread unresponsive.
 - Implemented new utility function emscripten_get_canvas_size() which returns
   the current Module <canvas> element size in pixels.
 - Optimize code size in compiled side modules.
 - Optimize startup memory usage by avoiding unnecessary copying of VFS data at
   startup.
 - Add support for SDL_WM_ToggleFullScreen().
 - Add support for emscripten_get_now() when running in SpiderMonkey shell.
 - Added new environment variable EM_BUILD_VERBOSE=0,1,2,3 to set an extra
   compiler output verbosity level for debugging.
 - Added better support for dlopen() to simulate dynamic library loading in
   JavaScript.
 - Improved support for BSD sockets and networking.
 - Added new SOCKFS filesystem, which reads files via a network connection.
 - Avoid issues with long command line limitations in CMake toolchain by using
   response files.
 - Fix issues with client-side vertex data rendering in GL emulation mode.
 - Improved precision of clock_gettime().
 - Improve function outlining support.
 - Added support for using NMake generator with CMake toolchain.
 - Improved support for flexible arrays in structs (#1602).
 - Added ability to marshal UTF16 and UTF32 strings between C++ <-> JS code.
 - Added a new commandline tool validate_asms.py to help automating asm.js
   validation testing.
 - Improved stability with inline asm() syntax.
 - Updated libc headers to new version.
 - Full list of changes: https://github.com/emscripten-core/emscripten/compare/1.5.6...1.5.7

v1.5.6: 8/17/2013
------------------
 - Improved BSD sockets support.
 - Added touch events support to GLUT library.
 - Added new --js-opts=0/1 command line option to control whether JS optimizer
   is run or not.
 - Improved OpenAL support.
 - Added new command line tool tools/find_bigvars.py which can be used on an
   output file to detect large functions and needs for outlining.
 - Merged link flags -s FORCE_GL_EMULATION and -s DISABLE_GL_EMULATION to a
   single opt-in flag -s LEGACY_GL_EMULATION=0/1 to control whether GL emulation
   is active.
 - Improved SDL input support.
 - Several stability-related compiler fixes.
 - Fixed source mapping generation support on Windows.
 - Added back the EMSCRIPTEN_KEEPALIVE attribute qualifier to help prevent
   inlining and to retain symbols in output without dead code elimination
   occurring.
 - Fix issues when marshalling UTF8 strings between C<->JS.
 - Full list of changes: https://github.com/emscripten-core/emscripten/compare/1.5.5...1.5.6

v1.5.5: 8/9/2013
------------------
 - Update libcxx to revision 187959, 2013-08-08.
 - Full list of changes: https://github.com/emscripten-core/emscripten/compare/1.5.4...1.5.5

v1.5.4: 8/9/2013
------------------
 - Fixed multiple issues with C stdlib support.
 - Fix audio buffer queueing issues with OpenAL.
 - Improved BSD sockets support.
 - Added a new compile+link time command line option -Wno-warn-absolute-paths to
   hide the emscripten compiler warning when absolute paths are passed into the
   compiler.
 - Added new link flag -s STB_IMAGE=0/1 and integrate it to SDL image loading to
   enable synchronous image loading support with SDL.
 - Several improvements on function outlining support.
 - Fix issues with GLES2 interop support.
 - Full list of changes: https://github.com/emscripten-core/emscripten/compare/1.5.3...1.5.4

v1.5.3: 6/28/2013
------------------
 - Added new optimization level --llvm-lto 3 to run even more aggressive LTO
   optimizations.
 - Improve optimizations for libc and other libraries.
 - Full list of changes: https://github.com/emscripten-core/emscripten/compare/1.5.2...1.5.3

v1.5.2: 6/27/2013
------------------
 - Added support for generating source maps along the built application when -g
   is specified. This lets the browser show original .cpp sources when
   debugging.
 - GLUT and SDL improvements.
 - Added new link option -g<level> where level=0-4, which allows controlling
   various levels of debuggability added to the output.
 - Full list of changes: https://github.com/emscripten-core/emscripten/compare/1.5.1...1.5.2

v1.5.1: 6/22/2013
------------------
 - File packager now skips all directories and files starting with '.', and hidden files on Windows.
 - Fix issues with strnlen, memmove, LDBL_ constants, va_args, float.h, and others.
 - Full list of changes: https://github.com/emscripten-core/emscripten/compare/1.5.0...1.5.1

v1.5.0: 6/17/2013
------------------
 - Several compiler optimizations.
 - Improve SDL key events support.
 - Increase debug logging when specifying emcc -v.
 - Full list of changes: https://github.com/emscripten-core/emscripten/compare/1.4.9...1.5.0

v1.4.9: 6/8/2013
------------------
 - Several compiler optimizations.
 - Full list of changes: https://github.com/emscripten-core/emscripten/compare/1.4.8...1.4.9

v1.4.8: 6/6/2013
------------------
 - Add support for webrtc-based sockets.
 - Full list of changes: https://github.com/emscripten-core/emscripten/compare/1.4.7...1.4.8

v1.4.7: 6/2/2013
------------------
 - Remove more unneeded break and continue statements in relooper.
 - Full list of changes: https://github.com/emscripten-core/emscripten/compare/1.4.6...1.4.7

v1.4.6: 6/2/2013
------------------
 - Improve relooper code.
 - Full list of changes: https://github.com/emscripten-core/emscripten/compare/1.4.5...1.4.6

v1.4.5: 6/1/2013
------------------
 - Improve relooper code.
 - Full list of changes: https://github.com/emscripten-core/emscripten/compare/1.4.4...1.4.5

v1.4.4: 6/1/2013
------------------
 - Add support for symlinks in source files.
 - Fix various issues with SDL.
 - Added -s FORCE_ALIGNED_MEMORY=0/1 link time flag to control whether all loads
   and stores are assumed to be aligned.
 - Fix file packager to work with closure.
 - Major improvements to embind support, and optimizations.
 - Improve GL emulation.
 - Optimize VFS usage.
 - Allow emscripten to compile .m and .mm files.
 - Added new syntax --preload-file src@dst to file packager command line to
   allow placing source files to custom destinations in the FS.
 - Full list of changes: https://github.com/emscripten-core/emscripten/compare/1.4.3...1.4.4

v1.4.3: 5/8/2013
------------------
 - Fix issue with strcat.
 - Major embind improvements.
 - Switch to le32-unknown-nacl LLVM target triple as default build option
   instead of the old i386-pc-linux-gnu target triple.
 - Improve compiler logging behavior.
 - Full list of changes: https://github.com/emscripten-core/emscripten/compare/1.4.2...1.4.3

v1.4.2: 5/3/2013
------------------
 - Fix issues with le32-unknown-nacl LLVM target triple.
 - Add some GLEW support.
 - Full list of changes: https://github.com/emscripten-core/emscripten/compare/1.4.1...1.4.2

v1.4.1: 4/28/2013
------------------
 - Implement support for le32-unknown-nacl LLVM target triple.
 - Added new cmdline option -s ERROR_ON_UNDEFINED_SYMBOLS=0/1 to give
   compile-time error on undefined symbols at link time. Default off.
 - Full list of changes: https://github.com/emscripten-core/emscripten/compare/1.3.8...1.4.1

v1.3.8: 4/29/2013
------------------
 - Improved 64-bit integer ops codegen.
 - Added Indexed DB support to vfs.
 - Improve warning message on dangerous function pointer casts when compiling in
   asm.js mode.
 - Added --use-preload-cache command line option to emcc, to be used with the
   file packager.
 - Fixes to libcextra.
 - Full list of changes: https://github.com/emscripten-core/emscripten/compare/1.3.7...1.3.8

v1.3.7: 4/24/2013
------------------
 - Merge IMVU implementation of embind to emscripten trunk. Embind allows
   high-level C++ <-> JS types interop.
 - Enable asm.js compilation in -O1 and higher by default. Fix issues when
   compiling to asm.js.
 - Improve libc support with Emscripten with the musl libc headers.
 - Full list of changes: https://github.com/emscripten-core/emscripten/compare/1.3.6...1.3.7

v1.3.6: 4/2/2013
------------------
 - Fix hang issue with strtof.
 - Update libcxx to upstream r178253 from March 29, 2013.
 - Fix issues with GL emulation.
 - Full list of changes: https://github.com/emscripten-core/emscripten/compare/1.3.5...1.3.6

v1.3.5: 3/25/2013
------------------
 - Get exceptions working as they did before.
 - Remove symbol removing hack.
 - Full list of changes: https://github.com/emscripten-core/emscripten/compare/1.3.4...1.3.5

v1.3.4: 3/24/2013
------------------
 - Update to new libcxx and libcxxabi versions from upstream.
 - Full list of changes: https://github.com/emscripten-core/emscripten/compare/1.3.3...1.3.4

v1.3.3: 3/23/2013
------------------
 - Remove unneeded check from relooper.
 - Full list of changes: https://github.com/emscripten-core/emscripten/compare/1.3.2...1.3.3

v1.3.2: 3/22/2013
------------------
 - Fix issues with fgets. 
 - Add support for non-fullscreen pointer lock.
 - Improve OpenAL support.
 - Full list of changes: https://github.com/emscripten-core/emscripten/compare/1.3.1...1.3.2

v1.3.1: 3/19/2013
------------------
 - Improve SDL audio and mixer support.
 - Add GLES2 emulation features when -s FULL_ES2=1 is specified.
 - Add support for OpenAL.
 - Add new -s OPENAL_DEBUG=0/1 link command line option.
 - Fixed an issue with mouse coordinate being offset with canvas.
 - Removed -s UTF_STRING_SUPPORT=0 parameter, this is now always on.
 - Full list of changes: https://github.com/emscripten-core/emscripten/compare/1.3.0...1.3.1

v1.3.0: 3/11/2013
------------------
 - Improve GLES2 emulation with -s FULL_ES2=1.
 - Deprecated -s USE_TYPED_ARRAYS=1 and -s QUANTUM_SIZE=1.
 - Implement a minifier infrastructure when compiling for asm.js.
 - Full list of changes: https://github.com/emscripten-core/emscripten/compare/1.2.9...1.3.0

v1.2.9: 3/7/2013
------------------
 - Improved canvas behavior when transitioning between fullscreen.
 - Added support for getopt().
 - Fixed several libc issues.
 - Full list of changes: https://github.com/emscripten-core/emscripten/compare/1.2.8...1.2.9

v1.2.8: 3/6/2013
------------------
 - Remove unnecessary recursion in relooper RemoveUnneededFlows.
 - Full list of changes: https://github.com/emscripten-core/emscripten/compare/1.2.7...1.2.8

v1.2.7: 3/6/2013
------------------
 - Added SDL_Mixer support.
 - Implemented stubs for several Unix and threading-related functions.
 - Full list of changes: https://github.com/emscripten-core/emscripten/compare/1.2.6...1.2.7

v1.2.6: 3/5/2013
------------------
 - Relooper updates.
 - Full list of changes: https://github.com/emscripten-core/emscripten/compare/1.2.5...1.2.6

v1.2.5: 3/5/2013
------------------
 - Greatly improve GL emulation support.
 - Handle %c in sscanf.
 - Improve compilation times by optimizing parallel execution in the linker.
 - Improve several compiler stability issues detected from fuzzing tests.
 - Implemented emscripten_jcache_printf.
 - Allow running emscripten.py outside emcc itself.
 - Full list of changes: https://github.com/emscripten-core/emscripten/compare/1.2.4...1.2.5

v1.2.4: 2/2/2013
------------------
 - Work on adding support for asm.js compilation.
 - Improve EGL support.
 - Full list of changes: https://github.com/emscripten-core/emscripten/compare/1.2.3...1.2.4

v1.2.3: 1/9/2013
------------------
 - Work on adding support for asm.js compilation.
 - Full list of changes: https://github.com/emscripten-core/emscripten/compare/1.2.2...1.2.3

v1.2.2: 1/8/2013
------------------
 - Work on adding support for asm.js compilation.
 - Full list of changes: https://github.com/emscripten-core/emscripten/compare/1.2.1...1.2.2

v1.2.1: 1/8/2013
------------------
 - Improvements to GLUT, SDL and BSD sockets headers.
 - Full list of changes: https://github.com/emscripten-core/emscripten/compare/1.2.0...1.2.1

v1.2.0: 1/1/2013
------------------
 - Work on adding support for asm.js compilation.
 - Full list of changes: https://github.com/emscripten-core/emscripten/compare/1.1.0...1.2.0

v1.1.0: 12/12/2012
------------------
 - Fix several issues with Windows support.
 - Added a standalone toolchain for CMake.
 - Added emscripten_run_script_string().
 - Optimize compilation times via threading.
 - Update to requiring Clang 3.2. Older versions may no longer work.
 - Several improvements to emscripten library support headers.
 - Full list of changes: https://github.com/emscripten-core/emscripten/compare/1.0.1a...1.1.0

v1.0.1a: 11/11/2012
------------------
 - Add relooper code to repository.
 - Full list of changes: https://github.com/emscripten-core/emscripten/compare/1.0.1...1.0.1a

v1.0.1: 11/11/2012
------------------
 - First commit that introduced versioning to the Emscripten compiler.<|MERGE_RESOLUTION|>--- conflicted
+++ resolved
@@ -17,6 +17,13 @@
 
 Current Trunk
 -------------
+- Remove hacks from `memset` handling, in particular, remove it from
+  `DEFAULT_LIBRARY_FUNCS_TO_INCLUDE` and ifdef it out in the wasm backend case
+  in the JS library, so the JS library version is never included in that case
+  (it can arrive from compiler_rt if it is needed). A noticeable difference is
+  that a JS library cannot add a `__dep` to `memset` - deps only work for JS
+  library functions, but `memset` is from compiled code. If you hit that issue,
+  just add `_memset` to `EXPORTED_FUNCTIONS`.
 
 v1.39.9: 03/05/2020
 -------------------
@@ -44,21 +51,11 @@
   alias or the target function must contain a signature annotation. (#10550)
 - Add an check in Asyncify builds with `ASSERTIONS` that we do not have
   compiled code on the stack when starting to rewind, which is dangerous.
-<<<<<<< HEAD
-- Remove hacks from `memset` handling, in particular, remove it from
-  `DEFAULT_LIBRARY_FUNCS_TO_INCLUDE` and ifdef it out in the wasm backend case
-  in the JS library, so the JS library version is never included in that case
-  (it can arrive from compiler_rt if it is needed). A noticeable difference is
-  that a JS library cannot add a `__dep` to `memset` - deps only work for JS
-  library functions, but `memset` is from compiled code. If you hit that issue,
-  just add `_memset` to `EXPORTED_FUNCTIONS`.
-=======
 - Implement libc system() for node.js (#10547).
 - Standalone mode improvements, time (#10530, #10536), sysconf (#10535),
   getpagesize (#10533), _Exit (#10534)
 - Fix many closure compiler warnings (e.g. #10525).
 - Avoid unnecessary syscall proxying (#10511).
->>>>>>> 4f07905c
 
 v1.39.8: 02/14/2020
 -------------------
