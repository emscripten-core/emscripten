--- conflicted
+++ resolved
@@ -17,15 +17,12 @@
 
 Current Trunk
 -------------
-<<<<<<< HEAD
 - `ALLOW_MEMORY_GROWTH` used to silently disable `ABORTING_MALLOC`. It now
   just changes the default, which means you can pass `-s ABORTING_MALLOC=1` to
   override the default, which was not possible before. (If you pass the flag
   and don't want that behavior, stop passing the flag.) (#11131)
-=======
 - A new `PRINTF_LONG_DOUBLE` option allows printf to print long doubles at full
   float128 precision. (#11130)
->>>>>>> 9c8beb92
 - `emscripten_async_queue_on_thread` has been renamed to
   `emscripten_dispatch_to_thread` which no longer implies that it is async -
   the operation is in fact only async if it is sent to another thread, while it
