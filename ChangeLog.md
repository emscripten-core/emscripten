--- conflicted
+++ resolved
@@ -24,7 +24,9 @@
   static string data in your program.   This has long been part of the native
   ELF linker and should not be observable in well-behaved programs.  This
   behavior can be disabled by passing `-Wl,-O0`.
-<<<<<<< HEAD
+- The functions `fork`, `vfork`, `posix_spawn` and `system` now fail with
+  the errno value `ENOSYS` (52) rather than `EAGAIN` (6).  This is more
+  correct, since they will never work and attempting to retry won't help.
 - `EXPORT_ES6` will now emit static URLs for main WebAssembly file as well
   as for helper Worker used by `-pthread` that can be statically detected
   by modern bundlers at build time. In particular, you no longer have to set
@@ -34,11 +36,6 @@
   such as dynamic linking, `--proxy-to-worker`, external memory etc. (#14135)
 - `EXPORT_ES6` can now be used in combination with `-o [filename].html`. (#14165)
 - `EXPORT_ES6` no longer requires setting custom `EXPORT_NAME` too. (#14139)
-=======
-- The functions `fork`, `vfork`, `posix_spawn` and `system` now fail with
-  the errno value `ENOSYS` (52) rather than `EAGAIN` (6).  This is more
-  correct, since they will never work and attempting to retry won't help.
->>>>>>> 22e1e235
 
 2.0.20: 05/04/2021
 ------------------
