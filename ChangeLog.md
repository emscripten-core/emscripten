--- conflicted
+++ resolved
@@ -17,19 +17,16 @@
 
 Current Trunk
 -------------
-<<<<<<< HEAD
 - Add `--extern-pre-js` and `--extern-post-js` emcc flags. Files provided there
   are prepended/appended to the final JavaScript output, *after* all other
   work has been done, including optimization. They are the same as prepending/
   appending those files after `emcc` finishes running, and are just a convenient
   way to do that. (For comparison, `--pre-js` and `--post-js` include the code
   with the rest of the optimized output.)
-=======
 - Stop defining `FE_INEXACT` and other floating point exception macros in libc,
   since we don't support them. That also prevents musl from including code using
   pragmas that don't make sense for wasm. Ifdef out other uses of those pragmas
   as well, as tip of tree LLVM now fails to compile them on wasm. (#11087)
->>>>>>> bcb5c4c4
 - Update libcxx and libcxxabi to LLVM 10 release branch (#11038).
 - Remove `BINARYEN_PASSES` setting (#11057). We still have
   `BINARYEN_EXTRA_PASSES` (the removed setting completely overrides the set
