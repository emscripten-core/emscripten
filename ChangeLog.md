--- conflicted
+++ resolved
@@ -18,15 +18,12 @@
 
 See docs/process.md for more on how version tagging works.
 
-<<<<<<< HEAD
 Future
 -----
 - Bump the default minimum Firefox version from 65 to 68.
 
 3.1.36 (in development)
-=======
 3.1.37 (in development)
->>>>>>> 5f84e88f
 -----------------------
 
 3.1.36 - 04/16/23
