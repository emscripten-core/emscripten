This document describes changes between tagged Emscripten SDK versions.

Note that in the compiler, version numbering is used as the mechanism to
invalidate internal compiler caches, so version numbers do not necessarily
reflect the amount of changes between versions.

To browse or download snapshots of old tagged versions, visit
https://github.com/emscripten-core/emscripten/releases.

Not all changes are documented here. In particular, new features, user-oriented
fixes, options, command-line parameters, usage changes, deprecations,
significant internal modifications and optimizations etc. generally deserve a
mention. To examine the full set of changes between versions, visit the link to
full changeset diff at the end of each section.

See docs/process.md for how version tagging works.


Current Trunk
-------------
 - LLVM backend pthread builds no longer use external memory initialization
   files, replacing them with passive data segments.
 - LLVM backend now supports thread local storage via the C extension `__thread`
   and C11/C++11 keyword `thread_local`. (#8976)
 - Internal API change: Move read, readAsync, readBinary, setWindowTitle from
   the Module object to normal JS variables. If you use those internal APIs,
<<<<<<< HEAD
   you must change Module.readAsync/()Module['readAsync']() to readAsync().
=======
   you must change Module.readAsync()/Module['readAsync']() to readAsync().
>>>>>>> a1964c71
   Note that read is also renamed to read_ (since "read" is an API call in
   the SpiderMonkey shell). In builds with ASSERTIONS an error message is
   shown about the API change. This change allows better JS minification
   (the names read, readAsync etc. can be minified, and if the variables are
<<<<<<< HEAD
   not used they can be removed entirely).
=======
   not used they can be removed entirely). Defining these APIs on Module
   (which was never documented or intended, but happened to work) is also
   no longer allowed (but you can override read_ etc. from JS).
>>>>>>> a1964c71

v1.38.39: 07/16/2019
--------------------
 - Add support for [address sanitizer](https://clang.llvm.org/docs/AddressSanitizer.html). (#8884)
   - Currently, only supports one thread without dynamic linking.
 - Rename Bysyncify (the name used during development) to Asyncify. This keeps the name consistent
   with the old ASYNCIFY flag, no need for a new one, as they do basically the same thing.

v1.38.38: 07/08/2019
--------------------
 - Add support for standalone [leak sanitizer](https://clang.llvm.org/docs/LeakSanitizer.html). (#8711)

v1.38.37: 06/26/2019
--------------------
 - Set ENV['LANG'] following the user's preferred language (HTTP Accept-Language / navigator.languages[0])
 - `emscripten_run_script_string` now returns C `NULL` instead of the string `null`
   or `undefined` when the result of the `eval` is JavaScript `null` or `undefined`.
 - Add a new system for managing system libraries. (#8780)
   This may require minor changes when performing certain operations:
     - When using `embuilder.py` to build a specific library, the name may have
       changed: for consistency, all library names are prefixed with lib now.
     - `embuilder.py` now only builds the requested library, and not its dependencies
       and certain system libraries that are always built. For example, running
       `embuilder.py build libc` no longer builds `libcompiler_rt` if it hasn't be built.
     - When using `EMCC_FORCE_STDLIBS` with a list of libraries, you must now use
       the simplified names, for example, `libmalloc` and `libpthreads` instead of
       `libdlmalloc` or `libpthreads_stub`. These names will link in the correct
       version of the library: if the build is configured to use `emmalloc`, `libmalloc`
       will mean `libemmalloc`, and if thread support is disabled, `libpthreads` will
       mean `libpthreads_stub`. This allows you to say `libmalloc` or `libpthreads` without
       worrying about which implementation is supposed to be used, and avoid duplicate
       symbols if you used the wrong implementation.
 - LLVM wasm backend pthreads fixes, see #8811, #8718

v1.38.36: 06/15/2019
--------------------

v1.38.35: 06/13/2019
--------------------
 - Include some [waterfall fixes](https://github.com/WebAssembly/waterfall/pull/541)
   for the emsdk builds on linux regarding libtinfo.
 - NOTE: due to a CI failure, builds for mac and windows were not generated.

v1.38.34: 06/01/2019
--------------------
 - Add support for [undefined behavior sanitizer](https://clang.llvm.org/docs/UndefinedBehaviorSanitizer.html).
     - This allows `emcc -fsanitize=undefined` to work. (#8651)
     - The minimal runtime (`-fsanitize-minimal-runtime`) also works. (#8617)

v1.38.33: 05/23/2019
--------------------
 - First release to use the new chromium build infrastructure
   https://groups.google.com/forum/#!msg/emscripten-discuss/WhDtqVyW_Ak/8DfDnfk0BgAJ
 - Add `emscripten_return_address` which implements the functionality of
   gcc/clang's `__builtin_return_address`. (#8617)

v1.38.32: SKIPPED
-----------------
 - The transition from the old to the new CI occured around here. To avoid ambiguity while
   both CIs were still generating builds, we just tagged a new one (1.38.33) on the new CI
   and skipped 1.38.32.
 - The transition also moves all builds and downloads away from the old mozilla-games
   infrastructure to the new chromium ones. As a result all links to *mozilla-games* URLs
   will not work (these were never documented, but could be seen from the internals of the
   emsdk; the new emsdk uses the proper new URLs, so you can either use the sdk normally
   or find the URLs from there).

v1.38.31: 04/24/2019
--------------------
 - Change ino_t/off_t to 64-bits. (#8467)
 - Add port for bzip2 library (`libbz2.a`). (#8349)
 - Add port for libjpeg library. (#8361)
 - Enable ERROR_ON_MISSING_LIBRARIES by by default (#8461)

v1.38.30: 03/21/2019
--------------------
 - Remove Module.buffer which was exported by default unnecessarily. This was an
   undocumented internal detail, but in theory code may have relied on it.
   (#8277)

v1.38.29: 03/11/2019
--------------------

v1.38.28: 02/22/2019
--------------------
 - Option -s EMTERPRETIFY_WHITELIST now accepts shell-style wildcards;
   this allows matching static functions with conflicting names that
   the linker distinguishes by appending a random suffix.
 - Normalize mouse wheel delta in `library_browser.js`. This changes the scroll
   amount in SDL, GLFW, and GLUT. (#7968)

v1.38.27: 02/10/2019
--------------------
 - Change how EMCC_LOCAL_PORTS works, to be more usable. See #7963
 - Remove deprecated Pointer_stringify (use UTF8ToString instead). See #8011
 - Added a new option -s DISABLE_DEPRECATED_FIND_EVENT_TARGET_BEHAVIOR=1 that
   changes the lookup semantics of DOM elements in html5.h event handler
   callback and WebGL context creation. New behavior is to use CSS selector
   strings to look up DOM elements over the old behavior, which was somewhat
   ad hoc constructed rules around default Emscripten uses. The old behavior
   will be deprecated and removed in the future. Build with -s ASSERTIONS=1
   to get diagnostics messages related to this transition.
 - Breaking change with -s USE_PTHREADS=1 + -s FETCH=1: When building with
   -o a.html, the generated worker script is now named "a.fetch.js" according
   to the base name of the specified output, instead of having a fixed name
   "fetch-worker.js".

v1.38.26: 02/04/2019
--------------------
 - Fix some pthreads proxying deadlocks. See #7865

v1.38.25: 01/18/2019
--------------------
 - Move kripken/emscripten,emscripten-fastcomp,emscripten-fastcomp-clang to
   emscripten-core/*

v1.38.24: 01/17/2019
--------------------
 - Perform JS static allocations at compile time (#7850)

v1.38.23: 01/10/2019
--------------------
 - Remove BINARYEN_METHOD: no more support for interpret modes, and if you want
   non-wasm, use WASM=0.
 - Support specifying multiple possible ENVIRONMENTs (#7809)

v1.38.22: 01/08/2019
--------------------
 - Add Regal port. See #7674
 - System libraries have been renamed to include the `lib` prefix.  If you use
   EMCC_FORCE_STDLIBS or EMCC_ONLY_FORCED_STDLIBS to select system libraries
   you may need to add the `lib` prefix.
 - Rename `pthread-main.js` to `NAME.worker.js`, where `NAME` is the main
   name of your application, that is, if you emit `program.js` then you'll get
   `program.worker.js` (this allows more than one to exist in the same
   directory, etc.).
 - Dynamic linker has been taught to handle library -> library dependencies.

v1.38.21: 11/30/2018
--------------------
 - fastcomp: Remove `runPostSets` function and replace with normal static
   constructor function. See #7579

v1.38.20: 11/20/2018
--------------------
 - Remove SPLIT_MEMORY option.
 - Move getTempRet0/setTempRet0 to be JS library functions rather than
   auto-generated by fastcomp.
 - Change `strptime()`'s handling of the "%c" to match that of `strftime()`.
   This is a breaking change for code which depends on the old definition of
   "%c".

v1.38.19: 11/15/2018
--------------------

v1.38.18: 11/08/2018
--------------------
 - Wasm dynamic linking: Rename `tableBase/memoryBase` to
   `__table_base/__memory_base` (#7467)

v1.38.17: 11/07/2018
--------------------
 - Minify wasm import and export names. This decreases JS and wasm size by
   minifying the identifiers where JS calls into wasm or vice versa, which
   are not minifiable by closure or other JS-only tools. This happens in
   -O3, -Os and above. See #7431

v1.38.16: 11/02/2018
--------------------
 - Breaking change: Do not automatically set EXPORT_ALL for MAIN_MODULES or
   SIDE_MODULES. This means that you must explicitly export things that will
   be called from outside (normally, on EXPORTED_FUNCTIONS), or
   you can manually enable EXPORT_ALL yourself (which returns to the exact
   same behavior as before). This change brings us in line with more standard
   dynamic linking, and will match what the LLVM wasm backend will have.
   See #7312.
 - Invalid -s flags on the command line are now treated as errors.
 - Remove BUILD_AS_SHARED_LIBRARY setting.

v1.38.15: 10/25/2018
--------------------

v1.38.14: 10/22/2018
--------------------
 - Errors are now reported when functions listed in EXPORTED_FUNCTIONS are not
   defined. This can be disabled via ERROR_ON_UNDEFINED_SYMBOLS=0. See #7311.

v1.38.13: 10/10/2018
--------------------
 - Support `-s NO_X=1` as an alias for `-s X=0` and vice versa, which
   simplifies current settings with `NO_`-prefixed names. See #7151.
 - Various `EMULATED_FUNCTION_POINTER` improvements. See #7108, #7128.
 - `ERROR_ON_UNDEFINED_SYMBOLS` is now the default.  See #7196

v1.38.12: 09/03/2018
--------------------
 - Update SDL2 to 2.0.7. See #7016.
 - Optionally build using native object files (wasm backend only).
   For now this is behind a new option flag: `-s WASM_OBJECT_FILES=1`.
   See #6875.

v1.38.11: 08/02/2018
--------------------
 - Support for loading wasm files in the same dir as the JS file, using
   node.js/Web-specific techniques as applicable. See #5368 and followups.
 - Add an API for async side module compilation in wasm. See #6663.
 - Remove builtin Crunch support. See #6827.

v1.38.10: 07/23/2018
--------------------
 - Change the type of `size_t` and friends from int to long. This may have
   noticeable effects if you depend on the name mangling of a function that uses
   `size_t` (like in `EXPORTED_FUNCTIONS`), and you must rebuild source files to
   bitcode (so your bitcode is in sync with the system libraries after they are
   rebuilt with this change). Otherwise this should not have any noticeable
   effects for users. See #5916.

v1.38.9: 07/22/2018
-------------------
 - Fix `Module.locateFile` to resolve relative paths to *.wasm, *.mem and other
   files relatively to the main JavaScript file rather than the current working
   directory (see #5368).
   - Add second argument `prefix` to `Module.locateFile` function that contains
     path to JavaScript file where files are loaded from by default.
   - Remove `Module.*PrefixURL` APIs (use `Module.locateFile` instead).

v1.38.8: 07/06/2018
-------------------
 - Fix a regression in 1.38.7 with binaryen no longer bundling binaryen.js
   (which emscripten doesn't need, that's just for handwritten JS users, but
   emscripten did check for its presence).

v1.38.7: 07/06/2018
-------------------
 - Correctness fix for stack handling in `invoke_*()s`. This may add noticeable
   overhead to programs using C++ exceptions and (less likely) setjmp/longjmp -
   please report any issues. See #6666 #6702
 - Deprecate Module.ENVIRONMENT: Now that we have a compile-time option to set
   the environment, also having a runtime one on Module is complexity that we
   are better off without. When Module.ENVIRONMENT is used with ASSERTIONS it
   will show an error to direct users to the new option (-s ENVIRONMENT=web , or
   node, etc., at compile time).
 - Breaking change: Do not export print/printErr by default. Similar to other
   similar changes (like getValue/setValue). We now use out() and err()
   functions in JS to print to stdout/stderr respectively. See #6756.

v1.38.6: 06/13/2018
-------------------

v1.38.5: 06/04/2018
-------------------
 - Update libc++ to 6.0, bringing c++17 support (std::byte etc.)

v1.38.4: 05/29/2018
-------------------
 - Fix asm.js validation regression from 1.38.2.

v1.38.3: 05/25/2018
-------------------
 - Upgrade to LLVM 6.0.1.

v1.38.2: 05/25/2018
--------------------
 - Add ENVIRONMENT option to specify at compile time we only need JS to support
   one runtime environment (e.g., just the web). When emitting HTML, set that to
   web so we emit web code only. #6565
 - Regression in asm.js validation due to cttz optimization #6547

v1.38.1: 05/17/2018
-------------------
 - Remove special-case support for `src/struct_info.compiled.json`: Make it a
   normal cached thing like system libraries, not something checked into the
   source tree.
 - Breaking change: Emit WebAssembly by default. Only the default is changed -
   we of course still support asm.js, and will for a very long time. But
   changing the default makes sense as the recommended output for most use cases
   should be WebAssembly, given it has shipped in all major browsers and
   platforms and is more efficient than asm.js. Build with `-s WASM=0` to
   disable wasm and use asm.js if you want that (or use `-s
   LEGACY_VM_SUPPORT=1`, which emits output that can run in older browsers,
   which includes a bunch of polyfills as well as disables wasm). (#6419)

v1.38.0: 05/09/2018
-------------------

v1.37.40: 05/07/2018
--------------------
 - Fix regression in 1.37.39 on  -s X=@file  parsing (see #6497, #6436)

v1.37.39: 05/01/2018
--------------------
 - Regression: Parsing of `-s X=@file`  broke if the file contains a newline
   (see #6436; fixed in 1.37.40)

v1.37.38: 04/23/2018
--------------------
 - Breaking change: Simplify exception handling, disabling it by default.
   Previously it was disabled by default in -O1 and above and enabled in -O0,
   which could be confusing. You may notice this change if you need exceptions
   and only run in -O0 (since if you test in -O1 or above, you'd see you need to
   enable exceptions manually), in which case you will receive an error at
   runtime saying that exceptions are disabled by default and that you should
   build with `-s DISABLE_EXCEPTION_CATCHING=0` to enable them.
 - Fix regression in 1.37.37 on configure scripts on MacOS (see #6456)

v1.37.37: 04/13/2018
--------------------
 - Regression: configure scripts on MacOS may be broken (see #6456; fixed in 1.37.38)

v1.37.36: 03/13/2018
--------------------

v1.37.35: 02/23/2018
--------------------
 - MALLOC option, allowing picking between dlmalloc (previous allocator and
   still the default) and emmalloc, a new allocator which is smaller and
   simpler.
 - Binaryen update that should fix all known determinism bugs.

v1.37.34: 02/16/2018
--------------------
 - `addFunction` is now supported on LLVM wasm backend, but when being used on
   the wasm backend, you need to provide an additional second argument, a Wasm
   function signature string. Each character within a signature string
   represents a type. The first character represents the return type of a
   function, and remaining characters are for parameter types.
    - 'v': void type
    - 'i': 32-bit integer type
    - 'j': 64-bit integer type (currently does not exist in JavaScript)
    - 'f': 32-bit float type
    - 'd': 64-bit float type
   For asm.js and asm2wasm you can provide the optional second argument, but it
   isn't needed. For that reason this isn't a breaking change, however,
   providing the second argument is recommended so that code is portable across
   all backends and modes.

v1.37.33: 02/02/2018
--------------------

v1.37.32: 01/31/2018
--------------------

v1.37.31: 01/31/2018
--------------------
 - LLVM and clang updates from upstream (5.0svn, close 5.0 release).

v1.37.30: 01/31/2018
--------------------

v1.37.29: 01/24/2018
--------------------

v1.37.28: 01/08/2018
--------------------
 - Breaking change: Don't export the `ALLOC_*` numeric constants by default. As
   with previous changes, a warning will be shown in `-O0` and when `ASSERTIONS`
   are on if they are used.
 - Breaking change: Don't export FS methods by default. As with previous
   changes, a warning will be shown in `-O0` and when `ASSERTIONS` are on, which
   will suggest either exporting the specific methods you need, or using
   `FORCE_FILESYSTEM` which will auto export all the main filesystem methods.
   Aside from using FS methods yourself, you may notice this change when using a
   file package created standalone, that is, by running the file packager
   directly and then loading it at run time (as opposed to telling `emcc` to
   package the files for you, in which case it would be aware of them at compile
   time); you should build with `FORCE_FILESYSTEM` to ensure filesystem support
   for that case.

v1.37.27: 12/24/2017
--------------------
 - Breaking change: Remove the `Runtime` object, and move all the useful methods
   from it to simple top-level functions. Any usage of `Runtime.func` should be
   changed to `func`.

v1.37.26: 12/20/2017
--------------------
 - Breaking change: Change `NO_EXIT_RUNTIME` to 1 by default. This means that by
   default we don't include code to shut down the runtime, flush stdio streams,
   run atexits, etc., which is better for code size. When `ASSERTIONS` is on, we
   warn at runtime if there is text buffered in the streams that should be
   flushed, or atexits are used.
 - Meta-DCE for JS+wasm: remove unused code between JS+wasm more aggressively.
   This should not break valid code, but may break code that depended on unused
   code being kept around (like using a function from outside the emitted JS
   without exporting it - only exported things are guaranteed to be kept alive
   through optimization).

v1.37.24: 12/13/2017
--------------------
 - Breaking change: Similar to the getValue/setValue change from before (and
   with the same `ASSERTIONS` warnings to help users), do not export the
   following runtime methods by default: ccall, cwrap, allocate,
   Pointer_stringify, AsciiToString, stringToAscii, UTF8ArrayToString,
   UTF8ToString, stringToUTF8Array, stringToUTF8, lengthBytesUTF8, stackTrace,
   addOnPreRun, addOnInit, addOnPreMain, addOnExit, addOnPostRun,
   intArrayFromString, intArrayToString, writeStringToMemory,
   writeArrayToMemory, writeAsciiToMemory.

v1.37.23: 12/4/2017
-------------------
 - Breaking change: Do not polyfill Math.{clz32, fround, imul, trunc} by
   default. A new `LEGACY_VM_SUPPORT` option enables support for legacy
   browsers. In `ASSERTIONS` mode, a warning is shown if a polyfill was needed,
   suggesting using that option.
 - Breaking change: Do not export getValue/setValue runtime methods by default.
   You can still use them by calling them directly in code optimized with the
   main file (pre-js, post-js, js libraries; if the optimizer sees they are
   used, it preserves them), but if you try to use them on `Module` then you
   must export them by adding them to `EXTRA_EXPORTED_RUNTIME_METHODS`. In `-O0`
   or when `ASSERTIONS` is on, a run-time error message explains that, if they
   are attempted to be used incorrectly.

v1.37.17: 7/25/2017
------------------
 - Updated to libc++'s "v2" ABI, which provides better alignment for string data
   and other improvements. This is an ABI-incompatible change, so bitcode files
   from previous versions will not be compatible.
 - To see a list of commits in the active development branch 'incoming', which
   have not yet been packaged in a release, see
    - Emscripten: https://github.com/emscripten-core/emscripten/compare/1.37.13...incoming
    - Emscripten-LLVM: https://github.com/emscripten-core/emscripten-fastcomp/compare/1.37.13...incoming
    - Emscripten-Clang: https://github.com/emscripten-core/emscripten-fastcomp-clang/compare/1.37.13...incoming

v1.37.13: 5/26/2017
-------------------
 - Improved Android support for emrun.
 - Duplicate function elimination fixes (#5186)
 - Fix problem with embinding derived classes (#5193)
 - Fix CMake compiler detection when EMCC_SKIP_SANITY_CHECK=1 is used. (#5145)
 - Implemented GLFW Joystick API (#5175)
 - Fixed a bug with emcc --clear-ports command (#5248)
 - Updated Binaryen to version 33.
 - Full list of changes:
    - Emscripten: https://github.com/emscripten-core/emscripten/compare/1.37.12...1.37.13
    - Emscripten-LLVM: no changes.
    - Emscripten-Clang: no changes.

v1.37.12: 5/1/2017
------------------
 - Added emscripten-legalize-javascript-ffi option to LLVM to allow disabling JS FFI mangling
 - Full list of changes:
    - Emscripten: https://github.com/emscripten-core/emscripten/compare/1.37.11...1.37.12
    - Emscripten-LLVM: https://github.com/emscripten-core/emscripten-fastcomp/compare/1.37.11...1.37.12
    - Emscripten-Clang: no changes.

v1.37.11: 5/1/2017
------------------
 - Added missing SIGSTKSZ define after musl 1.1.15 update (#5149)
 - Fix emscripten_get_mouse_status (#5152)
 - Fix _mm_set_epi64x() function (#5103)
 - Fix issue with number of gamepads connected at initial page load (#5169, #5170)
 - Full list of changes:
    - Emscripten: https://github.com/emscripten-core/emscripten/compare/1.37.10...1.37.11
    - Emscripten-LLVM: https://github.com/emscripten-core/emscripten-fastcomp/compare/1.37.10...1.37.11
    - Emscripten-Clang: https://github.com/emscripten-core/emscripten-fastcomp-clang/compare/1.37.10...1.37.11

v1.37.10: 4/20/2017
-------------------
 - Added stub for pthread_setcancelstate for singlethreaded runs.
 - Fixed an outlining bug on function returns (#5080)
 - Implemented new parallel test runner architecture (#5074)
 - Added Cocos2D to Emscripten ports. (-s USE_COCOS2D=1)
 - Updated Binaryen to version 32, which migrates Emscripten to use the new
   WebAssembly Names section. This is a forwards and backwards breaking change
   with respect to reading debug symbol names in Wasm callstacks. Use of the new
   Names section format first shipped in Emscripten 1.37.10, Binaryen version
   32, Firefox 55, Firefox Nightly 2017-05-18 and Chrome 59; earlier versions
   still used the old format. For more information, see
   https://github.com/WebAssembly/design/pull/984 and
   https://github.com/WebAssembly/binaryen/pull/933.
 - Full list of changes:
    - Emscripten: https://github.com/emscripten-core/emscripten/compare/1.37.9...1.37.10
    - Emscripten-LLVM: https://github.com/emscripten-core/emscripten-fastcomp/compare/1.37.9...1.37.10
    - Emscripten-Clang: no changes.

v1.37.9: 3/23/2017
------------------
 - Added new build feature -s GL_PREINITIALIZED_CONTEXT=1 which allows pages to
   manually precreate the GL context they use for customization purposes.
 - Added a custom callback hook Module.instantiateWasm() which allows user shell
   HTML file to manually perform Wasm instantiation for preloading and progress
   bar purposes.
 - Added a custom callback hook Module.getPreloadedPackage() to file preloader
   code to allow user shell HTML file to manually download .data files for
   preloading and progress bar purposes.
 - Full list of changes:
    - Emscripten: https://github.com/emscripten-core/emscripten/compare/1.37.8...1.37.9
    - Emscripten-LLVM: https://github.com/emscripten-core/emscripten-fastcomp/compare/1.37.8...1.37.9
    - Emscripten-Clang: no changes.

v1.37.8: 3/17/2017
------------------
 - Fixed a bug with robust_list initialization on pthreads build mode.
 - Full list of changes:
    - Emscripten: https://github.com/emscripten-core/emscripten/compare/1.37.7...1.37.8
    - Emscripten-LLVM: no changes.
    - Emscripten-Clang: no changes.

v1.37.7: 3/15/2017
------------------
 - Updated to LLVM 4.0.
 - Full list of changes:
    - Emscripten: https://github.com/emscripten-core/emscripten/compare/1.37.6...1.37.7
    - Emscripten-LLVM: https://github.com/emscripten-core/emscripten-fastcomp/compare/1.37.6...1.37.7
    - Emscripten-Clang: https://github.com/emscripten-core/emscripten-fastcomp-clang/compare/1.37.6...1.37.7

v1.37.6: 3/15/2017
------------------
 - Implemented readdir() function for WORKERFS.
 - Fixed bugs with Fetch API (#4995, #5027)
 - Full list of changes:
    - Emscripten: https://github.com/emscripten-core/emscripten/compare/1.37.5...1.37.6
    - Emscripten-LLVM: no changes.
    - Emscripten-Clang: no changes.

v1.37.5: 3/13/2017
------------------
 - Updated musl to version 1.1.15 from earlier version 1.0.5.
 - Full list of changes:
    - Emscripten: https://github.com/emscripten-core/emscripten/compare/1.37.4...1.37.5
    - Emscripten-LLVM: no changes.
    - Emscripten-Clang: no changes.

v1.37.4: 3/13/2017
------------------
 - Fixed glGetUniformLocation() to work according to spec with named uniform blocks.
 - Fixed WebAssembly Memory.grow() to work.
 - Switched to 16KB page size from earlier 64KB.
 - Optimize alBufferData() operation.
 - Fixed a resource lookup issue with multiple OpenAL audio contexts.
 - Full list of changes:
    - Emscripten: https://github.com/emscripten-core/emscripten/compare/1.37.3...1.37.4
    - Emscripten-LLVM: no changes.
    - Emscripten-Clang: no changes.

v1.37.3: 2/16/2017
------------------
 - Updated Binaryen to version 0x01. First official stable WebAssembly support version. (#4953)
 - Optimized memcpy and memset with unrolling and SIMD, when available.
 - Improved Emscripten toolchain profiler to track more hot code.
 - Added new linker flag -s WEBGL2_BACKWARDS_COMPATIBILITY_EMULATION=1 to allow
   simultaneously targeting WebGL 1 and WebGL 2.
 - Optimize Emscripten use of multiprocessing pools.
 - More WebGL 2 garbage free optimizations.
 - Full list of changes:
    - Emscripten: https://github.com/emscripten-core/emscripten/compare/1.37.2...1.37.3
    - Emscripten-LLVM: https://github.com/emscripten-core/emscripten-fastcomp/compare/1.37.2...1.37.3
    - Emscripten-Clang: no changes.

v1.37.2: 1/31/2017
------------------
 - Fixed a build error with boolean SIMD types.
 - Improved WebAssembly support, update Binaryen to version 22.
 - Update GL, GLES, GLES2 and GLES3 headers to latest upstream Khronos versions.
 - Implement support for new garbage free WebGL 2 API entrypoints which improve
   performance and reduce animation related stuttering.
 - Fixed a bug where -s USE_PTHREADS builds would not have correct heap size if
   -s TOTAL_MEMORY is not being used.
 - Fixed array type issue that prevented glTexImage3D() and glTexSubImage3D()
   from working.
 - Full list of changes:
    - Emscripten: https://github.com/emscripten-core/emscripten/compare/1.37.1...1.37.2
    - Emscripten-LLVM: https://github.com/emscripten-core/emscripten-fastcomp/compare/1.37.1...1.37.2
    - Emscripten-Clang: no changes.

v1.37.1: 12/26/2016
-------------------
 - Implemented new Fetch API for flexible multithreaded XHR and IndexedDB
   access.
 - Implemented initial version of new ASMFS filesystem for multithreaded
   filesystem operation.
 - Full list of changes:
    - Emscripten: https://github.com/emscripten-core/emscripten/compare/1.37.0...1.37.1
    - Emscripten-LLVM: no changes.
    - Emscripten-Clang: no changes.

v1.37.0: 12/23/2016
-------------------
 - Added support for LLVM sin&cos intrinsics.
 - Fix GLFW mouse button mappings (#4317, #4659)
 - Add support for --emit-symbol-map to wasm
 - Fixed handling of an invalid path in chdir (#4749)
 - Added new EMSCRIPTEN_STRICT mode, which can be enabled to opt in to removing
   support for deprecated behavior.
 - Remove references to Web Audio .setVelocity() function, which has been
   removed from the spec.
 - Full list of changes:
    - Emscripten: https://github.com/emscripten-core/emscripten/compare/1.36.14...1.37.0
    - Emscripten-LLVM: https://github.com/emscripten-core/emscripten-fastcomp/compare/1.36.14...1.37.0
    - Emscripten-Clang: no changes.

v1.36.14: 11/3/2016
-------------------
 - Added support to emscripten_async_wget() for relative paths.
 - Fixed FS.mkdirTree('/') to work.
 - Updated SDL 2 port to version 12.
 - Added more missing pthreads stubs.
 - Normalize system header includes to use the preferred form #include
   <emscripten/foo.h> to avoid polluting header include namespaces.
 - Fixed a bug where transitioning to fullscreen could cause a stack overflow in GLFW.
 - Added new system CMake option
   -DEMSCRIPTEN_GENERATE_BITCODE_STATIC_LIBRARIES=ON to choose if static
   libraries should be LLVM bitcode instead of .a files.
 - Improved SIMD support to be more correct to the spec.
 - Updated Binaryen to version 18. (#4674)
 - Fixed dlopen with RTLD_GLOBAL parameter.
 - Full list of changes:
    - Emscripten: https://github.com/emscripten-core/emscripten/compare/1.36.13...1.36.14
    - Emscripten-LLVM: no changes.
    - Emscripten-Clang: no changes.

v1.36.13: 10/21/2016
--------------------
 - Pass optimization settings to asm2wasm.
 - Fix to exporting emscripten_builtin_malloc() and emscripten_builtin_free()
   when heap is split to multiple parts.
 - Full list of changes:
    - Emscripten: https://github.com/emscripten-core/emscripten/compare/1.36.12...1.36.13
    - Emscripten-LLVM: no changes.
    - Emscripten-Clang: no changes.

v1.36.12: 10/20/2016
--------------------
 - Improved Emscripten toolchain profiler with more data. (#4566)
 - Export dlmalloc() and dlfree() as emscripten_builtin_malloc() and
   emscripten_builtin_free() to allow user applications to hook into memory
   allocation (#4603)
 - Improved asm.js -s USE_PTHREADS=2 build mode compatibility when
   multithreading is not supported.
 - Improved WebGL support with closure compiler (#4619)
 - Improved Bianaryen WebAssembly support
 - Added support for GL_disjoint_timer_query extension (#4575)
 - Improved Emscripten compiler detection with CMake (#4129, #4314, #4318)
 - Added support for int64 in wasm.
 - Optimize small constant length memcpys in wasm.
 - Full list of changes:
    - Emscripten: https://github.com/emscripten-core/emscripten/compare/1.36.11...1.36.12
    - Emscripten-LLVM: https://github.com/emscripten-core/emscripten-fastcomp/compare/1.36.11...1.36.12
    - Emscripten-Clang: no changes.

v1.36.11: 9/24/2016
-------------------
 - Added new runtime functions
   emscripten_sync/async/waitable_run_in_main_runtime_thread() for proxying
   calls with pthreads (#4569)
 - Full list of changes:
    - Emscripten: https://github.com/emscripten-core/emscripten/compare/1.36.10...1.36.11
    - Emscripten-LLVM: no changes.
    - Emscripten-Clang: no changes.

v1.36.10: 9/24/2016
-------------------
 - Improved compiler logging print messages on first run experience. (#4501)
 - Fixed log printing in glFlushMappedBufferRange() and glGetInfoLog()
   functions. (#4521)
 - Added setjmp/longjmp handling for wasm.
 - Improved support for --proxy-to-worker build mode.
 - Improved GLES3 support for glGet() features that WebGL2 does not have. (#4514)
 - Added support for implementation defined glReadPixels() format.
 - Improved WebGL 2 support with closure compilter. (#4554)
 - Implemented support for nanosleep() when building in pthreads mode (#4578)
 - Added support for  llvm_ceil_f64 and llvm_floor_f64 intrinsics.
 - Full list of changes:
    - Emscripten: https://github.com/emscripten-core/emscripten/compare/1.36.9...1.36.10
    - Emscripten-LLVM: https://github.com/emscripten-core/emscripten-fastcomp/compare/1.36.9...1.36.10
    - Emscripten-Clang: no changes.

v1.36.9: 8/24/2016
------------------
 - Fixed glGet for GL_VERTEX_ATTRIB_ARRAY_BUFFER_BINDING to work. (#1330)
 - Move the DYNAMICTOP variable from JS global scope to inside the heap so that
   the value is shared to multithreaded applications. This removes the global
   runtime variable DYNAMICTOP in favor of a new variable DYNAMICTOP_PTR.
   (#4391, #4496)
 - Implemented brk() system function.
 - Fixed --output-eol to work with --proxy-to-worker mode.
 - Improved reported error message when execution fails to stack overflow.
 - Full list of changes:
    - Emscripten: https://github.com/emscripten-core/emscripten/compare/1.36.8...1.36.9
    - Emscripten-LLVM: https://github.com/emscripten-core/emscripten-fastcomp/compare/1.36.8...1.36.9
    - Emscripten-Clang: no changes.

v1.36.8: 8/20/2016
------------------
 - Fixed a memory leak in ctor_evaller.py on Windows (#4446)
 - Migrate to requiring CMake 3.4.3 as the minimum version for Emscripten CMake
   build integration support.
 - Fixed an issue that prevented -s INLINING_LIMIT from working (#4471)
 - Fixed a bug with Building.llvm_nm interpretation of defined symbols (#4488)
 - Add support for DISABLE_EXCEPTION_CATCHING and EXCEPTION_CATCHING_WHITELIST
   options for wasm.
 - Added new emprofile.py script which can be used to profile toolchain wide
   performance. (#4491)
 - Added new linker flag --output-eol, which specifices what kind of line
   endings to generate to the output files. (#4492)
 - Fixed a Windows bug where aborting execution with Ctrl-C might hang
   Emscripten to an infinite loop instead. (#4494)
 - Implement support for touch events to GLUT (#4493)
 - Deprecated unsafe function writeStringToMemory() from src/preamble.js. Using
   stringToUTF8() is recommended instead. (#4497)
 - Full list of changes:
    - Emscripten: https://github.com/emscripten-core/emscripten/compare/1.36.7...1.36.8
    - Emscripten-LLVM: no changes.
    - Emscripten-Clang: no changes.

v1.36.7: 8/8/2016
-----------------
 - Updated to latest upstream LLVM 3.9.
 - Full list of changes:
    - Emscripten: https://github.com/emscripten-core/emscripten/compare/1.36.6...1.36.7
    - Emscripten-LLVM: https://github.com/emscripten-core/emscripten-fastcomp/compare/1.36.6...1.36.7
    - Emscripten-Clang: https://github.com/emscripten-core/emscripten-fastcomp-clang/compare/1.36.6...1.36.7

v1.36.6: 8/8/2016
-----------------
 - Fixed wheelDelta for MSIE (#4316)
 - Fixed inconsistencies in fullscreen API signatures (#4310, #4318, #4379)
 - Changed the behavior of Emscripten WebGL createContext() to not forcibly set
   CSS style on created canvases, but let page customize the style themselves
   (#3406, #4194 and #4350, #4355)
 - Adjusted the reported GL_VERSION field to adapt to the OpenGL ES
   specifications (#4345)
 - Added support for GLES3 GL_MAJOR/MINOR_VERSION fields. (#4368)
 - Improved -s USE_PTHREADS=1 and --proxy-to-worker linker options to be
   mutually compatible. (#4372)
 - Improved IDBFS to not fail on Safari where IndexedDB support is spotty
   (#4371)
 - Improved SIMD.js support when using Closure minifier. (#4374)
 - Improved glGetString to be able to read fields from WEBGL_debug_renderer_info
   extension. (#4381)
 - Fixed an issue with glFramebufferTextureLayer() not working correctly.
 - Fixed a bug with std::uncaught_exception() support (#4392)
 - Implemented a multiprocess lock to access the Emscripten cache. (#3850)
 - Implemented support for the pointerlockerror event in HTML5 API (#4373)
 - Report WebGL GLSL version number in GL_SHADING_LANGUAGE_VERSION string (#4365)
 - Optimized llvm_ctpop_i32() and conversion of strings from C to JS side
   (#4402, #4403)
 - Added support for the OffscreenCanvas proposal, and transferring canvases to
   offscreen in pthreads build mode, linker flag -s OFFSCREENCANVAS_SUPPORT=0/1
   (#4412)
 - Fixed an issue after updating to new LLVM version that response files passed
   to llvm-link must have forward slashes (#4434)
 - Fixed a memory leak in relooper in LLVM.
 - Full list of changes:
    - Emscripten: https://github.com/emscripten-core/emscripten/compare/1.36.5...1.36.6
    - Emscripten-LLVM: https://github.com/emscripten-core/emscripten-fastcomp/compare/1.36.5...1.36.6
    - Emscripten-Clang: no changes.

v1.36.5: 5/24/2016
------------------
 - Added support for passing custom messages when running in web worker.
 - Improved fp128 support when targeting WebAssembly.
 - Updated cpuprofiler.js to support tracing time spent in WebGL functions.
 - Fixed an issue with glFenceSync() function call signature (#4260, #4339)
 - Added missing zero argument version of emscripten_sync_run_in_main_thread().
 - Improves support for targeting pthreads when using Closure minifier (#4348).
 - Fixed an issue where pthreads enabled code did not correctly validate as asm.js
 - Fixed an issue with incorrect SIMD.js related imports (#4341)
 - Full list of changes:
    - Emscripten: https://github.com/emscripten-core/emscripten/compare/1.36.4...1.36.5
    - Emscripten-LLVM: https://github.com/emscripten-core/emscripten-fastcomp/compare/1.36.4...1.36.5
    - Emscripten-Clang: no changes.

v1.36.4: 5/9/2016
-----------------
 - Added EM_TRUE and EM_FALSE #defines to html5.h.
 - Fixed an issue with GLFW window and framebuffer size callbacks.
 - Added support for more missing WebGL 2 texture formats (#4277)
 - Added support for source files with no extension.
 - Updated emrun.py to latest version, adds support to precompressed content and
   running as just a web server without launching a browser.
 - Updated experimental WebAssembly support to generate 0xb version code.
 - Automatically build Binaryen when needed.
 - Updated libc++ to SVN revision 268153. (#4288)
 - Full list of changes:
    - Emscripten: https://github.com/emscripten-core/emscripten/compare/1.36.3...1.36.4
    - Emscripten-LLVM: no changes.
    - Emscripten-Clang: no changes.

v1.36.3: 4/27/2016
------------------
 - Fixed a deadlock bug with pthreads support.
 - Remove sources from temporary garbage being generated in OpenAL code (#4275)
 - Added support for calling alert() from pthreads code.
 - Full list of changes:
    - Emscripten: https://github.com/emscripten-core/emscripten/compare/1.36.2...1.36.3
    - Emscripten-LLVM: no changes.
    - Emscripten-Clang: no changes.

v1.36.2: 4/22/2016
------------------
 - Improve support for targeting WebAssembly with Binaryen.
 - Improve support for LLVM's WebAssembly backend (EMCC_WASM_BACKEND=1
   environment variable).
 - Separate out emscripten cache structure to asmjs and wasm directories.
 - Fix a bug where Emscripten would spawn too many unused python subprocesses (#4158)
 - Optimize Emscripten for large asm.js projects.
 - Added sdl2_net to Emscripten ports.
 - Updated to latest version of the SIMD polyfill (#4165)
 - Fixed an issue with missing texture formats support in GLES 3 (#4176)
 - Added a new WebAssembly linker option -s BINARYEN_IMPRECISE=1 (default=0)
   which mutes potential traps from WebAssembly int div/rem by zero and
   float-to-int conversions.
 - Added support for EXT_color_buffer_float extension.
 - Fixed behavior of SSE shift operations (#4165).
 - Fixed a bug where ctor_evaller.py (-Oz builds) would hang on Windows.
 - Fixed a bug where emscripten_set_main_loop() with EM_TIMING_SETTIMEOUT would
   incorrectly compute the delta times (#4200, #4208)
 - Update pthreads support to latest proposed spec version. (#4212, #4220)
 - Fixed an unresolved symbol linker error in embind (#4225)
 - Fix file_packager.py --use-preload-cache option to also work on Safari and
   iOS (#2977, #4253)
 - Added new file packager option --indexedDB-name to allow specifying the
   database name to use for the cache (#4219)
 - Added DWARF style debugging information.
 - Full list of changes:
    - Emscripten: https://github.com/emscripten-core/emscripten/compare/1.36.1...1.36.2
    - Emscripten-LLVM: https://github.com/emscripten-core/emscripten-fastcomp/compare/1.36.1...1.36.2
    - Emscripten-Clang: no changes.

v1.36.1: 3/8/2016
-----------------
 - Fixed glfwSetWindowSizeCallback to conform to GLFW2 API.
 - Update OpenAL sources only when the browser window is visible to avoid
   occasional stuttering static glitches when the page tab is hidden. (#4107)
 - Implemented LLVM math intrinsics powi, trunc and floor.
 - Added support for SDL_GL_ALPHA_SIZE in GL context initialization. (#4125)
 - Added no-op stubs for several pthread functions when building without
   pthreads enabled (#4130)
 - Optimize glUniform*fv and glVertexAttrib*fv functions to generate less
   garbage and perform much faster (#4128)
 - Added new EVAL_CTORS optimization pass which evaluates global data
   initializer constructors at link time, which would improve startup time and
   reduce code size of these ctors.
 - Implemented support for OpenAL AL_PITCH option.
 - Implemented new build options -s STACK_OVERFLOW_CHECK=0/1/2 which adds
   runtime stack overrun checks. 0: disabled, 1: minimal, between each frame, 2:
   at each explicit JS side stack allocation call to allocate().
 - Fixed an issue with -s SPLIT_MEMORY mode where an unsigned 32-bit memory
   access would come out as signed. (#4150)
 - Fixed asm.js validation in call handlers to llvm_powi_f*.
 - Full list of changes:
    - Emscripten: https://github.com/emscripten-core/emscripten/compare/1.36.0...1.36.1
    - Emscripten-LLVM: https://github.com/emscripten-core/emscripten-fastcomp/compare/1.36.0...1.36.1
    - Emscripten-Clang: no changes.

v1.36.0: 2/23/2016
------------------
 - Fixed an OpenAL bug where OpenAL sources would not respect global volume setting.
 - Fixed an issue where alGetListenerf() with AL_GAIN would not return the
   correct value. (#4091)
 - Fixed an issue where setting alListenerf() with AL_GAIN would not set the
   correct value. (#4092)
 - Implemented new JS optimizer "Duplicate Function Elimination" pass which
   collapses identical functions to save code size.
 - Implemented the _Exit() function.
 - Added support for SSE3 and SSSE3 intrinsics (#4099) and partially for SSE 4.1
   intrinsics (#4030, #4101)
 - Added support for -include-pch flag (#4086)
 - Fixed a regex syntax in ccall on Chrome Canary (#4111)
 - Full list of changes:
    - Emscripten: https://github.com/emscripten-core/emscripten/compare/1.35.23...1.36.0
    - Emscripten-LLVM: https://github.com/emscripten-core/emscripten-fastcomp/compare/1.35.23...1.36.0
    - Emscripten-Clang: no changes.

v1.35.23: 2/9/2016
------------------
 - Provide $NM environment variable to point to llvm-nm when running
   emconfigure, which helps e.g. libjansson to build (#4036)
 - Fixed glGetString(GL_SHADING_LANGUAGE_VERSION) to return appropriate result
   depending on if running on WebGL1 vs WebGL2, instead of hardcoding the result
   (#4040)
 - Fixed a regression with CMake try_run() possibly failing, caused by the
   addition of CMAKE_CROSSCOMPILING_EMULATOR in v1.32.3.
 - Fixed CMake to work in the case when NODE_JS is an array containing
   parameters to be passed to Node.js. (#4045)
 - Fixed a memory issue that caused the Emscripten memory initializer file
   (.mem.js) to be unnecessarily retained in memory during runtime (#4044)
 - Added support for complex valued mul and div ops.
 - Added new option "Module.environment" which allows overriding the runtime ENVIRONMENT_IS_WEB/ENVIRONMENT_IS_WORKER/ENVIRONMENT_IS_NODE/ENVIRONMENT_IS_SHELL fields.
 - Fixed an issue with SAFE_HEAP methods in async mode (#4046)
 - Fixed WebSocket constructor to work in web worker environment (#3849)
 - Fixed a potential issue with some browsers reporting gamepad axis values outside \[-1, 1\] (#3602)
 - Changed libcxxabi to be linked in last, so that it does not override weakly
   linked methods in libcxx (#4053)
 - Implemented new JSDCE code optimization pass which removes at JS link stage
   dead code that is not referenced anywhere (in addition to LLVM doing this for
   C++ link stage).
 - Fixed a Windows issue where embedding memory initializer as a string in JS
   code might cause corrupted output. (#3854)
 - Fixed an issue when spaces are present in directory names in response files
   (#4062)
 - Fixed a build issue when using --tracing and -s ALLOW_MEMORY_GROWTH=1
   simultaneously (#4064)
 - Greatly updated Emscripten support for SIMD.js intrinsics (non-SSE or NEON)
 - Fixed an issue where compiler would not generate a link error when JS library
   function depended on a nonexisting symbol. (#4077)
 - Removed UTF16 and UTF32 marshalling code from being exported by default.
 - Removed the -s NO_BROWSER linker option and automated the detection of when
   that option is needed.
 - Removed the JS implemented C++ symbol name demangler, now always depend on
   the libcxxabi compiled one.
 - Fixed an issue where Emscripten linker would redundantly generate missing
   function stubs for some functions that do exist.
 - Full list of changes:
    - Emscripten: https://github.com/emscripten-core/emscripten/compare/1.35.22...1.35.23
    - Emscripten-LLVM: https://github.com/emscripten-core/emscripten-fastcomp/compare/1.35.22...1.35.23
    - Emscripten-Clang: no changes.

v1.35.22: 1/13/2016
-------------------
 - Updated to latest upstream LLVM trunk as of January 13th.
 - Bumped up the required LLVM version from LLVM 3.8 to LLVM 3.9.
 - Full list of changes:
    - Emscripten: https://github.com/emscripten-core/emscripten/compare/1.35.21...1.35.22
    - Emscripten-LLVM: https://github.com/emscripten-core/emscripten-fastcomp/compare/1.35.21...1.35.22
    - Emscripten-Clang: https://github.com/emscripten-core/emscripten-fastcomp-clang/compare/1.35.21...1.35.22

v1.35.21: 1/13/2016
-------------------
 - Improved support for handling GLFW2 keycodes.
 - Improved emranlib, system/bin/sdl-config and system/bin/sdl2-config to be
   executable in both python2 and python3.
 - Fixed build flags -s AGGRESSIVE_VARIABLE_ELIMINATION=1 and -s USE_PTHREADS=2
   to correctly work when run on a browser that does not support pthreads.
 - Fixed a build issue that caused sequences of \r\r\n to be emitted on Windows.
 - Fixed an issue that prevented building LLVM on Visual Studio 2015
   (emscripten-fastcomp-clang #7)
 - Full list of changes:
    - Emscripten: https://github.com/emscripten-core/emscripten/compare/1.35.20...1.35.21
    - Emscripten-LLVM: https://github.com/emscripten-core/emscripten-fastcomp/compare/1.35.20...1.35.21
    - Emscripten-Clang: https://github.com/emscripten-core/emscripten-fastcomp-clang/compare/1.35.20...1.35.21

v1.35.20: 1/10/2016
-------------------
 - Fixed -s USE_PTHREADS compilation mode to account that SharedArrayBuffer
   specification no longer allows futex waiting on the main thread. (#4024)
 - Added new python2 vs python3 compatibility wrappers for emcmake, emconfigure, emmake and emar.
 - Fixed atomicrmw i64 codegen (#4025)
 - Optimized codegen to simplify "x != 0" to just "x" when output is a boolean.
 - Fixed a compiler crash when generating atomics code in debug builds of LLVM.
 - Fixed a compiler crash when generating SIMD.js code that utilizes
   non-canonical length vectors (e.g. <float x 3>)
 - Full list of changes:
    - Emscripten: https://github.com/emscripten-core/emscripten/compare/1.35.19...1.35.20
    - Emscripten-LLVM: https://github.com/emscripten-core/emscripten-fastcomp/compare/1.35.19...1.35.20
    - Emscripten-Clang: no changes.

v1.35.19: 1/7/2016
------------------
 - Updated to latest upstream LLVM trunk as of January 7th.
 - Full list of changes:
    - Emscripten: no changes.
    - Emscripten-LLVM: https://github.com/emscripten-core/emscripten-fastcomp/compare/1.35.18...1.35.19
    - Emscripten-Clang: https://github.com/emscripten-core/emscripten-fastcomp-clang/compare/1.35.18...1.35.19

v1.35.18: 1/7/2016
------------------
 - Implemented getpeername() and fixed issues with handling getsockname() (#3997)
 - Fixed an issue with daylight saving time in mktime() (#4001)
 - Optimized pthreads code to avoid unnecessary FFI transitions (#3504)
 - Fixed issues with strftime() (#3993)
 - Deprecated memory growth support in asm.js.
 - Implemented llvm_bitreverse_i32() (#3976)
 - Fixed missing include header that affected building relooper on some compilers.
 - Full list of changes:
    - Emscripten: https://github.com/emscripten-core/emscripten/compare/1.35.17...1.35.18
    - Emscripten-LLVM: https://github.com/emscripten-core/emscripten-fastcomp/compare/1.35.17...1.35.18
    - Emscripten-Clang: no changes.

v1.35.17: 1/4/2016
------------------
 - Updated to latest upstream LLVM trunk as of January 4th.
 - Full list of changes:
    - Emscripten: no changes.
    - Emscripten-LLVM: https://github.com/emscripten-core/emscripten-fastcomp/compare/1.35.16...1.35.17
    - Emscripten-Clang: https://github.com/emscripten-core/emscripten-fastcomp/compare/1.35.16...1.35.17

v1.35.16: 1/4/2016
------------------
 - Improved support for -s USE_PTHREADS=2 build mode and added support for Atomics.exchange().
 - Full list of changes:
    - Emscripten: https://github.com/emscripten-core/emscripten/compare/1.35.15...1.35.16
    - Emscripten-LLVM: https://github.com/emscripten-core/emscripten-fastcomp/compare/1.35.15...1.35.16
    - Emscripten-Clang: no changes.

v1.35.15: 1/4/2016
------------------
 - Fixed an error with glClearbufferfv not working. (#3961)
 - Improved file packager code so that file:// URLs work in Chrome too (#3965)
 - Fixed issues with the --memoryprofiler UI.
 - Fixed a Windows issue when generating system libraries in cache (#3939)
 - Fixed a regression from v1.35.13 where GLES2 compilation would not work when
   -s USE_PTHREADS=1 was passed.
 - Added support for WebIDL arrays as input parameters to WebIDL binder.
 - Updated build support when using the LLVM wasm backend.
 - Added new linker option --threadprofiler which generates a threads dashboard
   on the generated page for threads status overview. (#3971)
 - Improved backwards compatibility of building on GCC 4.3 - 4.6.
 - Fixed an asm.js validation issue when building against updated SIMD.js specification. (#3986)
 - Improved Rust support.
 - Full list of changes:
    - Emscripten: https://github.com/emscripten-core/emscripten/compare/1.35.14...1.35.15
    - Emscripten-LLVM: https://github.com/emscripten-core/emscripten-fastcomp/compare/1.35.14...1.35.15
    - Emscripten-Clang: no changes.

v1.35.14: 12/15/2015
--------------------
 - Updated to latest upstream LLVM trunk as of December 15th.
 - Full list of changes:
    - Emscripten: https://github.com/emscripten-core/emscripten/compare/1.35.13...1.35.14
    - Emscripten-LLVM: https://github.com/emscripten-core/emscripten-fastcomp/compare/1.35.13...1.35.14
    - Emscripten-Clang: https://github.com/emscripten-core/emscripten-fastcomp-clang/compare/1.35.13...1.35.14

v1.35.13: 12/15/2015
--------------------
 - Updated -s USE_PTHREADS code generation to reflect that the SharedInt*Array
   hierarchy no longer exists in the SharedArrayBuffer spec.
 - Removed references to Atomic.fence() which no longer is part of the
   SharedArrayBuffer specification.
 - Fixed an issue where JS code minifiers might generate bad code for cwrap
   (#3945)
 - Updated compiler to issue a warning when --separate-asm is being used and
   output suffix is .js.
 - Added new build option -s ONLY_MY_CODE which aims to eliminate most of the
   Emscripten runtime and generate a very minimal compiler output.
 - Added new build option -s WASM_BACKEND=0/1 which controls whether to utilize
   the upstream LLVM wasm emitting codegen backend.
 - Full list of changes:
    - Emscripten: https://github.com/emscripten-core/emscripten/compare/1.35.12...1.35.13
    - Emscripten-LLVM: https://github.com/emscripten-core/emscripten-fastcomp/compare/1.35.12...1.35.13
    - Emscripten-Clang: no changes.

v1.35.12: 11/28/2015
--------------------
 - Update to latest upstream LLVM trunk as of November 28th.
 - Fix Emscripten to handle new style format outputted by llvm-nm.
 - Added new build option BINARYEN_METHOD to allow choosing which wasm
   generation method to use.
 - Updates to Binaryen support.
 - Full list of changes:
    - Emscripten: https://github.com/emscripten-core/emscripten/compare/1.35.11...1.35.12
    - Emscripten-LLVM: https://github.com/emscripten-core/emscripten-fastcomp/compare/1.35.11...1.35.12
    - Emscripten-Clang: https://github.com/emscripten-core/emscripten-fastcomp-clang/compare/1.35.11...1.35.12

v1.35.11: 11/27/2015
--------------------
 - Updated atomics test to stress 64-bit atomics better (#3892)
 - Full list of changes:
    - Emscripten: https://github.com/emscripten-core/emscripten/compare/1.35.10...1.35.11
    - Emscripten-LLVM: https://github.com/emscripten-core/emscripten-fastcomp/compare/1.35.10...1.35.11
    - Emscripten-Clang: no changes.

v1.35.10: 11/25/2015
--------------------
 - Integration with Binaryen.
 - Add a performance warning when multiple FS.syncfs() calls are in flight simultaneously.
 - Correctly pass GLFW_REPEAT when sending key press repeats.
 - Improved filesystem performance when building in multithreaded mode (#3923)
 - Improve error detection when data file fails to load.
 - Clarified that -s NO_DYNAMIC_EXECUTION=1 and -s RELOCATABLE=1 build modes are mutually exclusive.
 - Added new build option -s NO_DYNAMIC_EXECUTION=2 which demotes eval() errors
   to warnings at runtime, useful for iterating fixes in a codebase for multiple
   eval()s  (#3930)
 - Added support to Module.locateFile(filename) to locate the pthread-main.js file (#3500)
 - Changed -s USE_PTHREADS=2 and -s PRECISE_F32=2 to imply --separate-asm
   instead of requiring it, to be backwards compatible (#3829, #3933)
 - Fixed bad codegen for some 64-bit atomics (#3892, #3936)
 - When emitting NaN canonicalization warning, also print the location in code
   where it occurs.
 - Full list of changes:
    - Emscripten: https://github.com/emscripten-core/emscripten/compare/1.35.9...1.35.10
    - Emscripten-LLVM: https://github.com/emscripten-core/emscripten-fastcomp/compare/1.35.9...1.35.10
    - Emscripten-Clang: no changes.

v1.35.9: 11/12/2015
-------------------
 - Implement glfwSetInputMode when mode is GLFW_CURSOR and value is GLFW_CURSOR_NORMAL|GLFW_CURSOR_DISABLED
 - Add explicit abort() when dlopen() is called without linking support
 - Make emcc explicitly reinvoke itself from python2 if called from python3.
 - Optimize memory initializer to omit zero-initialized values (#3907)
 - Full list of changes:
    - Emscripten: https://github.com/emscripten-core/emscripten/compare/1.35.8...1.35.9
    - Emscripten-LLVM: https://github.com/emscripten-core/emscripten-fastcomp/compare/1.35.8...1.35.9
    - Emscripten-Clang: no changes.

v1.35.8: 11/10/2015
-------------------
 - Removed obsoleted EXPORTED_GLOBALS build option.
 - Export filesystem as global object 'FS' in Emscripten runtime.
 - Fixed realpath() function on directories.
 - Fixed round() and roundf() to work when building without -s PRECISE_F32=1 and
   optimize these to be faster (#3876)
 - Full list of changes:
    - Emscripten: https://github.com/emscripten-core/emscripten/compare/1.35.7...1.35.8
    - Emscripten-LLVM: no changes.
    - Emscripten-Clang: no changes.

v1.35.7: 11/4/2015
------------------
 - Updated to latest upstream LLVM trunk version as of November 4th.
 - Full list of changes:
    - Emscripten: https://github.com/emscripten-core/emscripten/compare/1.35.6...1.35.7
    - Emscripten-LLVM: https://github.com/emscripten-core/emscripten-fastcomp/compare/1.35.6...1.35.7
    - Emscripten-Clang: https://github.com/emscripten-core/emscripten-fastcomp-clang/compare/1.35.6...1.35.7

v1.35.6: 11/4/2015
------------------
 - This tag was created for technical purposes, and has no changes compared to
   v1.35.6.

v1.35.5: 11/4/2015
------------------
 - Removed Content-Length and Connection: close headers in POST requests.
 - Migrate to using the native C++11-implemented optimizer by default.
 - Fixed call to glDrawBuffers(0, *); (#3890)
 - Fixed lazy file system to work with closure (#3842)
 - Fixed gzip compression with lazy file system (#3837)
 - Added no-op gracefully failing stubs for process spawn functions (#3819)
 - Clarified error message that memory growth is not supported with shared modules (#3893)
 - Initial work on wasm support in optimizer
 - Full list of changes:
    - Emscripten: https://github.com/emscripten-core/emscripten/compare/1.35.4...1.35.5
    - Emscripten-LLVM: no changes.
    - Emscripten-Clang: no changes.

v1.35.4: 10/26/2015
-------------------
 - Move to legalization in the JS backend.
 - Full list of changes:
    - Emscripten: https://github.com/emscripten-core/emscripten/compare/1.35.3...1.35.4
    - Emscripten-LLVM: https://github.com/emscripten-core/emscripten-fastcomp/compare/1.35.3...1.35.4
    - Emscripten-Clang: https://github.com/emscripten-core/emscripten-fastcomp-clang/compare/1.35.3...1.35.4

v1.35.3: 10/26/2015
-------------------
 - Ignore O_CLOEXEC on NODEFS (#3862)
 - Improved --js-library support in CMake by treating these as libraries (#3840)
 - Still support -Wno-warn-absolute-paths (#3833)
 - Add support to zext <4 x i1> to <4x i32>
 - Emit emscripten versions of llvm and clang in clang --version
 - Full list of changes:
    - Emscripten: https://github.com/emscripten-core/emscripten/compare/1.35.2...1.35.3
    - Emscripten-LLVM: https://github.com/emscripten-core/emscripten-fastcomp/compare/1.35.2...1.35.3
    - Emscripten-Clang: https://github.com/emscripten-core/emscripten-fastcomp-clang/compare/1.35.2...1.35.3

v1.35.2: 10/20/2015
-------------------
 - Rebase against upstream LLVM "google/stable" branch, bringing us to LLVM 3.8.
 - Full list of changes:
    - Emscripten: https://github.com/emscripten-core/emscripten/compare/1.35.1...1.35.2
    - Emscripten-LLVM: https://github.com/emscripten-core/emscripten-fastcomp/compare/1.35.1...1.35.2
    - Emscripten-Clang: https://github.com/emscripten-core/emscripten-fastcomp-clang/compare/1.35.1...1.35.2

v1.35.1: 10/20/2015
-------------------
 - Fixed a bug where passing -s option to LLVM would not work.
 - Work around a WebAudio bug on WebKit "pauseWebAudio failed: TypeError: Not
   enough arguments" (#3861)
 - Full list of changes:
    - Emscripten: https://github.com/emscripten-core/emscripten/compare/1.35.0...1.35.1
    - Emscripten-LLVM: no changes.
    - Emscripten-Clang: no changes.

v1.35.0: 10/19/2015
-------------------
 - Fixed out of memory abort message.
 - Full list of changes:
    - Emscripten: https://github.com/emscripten-core/emscripten/compare/1.34.12...1.35.0
    - Emscripten-LLVM: no changes.
    - Emscripten-Clang: no changes.

v1.34.12: 10/13/2015
--------------------
 - Added new experimental build option -s SPLIT_MEMORY=1, which splits up the
   Emscripten HEAP to multiple smaller slabs.
 - Added SDL2_ttf to Emscripten ports.
 - Added support for building GLES3 code to target WebGL 2. (#3757, #3782)
 - Fixed certain glUniform*() functions to work properly when called in
   conjunction with -s USE_PTHREADS=1.
 - Fixed support for -l, -L and -I command line parameters to accept a space
   between the path, i.e. "-l SDL". (#3777)
 - Fixed SSE2 support in optimized builds.
 - Changed the default behavior of warning when absolute paths are passed to -I
   to be silent. To enable the absolute paths warning, pass
   "-Wwarn-absolute-paths" flag to emcc.
 - Added new linker option -s ABORTING_MALLOC=0 that can be used to make
   malloc() return 0 on failed allocation (Current default is to abort execution
   of the page on OOM) (#3822)
 - Removed the default behavior of automatically decoding all preloaded assets on page startup (#3785)
 - Full list of changes:
    - Emscripten: https://github.com/emscripten-core/emscripten/compare/1.34.11...1.34.12
    - Emscripten-LLVM: https://github.com/emscripten-core/emscripten-fastcomp/compare/1.34.11...1.34.12
    - Emscripten-Clang: no changes.

v1.34.11: 9/29/2015
-------------------
 - Fixed asm.js validation on autovectorized output
 - Fix an issue with printing to iostream in global ctors (#3824)
 - Added support for LLVM pow intrinsics with integer exponent.
 - Full list of changes:
    - Emscripten: https://github.com/emscripten-core/emscripten/compare/1.34.10...1.34.11
    - Emscripten-LLVM: https://github.com/emscripten-core/emscripten-fastcomp/compare/1.34.10...1.34.11
    - Emscripten-Clang: no changes.

v1.34.10: 9/25/2015
-------------------
 - Added wasm compressor/decompressor polyfill (#3766)
 - Added support for sRGB texture formats.
 - Removed the deprecated --compression option.
 - Fixed an issue with asm.js validation for pthreads being broken since v1.34.7 (#3719)
 - Added built-in cpu performance profiler, which is enabled with linker flag --cpuprofiler. (#3781)
 - Added build-in memory usage profiler, which is enabled with linker flag --memoryprofiler. (#3781)
 - Fixed multiple arities per EM_ASM block (#3804)
 - Fixed issues with SSE2 an NaN bit patterns. (emscripten-fastcomp #116)
 - Full list of changes:
    - Emscripten: https://github.com/emscripten-core/emscripten/compare/1.34.9...1.34.10
    - Emscripten-LLVM: https://github.com/emscripten-core/emscripten-fastcomp/compare/1.34.9...1.34.10
    - Emscripten-Clang: no changes.

v1.34.9: 9/18/2015
------------------
 - Fixed an issue with --llvm-lto 3 builds (#3765)
 - Optimized LZ4 compression
 - Fixed a bug where glfwCreateWindow would return success even on failure
   (#3764)
 - Greatly optimized the -s SAFE_HEAP=1 linker flag option by executing the heap
   checks in asm.js side instead.
 - Fixed the return value of EM_ASM_DOUBLE (#3770)
 - Implemented getsockname syscall (#3769)
 - Don't warn on unresolved symbols when LINKABLE is specified.
 - Fixed various issues with SSE2 compilation in optimized builds.
 - Fixed a breakage with -s USE_PTHREADS=2 (#3774)
 - Added support for GL_HALF_FLOAT in WebGL 2. (#3790)
 - Full list of changes:
    - Emscripten: https://github.com/emscripten-core/emscripten/compare/1.34.8...1.34.9
    - Emscripten-LLVM: https://github.com/emscripten-core/emscripten-fastcomp/compare/1.34.8...1.34.9
    - Emscripten-Clang: no changes.

v1.34.8: 9/9/2015
-----------------
 - Fixed a race condition at worker startup (#3741)
 - Update emrun to latest, which improves unit test run automation with emrun.
 - Added support for LZ4 compressing file packages, used with the -s LZ4=1 linker flag. (#3754)
 - Fixed noisy build warning on "unexpected number of arguments in call to strtold" (#3760)
 - Added new linker flag --separate-asm that splits the asm.js module and the
   handwritten JS functions to separate files.
 - Full list of changes:
    - Emscripten: https://github.com/emscripten-core/emscripten/compare/1.34.7...1.34.8
    - Emscripten-LLVM: no changes.
    - Emscripten-Clang: no changes.

v1.34.7: 9/5/2015
-----------------
 - Fixed uses of i64* in side modules.
 - Improved GL support when proxying, and fake WebAudio calls when proxying.
 - Added new main loop timing mode EM_TIMING_SETIMMEDIATE for rendering with
   vsync disabled (#3717)
 - Updated emrun to latest version, adds --safe_firefox_profile option to run
   emrun pages in clean isolated environment.
 - Implemented glGetStringi() method for WebGL2/GLES3. (#3472, #3725)
 - Automatically emit loading code for EMTERPRETIFY_FILE if emitting html.
 - Added new build option -s USE_PTHREADS=2 for running pthreads-enabled pages
   in browsers that do not support SharedArrayBuffer.
 - Added support for building SSE2 intrinsics based code (emmintrin.h), when
   -msse2 is passed to the build.
 - Added exports for getting FS objects by their name (#3690)
 - Updated LLVM to latest upstream PNaCl version (Clang 3.7, July 29th).
 - Full list of changes:
    - Emscripten: https://github.com/emscripten-core/emscripten/compare/1.34.6...1.34.7
    - Emscripten-LLVM: https://github.com/emscripten-core/emscripten-fastcomp/compare/1.34.6...1.34.7
    - Emscripten-Clang: https://github.com/emscripten-core/emscripten-fastcomp-clang/compare/1.34.6...1.34.7

v1.34.6: 8/20/2015
------------------
 - Added new build option -s EMULATED_FUNCTION_POINTERS=2.
 - Fixed a bug with calling functions pointers that take float as parameter
   across dynamic modules.
 - Improved dynamic linking support with -s LINKABLE=1.
 - Added new build option -s MAIN_MODULE=2.
 - Cleaned up a few redundant linker warnings (#3702, #3704)
 - Full list of changes:
    - Emscripten: https://github.com/emscripten-core/emscripten/compare/1.34.5...1.34.6
    - Emscripten-LLVM: https://github.com/emscripten-core/emscripten-fastcomp/compare/1.34.5...1.34.6
    - Emscripten-Clang: no changes.

v1.34.5: 8/18/2015
------------------
 - Added Bullet physics, ogg and vorbis to emscripten-ports.
 - Added FreeType 2.6 to emscripten-ports.
 - Fixed CMake handling when building OpenCV.
 - Fixed and issue with exceptions being thrown in empty glBegin()-glEnd()
   blocks (#3693)
 - Improved function pointer handling between dynamically linked modules
 - Fixed some OpenAL alGetSource get calls (#3669)
 - Fixed issues with building the optimizer on 32-bit Windows (#3673)
 - Increased optimizer stack size on Windows to 10MB (#3679)
 - Added support for passing multiple input files to opt, to speed up
   optimization and linking in opt.  
 - Full list of changes:
    - Emscripten: https://github.com/emscripten-core/emscripten/compare/1.34.4...1.34.5
    - Emscripten-LLVM: https://github.com/emscripten-core/emscripten-fastcomp/compare/1.34.4...1.34.5
    - Emscripten-Clang: no changes.

v1.34.4: 8/4/2015
-----------------
 - Add special handling support for /dev/null as an input file (#3552)
 - Added basic printf support in NO_FILESYSTEM mode (#3627)
 - Update WebVR support to the latest specification, and add support for
   retrieving device names
 - Improved --proxy-to-worker build mode with proxying (#3568, #3623)
 - Generalized EXPORT_FS_METHODS to EXPORT_RUNTIME_METHODS
 - Added node externs for closure
 - Fixed a memory allocation bug in pthreads code (#3636)
 - Cleaned up some debug assertion messages behind #ifdef ASSERTIONS (#3639)
 - Fixed umask syscall (#3637)
 - Fixed double alignment issue with formatStrind and emscripten_log (#3647)
 - Added new EXTRA_EXPORTED_RUNTIME_METHODS build option
 - Updated emrun to latest version
 - Full list of changes:
    - Emscripten: https://github.com/emscripten-core/emscripten/compare/1.34.3...1.34.4
    - Emscripten-LLVM: https://github.com/emscripten-core/emscripten-fastcomp/compare/1.34.3...1.34.4
    - Emscripten-Clang: no changes.

v1.34.3: 7/15/2015
------------------
 - Move libc to musl+syscalls
 - Full list of changes:
    - Emscripten: https://github.com/emscripten-core/emscripten/compare/1.34.2...1.34.3
    - Emscripten-LLVM: no changes.
    - Emscripten-Clang: no changes.

v1.34.2: 7/14/2015
------------------
 - Upgrade to new SIMD.js polyfill version and improved SIMD support.
 - Improved WebGL support in --proxy-to-worker mode (#3569)
 - Removed warning on unimplemented JS library functions
 - Fix WebGL 2 support with closure compiler
 - Fixed an issue with WebRTC support (#3574)
 - Fixed emcc to return a correct error process exit code when invoked with no input files
 - Fixed a compiler problem where global data might not get aligned correctly for SIMD.
 - Fixed a LLVM backend problem which caused recursive stack behavior when
   linking large codebases, which was seen to cause a stack overflow crash on
   Windows.
 - Full list of changes:
    - Emscripten: https://github.com/emscripten-core/emscripten/compare/1.34.1...1.34.2
    - Emscripten-LLVM: https://github.com/emscripten-core/emscripten-fastcomp/compare/1.34.1...1.34.2
    - Emscripten-Clang: no changes.

v1.34.1: 6/18/2015
------------------
 - Fixed an issue with resize canvas not working with GLFW.
 - Fixed handling of empty else blocks.
 - Full list of changes:
    - Emscripten: https://github.com/emscripten-core/emscripten/compare/1.34.0...1.34.1
    - Emscripten-LLVM: no changes.
    - Emscripten-Clang: no changes.

v1.34.0: 6/16/2015
------------------
 - Fixed an issue when generating .a files from object files that reside on
   separate drives on Windows (#3525).
 - Added a missing dependency for GLFW (#3530).
 - Removed the Emterpreter YIELDLIST option.
 - Added support for enabling memory growth before the runtime is ready.
 - Added a new feature to store the memory initializer in a string literal
   inside the generated .js file.
 - Fixed a code miscompilation issue with a constexpr in fcmp.
 - Full list of changes:
    - Emscripten: https://github.com/emscripten-core/emscripten/compare/1.33.2...1.34.0
    - Emscripten-LLVM: https://github.com/emscripten-core/emscripten-fastcomp/compare/1.33.2...1.34.0
    - Emscripten-Clang: no changes.

v1.33.2: 6/9/2015
-----------------
 - Added support for OpenAL Extension AL_EXT_float32 (#3492).
 - Added support for handling command line flags -M and -MM (#3518).
 - Fixed a code miscompilation issue with missing ';' character (#3520).
 - Full list of changes:
    - Emscripten: https://github.com/emscripten-core/emscripten/compare/1.33.1...1.33.2
    - Emscripten-LLVM: https://github.com/emscripten-core/emscripten-fastcomp/compare/1.33.1...1.33.2
    - Emscripten-Clang: no changes.

v1.33.1: 6/3/2015
-----------------
 - Added support for multithreading with the POSIX threads API (pthreads), used
   when compiling and linking with the -s USE_PTHREADS=1 flag (#3266).
 - Full list of changes:
    - Emscripten: https://github.com/emscripten-core/emscripten/compare/1.33.0...1.33.1
    - Emscripten-LLVM: https://github.com/emscripten-core/emscripten-fastcomp/compare/1.33.0...1.33.1
    - Emscripten-Clang: no changes.

v1.33.0: 5/29/2015
------------------
 - Fix an issue with writing to /dev/null (#3454).
 - Added a hash to objects inside .a files to support to linking duplicate
   symbol names inside .a files (#2142).
 - Provide extensions ANGLE_instanced_arrays and EXT_draw_buffers as aliases to
   the WebGL ones.
 - Fixed LLVM/Clang to build again on Windows after previous LLVM upgrade.
 - Full list of changes:
    - Emscripten: https://github.com/emscripten-core/emscripten/compare/1.32.4...1.33.0
    - Emscripten-LLVM: https://github.com/emscripten-core/emscripten-fastcomp/compare/1.32.4...1.33.0
    - Emscripten-Clang: no changes.

v1.32.4: 5/16/2015
------------------
 - Update LLVM and Clang to PNaCl's current 3.7 merge point (April 17 2015)
 - Added libpng to Emscripten-ports.
 - Added intrinsic llvm_fabs_f32.
 - Full list of changes:
    - Emscripten: https://github.com/emscripten-core/emscripten/compare/1.32.3...1.32.4
    - Emscripten-LLVM: https://github.com/emscripten-core/emscripten-fastcomp/compare/1.32.3...1.32.4
    - Emscripten-Clang: https://github.com/emscripten-core/emscripten-fastcomp-clang/compare/1.32.3...1.32.4

v1.32.3: 5/15/2015
------------------
 - Improved dynamic linking support.
 - Added new option to file_packager.py to store metadata externally.
 - Improved CMake support with CMAKE_CROSSCOMPILING_EMULATOR (#3447).
 - Added support for sysconf(_SC_PHYS_PAGES) (#3405, 3442).
 - Full list of changes:
    - Emscripten: https://github.com/emscripten-core/emscripten/compare/1.32.2...1.32.3
    - Emscripten-LLVM: https://github.com/emscripten-core/emscripten-fastcomp/compare/1.32.2...1.32.3
    - Emscripten-Clang: no changes.

v1.32.2: 5/8/2015
-----------------
 - Removed a (name+num)+num -> name+newnum optimization, which caused heavy
   performance regressions in Firefox when the intermediate computation wraps
   around the address space (#3438).
 - Improved dynamic linking support.
 - Improved emterpreter when doing dynamic linking.
 - Fixed an issue with source maps debug info containing zeroes as line numbers.
 - Full list of changes:
    - Emscripten: https://github.com/emscripten-core/emscripten/compare/1.32.1...1.32.2
    - Emscripten-LLVM: https://github.com/emscripten-core/emscripten-fastcomp/compare/1.32.1...1.32.2
    - Emscripten-Clang: no changes.

v1.32.1: 5/2/2015
-----------------
 - Removed old deprecated options -s INIT_HEAP, MICRO_OPTS, CLOSURE_ANNOTATIONS,
   INLINE_LIBRARY_FUNCS, SHOW_LABELS, COMPILER_ASSERTIONS and
   COMPILER_FASTPATHS.
 - Added support for dynamic linking and dlopen().
 - Fixed a compilation issue that affected -O2 builds and higher (#3430).
 - Full list of changes:
    - Emscripten: https://github.com/emscripten-core/emscripten/compare/1.32.0...1.32.1
    - Emscripten-LLVM: https://github.com/emscripten-core/emscripten-fastcomp/compare/1.32.0...1.32.1
    - Emscripten-Clang: no changes.

v1.32.0: 4/28/2015
------------------
 - Compile .i files properly as C and not C++ (#3365).
 - Removed old deprecated options -s PRECISE_I32_MUL, CORRECT_ROUNDINGS,
   CORRECT_OVERFLOWS, CORRECT_SIGNS, CHECK_HEAP_ALIGN, SAFE_HEAP_LINES,
   SAFE_HEAP >= 2, ASM_HEAP_LOG, SAFE_DYNCALLS, LABEL_DEBUG, RUNTIME_TYPE_INFO
   and EXECUTION_TIMEOUT, since these don't apply to fastcomp, which is now the
   only enabled compilation mode.
 - Preliminary work towards supporting dynamic linking and dlopen().
 - Fixed an issue where emrun stripped some characters at output (#3394).
 - Fixed alignment issues with varargs.
 - Full list of changes:
    - Emscripten: https://github.com/emscripten-core/emscripten/compare/1.31.3...1.32.0
    - Emscripten-LLVM: https://github.com/emscripten-core/emscripten-fastcomp/compare/1.31.3...1.32.0
    - Emscripten-Clang: no changes.

v1.31.3: 4/22/2015
------------------
 - Improved support for -E command line option (#3365).
 - Removed the old optimizeShifts optimization pass that was not valid for
   asm.js code.
 - Fixed an issue when simultaneously using EMULATE_FUNCTION_POINTER_CASTS and
   EMULATED_FUNCTION_POINTERS.
 - Fixed an issue with -s PRECISE_I64_MATH=2 not working (#3374).
 - Full list of changes:
    - Emscripten: https://github.com/emscripten-core/emscripten/compare/1.31.2...1.31.3
    - Emscripten-LLVM: https://github.com/emscripten-core/emscripten-fastcomp/compare/1.31.2...1.31.3
    - Emscripten-Clang: no changes.

v1.31.2: 4/20/2015
------------------
 - Added support for file suffixes .i and .ii (#3365).
 - Fixed an issue with embind and wide strings (#3299).
 - Removed more traces of the old non-fastcomp compiler code.
 - Full list of changes:
    - Emscripten: https://github.com/emscripten-core/emscripten/compare/1.31.1...1.31.2
    - Emscripten-LLVM: no changes.
    - Emscripten-Clang: no changes.

v1.31.1: 4/17/2015
------------------
 - Added support for unicode characters in EM_ASM() blocks (#3348).
 - Removed the pointer masking feature as experimental and unsupported.
 - Fixed an issue where exit() did not terminate execution of Emterpreter (#3360).
 - Removed traces of the old non-fastcomp compiler code.
 - Full list of changes:
    - Emscripten: https://github.com/emscripten-core/emscripten/compare/1.31.0...1.31.1
    - Emscripten-LLVM: https://github.com/emscripten-core/emscripten-fastcomp/compare/1.31.0...1.31.1
    - Emscripten-Clang: no changes.

v1.31.0: 4/14/2015
------------------
 - Remove references to unsupported EMCC_FAST_COMPILER mode, fastcomp is always enabled (#3347).
 - Full list of changes:
    - Emscripten: https://github.com/emscripten-core/emscripten/compare/1.30.6...1.31.0
    - Emscripten-LLVM: https://github.com/emscripten-core/emscripten-fastcomp/compare/1.30.6...1.31.0
    - Emscripten-Clang: no changes.

v1.30.6: 4/14/2015
------------------
 - Removed support for the deprecated jcache functionality (#3313).
 - Added support to emscripten_GetProcAddress() to fetch symbols with the ANGLE
   suffix (#3304, #3315).
 - Added immintrin.h header file to include all SSE support.
 - Added an async option to ccall (#3307).
 - Stopped from using 0 as a valid source ID for OpenAL (#3303).
 - When project has disabled exception catching, build an exceptions-disabled
   version of libcxx.
 - Split libcxx into two parts to optimize code size for projects that only need
   small amount of libcxx (#2545, #3308).
 - Avoid fprintf usage in emscripten_GetProcAddress() to allow using it with -s
   NO_FILESYSTEM=1 (#3327).
 - Removed old deprecated functionalities USE_TYPED_ARRAYS, FHEAP, GC emulation
   and non-asmjs-emscripten ABI.
 - Don't refer to prefixed GL extensions when creating a GL context (#3324).
 - Removed support code for x86_fp80 type (#3341).
 - Optimize EM_ASM() calls even more (#2596).
 - Full list of changes:
    - Emscripten: https://github.com/emscripten-core/emscripten/compare/1.30.5...1.30.6
    - Emscripten-LLVM: https://github.com/emscripten-core/emscripten-fastcomp/compare/1.30.5...1.30.6
    - Emscripten-Clang: no changes.

v1.30.5: 4/7/2015
-----------------
 - Fixed WebIDL operation when closure is enabled after the previous EM_ASM()
   optimizations.
 - Optimized jsCall() to handle variadic cases of number of arguments faster
   (#3290, #3305).
 - Removed support for the getwd() function (#1115, #3309).
 - Fixed a problem with -s IGNORED_FUNCTIONS and -s DEAD_FUNCTIONS not working
   as expected (#3239).
 - Fixed an issue with -s EMTERPRETIFY_ASYNC=1 and emscripten_sleep() not
   working (#3307).
 - Full list of changes:
    - Emscripten: https://github.com/emscripten-core/emscripten/compare/1.30.4...1.30.5
    - Emscripten-LLVM: https://github.com/emscripten-core/emscripten-fastcomp/compare/1.30.4...1.30.5
    - Emscripten-Clang: no changes.

v1.30.4: 4/3/2015
-----------------
 - Optimized the performance and security of EM_ASM() blocks by avoiding the use
   of eval() (#2596).
 - Full list of changes:
    - Emscripten: https://github.com/emscripten-core/emscripten/compare/1.30.3...1.30.4
    - Emscripten-LLVM: https://github.com/emscripten-core/emscripten-fastcomp/compare/1.30.3...1.30.4
    - Emscripten-Clang: no changes.

v1.30.3: 4/3/2015
-----------------
 - Improved error handling in library_idbstore.js.
 - Fixed an asm.js validation issue with EMULATE_FUNCTION_POINTER_CASTS=1 feature (#3300).
 - Fixed Clang build by adding missing nacltransforms project after latest
   LLVM/Clang upstream merge.
 - Full list of changes:
    - Emscripten: https://github.com/emscripten-core/emscripten/compare/1.30.2...1.30.3
    - Emscripten-LLVM: https://github.com/emscripten-core/emscripten-fastcomp/compare/1.30.2...1.30.3
    - Emscripten-Clang: https://github.com/emscripten-core/emscripten-fastcomp-clang/compare/1.30.2...1.30.3

v1.30.2: 4/1/2015
-----------------
 - Added support to writing to mmap()ed memory by implementing msync() (#3269).
 - Updated SDL2 port to version 7.
 - Exported new singleton function Module.createContext() for creating a GL
   context from SDL2.
 - Added support for asm.js/Emscripten arch in Clang.
 - Finished LLVM 3.6 upgrade merge.
 - Full list of changes:
    - Emscripten: https://github.com/emscripten-core/emscripten/compare/1.30.1...1.30.2
    - Emscripten-LLVM: https://github.com/emscripten-core/emscripten-fastcomp/compare/1.30.1...1.30.2
    - Emscripten-Clang: https://github.com/emscripten-core/emscripten-fastcomp-clang/compare/1.30.1...1.30.2

v1.30.1: 3/24/2015
------------------
 - Upgraded LLVM+Clang from vrsion 3.5 to version 3.6.
 - Full list of changes:
    - Emscripten: https://github.com/emscripten-core/emscripten/compare/1.30.0...1.30.1
    - Emscripten-LLVM: https://github.com/emscripten-core/emscripten-fastcomp/compare/1.30.0...1.30.1
    - Emscripten-Clang: https://github.com/emscripten-core/emscripten-fastcomp-clang/compare/1.30.0...1.30.1

v1.30.0: 3/24/2015
------------------
 - Fixed a bug where html5.h API would not remove event handlers on request.
 - Fixed a regression issue that broke building on Windows when attempting to
   invoke tools/gen_struct_info.py.
 - Improved memory growth feature to better handle growing to large memory sizes
   between 1GB and 2GB (#3253).
 - Fixed issues with emrun with terminating target browser process, managing
   lingering sockets and command line quote handling.
 - Fixed a bug where unsigned integer return values in embind could be returned
   as signed (#3249).
 - Improved handling of lost GL contexts.
 - Changed malloc to be fallible (return null on failure) when memory growth is
   enabled (#3253).
 - Fixed a bug with WebIDL not being able to handle enums (#3258).
 - Updated POINTER_MASKING feature to behave as a boolean rather than a mask
   (#3240).
 - Improved "emcmake cmake" on Windows to automatically remove from path any
   entries that contain sh.exe in them, which is not supported by CMake.
 - Fixed an issue with symlink handling in readlink (#3277).
 - Updated SDL2 port to version 6.
 - Removed the obsolete FAST_MEMORY build option.
 - Added reciprocalApproximation and reciprocalSqrtApproximation SIMD intrinsics.
 - Full list of changes:
    - Emscripten: https://github.com/emscripten-core/emscripten/compare/1.29.12...1.30.0
    - Emscripten-LLVM: https://github.com/emscripten-core/emscripten-fastcomp/compare/1.29.12...1.30.0
    - Emscripten-Clang: no changes.

v1.29.12: 3/15/2015
-------------------
 - Fix a bug where SDL_malloc and SDL_free were not available. (#3247)
 - Fix various issues with emrun usage. (#3234)
 - Fixed an off-by-one memory access in native optimizer.
 - Improve emterpreter support.
 - Full list of changes:
    - Emscripten: https://github.com/emscripten-core/emscripten/compare/1.29.11...1.29.12
    - Emscripten-LLVM: no changes.
    - Emscripten-Clang: no changes.

v1.29.11: 3/11/2015
-------------------
 - Remove the requirement to pass -s PRECISE_F32=1 manually when building with
   SIMD support.
 - Fix a temp directory leak that could leave behind empty directories in the
   temp directory after build (#706)
 - Improve support for growable Emscripten heap in asm.js mode.
 - Added a warning message when generating huge asset bundles with file packager.
 - Fixed a bug where emscripten_get_gamepad_status might throw a JS exception if
   called after a gamepad was disconnected.
 - Improve emterpreter sleep support.
 - Optimize code generation when multiple consecutive bitshifts are present.
 - Optimize redundant stack save and restores, and memcpy/memsets.
 - Full list of changes:
    - Emscripten: https://github.com/emscripten-core/emscripten/compare/1.29.10...1.29.11
    - Emscripten-LLVM: https://github.com/emscripten-core/emscripten-fastcomp/compare/1.29.10...1.29.11
    - Emscripten-Clang: no changes.

v1.29.10: 2/19/2015
-------------------
 - Add a warning message when generating code that has a very large number of
   variables, which optimization flags could remove.
 - Improve support for SIMD casts and special loads.
 - Fix the process return code when using EMCONFIGURE_JS=1.
 - Improved the error message in abort().
 - Fix main loop handling during emterpreter sync save/load.
 - Handle emscripten_async_call and friends during sleep, by pausing all
   safeSet*() operations.
 - Add support for Google WTF when building with --tracing.
 - Improve emterpreter stability with fuzzing.
 - Add an option to load the memory initializer file from a typed array (#3187)
 - Remove linker warning message when linking to -lm, since Emscripten includes
   musl that implements the math libraries built-in.
 - Add support for SDL_WM_SetCaption(), which calls to Module['setWindowTitle'],
   or if not present, sets the web page title. (#3192)
 - Full list of changes:
    - Emscripten: https://github.com/emscripten-core/emscripten/compare/1.29.9...1.29.10
    - Emscripten-LLVM: https://github.com/emscripten-core/emscripten-fastcomp/compare/1.29.9...1.29.10
    - Emscripten-Clang: no changes.

v1.29.9: 2/9/2015
-------------------
 - Documented FORCE_ALIGNED_MEMORY to be no longer supported.
 - Fixes issues with native optimizer handling of "if () else {}" statements.
   (#3129)
 - Improved cross-browser support for EMSCRIPTEN_FULLSCREEN_FILTERING_NEAREST.
   (#3165)
 - Added new linker option --profiling-funcs, which generates output that is
   otherwise minified, except that function names are kept intact, for use in
   profilers and getting descriptive call stacks.
 - The Module object is no longer written in global scope. (#3167)
 - Added new emscripten_idb_* API. (#3169)
 - Added new function emscripten_wget_data().
 - Add support for GL_RED with GLES3/WebGL2. (#3176)
 - Added basic WebVR support. (#3177)
 - Full list of changes:
    - Emscripten: https://github.com/emscripten-core/emscripten/compare/1.29.8...1.29.9
    - Emscripten-LLVM: no changes.
    - Emscripten-Clang: no changes.

v1.29.8: 1/31/2015
-------------------
 - Fix a temp file leak with emterpreter. (#3156)
 - Fix a typo that broke glBlitFramebuffer. (#3159)
 - Added scandir() and alphasort() from musl. (#3161)
 - Add a warning if multiple .a files with same basename are being linked
   together. (#2619)
 - Full list of changes:
    - Emscripten: https://github.com/emscripten-core/emscripten/compare/1.29.7...1.29.8
    - Emscripten-LLVM: https://github.com/emscripten-core/emscripten-fastcomp/compare/1.29.7...1.29.8
    - Emscripten-Clang: no changes.

v1.29.7: 1/28/2015
-------------------
 - Fixed an issue with backwards compatibility in emscripten-ports. (#3144)
 - Warn on duplicate entries in archives. (#2619)
 - Removed the MAX_SETJMPS limitation to improve setjmp/longjpmp support.
   (#3151)
 - Improve the native optimizer to not emit empty if clauses in some cases.
   (#3154)
 - Optimize Math.clz32, Math.min, NaN, and inf handling in asm.js.
 - Full list of changes:
    - Emscripten: https://github.com/emscripten-core/emscripten/compare/1.29.6...1.29.7
    - Emscripten-LLVM: https://github.com/emscripten-core/emscripten-fastcomp/compare/1.29.6...1.29.7
    - Emscripten-Clang: no changes.

v1.29.6: 1/23/2015
-------------------
 - Fixed an issue where calling glGen*() when the GL context was lost might
   throw a JS exception, instead a GL_INVALID_OPERATION is now recorded.
 - Improve label handling in native optimizer.
 - Full list of changes:
    - Emscripten: https://github.com/emscripten-core/emscripten/compare/1.29.5...1.29.6
    - Emscripten-LLVM: no changes.
    - Emscripten-Clang: no changes.

v1.29.5: 1/23/2015
-------------------
 - Enable compiling source files with the extension ".c++".
 - Enable versioning of the emscripten ports so that older Emscripten versions
   can keep using older versions of the ports (#3144)
 - Added a whitelist option to emterpreter, a linker flag of form -s
   EMTERPRETIFY_WHITELIST=["symbol1","symbol2"]. (#3129)
 - Improved emscripten_get_pointerlock_status() to always fill the output
   structure even when pointer lock is not supported.
 - Added an environment variable EMCC_NO_OPT_SORT=0/1 option to configure
   whether the generated output should have the functions sorted by length,
   useful for debugging.
 - Added new tool tools/merge_pair.py which allows bisecting differences between
   two output files to find discrepancies.
 - Improved parsing in cashew.
 - Improved output message from emconfigure and emmake when inputs are unexpected.
 - Added built-in asm handler for LLVM fabs operation.
 - Full list of changes:
    - Emscripten: https://github.com/emscripten-core/emscripten/compare/1.29.4...1.29.5
    - Emscripten-LLVM: https://github.com/emscripten-core/emscripten-fastcomp/compare/1.29.4...1.29.5
    - Emscripten-Clang: no changes.

v1.29.4: 1/21/2015
-------------------
 - Added new C <-> JS string marshalling functions asciiToString(),
   stringToAscii(), UTF8ToString(), stringToUTF8() that can be used to copy
   strings across the JS and C boundaries. (#2363)
 - Added new functions lengthBytesUTF8(), lengthBytesUTF16() and
   lengthBytesUTF32() to allow computing the byte lengths of strings in
   different encodings. (#2363)
 - Upgraded SDL2 port to version 4.
 - Add support for saving the emterpreter stack when there are functions
   returning a value on the stack (#3129)
 - Notice async state in emterpreter trampolines (#3129)
 - Optimize SDL1 pixel copying to the screen.
 - Fixed an issue with emterpreter parsing. (#3141)
 - Fixed an issue with native optimizer and -s PPRECISE_F32=1.
 - Full list of changes:
    - Emscripten: https://github.com/emscripten-core/emscripten/compare/1.29.3...1.29.4
    - Emscripten-LLVM: https://github.com/emscripten-core/emscripten-fastcomp/compare/1.29.3...1.29.4
    - Emscripten-Clang: no changes.

v1.29.3: 1/16/2015
-------------------
 - Fixed a bug with OpenGL context initialization enableExtensionsByDefault. (#3135)
 - Fixed an issue with nested if parsing in native optimizer.
 - Full list of changes:
    - Emscripten: https://github.com/emscripten-core/emscripten/compare/1.29.2...1.29.3
    - Emscripten-LLVM: no changes.
    - Emscripten-Clang: no changes.

v1.29.2: 1/16/2015
-------------------
 - Fixed an issue with embind compilation in LLVM 3.5.
 - Fixed an issue with SDL audio queueing stability, which would queue audio too
   eagerly and cause stutter in some applications (#3122, #3124)
 - Enabled native JS optimizer to be built automatically on Windows, requires
   VS2012 or VS2013. 
 - Improve error message to reflect the fact that DLOPEN_SUPPORT is currently
   not available (#2365)
 - Improve SIMD load and store support.
 - Upgraded SDL2 port to version 3.
 - Fix a bug with native JS optimizer and braces in nested ifs.
 - Improved emterpreter support.
 - Fixed LLVM 3.5 to build with Visual Studio on Windows (emscripten-fastcomp #61)
 - Full list of changes:
    - Emscripten: https://github.com/emscripten-core/emscripten/compare/1.29.1...1.29.2
    - Emscripten-LLVM: https://github.com/emscripten-core/emscripten-fastcomp/compare/1.29.1...1.29.2
    - Emscripten-Clang: no changes.

v1.29.1: 1/7/2015
-------------------
 - Migrated to upstream PNaCl LLVM+Clang 3.5 from the previous 3.4.
 - Full list of changes:
    - Emscripten: https://github.com/emscripten-core/emscripten/compare/1.29.0...1.29.1
    - Emscripten-LLVM: https://github.com/emscripten-core/emscripten-fastcomp/compare/1.29.0...1.29.1
    - Emscripten-Clang: https://github.com/emscripten-core/emscripten-fastcomp-clang/compare/1.29.0...1.29.1

v1.29.0: 1/7/2015
-------------------
 - Full list of changes:
    - Emscripten: https://github.com/emscripten-core/emscripten/compare/1.28.3...1.29.0
    - Emscripten-LLVM: https://github.com/emscripten-core/emscripten-fastcomp/compare/1.28.3...1.29.0
    - Emscripten-Clang: no changes.

v1.28.3: 1/4/2015
-------------------
 - embuilder.py tool
 - Many fixes for native optimizer on Windows
 - Perform LLVM LTO in a separate invocation of opt, so that it does not mix
   with legalization and other stuff we do at link time
 - Full list of changes:
    - Emscripten: https://github.com/emscripten-core/emscripten/compare/1.28.2...1.28.3
    - Emscripten-LLVM: https://github.com/emscripten-core/emscripten-fastcomp/compare/1.28.2...1.28.3
    - Emscripten-Clang: https://github.com/emscripten-core/emscripten-fastcomp-clang/compare/1.28.2...1.28.3

v1.28.2: 12/17/2014
-------------------
 - Enable native optimizer by default
 - Disable slow2asm legacy testing (asm.js mode in pre-fastcomp)
 - Full list of changes:
    - Emscripten: https://github.com/emscripten-core/emscripten/compare/1.28.1...1.28.2
    - Emscripten-LLVM: https://github.com/emscripten-core/emscripten-fastcomp/compare/1.28.1...1.28.2
    - Emscripten-Clang: no changes.

v1.28.1: 12/15/2014
-------------------
 - Use a lot more MUSL math functions
 - Full list of changes:
    - Emscripten: https://github.com/emscripten-core/emscripten/compare/1.28.0...1.28.1
    - Emscripten-LLVM: https://github.com/emscripten-core/emscripten-fastcomp/compare/1.28.0...1.28.1
    - Emscripten-Clang: no changes.

v1.28.0: 12/12/2014
-------------------
 - Full list of changes:
    - Emscripten: https://github.com/emscripten-core/emscripten/compare/1.27.2...1.28.0
    - Emscripten-LLVM: https://github.com/emscripten-core/emscripten-fastcomp/compare/1.27.2...1.28.0
    - Emscripten-Clang: no changes.

v1.27.2: 12/10/2014
-------------------
 - Added more complete support for SSE1 SIMD intrinsics API. (#2792)
 - Fixed an issue with glTexImage2D on GL_LUMINANCE + GL_FLOAT textures. (#3039)
 - Use the cashew asm.js parser in native optimizer.
 - Fixed issues with IE when running closure minified pages. (#3012)
 - Enabled asm.js validation for SIMD compilation.
 - Full list of changes:
    - Emscripten: https://github.com/emscripten-core/emscripten/compare/1.27.1...1.27.2
    - Emscripten-LLVM: https://github.com/emscripten-core/emscripten-fastcomp/compare/1.27.1...1.27.2
    - Emscripten-Clang: no changes.

v1.27.1: 11/20/2014
-------------------
 - Migrated to upstream PNaCl LLVM+Clang 3.4 from the previous 3.3.
 - Added a FindOpenGL.cmake to support find_package() for OpenGL in CMake scripts.
 - Full list of changes:
    - Emscripten: https://github.com/emscripten-core/emscripten/compare/1.27.0...1.27.1
    - Emscripten-LLVM: https://github.com/emscripten-core/emscripten-fastcomp/compare/1.27.0...1.27.1
    - Emscripten-Clang: https://github.com/emscripten-core/emscripten-fastcomp-clang/compare/1.27.0...1.27.1

v1.27.0: 11/20/2014
-------------------
 - Added new work in progress option -s NATIVE_OPTIMIZER=1 that migrates
   optimizer code from JS to C++ for better performance.
 - Fixed an embind issue when compiling with closure (#2974)
 - Fixed an embind issue with unique_ptr (#2979)
 - Fixed a bug with new GL context initialization in proxy to worker mode.
 - Fixed an issue where GL context event handlers would leak after a GL context
   has been freed.
 - Optimized embind operation in Chrome by avoiding using Function.prototype.bind().
 - Full list of changes:
    - Emscripten: https://github.com/emscripten-core/emscripten/compare/1.26.1...1.27.0
    - Emscripten-LLVM: https://github.com/emscripten-core/emscripten-fastcomp/compare/1.26.1...1.27.0
    - Emscripten-Clang: no changes.

v1.26.1: 11/7/2014
------------------
 - Fixed emscripten::val handle for special js values (#2930)
 - Implemented SDL 1.2 SDL_SetClipRect / SDL_GetClipRect (#2931)
 - Added support for building zlib from Emscripten Ports with linker flag -s USE_ZLIB=1.
 - Improved experimental GLES3 support.
 - Fixed issues with llseek (#2945)
 - Enable using emscripten_get_now() in web workers (#2953)
 - Added stricter input data validation in GL code.
 - Added new HTML5 C API for managing fullscreen mode transitions to resolve
   cross-browser issue #2556 (#2975)
 - Fixed an issue with using structs in va_args (#2923)
 - Full list of changes:
    - Emscripten: https://github.com/emscripten-core/emscripten/compare/1.26.0...1.26.1
    - Emscripten-LLVM: https://github.com/emscripten-core/emscripten-fastcomp/compare/1.26.0...1.26.1
    - Emscripten-Clang: https://github.com/emscripten-core/emscripten-fastcomp-clang/compare/1.26.0...1.26.1

v1.26.0: 10/29/2014
-------------------
 - Fixed an issue where emar would forward --em-config to llvm-ar (#2886)
 - Added a new "emterpreter" feature that allows running Emscripten compiled
   code in interpreted form until asm.js compilation is ready (-s
   EMTERPRETIFY=1).
    - For more information, see
      https://groups.google.com/d/msg/emscripten-discuss/vhaPL9kULxk/_eD2G06eucwJ
 - Added new "Emscripten Ports" architecture that enables building SDL2 with -s
   USE_SDL=2 command line flag.
 - Added support for SDL 1.2 SDL_CreateRGBSurfaceFrom() function.
 - Improved experimental SIMD support.
 - Use only minimum necessary digits to print floating point literals in
   generated JS code for smaller code output.
 - Full list of changes:
    - Emscripten: https://github.com/emscripten-core/emscripten/compare/1.25.2...1.26.0
    - Emscripten-LLVM: https://github.com/emscripten-core/emscripten-fastcomp/compare/1.25.2...1.26.0
    - Emscripten-Clang: no changes.

v1.25.2: 10/16/2014
-------------------
 - Fixed a bug in tmpfile() function not allocating the mode argument correctly.
 - Fixed a bug with handling empty files in IDBFS (#2845)
 - Added an implementation of the utimes() function (#2845)
 - Added experimental WebGL 2.0 support with the linker flag -s USE_WEBGL2=1.
   (#2873)
 - Fixed a UnboundTypeError occurring in embind (#2875)
 - Fixed an error "IndexSizeError: Index or size is negative or greater than the
   allowed amount" being thrown by Emscripten SDL 1.2 surface blit code. (#2879)
 - Fixed a JS minifier issue that generated "x--y from x - -y" (#2869)
 - Added a new emcc command line flag "--cache <dir>" to control the location of
   the Emscripten cache directory (#2816)
 - Implemented SDL_ConvertSurface() and added support for SDL_SRCALPHA in
   SDL_SetAlpha (#2871)
 - Fixed issues with the GL library handling of invalid input values.
 - Optimized SDL copyIndexedColorData function (#2890)
 - Implemented GLES3 emulation for glMapBufferRange() for upcoming WebGL 2
   support, using the -s FULL_ES3=1 linker option.
 - Fixed a bug where setting up and cancelling the main loop multiple times
   would stack up the main loop to be called too frequently (#2839)
 - Introduced a new API emscripten_set_main_loop_timing() for managing the
   Emscripten main loop calling frequency (#2839)
 - Added new optimization flags SDL.discardOnLock and SDL.opaqueFrontBuffer to
   Emscripten SDL 1.2 SDL_LockSurface() and SDL_UnlockSurface() (#2870)
 - Fixed a bug with glfwGetProcAddress().
 - Added option to customize GLOBAL_BASE (the starting address of global
   variables in the Emscripten HEAP).
 - Added the ability to register mouseover and mouseout events from the HTML5
   API.
 - Improved experimental SIMD support.
 - Full list of changes:
    - Emscripten: https://github.com/emscripten-core/emscripten/compare/1.25.1...1.25.2
    - Emscripten-LLVM: no changes.
    - Emscripten-Clang: no changes.

v1.25.1: 10/1/2014
------------------
 - Updated heap resize support code when -s ALLOW_MEMORY_GROWTH=1 is defined.
 - Updated libc++ to new version from upstream svn revision 218372, 2014-09-24.
 - Fixed a bug where building on Windows might generate output JS files with
   incorrect syntax (emscripten-fastcomp #52)
 - Improved experimental SIMD support.
 - Full list of changes:
    - Emscripten: https://github.com/emscripten-core/emscripten/compare/1.25.0...1.25.1
    - Emscripten-LLVM: https://github.com/emscripten-core/emscripten-fastcomp/compare/1.25.0...1.25.1
    - Emscripten-Clang: no changes.


v1.25.0: 9/30/2014
------------------
 - Fixed a warning message with -s EXPORTED_FUNCTIONS.
 - Full list of changes:
    - Emscripten: https://github.com/emscripten-core/emscripten/compare/1.24.1...1.25.0
    - Emscripten-LLVM: no changes.
    - Emscripten-Clang: no changes.

v1.24.1: 9/27/2014
------------------
 - Fixed issues with the tmpnam and tmpfile functions (#2797, 2798)
 - Fixed CMake package find code to not search any system directories, because
   Emscripten is a cross-compiler.
 - Improved support for the proposed solution for heap resizing.
 - Fixed an issue where one could not run a main loop without having first a GL
   context created when -s FULL_ES2 or -s LEGACY_GL_EMULATION were set.
 - For compatibility, Emscripten will no longer warn about missing library files
   for -lGL, -lGLU and -lglut libraries, since Emscripten provides the
   implementation for these without having to explicitly link to anything.
 - Added support for readonly (const) attributes and automatically call
   Pointer_stringify on DOMStrings in WebIDL.
 - Improved SIMD support for the experimental Ecmascript SIMD spec.
 - Added support for GLFW 3.0.
 - Added new Emscripten HTML 5 functions emscripten_set_mouseenter_callback()
   and emscripten_set_mouseleave_callback().
 - Emscripten now recognizes an environment variable
   EMCC_JSOPT_BLACKLIST=a,b,c,d which can be used to force-disable Emscripten to
   skip running specific JS optimization passes. This is intended as a debugging
   aid to help zoom in on JS optimizer bugs when compiling with -O1 and greater.
   (#2819)
 - Fixed a bug where Module['TOTAL_STACK'] was ignored (#2837).
 - Improved SIMD support for the experimental Ecmascript SIMD spec. Preliminary asm.js validation.
 - Full list of changes:
    - Emscripten: https://github.com/emscripten-core/emscripten/compare/1.24.0...1.24.1
    - Emscripten-LLVM: https://github.com/emscripten-core/emscripten-fastcomp/compare/1.24.0...1.24.1
    - Emscripten-Clang: no changes.

v1.24.0: 9/16/2014
------------------
 - Renamed the earlier Module.locateFilePackage() to Module.locateFile() added
   in v1.22.2 to better reflect its extended usage.
 - Improved exceptions support with exception_ptr.
 - Fixed a bug where restoring files from IDBFS would not preserve their file modes.
 - Fixed and issue where one could not pass a null pointer to strftime() function.
 - Improved SIMD support for the experimental Ecmascript SIMD spec.
 - Full list of changes:
    - Emscripten: https://github.com/emscripten-core/emscripten/compare/1.23.5...1.24.0
    - Emscripten-LLVM: https://github.com/emscripten-core/emscripten-fastcomp/compare/1.23.5...1.24.0
    - Emscripten-Clang: no changes.

v1.23.5: 9/12/2014
------------------
 - Added new functions emscripten_get_device_pixel_ratio(),
   emscripten_set_canvas_css_size() and emscripten_get_canvas_css_size() which
   allow handling High DPI options from C code.
 - Fixed bugs with timzone-related functions in the JS-implemented C standard
   library.
 - Implemented clock_gettime(CLOCK_MONOTONIC) and added a new function
   emscripten_get_now_is_monotonic() to query whether the JS-provided timer is
   monotonic or not.
 - Fixed an issue where the user could not pass --llvm-opts=xxx when also
   specifying --llvm-lto=2.
 - Renamed the linker option -profiling to --profiling for consistency. The old
   form is still supported.
 - Formalized the set of valid characters to be used in files passed to the
   file_packager.py (#2765).
 - Implemented SDL function SDL_BlitScaled.
 - Fixed a bug with right modifier keys in SDL.
 - Full list of changes:
    - Emscripten: https://github.com/emscripten-core/emscripten/compare/1.23.4...1.23.5
    - Emscripten-LLVM: no changes.
    - Emscripten-Clang: no changes.

v1.23.4: 9/7/2014
------------------
 - Implemented new targetX and targetY fields for native HTML5 mouse and touch
   events (#2751)
 - Improved SIMD support for the experimental Ecmascript SIMD spec.
 - Full list of changes:
    - Emscripten: https://github.com/emscripten-core/emscripten/compare/1.23.3...1.23.4
    - Emscripten-LLVM: https://github.com/emscripten-core/emscripten-fastcomp/compare/1.23.3...1.23.4
    - Emscripten-Clang: no changes.

v1.23.3: 9/7/2014
------------------
 - Removed the scons-tools SCons build system as unused.
 - Fixed an issue where applications could not handle WebGL context creation
   failures gracefully.
 - Fixed a bug where the stringToC function in ccall/cwrap might not allocate
   enough space to hold unicode strings.
 - Removed CMake from attempting to link to library -ldl when building projects,
   by unsetting CMAKE_DL_LIBS.
 - Fixed a bug where write_sockaddr might return undefined data in its output
   structure.
 - Added a new _experimental_ -s POINTER_MASKING=1 linker option that might help
   JS VMs to optimize asm.js code.
 - Added first version of a memory tracing API to profile memory usage in
   Emscripten applications.
 - Added functions glob and globfree from musl regex library.
 - Improved SIMD support for the experimental Ecmascript SIMD spec.
 - Full list of changes:
    - Emscripten: https://github.com/emscripten-core/emscripten/compare/1.23.2...1.23.3
    - Emscripten-LLVM: https://github.com/emscripten-core/emscripten-fastcomp/compare/1.23.2...1.23.3
    - Emscripten-Clang: no changes.

v1.23.2: 9/2/2014
------------------
 - Adjusted the process and group ids reported by the stub library functions to
   be closer to native unix values.
 - Set stack to be aligned to 16 bytes. (#2721)
 - Fixed a compiler error "unresolved symbol:
   __cxa_decrement_exception_refcount" (#2715)
 - Added a new warning message that instructs that building .so, .dll and .dylib
   files is not actually supported, and is faked for compatibility reasons for
   existing build chains. (#2562)
 - Fixed problems with SDL mouse scrolling (#2643)
 - Implemented OpenAL function alSourceRewind.
 - Removed several old header files from the Emscripten repository that had been
   included for emulation purposes (zlib.h, png.h, tiff.h, tiffio.h), but their
   implementation is not included.
 - Work around an issue in d8 with binary file reading that broke e.g. printf
   when running in d8. (#2731)
 - Rigidified the semantics of Module.preRun and Module.postRun: These must
   always be JS arrays, single functions are not allowed (#2729)
 - Improved compiler warning diagnostics when generating output that will not
   validate as asm.js (#2737)
 - Updated to latest emrun version to enable support for passing arguments with
   hyphens to the program. (#2742)
 - Added Bessel math functions of the first kind  (j0, j1, jn) from musl.
 - Improved SIMD support for the experimental Ecmascript SIMD spec.
 - Full list of changes:
    - Emscripten: https://github.com/emscripten-core/emscripten/compare/1.23.1...1.23.2
    - Emscripten-LLVM: https://github.com/emscripten-core/emscripten-fastcomp/compare/1.23.1...1.23.2
    - Emscripten-Clang: no changes.

v1.23.1: 8/26/2014
------------------
 - Add support for the Chrome variant of the Gamepad API.
 - Updates to SIMD.js support.
 - Implemented glutSetCursor function.
 - Added new link-time options -s NO_FILESYSTEM=1 and -s NO_BROWSER=1 to enable
   reducing output file sizes when those functionalities are not necessary.
 - Added a new option --closure 2 to allow running closure even on the asm.js output.
 - Fixed a regression bug that broke the use of
   emscripten_set_socket_error_callback() in emscripten.h
 - Removed the support for old discontinued Mozilla Audio Data API in src/library_sdl.js.
 - Removed the support for using Web Audio ScriptProcessorNode to stream audio.
 - Improved SDL audio streaming by using the main rAF() callback instead of a
   separate setTimeout() callback to schedule the audio data.
 - Deprecated compiling without typed arrays support. 
 - Migrated to using musl PRNG functions. Fixes reported bugs about the quality of randomness (#2341)
 - Improved SIMD support for the experimental Ecmascript SIMD spec.
 - Full list of changes:
    - Emscripten: https://github.com/emscripten-core/emscripten/compare/1.23.0...1.23.1
    - Emscripten-LLVM: https://github.com/emscripten-core/emscripten-fastcomp/compare/1.23.0...1.23.1
    - Emscripten-Clang: no changes.

v1.23.0: 8/21/2014
------------------
 - Added support for array attributes in WebIDL bindings.
 - Allow cloning pointers that are scheduled for deletion in embind, and add
   support for null in embind_repr().
 - Fixed possible issues with rounding and flooring operations.
 - Full list of changes:
    - Emscripten: https://github.com/emscripten-core/emscripten/compare/1.22.2...1.23.0
    - Emscripten-LLVM: no changes.
    - Emscripten-Clang: no changes.

v1.22.2: 8/19/2014
------------------
 - Adds stack overflow checks when building with the link flag -s ASSERTIONS=1.
 - Fix an issue where EM_ASM was not usable with closure when closure removed
   the Module object (#2639)
 - The locale "POSIX" is now recognized (#2636)
 - Fixed a problem with embind on IE11.
 - Added OpenAL functions alSource3i, alListener3f, alGetEnumValue and
   alSpeedOfSound and also recognize ALC_MAX_AUXILIARY_SENDS.
 - Fixed an issue where emcc would create .o files in the current directory when
   compiling multiple code files simultaneously (#2644)
 - The -s PROXY_TO_WORKER1= option now looks for a GET option "?noProxy" in the
   page URL to select at startup time whether proxying should be on or off.
 - Added new functions emscripten_yield, emscripten_coroutine_create and
   emscripten_coroutine_next which implement coroutines when building with the
   -s ASYNCIFY=1 option.
 - Optimized the size of intermediate generated .o files by omitting LLVM debug
   info from them when not needed. (#2657)
 - Fixed WebSocket connection URLs to allow a port number in them, e.g.
   "server:port/addr" (2610)
 - Added support for void* to the WebIDL binder, via the identifier VoidPtr.
 - Optimize emcc to not copy bitcode files around redundantly.
 - Fix stat() to correctly return ENOTDIR when expected (#2669).
 - Fixed issues with nested exception catching (#1714).
 - Increased the minimum size of the Emscripten HEAP to 64k instead of a previous 4k.
 - The {{{ cDefine('name') }}} macros now raise a compile-time error if the
   define name is not found, instead of hiding the error message inside the
   compiled output (#2672)
 - Fixed an issue where --emrun parameter was not compatible with the -s
   PROXY_TO_WORKER=1 option.
 - Improved WebGL support when compiling with the PROXY_TO_WORKER=1 option.
 - Fixed a regression issue with the handling of running dtors of classes that
   use virtual inheritance. (#2682)
 - Added an option Module.locateFilePackage() as a means to customize where data
   files are found in relative to the running page (#2680). NOTE: This parameter
   was later renamed to Module.locateFile() instead in release 1.24.0.
 - Fixed a bug where OpenAL sources would not properly delete.
 - Fixed a bug with upstream libc++ on std::map, std::multimap and
   std::unordered_map self-assignment
   (http://llvm.org/bugs/show_bug.cgi?id=18735)
 - Allow using __asm__ __volatile__("": : :"memory") as a compile-time
   reordering barrier (#2647)
 - Full list of changes:
    - Emscripten: https://github.com/emscripten-core/emscripten/compare/1.22.1...1.22.2
    - Emscripten-LLVM: https://github.com/emscripten-core/emscripten-fastcomp/compare/1.22.1...1.22.2
    - Emscripten-Clang: no changes.

v1.22.1: 8/7/2014
------------------
 - Added support for prefixing functions with '$' in JS libraries, in order to
   cause them not be prefixed with '_' when compiling.
 - Improved WebIDL compiler to support enums.
 - Fixed a bug with emscripten_force_exit() that would throw an exception (#2629).
 - Fixed setlocale() when setting a bad locale. (#2630)
 - Fixed a compiler miscompilation bug when optimizing loops. (#2626)
 - Fixed an issue with rethrowing an exception (#2627)
 - Fixed a bug where malloc()ing from JS code would leak memory if the C/C++
   side does not use malloc() (#2621)
 - Removed an unnecessary assert() in glReadPixels, and improved it to support
   more texture pixel types.
 - Fixed a bug with std::locale accepting unknown locale names (#2636)
 - Added support for WebIDL binder to work with Closure (#2620)
 - Added no-op SDL IMG_Quit() and TTF_Quit() symbols.
 - Migrated to building libcxx and libcxxapi with -Oz optimization flags.
 - Full list of changes:
    - Emscripten: https://github.com/emscripten-core/emscripten/compare/1.22.0...1.22.1
    - Emscripten-LLVM: no changes.
    - Emscripten-Clang: no changes.

v1.22.0: 8/5/2014
------------------
 - Added support to emrun to dump files to the local filesystem for debugging
   purposes.
 - Implemented emscripten_wget in ASYNCIFY mode.
 - Improved extension catching support (#2616)
 - Fixed .a link groups to also work when linking to bitcode. (#2568)
 - Full list of changes:
    - Emscripten: https://github.com/emscripten-core/emscripten/compare/1.21.10...1.22.0
    - Emscripten-LLVM: https://github.com/emscripten-core/emscripten-fastcomp/compare/1.21.10...1.22.0
    - Emscripten-Clang: no changes.

v1.21.10: 7/29/2014
-------------------
 - Fixed a Windows-specific issue where the generated output files might contain
   line endings of form \r\r\n. This caused browser debuggers to get confused
   with line numbers. (#2133)
 - Improved the node.js workaround introduced in v1.21.8.
 - Implemented new HTML5 API for direct WebGL context creation, emscripten_webgl_*().
 - Fixed a bug when loading in node.js and loaded by another module (#2586)
 - Full list of changes:
    - Emscripten: https://github.com/emscripten-core/emscripten/compare/1.21.9...1.21.10
    - Emscripten-LLVM: no changes.
    - Emscripten-Clang: no changes.

v1.21.9: 7/28/2014
------------------
 - Fixed issues with exception catching. (#2531)
 - Full list of changes:
    - Emscripten: https://github.com/emscripten-core/emscripten/compare/1.21.8...1.21.9
    - Emscripten-LLVM: no changes.
    - Emscripten-Clang: no changes.

v1.21.8: 7/28/2014
------------------
 - Fixed an issue when using --embed-file to embed very large files.
 - Worked around a Windows node.js bug where the compiler output might get cut
   off when the compilation ends in an error.
   (https://github.com/joyent/node/issues/1669)
 - Full list of changes:
    - Emscripten: https://github.com/emscripten-core/emscripten/compare/1.21.7...1.21.8
    - Emscripten-LLVM: https://github.com/emscripten-core/emscripten-fastcomp/compare/1.21.7...1.21.8
    - Emscripten-Clang: no changes.

v1.21.7: 7/25/2014
------------------
 - Added new environment varaible EMCC_ONLY_FORCED_STDLIBS which can be used to
   restrict to only linking to the chosen set of Emscripten-provided libraries.
   (See also EMCC_FORCE_STDLIBS)
 - Adjusted argv[0] and environment variables USER, HOME, LANG and _ to report a
   more convenient set of default values. (#2565)
 - Fixed an issue where the application could not use environ without also
   referring to getenv() (#2557)
 - Fixed an issue with IDBFS running in web workers.
 - Print out an error if IDBFS is used without IDB support.
 - Fixed calling Runtime.getFuncWrapper() when -s ALIASING_FUNCTION_POINTERS=1 (#2010)
 - Fixed an issue where deleting files during directory iteration would produce
   incorrect iteration results (#2528)
 - Fixed support for strftime with %z and %Z (#2570)
 - Fixed a bug with truncate() throwing an exception (#2572)
 - Improved the linker to generate warning messages if user specifies -s X=Y
   linker flags that do not exist (#2579)
 - Fixed an issue with creating read-only files (#2573)
 - Added first implementation for the ASYNCIFY option, which splits up
   synchronous blocking loops to asynchronous execution. For more information on
   this approach, see https://github.com/emscripten-core/emscripten/wiki/Asyncify
 - Full list of changes:
    - Emscripten: https://github.com/emscripten-core/emscripten/compare/1.21.6...1.21.7
    - Emscripten-LLVM: https://github.com/emscripten-core/emscripten-fastcomp/compare/1.21.6...1.21.7
    - Emscripten-Clang: no changes.

v1.21.6: 7/22/2014
------------------
 - Separated OpenAL AL and ALC errors to properly separate fields.
 - When using EGL to initialize a GL context, initialize a stencil buffer to the
   context as well, since proper EGL context choosing is not yet implemented.
 - Added new linker flag -s DEMANGLE_SUPPORT to choose whether to compile the
   application with libcxxabi-provided demangling support ___cxa_demangle().
 - Fixed a problem where calling stat() on a nonexisting file in the runtime VFS
   would result in an exception being thrown. (#2552)
 - When using the -v flag, no longer retain intermediate compilation files. To
   preserve the intermediate files, set the EMCC_DEBUG=1 environment variable.
   (#2538)
 - Added a new HTML setting Module.memoryInitializerPrefixURL which specifies a
   prefix for where the memory initializer file .mem.js should be loaded from
   (#2542)
 - Implemented eglReleaseThread to work according to spec.
 - Implemented a new function emscripten_force_exit() which immediately shuts
   down the C runtime.
 - Fixed a bug with exception handling that resulted in an error unresolved
   symbol: _ZTISt13bad_exception (#2560)
 - Full list of changes:
    - Emscripten: https://github.com/emscripten-core/emscripten/compare/1.21.5...1.21.6
    - Emscripten-LLVM: no changes.
    - Emscripten-Clang: no changes.

v1.21.5: 7/21/2014
------------------
 - Added support for glDrawBuffers with the WEBGL_draw_buffers extension.
 - Added stub implementation for eglReleaseThread.
 - Fixed a bug where passing -E to emcc used the system include headers instead
   of the built-in ones. (#2534)
 - Fixed the stacktrace() function to work on MSIE as well.
 - Removed the zlib.h header file from system include directory, since
   Emscripten does not provide an implementation of zlib built-in.
 - Added support for __cxa_bad_typeid (#2547)
 - Fixed an internal compiler crash with a certain pattern involving optimized
   builds and int64_t (#2539)
 - Fixed an issue with -s EXCEPTION_CATCHING_WHITELIST handling where an
   extension that was a substring of another might get erroneously handled.
 - Full list of changes:
    - Emscripten: https://github.com/emscripten-core/emscripten/compare/1.21.4...1.21.5
    - Emscripten-LLVM: https://github.com/emscripten-core/emscripten-fastcomp/compare/1.21.4...1.21.5
    - Emscripten-Clang: no changes.

v1.21.4: 7/17/2014
------------------
 - Implemented the getsockopt() function.
 - Added new event callback functions emscripten_set_socket_xx_callback() that
   allow listening to WebSocket events in an asynchronous manner.
 - Greatly improved CMake support, now various forms of configure-time test
   builds are supported, and the default extension is set to ".js"
 - Prohibit the virtual filesystem from creating files with name '.' or '..' at
   runtime.
 - Have runtime mkdir() function call normalize the path to be created before
   creation.
 - Fixed an issue with omitting the third paramter in cwrap() call (#2511).
 - Fixed an issue where mouse event handling would throw an exception if the
   page did not contain a canvas object.
 - Fixed a GL initialization problem when user has extended Array with custom
   functions (#2514)
 - Added new compiler defines __EMSCRIPTEN_major__, __EMSCRIPTEN_minor__ and
   __EMSCRIPTEN_tiny__ which communicate the compiler version major.minor.tiny
   to compiled applications (#2343)
 - Fixed a bug where emrun did not properly capture the exit code when exit
   runtime via not calling exit().
 - Fixed an error message when symlinkin invalid filenams at runtime.
 - Fixed a bug in EGL context creation that parsed the input context creation
   parameters with wrong terminator.
 - Improved ffdb.py to be smarter when to attempt port forwarding to connect to
   a FFOS device DevTools port.
 - Implemented strsignal() function (#2532)
 - Full list of changes:
    - Emscripten: https://github.com/emscripten-core/emscripten/compare/1.21.3...1.21.4
    - Emscripten-LLVM: no changes.
    - Emscripten-Clang: no changes.

v1.21.3: 7/10/2014
------------------
 - Added implementations for SDL function SDL_AudioQuit and SDL_VideoQuit.
 - Fix an issue with the optimizeShifts optimization enabled in previous version.
 - Fixed the -s RELOOPER command line parameter to work.
 - Fixed a bug where building the system libc migt result in a compiler deadlock
   on Windows.
 - Removed emcc from trying to link in .dll files as static libraries on
   Windows.
 - Added support for GL_HALF_FLOAT_OES.
 - Fixed a bug where emcmake did not work on Windows.
 - Use multithreaded compilation to build libc.
 - Fixed an issue where the GL interop library could throw an exception in an
   error condition, instead of raising a GL error.
 - Full list of changes:
    - Emscripten: https://github.com/emscripten-core/emscripten/compare/1.21.2...1.21.3
    - Emscripten-LLVM: no changes.
    - Emscripten-Clang: no changes.

v1.21.2: 7/5/2014
------------------
 - Improved the checks that detect that code is run only while the runtime is
   initialized.
 - The memory initializer file (.mem.js) is now emitted by default when
   compiling with at least -O2 optimization level.
 - Fixed a performance issue where built-in math functions (Math.sqrt, etc.)
   took a slightly slower path (#2484).
 - Added support for the ffs libc function.
 - Re-enabled optimizeShifts optimization when not compiling for asm.js (#2481)
 - Full list of changes:
    - Emscripten: https://github.com/emscripten-core/emscripten/compare/1.21.1...1.21.2
    - Emscripten-LLVM: no changes.
    - Emscripten-Clang: no changes.

v1.21.1: 7/3/2014
------------------
 - Fixed an issue where wrong python interpreter could get invoked on Windows
   when both native and cygwin python were installed.
 - Updated musl from version 0.9.13 to version 1.0.3.
 - Full list of changes:
    - Emscripten: https://github.com/emscripten-core/emscripten/compare/1.21.0...1.21.1
    - Emscripten-LLVM: no changes.
    - Emscripten-Clang: no changes.

v1.21.0: 7/2/2014
------------------
 - Enable memory init files (.mem) by default in optimized builds (-O2+), as if
   --memory-init-file 1  is specified. This makes the default behavior on
   optimized builds emit smaller and faster-to-load code, but does require that
   you ship both a .js and a .mem file (if you prefer not to, can use
   --memory-init-file 1  ).
 - Implemented new SDL 1.2 functions SDL_GetRGB, SDL_GetRGBA and SDL_putenv.
 - Added support for /dev/random, /dev/urandom and C++11 std::random_device,
   which will use cryptographically secure random api if available. (#2447)
 - Added support for CMake find_path() directive.
 - Added support for std::unique_ptr in embind.
 - Improved Windows support for ffdb.py.
 - Implemented the clip_rect structure for created SDL surfaces.
 - Fixed a regression with SDL touch events (#2466)
 - Added support for C++11 std::thread::hardware_concurrency which backs to
   navigator.hardwareConcurrency. See
   http://wiki.whatwg.org/wiki/Navigator_HW_Concurrency (#2456)
 - Optimized embind code generation with constexprs.
 - Enabled the use of Runtime.add&removeFunction when closure minification is
   active (#2446)
 - Implemented support for accessing WebGL when building via the proxy to worker
   architecture.
 - Full list of changes:
    - Emscripten: https://github.com/emscripten-core/emscripten/compare/1.20.0...1.21.0
    - Emscripten-LLVM: no changes.
    - Emscripten-Clang: no changes.

v1.20.0: 6/13/2014
------------------
 - Optimize in-memory virtual filesystem performance when serialized to an IndexedDB.
 - Fixed memcpy regression with ta0 and ta1 modes.
 - Fixed an issue with line numbers being messed up when generating source maps (#2410)
 - Fixed an ffdb logging bug that could cause it to drop messages if they were
   being received too fast. Added support getting memory and system descriptions
   with ffdb.
 - Added a new extension to SDL "emscripten_SDL_SetEventHandler()" which enabled
   application to perform SDL event handling inside a JS event handler to
   overcome browser security restrictions. (#2417)
 - Full list of changes:
    - Emscripten: https://github.com/emscripten-core/emscripten/compare/1.19.2...1.20.0
    - Emscripten-LLVM: no changes.
    - Emscripten-Clang: no changes.

v1.19.2: 6/9/2014
------------------
 - Updated CMake support for response file handling.
 - Fixed issues with glfwGetProcAddress and glfwSetWindowSizeCallback.
 - Fixed an issue with regexes that caused issues on IE11 runtime (#2400)
 - Added a new functions emscripten_get_preloaded_image_data() and
   emscripten_get_preloaded_image_data_from_FILE() to obtain pixel data of
   preloaded images.
 - Greatly improved ffdb capabilities to operate a FFOS device.
 - Fixed a Windows-specific bug where the user temp directory was littered with
   temporary .rsp files that did not get cleaned up.
 - Improved SIMD support.
 - Full list of changes:
    - Emscripten: https://github.com/emscripten-core/emscripten/compare/1.19.1...1.19.2
    - Emscripten-LLVM: https://github.com/emscripten-core/emscripten-fastcomp/compare/1.19.1...1.19.2
    - Emscripten-Clang: no changes.

v1.19.1: 6/3/2014
------------------
 - Migrate to using musl sscanf and sprintf and the family that writes to
   memory, and not directly to the filesystem.
 - Improve the error messages from -s SAFE_HEAP_ACCESS=1 runtime checks.
 - Added new linker flag -s NO_DYNAMIC_EXECUTION=1 which removes the use of
   eval() and new Function() in the generated output. For more information, see
   "Eval and related functions are disabled" in
   https://developer.chrome.com/extensions/contentSecurityPolicy .
 - Fixed a compiler issue when very large double constants are present. (#2392)
 - Full list of changes:
    - Emscripten: https://github.com/emscripten-core/emscripten/compare/1.19.0...1.19.1
    - Emscripten-LLVM: no changes.
    - Emscripten-Clang: no changes.

v1.19.0: 5/29/2014
------------------
 - Added an error message to signal that linkable modules are not supported in fastcomp.
 - Fixed a miscompilation issue that resulted in an error "SyntaxError: invalid
   increment operand" and a statement +(+0) being generated (#2314)
 - Make optimized compiler output smaller by running the shell code through
   uglify when not using closure.
 - Fixed a crash in SDL audio loading code introduced in v1.18.3
 - Fixed an issue where glTex(Sub)Image2D might throw an exception on error,
   instead of setting glGetError().
 - Added new typedefs emscripten_align1_short, emscripten_align{1/2}_int,
   emscripten_align{1/2}_float and emscripten_align{1/2/4}_double to ease
   signaling the compiler that unaligned data is present. (#2378)
 - Fixed an embind issue with refcount tracking on smart pointers.
 - Full list of changes:
    - Emscripten: https://github.com/emscripten-core/emscripten/compare/1.18.4...1.19.0
    - Emscripten-LLVM: https://github.com/emscripten-core/emscripten-fastcomp/compare/1.18.4...1.19.0
    - Emscripten-Clang: no changes.

v1.18.4: 5/27/2014
------------------
 - Fixed error message on unsupported linking options (#2365)
 - Updated embind to latest version from IMVU upstream.
 - Fixed an issue where source maps did not load properly in Firefox.
 - Added a more descriptive error message to fastcomp when MAX_SETJMPS limit is
   violated. (#2379)
 - Full list of changes:
    - Emscripten: https://github.com/emscripten-core/emscripten/compare/1.18.3...1.18.4
    - Emscripten-LLVM: https://github.com/emscripten-core/emscripten-fastcomp/compare/1.18.3...1.18.4
    - Emscripten-Clang: no changes.

v1.18.3: 5/21/2014
------------------
 - Added support to emcc command line for "archive groups": -Wl,--start-group
   and -Wl,--end-group
 - Greatly optimized ccall and cwrap implementations.
 - Added new support for SDL_Mix backend to use WebAudio to play back audio clips.
 - Fixed a registerizeHarder issue with elimination of conditional expressions.
 - Migrated single-character standard C functions (islower, tolower, and the
   family) to use musl implementations.
 - Updated relooper to not optimize out breaks if it causes excessive nesting.
 - Full list of changes:
    - Emscripten: https://github.com/emscripten-core/emscripten/compare/1.18.2...1.18.3
    - Emscripten-LLVM: https://github.com/emscripten-core/emscripten-fastcomp/compare/1.18.2...1.18.3
    - Emscripten-Clang: no changes.

v1.18.2: 5/19/2014
------------------
 - Fixed a problem which blocked user applications from handling WebGL context
   loss events themselves.
 - Added a new HTML5 api function emscripten_is_webgl_context_lost() which
   allows polling for context loss in addition to receiving events.
 - Improved async wget progress events to work better across browsers.
 - Improved WebIDL binder support.
 - Added new typeof() function to emscripten::val.
 - Added support for SDL window events SDL_WINDOWEVENT_FOCUS_GAINED,
   SDL_WINDOWEVENT_FOCUS_LOST, SDL_WINDOWEVENT_SHOWN, SDL_WINDOWEVENT_HIDDEN.
 - Fixed a compiler miscompilation on unsigned i1 bitcasts (#2350)
 - Fixed a compiler bug where doubles in varargs might not get 8-byte aligned (#2358)
 - Full list of changes:
    - Emscripten: https://github.com/emscripten-core/emscripten/compare/1.18.1...1.18.2
    - Emscripten-LLVM: https://github.com/emscripten-core/emscripten-fastcomp/compare/1.18.1...1.18.2
    - Emscripten-Clang: no changes.

v1.18.1: 5/12/2014
------------------
 - Fixed an issue where the mouse wheel scroll did not work with SDL.
 - Fixed an issue with emscripten_async_wget, which undesirably expected that
   the string pointer passed to it stayed alive for the duration of the
   operation (#2349)
 - Emscripten now issues a warning message when the EXPORTED_FUNCTIONS list
   contains invalid symbol names (#2338)
 - Full list of changes:
    - Emscripten: https://github.com/emscripten-core/emscripten/compare/1.18.0...1.18.1
    - Emscripten-LLVM: no changes.
    - Emscripten-Clang: no changes.

v1.18.0: 5/10/2014
------------------
 - Enable support for low-level C<->JS interop to marshall 64 bit integers from
   C to JS.
 - Fixed an issue that caused some programs to immediately run out of memory
   "(cannot enlarge memory arrays)" at startup. (#2334)
 - Fixed a crash issue with generated touch events that didn't correspond to a real touch.
 - Full list of changes:
    - Emscripten: https://github.com/emscripten-core/emscripten/compare/1.17.0...1.18.0
    - Emscripten-LLVM: https://github.com/emscripten-core/emscripten-fastcomp/compare/1.17.0...1.18.0
    - Emscripten-Clang: no changes.

v1.17.0: 5/6/2014
------------------
 - Enabled asm.js compilation and -s PRECISE_F32 support when using embind.
 - Improved relooper to emit switches in many-entried blocks.
 - Fixed a GLFW bug where mouse wheel direction was reversed.
 - Fixed glfwGetKey to work even when no callback is registered with
   glfwGetKeyCallback (#1320)
 - Added a new tool 'webidl_binder' that generates C <-> JS interop code from
   WebIDL descriptions.
 - Fix emscripten compilation to work on pages that don't contain a HTML canvas.
 - Added a new error message to default shell when an uncaught exception is thrown.
 - Improved error diagnostics reported by -s SAFE_HEAP=1.
 - Added support for registering callbacks hook to VFS file open, write, move,
   close and delete.
 - Added embind support to std::basic_string<unsigned char>
 - By default, the C runtime will no longer exit after returning from main()
   when safeSetTimeout() or safeSetInterval() is used.
 - Fixed an issue with sscanf formatting (#2322)
 - Fixed an issue where precompiled headers were given a wrong output filename (#2320)
 - Enabled registerizeHarder optimization pass to work when outlining is enabled.
 - Fixed an issue with strptime month handling (#2324)
 - Added an initial implementation of a new tool 'ffdb' which can be used to
   operate a Firefox OS phone from the command line.
 - Fixed a compiler crash on assertion failure '!contains(BranchesOut, Target)'
   (emscripten-fastcomp #32)
 - Added a new ABI to Clang that targets Emscripten specifically. Stop aligning
   member functions to save some space in the function table array.
 - Full list of changes:
    - Emscripten: https://github.com/emscripten-core/emscripten/compare/1.16.0...1.17.0
    - Emscripten-LLVM: https://github.com/emscripten-core/emscripten-fastcomp/compare/1.16.0...1.17.0
    - Emscripten-Clang: https://github.com/emscripten-core/emscripten-fastcomp-clang/compare/1.16.0...1.17.0

v1.16.0: 4/16/2014
------------------
 - Removed browser warnings message in VFS library about replacing __proto__ performance issue. 
 - Full list of changes:
    - Emscripten: https://github.com/emscripten-core/emscripten/compare/1.15.1...1.16.0
    - Emscripten-LLVM: no changes.
    - Emscripten-Clang: https://github.com/emscripten-core/emscripten-fastcomp-clang/compare/1.15.1...1.16.0

v1.15.1: 4/15/2014
------------------
 - Added support for SDL2 touch api.
 - Added new user-controllable emdind-related define #define
   EMSCRIPTEN_HAS_UNBOUND_TYPE_NAMES, which allows optimizing embind for minimal
   size when std::type_info is not needed. 
 - Fixed issues with CMake support where CMAKE_AR and CMAKE_RANLIB were not
   accessible from CMakeLists.txt files.
 - Full list of changes:
    - Emscripten: https://github.com/emscripten-core/emscripten/compare/1.15.0...1.15.1
    - Emscripten-LLVM: no changes.
    - Emscripten-Clang: no changes.

v1.15.0: 4/11/2014
------------------
 - Fix outlining feature for functions that return a double (#2278)
 - Added support for C++11 atomic constructs (#2273)
 - Adjusted stdout and stderr stream behavior in the default shell.html to
   always print out to both web page text log box, and the browser console.
 - Fixed an issue with loop variable optimization.
 - Full list of changes:
    - Emscripten: https://github.com/emscripten-core/emscripten/compare/1.14.1...1.15.0
    - Emscripten-LLVM: https://github.com/emscripten-core/emscripten-fastcomp/compare/1.14.1...1.15.0
    - Emscripten-Clang: https://github.com/emscripten-core/emscripten-fastcomp-clang/compare/1.14.1...1.15.0

v1.14.1: 4/8/2014
------------------
 - Added new command line utility 'emcmake', which can be used to call
   emconfigure for cmake.
 - Added a new emcc command line parameter '--valid-abspath', which allows
   selectively suppressing warning messages that occur when using absolute path
   names in include and link directories.
 - Added a new emcc linker command line parameter '--emit-symbol-map', which
   will save a map file between minified global names and the original function
   names.
 - Fixed an issue with --default-object-ext not always working properly.
 - Added optimizations to eliminate redundant loop variables and redundant
   self-assignments.
 - Migrated several libc functions to use compiled code from musl instead of
   handwritten JS implementations.
 - Improved embind support.
 - Renamed the EM_ASM_() macro to the form EM_ASM_ARGS().
 - Fixed mouse button ordering issue in glfw.
 - Fixed an issue when creating a path name that ends in a slash (#2258, #2263)
 - Full list of changes:
    - Emscripten: https://github.com/emscripten-core/emscripten/compare/1.14.0...1.14.1
    - Emscripten-LLVM: https://github.com/emscripten-core/emscripten-fastcomp/compare/1.14.0...1.14.1
    - Emscripten-Clang: no changes.

v1.14.0: 3/25/2014
------------------
 - Added new emcc linker command line option '-profiling', which defaults JS
   code generation options suited for benchmarking and profiling purposes.
 - Implemented the EGL function eglWaitGL().
 - Fixed an issue with the HTML5 API that caused the HTML5 event listener unregistration to fail.
 - Fixed issues with numpad keys in SDL support library.
 - Added a new JS optimizer pass 'simplifyIfs', which is run when -s
   SIMPLIFY_IFS=1 link flag is set and -g is not specified. This pass merges
   multiple nested if()s together into single comparisons, where possible.
 - Removed false positive messages on missing internal "emscripten_xxx" symbols at link stage.
 - Updated to latest relooper version.
 - Full list of changes:
    - Emscripten: https://github.com/emscripten-core/emscripten/compare/1.13.2...1.14.0
    - Emscripten-LLVM: https://github.com/emscripten-core/emscripten-fastcomp/compare/1.13.2...1.14.0
    - Emscripten-Clang: no changes.

v1.13.2: 3/15/2014
------------------
 - Fixed issues with SDL audio on Safari.
 - Fixed issues with HTML5 API mouse scroll events on Safari.
 - Fixed issues with HTML5 fullscreen requests in IE11.
 - Enabled support for emscripten_get_callstack on IE10+.
 - Fixed issues with Closure symbol minification.
 - Further improved em_asm()-related error messages.
 - Updated to latest relooper version.
 - Full list of changes:
    - Emscripten: https://github.com/emscripten-core/emscripten/compare/1.13.1...1.13.2
    - Emscripten-LLVM: https://github.com/emscripten-core/emscripten-fastcomp/compare/1.13.1...1.13.2
    - Emscripten-Clang: no changes.

v1.13.1: 3/10/2014
------------------
 - Disallow C implicit function declarations by making it an error instead of a
   warning by default. These will not work with Emscripten, due to strict
   Emscripten signature requirements when calling function pointers (#2175).
 - Allow transitioning to full screen from SDL as a response to mouse press
   events.
 - Fixed a bug in previous 1.13.0 release that broke fullscreen transitioning
   from working.
 - Fixed emscripten/html5.h to be used in C source files.
 - Fix an issue where extraneous system libraries would get included in the
   generated output (#2191).
 - Added a new function emscripten_async_wget2_data() that allows reading from
   an XMLHTTPRequest directly into memory while supporting advanced features.
 - Fixed esc key code in GLFW.
 - Added new emscripten_debugger() intrinsic function, which calls into JS
   "debugger;" statement to break into a JS debugger.
 - Fixed varargs function call alignment of doubles to 8 bytes.
 - Switched to using default function local stack alignment to 16 bytes to be SIMD-friendly.
 - Improved error messages when user code has a syntax error in em_asm() statements.
 - Switched to using a new custom LLVM datalayout format for Emscripten. See
   https://github.com/emscripten-core/emscripten-fastcomp/commit/65405351ba0b32a8658c65940e0b65ceb2601ad4
 - Optimized function local stack space to use fewer temporary JS variables.
 - Full list of changes:
    - Emscripten: https://github.com/emscripten-core/emscripten/compare/1.13.0...1.13.1
    - Emscripten-LLVM: https://github.com/emscripten-core/emscripten-fastcomp/compare/1.13.0...1.13.1
    - Emscripten-Clang: https://github.com/emscripten-core/emscripten-fastcomp-clang/compare/1.13.0...1.13.1

v1.13.0: 3/3/2014
------------------
 - Fixed the deprecated source mapping syntax warning.
 - Fixed a buffer overflow issue in emscripten_get_callstack (#2171).
 - Added support for -Os (optimize for size) and -Oz (aggressively optimize for
   size) arguments to emcc.
 - Fixed a typo that broko the call signature of glCompressedTexSubImage2D()
   function (#2173).
 - Added new browser fullscreen resize logic that always retains aspect ratio
   and adds support for IE11.
 - Improve debug messaging with bad function pointer calls when -s ASSERTIONS=2
   is set.
 - Full list of changes: https://github.com/emscripten-core/emscripten/compare/1.12.3...1.13.0

v1.12.3: 2/27/2014
------------------
 - Fixed alcOpenDevice on Safari.
 - Improved the warning message on missing symbols to not show false positives (#2154).
 - Improved EmscriptenFullscreenChangeEvent HTML5 API structure to return
   information about HTML element and screen sizes for convenience.
 - Full list of changes: https://github.com/emscripten-core/emscripten/compare/1.12.2...1.12.3

v1.12.2: 2/25/2014
------------------
 - Added better warning message if Emscripten, LLVM and Clang versions don't match.
 - Introduced the asmjs-unknown-emscripten target triple that allows
   specializing LLVM codegen for Emscripten purposes.
 - Full list of changes: https://github.com/emscripten-core/emscripten/compare/1.12.1...1.12.2

v1.12.1: 2/25/2014
------------------
 - TURNED ON FASTCOMP BY DEFAULT. This means that you will need to migrate to
   fastcomp-clang build. Either use an Emscripten SDK distribution, or to build
   manually, see
   http://kripken.github.io/emscripten-site/docs/building_from_source/LLVM-Backend.html
   for info.
 - Migrate to requiring Clang 3.3 instead of Clang 3.2. The fastcomp-clang
   repository by Emscripten is based on Clang 3.3.
 - Deprecated old Emscripten libgc implementation.
 - asm.js will now be always enabled, even in -O0 builds in fastcomp.
 - Remove support for -s RUNTIME_TYPE_INFO, which is unsupported in fastcomp.
 - Added a new "powered by Emscripten" logo.
 - Updated default shell.html graphical layout.
 - Added new macro EM_ASM_, which allows sending values to JS without returning anything.
 - Deprecated the jcache compiler option. It should not be needed anymore.
 - Added support for fetching callstack column information in Firefox 30 in emscripten_get_callstack.
 - Fix issues with missing exceptions-related symbols in fastcomp.
 - Full list of changes: https://github.com/emscripten-core/emscripten/compare/1.12.0...1.12.1

v1.12.0: 2/22/2014
------------------
 - Improved the runtime abort error message when calling an invalid function
   pointer if compiled with -s ASSERTIONS=1 and 2. This allows the developer to
   better deduce errors with bad function pointers or function pointers casted
   and invoked via a wrong signature.
 - Added a new api function emscripten_set_main_loop_arg, which allows passing a
   userData pointer that will be carried via the function call, useful for
   object-oriented encapsulation purposes (#2114).
 - Fixed CMake MinSizeRel configuration type to actually optimize for minimal size with -Os.
 - Added support for GLES2 VAO extension OES_vertex_array_object for browsers that support it.
 - Fix issues with emscripten/html5.f when compiled with the SAFE_HEAP option.
 - Full list of changes: https://github.com/emscripten-core/emscripten/compare/1.11.1...1.12.0

v1.11.1: 2/19/2014
------------------
 - Improved eglSwapBuffers to be spec-conformant.
 - Fixed an issue with asm.js validation and va_args (#2120).
 - Fixed asm.js validation issues found with fuzzing.
 - Added new link-time compiler flag -s RETAIN_COMPILER_SETTINGS=1, which
   enables a runtime API for querying which Emscripten settings were used to
   compile the file.
 - Full list of changes: https://github.com/emscripten-core/emscripten/compare/1.11.0...1.11.1

v1.11.0: 2/14/2014
------------------
 - Implemented some new SDL library functions.
 - Renamed standard file descriptors to have handles 0, 1 and 2 rather than 1, 2
   and 3 to coincide with unix numbering.
 - Improved embind support with smart pointers and mixins.
 - Improved the registerization -O3 optimization pass around switch-case constructs.
 - Upper-case files with suffix .C are now also recognized (#2109).
 - Fixed an issue with glGetTexParameter (#2112).
 - Improved exceptions support in fastcomp.
 - Added new linker option -s NO_EXIT_RUNTIME=1, which can be used to set a
   default value for the Module["noExitRuntime"] parameter at compile-time.
 - Improved SDL audio buffer queueing when the sample rate matches the native
   web audio graph sample rate.
 - Added an optimization that removes redundant Math.frounds in -O3.
 - Improved the default shell.html file.
 - Full list of changes: https://github.com/emscripten-core/emscripten/compare/1.10.4...1.11.0

v1.10.4: 2/10/2014
------------------
 - Added support for legacy GL emulation in fastcomp.
 - Deprecated the --split-js compiler option. This is not supported in fastcomp. 
 - Full list of changes: https://github.com/emscripten-core/emscripten/compare/1.10.3...1.10.4

v1.10.3: 2/9/2014
------------------
 - Work on supporting GL/EGL GetProcAddress.
 - Fixed issues with shared lib linking support.
 - Full list of changes: https://github.com/emscripten-core/emscripten/compare/1.10.2...1.10.3

v1.10.2: 2/7/2014
------------------
 - Added basic FS unmount support.
 - Improved screen orientation lock API to return a success code.
 - Added PRECISE_F32 support to fastcomp.
 - Fixed issues in fastcomp related to special floating point literal
   serialization.
 - Improved SDL audio buffer queueing.
 - Added new link-time option -s WARN_UNALIGNED=1 to fastcomp to report compiler
   warnings about generated unaligned memory accesses, which can hurt
   performance.
 - Optimized libc strcmp and memcmp with the implementations from musl libc.
 - Optimized libc memcpy and memset to back to native code for large buffer sizes.
 - Full list of changes: https://github.com/emscripten-core/emscripten/compare/1.10.1...1.10.2

v1.10.1: 1/31/2014
------------------
 - Improve srand() and rand() to be seedable and use a Linear Congruential
   Generator (LCG) for the rng generation for performance.
 - Improved OpenAL library support.
 - Full list of changes: https://github.com/emscripten-core/emscripten/compare/1.10.0...1.10.1

v1.10.0: 1/29/2014
------------------
 - Improved C++ exception handling.
 - Improved OpenAL library support.
 - Fixed an issue where loading side modules could try to allocate from sealed
   heap (#2060).
 - Fixed safe heap issues (2068).
 - Added new EM_ASM variants that return a value but do not receive any inputs
   (#2070).
 - Add support for simultaneously using setjmp and C++ exceptions in fastcomp.
 - Full list of changes: https://github.com/emscripten-core/emscripten/compare/1.9.5...1.10.0

v1.9.5: 1/25/2014
------------------
 - Added a spinner logo to default html shell.
 - Full list of changes: https://github.com/emscripten-core/emscripten/compare/1.9.4...1.9.5

v1.9.4: 1/24/2014
------------------
 - Add support for Ninja and Eclipse+Ninja builds with Emscripten+CMake.
 - Fixed regressions with GL emulation.
 - Added support for #if !X in .js library preprocessor.
 - Make the syntax EM_ASM("code"); not silently fail. Note that the proper form
   is EM_ASM(code); without double-quotes.
 - Optimize generated code size by minifying loop labels as well.
 - Revised the -O3 optimization level to mean "safe, but very slow optimizations
   on top of -O2", instead of the old meaning "unsafe optimizations". Using -O3
   will now only do safe optimizations, but can be very slow compared to -O2.
 - Implemented a new registerization optimization pass that does extra variable
   elimination in -O3 and later to reduce the number of local variables in
   functions.
 - Implemented a new emscripten/html5.h interface that exposes common HTML5 APIs
   directly to C code without having to handwrite JS wrappers.
 - Improved error messages reported on user-written .js libraries containing
   syntax errors (#2033).
 - Fixed glBufferData() function call signature with null data pointer.
 - Added new option Module['filePackagePrefixURL'] that allows customizing the
   URL where the VFS package is loaded from.
 - Implemented glGetTexEnviv and glGetTexEnvfv in GL emulation mode.
 - Optimized the size of large memory initializer sections.
 - Fixed issues with the safe heap compilation option.
 - Full list of changes: https://github.com/emscripten-core/emscripten/compare/1.9.3...1.9.4

v1.9.3: 1/17/2014
------------------
 - re-merge split blocks in multiples
 - Full list of changes: https://github.com/emscripten-core/emscripten/compare/1.9.2...1.9.3

v1.9.2: 1/16/2014
------------------
 - Full list of changes: https://github.com/emscripten-core/emscripten/compare/1.9.1...1.9.2

v1.9.1: 1/16/2014
------------------
 - Optimize desktop GL fixed function pipeline emulation texture load
   instruction counts when GL_COMBINE is used.
 - fix Math_floor coercion in unrecommended codegen modes
 - Full list of changes: https://github.com/emscripten-core/emscripten/compare/1.9.0...1.9.1

v1.9.0: 1/16/2014
------------------
 - Full list of changes: https://github.com/emscripten-core/emscripten/compare/1.8.14...1.9.0

v1.8.14: 1/15/2014
------------------
 - add musl fputws and fix vswprintf.
 - Full list of changes: https://github.com/emscripten-core/emscripten/compare/1.8.13...1.8.14

v1.8.13: 1/15/2014
------------------
 - remove musl use of fwritex
 - Full list of changes: https://github.com/emscripten-core/emscripten/compare/1.8.12...1.8.13

v1.8.12: 1/15/2014
------------------
 - Added new GLEW 1.10.0 emulation support.
 - Fixed an issue where the runtime could start more than once when run in a
   browser (#1992)
 - Fix a regression in wprintf.
 - Full list of changes: https://github.com/emscripten-core/emscripten/compare/1.8.11...1.8.12

v1.8.11: 1/15/2014
------------------
 - Full list of changes: https://github.com/emscripten-core/emscripten/compare/1.8.10...1.8.11

v1.8.10: 1/14/2014
------------------
 - Update libc implementation from musl libc.
 - Full list of changes: https://github.com/emscripten-core/emscripten/compare/1.8.9...1.8.10

v1.8.9: 1/14/2014
------------------
 - add fputwc, which enables wprintf.
 - Full list of changes: https://github.com/emscripten-core/emscripten/compare/1.8.8...1.8.9

v1.8.8: 1/14/2014
------------------
 - Update to latest libcxx and libcxxabi libraries.
 - Fix handling of floating point negative zero (#1898)
 - Fixed a memory leak in relooper in previous release.
 - Fixed an issue in previous release with VBO handling in GL optimizations.
 - Full list of changes: https://github.com/emscripten-core/emscripten/compare/1.8.7...1.8.8

v1.8.7: 1/13/2014
------------------
 - Added support to numpad keycodes in glut support library.
 - Fix SIMD support with fastcomp.
 - Fixed a compiler error 'ran out of names' that could occur with too many
   minified symbol names.
 - Work around webkit imul bug https://bugs.webkit.org/show_bug.cgi?id=126345
   (#1991)
 - Optimized desktop GL fixed function pipeline emulation path for better
   performance.
 - Added support for exceptions when building with fastcomp.
 - Fix and issue where the run() function could be called multiple times at
   startup (#1992)
 - Removed a relooper limitation with fixed buffer size.
 - Full list of changes: https://github.com/emscripten-core/emscripten/compare/1.8.6...1.8.7

v1.8.6: 1/8/2014
------------------
 - Added support for the libuuid library, see http://linux.die.net/man/3/libuuid.
 - Fixed .js file preprocessor to preprocess recursively (#1984).
 - Fixed a compiler codegen issue related to overflow arithmetic (#1975)
 - Added new link-time optimization flag -s AGGRESSIVE_VARIABLE_ELIMINATION=1
   that enables the aggressiveVariableElimination js optimizer pass, which tries
   to remove temporary variables in generated JS code at the expense of code
   size.
 - Full list of changes: https://github.com/emscripten-core/emscripten/compare/1.8.5...1.8.6

v1.8.5: 1/7/2014
------------------
 - Fixed compiler issues when used with LLVM 3.4.
 - Full list of changes: https://github.com/emscripten-core/emscripten/compare/1.8.4...1.8.5

v1.8.4: 1/6/2014
------------------
 - Added support to Return and Backspace keys to glut
 - Fixed compiler issues when used with LLVM 3.4.
 - Full list of changes: https://github.com/emscripten-core/emscripten/compare/1.8.3...1.8.4

v1.8.3: 1/5/2014
------------------
 - Improved SDL and page scroll pos handling support for IE10 and IE11.
 - Optimized SDL_UnlockSurface performance.
 - Full list of changes: https://github.com/emscripten-core/emscripten/compare/1.8.2...1.8.3

v1.8.2: 1/4/2014
------------------
 - Fixed glGetFramebufferAttachmentParameteriv and an issue with glGetXXX when
   the returned value was null.
 - Full list of changes: https://github.com/emscripten-core/emscripten/compare/1.8.1...1.8.2

v1.8.1: 1/3/2014
------------------
 - Added support for WebGL hardware instancing extension.
 - Improved fastcomp native LLVM backend support.
 - Added support for #include filename.js to JS libraries.
 - Deprecated --compression emcc command line parameter that manually compressed
   output JS files, due to performance issues. Instead, it is best to rely on
   the web server to serve compressed JS files.
 - Full list of changes: https://github.com/emscripten-core/emscripten/compare/1.8.0...1.8.1

v1.8.0: 12/28/2013
------------------
 - Fix two issues with function outliner and relooper.
 - Full list of changes: https://github.com/emscripten-core/emscripten/compare/1.7.9...1.8.0

v1.7.9: 12/27/2013
------------------
 - Added new command line parameter --em-config that allows specifying a custom
   location for the .emscripten configuration file.
 - Reintroduced relaxed asm.js heap sizes, which no longer need to be power of
   2, but a multiple of 16MB is sufficient.
 - Added emrun command line tool that allows launching .html pages from command
   line on desktop and Android as if they were native applications. See
   https://groups.google.com/forum/#!topic/emscripten-discuss/t2juu3q1H8E . Adds
   --emrun compiler link flag.
 - Began initial work on the "fastcomp" compiler toolchain, a rewrite of the
   previous JS LLVM AST parsing and codegen via a native LLVM backend.
 - Added --exclude-file command line flag to emcc and a matching --exclude
   command line flag to file packager, which allows specifying files and
   directories that should be excluded while packaging a VFS data blob.
 - Improved GLES2 and EGL support libraries to be more spec-conformant.
 - Optimized legacy GL emulation code path. Added new GL_FFP_ONLY optimization
   path to fixed function pipeline emulation.
 - Added new core functions emscripten_log() and emscripten_get_callstack() that
   allow printing out log messages with demangled and source-mapped callstack
   information.
 - Improved BSD Sockets support. Implemented getprotobyname() for BSD Sockets library.
 - Fixed issues with simd support.
 - Various bugfixes: #1573, #1846, #1886, #1908, #1918, #1930, #1931, #1942, #1948, ..
 - Full list of changes: https://github.com/emscripten-core/emscripten/compare/1.7.8...1.7.9

v1.7.8: 11/19/2013
------------------
 - Fixed an issue with -MMD compilation parameter.
 - Added EM_ASM_INT() and EM_ASM_DOUBLE() macros. For more information, read
   https://groups.google.com/forum/#!topic/emscripten-discuss/BFGTJPCgO6Y .
 - Fixed --split parameter to also work on Windows.
 - Fixed issues with BSD sockets accept() call.
 - Full list of changes: https://github.com/emscripten-core/emscripten/compare/1.7.7...1.7.8

v1.7.7: 11/16/2013
------------------
 - Improve SDL audio buffer queue timing support.
 - Improved default precision of clock_gettime even when not using CLOCK_REALTIME.
 - Optimize and fix issues with LLVM IR processing.
 - Full list of changes: https://github.com/emscripten-core/emscripten/compare/1.7.6...1.7.7

v1.7.6: 11/15/2013
------------------
 - Added regex implementation from musl libc.
 - The command line parameter -s DEAD_FUNCTIONS=[] can now be used to explicitly
   kill functions coming from built-in library_xx.js.
 - Improved EGL support and GLES2 spec conformance.
 - Reverted -s TOTAL_MEMORY=x to require pow2 values, instead of the relaxed
   'multiples of 16MB'. This is because the relaxed rule is released only in
   Firefox 26 which is currently in Beta and ships on the week of December 10th
   (currently in Beta). As of writing, current stable Firefox 25 does not yet
   support these.
 - Adjusted the default linker behavior to warn about all missing symbols,
   instead of silently ignoring them. Use -s WARN_ON_UNDEFINED_SYMBOLS=0 to
   suppress these warnings if necessary.
 - Full list of changes: https://github.com/emscripten-core/emscripten/compare/1.7.5...1.7.6

v1.7.5: 11/13/2013
------------------
 - Fix issues with the built-in C++ function name demangler.
 - Full list of changes: https://github.com/emscripten-core/emscripten/compare/1.7.4...1.7.5

v1.7.4: 11/12/2013
------------------
 - Fixed issues with BSD sockets code and SDL joystick implementation.
 - Full list of changes: https://github.com/emscripten-core/emscripten/compare/1.7.3...1.7.4

v1.7.3: 11/12/2013
------------------
 - Added support for generating single-precision floating point instructions.
    - For more information, read
      https://blog.mozilla.org/javascript/2013/11/07/efficient-float32-arithmetic-in-javascript/
 - Made GLES2 support library more spec-conformant by throwing fewer exceptions
   on errors. Be sure to build with -s GL_ASSERTIONS=1, remember to use
   glGetError() and check the browser console to best detect WebGL rendering
   errors.
 - Converted return value of emscripten_get_now() from float to double, to not
   lose precision in the function call.
 - Added support for joysticks in SDL via the Gamepad API
 - Full list of changes: https://github.com/emscripten-core/emscripten/compare/1.7.2...1.7.3
 
v1.7.2: 11/9/2013
------------------
 - The compiler now always generates a .js file that contains the generated
   source code even when compiling to a .html file.
    - Read https://groups.google.com/forum/#!topic/emscripten-discuss/EuHMwqdSsEs
 - Implemented depth+stencil buffer choosing behavior in GLUT, SDL and GLFW.
 - Fixed memory leaks generated by glGetString and eglGetString.
 - Greatly optimized startup times when virtual filesystems with a large amount
   of files in them.
 - Added some support for SIMD generated by LLVM.
 - Fixed some mappings with SDL keyboard codes.
 - Added a new command line parameter --no-heap-copy to compiler and file
   packager that can be used to optimize VFS memory usage at startup.
 - Updated libcxx to revision 194185, 2013-11-07.
 - Improvements to various library support. 
 - Full list of changes: https://github.com/emscripten-core/emscripten/compare/1.7.1...1.7.2

v1.7.1: 10/24/2013
------------------
 - Remove old call to Runtime.warn in file packager code
 - Fix bug with parsing of empty types.
 - Full list of changes: https://github.com/emscripten-core/emscripten/compare/1.7.0...1.7.1

v1.7.0: 10/23/2013
------------------
 - Adds mouse wheel events support in GLUT library.
 - Adds support for a new link parameter -s CASE_INSENSITIVE_VFS=1 to enable
   Emscripten virtual filesystem to search files ignoring case.
 - *Numerous* optimizations in both compilation and runtime stages.
 - Remove unnecessary whitespace, compact postSets function, and other
   optimizations in compilation output to save on generated file size.
 - Fixes float parsing from negative zero.
 - Removes the -s EMIT_GENERATED_FUNCTIONS link parameter as unneeded.
 - Fixes an issue where updating subranges of GL uniform arrays was not
   possible.
 - asm.js heap size (-s TOTAL_MEMORY=x) no longer needs to be a power of 2. As a
   relaxed rule, choosing any multiple of 16MB is now possible.
 - O1 optimization no longer runs the 'simplifyExpressions' optimization pass.
   This is to improve build iteration times when using -O1. Use -O2 to run that
   pass.
 - EM_ASM() can now be used even when compiling to asm.js.
 - All currently specified non-debugging-related WebGL 1 extensions are now
   enabled by default on startup, no need to ctx.getExtension() manually to
   enable them.
 - Improve readability of uncaught JavaScript exceptions that are thrown all the
   way up to the web console by printing out the stack trace of where the throw
   occurred.
 - Fix an issue when renaming a directory to a subdirectory.
 - Several compiler stability fixes.
 - Adds a JavaScript implementation of cxa_demangle function for demangling call
   stack traces at runtime for easier debugging.
 - GL context MSAA antialising is now DISABLED by default, to make the GL
   behavior consistent with desktop usage.
 - Added support to SDL, GLUT and GLFW libraries to specify MSAA on/off at startup.
 - Implemented glColor4ubv in GL emulation mode.
 - Fix an issue with LLVM keyword __attribute__ ((__constructor__)) (#1155).
 - Fix an issue with va_args and -s UNALIGNED_MEMORY=1 (#1705).
 - Add initial support code for LLVM SIMD constructs and a JavaScript SIMD
   polyfill implementation from
   https://github.com/johnmccutchan/ecmascript_simd/ .
 - Fixed support for node.js native filesystem API NODEFS on Windows.
 - Optimize application startup times of Emscripten-compiled programs by
   enabling the virtual filesystem XHR and asm.js compilation to proceed in
   parallel when opening a page.
 - Full list of changes: https://github.com/emscripten-core/emscripten/compare/1.6.4...1.7.0

v1.6.4: 9/30/2013
------------------
 - Implements a new preprocessor tool for preparsing C struct definitions
   (#1554), useful for Emscripten support library implementors.
 - Fix parsing issue with sscanf (#1668).
 - Improved the responsiveness of compiler print output on Windows.
 - Improved compilation times at link stage.
 - Added support for new "NODEFS" filesystem that directly accesses files on the
   native filesystem. Only usable with node.js when compiling to JS.
 - Added support for new IDBFS filesystem for accessing files in IndexedDB storage (#1601.
 - Full list of changes: https://github.com/emscripten-core/emscripten/compare/1.6.3...1.6.4

v1.6.3: 9/26/2013
------------------
 - Emscripten CMake toolchain now generates archive files with .a suffix when
   project target type is static library, instead of generatic .bc files
   (#1648).
 - Adds iconv library from the musl project to implement wide functions in C
   library (#1670).
 - Full list of changes:
   https://github.com/emscripten-core/emscripten/compare/1.6.2...1.6.3

v1.6.2: 9/25/2013
------------------
 - Added support for dprintf() function (#1250).
 - Fixes several compiler stability issues (#1637, #1166, #1661, #1651 and more).
 - Enables support for WEBGL_depth_texture.
 - Adds support for new link flag -s GL_ASSERTIONS=1 which can be used to add
   extra validation layer to the Emscripten GL library to catch code issues.
 - Adds support to Web Audio API in SDL audio backend so that SDL audio now
   works in Chrome and new Opera as well.
 - Fixes an alpha blending issue with SDL_SetAlpha.
 - Implemented locale-related code in C library.
 - Full list of changes: https://github.com/emscripten-core/emscripten/compare/1.6.1...1.6.2

v1.6.1: 9/22/2013
------------------
 - Several optimizations to compiler link stage.
 - Full list of changes: https://github.com/emscripten-core/emscripten/compare/1.6.0...1.6.1

v1.6.0: 9/21/2013
------------------
 - Enable support for %[] pattern in scanf.
 - Added dependency tracking support to linked .js files in CMake toolchain.
 - The hex prefix 0x is now properly handled in sscanf (#1632).
 - Simplify internal compiler operations by removing the internal framework.js. 
 - Full list of changes: https://github.com/emscripten-core/emscripten/compare/1.5.9...1.6.0

v1.5.9: 9/15/2013
------------------
 - Add support for SDL_Delay in web workers.
 - Full list of changes: https://github.com/emscripten-core/emscripten/compare/1.5.8...1.5.9

v1.5.8: 9/14/2013
------------------
 - Add support for the GCC -E compiler flag.
 - Update Emscripten libc headers to musl-0.9.13.
 - Added new utility function emscripten_async_load_script() to asynchronously
   load a new .js script URL.
 - Full list of changes: https://github.com/emscripten-core/emscripten/compare/1.5.7...1.5.8

v1.5.7: 8/30/2013
------------------
 - The script tag in default shell.html is now marked 'async', which enables
   loading the JS script code asynchronously in Firefox without making the main
   thread unresponsive.
 - Implemented new utility function emscripten_get_canvas_size() which returns
   the current Module <canvas> element size in pixels.
 - Optimize code size in compiled side modules.
 - Optimize startup memory usage by avoiding unnecessary copying of VFS data at
   startup.
 - Add support for SDL_WM_ToggleFullScreen().
 - Add support for emscripten_get_now() when running in SpiderMonkey shell.
 - Added new environment variable EM_BUILD_VERBOSE=0,1,2,3 to set an extra
   compiler output verbosity level for debugging.
 - Added better support for dlopen() to simulate dynamic library loading in
   JavaScript.
 - Improved support for BSD sockets and networking.
 - Added new SOCKFS filesystem, which reads files via a network connection.
 - Avoid issues with long command line limitations in CMake toolchain by using
   response files.
 - Fix issues with client-side vertex data rendering in GL emulation mode.
 - Improved precision of clock_gettime().
 - Improve function outlining support.
 - Added support for using NMake generator with CMake toolchain.
 - Improved support for flexible arrays in structs (#1602).
 - Added ability to marshal UTF16 and UTF32 strings between C++ <-> JS code.
 - Added a new commandline tool validate_asms.py to help automating asm.js
   validation testing.
 - Improved stability with inline asm() syntax.
 - Updated libc headers to new version.
 - Full list of changes: https://github.com/emscripten-core/emscripten/compare/1.5.6...1.5.7

v1.5.6: 8/17/2013
------------------
 - Improved BSD sockets support.
 - Added touch events support to GLUT library.
 - Added new --js-opts=0/1 command line option to control whether JS optimizer
   is run or not.
 - Improved OpenAL support.
 - Added new command line tool tools/find_bigvars.py which can be used on an
   output file to detect large functions and needs for outlining.
 - Merged link flags -s FORCE_GL_EMULATION and -s DISABLE_GL_EMULATION to a
   single opt-in flag -s LEGACY_GL_EMULATION=0/1 to control whether GL emulation
   is active.
 - Improved SDL input support.
 - Several stability-related compiler fixes.
 - Fixed source mapping generation support on Windows.
 - Added back the EMSCRIPTEN_KEEPALIVE attribute qualifier to help prevent
   inlining and to retain symbols in output without dead code elimination
   occurring.
 - Fix issues when marshalling UTF8 strings between C<->JS.
 - Full list of changes: https://github.com/emscripten-core/emscripten/compare/1.5.5...1.5.6

v1.5.5: 8/9/2013
------------------
 - Update libcxx to revision 187959, 2013-08-08.
 - Full list of changes: https://github.com/emscripten-core/emscripten/compare/1.5.4...1.5.5

v1.5.4: 8/9/2013
------------------
 - Fixed multiple issues with C stdlib support.
 - Fix audio buffer queueing issues with OpenAL.
 - Improved BSD sockets support.
 - Added a new compile+link time command line option -Wno-warn-absolute-paths to
   hide the emscripten compiler warning when absolute paths are passed into the
   compiler.
 - Added new link flag -s STB_IMAGE=0/1 and integrate it to SDL image loading to
   enable synchronous image loading support with SDL.
 - Several improvements on function outlining support.
 - Fix issues with GLES2 interop support.
 - Full list of changes: https://github.com/emscripten-core/emscripten/compare/1.5.3...1.5.4

v1.5.3: 6/28/2013
------------------
 - Added new optimization level --llvm-lto 3 to run even more aggressive LTO
   optimizations.
 - Improve optimizations for libc and other libraries.
 - Full list of changes: https://github.com/emscripten-core/emscripten/compare/1.5.2...1.5.3

v1.5.2: 6/27/2013
------------------
 - Added support for generating source maps along the built application when -g
   is specified. This lets the browser show original .cpp sources when
   debugging.
 - GLUT and SDL improvements.
 - Added new link option -g<level> where level=0-4, which allows controlling
   various levels of debuggability added to the output.
 - Full list of changes: https://github.com/emscripten-core/emscripten/compare/1.5.1...1.5.2

v1.5.1: 6/22/2013
------------------
 - File packager now skips all directories and files starting with '.', and hidden files on Windows.
 - Fix issues with strnlen, memmove, LDBL_ constants, va_args, float.h, and others.
 - Full list of changes: https://github.com/emscripten-core/emscripten/compare/1.5.0...1.5.1

v1.5.0: 6/17/2013
------------------
 - Several compiler optimizations.
 - Improve SDL key events support.
 - Increase debug logging when specifying emcc -v.
 - Full list of changes: https://github.com/emscripten-core/emscripten/compare/1.4.9...1.5.0

v1.4.9: 6/8/2013
------------------
 - Several compiler optimizations.
 - Full list of changes: https://github.com/emscripten-core/emscripten/compare/1.4.8...1.4.9

v1.4.8: 6/6/2013
------------------
 - Add support for webrtc-based sockets.
 - Full list of changes: https://github.com/emscripten-core/emscripten/compare/1.4.7...1.4.8

v1.4.7: 6/2/2013
------------------
 - Remove more unneeded break and continue statements in relooper.
 - Full list of changes: https://github.com/emscripten-core/emscripten/compare/1.4.6...1.4.7

v1.4.6: 6/2/2013
------------------
 - Improve relooper code.
 - Full list of changes: https://github.com/emscripten-core/emscripten/compare/1.4.5...1.4.6

v1.4.5: 6/1/2013
------------------
 - Improve relooper code.
 - Full list of changes: https://github.com/emscripten-core/emscripten/compare/1.4.4...1.4.5

v1.4.4: 6/1/2013
------------------
 - Add support for symlinks in source files.
 - Fix various issues with SDL.
 - Added -s FORCE_ALIGNED_MEMORY=0/1 link time flag to control whether all loads
   and stores are assumed to be aligned.
 - Fix file packager to work with closure.
 - Major improvements to embind support, and optimizations.
 - Improve GL emulation.
 - Optimize VFS usage.
 - Allow emscripten to compile .m and .mm files.
 - Added new syntax --preload-file src@dst to file packager command line to
   allow placing source files to custom destinations in the FS.
 - Full list of changes: https://github.com/emscripten-core/emscripten/compare/1.4.3...1.4.4

v1.4.3: 5/8/2013
------------------
 - Fix issue with strcat.
 - Major embind improvements.
 - Switch to le32-unknown-nacl LLVM target triple as default build option
   instead of the old i386-pc-linux-gnu target triple.
 - Improve compiler logging behavior.
 - Full list of changes: https://github.com/emscripten-core/emscripten/compare/1.4.2...1.4.3

v1.4.2: 5/3/2013
------------------
 - Fix issues with le32-unknown-nacl LLVM target triple.
 - Add some GLEW support.
 - Full list of changes: https://github.com/emscripten-core/emscripten/compare/1.4.1...1.4.2

v1.4.1: 4/28/2013
------------------
 - Implement support for le32-unknown-nacl LLVM target triple.
 - Added new cmdline option -s ERROR_ON_UNDEFINED_SYMBOLS=0/1 to give
   compile-time error on undefined symbols at link time. Default off.
 - Full list of changes: https://github.com/emscripten-core/emscripten/compare/1.3.8...1.4.1

v1.3.8: 4/29/2013
------------------
 - Improved 64-bit integer ops codegen.
 - Added Indexed DB support to vfs.
 - Improve warning message on dangerous function pointer casts when compiling in
   asm.js mode.
 - Added --use-preload-cache command line option to emcc, to be used with the
   file packager.
 - Fixes to libcextra.
 - Full list of changes: https://github.com/emscripten-core/emscripten/compare/1.3.7...1.3.8

v1.3.7: 4/24/2013
------------------
 - Merge IMVU implementation of embind to emscripten trunk. Embind allows
   high-level C++ <-> JS types interop.
 - Enable asm.js compilation in -O1 and higher by default. Fix issues when
   compiling to asm.js.
 - Improve libc support with Emscripten with the musl libc headers.
 - Full list of changes: https://github.com/emscripten-core/emscripten/compare/1.3.6...1.3.7

v1.3.6: 4/2/2013
------------------
 - Fix hang issue with strtof.
 - Update libcxx to upstream r178253 from March 29, 2013.
 - Fix issues with GL emulation.
 - Full list of changes: https://github.com/emscripten-core/emscripten/compare/1.3.5...1.3.6

v1.3.5: 3/25/2013
------------------
 - Get exceptions working as they did before.
 - Remove symbol removing hack.
 - Full list of changes: https://github.com/emscripten-core/emscripten/compare/1.3.4...1.3.5

v1.3.4: 3/24/2013
------------------
 - Update to new libcxx and libcxxabi versions from upstream.
 - Full list of changes: https://github.com/emscripten-core/emscripten/compare/1.3.3...1.3.4

v1.3.3: 3/23/2013
------------------
 - Remove unneeded check from relooper.
 - Full list of changes: https://github.com/emscripten-core/emscripten/compare/1.3.2...1.3.3

v1.3.2: 3/22/2013
------------------
 - Fix issues with fgets. 
 - Add support for non-fullscreen pointer lock.
 - Improve OpenAL support.
 - Full list of changes: https://github.com/emscripten-core/emscripten/compare/1.3.1...1.3.2

v1.3.1: 3/19/2013
------------------
 - Improve SDL audio and mixer support.
 - Add GLES2 emulation features when -s FULL_ES2=1 is specified.
 - Add support for OpenAL.
 - Add new -s OPENAL_DEBUG=0/1 link command line option.
 - Fixed an issue with mouse coordinate being offset with canvas.
 - Removed -s UTF_STRING_SUPPORT=0 parameter, this is now always on.
 - Full list of changes: https://github.com/emscripten-core/emscripten/compare/1.3.0...1.3.1

v1.3.0: 3/11/2013
------------------
 - Improve GLES2 emulation with -s FULL_ES2=1.
 - Deprecated -s USE_TYPED_ARRAYS=1 and -s QUANTUM_SIZE=1.
 - Implement a minifier infrastructure when compiling for asm.js.
 - Full list of changes: https://github.com/emscripten-core/emscripten/compare/1.2.9...1.3.0

v1.2.9: 3/7/2013
------------------
 - Improved canvas behavior when transitioning between fullscreen.
 - Added support for getopt().
 - Fixed several libc issues.
 - Full list of changes: https://github.com/emscripten-core/emscripten/compare/1.2.8...1.2.9

v1.2.8: 3/6/2013
------------------
 - Remove unnecessary recursion in relooper RemoveUnneededFlows.
 - Full list of changes: https://github.com/emscripten-core/emscripten/compare/1.2.7...1.2.8

v1.2.7: 3/6/2013
------------------
 - Added SDL_Mixer support.
 - Implemented stubs for several Unix and threading-related functions.
 - Full list of changes: https://github.com/emscripten-core/emscripten/compare/1.2.6...1.2.7

v1.2.6: 3/5/2013
------------------
 - Relooper updates.
 - Full list of changes: https://github.com/emscripten-core/emscripten/compare/1.2.5...1.2.6

v1.2.5: 3/5/2013
------------------
 - Greatly improve GL emulation support.
 - Handle %c in sscanf.
 - Improve compilation times by optimizing parallel execution in the linker.
 - Improve several compiler stability issues detected from fuzzing tests.
 - Implemented emscripten_jcache_printf.
 - Allow running emscripten.py outside emcc itself.
 - Full list of changes: https://github.com/emscripten-core/emscripten/compare/1.2.4...1.2.5

v1.2.4: 2/2/2013
------------------
 - Work on adding support for asm.js compilation.
 - Improve EGL support.
 - Full list of changes: https://github.com/emscripten-core/emscripten/compare/1.2.3...1.2.4

v1.2.3: 1/9/2013
------------------
 - Work on adding support for asm.js compilation.
 - Full list of changes: https://github.com/emscripten-core/emscripten/compare/1.2.2...1.2.3

v1.2.2: 1/8/2013
------------------
 - Work on adding support for asm.js compilation.
 - Full list of changes: https://github.com/emscripten-core/emscripten/compare/1.2.1...1.2.2

v1.2.1: 1/8/2013
------------------
 - Improvements to GLUT, SDL and BSD sockets headers.
 - Full list of changes: https://github.com/emscripten-core/emscripten/compare/1.2.0...1.2.1

v1.2.0: 1/1/2013
------------------
 - Work on adding support for asm.js compilation.
 - Full list of changes: https://github.com/emscripten-core/emscripten/compare/1.1.0...1.2.0

v1.1.0: 12/12/2012
------------------
 - Fix several issues with Windows support.
 - Added a standalone toolchain for CMake.
 - Added emscripten_run_script_string().
 - Optimize compilation times via threading.
 - Update to requiring Clang 3.2. Older versions may no longer work.
 - Several improvements to emscripten library support headers.
 - Full list of changes: https://github.com/emscripten-core/emscripten/compare/1.0.1a...1.1.0

v1.0.1a: 11/11/2012
------------------
 - Add relooper code to repository.
 - Full list of changes: https://github.com/emscripten-core/emscripten/compare/1.0.1...1.0.1a

v1.0.1: 11/11/2012
------------------
 - First commit that introduced versioning to the Emscripten compiler.<|MERGE_RESOLUTION|>--- conflicted
+++ resolved
@@ -24,22 +24,14 @@
    and C11/C++11 keyword `thread_local`. (#8976)
  - Internal API change: Move read, readAsync, readBinary, setWindowTitle from
    the Module object to normal JS variables. If you use those internal APIs,
-<<<<<<< HEAD
-   you must change Module.readAsync/()Module['readAsync']() to readAsync().
-=======
    you must change Module.readAsync()/Module['readAsync']() to readAsync().
->>>>>>> a1964c71
    Note that read is also renamed to read_ (since "read" is an API call in
    the SpiderMonkey shell). In builds with ASSERTIONS an error message is
    shown about the API change. This change allows better JS minification
    (the names read, readAsync etc. can be minified, and if the variables are
-<<<<<<< HEAD
-   not used they can be removed entirely).
-=======
    not used they can be removed entirely). Defining these APIs on Module
    (which was never documented or intended, but happened to work) is also
    no longer allowed (but you can override read_ etc. from JS).
->>>>>>> a1964c71
 
 v1.38.39: 07/16/2019
 --------------------
