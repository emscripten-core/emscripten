This document describes changes between tagged Emscripten SDK versions.

Note that version numbers do not necessarily reflect the amount of changes
between versions. A version number reflects a release that is known to pass all
tests, and versions may be tagged more or less frequently at different times.

Note that there is *no* ABI compatibility guarantee between versions - the ABI
may change, so that we can keep improving and optimizing it. The compiler will
automatically invalidate system caches when the version number updates, so that
libc etc. are rebuilt for you. You should also rebuild object files and
libraries in your project when you upgrade emscripten.

Not all changes are documented here. In particular, new features, user-oriented
fixes, options, command-line parameters, breaking ABI changes, deprecations,
significant internal modifications and optimizations etc. generally deserve a
mention. To examine the full set of changes between versions, you can use git
to browse the changes between the tags.

See docs/process.md for more on how version tagging works.

3.1.68 (in development)
-----------------------
- Added support for compiling 256-bit wide AVX intrinsics, emulated on top
  of 128-bit Wasm SIMD instruction set. (#22430). Pass `-msimd128 -mavx` to
  enable targeting AVX.
- Pthread-based programs no longer generates `.worker.js` file.  This file was
  made redundant back in 3.1.58 and now is completely removed. (#22598)
- The freetype port was updated from v2.6 to v2.13.3. (#22585)
- The number of arguments passed to Embind function calls is now only verified
  with ASSERTIONS enabled. (#22591)
- Optional arguments can now be omitted from Embind function calls. (#22591)
<<<<<<< HEAD
- Added two new proxying directives. foo__proxy: 'abort' will abort program
  execution if JS function foo is called from a pthread or a Wasm Worker.
  foo__proxy: 'abort_debug' will do the same, but only in ASSERTIONS builds, and
  in non-ASSERTIONS builds will be no-op.
  Use these proxying directives to annotate JS functions that should not be
  getting called from Workers. (#22648)
=======
- Recent changes to Binaryen included in this version significantly improve
  the speed at which the post-link optimizations run for some large programs.
>>>>>>> 0f13010e

3.1.67 - 09/17/24
-----------------
- Add option `nonnull<ret_val>()` to Embind to omit `| null` from TS definitions
  for functions that return pointers.

3.1.66 - 09/10/24
-----------------
- The behaviour of the `pthread_kill` function was fixed to match the spec
  and will now run the designated handler on the target thread. (#22467)
- Added support for WebGL extensions EXT_clip_control, EXT_depth_clamp,
  EXT_polygon_offset_clamp and WEBGL_polygon_mode (#20841)
- New `emscripten_console_trace` and `emscripten_dbg_backtrace` APIs we were
  added to `console.h`.  The former simply maps directly to `console.trace`.
  The latter uses `dbg()` so it writes directly to stderr under node (better for
  multi-threaded apps).

3.1.65 - 08/22/24
-----------------
- A new `--emit-minification-map` command line flag was added, which can be used
  to emit a minifiction map in the case that import/export minification is
  performed (this happens at higher optimization levels). (#22428)
- Remove `Module['quit']` handling.  This could be used to override the internal
  method for shutting down the program, but it was neither documented nor
  tested.  Programs that want to intercept the shutting down of a program can
  use `Module['onExit']`. (#22371)
- The `NODEJS_CATCH_EXIT` setting is now disabled by default.  This setting
  is only useful under very specific circumstances, and has some downsides, so
  disabling it by default makes sense. (#22257)
- Add WebP (`.webp`) decoding support in file preloading. (#22282)

3.1.64 - 07/22/24
-----------------------
- Updated the SCons tool to not require the `EMSCRIPTEN_ROOT` environment
  variable, in which case it will assume that SCons will find the binaries in
  (its) `PATH`.
- Updated `emscons` to apply the `EMSCRIPTEN_ROOT`, `EMSCONS_PKG_CONFIG_LIBDIR`
  and `EMSCONS_PKG_CONFIG_PATH` environment variables. The SCons tool will use
  last two to set up `PKG_CONFIG_LIBDIR` and `PKG_CONFIG_PATH` respectively.

3.1.63 - 07/12/24
-----------------
- Fix html5 input event bug that was introduced in 3.1.62. (#22201)
- Fix webpack + pthreads bug that was introduced in 3.1.60. (#22165)

3.1.62 - 07/02/24
-----------------
- The `EM_BOOL` type changed from `int/u32` to `bool/u8`.  This changes the
  layout and size of some structs in the emscripten API. (#22157)
- The `EMSCRIPTEN_FETCH_WAITABLE` flag along with the `emscripten_fetch_wait`
  API were marked a deprecated.  These feature have not functions for several
  years now. (#22138)
- The internal `read_` function was removed.  We now just use `readBinary` or
  `readAsync`. (#22080)
- reference-types feature is now enabled by default in Emscripten, due to the
  upstream LLVM change (https://github.com/llvm/llvm-project/pull/93261).
- Emscripten now uses `strftime` from musl rather than using a custom
  JavaScript implementation. (#21379)
- Embind now supports return value policies for properties.

3.1.61 - 05/31/24
-----------------
- The internal `readAsync` function now returns a promise rather than accepting
  callback arguments.
- The JSPI feature now uses the updated browser API for JSPI (available in
  Chrome v126+). To support older versions of Chrome use Emscripten version
  3.1.60 or earlier.
- IDBFS mount has gained a new option { autoPersist: true }, which if passed,
  changes the semantics of the IDBFS mount to automatically persist any changes
  made to the filesystem. (#21938)

3.1.60 - 05/20/24
-----------------
- Under nodefs, symbolic links to files outside of mount locations no longer work.
  This reverts the previous behaviour added in #3277. (#21805)
- The `EXPORTED_FUNCTIONS` list can now include JS library symbols even if they
  have not been otherwise included (e.g. via `DEFAULT_LIBRARY_FUNCS_TO_INCLUDE`).
  (#21867)
- Due to the upstream LLVM changes
  (https://github.com/llvm/llvm-project/pull/80923 and
  https://github.com/llvm/llvm-project/pull/90792), multivalue feature is now
  enabled by default in Emscripten. This only enables the language features and
  does not turn on the multivalue ABI.
- Embind now supports return value policies to better define object lifetimes.
  See https://emscripten.org/docs/porting/connecting_cpp_and_javascript/embind.html#object-ownership for more information.

3.1.59 - 04/30/24
-----------------
- Fix the location of the dummy `.worker.js` file that is now generated as part
  of pthread builds so that is generated alongside the main JavaScript file.
  See #21701. ()
- `-sASYNCIFY=2` is setting now deprecated, use `-sJSPI` instead.

3.1.58 - 04/23/24
-----------------
- The `-sMAIN_MODULE=1` mode no longer exports all the main module symbols on
  `Module` object.  This saves a huge about of generated JS code due the fact
  that `-sMAIN_MODULE=1` includes *all* native symbols in your program as well
  is from the standard library.  The generated JS code for a simple program
  in this mode is reduced from from 3.3mb to 0.5mb.  The current implementation
  of this feature requires wasm-ld to be on the program twice which could have a
  noticeable effect on link times. (#21785)
- In `-sMODULARIZE` mode, the argument passed into the module constructor is
  no longer mutated in place.  The expectation is that the module instance will
  be available via the constructor return value.  Attempting to access methods
  on the object passed *into* the constructor will now abort. (#21775)
- Enable use of `::` to escape port option separator (#21710)
- In multi-threaded builds `--extern-pre-js` and `--extern-post-js` code is
  now only run on the main thread, and not on each of the workers. (#21750)
- Fix crash when throwing exceptions in dynamically linked int64 functions (#21759)
- Multi-threaded builds no depend on a separate `.worker.js` file.  This saves
  on code size and network requests.  In order to make this change go smoothly,
  without breaking build systems that expect a `worker.js`, emscripten will
  generate an empty `.worker.js` to give folks time to transition their
  deployment scripts.  In `-sSTRICT` mode, this empty file will not be
  generated. (#21701)

3.1.57 - 04/10/24
-----------------
- libcxx, libcxxabi, libunwind, and compiler-rt were updated to LLVM 18.1.2.
  (#21607, #21638, and #21663)
- musl libc updated from v1.2.4 to v1.2.5. (#21598)
- In `MODULARIZE` mode we no longer export the module ready promise as `ready`.
  This was previously exposed on the Module for historical reasons even though
  in `MODULARIZE` mode the only way to get access to the module is to wait on
  the promise returned from the factory function. (#21564)
- JS library code is now executed in its own context/scope, which limits how
  much of the compiler internals are accessible. If there are build time JS
  symbols that you are depending on, but that were not added to this scope,
  please file a bug and we can add more to this scope. (#21542)
- The JS functions for manipulating the native/shadow stack
  (`stackSave`/`stackRestore`/`stackAlloc`) are now just regular JS library
  function and as such are only included if you explicitly depend on them.  If
  you use these functions in your JS code you will need to depend on them via
  either:
  - The `EM_JS_DEPS` macro for `EM_ASM`/`EM_JS` code.
  - The `__deps` attribute for JS library functions
  - The `-sDEFAULT_LIBRARY_FUNCS_TO_INCLUDE` flag for `--pre-js`/`--post-js`
    code
  (#21555)
- TypeScript definitions for Wasm exports, runtime exports, and embind bindings
  can now be generated with `--emit-tsd`. The option `--embind-emit-tsd` has been
  deprecated, use `--emit-tsd` instead.
- Added the `ASYNCIFY_PROPAGATE_ADD` setting, to control whether the `ASYNCIFY_ADD`
  list propagates or not. By default this is enabled; as a result you may see larger
  ASYNCIFY builds as more of the function tree may be instrumented than you were
  previously manually specifying in `ASYNCIFY_ADD`. To stop propagation you can
  specify functions in the `ASYNCIFY_REMOVE` list, or to return to the previous
  behaviour, disable this setting (set `-sNO_ASYNCIFY_PROPAGATE_ADD`.) (#21672)
- ports changes:
  - Fixed transitive link dependencies (#21602)
  - Enable use of options in ports dependencies (#21629)

3.1.56 - 03/14/24
-----------------
- emscripten will now generate an `unused-command-line-argument` warning if
  a `-s` setting is specified more than once on the command line with
  conflicting values.  In this case the first setting is ignored. (#21464)

3.1.55 - 03/01/24
-----------------
- Update sdl2-mixer port from 2.6.0 to 2.8.0
- In `STRICT` mode the `HEAPXX` symbols (such as `HEAP8` and `HEAP32`) are now
  only exported on demand.  This means that they must be added to
  `EXPORTED_RUNTIME_METHODS` for them to appear on the `Module` object.  For
  now, this only effects users of `STRICT` mode. (#21439)
- Emscripten no longer supports `--memory-init-file` (i.e. extracting static
  data into an external .mem file).  This feature was only available under
  wasm2js (`-sWASM=0`) anyway so this change will only affect users of this
  setting. (#21217)
- `INITIAL_HEAP` setting is introduced to control the amount of initial
  memory available for dynamic allocation without capping it. If you are
  using `INITIAL_MEMORY`, consider switching to `INITIAL_HEAP`. Note that
  it is currently not supported in all configurations (#21071).

3.1.54 - 02/15/24
-----------------
- SDL2 port updated from v2.24.2 to v2.26.0. (#21337)
- The `DEMANGLE_SUPPORT` setting and the associated `demangle` function are
  now deprecated since Wasm stack traces always contain demangled symbols these
  days. (#21346)
- The type of `EMSCRIPTEN_WEBGL_CONTEXT_HANDLE` was changed to unsigned and
  the only valid error returned from `emscripten_webgl_create_context` is
  now zero.  This allows `EMSCRIPTEN_WEBGL_CONTEXT_HANDLE` to hold a pointer
  to memory even in 2GB+ mode.  Since `emscripten_webgl_create_context` never
  returns anything except zero for its errors today this change should not
  require any action. (#21268)
- Added `--use-port` option to `emcc`.  This option allows ports to be enabled
  by name and is designed to replace all existing `-sUSE_XXX` settings for
  ports. You can use `--show-ports` to get the list of available ports that
  can be used with this new option. (#21214)
- `--pre-js` and `--post-js` files can now opt into being run through the JS
  preprocessor. This change was originally landed in  #18525, but it got
  reverted in #19006.  Now it requires explicit opt-in by adding `#preprocess` to
  the top of the JS file.  This is useful as it allows things like `{{{
  POINTER_SIZE }}}` and `{{{ makeGetValue(..) }}}` to be used in pre/post JS
  files, just like they can be in JS library files. (#21227)
- Added concept of contrib ports which are ports contributed by the wider 
  community and supported on a "best effort" basis. See 
  `tools/ports/contrib/README.md` for details.A first contrib port is 
  available via `--use-port=contrib.glfw3`: an emscripten port of glfw written 
  in C++ with many features like support for multiple windows. (#21244 and 
  #21276)
- Added concept of external ports which live outside emscripten and are
  loaded on demand using the syntax `--use-port=/path/to/my_port.py` (#21316)
- `embuilder` can now build ports with options as well as external ports using
  the same syntax introduced with `--use-port`
  (ex: `embuilder sdl2_image:formats=png,jpg`) (#21345) 
- Allow comments in response files. Any line starting with `#` is now ignored.
  This is useful when listing exported symbols. (#21330)

3.1.53 - 01/29/24
-----------------
- The llvm version that emscripten uses was updated to 19.0.0 trunk. (#21165)

3.1.52 - 01/19/24
-----------------
- The core stack manipulation functions (`stackSave`, `stackRestore`,
  `stackAlloc`) are no longer exported by default.  Users of these function
  now need to depend on them explicitly (either via `__deps` attributes or via
  `-sEXPORTED_FUNCTIONS`). (#21075)
- Building with `pthreads+EXPORT_ES6` will now emit the worker file as
  `NAME.worker.mjs` rather than `.js`. This is a necessary breaking change to
  resolve other `pthreads+EXPORT_ES6` issues in Node.js (because Node.js is
  affected by the suffix in some cases). (#21041)
- Include paths added by ports (e.g. `-sUSE_SDL=2`) now use `-isystem` rather
  then `-I`.  This means that files in user-specified include directories will
  now take precedence over port includes. (#21014)
- Certain settings that only apply when generating JavaScript output will now
  trigger a warning if used when generating only Wasm.
- Fix bug where `main` was mistakenly included in debug builds but not in
  release builds. (#20971)
- Remove JAVA from the list of `.emscripten` config file settings.  In the
  past we used this to run the java version of closure compiler.  If there are
  folks who prefer to use the java version of closure compiler for some reason
  it should be possible by adding `--platform=java` to `--closure-args` or
  `EMCC_CLOSURE_ARGS` but emscripten will no longer do this automatically.
  (#20919)
- The WORKAROUND_OLD_WEBGL_UNIFORM_UPLOAD_IGNORED_OFFSET_BUG setting was
  removed.  This was a workaround from 2018 (#7459) that should no longer be
  needed. (#20925)
- The `--default-obj-ext` command line flag was removed. (#20917)
- emcc will now treat `.bc` files as source files.  These means that will get
  compiled by clang before being passed to the linker.  This matches the
  behaviour of clang. (#20922)
- Emscripten now only supports browsers going back to certain versions. The
  current set of minimum versions are: Chrome 32, Firefox 34, Safari 9.
  Attempting to targets version older this using, for example
  `MIN_CHROME_VERSION` will now result in build-time error.  All of these
  browser versions are at least 8 years old now so the hope is that nobody
  is intending to target them today.  (#20924)
- C++ objects passed into embind's val via constructors, methods, and call
  function will not be automatically destroyed after the function call. This
  makes the behavior consistent for invocations. 
- The `SUPPORT_ERRNO` setting is now deprecated as it only controlled setting
  errno from JS library functions and emscripten no longer requires this.
  (#21074)

3.1.51 - 12/13/23
-----------------
- Support for explicitly targeting the legacy Internet Explorer or EdgeHTML
  (edge version prior to the chromium-based edge) browsers via
  `-sMIN_EDGE_VERSION/-sMIN_IE_VERSION` was removed. (#20881)
- Emscripten is now more strict about handling unsupported shared library
  inputs.  For example, under the old behaviour if a system shared library
  such as `/usr/lib/libz.so` was passed to emscripten it would silently re-write
  this to `-lz`, which would then search this a libz in its own sysroot.  Now
  this file is passed though the linker like any other input file and you will
  see an `unknown file type` error from the linker (just like you would with the
  native clang or gcc toolchains). (#20886)
- Support for explicitly targeting the legacy EdgeHTML browser (edge version
  prior to the chromium-based edge) via `-sMIN_EDGE_VERSION` was removed.
  Using `-sLEGACY_VM_SUPPORT` should still work if anyone still wanted to target
  this or any other legacy browser.
- Breaking change: Using the `*glGetProcAddress()` family of functions now
  requires passing a linker flag -sGL_ENABLE_GET_PROC_ADDRESS. This prevents
  ports of native GL renderers from later accidentally attempting to activate
  "dormant" features if web browser implementations gain new WebGL extensions in
  the future, which `*glGetProcAddress()` is not able to support. (#20802)
- Added Hi DPI support to GLFW. When enabled, GLFW automatically accounts for
  the `devicePixelRatio` browser property and changes the size of the canvas
  accordingly (including dynamically if the canvas is moved from a 4K screen to
  a 2K screen and vice-versa). `glfwGetFramebufferSize` now properly returns the
  canvas size in pixels, while `glfwGetWindowSize` returns the canvas size is
  screen size. By default, this feature is disabled. You can enable it before
  creating a window by calling `glfwWindowHint(GLFW_SCALE_TO_MONITOR,
  GLFW_TRUE)`. You can also dynamically change it after the window has been
  created by calling `glfwSetWindowAttrib(window, GLFW_SCALE_TO_MONITOR,
  GLFW_TRUE)`. (#20584)
- Transpilation to support older environments/browsers is now performed by babel
  rather than closure compiler.  This means that folks targeting older browsers
  (e.g. `-sLEGACY_VM_SUPPORT`) do not need to ensure their code is closure
  compliant. (#20879)

3.1.50 - 11/29/23
-----------------
- Add a port of mimalloc, a fast and scalable multithreaded allocator. To use
  it, build with `-sMALLOC=mimalloc`. (#20651)
- When compiling, Emscripten will now invoke `clang` or `clang++` depending only
  on whether `emcc` or `em++` was run.  Previously it would determine which to
  run based on individual file extensions.  One side effect of this is that you
  may now see a clang warning when building `.c` source files using `em++`:
  `warning: treating 'c' input as 'c++' when in C++ mode`.  This also means that
  the `DEFAULT_TO_CXX` setting now only applies when linking and not when
  compiling. (#20712)
- JavaScript library code can now use the full range of ES6 features and we rely
  on closure compiler to transpile for ES5 when targeting older browsers.
  For those that would rather perform transpilation separately outside of
  emscripten you can use the `-sPOLYFILL=0` setting. (#20700)
- libcxx, libcxxabi, libunwind, and compiler-rt were updated to LLVM 17.0.4.
  (#20705, #20707, and #20708)
- Remove `BENCHMARK` setting. That has not been used by the benchmark suite for
  some time now (at least not by default), and is much less useful these days
  given lazy compilation in VMs (which makes it impossible to truly benchmark
  execution separately from compilation, which `BENCHMARK` hoped to do).
- Update GLFW handling of touch events to avoid sending duplicate mousedown and
  and mouseup events. Maps touchmove to mousemove events for a single primary
  touch. (#20805)

3.1.49 - 11/14/23
-----------------
- Many MEMORY64 fixes for browser and graphics APIs (#20678)
- The `glfwSetWindowSize` function no longer switches to fullscreen when the
  width/height provided as parameters match the screen size. This behavior
  now matches the behavior of SDL and glut. In order to switch to fullscreen,
  the client code should invoke `Module.requestFullscreen(...)` from a user 
  triggered event otherwise the browser raises an error. (#20600)

3.1.48 - 11/05/23
-----------------
- The JS `assert` function is no longer available in release builds when
  `-sSTRICT` is used.  This should only affect users with custom JS library code
  which doesn't use `#if ASSERTIONS` guards around their `assert` calls.  This
  behaviour matches that of `MINIMAL_RUNTIME`. (#20592)
- The minimum version of node required run the compiler was updated from
  10.19 to 16.20.  This does not effect the node requirements of the generated
  JavaScript code. (#20551)
- A new top-level `bootstrap` script was added.  This script is for emscripten
  developers and helps take a care of post-checkout tasks such as `npm install`.
  If this script needs to be run (e.g. because package.json was changed, emcc
  will exit with an error. (#19736)
- If exceptions are disabled, using `new` together with `std::nothrow` no
  longer aborts if the allocation fails. Instead `nullptr` is returned now.
  This does not change the behavior of regular usage of `new`.
- Default `MIN_CHROME_VERSION` was increased from 75 to 85 and default
  `MIN_FIREFOX_VERSION` was increased from 68 to 79 to allow Emscripten
  to use some ES2021 features for smaller JavaScript code size. (#20549)
- Emscripten now generates PowerShell wrappers for its CLIs. This allows to
  sidestep some of the issues with legacy cmd.exe, but developers must
  explicitly opt-in to running PowerShell scripts in system settings or
  via the `Set-ExecutionPolicy` command. (#20416)
- `emscripten::val` now supports C++20 `co_await` operator for JavaScript
  `Promise`s. (#20420)

3.1.47 - 10/09/23
-----------------
- The boost-headers port was updated to v1.83.0.
- The `noExitRuntime` global is now a JS library symbol that will only be
  included as needed.  User of `noExitRuntime` will now need to declare a
  dependency on it.  It will get implicitly included if `noExitRuntime` is part
  of `INCOMING_MODULE_JS_API.` (which it is by default), or it can be added to
  either `DEFAULT_LIBRARY_FUNCS_TO_INCLUDE` or `noExitRuntime`. (#20336)
- The egl, html5, sdl and webgpu libraries now support basic functionality with
  `-sMEMORY64`. (#20276)
- Value types in `emscripten/html5.h` that correspond the WebIDL `long` type are
  now represented as `int` rather than `long` types so that they are 32-bit wide
  on both wasm32 and wasm64.  (#20290)
- `EM_JS` and `EM_ASM` that are present in side module now have their syntax
  validated at build time. (#20258)
- `MAIN_THREAD_EM_ASM_PTR` macro added for code that returns a pointer.  This
  mirrors the existing `EM_ASM_PTR`. (#20261)
- Emscripten now implements default POSIX signal handlers. These can
  terminate or abort the program in response to `raise` cals. (#20257)
- `emscripten::val` now prevents accidental access to the underlying JavaScript
  value from threads other than its owner. This already didn't work correctly
  in majority of cases, but now it will throw a clear assertion failure. (#20344)
- `emscripten::val` can now be iterated over with a C++ range-based for loop.
  (#20364)

3.1.46 - 09/15/23
-----------------
- The `wasmTable` global is now a JS library function that will only be included
  as needed.  Code that references `wasmTable` will no need to declare a
  dependency on it.  It can also be explicitly included using
  `-sEXPORTED_RUNTIME_METHODS=wasmTable`.
- libunwind updated to LLVM 16.0.6. (#20088)
- The `--minify=0` command line flag will now preserve comments as well as
  whitespace.  This means the resulting output can then be run though closure
  compiler or some other tool that gives comments semantic meaning. (#20121)
- `-sSTRICT` now implies `-sINCOMING_MODULE_JS_API=[]` which is generally good
  for code size.  If you `-sSTRICT` you now need to be explicit about the
  incoming module APIs you are supplying.  Users who supply symbols on the
  incoming module but forget to include them in `-sINCOMING_MODULE_JS_API`
  will see an error in debug builds so this change will not generate any
  silent failures.
- JS library decorators such as `__deps` and `__async` are now type checked so
  that errors are not silently ignored.
- The `USE_GLFW` settings now defaults to 0 rather than 2.  This matches other
  other settings such as `USE_SDL` that default to 0 these days and also matches
  the existing behaviour for `MINIMAL_RUNTIME` and `STRICT` mode.
  If you use GLFW you now need to explicitly opt into it using `-sUSE_GLFW` or
  `-lglfw`. (#19939)
- A new settings `TABLE_BASE` was introduced that can be used to place static
  function addresses (table slots) at a certain offset.  This defaults to 1
  which is the previously fixed value. (#20149)
- Clang's error detection of unused variables `-Wunused-variable` improved,
  which may require changes in user code (see #20169).

3.1.45 - 08/23/23
-----------------
- The function used to add symbols the JS library has been renamed from
  `mergeInto`, to the more specific `addToLibrary`.  This new function does not
  require the passing of `LibraryManager.library` as a first argument.  The old
  `mergeInto` continues to exist for backwards compat.
- The `--log_html` option was removed from `emrun`.  This option was already not
  working with python3.8 or above so we hope is safe to say that nobody was
  relying on it.

3.1.44 - 07/25/23
-----------------
- musl libc updated from v1.2.3 to v1.2.4. (#19812)
- The `EM_LOG_FUNC_PARAMS` flag to `emscripten_log`/`emscripten_get_callstack`
  has been deprecated and no longer has any effect.  It was based on a
  long-deprecated JS API. (#19820)
- The internal `read_` and `readAsync` functions no longer handle data URIs.
  (Higher-level functions are expected to handle that themselves, before calling.)
  This only effects builds that use `-sSINGLE_FILE` or `--memory-init-file`.
  (#19792)
- The `asm` property of the Module object (which held the raw exports of the
  wasm module) has been removed.  Internally, this is now accessed via the
  `wasmExports` global. If necessary, it is possible to export `wasmExports`
  on the Module object using `-sEXPORTED_RUNTIME_METHODS=wasmExports`. (#19816)
- Embind now supports generating TypeScript definition files using the
  `--embind-emit-tsd <filename>` option.

3.1.43 - 07/10/23
-----------------
- Handling i64 arguments and return values in JS functions is now much simpler
  with the new `__i53abi` decorator.  When this is set to true, i64 values are
  automatically converted to JS numbers (i53) at the JS boundary.  Parameters
  outside of the i53 will show up as NaN in the JS code (#19711)
- EM_JS functions are now supported in side modules (#19705)

3.1.42 - 06/22/23
-----------------
- The default minimum Node version of Emscripten output was bumped from 10.19 to
  16.0. To run the output JS in an older version of node, you can use e.g.
  `-sMIN_NODE_VERSION=101900` which will apply the previous minimum version of
  10.19.0. (#19192).
- The log message that emcc will sometime print (for example when auto-building
  system libraries) can now be completely suppressed by running with
  `EMCC_LOGGING=0`.
- Runtime dynamic linking symbols such as dlopen and dlsym will no longer cause
  a linker error when building without `-sMAIN_MODULE`.  Instead stub functions
  will be included that fail at runtime.  This matches the behaviour of other
  libc functions that we don't implement.  For those that prefer to get a linker
  error we have the `-sALLOW_UNIMPLEMENTED_SYSCALLS` settings. (#19527)
- The `modifyFunction` helper in `parseTools.js` was renamed to
  `modifyJSFunction` and its callback function no longer takes the name of the
  function being modified.  The name is not relevant for JS library functions
  and can be safely ignored.
- JS library functions can now be implemented using ES6 arrow notation, which
  can save to a few bytes on JS code size. (#19539)

3.1.41 - 06/06/23
-----------------
- A new setting (`CHECK_NULL_WRITES`) was added to disabled the checking of
  address zero that is normally done when `STACK_OVERFLOW_CHECK` is enabled.
  (#19487)
- compiler-rt updated to LLVM 16. (#19506)
- libcxx and libcxxabi updated to LLVM 16. (#)

3.1.40 - 05/30/23
-----------------
- The `_emscripten_out()`, `_emscripten_err()` and `_emscripten_dbg()` functions
  declared in `emscripten/console.h` no longer have the underscore prefix and
  are now documented. (#19445)

3.1.39 - 05/18/23
-----------------
- The JS `err()` function will now bind to `console.error` by default rather
  than `console.warning`.  For debugging/tracing/logging we recommend the
  `dbg()` function instead. (#19326)
- The `WASM2C` options has been removed. All known users are using upstream wabt
  these days anyhow.

3.1.38 - 05/10/23
-----------------
- The `dladdr` function will now always return an error rather than filling in
  dummy values. (#19319)
- The restriction preventing the use of dynamic linking in combination with
  `-sDYNAMIC_EXECUTION=0` was removed.  This restriction was being enforced
  unnecessarily since dynamic linking has not depended on `eval()` for a while
  now.
- Remove extra code for falling back to long-deprecated BlobBuilder browser API
  when Blob constructor is missing.  This was a fix for an issue that has long
  been fixed. (#19277)

3.1.37 - 04/26/23
-----------------
- The `EM_PYTHON_MULTIPROCESSING` environment variable no longer has any effect.
  This was added a temporary fallback but should no longer be needed. (#19224)
- The old reverse dependency system based on `tools/deps_info.py` has been
  removed and the existing `__deps` entries in JS library files can now be used
  to express JS-to-native dependencies.  As well being more precise, and
  extensible via user-supplied JS libraries, this also speeds up link times
  since we no longer need scan linker inputs using `llvm-nm`.  It also
  completely removes the need for the `REVERSE_DEPS` settings which has now
  been deprecated. (#18905)
- Bump the default minimum Firefox version from 65 to 68 (#19191).
- Background pthreads no longer prevent a Node.js app from exiting. (#19073)

3.1.36 - 04/16/23
-----------------
- The `USES_DYNAMIC_ALLOC` setting has been deprecated.  You can get the same
  effect from `-sMALLOC=none`. (#19164)

3.1.35 - 04/03/23
-----------------
- The following JavaScript runtime functions were converted to JavaScript
  library functions:
   - UTF8ArrayToString
   - UTF8ToString
   - stringToUTF8Array
   - stringToUTF8
   - lengthBytesUTF8
  
  If you use any of these functions in your JS code you will now need to include
  them explicitly in one of the following ways:
   - Add them to a `__deps` entry in your JS library file (with leading $)
   - Add them to `DEFAULT_LIBRARY_FUNCS_TO_INCLUDE` (with leading $)
   - Add them to `EXPORTED_FUNCTIONS` (without leading $)
   - Set `-sLEGACY_RUNTIME` to include all of them at once.
- `FS.loadFilesFromDB` and `FS.saveFilesToDB` were removed.  We think it's
  unlikely there were any users of these functions since there is now a separate
  IDBFS filesystem for folks that want persistence. (#19049)
- `allocateUTF8` and `allocateUTF8OnStack` library function moved to
  `library_legacy.js`.  Prefer the more accurately named `stringToNewUTF8` and
  `stringToUTF8OnStack`. (#19089)
- `SDL_image` port was updated to version 2.6.0.
- `-z` arguments are now passed directly to wasm-ld without the need for the
  `-Wl,` prefix.  This matches the behaviour of both clang and gcc. (#18956)
- Reverted #18525 which runs the JS pre-processor over files passed via
  --pre-js and --post-js.  It turned out this change caused issue for several
  folks who had JS files with lines that start with `#` so can't be run through
  the pre-processor.  If folks want to re-enable this we can looks into ways to
  make it conditional/optional.
- The `{{{ cDefine('name') }}}` helper macro can now be simplified to just `{{{
  cDefs.name }}}`.

3.1.34 - 03/14/23
-----------------
- Fix for using `EM_JS` functions defined in other object files.  This was a bug
  that was introduced when `LLD_REPORT_UNDEFINED` was enabled by default back in
  3.1.28. (#18928)
- The preferred way to enable pthreads is now to just use the standard `-pthread`
  flag.  The `-sUSE_PTHREADS` setting still works but is marked as legacy and
  will generate a warning in `-sSTRICT` mode.
- When targeting node, and using `-sMODULARIZE`, we no longer internally catch
  unhandled promise rejections or exit status code. That is to say the,
  `NODEJS_CATCH_REJECTION` and `NODEJS_CATCH_EXIT` are no longer compatible
  with `-sMODULARIZE`.   

3.1.33 - 03/08/23
-----------------
- Initial support for C++20 modules.  We have added a very simple test in form
  of `other.test_cpp_module`. (#18915)
- Removed `sys/sysctl.h` compatibility header.  We don't implement the function
  it defines. (#18863)
- Update SDL2_ttf port to 2.20.2 (#18804)
- Update glfw header to 3.3.8 (#18826)
- The `LLD_REPORT_UNDEFINED` setting has been removed.  It's now essentially
  always enabled. (#18342)
- Added `-sEXPORT_KEEPALIVE` to export symbols. When using
  `MINIMAL_RUNTIME`, the option will be **disabled** by default.
  This option simply exports the symbols on the module object, i.e.,
  `Module['X'] = X;`
- The WasmFS OPFS backend is now faster in browsers that implement
  [`Atomics.waitAsync`](https://caniuse.com/mdn-javascript_builtins_atomics_waitasync).
  (#18861)
- The `emscripten_proxy_async_with_callback` API was replaced with a simpler
  `emscripten_proxy_callback` API that takes a second callback to be called if
  the worker thread dies before completing the proxied work.  

3.1.32 - 02/17/23
-----------------
- Added new linker option `-sEXCEPTION_STACK_TRACES` which will display a stack
  trace when an uncaught exception occurs. This defaults to true when
  `ASSERTIONS` is enabled. This option is mainly for the users who want only
  exceptions' stack traces without turning `ASSERTIONS` on. (#18642 and #18535)
- `SUPPORT_LONGJMP`'s default value now depends on the exception mode. If Wasm
  EH (`-fwasm-exception`) is used, it defaults to `wasm`, and if Emscripten EH
  (`-sDISABLE_EXCEPTION_CATCHING=0`) is used or no exception support is used, it
  defaults to `emscripten`. Previously it always defaulted to `emscripten`, so
  when a user specified `-fwasm-exceptions`, it resulted in Wasm EH + Emscripten
  SjLj, the combination we do not intend to support for the long term.
- Added support for Wasm-based AudioWorklets for realtime audio processing
  (#16449)
- Synchronous proxying functions in emscripten/proxying.h now return errors
  instead of hanging forever when the worker thread dies before the proxied work
  is finished.

3.1.31 - 01/26/23
-----------------
- Symbols that were previously exported from native code, but only for internal
  reasons, are no longer exported on the `Module` object by default.  For
  example, previously if you were using `Module._malloc` but not explicitly
  including `_malloc` in `EXPORTED_FUNCTIONS`, it might have been exported
  anyway due to internal use of `malloc` within the JS library code. (#18564)
- The `STACK_SIZE`, `STACK_ALIGN`, `POINTER_SIZE`, and `ASSERTIONS` JavaScript
  globals were removed by default.  In debug builds a clear error is shown if
  you try to use these. (#18503)
- --pre-js and --post-js files are now fed through the JS preprocessor, just
  like JS library files and the core runtime JS files.  This means they can
  now contain #if/#else/#endif blocks and {{{ }}} macro blocks. (#18525)
- `-sEXPORT_ALL` can now be used to export symbols on the `Module` object
  when used with `-sMINIMAL_RUNTIME` and `-sMODULARIZE` together. (#17911)
- The llvm version that emscripten uses was updated to 17.0.0 trunk.

3.1.30 - 01/11/23
-----------------
- The default pthread stack size will now be set to match `-sSTACK_SIZE` by
  default.  Set `DEFAULT_PTHREAD_STACK_SIZE` explicitly to override this.
  (#18479)
- The `buffer` JavaScript variable was removed.  This underlying buffer is
  still accessible via `wasmMemory.buffer` or `HEAPXX.buffer`.  In debug builds,
  a clear error is shown if you try to use it.  (#18454)
- The SDLv1 header directory is no longer added to the include path by default.
  This means if you include SDL headers without the explicit version in them
  (e.g. `SDL_events.h`) you will now need to add `-sUSE_SDL` explicitly at
  compile time.  If you include the SDL headers with the directory name included
  (e.g. `SDL/SDL_events.h`) you will not be affected by this change. (#18443)
- Significant improvements were made (in the version of LLVM associated with
  this emsdk release) to the quality of DWARF debug info when building in
  optimized mode. See https://reviews.llvm.org/D140373. Using the -O1 flag is
  recommended if a program is too large or slow to debug with -O0 (although
  -O0 is still better for debugging when feasible).

3.1.29 - 01/03/23
-----------------
- Fixed bug in `PROXY_TO_PTHREAD` whereby certain async operations on the main
  thread would cause the whole program to exit, even when the proxied main
  function was still running. (#18372)
- Added `Module.pthreadPoolReady` promise for the `PTHREAD_POOL_DELAY_LOAD`
  mode that allows to safely join spawned threads. (#18281)
- PThreads can now be safely spawned on-demand in Node.js even without a PThread
  pool (`PTHREAD_POOL_SIZE`) or proxying (`PROXY_TO_PTHREAD`) options. (#18305)

3.1.28 - 12/08/22
-----------------
- `LLD_REPORT_UNDEFINED` is now enabled by default.  This makes undefined symbol
  errors more precise by including the name of the object that references the
  undefined symbol. The old behaviour (of allowing all undefined symbols at
  wasm-ld time and reporting them later when processing JS library files) is
  still available using `-sLLD_REPORT_UNDEFINED=0`. (#16003)
- musl libc updated from v1.2.2 to v1.2.3. (#18270)
- The default emscripten config file no longer contains `EMSCRIPTEN_ROOT`.  This
  setting has long been completely ignored by emscripten itself. For
  applications that wish to know where emscripten is installed looking for
  `emcc` in the `PATH` has long been the recommended method (i.e. `which emcc`).
  (#18279)
- More accurate synchronisation of `emscripten_get_now` clocks between main
  thread and pthreads.
  This also changes the absolute value returned by the function, but it shouldn't
  affect correct usages as the function has always returned different values on
  different platforms, and is clearly documented as "only meaningful in
  comparison to other calls to this function". (#18267)
- Emscripten will now search your PATH for binaryen, llvm, and node if the
  corresponding config file settings (`BINARYEN_ROOT`, `LLVM_ROOT`, `NODE_JS`)
  are not set.  Allows emscripten to run with an empty config file given the
  right tools in the PATH. (#18289)

3.1.27 - 11/29/22
-----------------
- Add support for `-sEXPORT_ES6`/`*.mjs` on Node.js. (#17915)
- Idle workers in a PThread pool no longer prevent Node.js app from exiting. (#18227)
- The default `STACK_SIZE` was reduced from 5MB to 64KB.  Projects that use more
  than 64Kb of stack will now need specify `-sSTACK_SIZE` at link time.  For
  example, `-sSTACK_SIZE=5MB` can be used to restore the previous behaviour.
  To aid in debugging, as of #18154, we now also place the stack first in memory
  in debug builds so that overflows will be immediately detected, and result in
  runtime errors.  This change brings emscripten into line with `wasm-ld` and
  wasi-sdk defaults, and also reduces memory usage by default.  In general,
  WebAssembly stack usage should be lower than on other platforms since a lot of
  state normally stored on the stack is hidden within the runtime and does not
  occupy linear memory at all.  The default for `DEFAULT_PTHREAD_STACK_SIZE` was
  also reduced from 2MB to 64KB to match.
- Improved error messages for writing custom JS libraries. (#18266)
- EM_ASM code is now supported in side modules (#18228)

3.1.26 - 11/17/22
-----------------
- Inline with the recent changes to llvm and binaryen, emscripten will now, by
  default, enable the sign-extension and mutable-globals WebAssembly proposals.
  In order to do so the default minimum safari version (`MIN_SAFARI_VERSION`)
  was updated from 12.0 to 14.1, and support for the old EdgeHTML engine
  (`MIN_EDGE_VERSION`) was removed by default.  If you want to continue to
  support these older engines you can use these settings
  (`-sMIN_SAFARI_VERSION=120000` and/or `-sMIN_EDGE_VERSION=44`) to revert to
  the previous defaults, which will result in the new proposals being disabled.
  Note that in order to avoid support for the sign-extension emscripten uses
  a binaryen pass, so targeting older browsers requires the running of wasm-opt
  and is therefore incompatible with `ERROR_ON_WASM_CHANGES_AFTER_LINK` (i.e.
  fast linking). (#17690)
- Added `--reproduce` command line flag (or equivalently `EMCC_REPRODUCE`
  environment variable).  This options specifies the name of a tar file into
  which emscripten will copy all of the input files along with a response file
  that will allow the command to be replicated.  This can be useful for sharing
  reproduction cases with others (inspired by the lld option of the same name).
  (#18160)
- In non-optimizing builds emscripten will now place the stack first in memory,
  before global data.  This is to get more accurate stack overflow errors (since
  overflow will trap rather corrupting global data first).  This should not
  be a user-visible change (unless your program does something very odd such
  depending on the specific location of stack data in memory). (#18154)

3.1.25 - 11/08/22
-----------------
- The `TOTAL_STACK` setting was renamed to `STACK_SIZE`.  The old name will
  continue to work as an alias. (#18128)
- Exporting `print`/`printErr` via `-sEXPORTED_RUNTIME_METHODS` is deprecated in
  favor of `out`/`err`.  The former symbols are supposed to be used with
  `-sINCOMING_MODULE_JS_API` instead. (#17955)
- aio.h was removed from the sysroot.  Emscripten doesn't support any of the
  functions in this header.
- Clang's function pointer cast warnings (enabled with `-Wcast-function-type`)
  are now stricter. This warning is intended to help with CFI errors but also
  helps wasm builds since wasm traps on such type mismatches in indirect calls.
  We recommend that users enable it to prevent such errors (which can be hard to
  debug otherwise). The older (less strict) behavior is also still possible with
  `-Wcast-function-type -Wno-cast-function-type-strict` (or
  `-Wno-error=cast-function-type-strict` if you want the warnings to be visible
  but not errors). See https://reviews.llvm.org/D134831
- libcxx and libcxxabi updated to LLVM 15. (#18113)

3.1.24 - 10/11/22
-----------------
- In Wasm exception mode (`-fwasm-exceptions`), when `ASSERTIONS` is enabled,
  uncaught exceptions will display stack traces and what() message. (#17979 and
  #18003)
- It is now possible to specify indirect dependencies on JS library functions
  directly in C/C++ source code.  For example, in the case of a EM_JS or EM_ASM
  JavaScript function that depends on a JS library function.  See the
  `EM_JS_DEPS` macro in the `em_macros.h` header.  Adding dependencies in this
  way avoids the need to specify them on the command line with
  `-sDEFAULT_LIBRARY_FUNCS_TO_INCLUDE`. (#17854)

3.1.23 - 09/23/22
-----------------
- The `__EMSCRIPTEN_major__/minor__/tiny__` macros are no longer defined on the
  command line but require `<emscripten.h/>` (or just `<emscripten/version.h>`
  to be included. (#17883)
- Linking of bitcode files using `emcc -r` + `-flto` is no longer supported.
  `emcc -r` will now always use lld to link to an object file.  This matches the
  behavior of upstream llvm where bitcode linking using lld does not exist.
  The recommend way to combine bitcode input is to use library files (`ar`
  archives).  See #13492 for more details.

3.1.22 - 09/19/22
-----------------
- compiler-rt updated to LLVM 15. (#17802)
- Using `-Oz` or `-Os` will no longer pass `-fno-inline-functions` to clang and
  instead rely on clang's normal inline heuristics for these optimization
  levels.  `-fno-inline-functions` can be passed explicitly if needed.
- C++17 is now the default version of the C++ standard used by the compiler.
  This is due to an upstream change in llvm.  Use `-std=c++14` (or technically
  `-std=gnu++14`) to revert to the previous default.
- Closure warnings are now controlled via the standard `-Wclosure` warning flags
  rather than via a specific/custom `CLOSURE_WARNINGS` setting.  The old
  setting continues to work but will issue a deprecation warning.
  If you link with `-Werror` but you don't want closure warnings to be errors
  you can add `-Wno-error=closure` or `-Wno-closure`.

3.1.21 - 09/09/2022
-------------------
- Update SDL2 port to 2.24.0 (#17748)
- The `LEGACY_RUNTIME` setting is no longer enabled by default.  If you use any
  of these legacy runtime functions (except in library code with explicit
  dependencies) then you would need to set `LEGACY_RUNTIME` on the command line
  or add the ones you need to `DEFAULT_LIBRARY_FUNCS_TO_INCLUDE`:
   - addFunction
   - removeFunction
   - allocate
   - AsciiToString
   - stringToAscii
   - UTF16ToString
   - stringToUTF16
   - lengthBytesUTF16
   - UTF32ToString
   - stringToUTF32
   - lengthBytesUTF32
   - allocateUTF8
   - allocateUTF8OnStack
   - writeStringToMemory
   - writeArrayToMemory
   - writeAsciiToMemory
   - intArrayFromString
   - intArrayToString
   - warnOnce
   - ccall
   - cwrap
  Although this is technically a breaking change for those who use these
  functions, there are assertion in debug builds that catch such usages and
  direct towards how to fix the issue.

3.1.20 - 08/24/2022
-------------------
- The `getTempRet0`/`setTempRet0` helper functions are now implemented directly
  in WebAssembly, rather than supplied by the JS host.  This simplifies the
  wasm/JS interface.  These function are no longer exported in all cases.  If
  your code directly calls these functions from JS, you can add them to
  `-sEXPORTED_RUNTIME_METHODS`.
- Several linux-specific headers were removed from the emscripten sysroot. None
  of the functionality in these headers was ever supported by emscripten. For
  example `sys/soundcard.h` and `sys/ptrace.h`. (#17704)

3.1.19 - 08/17/2022
-------------------
- Old method of metadata extraction via wasm-emscripten-finalize removed
  in favor of local python code. (#16529)

3.1.18 - 08/01/2022
-------------------
- The tests/ directory was renamed to just test/ to match other project close
  emscripten (llvm, wabt, binaryen).  This should not effect any users of
  emscripten, only developers. (#17502)
- The llvm version that emscripten uses was updated to 16.0.0 (#17534)
- worker.js now propagates unhandled promise rejections to the main thread the
  same way it propagates uncaught exceptions.

3.1.17 - 07/22/2022
-------------------
- Add support for dynamic linking with Asyncify. (#15893)
- A source map file and DWARF info in the wasm can now be emitted at the same if
  the user gives the both options: `-g -gsource-map`. (#17484)
- The `align` argument to the makeGetValue/makeSetValue JS library macros was
  removed (and replaced with an assert) as it had no uses internally and was
  removed (and replaced with an assert) as it had now uses internally and was
  untested.
- Removed unused `calledMain` global variable from the JS runtime.  Folks who
  want to know when main is done can use `Module[postRun]`.

3.1.16 - 07/14/2022
-------------------
- Warnings generated by the JS compiler (compiler.js) are now propagated back
  to the emcc compiler driver which means that `-Werror` builds will now fail
  in the presence of JS compiler warnings.  As usual `-Wno-js-compiler` and
  `-Wno-error=js-compiler)` can be used to control these warnings. (#17365)
- When JS library functions are included as part of `EXPORTED_RUNTIME_METHODS`
  it is no longer necessary to also add them to
  `DEFAULT_LIBRARY_FUNCS_TO_INCLUDE`.  This change allows us to transition
  runtime functions to JS library functions without the need to folks to add
  `DEFAULT_LIBRARY_FUNCS_TO_INCLUDE`. (#17369)
- The following function, which were previously part of the default runtime, are
  now JS library functions:
   - addFunction
   - removeFunction
   - allocate
   - AsciiToString
   - stringToAscii
   - UTF16ToString
   - stringToUTF16
   - lengthBytesUTF16
   - UTF32ToString
   - stringToUTF32
   - lengthBytesUTF32
   - allocateUTF8
   - allocateUTF8OnStack
   - writeStringToMemory
   - writeArrayToMemory
   - writeAsciiToMemory
   - intArrayFromString
   - intArrayToString
   - warnOnce
   - ccall
   - cwrap
  However, they all still available by default due to a new setting called
  `LEGACY_RUNTIME` which is enabled by default.  When `LEGACY_RUNTIME` is
  disabled (which it may be in the future) these symbols would only be included
  if there were explicitly exported via `EXPORTED_RUNTIME_METHODS` or added to
  `DEFAULT_LIBRARY_FUNCS_TO_INCLUDE`.  `LEGACY_RUNTIME` is disabled by default
  in `STRICT` mode so this change only effects users of `STRICT` mode. (#17370,
  #17403)
- The `run` runtime function is no longer exported by default.  It can be added
  to `EXPORTED_RUNTIME_METHODS` if needed.
- The getWasmTableEntry/setWasmTableEntry library function are no longer
  included by default.  Add them to `DEFAULT_LIBRARY_FUNCS_TO_INCLUDE` or
  `EXPORTED_RUNTIME_METHODS` if you want to use them outside of JS library code.
- The type of `time_t` was restored 64-bit after being converted to 32-bit in
  3.1.11. (#17401)

3.1.15 - 07/01/2022
-------------------
- The JS library helper function `hasExportedFunction` has been replaced with
  `hasExportedSymbol`, which takes an unmangled (no leading underscore) symbol
  name.
- Post-link metadata extraction switched from wasm-emscripten-finalize
  (binaryen) to python code within emscripten.  This change should have no
  semantic effect, but can temporarily be reverted by setting
  `EMCC_READ_METADATA=binaryen` in the environment. (#17337)
- Added a shim for `BigInt64Array` so `-sWASM_BIGINT` can be used in Safari
  v14. (#17103)

3.1.14 - 06/20/2022
-------------------
- emcc now accepts `-print-file-name` and reports the correct library paths in
  `-print-search-dirs`.
- `tools/file_packager` no longer generates (or requires) any "pre-js" code when
  running in `--embed-file` mode.  Instead the embedded files are loaded at
  static constructor time.
- Emscripten now knows what minimum browser versions the `WASM_BIGINT` feature
  requires and will automatically set the defaults accordingly. (#17163)
- Embind now supports binding to functions specified as `noexcept`. (#17140)
- Weak undefined symbols fixed in dynamic linking. (#17164)
- Internally, the name of `main` function now gets mangled (by clang) in the
  same way as with other wasm targets.  This means that within the wasm module
  the name of the main function can now be `__main_argc_argv`, but, since we
  still export this to JS as `_main`, this should not be a user-visible change.
- Use of pkg-config from cmake not longer causes the C++ include path to be
  broken. (#17137)
- `emscripten_runtime_keeplive_push()` and `emscripten_runtime_keeplive_push()`
  are now exposed to native code and can be used to keep the runtime alive
  without immediately unwinding the event loop (as
  `emscripten_exit_with_live_runtime()` does). (#17160)
- The file packager option `--use-preload-cache` now only invalidates the
  cache if the data contents has changed. (#16807)

3.1.13 - 06/02/2022
-------------------
- xlocale.h compatibility header was restored after being removed in 3.1.12.

3.1.12 - 05/25/2022
-------------------
- Fix crash, introduced in 3.1.11, which occurred when using pointer types
  (types ending in `*`) with getValue/setValue library functions. (#17028)
- Fix possible deadlock in multi-threaded builds that use EXIT_RUNTIME=0 with
  ASSERTIONS enabled. This was introduced in 3.1.3 as part of #16130. (#17044)

3.1.11 - 05/21/2022
-------------------
- The return value of `emscripten_get_compiler_setting` was changed from `int`
  to `long` so that it is compatible with `MEMORY64`.  The return value of this
  function sometimes contains a pointer value so `int` is not sufficiently
  wide under `wasm64`. (#16938)
- The `EM_BUILD_VERBOSE` environment variable only effects test code these days
  and therefore was renamed to `EMTEST_BUILD_VERBOSE`. (#16904)
- compiler-rt updated to LLVM 14. (#16991)
- libc++ updated to LLVM 14. (#17000)
- libc++abi updated to LLVM 14. (#16993)

3.1.10 - 05/02/2022
-------------------
- Bug fixes

3.1.9 - 04/21/2022
------------------
- The `-sSHELL_FILE` setting, which (unlike the --shell-file command line
  options) we believe was never tested or externally used, has been removed.
  (#16589)
- A warning is now issued when passing C++-only settings such
  `-sEXCEPTION_CATCHING_ALLOWED` when not linking as C++. (#16609)
- Introduce a new [proxying
  API](https://emscripten.org/docs/api_reference/proxying.h.html) for proxying
  work between threads.

3.1.8 - 03/24/2022
------------------
- Command line settings (`-s`) are now type checked.  For example, passing a
  string to a boolean setting will now generate an error (e.g.
  `-sEXIT_RUNTIME=foo`).  Previously, the value of `foo` would have have been
  interpreted as non-zero and accepted as valid. (#16539)
- A warning (limited-postlink-optimizations) was added that gets shown when
  binaryen optimizations are limited due to DWARF information being requested.
  Several binaryen passed are not compatible with the preservation of DWARF
  information. (#16428)
- Use normalized mouse wheel delta for GLFW 3 in `library_glfw.js`. This changes
  the vertical scroll amount for GLFW 3. (#16480)
- The emsdk binaries for macOS now require macOS 10.14 Mojave (or above).
  Prior versions of emsdk could run on 10.11 (or above), but supporting those
  older versions recently became harder.
- The SDL_mixer library can be configured to support MIDIs by passing "mid"
  to the SDL2_MIXER_FORMATS setting. It uses Timidity, and you must provide
  your own instrument sound files and mount them at "/etc/timidity". (#16556)

3.1.7 - 03/07/2022
-------------------
- Remove unmaintained ASMFS filesystem backend and associated `-sASMFS`
  settings.  The new wasmfs filesystem is far enough along that it seems clear
  that ASMFS will not need to be revived.
- Fix deadlock in `munmap` that was introduced in 3.1.5.  The deadlock would
  occur in multi-threaded programs when a partial unmap was requested (which
  emscripten does not support). (#16413)
- Added new compiler+linker option -sSHARED_MEMORY=1, which enables targeting
  a shared WebAssembly.Memory. (#16419)
- Added new API "Wasm Workers", which is an alternative to pthreads for building
  multithreaded applications, enabled via -sWASM_WORKERS=1 (#12833)

3.1.6 - 02/24/2022
------------------
- Remove support for deprecated `EMMAKEN_COMPILER`, `EMMAKEN_CFLAGS`, and
  `EMMAKEN_NO_SDK`  environment variables.  These are all legacy and redundant
  in the face of other settings/flags:
   - `EMMAKEN_COMPILER` -> `LLVM_ROOT` in the config settings
   - `EMMAKEN_CFLAGS` -> `EMCC_CFLAGS`
   - `EMMAKEN_NO_SDK` -> standard `-nostdlib` and `-nostdinc` flags
- emscripten will no longer automatically create a config file if it can't
  find one in the configured location.  Instead, it will error out and point the
  user to the `--generate-config` option, in case that is what they want.
  (#13962)

3.1.5 - 02/17/2022
------------------
- Emscripten no longer uses the `allocate()` runtime function.  For backwards
  compatibility with external JS code we still include this function by default
  but it will no longer be included in `-sSTRICT` mode.  Usages of this function
  are generally best replaced with `_malloc`, `stackAlloc` or `allocateUTF8`.

3.1.4 - 02/14/2022
------------------
- Due to an llvm change (https://reviews.llvm.org/D118573) some clang flags
  that did not previously have any effect are now honored (e.g.
  `-fnew-alignment` and `-fshort-wchar`).
- llvm dependency updated to 15.0.0 to match upstream. (#16178)
- The `__EMSCRIPTEN_major__`, `__EMSCRIPTEN_minor__` and `__EMSCRIPTEN_tiny__`
  macros are now available via the `emscripten/version.h` header file.  For the
  time being, unless you enable `-sSTRICT`, these are still also defined
  directly on the command line.  If you use these macros please make sure you
  include `emscripten/version.h` (or `emscripten.h` which indirectly includes
  it). (#16147)

3.1.3 - 01/31/2022
------------------
- The file packager now supports embedding files directly into wasm memory and
  `emcc` now uses this mode when the `--embed-file` option is used.  If you
  use `file_packager` directly it is recommended that you switch to the new mode
  by adding `--obj-output` to the command line. (#16050)
- The `--bind` flag used to enable embind has been deprecated in favor of
  `-lembind`.  The semantics have not changed and the old flag continues to
  work. (#16087)
- New setjmp/longjmp support using Wasm EH instructions is added, which is
  faster and reduces code size. You need a browser that supports Wasm EH spec to
  use it. The new SjLj support is enabled by `-sSUPPORT_LONGJMP=wasm`. This can
  be used with Wasm exception support (`-fwasm-exceptions`), but not with
  Emscripten exception support (`-fexceptions` or
  `-sDISABLE_EXCEPTION_CATCHING=0`). When using Wasm EH with Wasm SjLj, there is
  one restriction that you cannot directly call `setjmp` within a `catch`
  clause. (Calling another function that calls `setjmp` is fine.)
  (#14976 and #16072)

3.1.2 - 01/20/2022
------------------
- A new setting, `POLYFILL`, was added which is on by default but can be disabled
  (via `-sNO_POLYFILL`) to prevent emscripten from outputting needed polyfills.
  For default browser targets, no polyfills are needed so this option only has
  meaning when targeting older browsers.
- `EVAL_CTORS` has been rewritten and improved. The main differences from before
  are that it is much more capable (it can now eval parts of functions and not
  just all or nothing, and it can eval more wasm constructs like globals). It is
  no longer run by default, so to use it you should build with `-s EVAL_CTORS`.
  See `settings.js` for more details. (#16011)
- `wasmX` test suites that are defined in `test_core.py` have been renamed to
  `coreX` to better reflect where they are defined.  The old suite names such
  as `wasm2` will continue to work for now as aliases.

3.1.1 - 01/08/2022
------------------
- Happy new year!
- Updated SDL 2 port to upstream version 2.0.18 (from a patched 2.0.10). This
  includes all downstream patches and many upstream changes.
- libc++ library updated to llvm-13. (#15901)
- libc++-abi library updated to llvm-13. (#15904)
- compiler-rt library updated to llvm-13. (#15906)
- Added new internal/debugging related environment variable
  EM_FORCE_RESPONSE_FILES that can be set to 0 to force disable the use of
  response files, and to 1 to force enable response files. If not set,
  response files will be used if command lines are long (> 8192 chars). (#15973)

3.1.0 - 12/22/2021
------------------
- Emscripten in starting to use ES6 features in its core libraries (at last!).
  For most users targeting the default set of browsers this is a code size win.
  For projects targeting older browsers (e.g. `-sMIN_CHROME_VERSION=10`),
  emscripten will now run closure compiler in `WHITESPACE_ONLY` mode in order to
  transpile any ES6 down to ES5.  When this automatic transpilation is performed
  we generate a warning which can be disabled (using `-Wno-transpile`) or by
  explicitly opting in-to or out-of closure using `--closure=1` or
  `--closure=0`. (#15763).

3.0.1 - 12/17/2021
------------------
- Deprecate `EMMAKEN_CFLAGS` is favor of `EMCC_CFLAGS`.
- Fixed an issue where user provided --js-library directives would not be
  processed as the last item after all system provided JS libraries have been
  added to the build. This fix enables overriding WebGL 2 symbols from user JS
  libraries.

3.0.0 - 11/22/2021
------------------
- A set of internally-unused functions were removed from `parseTools.js`.  While
  emscripten no longer needs any of these functions, there is slim chance that
  some external JS library is depending on them.  Please file issues if any such
  library code is found.  The removed/unused functions are:
   `removePointing`, `pointingLevels`, `removeAllPointing`, `isVoidType`,
   `isStructPointerType`, `isArrayType`, `isStructType`, `isVectorType`,
   `isStructuralType` `getStructuralTypeParts`, `getStructuralTypePartBits`,
   `isFunctionDef`, `isPossiblyFunctionType`, `isFunctionType`, `getReturnType`,
   `splitTokenList`, `_IntToHex`, `IEEEUnHex`, `Compiletime.isPointerType`,
   `Compiletime.isStructType`, `Compiletime.INT_TYPES`, `isType`.
- The example `shell.html` and `shell_minimal.html` templates no longer override
  `printErr` on the module object.  This means error message from emscripten and
  stderr from the application will go to the default location of `console.warn`
  rather than `console.error`.  This only effects application that use the
  example shell html files.
- The version of musl libc used by emscripten was upgraded from v1.1.15 to
  v1.2.2.  There could be some minor size regressions (or gains) due to changes
  in upstream musl code but we don't expect anything major.  Since this is a
  fairly substantial change (at least internally) we are bumping the major
  version of Emscripten to 3. (#13006)
- Added support for specifying the text encoding to be used in response filenames
  by passing the encoding as a file suffix (e.g. "a.rsp.utf-8" or "a.rsp.cp1252").
  If not specified, the encoding is autodetected as either UTF-8 or Python
  default "locale.getpreferredencoding()". (#15406, #15292, #15426)

2.0.34 - 11/04/2021
-------------------
- Symbols marked as visibility hidden are no longer exported from C/C++
  code when building with `SIDE_MODULE`, `MAIN_MODULE` or `LINKABLE`.  If you
  need to export a hidden symbol you can still do so by adding it to
  EXPORTED_FUNCTIONS.

2.0.33 - 11/01/2021
-------------------
- Bug fixes

2.0.32 - 10/19/2021
-------------------
- Internal-only library functions can now be marked as `__internal: true` in JS
  system libraries.  Such symbols should not be used by external libraries and
  are subject to change.  As of now we generate warning when external libraries
  depend on the these symbols.
- Stub functions from `library_syscall.js` and `library.js` were replaced with
  native code stubs (See `system/lib/libc/emscripten_syscall_stubs.c`).  This
  should be better for wasm module portability as well as code size.  As part
  of this change the return value of `popen` was fixed to return NULL rather
  than -1 and the `getpwnam` family of functions were changed to return an
  error rather than throw a JavaScript exception (this behaviour matches what
  the other stub functions do).  As before, the `ALLOW_UNIMPLEMENTED_SYSCALLS`
  setting controls whether of not these stubs get included at link time, and
  `STRICT` disables this setting.
- Emscripten will now warn when linker-only flags are specified in
  compile-only (`-c`) mode.  Just like with clang itself, this warning can be
  disabled using the flag: `-Wno-unused-command-line-argument`.
- Internal symbol names for musl syscalls changed from number-based (e.g.
  `__syscall22`) to name-based (e.g. `__syscall_open`).  This should not be
  a visible change except for folks trying to intercept/implement syscalls
  in native code (#15202).
- Fixed launcher batch script issues on Windows, and added two env. vars
  EM_WORKAROUND_PYTHON_BUG_34780 and EM_WORKAROUND_WIN7_BAD_ERRORLEVEL_BUG that
  can be enabled to work around a Windows Python issue
  https://bugs.python.org/issue34780 , and a Windows 7 exit code issue (#15146)
- Support a new CMake property `EMSCRIPTEN_SYSTEM_PROCESSOR` which can be used
  to override the default value of `CMAKE_SYSTEM_PROCESSOR` set by the
  toolchain file.
- Remove support for the `EMIT_EMSCRIPTEN_METADATA` setting.  This setting has
  been deprecated for some time now and we don't know of any remaining reasons to
  keep it around.
- Add JavaScript API `Emval.{toHandle, toValue}` as well as a C++ method
  `val::as_handle()` to allow passing values between the `val` class and
  `EM_JS`/ `EM_ASM` JavaScript snippets. (#15279)
- Added SAFE_HEAP=2 option which tests safe heap behavior for wasm-only builds
  (allowing unaligned memory accesses, which would not work in Wasm2JS but in
   wasm would be correct but potentially slow).

2.0.31 - 10/01/2021
-------------------
- Bug fixes

2.0.30 - 09/14/2021
-------------------
- Bug fixes

2.0.29 - 08/26/2021
-------------------
- Bug fixes

2.0.28 - 08/23/2021
-------------------
- Added some support for signal handling libc functions (raise, kill,
  sigaction, sigpending, etc).  We still don't have a way to deliver signals from
  the outside but these at least now work for sending signals to the current
  thread (JS context) (#14883).
- Remove the workaround used in emcmake and emmake that removed directories
  with sh.exe from PATH on Windows when MinGW Makefiles generator was used.
  This was needed with CMake versions older than 3.17.0. If you get an error
  "sh.exe was found in your PATH" on Windows, you can either update to CMake
  3.17.0 or newer, or remove the offending directory from your PATH. See
  https://github.com/Kitware/CMake/commit/82ddcf0db1d220564145122c3cce25d25ee0e254
  for more information. (#14930)

2.0.27 - 08/12/2021
-------------------
- Added `EM_ASYNC_JS` macro - similar to `EM_JS`, but allows using `await`
  inside the JS block and automatically integrates with Asyncify without
  the need for listing the declared function in `ASYNCIFY_IMPORTS` (#9709).
- Errors that occur on pthreads (e.g. uncaught exception) will now get re-thrown
  on the main thread rather than simply being logged (#13666).

2.0.26 - 07/26/2021
-------------------
- When building ports with the `embuilder` tool some of the names of the
  libraries have changed (they now match the filenames in the `tools/ports/`
  directory). For example `sdl-image` is now `sdl_image` (#14737).
- Undefined data symbols (in static executables) are no longer silently ignored
  at link time.  The previous behaviour (which was to silently give all
  undefined data symbols address zero, which could lead to bugs)
  can be enabled by passing either `-Wl,--allow-undefined` or
  `-Wl,--unresolved-symbols=ignore-all`.
- The alignment of `long double`, which is a 128-bit floating-point value
  implemented in software, is reduced from 16 to 8. The lower alignment allows
  `max_align_t` to properly match the alignment we use for malloc, which is 8
  (raising malloc's alignment to achieve correctness the other way would come
  with a performance regression). (#10072)
- The `alignMemory` function is now a library function and therefore not
  included by default.  Debug builds will automatically abort if you try
  to use this function without including it.  The normal library `__deps`
  mechanism can be used to include it, or can be added to
  `DEFAULT_LIBRARY_FUNCS_TO_INCLUDE`.
- dlopen can now load libraries at runtime from the web without preloading
  or embedding.  This features relies on `ASYNCIFY` to suspend execution until
  the library is loaded and then continue on as if dlopen was blocking.  For
  users who don't want to use `ASYNCIFY` (which has a size and runtime cost)
  there is a async (callback-based) version of the dlopen API available as
  `emscripten_dlopen()` declared in `emscropten/emscripten.h`.  See
  `docs/api_reference/emscripten.h.rst` (or the online version) for more
  details.
- Constructors, functions and methods bound with Embind can now be `await`ed.
  When Asyncify is used somewhere in the callstack, previously Embind would
  return `0` / `null` / `false` / instance with a NULL pointer, making it
  impossible to wait for the function to actually finish and retrieve its
  result. Now in those cases it will return a `Promise` instead that will
  resolve with the function's return value upon completion. (#11890)

2.0.25 - 06/30/2021
-------------------
- Support for the 'shell' environment is now disabled by default.  Running under
  `d8`, `js`, or `jsc` is not something that most emscripten users ever want to
  do, so including the support code is, more often than not, unnecessary.  Users
  who want shell support can enable it by including 'shell' in `-s ENVIRONMENT`
  (#14535).
- A new setting called `ALLOW_UNIMPLEMENTED_SYSCALLS` was added.  This setting
  is enabled by default but, if disabled, will generate link-time errors if
  a program references an unimplemented syscall.  This setting is disabled
  by default in `STRICT` mode.
- By default (unless `EXIT_RUNTIME=1` is specified) emscripten programs running
  under node will no longer call `process.exit()` on `exit()`.  Instead they
  will simply unwind the stack and return to the event loop, much like they do
  on the web.  In many cases the node process will then exit naturally if there
  is nothing keeping the event loop going.
  Note for users of node + pthreads: Because of the way that threads are
  implemented under node multi-threaded programs now require `EXIT_RUNTIME=1`
  (or call `emscripten_force_exit`) in order to actually bring down the process.
- Drop support for node versions older than v5.10.0.  We now assume the
  existence of `Buffer.from` which was added in v5.10.0.  If it turns out
  there is still a need to support these older node versions we can
  add a polyfil under LEGACY_VM_SUPPORT (#14447).

2.0.24 - 06/10/2021
-------------------
- Support `--preload-file` in Node.js. (#11785)
- System libraries are now passed to the linker internally via `-lfoo` rather
  than using their full path.  This is in line with how gcc and clang pass system
  libraries to the linker.  This should not effect any builds unless a project a
  happens to have, for example, a file called `libc.a` in one of its library
  paths.  This would have the effect of overriding the system library (as it
  would with gcc or clang) (#14342).
- CMake projects (those that either use emcmake or use Emscripten.cmake
  directly) are new configured to install (by default) directly into the
  emscripten sysroot.  This means that running `cmake --install` (or running the
  install target, via `make install` for example) will install resources into
  the sysroot such that they can later be found and used by `find_path`,
  `find_file`, `find_package`, etc.  Previously the default was to attempt to
  install into the host system (e.g `/usr/local`) which is almost always not
  desirable.  Folks that were previously using `CMAKE_INSTALL_PREFIX` to build
  their own secondary sysroot may be able to simplify their build system by
  removing this completely and relying on the new default.
- Reinstated the warning on linker-only `-s` settings passed when not linking
  (i.e. when compiling with `-c`).  As before this can be disabled with
  `-Wno-unused-command-line-argument` (#14182).
- Standalone wasm mode no longer does extra binaryen work during link. It used
  to remove unneeded imports, in hopes of avoiding nonstandard imports that
  could prevent running in WASI VMs, but that has not been needed any more. A
  minor side effect you might see from this is a larger wasm size in standalone
  mode when not optimizing (but optimized builds are unaffected). (#14338)
- You can now explicitly request that an environment variable remain unset by
  setting its value in `ENV` to `undefined`. This is useful for variables, such
  as `LANG`, for which Emscripten normally provides a default value.

2.0.23 - 05/26/2021
-------------------
- libcxxabi updated to llvm-12. (#14288)
- libcxx updated to llvm-12. (#14249)
- compiler-rt updated to llvm-12. (#14280)

2.0.22 - 05/25/2021
-------------------
- Fix a crash bug that was present in 2.0.21 with the use of `-g`.  See
  https://reviews.llvm.org/D102999.
- wasm-ld will now perform string tail merging in debug string sections as well
  as regular data sections.   This behaviour can be be disabled with `-Wl,-O0`.
  This should significantly reduce the size of dwarf debug information in the
  wasm binary.
- The experimental SPLIT_MODULE setting now expects the secondary module to be
  named `<module>.deferred.wasm` instead of `<module>.wasm.deferred`.
- sendfile.h header removed from musl. (#14248)

2.0.21: 05/18/2021
------------------
- Options such as EXPORTED_FUNCTIONS that can take a response file containing
  list of symbols can now use a simple one-symbol-per-line format.  This new
  format is much simpler and doesn't require commas between symbols, opening
  or closing braces, or any kind of escaping for special characters.
- The WebAssembly linker (`wasm-ld`) now performs string tail merging on any
  static string data in your program.   This has long been part of the native
  ELF linker and should not be observable in well-behaved programs.  This
  behavior can be disabled by passing `-Wl,-O0`.
- The functions `fork`, `vfork`, `posix_spawn` and `system` now fail with
  the errno value `ENOSYS` (52) rather than `EAGAIN` (6).  This is more
  correct, since they will never work and attempting to retry won't help.
- `EXPORT_ES6` will now emit static URLs for main WebAssembly file as well
  as for helper Worker used by `-pthread` that can be statically detected
  by modern bundlers at build time. In particular, you no longer have to set
  `Module.locateFile` hook and `Module.mainScriptUrlOrBlob` settings -
  both bundlers and browsers should pick up the required files automatically.
  Note: this doesn't yet cover other use-cases that emit external files,
  such as dynamic linking, `--proxy-to-worker`, external memory etc. (#14135)
- `EXPORT_ES6` can now be used in combination with `-o [filename].html`. (#14165)
- `EXPORT_ES6` no longer requires setting custom `EXPORT_NAME` too. (#14139)
- New diagnostics allow Emscripten to issue warnings when using Intel SIMD
  intrinsics (from xmmintrin.h) which have slow emulations rather than fast
  WebAssembly equivalents. To enable them, define WASM_SIMD_COMPAT_SLOW
  in the preprocessor (#14152)

2.0.20: 05/04/2021
------------------
- This ChangeLog and the `emscripten-version.txt` file that is checked into
  the repository now reflect the next, upcoming, release once a release is
  made.  Previously they would continue to reflect the old release until after
  we decide to cut the release.  Switching to this method allow for a slightly
  simpler release process that also allows us to tag a version that contains
  the correct version information.
- The version string reported by `-v`/`--version` now includes a `-git` suffix
  (e.g. `2.0.19-git`) when running from git checkout (to help distinguish
  unreleased git versions from official releases) (#14092).
- Temporarily back out new `-Wunused-command-line-argument` warnings introduced
  in 2.0.19.

2.0.19: 05/04/2021
------------------
- Emscripten will now warn when linker-only `-s` settings are specified in
  compile-only (`-c`) mode.  Just like with clang itself, this warning can be
  disabled using the flag: `-Wno-unused-command-line-argument`.
- When building with `-s MAIN_MODULE` emscripten will now error on undefined
  symbol by default.  This matches the behvious of clang/gcc/msvc.  This
  requires that your side modules be present on the command line.  If you do not
  specify your side modules on the command line (either directly or via
  `RUNTIME_LINKED_LIBS`) you may need to add `-s WARN_ON_UNDEFINED_SYMBOLS=0` to
  avoid errors about symbol that are missing at link time (but present in your
  side modules provided at runtime).  We hope that this case is not common and
  most users are building with side modules listed on the command line (#14060).
- The `RUNTIME_LINKED_LIBS` setting is now deprecated.  It's better to simply
  list dynamic library dependencies directly on the command line.

2.0.18: 04/23/2021
------------------
- The `makeBigInt` function was removed from the emscripten runtime since it
  had no internal users.
- Restored support for --cache command line flag to configure location of the
  Emscripten cache root directory.
- `EXTRA_EXPORTED_RUNTIME_METHODS` is deprecated in favor of just using
  `EXPORTED_RUNTIME_METHODS`.
- When building with `MAIN_MODULE=2` the linker will now automatically include
  any symbols required by side modules found on the command line.  This means
  that for many users of `MAIN_MODULE=2` it should no longer be necessary to
  list explicit `EXPORTED_FUNCTIONS`.  Also, users of `MAIN_MODULE=1` with
  dynamic linking (not dlopen) who list all side modules on the command line,
  should be able to switch to `MAIN_MODULE=2` and get a reduction in code size.
- When building with `MAIN_MODULE` it is now possible to warn or error on
  undefined symbols assuming all the side modules are passed at link time.  This
  means that for many projects it should now be possible to enable
  `ERROR_ON_UNDEFINED_SYMBOLS` along with `MAIN_MODULE`.

2.0.17: 04/10/2021
------------------
- Use of closure compiler (`--closure`) is now supported when using dynamic
  linking (building with `-s MAIN_MODULE`) (#13880)
- Specifying `EM_CONFIG` inline (python code in the environment variable itself)
  is no longer supported (#13855).  This has been long deprecated but finally
  completely removed.
- Deprecate `-g4`, which is a little confusing as it does not do more than `-g3`
  but instead emits source maps instead of DWARF. `-g4` will now warn. A new
  flag `-gsource-map` enables source maps without warning.
- In order to behave more like clang and gcc, emscripten no longer
  supports some nonstandard methods of library lookup (that worked
  unintentionally and were untested and not documented):
    1. Linking with `-llibc` rather than `-lc` will no longer work.
    2. Linking a library called `foo.a` via `-lfoo` will no longer work.
       (libraries found via `-l` have to start with `lib`)
- Use LLVM's new pass manager by default, as LLVM does. This changes a bunch of
  things about how LLVM optimizes and inlines, so it may cause noticeable
  changes in compile times, code size, and speed, either for better or for
  worse. You can use the old pass manager (until LLVM removes it) by passing
  `-flegacy-pass-manager` (and `-Wl,--lto-legacy-pass-manager` when doing LTO)
  (note however that neither workaround affects the building of system
  libraries, unless you modify emscripten or build them manually). (#13427)
- Removed use of Python multiprocessing library because of stability issues.
  Added a new environment variable `EM_PYTHON_MULTIPROCESSING=1` that can be set
  to revert back to using Python multiprocessing, in case there are reports of
  regressions (that variable is intended to be temporary). (#13493)
- Binaryen now always inlines single-use functions. This should reduce code size
  and improve performance. If you prefer the old default, you can get that with
  `-sBINARYEN_EXTRA_PASSES=--one-caller-inline-max-function-size=1` (#13744).
- Fix generating of symbol files with `--emit-symbol-map` for JS targets.
  When `-s WASM=2` is used. Two symbols are generated:
    - `[name].js.symbols` - storing Wasm mapping
    - `[name].wasm.js.symbols` - storing JS mapping
  In other cases a single `[name].js.symbols` file is created.

2.0.16: 03/25/2021
------------------
- Lists that are passed on the command line can now skip the opening an closing
  braces, allowing for simpler, more readable settings.  e.g.
    `-s EXPORTED_FUNCTIONS=foo,bar`
- Remove/deprecate no longer used `--llvm-opts` command line option.  Any
  arguments not processed by emcc will be passed through to clang directly
  these days.
- Values returned from `sysconf` now more closely match the definitions found in
  header files and in upstream musl (#13713).
- `DISABLE_EXCEPTION_CATCHING=2` is now deprecated since it can be inferred from
  the presence of the `EXCEPTION_CATCHING_ALLOWED` list.  This makes
  `DISABLE_EXCEPTION_CATCHING` a simple binary option (0 or 1) which defaults to
  0 which will be set to 1 internally if `EXCEPTION_CATCHING_ALLOWED` list is
  specified.
- Values returned from `pathconf` now match the definitions found in header files
  and/or upstream musl:
    _PC_LINK_MAX 3200 -> 8
    _PC_SYNC_IO -1 -> 1
    _PC_REC_INCR_XFER_SIZE -1 -> 4096
    _PC_REC_MAX_XFER_SIZE -1 -> 4096
    _PC_SYMLINK_MAX -1 -> 255
- Added support for wrapping emcc and em++ via ccache: install Emscripten port
  of ccache via emsdk, or from https://github.com/juj/ccache/tree/emscripten,
  and run explicitly with "ccache emcc ..." after installing, or automatically
  just with "emcc ..." after activating ccache via emsdk (#13498).
- Added support to use a custom set of substitution characters . # and ? to
  ease passing arrays of C symbols on the command line to ASYNCIFY_* settings.
  (#13477)
- In MINIMAL_RUNTIME build mode, errno support will now be disabled by default
  due to the code size that it adds. (MINIMAL_RUNTIME=1 implies SUPPORT_ERRNO=0
  by default) Pass -s SUPPORT_ERRNO=1 to enable errno support if necessary.
- Using EM_ASM and EM_JS in a side module will now result in an error (since
  this is not implemented yet).  This could effect users were previously
  inadvertently including (but not actually using) EM_ASM or EM_JS functions in
  side modules (#13649).
- Remove dependency on Uglify by finishing the rewrite of passes to acorn
 (#13636, #13621).
- Primary development branch switched from `master` to `main`.

2.0.15: 03/05/2021
------------------
- Calls to `newlocale` (and `new std::locale` in C++) with arbitrary names will
  now succeed.  This is the behaviour of musl libc which emscripten had
  previously inadvertently disabled.
- System libraries are now compiled with debug info (`-g`).  This doesn't
  affect release builds (builds without `-g`) but allows DWARF debugging of
  types defined in system libraries such as C++ STL types (#13078).
- uname machine field is now either wasm32 or wasm64 instead of x86-JS (#13440)
- Several pthreads exit-related fixes (#12985) (#10524).
- Fix IDBFS syncing with existing directories (#13574).
- Add libmodplug port and allow mod files to be played in SDL2 (#13478).
- `emscripten_GetProcAddress` is now part of `libGL`. Normally the change is not
  noticeable, unless you build in `STRICT` mode and do not already have `-lGL`
  to link in that library. If not, add `-lGL`. (#13524)

2.0.14: 02/14/2021
------------------
- Add new setting: `REVERSE_DEPS`. This can be used to control how emscripten
  decides which reverse dependencies to include.  See `settings.js` for more
  information.  The default setting ('auto') is the traditional way emscripten
  has worked in the past so there should be no change unless this options is
  actually used.  This option partially replaces the `EMCC_ONLY_FORCED_STDLIBS`
  environment variable which (among other things) essentially had the effect of
  setting `REVERSE_DEPS` to be 'all'.
- Clang now performs loop unrolling when targeting WebAssembly at -O2 and
  higher. It can be disabled using `-fno-unroll-loops`.

2.0.13: 01/19/2021
------------------
- Remove unused `Browser.safeSetInterval` and `Browser.safeCallback`.  These
  had no callers in emscripten itself or any testing.  If there are users of
  these functions we could re-enable them with some testing.
- Fix race condition when running many emcc processes after clearing the cache.
  The processes would race to run the sanity checks and could interfere with
  each other (#13299).
- Emscripten now builds a complete sysroot inside the EM_CACHE directory.
  This includes the system headers which get copied into place there rather
  than adding a sequence of extra include directories.
- Added support for -s MALLOC=emmalloc when -s MAXIMUM_MEMORY is more than 2GB.
  (#13258)
- Add back support for calling the legacy dynCall_sig() API to invoke function
  pointers to wasm functions from JavaScript. Pass -s DYNCALLS=1
  to include that functionality in the build. This fixes a regression that
  started in Aug 31st 2020 (Emscripten 2.0.2) in #12059. Also implement
  support for dynCall() in MINIMAL_RUNTIME builds. (#13296)
- `SDL2_ttf` now uses upstream compiled with `TTF_USE_HARFBUZ` flag.
- The system for linking native libraries on demand (based on the symbols
  present in input object files) has been removed.  Libraries such as libgl,
  libal, and libhtml5 are now included on the link line by default unless
  `-s AUTO_NATIVE_LIBRARIES=0` is used.  This should not effect most builds
  in any way since wasm-ld ignores unreferenced library files.  Only users
  of the `--whole-archive` linker flag (which is used when `MAIN_MODULE=1` is
  set) should be effected.

2.0.12: 01/09/2021
------------------
- `emscripten/vr.h` and other remnants of WebVR support removed. (#13210, which
  is a followup to #10460)
- Stop overriding CMake default flags based on build type. This will
  result in builds that are more like CMake does on other platforms. You
  may notice that `RelWithDebInfo` will now include debug info (it did not
  before, which appears to have been an error), and that `Release` will
  use `-O3` instead of `-O2` (which is a better choice anyhow). (#13083)

2.0.11: 12/17/2020
------------------
- `emcc -v` no longer forces the running the sanity checks.  Sanity checks
  are always run on first use or can be forced with `--check` or by setting
  `EMCC_DEBUG` is set in the environment.
- An upstream LLVM regression with global initializer linking has been fixed
  (#13038).
- Remove a racy unneeded assertion about async dynamic linking (#13060).

2.0.10: 12/04/2020
------------------
- Fix handling of exit() in pthreads. (#12933)
- Added support for C11 thread API. (#9243)
- The WebAssembly memory used by emscripten programs is now, by default, created
  in the wasm file and exported to JavaScript.  Previously we could create the
  memory in JavaScript and import it into the wasm file.  The new
  `IMPORTED_MEMORY` setting can be used to revert to the old behaviour.
  Breaking change: This new setting is required if you provide a runtime
  value for `wasmMemory` or `INITIAL_MEMORY` on the Module object.
- Internally, emscripten now uses the `--sysroot` argument to point clang at
  it headers.  This should not effect most projects but has a minor effect the
  order of the system include paths: The root include path
  (`<emscritpen_root>/system/include`) is now always last in the include path.
- Fix JS pthreads proxying + WASM_BIGINT (#12935)
- Optimize makeDynCall to use dynCall_xx function directly where needed (#12741)

2.0.9: 11/16/2020
-----------------
- dlopen, in conformace with the spec, now checks that one of either RTDL_LAZY
  or RTDL_NOW flags ar set.  Previously, it was possible set nether of these
  without generating an error.
- Allow `-lSDL2_mixer` to just work. (Others like `-lSDL2` always worked, but
  for `SDL2_mixer` things were broken because we build multiple variations of
  that library.) That link flag is now the same as `-s USE_SDL2_MIXER=2`.
- Stack state is no longer stored in JavaScript.  The following variables have
  been replaced with native functions in `<emscripten/stack.h>`:
  - STACK_BASE
  - STACK_MAX
  - STACKTOP
  - TOTAL_STACK
- The ABI used for importing symbol by address in dynamic linking (MAIN_MODULE +
  SIDE_MODULE) is now the same as the ABI used by llvm and wasm-ld.  That is,
  symbol addresses are imported from the 'GOT.mem' and 'GOT.func' pseudo
  modules.  As one side effect of this change it is now required that JavaScript
  functions that are imported by address are now required to have a `__sig`
  specified in the library JavaScript file.
- `MODULARIZE` + `WASM_ASYNC_COMPILATION=0`, that is, modularize mode but with
  async compilation turned off, so that startup is synchronous, now returns the
  Module object from the factory function (as it would not make sense to return
  a Promise without async startup). See #12647
- Added experimental support for using emscripten as a post link tool.  In this
  case the input to emscripten is a single wasm file (for example the output of
  `wasm-ld`).  When emcc is run with `--post-link` it will take a wasm file as
  input that perform all the normal post link steps such as finalizing and
  optimizing the wasm file and generating the JavaScript and/or html that will
  run it.
- Added emulation support and a build time warning for calling Wasm function
  pointers from JS library files via the old syntax
        {{{ makeDynCall('sig') }}} (ptr, arg1, arg2);
  that was broken on Aug 31st 2020 (Emscripten 2.0.2). A build warning will now
  be emitted if the old signature is used. Convert to using the new signature
        {{{ makeDynCall('sig', 'ptr') }}} (arg1, arg2);
  instead.

2.0.8: 10/24/2020
-----------------
- `-s ASSERTIONS=2` now implies `-s STACK_OVERFLOW_CHECK=2`. Previously only
  `-s ASSERTIONS=1` implied `-s STACK_OVERFLOW_CHECK=1`.
- Dynamic linking (MAIN_MODULE + SIDE_MODULE) now produces wasm binaries that
  depend on mutable globals.  Specifically the stack pointer global is mutable
  and shared between the modules. This is an ABI change for dynamic linking.
  (#12536)
- emcc now accepts `--arg=foo` as well as `--arg foo`.  For example
  `--js-library=file.js`.
- Reject promises returned from the factory function created by using the
  MODULARIZE build option if initialization of the module instance fails
  (#12396).
- emrun: Passing command line flags (arguments that start with `-`) to the
  program bring run now requires a `--` on the command line to signal the
  end of `emrun` arguments. e.g:
    `emrun filename.html -- --arg-for-page`
  This is standard behaviour for command line parsing and simplifies the
  emrun logic.

2.0.7: 10/13/2020
-----------------
- Don't run Binaryen postprocessing for Emscripten EH/SjLj. This lets us avoid
  running `wasm-emscripten-finalize` just for C++ exceptions or longjmp. This
  is an ABI change. (#12399)
- Run `SAFE_HEAP` on user JS code using a new Acorn pass, increasing the
  coverage of those tests to all JS in the output (#12450).
- `EM_LOG_DEMANGLE` is now deprecated.  Function names shown in wasm backtraces
  are never mangled (they are either missing or demangled already) so demangled
  is not possible anymore.
- In STRICT mode we no longer link in C++ mode by default.  This means if you
  are building a C++ program in STRICT mode you need to link via `em++` rather
  than `emcc`.  This matches the behaviour of gcc and clang.
- IDBFS now persists files whenever their timestamp changes; previously it acted
  on sync only if the timestamp increased and ignored the file changes otherwise.
- When `-s SUPPORT_LONGJMP=0` is passed to disable longjmp, do not run the LLVM
  wasm backend path that handles longjmp. Before this only affected linking, and
  now the flag gives you the ability to affect codegen at compile time too. This
  is necessary if one does not want any invokes generated for longjmp at all.
  (#12394)

2.0.6: 10/02/2020
-----------------
- Add new `COMPILER_WRAPPER` settings (with corresponding `EM_COMPILER_WRAPPER`
  environment variable.  This replaces the existing `EMMAKEN_COMPILER`
  environment variable which is deprecated, but still works for the time being.
  The main differences is that `EM_COMPILER_WRAPPER` only wraps the configured
  version of clang rather than replacing it.
- ASAN_SHADOW_SIZE is deprecated. When using AddressSanitizer, the correct
  amount of shadow memory will now be calculated automatically.

2.0.5: 09/28/2020
-----------------
- Fix a rare pthreads + exceptions/longjmp race condition (#12056).
- Add `WEBGL_multi_draw_instanced_base_vertex_base_instance` bindings (#12282).
- Fix a rare pthreads main thread deadlock (that worsened in 2.0.2, but existed
  before). (#12318)
- The WebAssembly table is now created and exported by the generated wasm
  module rather then constructed by the JS glue code.  This is an implementation
  detail that should not affect most users, but reduces code size. (#12296)
- Add `getentropy` in `sys/random.h`, and use that from libc++'s
  `random_device`. This is more efficient, see #12240.
- Fixed `ABORT_ON_WASM_EXCEPTIONS` to work with the recent dynCall changes where
  functions can be called via the WASM table directly, bypassing WASM exports
  (#12269).
- Add `ASYNCIFY_ADVISE` to output which functions have been instrumented for
  Asyncify mode, and why they need to be handled. (#12146)

2.0.4: 09/16/2020
-----------------
- First release with Bazel support.
- Stop including `malloc` and `free` by default. If you need access to them from
  JS, you must export them manually using
  `-s EXPORTED_FUNCTIONS=['_malloc', ..]`.
- Stop running Binaryen optimizations in `-O1`. This makes `-O1` builds a little
  larger but they compile a lot faster, which makes more sense in a "compromise"
  build (in between `-O0` and higher optimization levels suitable for release
  builds). (#12178)
- Add `ERROR_ON_WASM_CHANGES_AFTER_LINK` option that errors if we need to do
  any work in `wasm-emscripten-finalize` or `wasm-opt` after linking. This
  can verify the link is maximally fast and also does no DWARF rewriting.
  (#12173)

2.0.3: 09/10/2020
-----------------
- Breaking changes to calling Wasm function pointers from JavaScript:
  1. It is no longer possible to directly call dynCall_sig(funcPtr, param) to
    call a function pointer from JavaScript code. As a result, JavaScript code
    outside all JS libraries (pre-js/post-js/EM_ASM/EM_JS/external JS code) can no
    longer call a function pointer via static signature matching dynCall_sig, but
    must instead use the dynamic binding function

       dynCall(sig, ptr, args);

    This carries a significant performance overhead. The function dynCall is not
    available in -s MINIMAL_RUNTIME=1 builds.
  2. old syntax for calling a Wasm function pointer from a JS library file used
     to be

      {{{ makeDynCall('sig') }}} (ptr, arg1, arg2);

    This syntax will no longer work, and until Emscripten <2.0.9 causes
    a runtime error TypeError: WebAssembly.Table.get(): Argument 0 must be
    convertible to a valid number.

    New syntax for calling Wasm function pointers from JS library files is

      {{{ makeDynCall('sig', 'ptr') }}} (arg1, arg2);

  See PR #12059 for details.
- The native optimizer and the corresponding config setting
  (`EMSCRIPTEN_NATIVE_OPTIMIZER`) have been removed (it was only relevant to
  asmjs/fastcomp backend).
- Remove `ALLOC_DYNAMIC` and deprecate `dynamicAlloc`. (#12057, which also
  removes the internal `DYNAMICTOP_PTR` API.)
- Add `ABORT_ON_WASM_EXCEPTIONS` which will abort when an unhandled WASM exception
  is encountered. This makes the Emscripten program behave more like a native
  program where the OS would terminate the process and no further code can be
  executed when an unhandled exception (e.g. out-of-bounds memory access) happens.
  Once the program aborts any exported function calls will fail with a "program
  has already aborted" exception to prevent calls into code with a potentially
  corrupted program state.
- Use `__indirect_function_table` as the import name for the table, which is
  what LLVM does.
- Remove `BINARYEN_SCRIPTS` setting.
- The default output format is now executable JavaScript.  Previously we would
  default to output objecting files unless, for example, the output name ended
  in `.js`.  This is contrary to behaviour of clang and gcc.  Now emscripten
  will always produce and executable unless the `-c`, `-r` or `-shared` flags
  are given.  This is true even when the name of the output file ends in `.o`.
  e.g, `emcc foo.c -o foo.o` will produce a JavaScript file called `foo.o`.
  This might surprise some users (although it matches the behavior of existing
  toolchains) so we now produce a warning in this case.

2.0.2: 09/02/2020
-----------------
- Simplify Fetch C API error handling: we used to check if the error code was
  0 and switch that to 404, but that only really helps `file://` URLs, which
  are not very useful for testing anyhow for other reasons (like not working
  in chrome), and it made things more complex. The behavior has been changed
  to be simpler and just leave the browser's error code as it is.
- Enable `--no-heap-copy` file packager option by default, and remove the old
  default behavior entirely. That is the behavior we should have had from the
  beginning as it is more memory-efficient. (#12027)
- `--no-entry` is now required in `STANDALONE_WASM` mode when building a reactor
  (application without a main function).  Previously exporting a list of
  functions that didn't include `_main` would imply this.  Now the list of
  `EXPORTED_FUNCTIONS` is not relevant in the deciding the type of application
  to build. (#12020)
- Allow polymorphic types to be used without RTTI when using embind. (#10914)
- Do not remove `__original_main` using `--inline-main`. We used to do this
  so that it didn't show up in stack traces (which could be confusing because
  it is added by the linker - it's not in the source code). But this has had
  several downsides, so we are stopping that now. This does not affect program
  behavior, unless you look at the wasm internals. However, one noticeable
  effect is that if you use `ASYNCIFY_ADD` or `ASYNCIFY_ONLY` then you may need
  to add `__original_main` to there (since you are doing manual fine-tuning of
  the list of functions, which depends on the wasm's internals). Note that this
  should not matter in `-O2+` anyhow as normal inlining generally removes
  `__original_main`. (#11995)

2.0.1: 08/21/2020
-----------------
- Change the default value of `STACK_OVERFLOW_CHECK` in builds with `ASSERTIONS`
  from 2 to 1. This means that plain debug builds (`-O0`, which enables
  `ASSERTIONS`) do not have the most expensive stack checks on by default. You
  can still add them with `-s STACK_OVERFLOW_CHECK=2`.
- Remove the `RESERVED_FUNCTION_POINTERS` setting, which is no longer needed as
  we have `ALLOW_TABLE_GROWTH`. The old option allowed a fixed number of
  functions to be added to the table, while the new one allows an unlimited
  number. (We needed the old option for fastcomp, which could not support
  growth.) The old setting is mapped to the new one, so that building with
  `-s RESERVED_FUNCTION_POINTERS=K` for any `K > 0` will simply turn on
  table growth. The only noticeable effect of this is that you will be able to
  add an unlimited amount of functions and not just `K`.

2.0.0: 08/10/2020
-----------------
- First release that only supports the new upstream wasm backend (which has been
  the default for a long time) and no longer supports the old fastcomp backend.
  (#11319)
- Python2 is no longer supported by Emscripten.  Emsdk now includes a bundled
  copy of Python3 on both macOS and Windows.  This means that only non-emsdk
  users and linux users should be affected by this change.
- Store exceptions metadata in wasm memory instead of JS. This makes exception
  handling almost 100% thread-safe. (#11518)

1.40.1: 08/01/2020
------------------
- Last release that still has optional support for the old fastcomp backend.
  The new upstream backend, which has been the default for a long time, will
  be the only one supported from 2.0.0 and onward (#11319).
- Fix the WebGL2 regression in 1.40.0 due to #11738 (#11780).
- If input files don't have a known extension assume they are object files
  (linker inputs) rather then source files.  This matches gcc/clang behaviour.
  See #10560.

1.40.0: 07/30/2020
------------------
- This release contains a WebGL2 regression due to #11738.
- The `EM_CONFIG` environment variable and `--em-config` command line option no
  longer support a literal python string. Instead the name of a config file is
  required. Since all config file settings are individually override-able using
  `EM_FOO` this should be enough.
- Running emscripten under python2 is now deprecated.  It will show up as a
  warning (which can be disabled with `-Wno-deprecated`).  Please update to
  python3 as we hope to remove support completely in the next release.

1.39.20: 07/20/2020
-------------------
- Remove the `--save-bc` command line option.  This was specific to fastcomp,
  which is deprecated, and for debugging purposes we already have `EMCC_DEBUG`
  which saves all intermediate files.
- It is now an error if a function listed in the `EXPORTED_FUNCTIONS` list is
  missing from the build (can be disabled via `-Wno-undefined`)
  (ERROR_ON_UNDEFINED_SYMBOLS and WARN_ON_UNDEFINED_SYMBOLS no longer apply
  to these symbols which are explicly exported).
- Support for pthreads with wasm2js (`WASM=0`; #11505).
- Rename `emscripten/math.h` to `emscripten/em_math.h` because if a user adds
  `emscripten/` as an include path with `-I`, that can override libc math.h,
  which leads to very confusing errors.

1.39.19: 07/07/2020
-------------------
- In standalone mode make `main` mandatory by default (#11536). To build a
  library ("reactor"), use `--no-entry`. The compiler will suggest that if
  `main` is not present.
- Automatically resume AudioContexts on user input in SDL and OpenAL (#10843).
- Asyncify now does liveness analysis to find which locals to save
  (Binaryen#2890).
- Settings on the command line no longer require a space between the `-s` and
  the name of the setting.   For example, `-sEXPORT_ALL` is now equivalent to
  `-s EXPORT_ALL`.
- Rename `EXCEPTION_CATCHING_WHITELIST` to `EXCEPTION_CATCHING_ALLOWED`. The
  functionality is unchanged, and the old name will be allowed as an alias
  for a few releases to give users time to migrate.
- Add support for the new add-list in Asyncify and update existing list names
  following the updates in Binaryen, so that now we have `ASYNCIFY_ADD` to
  add a function, `ASYNCIFY_REMOVE` to remove one (previously this was
  called `ASYNCIFY_BLACKLIST`), and `ASYNCIFY_ONLY` to set a list of the
  only functions to instrument and no others (previously this was called
  `ASYNCIFY_WHITELIST`). The updated lists also handle indirect calls properly,
  so that if you use `ASYNCIFY_IGNORE_INDIRECT` and then add (using either the
  add-list or the only-list) all the functions that are on the stack when
  pausing, then things will work (for more, see
  https://github.com/WebAssembly/binaryen/pull/2913).

1.39.18: 06/12/2020
-------------------
- Disable `LIBCXX_ABI_OPTIMIZED_FUNCTION` which is an ABI change in libc++
  (changing the layout of the `std::function` object) (#11403).
- New `WASM2C` option that integrates with wabt's wasm2c tool in order to
  compile everything into a single C file (#11213).

1.39.17: 06/05/2020
-------------------
- Use Promise polyfill for MODULARIZE when supporting legacy browsers. (#11320)
- Fix minification of wasm2js output when using --emit-symbol-map. (#11279)
- On first use, emscripten creates a sample config file.  This config file
  is now created in the emscripten directory by default.  The traditional
  `~/.emscripten` config file in the `$HOME` directory is still supported and
  the sample config will still be written there in the case that the emscripten
  root is read-only.
- The default location for downloaded ports is now a directory called "ports"
  within the cache directory.  In practice these means by default they live
  in `cache/ports` inside the emscripten source directory.  This can be
  controlled by setting the location of the cache directory, or for even more
  fine grained control the `EM_PORTS` environment variable and the `PORTS`
  config setting can be used.
- Added support for compiling SSE, SSE2, SSE3, SSSE3, SSE4.1, SSE 4.2 and
  128-bit wide AVX intrinsics, emulated on top of Wasm SIMD instruction set.
  (#11193, #11243, #11290, #11327). Pass -msimd128 -msse<version> to enable
  targeting SSE.
- Removed obsolete SIMD.js support (-s SIMD=1). Use -msimd128 to target Wasm
  SIMD. (#11180)
- Add warning about fastcomp deprecation (can be disabled via `-Wno-fastcomp`).
- The mmap method of JavaScript filesystem drivers (based on library_fs.js) no
  longer takes a target memory.  It's safer/cleaner/smaller to assume the target
  is the global memory buffer.
- Remove emterpreter and `EMTERPRETIFY` settings.  Emterpreter has largely
  been replaced by asyncify and is fastcomp only so due for removing in
  the near future anyway.
- Upgrade various musl string functions to 1.2 to fix aliasing issues. (#11215)

1.39.16: 05/15/2020
-------------------
- Add Math C API for direct access to JavaScript Math object (#11151).
- Address Sanitizer support now includes JavaScript as well, that is, memory
  access of HEAP\* arrays is checked by ASan. That allows errors to be found if
  JS glue code does something wrong like forget to shift a pointer. To use this,
  just build with ASan normally, `-fsanitize=address` at link (#11147).
- Fix embind string conversions in multithreaded builds (#10844).
- `ALLOW_MEMORY_GROWTH` used to silently disable `ABORTING_MALLOC`. It now
  just changes the default, which means you can pass `-s ABORTING_MALLOC=1` to
  override the default, which was not possible before. (If you pass the flag
  and don't want that behavior, stop passing the flag.) (#11131)
- Change the factory function created by using the `MODULARIZE` build option to
  return a Promise instead of the module instance. That is, beforehand

        Module()

  would return an instance (which was perhaps not ready yet if startup was
  async). In the new model, that returns a Promise which you can do `.then` or
  `await` on to get notified when the instance is ready, and the callback
  receives the instance. Note that both before and after this change
  doing `Module()` creates and runs an instance, so the only change is
  the return value from that call.
  This fixes some long-standing bugs with that option which have been reported
  multiple times, but is a breaking change - sorry about that. To reduce the
  risk of confusing breakage, in a build with `ASSERTIONS` we will show a clear
  warning on common errors. For more, see detailed examples for the current
  usage in `src/settings.js` on `MODULARIZE`. (#10697)
- A new `PRINTF_LONG_DOUBLE` option allows printf to print long doubles at full
  float128 precision. (#11130)
- `emscripten_async_queue_on_thread` has been renamed to
  `emscripten_dispatch_to_thread` which no longer implies that it is async -
  the operation is in fact only async if it is sent to another thread, while it
  is sync if on the same one. A new `emscripten_dispatch_to_thread_async`
  function is added which is always async.
- The emscripten cache now lives in a directory called `cache` at the root
  of the emscripten tree by default.  The `CACHE` config setting and the
  `EM_CACHE` environment variable can be used to override this (#11126).
- Honor `CACHE` setting in config file as an alternative to `EM_CACHE`
  environment variable.
- Remove `--cache` command line arg.  The `CACHE` config setting and the
  `EM_CACHE` environment variable can be used to control this.
- Compiling to a file with no suffix will now generate an executable (JS) rather
  than an object file.  This means simple cases like `emcc -o foo foo.c` do the
  expected thing and generate an executable.
- System libraries such as libc and libc++ are now included by default at
  link time rather than selectively included based on the symbols used in the
  input object files.  For small programs that don't use any system libraries
  this might result in slightly slower link times with the old fastcomp
  backend.  In order to exclude these libraries build with `-nostdlib` and/or
  `-nostdlib++`.

1.39.15: 05/06/2020
-------------------
- Add `--extern-pre-js` and `--extern-post-js` emcc flags. Files provided there
  are prepended/appended to the final JavaScript output, *after* all other
  work has been done, including optimization, optional `MODULARIZE`-ation,
  instrumentation like `SAFE_HEAP`, etc. They are the same as prepending/
  appending those files after `emcc` finishes running, and are just a convenient
  way to do that. (For comparison, `--pre-js` and `--post-js` optimize that code
  together with everything else, keep it in the same scope if running
  `MODULARIZE`, etc.).
- Stop defining `FE_INEXACT` and other floating point exception macros in libc,
  since we don't support them. That also prevents musl from including code using
  pragmas that don't make sense for wasm. Ifdef out other uses of those pragmas
  as well, as tip of tree LLVM now fails to compile them on wasm. (#11087)
- Update libcxx and libcxxabi to LLVM 10 release branch (#11038).
- Remove `BINARYEN_PASSES` setting (#11057). We still have
  `BINARYEN_EXTRA_PASSES` (the removed setting completely overrides the set
  of passes from the command line, which doesn't make much sense as some of
  them are mandatory like setting the sbrk ptr).
- Remove `MODULARIZE_INSTANCE` build option (#11037). This was a seldom used
  option that was complicating the logic for `MODULARIZE`. Module instances can
  be created by using `MODULARIZE` and calling the factory function explicitly.
  See the new `--extern-post-js` option added in this release, which can help
  code that used `MODULARIZE_INSTANCE` (you can add an extern post js which
  does `Module = Module();` for example).

1.39.14: 05/01/2020
-------------------
- Update SDL2 to latest in ports, which has recently been updated to include
  upstream 2.0.10.
- Add warning on use of `EMTERPRETIFY` which is soon to be removed.
- Emscripten can now compile assembly files in llvm's .s/.S file format.
- Remove test-only environment variable handling for `EMCC_LEAVE_INPUTS_RAW`.
  The two uses cases in our test code were covered by the `-nostdlib` option.
- Remove untested `CONFIGURE_CC`.  This could be used to override the underlying
  compiler used in emcc/em++ but only during configure tests.  There are other
  ways to control/fake the detected configure features that don't require such
  monkey patching. For example setting defaults via a site file:
  https://www.gnu.org/software/autoconf/manual/autoconf-2.67/html_node/Site-Defaults.html
- Remove undocumented and untested config settings: `COMPILER_OPTS`.  This was
  a global setting in the emscripten config file that would inject extra
  compiler options.
- Allow spaces in a path to Python interpreter when running emscripten from Unix
  shell (#11005).
- Support atexit() in standalone mode (#10995). This also fixes stdio stream
  flushing on exit in that mode.

v1.39.13: 04/17/2020
--------------------
- Support for WebAssembly BigInt integration with a new `WASM_BIGINT` flag. With
  that the VM will use a JS BigInt for a wasm i64, avoiding the need for JS
  legalization. See #10860.
- Add another value for ENVIRONMENT named 'webview' - it is a companion
  option for 'web' and enables some additional compatibility checks
  so that generated code works both in normal web and in a webview like Cordova.
  See #10846

v1.39.12: 04/09/2020
--------------------
- Pass linker flags directly to wasm-ld by default.  We still filter out certain
  flags explicitly.  If there are other flags that it would be useful for us
  to ignore we can add them to the list of ignored flags.
- Optionally support 2GB+ heap sizes. To do this we make the JS code have unsigned
  pointers (we need all 32 bits in them now), which can slightly increase code
  size (>>> instead of >>). This only happens when the heap size may be over
  2GB, which you must opt into explicitly, by setting `MAXIMUM_MEMORY` to a
  higher value (i.e. by default you do not get support for 2GB+ heaps).
  See #10601
- `--llvm-lto` flag is now ignored when using the upstream llvm backend.
  With the upstream backend LTO is controlled via `-flto`.
- Require format string for emscripten_log.
- Program entry points without extensions are now shell scripts rather than
  python programs. See #10729.  This means that `python emcc` no longer works.
  However `emcc`, `emcc.py` and `python emcc.py` all continue to work.
  The reason for this change is that `#!/usr/bin/env python` is no longer
  portable since the python symlink was dropped from Ubuntu 20.04.
- New EM_IMPORT macro to mark C/C++ symbols as imported from outside the module
  (i.e. imported from JS).  Currently we still default to assuming that *all*
  undefined symbols can come from JS, but in the future we hope to mark such
  symbols explicitly to allow the linker to report on genuinely undefined
  symbols.
- Dynamic linking optimizations: Stop emitting unnecessary `fp$` and `g$`
  accessors in main modules, possible in Binaryen thanks to ensuring function
  table indexes are unique (#10741).
- New `JS_MATH` option to use `Math.*` in JS instead of compiled musl (#10821).
- Pass `Module` to Module callback functions like `Module.preRun` (#10777).
- Support not having ports, for packagers of emscripten that don't want
  them (#10810).
- Rename syscalls to have meaningful names (#10750).

v1.39.11: 03/20/2020
--------------------
- The default c++ version is no longer fixed at c++03.  We now fall back to
  clang's default which is currently c++14.
- Remove arc4random function form library.js.  This is a BSD-only library
  function.  Anyone requiring BSD compat should be able to use something like
  https://libbsd.freedesktop.org/.
- Change the meaning of `ASYNCIFY_IMPORTS`: it now contains only new imports
  you add, and does not need to contain the list of default system imports like
  `emscripten_sleep`. There is no harm in providing them, though, so this
  is not a breaking change.
- Enable DWARF support: When compiling with `-g`, normal DWARF emitting happens,
  and when linking with `-g` we preserve that and update it. This is a change
  from before, where we assumed DWARF was unneeded and did not emit it, so this
  can increase the size of debug builds (i.e. builds compiling and/or linking
  with -g). This change is necessary for full debugging support, that is, to
  be able to build with `-g` and use a debugger. Before this change only the
  `-gforce_dwarf` flag enabled DWARF; that flag is now removed. If you want
  the old behavior, build your object files with `-gline-tables-only` (that will
  only add line table info, which is just enough for things like source maps and
  does not include full debug info). For more info and background see #10325.
- Remove hacks from `memset` handling, in particular, in the wasm backend,
  completely remove the JS version of memset from the JS library and from
  `DEFAULT_LIBRARY_FUNCS_TO_INCLUDE`. The regular C version will be linked in
  from compiler_rt normally. A noticeable difference you may see is that
  a JS library cannot add a `__dep` to `memset` - deps only work for JS
  library functions, but now we only have the regular C version. If you hit that
  issue, just add `_memset` to `EXPORTED_FUNCTIONS` (or adjust
  `deps_info.json`).
- Minimal runtime code size optimizations, see #10725, #10724, #10663.
- wasm2js fix for a long-existing but very rare correctness bug, see #10682.
- Use atomics in musl lock/unlock in pthreads builds, which may fix very rare
  pthreads + stdio issues (none have been reported though). See #10670.

v1.39.10: 03/09/2020
--------------------
- Fix a SIMD regression in 1.39.9 (#10658).
- Fix `emscripten_atomic_exchange_u8,16,32,64` (#10657).
- Switch bzip2 to an emscripten-ports mirror.

v1.39.9: 03/05/2020
-------------------
- Add support for -Wall, -Werror, -w, -Wno-error=, -Werror=, for controlling
  internal emscripten errors. The behavior of these flags matches the gcc/clang
  counterparts.
- Rename `TOTAL_MEMORY` to `INITIAL_MEMORY` and `WASM_MEM_MAX` to `MAXIMUM_MEMORY`,
  which are more accurate and match wasm conventions. The old names are still
  supported as aliases.
- Updated of libc++abi and libc++ to llvm 9.0.0 (#10510)
- Refactor syscall interface: Syscalls are no longer variadic (except those
  that are inherently such as open) and no longer take the syscall number as
  arg0.  This should be invisible to most users but will effect any external
  projects that try to implement/emulate the emscripten syscall interface.
  See #10474
- Removed src/library_vr.js, as it was outdated and nonfunctional, and the WebVR
  specification has been obsoleted in favor of the upcoming WebXR specification.
  (#10460)
- Deprecate `WASM_OBJECT_FILES` setting.  There are many standard ways to enable
  bitcode objects (-flto, -flto=full, -flto=thin, -emit-llvm).
- Removed EmscriptenWebGLContextAttributes::preferLowPowerToHighPerformance
  option that has become unsupported by WebGL. Access
  EmscriptenWebGLContextAttributes::powerPreference instead. (#10505)
- When implementing forwarding function aliases in JS libraries, either the
  alias or the target function must contain a signature annotation. (#10550)
- Add a check in Asyncify builds with `ASSERTIONS` that we do not have
  compiled code on the stack when starting to rewind, which is dangerous.
- Implement libc system() for node.js (#10547).
- Standalone mode improvements, time (#10530, #10536), sysconf (#10535),
  getpagesize (#10533), _Exit (#10534)
- Fix many closure compiler warnings (e.g. #10525).
- Avoid unnecessary syscall proxying (#10511).
- Added new link time command line option -jsDfoo=val to allow specifying
  custom preprocessor options to JS library files. (#10624, #10580)

v1.39.8: 02/14/2020
-------------------
- Add LLD_REPORT_UNDEFINED option that should allow for more detailed
  diagnostics when symbols are undefined at link time.  This currently has
  some limitations and is not enabled by default. For example, EM_JS symbols
  are reported as undefined at link time, as are `__invoke_*` functions.
- wasm2js optimizations. See binaryen#2623.
- WebGPU Compute fixes. Simple examples now work. See #10367.
- Many DWARF debug info fixes. Emitting of DWARF is correct as far as we know,
  including when optimizing (a few passes are disabled for now, but almost all
  work). We still only generate it behind the `-gforce_dwarf` flag for now,
  though (but that should be removed soon).

v1.39.7: 02/03/2020
-------------------
- The checked-in copy of the Closure compiler was removed in favor of getting it
  from npm.  This means that developers now need to run `npm install` after
  checking out emscripten if they want to use closure (--closure).  emsdk users
  are not effected because emsdk runs this as a post install step (#9989).
- Added support for specifying JSDoc minification annotations for Closure in
  JS library, pre and post files. See
  https://github.com/google/closure-compiler/wiki/Annotating-JavaScript-for-the-Closure-Compiler
  (#10272)
- Add new Fibers API for context switching, that supersedes the old coroutine
  API that only ran on fastcomp. See #9859
- Added new linker option -s WASM=2 which produces a dual Wasm+JS build, which
  falls back to using a JavaScript version if WebAssembly is not supported in
  target browser/shell. (#10118)
- Added new linker option -s CLOSURE_WARNINGS=quiet|warn|error that allows aborting
  the build if the Closure compiler produced any warnings.

v1.39.6: 01/15/2020
-------------------
- Development has switched from the "incoming" branch to "master".
- Added new system header <emscripten/heap.h>, which enables querying information
  about the current WebAssembly heap state.
- Reduced default geometric memory overgrowth rate from a very generous 2x factor
  to a more memory conserving +20% factor, and capped maximum reservation to 96MB
  at most.
- Added options MEMORY_GROWTH_GEOMETRIC_STEP and MEMORY_GROWTH_GEOMETRIC_CAP
  to allow customizing the heap growth rates.
- Renamed MEMORY_GROWTH_STEP option to MEMORY_GROWTH_LINEAR_STEP option.
- Added new linker option -s HTML5_SUPPORT_DEFERRING_USER_SENSITIVE_REQUESTS=0
  (default enabled) to allow disabling support for deferred fullscreen mode and
  pointer lock requests for applications that do not need deferring support.

v1.39.5: 12/20/2019
-------------------
- Added support for streaming Wasm compilation in MINIMAL_RUNTIME (off by default)
- All ports now install their headers into a shared directory under
  `EM_CACHE`.  This should not really be a user visible change although one
  side effect is that once a given port is built, its headers are then
  universally accessible, just like the library is universally available as
  `-l<name>`.
- Removed `timestamp` field from mouse, wheel, devicemotion and
  deviceorientation events. The presence of a `timestamp` on these events was
  slightly arbitrary, and populating this field caused a small profileable
  overhead that all users might not care about. It is easy to get a timestamp of
  an event by calling `emscripten_get_now()` or `emscripten_performance_now()`
  inside the event handler function of any event.
- Add fine-grained options for specific legacy browser support,
  `MIN_FIREFOX_VERSION`, `MIN_SAFARI_VERSION`, `MIN_IE_VERSION`,
  `MIN_EDGE_VERSION`, `MIN_CHROME_VERSION`. The existing `LEGACY_VM_SUPPORT`
  option sets all of them to 0, that is, maximal backwards compatibility.
  Note that going forward, we will use these settings in more places, so if
  you do need very old legacy browser support, you may need to set either
  `LEGACY_VM_SUPPORT` or the fine-grained options. For more details see #9937
- Default `DISABLE_DEPRECATED_FIND_EVENT_TARGET_BEHAVIOR` to 1. See #9895.
  With this change the old deprecated HTML5 API event target lookup behavior is
  disabled. There is no "Module.canvas" object, no magic "null" default handling,
  and DOM element 'target' parameters are taken to refer to CSS selectors, instead
  of referring to DOM IDs. For more information see:
  <https://groups.google.com/forum/#!msg/emscripten-discuss/xScZ_LRIByk/_gEy67utDgAJ>
- WASI API updated from `wasi_unstable` to `wasi_snapshot_preview1`. This
  is mostly an implementation detail, but if you use `STANDALONE_WASM` it means
  that the output of emscripten now requires a runtime with
  `wasi_snapshot_preview1` support.
- `SAFE_STACK` has been removed, as it overlaps with `STACK_OVERFLOW_CHECK`.
   Replace `SAFE_STACK=1` with `STACK_OVERFLOW_CHECK=2` (note the value is 2).
   This also has the effect of enabling stack checking on upstream builds when
   `ASSERTIONS` are enabled (as assertions enable `STACK_OVERFLOW_CHECK=2`).

v1.39.4: 12/03/2019
-------------------
- Remove deprecated `requestFullScreen` method from `library_browser.js`, please
  use `requestFullscreen` (without the capital S).
- Remove deprecated `requestFullScreen` and `cancelFullScreen` from `library_glut.js`
- Remove deprecated `requestFullScreen` and `cancelFullScreen`from `library_glfw.js`
- Fix SDL2_mixer support for ogg vorbis. See #9849
- Various source maps fixes, see #9926 #9882 #9837 #9814

v1.39.3: 11/14/2019
------------------

v1.39.2: 11/06/2019
------------------
 - Archives with missing indexes will now have ranlib run on them automatically
   at link time.  This avoids linker errors when using GNU ar to build archive
   files.
 - `ERROR_ON_MISSING_LIBRARIES` now also applies to internal symbols that start
   with `emscripten_`.  Prior to this change such missing symbols would result
   in a runtime error, now they are reported at compile time.
 - Pthread blocking on the main thread will now warn in the console. If
   `ALLOW_BLOCKING_ON_MAIN_THREAD` is unset then the warning is an error.
 - Add `pthread_tryjoin_np`, which is a POSIX API similar to `pthread_join`
   but without blocking.
 - New function `emscripten_has_asyncify()`.
 - Add support for pthreads in Node.js, using Node Workers. See #9745

v1.39.1: 10/30/2019
-------------------
 - Only MEMFS is included by default, others (NODEFS, IDBFS, WORKERFS, PROXYFS)
   must be linked in explicitly, using `-lnodefs.js`, `-lidbfs.js`',
   `-lworkerfs.js`, `-lproxyfs.js`. See #9645

v1.39.0: 10/18/2019
-------------------
 - The emsdk defaults to the upstream backend (instead of fastcomp) from this
   release onward (but both backends are still fully supported). See
   https://emscripten.org/docs/compiling/WebAssembly.html#backends
 - Add support for overriding `.emscripten` config variables using environment
   variables.  Any config variable `FOO` can be overridden by `EM_FOO` in the
   environment.
 - `-Werror` now also turns warnings in the python driver code into errors.
 - Internal settings have moved from `settings.js` to `settings_internal.js`.
   These are settings that are for internal use only and are not set-able from
   the command line.  If we misclassified any of these please open a bug.
 - `STANDALONE_WASM` mode now supports setting up argv via wasi APIs.
 - `STANDALONE_WASM` mode now supports running static constructors in `_start`.

v1.38.48: 10/11/2019
--------------------
 - Add support for `MAIN_THREAD_EM_ASM` in wasm backend. #9560
 - Add ability to disable FETCH worker in Fastcomp backend via
   `USE_FETCH_WORKER=0`.  This is useful for people who use FETCH, but don't
   perform any synchronous fetches on the main thread. #9567
 - Remove `EMCONFIGURE_JS`. Since #6269 we have set it to "2" which means never
   use native, always use JS.

v1.38.47: 10/02/2019
--------------------
 - Add support for FETCH API in WASM backend. This doesn't support FETCH in the
   main thread (`USE_FETCH_WORKER=0` is enforced). #9490
 - Redefine errno values to be consistent with wasi. This will let us avoid
   needing to convert the values back and forth as we use more wasi APIs.
   This is an ABI change, which should not be noticeable from user code
   unless you use errno defines (like EAGAIN) *and* keep around binaries
   compiled with an older version that you link against. In that case, you
   should rebuild them. See #9545.
 - Removed build option `-s ONLY_MY_CODE` as we now have much better solutions
   for that, like building to a wasm object file or using `STANDALONE_WASM`
   etc. (see
   https://github.com/emscripten-core/emscripten/wiki/WebAssembly-Standalone).
 - Emscripten now supports the config file (.emscripten) being placed in the
   emscripten directory rather that the current user's home directory.
   See #9543

v1.38.46: 09/25/2019
--------------------
 - Rename libpthreads to libpthread to match its normal name on other platforms.
   This change should be completely internal to emscripten.
 - Remove redundant `COMPILER_ENGINE` and `JS_ENGINE` options.  We only support
   node as the compiler engine so just use a single `NODE_JS` option for that.
 - Module.abort is no longer exported by default. It can be exported in the normal
   way using `EXTRA_EXPORTED_RUNTIME_METHODS`, and as with other such changes in
   the past, forgetting to export it will show a clear error in `ASSERTIONS` mode.
 - Remove `EMITTING_JS` flag, and replace it with `STANDALONE_WASM`. That flag indicates
   that we want the wasm to be as standalone as possible. We may still emit JS in
   that case, but the JS would just be a convenient way to run the wasm on the Web
   or in Node.js.
 - `ASYNCIFY_BLACKLIST` and `ASYNCIFY_WHITELIST` now support simple '\*' wildcard matching

v1.38.45: 09/12/2019
--------------------

v1.38.44: 09/11/2019
--------------------
 - Remove Binaryen from the ports system. This means that emscripten will
   no longer automatically build Binaryen from source. Instead, either use
   the emsdk (binaries are provided automatically, just like for LLVM), or
   build it yourself and point `BINARYEN_ROOT` in .emscripten to it. See #9409

v1.38.43: 08/30/2019
---------------------
 - noExitRuntime is no longer a property on the Module object. Use `noExitRuntime`
   instead of `Module.noExitRuntime`.

v1.38.42: 08/19/2019
--------------------
 - Add support for [address sanitizer](https://clang.llvm.org/docs/AddressSanitizer.html)
   and standalone [leak sanitizer](https://clang.llvm.org/docs/LeakSanitizer.html)
   with multiple threads. (#9060, #9076)
 - Remove `ERROR_ON_MISSING_LIBRARIES` setting (it's always on now)
 - Remove the ability to use Python operators in flags that support KB/MB/GB/TB
   suffixes, e.g. `TOTAL_MEMORY`. This means that `-s TOTAL_MEMORY=1024*1024`
   will no longer work. This is done because the mechanism may result in
   execution of arbitrary code via command line flags.

v1.38.41: 08/07/2019
--------------------
 - Remove fastcomp's implementation of Asyncify. This has been deprecated for
   a long time, since we added Emterpreter-Async, and now we have a new Asyncify
   implementation in the upstream wasm backend. It is recommended to upgrade to
   the upstream backend and use Asyncify there if you need it. (If you do still
   need the older version, you can use 1.38.40.)
 - Drop ExitStatus from inheriting from Error(), as that could capture the whole
   global scope, preventing temporary variables at page startup from being garbage
   collected. (#9108)
 - `__builtin_return_address` now requires `-s USE_OFFSET_CONVERTER=1` to work. (#9073)
 - emrun now uses HTTP/1.1 instead of HTTP/1.0.
 - `callMain` is no longer exported by default on Module, to allow better JS
   minification. You must add it to `EXTRA_EXPORTED_RUNTIME_METHODS` if you want
   to call it on Module. (In assertions builds, an error with an explanation is
   shown.)
 - Allow expressions with side effects as `EM_ASM`'s arguments and prohibit
   non-arithmetic arguments (e.g. pointers, functions, arrays, objects). (#9054)
 - `emcc` on Windows now uses native newline byte sequence to get a line to
   print for parse error reporting. (#9088)
 - Internal API update: one can now specialize embind's (un)marshalling for a
   group of types via SFINAE, instead of a single type. (#9089)
 - Options passed on the `Module` object during startup, like `Module.arguments`,
   are now copied to a local (in order to avoid writing `Module.*` everywhere,
   which wastes space). You can still provide them as always, but you can't
   modify `Module.arguments` and other things *after* startup (which is now
   after we've finished processing them). In a build with assertions enabled you
   will get an error if you access those properties after startup. (#9072)

v1.38.40: 07/24/2019
--------------------
 - LLVM backend pthread builds no longer use external memory initialization
   files, replacing them with passive data segments.
 - LLVM backend now supports thread local storage via the C extension `__thread`
   and the C11/C++11 keyword `thread_local`. (#8976)
 - Internal API change: Move read, readAsync, readBinary, setWindowTitle from
   the Module object to normal JS variables. If you use those internal APIs,
   you must change `Module.readAsync()/Module['readAsync']()` to `readAsync()`.
   Note that read is also renamed to `read_` (since "`read`" is an API call in
   the SpiderMonkey shell). In builds with ASSERTIONS, an error message is
   shown about the API change. This change allows better JS minification
   (the names read, readAsync etc. can be minified, and if the variables are
   not used they can be removed entirely). Defining these APIs on Module
   (which was never documented or intended, but happened to work) is also
   no longer allowed (but you can override `read_` etc. from JS).

v1.38.39: 07/16/2019
--------------------
 - Add support for [address sanitizer](https://clang.llvm.org/docs/AddressSanitizer.html). (#8884)
   - Currently, only supports one thread without dynamic linking.
 - Rename Bysyncify (the name used during development) to Asyncify. This keeps
   the name consistent with the old ASYNCIFY flag, no need for a new one, as
   they basically do the same thing.

v1.38.38: 07/08/2019
--------------------
 - Add support for standalone [leak sanitizer](https://clang.llvm.org/docs/LeakSanitizer.html). (#8711)

v1.38.37: 06/26/2019
--------------------
 - Set ENV['LANG'] following the user's preferred language (HTTP Accept-Language / navigator.languages[0])
 - `emscripten_run_script_string` now returns C `NULL` instead of the string `null`
   or `undefined` when the result of the `eval` is JavaScript `null` or `undefined`.
 - Add a new system for managing system libraries. (#8780)
   This may require minor changes when performing certain operations:
     - When using `embuilder.py` to build a specific library, the name may have
       changed: for consistency, all library names are prefixed with lib now.
     - `embuilder.py` now only builds the requested library, and not its dependencies
       and certain system libraries that are always built. For example, running
       `embuilder.py build libc` no longer builds `libcompiler_rt` if it hasn't be built.
     - When using `EMCC_FORCE_STDLIBS` with a list of libraries, you must now use
       the simplified names, for example, `libmalloc` and `libpthreads` instead of
       `libdlmalloc` or `libpthreads_stub`. These names will link in the correct
       version of the library: if the build is configured to use `emmalloc`, `libmalloc`
       will mean `libemmalloc`, and if thread support is disabled, `libpthreads` will
       mean `libpthreads_stub`. This allows you to say `libmalloc` or `libpthreads` without
       worrying about which implementation is supposed to be used, and avoid duplicate
       symbols if you used the wrong implementation.
 - LLVM wasm backend pthreads fixes, see #8811, #8718

v1.38.36: 06/15/2019
--------------------

v1.38.35: 06/13/2019
--------------------
 - Include some [waterfall fixes](https://github.com/WebAssembly/waterfall/pull/541)
   for the emsdk builds on linux regarding libtinfo.
 - NOTE: due to a CI failure, builds for mac and windows were not generated.

v1.38.34: 06/01/2019
--------------------
 - Add support for [undefined behavior sanitizer](https://clang.llvm.org/docs/UndefinedBehaviorSanitizer.html).
    - This allows `emcc -fsanitize=undefined` to work. (#8651)
    - The minimal runtime (`-fsanitize-minimal-runtime`) also works. (#8617)

v1.38.33: 05/23/2019
--------------------
 - First release to use the new chromium build infrastructure
   https://groups.google.com/forum/#!msg/emscripten-discuss/WhDtqVyW_Ak/8DfDnfk0BgAJ
 - Add `emscripten_return_address` which implements the functionality of
   gcc/clang's `__builtin_return_address`. (#8617)

v1.38.32: SKIPPED
-----------------
 - The transition from the old to the new CI occurred around here. To avoid
   ambiguity while both CIs were still generating builds, we just tagged a new
   one (1.38.33) on the new CI and skipped 1.38.32.
 - The transition also moves all builds and downloads away from the old
   mozilla-games infrastructure to the new chromium ones. As a result all links
   to *mozilla-games* URLs will not work (these were never documented, but could
   be seen from the internals of the emsdk; the new emsdk uses the proper new
   URLs, so you can either use the sdk normally or find the URLs from there).

v1.38.31: 04/24/2019
--------------------
 - Change `ino_t/off_t` to 64-bits. (#8467)
 - Add port for bzip2 library (`libbz2.a`). (#8349)
 - Add port for libjpeg library. (#8361)
 - Enable `ERROR_ON_MISSING_LIBRARIES` by default (#8461)

v1.38.30: 03/21/2019
--------------------
 - Remove Module.buffer which was exported by default unnecessarily. This was an
   undocumented internal detail, but in theory, code may have relied on it.
   (#8277)

v1.38.29: 03/11/2019
--------------------

v1.38.28: 02/22/2019
--------------------
 - Option `-s EMTERPRETIFY_WHITELIST` now accepts shell-style wildcards;
   this allows matching static functions with conflicting names that
   the linker distinguishes by appending a random suffix.
 - Normalize mouse wheel delta in `library_browser.js`. This changes the scroll
   amount in SDL, GLFW, and GLUT. (#7968)

v1.38.27: 02/10/2019
--------------------
 - Change how `EMCC_LOCAL_PORTS` works, to be more usable. See #7963
 - Remove deprecated Pointer_stringify (use UTF8ToString instead). See #8011
 - Added a new option `-s DISABLE_DEPRECATED_FIND_EVENT_TARGET_BEHAVIOR=1` that
   changes the lookup semantics of DOM elements in html5.h event handler
   callbacks and WebGL context creation. The new behavior is to use CSS selector
   strings to look up DOM elements over the old behavior, which was somewhat
   ad hoc constructed rules around default Emscripten uses. The old behavior
   will be deprecated and removed in the future. Build with -s ASSERTIONS=1
   to get diagnostics messages related to this transition.
 - Breaking change with -s USE_PTHREADS=1 + -s FETCH=1: When building with
   -o a.html, the generated worker script is now named "a.fetch.js" according
   to the base name of the specified output, instead of having a fixed name
   "fetch-worker.js".

v1.38.26: 02/04/2019
--------------------
 - Fix some pthreads proxying deadlocks. See #7865

v1.38.25: 01/18/2019
--------------------
 - Move kripken/emscripten,emscripten-fastcomp,emscripten-fastcomp-clang to
   emscripten-core/\*

v1.38.24: 01/17/2019
--------------------
 - Perform JS static allocations at compile time (#7850)

v1.38.23: 01/10/2019
--------------------
 - Remove BINARYEN_METHOD: no more support for interpret modes, and if you want
   non-wasm, use WASM=0.
 - Support specifying multiple possible ENVIRONMENTs (#7809)

v1.38.22: 01/08/2019
--------------------
 - Add Regal port. See #7674
 - System libraries have been renamed to include the `lib` prefix.  If you use
   `EMCC_FORCE_STDLIBS` or `EMCC_ONLY_FORCED_STDLIBS` to select system libraries
   you may need to add the `lib` prefix.
 - Rename `pthread-main.js` to `NAME.worker.js`, where `NAME` is the main
   name of your application, that is, if you emit `program.js` then you'll get
   `program.worker.js` (this allows more than one to exist in the same
   directory, etc.).
 - Dynamic linker has been taught to handle library -> library dependencies.

v1.38.21: 11/30/2018
--------------------
 - fastcomp: Remove `runPostSets` function and replace with normal static
   constructor function. See #7579

v1.38.20: 11/20/2018
--------------------
 - Remove SPLIT_MEMORY option.
 - Move getTempRet0/setTempRet0 to be JS library functions rather than
   auto-generated by fastcomp.
 - Change `strptime()`'s handling of the "%c" to match that of `strftime()`.
   This is a breaking change for code which depends on the old definition of
   "%c".

v1.38.19: 11/15/2018
--------------------

v1.38.18: 11/08/2018
--------------------
 - Wasm dynamic linking: Rename `tableBase/memoryBase` to
   `__table_base/__memory_base` (#7467)

v1.38.17: 11/07/2018
--------------------
 - Minify wasm import and export names. This decreases JS and wasm size by
   minifying the identifiers where JS calls into wasm or vice versa, which
   are not minifiable by closure or other JS-only tools. This happens in
   -O3, -Os and above. See #7431

v1.38.16: 11/02/2018
--------------------
 - Breaking change: Do not automatically set EXPORT_ALL for MAIN_MODULES or
   SIDE_MODULES. This means that you must explicitly export things that will
   be called from outside (normally, on EXPORTED_FUNCTIONS), or
   you can manually enable EXPORT_ALL yourself (which returns to the exact
   same behavior as before). This change brings us in line with more standard
   dynamic linking, and will match what the LLVM wasm backend will have.
   See #7312.
 - Invalid -s flags on the command line are now treated as errors.
 - Remove BUILD_AS_SHARED_LIBRARY setting.

v1.38.15: 10/25/2018
--------------------

v1.38.14: 10/22/2018
--------------------
 - Errors are now reported when functions listed in EXPORTED_FUNCTIONS are not
   defined. This can be disabled via ERROR_ON_UNDEFINED_SYMBOLS=0. See #7311.

v1.38.13: 10/10/2018
--------------------
 - Support `-s NO_X=1` as an alias for `-s X=0` and vice versa, which
   simplifies current settings with `NO_`-prefixed names. See #7151.
 - Various `EMULATED_FUNCTION_POINTER` improvements. See #7108, #7128.
 - `ERROR_ON_UNDEFINED_SYMBOLS` is now the default.  See #7196

v1.38.12: 09/03/2018
--------------------
 - Update SDL2 to 2.0.7. See #7016.
 - Optionally build using native object files (wasm backend only).
   For now this is behind a new option flag: `-s WASM_OBJECT_FILES=1`.
   See #6875.

v1.38.11: 08/02/2018
--------------------
 - Support for loading wasm files in the same dir as the JS file, using
   node.js/Web-specific techniques as applicable. See #5368 and followups.
 - Add an API for async side module compilation in wasm. See #6663.
 - Remove builtin Crunch support. See #6827.

v1.38.10: 07/23/2018
--------------------
 - Change the type of `size_t` and friends from int to long. This may have
   noticeable effects if you depend on the name mangling of a function that uses
   `size_t` (like in `EXPORTED_FUNCTIONS`), and you must rebuild source files to
   bitcode (so your bitcode is in sync with the system libraries after they are
   rebuilt with this change). Otherwise this should not have any noticeable
   effects for users. See #5916.

v1.38.9: 07/22/2018
-------------------
 - Fix `Module.locateFile` to resolve relative paths to *.wasm, *.mem and other
   files relatively to the main JavaScript file rather than the current working
   directory (see #5368).
   - Add second argument `prefix` to `Module.locateFile` function that contains
     the path to the JavaScript file where files are loaded from by default.
   - Remove `Module.*PrefixURL` APIs (use `Module.locateFile` instead).

v1.38.8: 07/06/2018
-------------------
 - Fix a regression in 1.38.7 with binaryen no longer bundling binaryen.js
   (which emscripten doesn't need, that's just for handwritten JS users, but
   emscripten did check for its presence).

v1.38.7: 07/06/2018
-------------------
 - Correctness fix for stack handling in `invoke_*()s`. This may add noticeable
   overhead to programs using C++ exceptions and (less likely) setjmp/longjmp -
   please report any issues. See #6666 #6702
 - Deprecate Module.ENVIRONMENT: Now that we have a compile-time option to set
   the environment, also having a runtime one on Module is complexity that we
   are better off without. When Module.ENVIRONMENT is used with ASSERTIONS it
   will show an error to direct users to the new option (-s ENVIRONMENT=web , or
   node, etc., at compile time).
 - Breaking change: Do not export print/printErr by default. Similar to other
   similar changes (like getValue/setValue). We now use out() and err()
   functions in JS to print to stdout/stderr respectively. See #6756.

v1.38.6: 06/13/2018
-------------------

v1.38.5: 06/04/2018
-------------------
 - Update libc++ to 6.0, bringing c++17 support (std::byte etc.)

v1.38.4: 05/29/2018
-------------------
 - Fix asm.js validation regression from 1.38.2.

v1.38.3: 05/25/2018
-------------------
 - Upgrade to LLVM 6.0.1.

v1.38.2: 05/25/2018
--------------------
 - Add ENVIRONMENT option to specify at compile time we only need JS to support
   one runtime environment (e.g., just the web). When emitting HTML, set that to
   web so we emit web code only. #6565
 - Regression in asm.js validation due to cttz optimization #6547

v1.38.1: 05/17/2018
-------------------
 - Remove special-case support for `src/struct_info.compiled.json`: Make it a
   normal cached thing like system libraries, not something checked into the
   source tree.
 - Breaking change: Emit WebAssembly by default. Only the default is changed -
   we of course still support asm.js, and will for a very long time. But
   changing the default makes sense as the recommended output for most use cases
   should be WebAssembly, given it has shipped in all major browsers and
   platforms and is more efficient than asm.js. Build with `-s WASM=0` to
   disable wasm and use asm.js if you want that (or use `-s
   LEGACY_VM_SUPPORT=1`, which emits output that can run in older browsers,
   which includes a bunch of polyfills as well as disables wasm). (#6419)

v1.38.0: 05/09/2018
-------------------

v1.37.40: 05/07/2018
--------------------
 - Fix regression in 1.37.39 on  -s X=@file  parsing (see #6497, #6436)

v1.37.39: 05/01/2018
--------------------
 - Regression: Parsing of `-s X=@file`  broke if the file contains a newline
   (see #6436; fixed in 1.37.40)

v1.37.38: 04/23/2018
--------------------
 - Breaking change: Simplify exception handling, disabling it by default.
   Previously it was disabled by default in -O1 and above and enabled in -O0,
   which could be confusing. You may notice this change if you need exceptions
   and only run in -O0 (since if you test in -O1 or above, you'd see you need to
   enable exceptions manually), in which case you will receive an error at
   runtime saying that exceptions are disabled by default and that you should
   build with `-s DISABLE_EXCEPTION_CATCHING=0` to enable them.
 - Fix regression in 1.37.37 on configure scripts on MacOS (see #6456)

v1.37.37: 04/13/2018
--------------------
 - Regression: configure scripts on MacOS may be broken (see #6456; fixed in 1.37.38)

v1.37.36: 03/13/2018
--------------------

v1.37.35: 02/23/2018
--------------------
 - MALLOC option, allowing picking between dlmalloc (previous allocator and
   still the default) and emmalloc, a new allocator which is smaller and
   simpler.
 - Binaryen update that should fix all known determinism bugs.

v1.37.34: 02/16/2018
--------------------
 - `addFunction` is now supported on LLVM wasm backend, but when being used on
   the wasm backend, you need to provide an additional second argument, a Wasm
   function signature string. Each character within a signature string
   represents a type. The first character represents the return type of a
   function, and remaining characters are for parameter types.
    - 'v': void type
    - 'i': 32-bit integer type
    - 'j': 64-bit integer type (currently does not exist in JavaScript)
    - 'f': 32-bit float type
    - 'd': 64-bit float type
   For asm.js and asm2wasm you can provide the optional second argument, but it
   isn't needed. For that reason this isn't a breaking change, however,
   providing the second argument is recommended so that code is portable across
   all backends and modes.

v1.37.33: 02/02/2018
--------------------

v1.37.32: 01/31/2018
--------------------

v1.37.31: 01/31/2018
--------------------
 - LLVM and clang updates from upstream (5.0svn, close 5.0 release).

v1.37.30: 01/31/2018
--------------------

v1.37.29: 01/24/2018
--------------------

v1.37.28: 01/08/2018
--------------------
 - Breaking change: Don't export the `ALLOC_*` numeric constants by default. As
   with previous changes, a warning will be shown in `-O0` and when `ASSERTIONS`
   are on if they are used.
 - Breaking change: Don't export FS methods by default. As with previous
   changes, a warning will be shown in `-O0` and when `ASSERTIONS` are on, which
   will suggest either exporting the specific methods you need, or using
   `FORCE_FILESYSTEM` which will auto export all the main filesystem methods.
   Aside from using FS methods yourself, you may notice this change when using a
   file package created standalone, that is, by running the file packager
   directly and then loading it at run time (as opposed to telling `emcc` to
   package the files for you, in which case it would be aware of them at compile
   time); you should build with `FORCE_FILESYSTEM` to ensure filesystem support
   for that case.

v1.37.27: 12/24/2017
--------------------
 - Breaking change: Remove the `Runtime` object, and move all the useful methods
   from it to simple top-level functions. Any usage of `Runtime.func` should be
   changed to `func`.

v1.37.26: 12/20/2017
--------------------
 - Breaking change: Change `NO_EXIT_RUNTIME` to 1 by default. This means that by
   default we don't include code to shut down the runtime, flush stdio streams,
   run atexits, etc., which is better for code size. When `ASSERTIONS` is on, we
   warn at runtime if there is text buffered in the streams that should be
   flushed, or atexits are used.
 - Meta-DCE for JS+wasm: remove unused code between JS+wasm more aggressively.
   This should not break valid code, but may break code that depended on unused
   code being kept around (like using a function from outside the emitted JS
   without exporting it - only exported things are guaranteed to be kept alive
   through optimization).

v1.37.24: 12/13/2017
--------------------
 - Breaking change: Similar to the getValue/setValue change from before (and
   with the same `ASSERTIONS` warnings to help users), do not export the
   following runtime methods by default: ccall, cwrap, allocate,
   Pointer_stringify, AsciiToString, stringToAscii, UTF8ArrayToString,
   UTF8ToString, stringToUTF8Array, stringToUTF8, lengthBytesUTF8, stackTrace,
   addOnPreRun, addOnInit, addOnPreMain, addOnExit, addOnPostRun,
   intArrayFromString, intArrayToString, writeStringToMemory,
   writeArrayToMemory, writeAsciiToMemory.

v1.37.23: 12/4/2017
-------------------
 - Breaking change: Do not polyfill Math.{clz32, fround, imul, trunc} by
   default. A new `LEGACY_VM_SUPPORT` option enables support for legacy
   browsers. In `ASSERTIONS` mode, a warning is shown if a polyfill was needed,
   suggesting using that option.
 - Breaking change: Do not export getValue/setValue runtime methods by default.
   You can still use them by calling them directly in code optimized with the
   main file (pre-js, post-js, js libraries; if the optimizer sees they are
   used, it preserves them), but if you try to use them on `Module` then you
   must export them by adding them to `EXTRA_EXPORTED_RUNTIME_METHODS`. In `-O0`
   or when `ASSERTIONS` is on, a run-time error message explains that, if they
   are attempted to be used incorrectly.

v1.37.17: 7/25/2017
------------------
 - Updated to libc++'s "v2" ABI, which provides better alignment for string data
   and other improvements. This is an ABI-incompatible change, so bitcode files
   from previous versions will not be compatible.

v1.37.13: 5/26/2017
-------------------
 - Improved Android support for emrun.
 - Duplicate function elimination fixes (#5186)
 - Fix problem with embinding derived classes (#5193)
 - Fix CMake compiler detection when EMCC_SKIP_SANITY_CHECK=1 is used. (#5145)
 - Implemented GLFW Joystick API (#5175)
 - Fixed a bug with emcc --clear-ports command (#5248)
 - Updated Binaryen to version 33.
 - Full list of changes:
    - Emscripten: https://github.com/emscripten-core/emscripten/compare/1.37.12...1.37.13
    - Emscripten-LLVM: no changes.
    - Emscripten-Clang: no changes.

v1.37.12: 5/1/2017
------------------
 - Added emscripten-legalize-javascript-ffi option to LLVM to allow disabling JS FFI mangling
 - Full list of changes:
    - Emscripten: https://github.com/emscripten-core/emscripten/compare/1.37.11...1.37.12
    - Emscripten-LLVM: https://github.com/emscripten-core/emscripten-fastcomp/compare/1.37.11...1.37.12
    - Emscripten-Clang: no changes.

v1.37.11: 5/1/2017
------------------
 - Added missing SIGSTKSZ define after musl 1.1.15 update (#5149)
 - Fix emscripten_get_mouse_status (#5152)
 - Fix `_mm_set_epi64x()` function (#5103)
 - Fix issue with number of gamepads connected at initial page load (#5169, #5170)
 - Full list of changes:
    - Emscripten: https://github.com/emscripten-core/emscripten/compare/1.37.10...1.37.11
    - Emscripten-LLVM: https://github.com/emscripten-core/emscripten-fastcomp/compare/1.37.10...1.37.11
    - Emscripten-Clang: https://github.com/emscripten-core/emscripten-fastcomp-clang/compare/1.37.10...1.37.11

v1.37.10: 4/20/2017
-------------------
 - Added stub for pthread_setcancelstate for singlethreaded runs.
 - Fixed an outlining bug on function returns (#5080)
 - Implemented new parallel test runner architecture (#5074)
 - Added Cocos2D to Emscripten ports. (-s USE_COCOS2D=1)
 - Updated Binaryen to version 32, which migrates Emscripten to use the new
   WebAssembly Names section. This is a forwards and backwards breaking change
   with respect to reading debug symbol names in Wasm callstacks. Use of the new
   Names section format first shipped in Emscripten 1.37.10, Binaryen version
   32, Firefox 55, Firefox Nightly 2017-05-18 and Chrome 59; earlier versions
   still used the old format. For more information, see
   https://github.com/WebAssembly/design/pull/984 and
   https://github.com/WebAssembly/binaryen/pull/933.
 - Full list of changes:
    - Emscripten: https://github.com/emscripten-core/emscripten/compare/1.37.9...1.37.10
    - Emscripten-LLVM: https://github.com/emscripten-core/emscripten-fastcomp/compare/1.37.9...1.37.10
    - Emscripten-Clang: no changes.

v1.37.9: 3/23/2017
------------------
 - Added new build feature -s GL_PREINITIALIZED_CONTEXT=1 which allows pages to
   manually precreate the GL context they use for customization purposes.
 - Added a custom callback hook Module.instantiateWasm() which allows user shell
   HTML file to manually perform Wasm instantiation for preloading and progress
   bar purposes.
 - Added a custom callback hook Module.getPreloadedPackage() to file preloader
   code to allow user shell HTML file to manually download .data files for
   preloading and progress bar purposes.
 - Full list of changes:
    - Emscripten: https://github.com/emscripten-core/emscripten/compare/1.37.8...1.37.9
    - Emscripten-LLVM: https://github.com/emscripten-core/emscripten-fastcomp/compare/1.37.8...1.37.9
    - Emscripten-Clang: no changes.

v1.37.8: 3/17/2017
------------------
 - Fixed a bug with robust_list initialization on pthreads build mode.
 - Full list of changes:
    - Emscripten: https://github.com/emscripten-core/emscripten/compare/1.37.7...1.37.8
    - Emscripten-LLVM: no changes.
    - Emscripten-Clang: no changes.

v1.37.7: 3/15/2017
------------------
 - Updated to LLVM 4.0.
 - Full list of changes:
    - Emscripten: https://github.com/emscripten-core/emscripten/compare/1.37.6...1.37.7
    - Emscripten-LLVM: https://github.com/emscripten-core/emscripten-fastcomp/compare/1.37.6...1.37.7
    - Emscripten-Clang: https://github.com/emscripten-core/emscripten-fastcomp-clang/compare/1.37.6...1.37.7

v1.37.6: 3/15/2017
------------------
 - Implemented readdir() function for WORKERFS.
 - Fixed bugs with Fetch API (#4995, #5027)
 - Full list of changes:
    - Emscripten: https://github.com/emscripten-core/emscripten/compare/1.37.5...1.37.6
    - Emscripten-LLVM: no changes.
    - Emscripten-Clang: no changes.

v1.37.5: 3/13/2017
------------------
 - Updated musl to version 1.1.15 from earlier version 1.0.5.
 - Full list of changes:
    - Emscripten: https://github.com/emscripten-core/emscripten/compare/1.37.4...1.37.5
    - Emscripten-LLVM: no changes.
    - Emscripten-Clang: no changes.

v1.37.4: 3/13/2017
------------------
 - Fixed glGetUniformLocation() to work according to spec with named uniform blocks.
 - Fixed WebAssembly Memory.grow() to work.
 - Switched to 16KB page size from earlier 64KB.
 - Optimize alBufferData() operation.
 - Fixed a resource lookup issue with multiple OpenAL audio contexts.
 - Full list of changes:
    - Emscripten: https://github.com/emscripten-core/emscripten/compare/1.37.3...1.37.4
    - Emscripten-LLVM: no changes.
    - Emscripten-Clang: no changes.

v1.37.3: 2/16/2017
------------------
 - Updated Binaryen to version 0x01. First official stable WebAssembly support version. (#4953)
 - Optimized memcpy and memset with unrolling and SIMD, when available.
 - Improved Emscripten toolchain profiler to track more hot code.
 - Added new linker flag -s WEBGL2_BACKWARDS_COMPATIBILITY_EMULATION=1 to allow
   simultaneously targeting WebGL 1 and WebGL 2.
 - Optimize Emscripten use of multiprocessing pools.
 - More WebGL 2 garbage free optimizations.
 - Full list of changes:
    - Emscripten: https://github.com/emscripten-core/emscripten/compare/1.37.2...1.37.3
    - Emscripten-LLVM: https://github.com/emscripten-core/emscripten-fastcomp/compare/1.37.2...1.37.3
    - Emscripten-Clang: no changes.

v1.37.2: 1/31/2017
------------------
 - Fixed a build error with boolean SIMD types.
 - Improved WebAssembly support, update Binaryen to version 22.
 - Update GL, GLES, GLES2 and GLES3 headers to latest upstream Khronos versions.
 - Implement support for new garbage free WebGL 2 API entrypoints which improve
   performance and reduce animation related stuttering.
 - Fixed a bug where -s USE_PTHREADS builds would not have correct heap size if
   -s TOTAL_MEMORY is not being used.
 - Fixed array type issue that prevented glTexImage3D() and glTexSubImage3D()
   from working.
 - Full list of changes:
    - Emscripten: https://github.com/emscripten-core/emscripten/compare/1.37.1...1.37.2
    - Emscripten-LLVM: https://github.com/emscripten-core/emscripten-fastcomp/compare/1.37.1...1.37.2
    - Emscripten-Clang: no changes.

v1.37.1: 12/26/2016
-------------------
 - Implemented new Fetch API for flexible multithreaded XHR and IndexedDB
   access.
 - Implemented initial version of new ASMFS filesystem for multithreaded
   filesystem operation.
 - Full list of changes:
    - Emscripten: https://github.com/emscripten-core/emscripten/compare/1.37.0...1.37.1
    - Emscripten-LLVM: no changes.
    - Emscripten-Clang: no changes.

v1.37.0: 12/23/2016
-------------------
 - Added support for LLVM sin&cos intrinsics.
 - Fix GLFW mouse button mappings (#4317, #4659)
 - Add support for --emit-symbol-map to wasm
 - Fixed handling of an invalid path in chdir (#4749)
 - Added new EMSCRIPTEN_STRICT mode, which can be enabled to opt in to removing
   support for deprecated behavior.
 - Remove references to Web Audio .setVelocity() function, which has been
   removed from the spec.
 - Full list of changes:
    - Emscripten: https://github.com/emscripten-core/emscripten/compare/1.36.14...1.37.0
    - Emscripten-LLVM: https://github.com/emscripten-core/emscripten-fastcomp/compare/1.36.14...1.37.0
    - Emscripten-Clang: no changes.

v1.36.14: 11/3/2016
-------------------
 - Added support to emscripten_async_wget() for relative paths.
 - Fixed FS.mkdirTree('/') to work.
 - Updated SDL 2 port to version 12.
 - Added more missing pthreads stubs.
 - Normalize system header includes to use the preferred form #include
   <emscripten/foo.h> to avoid polluting header include namespaces.
 - Fixed a bug where transitioning to fullscreen could cause a stack overflow in GLFW.
 - Added new system CMake option
   -DEMSCRIPTEN_GENERATE_BITCODE_STATIC_LIBRARIES=ON to choose if static
   libraries should be LLVM bitcode instead of .a files.
 - Improved SIMD support to be more correct to the spec.
 - Updated Binaryen to version 18. (#4674)
 - Fixed dlopen with RTLD_GLOBAL parameter.
 - Full list of changes:
    - Emscripten: https://github.com/emscripten-core/emscripten/compare/1.36.13...1.36.14
    - Emscripten-LLVM: no changes.
    - Emscripten-Clang: no changes.

v1.36.13: 10/21/2016
--------------------
 - Pass optimization settings to asm2wasm.
 - Fix to exporting emscripten_builtin_malloc() and emscripten_builtin_free()
   when heap is split to multiple parts.
 - Full list of changes:
    - Emscripten: https://github.com/emscripten-core/emscripten/compare/1.36.12...1.36.13
    - Emscripten-LLVM: no changes.
    - Emscripten-Clang: no changes.

v1.36.12: 10/20/2016
--------------------
 - Improved Emscripten toolchain profiler with more data. (#4566)
 - Export dlmalloc() and dlfree() as emscripten_builtin_malloc() and
   emscripten_builtin_free() to allow user applications to hook into memory
   allocation (#4603)
 - Improved asm.js -s USE_PTHREADS=2 build mode compatibility when
   multithreading is not supported.
 - Improved WebGL support with closure compiler (#4619)
 - Improved Bianaryen WebAssembly support
 - Added support for GL_disjoint_timer_query extension (#4575)
 - Improved Emscripten compiler detection with CMake (#4129, #4314, #4318)
 - Added support for int64 in wasm.
 - Optimize small constant length memcpys in wasm.
 - Full list of changes:
    - Emscripten: https://github.com/emscripten-core/emscripten/compare/1.36.11...1.36.12
    - Emscripten-LLVM: https://github.com/emscripten-core/emscripten-fastcomp/compare/1.36.11...1.36.12
    - Emscripten-Clang: no changes.

v1.36.11: 9/24/2016
-------------------
 - Added new runtime functions
   emscripten_sync/async/waitable_run_in_main_runtime_thread() for proxying
   calls with pthreads (#4569)
 - Full list of changes:
    - Emscripten: https://github.com/emscripten-core/emscripten/compare/1.36.10...1.36.11
    - Emscripten-LLVM: no changes.
    - Emscripten-Clang: no changes.

v1.36.10: 9/24/2016
-------------------
 - Improved compiler logging print messages on first run experience. (#4501)
 - Fixed log printing in glFlushMappedBufferRange() and glGetInfoLog()
   functions. (#4521)
 - Added setjmp/longjmp handling for wasm.
 - Improved support for --proxy-to-worker build mode.
 - Improved GLES3 support for glGet() features that WebGL2 does not have. (#4514)
 - Added support for implementation defined glReadPixels() format.
 - Improved WebGL 2 support with closure compiler. (#4554)
 - Implemented support for nanosleep() when building in pthreads mode (#4578)
 - Added support for  llvm_ceil_f64 and llvm_floor_f64 intrinsics.
 - Full list of changes:
    - Emscripten: https://github.com/emscripten-core/emscripten/compare/1.36.9...1.36.10
    - Emscripten-LLVM: https://github.com/emscripten-core/emscripten-fastcomp/compare/1.36.9...1.36.10
    - Emscripten-Clang: no changes.

v1.36.9: 8/24/2016
------------------
 - Fixed glGet for GL_VERTEX_ATTRIB_ARRAY_BUFFER_BINDING to work. (#1330)
 - Move the DYNAMICTOP variable from JS global scope to inside the heap so that
   the value is shared to multithreaded applications. This removes the global
   runtime variable DYNAMICTOP in favor of a new variable DYNAMICTOP_PTR.
   (#4391, #4496)
 - Implemented brk() system function.
 - Fixed --output-eol to work with --proxy-to-worker mode.
 - Improved reported error message when execution fails to stack overflow.
 - Full list of changes:
    - Emscripten: https://github.com/emscripten-core/emscripten/compare/1.36.8...1.36.9
    - Emscripten-LLVM: https://github.com/emscripten-core/emscripten-fastcomp/compare/1.36.8...1.36.9
    - Emscripten-Clang: no changes.

v1.36.8: 8/20/2016
------------------
 - Fixed a memory leak in ctor_evaller.py on Windows (#4446)
 - Migrate to requiring CMake 3.4.3 as the minimum version for Emscripten CMake
   build integration support.
 - Fixed an issue that prevented -s INLINING_LIMIT from working (#4471)
 - Fixed a bug with Building.llvm_nm interpretation of defined symbols (#4488)
 - Add support for DISABLE_EXCEPTION_CATCHING and EXCEPTION_CATCHING_WHITELIST
   options for wasm.
 - Added new emprofile.py script which can be used to profile toolchain wide
   performance. (#4491)
 - Added new linker flag --output-eol, which specifies what kind of line
   endings to generate to the output files. (#4492)
 - Fixed a Windows bug where aborting execution with Ctrl-C might hang
   Emscripten to an infinite loop instead. (#4494)
 - Implement support for touch events to GLUT (#4493)
 - Deprecated unsafe function writeStringToMemory() from src/preamble.js. Using
   stringToUTF8() is recommended instead. (#4497)
 - Full list of changes:
    - Emscripten: https://github.com/emscripten-core/emscripten/compare/1.36.7...1.36.8
    - Emscripten-LLVM: no changes.
    - Emscripten-Clang: no changes.

v1.36.7: 8/8/2016
-----------------
 - Updated to latest upstream LLVM 3.9.
 - Full list of changes:
    - Emscripten: https://github.com/emscripten-core/emscripten/compare/1.36.6...1.36.7
    - Emscripten-LLVM: https://github.com/emscripten-core/emscripten-fastcomp/compare/1.36.6...1.36.7
    - Emscripten-Clang: https://github.com/emscripten-core/emscripten-fastcomp-clang/compare/1.36.6...1.36.7

v1.36.6: 8/8/2016
-----------------
 - Fixed wheelDelta for MSIE (#4316)
 - Fixed inconsistencies in fullscreen API signatures (#4310, #4318, #4379)
 - Changed the behavior of Emscripten WebGL createContext() to not forcibly set
   CSS style on created canvases, but let page customize the style themselves
   (#3406, #4194 and #4350, #4355)
 - Adjusted the reported GL_VERSION field to adapt to the OpenGL ES
   specifications (#4345)
 - Added support for GLES3 GL_MAJOR/MINOR_VERSION fields. (#4368)
 - Improved -s USE_PTHREADS=1 and --proxy-to-worker linker options to be
   mutually compatible. (#4372)
 - Improved IDBFS to not fail on Safari where IndexedDB support is spotty
   (#4371)
 - Improved SIMD.js support when using Closure minifier. (#4374)
 - Improved glGetString to be able to read fields from WEBGL_debug_renderer_info
   extension. (#4381)
 - Fixed an issue with glFramebufferTextureLayer() not working correctly.
 - Fixed a bug with std::uncaught_exception() support (#4392)
 - Implemented a multiprocess lock to access the Emscripten cache. (#3850)
 - Implemented support for the pointerlockerror event in HTML5 API (#4373)
 - Report WebGL GLSL version number in GL_SHADING_LANGUAGE_VERSION string (#4365)
 - Optimized llvm_ctpop_i32() and conversion of strings from C to JS side
   (#4402, #4403)
 - Added support for the OffscreenCanvas proposal, and transferring canvases to
   offscreen in pthreads build mode, linker flag -s OFFSCREENCANVAS_SUPPORT=0/1
   (#4412)
 - Fixed an issue after updating to new LLVM version that response files passed
   to llvm-link must have forward slashes (#4434)
 - Fixed a memory leak in relooper in LLVM.
 - Full list of changes:
    - Emscripten: https://github.com/emscripten-core/emscripten/compare/1.36.5...1.36.6
    - Emscripten-LLVM: https://github.com/emscripten-core/emscripten-fastcomp/compare/1.36.5...1.36.6
    - Emscripten-Clang: no changes.

v1.36.5: 5/24/2016
------------------
 - Added support for passing custom messages when running in web worker.
 - Improved fp128 support when targeting WebAssembly.
 - Updated cpuprofiler.js to support tracing time spent in WebGL functions.
 - Fixed an issue with glFenceSync() function call signature (#4260, #4339)
 - Added missing zero argument version of emscripten_sync_run_in_main_thread().
 - Improves support for targeting pthreads when using Closure minifier (#4348).
 - Fixed an issue where pthreads enabled code did not correctly validate as asm.js
 - Fixed an issue with incorrect SIMD.js related imports (#4341)
 - Full list of changes:
    - Emscripten: https://github.com/emscripten-core/emscripten/compare/1.36.4...1.36.5
    - Emscripten-LLVM: https://github.com/emscripten-core/emscripten-fastcomp/compare/1.36.4...1.36.5
    - Emscripten-Clang: no changes.

v1.36.4: 5/9/2016
-----------------
 - Added EM_TRUE and EM_FALSE #defines to html5.h.
 - Fixed an issue with GLFW window and framebuffer size callbacks.
 - Added support for more missing WebGL 2 texture formats (#4277)
 - Added support for source files with no extension.
 - Updated emrun.py to latest version, adds support to precompressed content and
   running as just a web server without launching a browser.
 - Updated experimental WebAssembly support to generate 0xb version code.
 - Automatically build Binaryen when needed.
 - Updated libc++ to SVN revision 268153. (#4288)
 - Full list of changes:
    - Emscripten: https://github.com/emscripten-core/emscripten/compare/1.36.3...1.36.4
    - Emscripten-LLVM: no changes.
    - Emscripten-Clang: no changes.

v1.36.3: 4/27/2016
------------------
 - Fixed a deadlock bug with pthreads support.
 - Remove sources from temporary garbage being generated in OpenAL code (#4275)
 - Added support for calling alert() from pthreads code.
 - Full list of changes:
    - Emscripten: https://github.com/emscripten-core/emscripten/compare/1.36.2...1.36.3
    - Emscripten-LLVM: no changes.
    - Emscripten-Clang: no changes.

v1.36.2: 4/22/2016
------------------
 - Improve support for targeting WebAssembly with Binaryen.
 - Improve support for LLVM's WebAssembly backend (EMCC_WASM_BACKEND=1
   environment variable).
 - Separate out emscripten cache structure to asmjs and wasm directories.
 - Fix a bug where Emscripten would spawn too many unused python subprocesses (#4158)
 - Optimize Emscripten for large asm.js projects.
 - Added sdl2_net to Emscripten ports.
 - Updated to latest version of the SIMD polyfill (#4165)
 - Fixed an issue with missing texture formats support in GLES 3 (#4176)
 - Added a new WebAssembly linker option -s BINARYEN_IMPRECISE=1 (default=0)
   which mutes potential traps from WebAssembly int div/rem by zero and
   float-to-int conversions.
 - Added support for EXT_color_buffer_float extension.
 - Fixed behavior of SSE shift operations (#4165).
 - Fixed a bug where ctor_evaller.py (-Oz builds) would hang on Windows.
 - Fixed a bug where emscripten_set_main_loop() with EM_TIMING_SETTIMEOUT would
   incorrectly compute the delta times (#4200, #4208)
 - Update pthreads support to latest proposed spec version. (#4212, #4220)
 - Fixed an unresolved symbol linker error in embind (#4225)
 - Fix file_packager.py --use-preload-cache option to also work on Safari and
   iOS (#2977, #4253)
 - Added new file packager option --indexedDB-name to allow specifying the
   database name to use for the cache (#4219)
 - Added DWARF style debugging information.
 - Full list of changes:
    - Emscripten: https://github.com/emscripten-core/emscripten/compare/1.36.1...1.36.2
    - Emscripten-LLVM: https://github.com/emscripten-core/emscripten-fastcomp/compare/1.36.1...1.36.2
    - Emscripten-Clang: no changes.

v1.36.1: 3/8/2016
-----------------
 - Fixed glfwSetWindowSizeCallback to conform to GLFW2 API.
 - Update OpenAL sources only when the browser window is visible to avoid
   occasional stuttering static glitches when the page tab is hidden. (#4107)
 - Implemented LLVM math intrinsics powi, trunc and floor.
 - Added support for SDL_GL_ALPHA_SIZE in GL context initialization. (#4125)
 - Added no-op stubs for several pthread functions when building without
   pthreads enabled (#4130)
 - Optimize glUniform*fv and glVertexAttrib*fv functions to generate less
   garbage and perform much faster (#4128)
 - Added new EVAL_CTORS optimization pass which evaluates global data
   initializer constructors at link time, which would improve startup time and
   reduce code size of these ctors.
 - Implemented support for OpenAL AL_PITCH option.
 - Implemented new build options -s STACK_OVERFLOW_CHECK=0/1/2 which adds
   runtime stack overrun checks. 0: disabled, 1: minimal, between each frame, 2:
   at each explicit JS side stack allocation call to allocate().
 - Fixed an issue with -s SPLIT_MEMORY mode where an unsigned 32-bit memory
   access would come out as signed. (#4150)
 - Fixed asm.js validation in call handlers to `llvm_powi_f*`.
 - Full list of changes:
    - Emscripten: https://github.com/emscripten-core/emscripten/compare/1.36.0...1.36.1
    - Emscripten-LLVM: https://github.com/emscripten-core/emscripten-fastcomp/compare/1.36.0...1.36.1
    - Emscripten-Clang: no changes.

v1.36.0: 2/23/2016
------------------
 - Fixed an OpenAL bug where OpenAL sources would not respect global volume setting.
 - Fixed an issue where alGetListenerf() with AL_GAIN would not return the
   correct value. (#4091)
 - Fixed an issue where setting alListenerf() with AL_GAIN would not set the
   correct value. (#4092)
 - Implemented new JS optimizer "Duplicate Function Elimination" pass which
   collapses identical functions to save code size.
 - Implemented the `_Exit()` function.
 - Added support for SSE3 and SSSE3 intrinsics (#4099) and partially for SSE 4.1
   intrinsics (#4030, #4101)
 - Added support for -include-pch flag (#4086)
 - Fixed a regex syntax in ccall on Chrome Canary (#4111)
 - Full list of changes:
    - Emscripten: https://github.com/emscripten-core/emscripten/compare/1.35.23...1.36.0
    - Emscripten-LLVM: https://github.com/emscripten-core/emscripten-fastcomp/compare/1.35.23...1.36.0
    - Emscripten-Clang: no changes.

v1.35.23: 2/9/2016
------------------
 - Provide $NM environment variable to point to llvm-nm when running
   emconfigure, which helps e.g. libjansson to build (#4036)
 - Fixed glGetString(GL_SHADING_LANGUAGE_VERSION) to return appropriate result
   depending on if running on WebGL1 vs WebGL2, instead of hardcoding the result
   (#4040)
 - Fixed a regression with CMake try_run() possibly failing, caused by the
   addition of CMAKE_CROSSCOMPILING_EMULATOR in v1.32.3.
 - Fixed CMake to work in the case when NODE_JS is an array containing
   parameters to be passed to Node.js. (#4045)
 - Fixed a memory issue that caused the Emscripten memory initializer file
   (.mem.js) to be unnecessarily retained in memory during runtime (#4044)
 - Added support for complex valued mul and div ops.
 - Added new option "Module.environment" which allows overriding the runtime ENVIRONMENT_IS_WEB/ENVIRONMENT_IS_WORKER/ENVIRONMENT_IS_NODE/ENVIRONMENT_IS_SHELL fields.
 - Fixed an issue with SAFE_HEAP methods in async mode (#4046)
 - Fixed WebSocket constructor to work in web worker environment (#3849)
 - Fixed a potential issue with some browsers reporting gamepad axis values outside \[-1, 1\] (#3602)
 - Changed libcxxabi to be linked in last, so that it does not override weakly
   linked methods in libcxx (#4053)
 - Implemented new JSDCE code optimization pass which removes at JS link stage
   dead code that is not referenced anywhere (in addition to LLVM doing this for
   C++ link stage).
 - Fixed a Windows issue where embedding memory initializer as a string in JS
   code might cause corrupted output. (#3854)
 - Fixed an issue when spaces are present in directory names in response files
   (#4062)
 - Fixed a build issue when using --tracing and -s ALLOW_MEMORY_GROWTH=1
   simultaneously (#4064)
 - Greatly updated Emscripten support for SIMD.js intrinsics (non-SSE or NEON)
 - Fixed an issue where compiler would not generate a link error when JS library
   function depended on a nonexisting symbol. (#4077)
 - Removed UTF16 and UTF32 marshalling code from being exported by default.
 - Removed the -s NO_BROWSER linker option and automated the detection of when
   that option is needed.
 - Removed the JS implemented C++ symbol name demangler, now always depend on
   the libcxxabi compiled one.
 - Fixed an issue where Emscripten linker would redundantly generate missing
   function stubs for some functions that do exist.
 - Full list of changes:
    - Emscripten: https://github.com/emscripten-core/emscripten/compare/1.35.22...1.35.23
    - Emscripten-LLVM: https://github.com/emscripten-core/emscripten-fastcomp/compare/1.35.22...1.35.23
    - Emscripten-Clang: no changes.

v1.35.22: 1/13/2016
-------------------
 - Updated to latest upstream LLVM trunk as of January 13th.
 - Bumped up the required LLVM version from LLVM 3.8 to LLVM 3.9.
 - Full list of changes:
    - Emscripten: https://github.com/emscripten-core/emscripten/compare/1.35.21...1.35.22
    - Emscripten-LLVM: https://github.com/emscripten-core/emscripten-fastcomp/compare/1.35.21...1.35.22
    - Emscripten-Clang: https://github.com/emscripten-core/emscripten-fastcomp-clang/compare/1.35.21...1.35.22

v1.35.21: 1/13/2016
-------------------
 - Improved support for handling GLFW2 keycodes.
 - Improved emranlib, system/bin/sdl-config and system/bin/sdl2-config to be
   executable in both python2 and python3.
 - Fixed build flags -s AGGRESSIVE_VARIABLE_ELIMINATION=1 and -s USE_PTHREADS=2
   to correctly work when run on a browser that does not support pthreads.
 - Fixed a build issue that caused sequences of \r\r\n to be emitted on Windows.
 - Fixed an issue that prevented building LLVM on Visual Studio 2015
   (emscripten-fastcomp-clang #7)
 - Full list of changes:
    - Emscripten: https://github.com/emscripten-core/emscripten/compare/1.35.20...1.35.21
    - Emscripten-LLVM: https://github.com/emscripten-core/emscripten-fastcomp/compare/1.35.20...1.35.21
    - Emscripten-Clang: https://github.com/emscripten-core/emscripten-fastcomp-clang/compare/1.35.20...1.35.21

v1.35.20: 1/10/2016
-------------------
 - Fixed -s USE_PTHREADS compilation mode to account that SharedArrayBuffer
   specification no longer allows futex waiting on the main thread. (#4024)
 - Added new python2 vs python3 compatibility wrappers for emcmake, emconfigure, emmake and emar.
 - Fixed atomicrmw i64 codegen (#4025)
 - Optimized codegen to simplify "x != 0" to just "x" when output is a boolean.
 - Fixed a compiler crash when generating atomics code in debug builds of LLVM.
 - Fixed a compiler crash when generating SIMD.js code that utilizes
   non-canonical length vectors (e.g. <float x 3>)
 - Full list of changes:
    - Emscripten: https://github.com/emscripten-core/emscripten/compare/1.35.19...1.35.20
    - Emscripten-LLVM: https://github.com/emscripten-core/emscripten-fastcomp/compare/1.35.19...1.35.20
    - Emscripten-Clang: no changes.

v1.35.19: 1/7/2016
------------------
 - Updated to latest upstream LLVM trunk as of January 7th.
 - Full list of changes:
    - Emscripten: no changes.
    - Emscripten-LLVM: https://github.com/emscripten-core/emscripten-fastcomp/compare/1.35.18...1.35.19
    - Emscripten-Clang: https://github.com/emscripten-core/emscripten-fastcomp-clang/compare/1.35.18...1.35.19

v1.35.18: 1/7/2016
------------------
 - Implemented getpeername() and fixed issues with handling getsockname() (#3997)
 - Fixed an issue with daylight saving time in mktime() (#4001)
 - Optimized pthreads code to avoid unnecessary FFI transitions (#3504)
 - Fixed issues with strftime() (#3993)
 - Deprecated memory growth support in asm.js.
 - Implemented llvm_bitreverse_i32() (#3976)
 - Fixed missing include header that affected building relooper on some compilers.
 - Full list of changes:
    - Emscripten: https://github.com/emscripten-core/emscripten/compare/1.35.17...1.35.18
    - Emscripten-LLVM: https://github.com/emscripten-core/emscripten-fastcomp/compare/1.35.17...1.35.18
    - Emscripten-Clang: no changes.

v1.35.17: 1/4/2016
------------------
 - Updated to latest upstream LLVM trunk as of January 4th.
 - Full list of changes:
    - Emscripten: no changes.
    - Emscripten-LLVM: https://github.com/emscripten-core/emscripten-fastcomp/compare/1.35.16...1.35.17
    - Emscripten-Clang: https://github.com/emscripten-core/emscripten-fastcomp/compare/1.35.16...1.35.17

v1.35.16: 1/4/2016
------------------
 - Improved support for -s USE_PTHREADS=2 build mode and added support for Atomics.exchange().
 - Full list of changes:
    - Emscripten: https://github.com/emscripten-core/emscripten/compare/1.35.15...1.35.16
    - Emscripten-LLVM: https://github.com/emscripten-core/emscripten-fastcomp/compare/1.35.15...1.35.16
    - Emscripten-Clang: no changes.

v1.35.15: 1/4/2016
------------------
 - Fixed an error with glClearbufferfv not working. (#3961)
 - Improved file packager code so that file:// URLs work in Chrome too (#3965)
 - Fixed issues with the --memoryprofiler UI.
 - Fixed a Windows issue when generating system libraries in cache (#3939)
 - Fixed a regression from v1.35.13 where GLES2 compilation would not work when
   -s USE_PTHREADS=1 was passed.
 - Added support for WebIDL arrays as input parameters to WebIDL binder.
 - Updated build support when using the LLVM wasm backend.
 - Added new linker option --threadprofiler which generates a threads dashboard
   on the generated page for threads status overview. (#3971)
 - Improved backwards compatibility of building on GCC 4.3 - 4.6.
 - Fixed an asm.js validation issue when building against updated SIMD.js specification. (#3986)
 - Improved Rust support.
 - Full list of changes:
    - Emscripten: https://github.com/emscripten-core/emscripten/compare/1.35.14...1.35.15
    - Emscripten-LLVM: https://github.com/emscripten-core/emscripten-fastcomp/compare/1.35.14...1.35.15
    - Emscripten-Clang: no changes.

v1.35.14: 12/15/2015
--------------------
 - Updated to latest upstream LLVM trunk as of December 15th.
 - Full list of changes:
    - Emscripten: https://github.com/emscripten-core/emscripten/compare/1.35.13...1.35.14
    - Emscripten-LLVM: https://github.com/emscripten-core/emscripten-fastcomp/compare/1.35.13...1.35.14
    - Emscripten-Clang: https://github.com/emscripten-core/emscripten-fastcomp-clang/compare/1.35.13...1.35.14

v1.35.13: 12/15/2015
--------------------
 - Updated -s USE_PTHREADS code generation to reflect that the `SharedInt*Array`
   hierarchy no longer exists in the SharedArrayBuffer spec.
 - Removed references to Atomic.fence() which no longer is part of the
   SharedArrayBuffer specification.
 - Fixed an issue where JS code minifiers might generate bad code for cwrap
   (#3945)
 - Updated compiler to issue a warning when --separate-asm is being used and
   output suffix is .js.
 - Added new build option -s ONLY_MY_CODE which aims to eliminate most of the
   Emscripten runtime and generate a very minimal compiler output.
 - Added new build option -s WASM_BACKEND=0/1 which controls whether to utilize
   the upstream LLVM wasm emitting codegen backend.
 - Full list of changes:
    - Emscripten: https://github.com/emscripten-core/emscripten/compare/1.35.12...1.35.13
    - Emscripten-LLVM: https://github.com/emscripten-core/emscripten-fastcomp/compare/1.35.12...1.35.13
    - Emscripten-Clang: no changes.

v1.35.12: 11/28/2015
--------------------
 - Update to latest upstream LLVM trunk as of November 28th.
 - Fix Emscripten to handle new style format outputted by llvm-nm.
 - Added new build option BINARYEN_METHOD to allow choosing which wasm
   generation method to use.
 - Updates to Binaryen support.
 - Full list of changes:
    - Emscripten: https://github.com/emscripten-core/emscripten/compare/1.35.11...1.35.12
    - Emscripten-LLVM: https://github.com/emscripten-core/emscripten-fastcomp/compare/1.35.11...1.35.12
    - Emscripten-Clang: https://github.com/emscripten-core/emscripten-fastcomp-clang/compare/1.35.11...1.35.12

v1.35.11: 11/27/2015
--------------------
 - Updated atomics test to stress 64-bit atomics better (#3892)
 - Full list of changes:
    - Emscripten: https://github.com/emscripten-core/emscripten/compare/1.35.10...1.35.11
    - Emscripten-LLVM: https://github.com/emscripten-core/emscripten-fastcomp/compare/1.35.10...1.35.11
    - Emscripten-Clang: no changes.

v1.35.10: 11/25/2015
--------------------
 - Integration with Binaryen.
 - Add a performance warning when multiple FS.syncfs() calls are in flight simultaneously.
 - Correctly pass GLFW_REPEAT when sending key press repeats.
 - Improved filesystem performance when building in multithreaded mode (#3923)
 - Improve error detection when data file fails to load.
 - Clarified that -s NO_DYNAMIC_EXECUTION=1 and -s RELOCATABLE=1 build modes are mutually exclusive.
 - Added new build option -s NO_DYNAMIC_EXECUTION=2 which demotes eval() errors
   to warnings at runtime, useful for iterating fixes in a codebase for multiple
   eval()s  (#3930)
 - Added support to Module.locateFile(filename) to locate the pthread-main.js file (#3500)
 - Changed -s USE_PTHREADS=2 and -s PRECISE_F32=2 to imply --separate-asm
   instead of requiring it, to be backwards compatible (#3829, #3933)
 - Fixed bad codegen for some 64-bit atomics (#3892, #3936)
 - When emitting NaN canonicalization warning, also print the location in code
   where it occurs.
 - Full list of changes:
    - Emscripten: https://github.com/emscripten-core/emscripten/compare/1.35.9...1.35.10
    - Emscripten-LLVM: https://github.com/emscripten-core/emscripten-fastcomp/compare/1.35.9...1.35.10
    - Emscripten-Clang: no changes.

v1.35.9: 11/12/2015
-------------------
 - Implement glfwSetInputMode when mode is GLFW_CURSOR and value is GLFW_CURSOR_NORMAL|GLFW_CURSOR_DISABLED
 - Add explicit abort() when dlopen() is called without linking support
 - Make emcc explicitly reinvoke itself from python2 if called from python3.
 - Optimize memory initializer to omit zero-initialized values (#3907)
 - Full list of changes:
    - Emscripten: https://github.com/emscripten-core/emscripten/compare/1.35.8...1.35.9
    - Emscripten-LLVM: https://github.com/emscripten-core/emscripten-fastcomp/compare/1.35.8...1.35.9
    - Emscripten-Clang: no changes.

v1.35.8: 11/10/2015
-------------------
 - Removed obsoleted EXPORTED_GLOBALS build option.
 - Export filesystem as global object 'FS' in Emscripten runtime.
 - Fixed realpath() function on directories.
 - Fixed round() and roundf() to work when building without -s PRECISE_F32=1 and
   optimize these to be faster (#3876)
 - Full list of changes:
    - Emscripten: https://github.com/emscripten-core/emscripten/compare/1.35.7...1.35.8
    - Emscripten-LLVM: no changes.
    - Emscripten-Clang: no changes.

v1.35.7: 11/4/2015
------------------
 - Updated to latest upstream LLVM trunk version as of November 4th.
 - Full list of changes:
    - Emscripten: https://github.com/emscripten-core/emscripten/compare/1.35.6...1.35.7
    - Emscripten-LLVM: https://github.com/emscripten-core/emscripten-fastcomp/compare/1.35.6...1.35.7
    - Emscripten-Clang: https://github.com/emscripten-core/emscripten-fastcomp-clang/compare/1.35.6...1.35.7

v1.35.6: 11/4/2015
------------------
 - This tag was created for technical purposes, and has no changes compared to
   v1.35.6.

v1.35.5: 11/4/2015
------------------
 - Removed Content-Length and Connection: close headers in POST requests.
 - Migrate to using the native C++11-implemented optimizer by default.
 - Fixed call to `glDrawBuffers(0, *);` (#3890)
 - Fixed lazy file system to work with closure (#3842)
 - Fixed gzip compression with lazy file system (#3837)
 - Added no-op gracefully failing stubs for process spawn functions (#3819)
 - Clarified error message that memory growth is not supported with shared modules (#3893)
 - Initial work on wasm support in optimizer
 - Full list of changes:
    - Emscripten: https://github.com/emscripten-core/emscripten/compare/1.35.4...1.35.5
    - Emscripten-LLVM: no changes.
    - Emscripten-Clang: no changes.

v1.35.4: 10/26/2015
-------------------
 - Move to legalization in the JS backend.
 - Full list of changes:
    - Emscripten: https://github.com/emscripten-core/emscripten/compare/1.35.3...1.35.4
    - Emscripten-LLVM: https://github.com/emscripten-core/emscripten-fastcomp/compare/1.35.3...1.35.4
    - Emscripten-Clang: https://github.com/emscripten-core/emscripten-fastcomp-clang/compare/1.35.3...1.35.4

v1.35.3: 10/26/2015
-------------------
 - Ignore O_CLOEXEC on NODEFS (#3862)
 - Improved --js-library support in CMake by treating these as libraries (#3840)
 - Still support -Wno-warn-absolute-paths (#3833)
 - Add support to zext <4 x i1> to <4x i32>
 - Emit emscripten versions of llvm and clang in clang --version
 - Full list of changes:
    - Emscripten: https://github.com/emscripten-core/emscripten/compare/1.35.2...1.35.3
    - Emscripten-LLVM: https://github.com/emscripten-core/emscripten-fastcomp/compare/1.35.2...1.35.3
    - Emscripten-Clang: https://github.com/emscripten-core/emscripten-fastcomp-clang/compare/1.35.2...1.35.3

v1.35.2: 10/20/2015
-------------------
 - Rebase against upstream LLVM "google/stable" branch, bringing us to LLVM 3.8.
 - Full list of changes:
    - Emscripten: https://github.com/emscripten-core/emscripten/compare/1.35.1...1.35.2
    - Emscripten-LLVM: https://github.com/emscripten-core/emscripten-fastcomp/compare/1.35.1...1.35.2
    - Emscripten-Clang: https://github.com/emscripten-core/emscripten-fastcomp-clang/compare/1.35.1...1.35.2

v1.35.1: 10/20/2015
-------------------
 - Fixed a bug where passing -s option to LLVM would not work.
 - Work around a WebAudio bug on WebKit "pauseWebAudio failed: TypeError: Not
   enough arguments" (#3861)
 - Full list of changes:
    - Emscripten: https://github.com/emscripten-core/emscripten/compare/1.35.0...1.35.1
    - Emscripten-LLVM: no changes.
    - Emscripten-Clang: no changes.

v1.35.0: 10/19/2015
-------------------
 - Fixed out of memory abort message.
 - Full list of changes:
    - Emscripten: https://github.com/emscripten-core/emscripten/compare/1.34.12...1.35.0
    - Emscripten-LLVM: no changes.
    - Emscripten-Clang: no changes.

v1.34.12: 10/13/2015
--------------------
 - Added new experimental build option -s SPLIT_MEMORY=1, which splits up the
   Emscripten HEAP to multiple smaller slabs.
 - Added SDL2_ttf to Emscripten ports.
 - Added support for building GLES3 code to target WebGL 2. (#3757, #3782)
 - Fixed certain glUniform*() functions to work properly when called in
   conjunction with -s USE_PTHREADS=1.
 - Fixed support for -l, -L and -I command line parameters to accept a space
   between the path, i.e. "-l SDL". (#3777)
 - Fixed SSE2 support in optimized builds.
 - Changed the default behavior of warning when absolute paths are passed to -I
   to be silent. To enable the absolute paths warning, pass
   "-Wwarn-absolute-paths" flag to emcc.
 - Added new linker option -s ABORTING_MALLOC=0 that can be used to make
   malloc() return 0 on failed allocation (Current default is to abort execution
   of the page on OOM) (#3822)
 - Removed the default behavior of automatically decoding all preloaded assets on page startup (#3785)
 - Full list of changes:
    - Emscripten: https://github.com/emscripten-core/emscripten/compare/1.34.11...1.34.12
    - Emscripten-LLVM: https://github.com/emscripten-core/emscripten-fastcomp/compare/1.34.11...1.34.12
    - Emscripten-Clang: no changes.

v1.34.11: 9/29/2015
-------------------
 - Fixed asm.js validation on autovectorized output
 - Fix an issue with printing to iostream in global ctors (#3824)
 - Added support for LLVM pow intrinsics with integer exponent.
 - Full list of changes:
    - Emscripten: https://github.com/emscripten-core/emscripten/compare/1.34.10...1.34.11
    - Emscripten-LLVM: https://github.com/emscripten-core/emscripten-fastcomp/compare/1.34.10...1.34.11
    - Emscripten-Clang: no changes.

v1.34.10: 9/25/2015
-------------------
 - Added wasm compressor/decompressor polyfill (#3766)
 - Added support for sRGB texture formats.
 - Removed the deprecated --compression option.
 - Fixed an issue with asm.js validation for pthreads being broken since v1.34.7 (#3719)
 - Added built-in cpu performance profiler, which is enabled with linker flag --cpuprofiler. (#3781)
 - Added build-in memory usage profiler, which is enabled with linker flag --memoryprofiler. (#3781)
 - Fixed multiple arities per EM_ASM block (#3804)
 - Fixed issues with SSE2 an NaN bit patterns. (emscripten-fastcomp #116)
 - Full list of changes:
    - Emscripten: https://github.com/emscripten-core/emscripten/compare/1.34.9...1.34.10
    - Emscripten-LLVM: https://github.com/emscripten-core/emscripten-fastcomp/compare/1.34.9...1.34.10
    - Emscripten-Clang: no changes.

v1.34.9: 9/18/2015
------------------
 - Fixed an issue with --llvm-lto 3 builds (#3765)
 - Optimized LZ4 compression
 - Fixed a bug where glfwCreateWindow would return success even on failure
   (#3764)
 - Greatly optimized the -s SAFE_HEAP=1 linker flag option by executing the heap
   checks in asm.js side instead.
 - Fixed the return value of EM_ASM_DOUBLE (#3770)
 - Implemented getsockname syscall (#3769)
 - Don't warn on unresolved symbols when LINKABLE is specified.
 - Fixed various issues with SSE2 compilation in optimized builds.
 - Fixed a breakage with -s USE_PTHREADS=2 (#3774)
 - Added support for GL_HALF_FLOAT in WebGL 2. (#3790)
 - Full list of changes:
    - Emscripten: https://github.com/emscripten-core/emscripten/compare/1.34.8...1.34.9
    - Emscripten-LLVM: https://github.com/emscripten-core/emscripten-fastcomp/compare/1.34.8...1.34.9
    - Emscripten-Clang: no changes.

v1.34.8: 9/9/2015
-----------------
 - Fixed a race condition at worker startup (#3741)
 - Update emrun to latest, which improves unit test run automation with emrun.
 - Added support for LZ4 compressing file packages, used with the -s LZ4=1 linker flag. (#3754)
 - Fixed noisy build warning on "unexpected number of arguments in call to strtold" (#3760)
 - Added new linker flag --separate-asm that splits the asm.js module and the
   handwritten JS functions to separate files.
 - Full list of changes:
    - Emscripten: https://github.com/emscripten-core/emscripten/compare/1.34.7...1.34.8
    - Emscripten-LLVM: no changes.
    - Emscripten-Clang: no changes.

v1.34.7: 9/5/2015
-----------------
 - Fixed uses of `i64*` in side modules.
 - Improved GL support when proxying, and fake WebAudio calls when proxying.
 - Added new main loop timing mode EM_TIMING_SETIMMEDIATE for rendering with
   vsync disabled (#3717)
 - Updated emrun to latest version, adds --safe_firefox_profile option to run
   emrun pages in clean isolated environment.
 - Implemented glGetStringi() method for WebGL2/GLES3. (#3472, #3725)
 - Automatically emit loading code for EMTERPRETIFY_FILE if emitting html.
 - Added new build option -s USE_PTHREADS=2 for running pthreads-enabled pages
   in browsers that do not support SharedArrayBuffer.
 - Added support for building SSE2 intrinsics based code (emmintrin.h), when
   -msse2 is passed to the build.
 - Added exports for getting FS objects by their name (#3690)
 - Updated LLVM to latest upstream PNaCl version (Clang 3.7, July 29th).
 - Full list of changes:
    - Emscripten: https://github.com/emscripten-core/emscripten/compare/1.34.6...1.34.7
    - Emscripten-LLVM: https://github.com/emscripten-core/emscripten-fastcomp/compare/1.34.6...1.34.7
    - Emscripten-Clang: https://github.com/emscripten-core/emscripten-fastcomp-clang/compare/1.34.6...1.34.7

v1.34.6: 8/20/2015
------------------
 - Added new build option -s EMULATED_FUNCTION_POINTERS=2.
 - Fixed a bug with calling functions pointers that take float as parameter
   across dynamic modules.
 - Improved dynamic linking support with -s LINKABLE=1.
 - Added new build option -s MAIN_MODULE=2.
 - Cleaned up a few redundant linker warnings (#3702, #3704)
 - Full list of changes:
    - Emscripten: https://github.com/emscripten-core/emscripten/compare/1.34.5...1.34.6
    - Emscripten-LLVM: https://github.com/emscripten-core/emscripten-fastcomp/compare/1.34.5...1.34.6
    - Emscripten-Clang: no changes.

v1.34.5: 8/18/2015
------------------
 - Added Bullet physics, ogg and vorbis to emscripten-ports.
 - Added FreeType 2.6 to emscripten-ports.
 - Fixed CMake handling when building OpenCV.
 - Fixed and issue with exceptions being thrown in empty glBegin()-glEnd()
   blocks (#3693)
 - Improved function pointer handling between dynamically linked modules
 - Fixed some OpenAL alGetSource get calls (#3669)
 - Fixed issues with building the optimizer on 32-bit Windows (#3673)
 - Increased optimizer stack size on Windows to 10MB (#3679)
 - Added support for passing multiple input files to opt, to speed up
   optimization and linking in opt.
 - Full list of changes:
    - Emscripten: https://github.com/emscripten-core/emscripten/compare/1.34.4...1.34.5
    - Emscripten-LLVM: https://github.com/emscripten-core/emscripten-fastcomp/compare/1.34.4...1.34.5
    - Emscripten-Clang: no changes.

v1.34.4: 8/4/2015
-----------------
 - Add special handling support for /dev/null as an input file (#3552)
 - Added basic printf support in NO_FILESYSTEM mode (#3627)
 - Update WebVR support to the latest specification, and add support for
   retrieving device names
 - Improved --proxy-to-worker build mode with proxying (#3568, #3623)
 - Generalized EXPORT_FS_METHODS to EXPORT_RUNTIME_METHODS
 - Added node externs for closure
 - Fixed a memory allocation bug in pthreads code (#3636)
 - Cleaned up some debug assertion messages behind #ifdef ASSERTIONS (#3639)
 - Fixed umask syscall (#3637)
 - Fixed double alignment issue with formatStrind and emscripten_log (#3647)
 - Added new EXTRA_EXPORTED_RUNTIME_METHODS build option
 - Updated emrun to latest version
 - Full list of changes:
    - Emscripten: https://github.com/emscripten-core/emscripten/compare/1.34.3...1.34.4
    - Emscripten-LLVM: https://github.com/emscripten-core/emscripten-fastcomp/compare/1.34.3...1.34.4
    - Emscripten-Clang: no changes.

v1.34.3: 7/15/2015
------------------
 - Move libc to musl+syscalls
 - Full list of changes:
    - Emscripten: https://github.com/emscripten-core/emscripten/compare/1.34.2...1.34.3
    - Emscripten-LLVM: no changes.
    - Emscripten-Clang: no changes.

v1.34.2: 7/14/2015
------------------
 - Upgrade to new SIMD.js polyfill version and improved SIMD support.
 - Improved WebGL support in --proxy-to-worker mode (#3569)
 - Removed warning on unimplemented JS library functions
 - Fix WebGL 2 support with closure compiler
 - Fixed an issue with WebRTC support (#3574)
 - Fixed emcc to return a correct error process exit code when invoked with no input files
 - Fixed a compiler problem where global data might not get aligned correctly for SIMD.
 - Fixed a LLVM backend problem which caused recursive stack behavior when
   linking large codebases, which was seen to cause a stack overflow crash on
   Windows.
 - Full list of changes:
    - Emscripten: https://github.com/emscripten-core/emscripten/compare/1.34.1...1.34.2
    - Emscripten-LLVM: https://github.com/emscripten-core/emscripten-fastcomp/compare/1.34.1...1.34.2
    - Emscripten-Clang: no changes.

v1.34.1: 6/18/2015
------------------
 - Fixed an issue with resize canvas not working with GLFW.
 - Fixed handling of empty else blocks.
 - Full list of changes:
    - Emscripten: https://github.com/emscripten-core/emscripten/compare/1.34.0...1.34.1
    - Emscripten-LLVM: no changes.
    - Emscripten-Clang: no changes.

v1.34.0: 6/16/2015
------------------
 - Fixed an issue when generating .a files from object files that reside on
   separate drives on Windows (#3525).
 - Added a missing dependency for GLFW (#3530).
 - Removed the Emterpreter YIELDLIST option.
 - Added support for enabling memory growth before the runtime is ready.
 - Added a new feature to store the memory initializer in a string literal
   inside the generated .js file.
 - Fixed a code miscompilation issue with a constexpr in fcmp.
 - Full list of changes:
    - Emscripten: https://github.com/emscripten-core/emscripten/compare/1.33.2...1.34.0
    - Emscripten-LLVM: https://github.com/emscripten-core/emscripten-fastcomp/compare/1.33.2...1.34.0
    - Emscripten-Clang: no changes.

v1.33.2: 6/9/2015
-----------------
 - Added support for OpenAL Extension AL_EXT_float32 (#3492).
 - Added support for handling command line flags -M and -MM (#3518).
 - Fixed a code miscompilation issue with missing ';' character (#3520).
 - Full list of changes:
    - Emscripten: https://github.com/emscripten-core/emscripten/compare/1.33.1...1.33.2
    - Emscripten-LLVM: https://github.com/emscripten-core/emscripten-fastcomp/compare/1.33.1...1.33.2
    - Emscripten-Clang: no changes.

v1.33.1: 6/3/2015
-----------------
 - Added support for multithreading with the POSIX threads API (pthreads), used
   when compiling and linking with the -s USE_PTHREADS=1 flag (#3266).
 - Full list of changes:
    - Emscripten: https://github.com/emscripten-core/emscripten/compare/1.33.0...1.33.1
    - Emscripten-LLVM: https://github.com/emscripten-core/emscripten-fastcomp/compare/1.33.0...1.33.1
    - Emscripten-Clang: no changes.

v1.33.0: 5/29/2015
------------------
 - Fix an issue with writing to /dev/null (#3454).
 - Added a hash to objects inside .a files to support to linking duplicate
   symbol names inside .a files (#2142).
 - Provide extensions ANGLE_instanced_arrays and EXT_draw_buffers as aliases to
   the WebGL ones.
 - Fixed LLVM/Clang to build again on Windows after previous LLVM upgrade.
 - Full list of changes:
    - Emscripten: https://github.com/emscripten-core/emscripten/compare/1.32.4...1.33.0
    - Emscripten-LLVM: https://github.com/emscripten-core/emscripten-fastcomp/compare/1.32.4...1.33.0
    - Emscripten-Clang: no changes.

v1.32.4: 5/16/2015
------------------
 - Update LLVM and Clang to PNaCl's current 3.7 merge point (April 17 2015)
 - Added libpng to Emscripten-ports.
 - Added intrinsic llvm_fabs_f32.
 - Full list of changes:
    - Emscripten: https://github.com/emscripten-core/emscripten/compare/1.32.3...1.32.4
    - Emscripten-LLVM: https://github.com/emscripten-core/emscripten-fastcomp/compare/1.32.3...1.32.4
    - Emscripten-Clang: https://github.com/emscripten-core/emscripten-fastcomp-clang/compare/1.32.3...1.32.4

v1.32.3: 5/15/2015
------------------
 - Improved dynamic linking support.
 - Added new option to file_packager.py to store metadata externally.
 - Improved CMake support with CMAKE_CROSSCOMPILING_EMULATOR (#3447).
 - Added support for `sysconf(_SC_PHYS_PAGES)` (#3405, 3442).
 - Full list of changes:
    - Emscripten: https://github.com/emscripten-core/emscripten/compare/1.32.2...1.32.3
    - Emscripten-LLVM: https://github.com/emscripten-core/emscripten-fastcomp/compare/1.32.2...1.32.3
    - Emscripten-Clang: no changes.

v1.32.2: 5/8/2015
-----------------
 - Removed a (name+num)+num -> name+newnum optimization, which caused heavy
   performance regressions in Firefox when the intermediate computation wraps
   around the address space (#3438).
 - Improved dynamic linking support.
 - Improved emterpreter when doing dynamic linking.
 - Fixed an issue with source maps debug info containing zeroes as line numbers.
 - Full list of changes:
    - Emscripten: https://github.com/emscripten-core/emscripten/compare/1.32.1...1.32.2
    - Emscripten-LLVM: https://github.com/emscripten-core/emscripten-fastcomp/compare/1.32.1...1.32.2
    - Emscripten-Clang: no changes.

v1.32.1: 5/2/2015
-----------------
 - Removed old deprecated options -s INIT_HEAP, MICRO_OPTS, CLOSURE_ANNOTATIONS,
   INLINE_LIBRARY_FUNCS, SHOW_LABELS, COMPILER_ASSERTIONS and
   COMPILER_FASTPATHS.
 - Added support for dynamic linking and dlopen().
 - Fixed a compilation issue that affected -O2 builds and higher (#3430).
 - Full list of changes:
    - Emscripten: https://github.com/emscripten-core/emscripten/compare/1.32.0...1.32.1
    - Emscripten-LLVM: https://github.com/emscripten-core/emscripten-fastcomp/compare/1.32.0...1.32.1
    - Emscripten-Clang: no changes.

v1.32.0: 4/28/2015
------------------
 - Compile .i files properly as C and not C++ (#3365).
 - Removed old deprecated options -s PRECISE_I32_MUL, CORRECT_ROUNDINGS,
   CORRECT_OVERFLOWS, CORRECT_SIGNS, CHECK_HEAP_ALIGN, SAFE_HEAP_LINES,
   SAFE_HEAP >= 2, ASM_HEAP_LOG, SAFE_DYNCALLS, LABEL_DEBUG, RUNTIME_TYPE_INFO
   and EXECUTION_TIMEOUT, since these don't apply to fastcomp, which is now the
   only enabled compilation mode.
 - Preliminary work towards supporting dynamic linking and dlopen().
 - Fixed an issue where emrun stripped some characters at output (#3394).
 - Fixed alignment issues with varargs.
 - Full list of changes:
    - Emscripten: https://github.com/emscripten-core/emscripten/compare/1.31.3...1.32.0
    - Emscripten-LLVM: https://github.com/emscripten-core/emscripten-fastcomp/compare/1.31.3...1.32.0
    - Emscripten-Clang: no changes.

v1.31.3: 4/22/2015
------------------
 - Improved support for -E command line option (#3365).
 - Removed the old optimizeShifts optimization pass that was not valid for
   asm.js code.
 - Fixed an issue when simultaneously using EMULATE_FUNCTION_POINTER_CASTS and
   EMULATED_FUNCTION_POINTERS.
 - Fixed an issue with -s PRECISE_I64_MATH=2 not working (#3374).
 - Full list of changes:
    - Emscripten: https://github.com/emscripten-core/emscripten/compare/1.31.2...1.31.3
    - Emscripten-LLVM: https://github.com/emscripten-core/emscripten-fastcomp/compare/1.31.2...1.31.3
    - Emscripten-Clang: no changes.

v1.31.2: 4/20/2015
------------------
 - Added support for file suffixes .i and .ii (#3365).
 - Fixed an issue with embind and wide strings (#3299).
 - Removed more traces of the old non-fastcomp compiler code.
 - Full list of changes:
    - Emscripten: https://github.com/emscripten-core/emscripten/compare/1.31.1...1.31.2
    - Emscripten-LLVM: no changes.
    - Emscripten-Clang: no changes.

v1.31.1: 4/17/2015
------------------
 - Added support for unicode characters in EM_ASM() blocks (#3348).
 - Removed the pointer masking feature as experimental and unsupported.
 - Fixed an issue where exit() did not terminate execution of Emterpreter (#3360).
 - Removed traces of the old non-fastcomp compiler code.
 - Full list of changes:
    - Emscripten: https://github.com/emscripten-core/emscripten/compare/1.31.0...1.31.1
    - Emscripten-LLVM: https://github.com/emscripten-core/emscripten-fastcomp/compare/1.31.0...1.31.1
    - Emscripten-Clang: no changes.

v1.31.0: 4/14/2015
------------------
 - Remove references to unsupported EMCC_FAST_COMPILER mode, fastcomp is always enabled (#3347).
 - Full list of changes:
    - Emscripten: https://github.com/emscripten-core/emscripten/compare/1.30.6...1.31.0
    - Emscripten-LLVM: https://github.com/emscripten-core/emscripten-fastcomp/compare/1.30.6...1.31.0
    - Emscripten-Clang: no changes.

v1.30.6: 4/14/2015
------------------
 - Removed support for the deprecated jcache functionality (#3313).
 - Added support to emscripten_GetProcAddress() to fetch symbols with the ANGLE
   suffix (#3304, #3315).
 - Added immintrin.h header file to include all SSE support.
 - Added an async option to ccall (#3307).
 - Stopped from using 0 as a valid source ID for OpenAL (#3303).
 - When project has disabled exception catching, build an exceptions-disabled
   version of libcxx.
 - Split libcxx into two parts to optimize code size for projects that only need
   small amount of libcxx (#2545, #3308).
 - Avoid fprintf usage in emscripten_GetProcAddress() to allow using it with -s
   NO_FILESYSTEM=1 (#3327).
 - Removed old deprecated functionalities USE_TYPED_ARRAYS, FHEAP, GC emulation
   and non-asmjs-emscripten ABI.
 - Don't refer to prefixed GL extensions when creating a GL context (#3324).
 - Removed support code for x86_fp80 type (#3341).
 - Optimize EM_ASM() calls even more (#2596).
 - Full list of changes:
    - Emscripten: https://github.com/emscripten-core/emscripten/compare/1.30.5...1.30.6
    - Emscripten-LLVM: https://github.com/emscripten-core/emscripten-fastcomp/compare/1.30.5...1.30.6
    - Emscripten-Clang: no changes.

v1.30.5: 4/7/2015
-----------------
 - Fixed WebIDL operation when closure is enabled after the previous EM_ASM()
   optimizations.
 - Optimized jsCall() to handle variadic cases of number of arguments faster
   (#3290, #3305).
 - Removed support for the getwd() function (#1115, #3309).
 - Fixed a problem with -s IGNORED_FUNCTIONS and -s DEAD_FUNCTIONS not working
   as expected (#3239).
 - Fixed an issue with -s EMTERPRETIFY_ASYNC=1 and emscripten_sleep() not
   working (#3307).
 - Full list of changes:
    - Emscripten: https://github.com/emscripten-core/emscripten/compare/1.30.4...1.30.5
    - Emscripten-LLVM: https://github.com/emscripten-core/emscripten-fastcomp/compare/1.30.4...1.30.5
    - Emscripten-Clang: no changes.

v1.30.4: 4/3/2015
-----------------
 - Optimized the performance and security of EM_ASM() blocks by avoiding the use
   of eval() (#2596).
 - Full list of changes:
    - Emscripten: https://github.com/emscripten-core/emscripten/compare/1.30.3...1.30.4
    - Emscripten-LLVM: https://github.com/emscripten-core/emscripten-fastcomp/compare/1.30.3...1.30.4
    - Emscripten-Clang: no changes.

v1.30.3: 4/3/2015
-----------------
 - Improved error handling in library_idbstore.js.
 - Fixed an asm.js validation issue with EMULATE_FUNCTION_POINTER_CASTS=1 feature (#3300).
 - Fixed Clang build by adding missing nacltransforms project after latest
   LLVM/Clang upstream merge.
 - Full list of changes:
    - Emscripten: https://github.com/emscripten-core/emscripten/compare/1.30.2...1.30.3
    - Emscripten-LLVM: https://github.com/emscripten-core/emscripten-fastcomp/compare/1.30.2...1.30.3
    - Emscripten-Clang: https://github.com/emscripten-core/emscripten-fastcomp-clang/compare/1.30.2...1.30.3

v1.30.2: 4/1/2015
-----------------
 - Added support to writing to mmap()ed memory by implementing msync() (#3269).
 - Updated SDL2 port to version 7.
 - Exported new singleton function Module.createContext() for creating a GL
   context from SDL2.
 - Added support for asm.js/Emscripten arch in Clang.
 - Finished LLVM 3.6 upgrade merge.
 - Full list of changes:
    - Emscripten: https://github.com/emscripten-core/emscripten/compare/1.30.1...1.30.2
    - Emscripten-LLVM: https://github.com/emscripten-core/emscripten-fastcomp/compare/1.30.1...1.30.2
    - Emscripten-Clang: https://github.com/emscripten-core/emscripten-fastcomp-clang/compare/1.30.1...1.30.2

v1.30.1: 3/24/2015
------------------
 - Upgraded LLVM+Clang from version 3.5 to version 3.6.
 - Full list of changes:
    - Emscripten: https://github.com/emscripten-core/emscripten/compare/1.30.0...1.30.1
    - Emscripten-LLVM: https://github.com/emscripten-core/emscripten-fastcomp/compare/1.30.0...1.30.1
    - Emscripten-Clang: https://github.com/emscripten-core/emscripten-fastcomp-clang/compare/1.30.0...1.30.1

v1.30.0: 3/24/2015
------------------
 - Fixed a bug where html5.h API would not remove event handlers on request.
 - Fixed a regression issue that broke building on Windows when attempting to
   invoke tools/gen_struct_info.py.
 - Improved memory growth feature to better handle growing to large memory sizes
   between 1GB and 2GB (#3253).
 - Fixed issues with emrun with terminating target browser process, managing
   lingering sockets and command line quote handling.
 - Fixed a bug where unsigned integer return values in embind could be returned
   as signed (#3249).
 - Improved handling of lost GL contexts.
 - Changed malloc to be fallible (return null on failure) when memory growth is
   enabled (#3253).
 - Fixed a bug with WebIDL not being able to handle enums (#3258).
 - Updated POINTER_MASKING feature to behave as a boolean rather than a mask
   (#3240).
 - Improved "emcmake cmake" on Windows to automatically remove from path any
   entries that contain sh.exe in them, which is not supported by CMake.
 - Fixed an issue with symlink handling in readlink (#3277).
 - Updated SDL2 port to version 6.
 - Removed the obsolete FAST_MEMORY build option.
 - Added reciprocalApproximation and reciprocalSqrtApproximation SIMD intrinsics.
 - Full list of changes:
    - Emscripten: https://github.com/emscripten-core/emscripten/compare/1.29.12...1.30.0
    - Emscripten-LLVM: https://github.com/emscripten-core/emscripten-fastcomp/compare/1.29.12...1.30.0
    - Emscripten-Clang: no changes.

v1.29.12: 3/15/2015
-------------------
 - Fix a bug where SDL_malloc and SDL_free were not available. (#3247)
 - Fix various issues with emrun usage. (#3234)
 - Fixed an off-by-one memory access in native optimizer.
 - Improve emterpreter support.
 - Full list of changes:
    - Emscripten: https://github.com/emscripten-core/emscripten/compare/1.29.11...1.29.12
    - Emscripten-LLVM: no changes.
    - Emscripten-Clang: no changes.

v1.29.11: 3/11/2015
-------------------
 - Remove the requirement to pass -s PRECISE_F32=1 manually when building with
   SIMD support.
 - Fix a temp directory leak that could leave behind empty directories in the
   temp directory after build (#706)
 - Improve support for growable Emscripten heap in asm.js mode.
 - Added a warning message when generating huge asset bundles with file packager.
 - Fixed a bug where emscripten_get_gamepad_status might throw a JS exception if
   called after a gamepad was disconnected.
 - Improve emterpreter sleep support.
 - Optimize code generation when multiple consecutive bitshifts are present.
 - Optimize redundant stack save and restores, and memcpy/memsets.
 - Full list of changes:
    - Emscripten: https://github.com/emscripten-core/emscripten/compare/1.29.10...1.29.11
    - Emscripten-LLVM: https://github.com/emscripten-core/emscripten-fastcomp/compare/1.29.10...1.29.11
    - Emscripten-Clang: no changes.

v1.29.10: 2/19/2015
-------------------
 - Add a warning message when generating code that has a very large number of
   variables, which optimization flags could remove.
 - Improve support for SIMD casts and special loads.
 - Fix the process return code when using EMCONFIGURE_JS=1.
 - Improved the error message in abort().
 - Fix main loop handling during emterpreter sync save/load.
 - Handle emscripten_async_call and friends during sleep, by pausing all
   `safeSet*()` operations.
 - Add support for Google WTF when building with --tracing.
 - Improve emterpreter stability with fuzzing.
 - Add an option to load the memory initializer file from a typed array (#3187)
 - Remove linker warning message when linking to -lm, since Emscripten includes
   musl that implements the math libraries built-in.
 - Add support for SDL_WM_SetCaption(), which calls to Module['setWindowTitle'],
   or if not present, sets the web page title. (#3192)
 - Full list of changes:
    - Emscripten: https://github.com/emscripten-core/emscripten/compare/1.29.9...1.29.10
    - Emscripten-LLVM: https://github.com/emscripten-core/emscripten-fastcomp/compare/1.29.9...1.29.10
    - Emscripten-Clang: no changes.

v1.29.9: 2/9/2015
-------------------
 - Documented FORCE_ALIGNED_MEMORY to be no longer supported.
 - Fixes issues with native optimizer handling of "if () else {}" statements.
   (#3129)
 - Improved cross-browser support for EMSCRIPTEN_FULLSCREEN_FILTERING_NEAREST.
   (#3165)
 - Added new linker option --profiling-funcs, which generates output that is
   otherwise minified, except that function names are kept intact, for use in
   profilers and getting descriptive call stacks.
 - The Module object is no longer written in global scope. (#3167)
 - Added new `emscripten_idb_*` API. (#3169)
 - Added new function emscripten_wget_data().
 - Add support for GL_RED with GLES3/WebGL2. (#3176)
 - Added basic WebVR support. (#3177)
 - Full list of changes:
    - Emscripten: https://github.com/emscripten-core/emscripten/compare/1.29.8...1.29.9
    - Emscripten-LLVM: no changes.
    - Emscripten-Clang: no changes.

v1.29.8: 1/31/2015
-------------------
 - Fix a temp file leak with emterpreter. (#3156)
 - Fix a typo that broke glBlitFramebuffer. (#3159)
 - Added scandir() and alphasort() from musl. (#3161)
 - Add a warning if multiple .a files with same basename are being linked
   together. (#2619)
 - Full list of changes:
    - Emscripten: https://github.com/emscripten-core/emscripten/compare/1.29.7...1.29.8
    - Emscripten-LLVM: https://github.com/emscripten-core/emscripten-fastcomp/compare/1.29.7...1.29.8
    - Emscripten-Clang: no changes.

v1.29.7: 1/28/2015
-------------------
 - Fixed an issue with backwards compatibility in emscripten-ports. (#3144)
 - Warn on duplicate entries in archives. (#2619)
 - Removed the MAX_SETJMPS limitation to improve setjmp/longjpmp support.
   (#3151)
 - Improve the native optimizer to not emit empty if clauses in some cases.
   (#3154)
 - Optimize Math.clz32, Math.min, NaN, and inf handling in asm.js.
 - Full list of changes:
    - Emscripten: https://github.com/emscripten-core/emscripten/compare/1.29.6...1.29.7
    - Emscripten-LLVM: https://github.com/emscripten-core/emscripten-fastcomp/compare/1.29.6...1.29.7
    - Emscripten-Clang: no changes.

v1.29.6: 1/23/2015
-------------------
 - Fixed an issue where calling `glGen*()` when the GL context was lost might
   throw a JS exception, instead a GL_INVALID_OPERATION is now recorded.
 - Improve label handling in native optimizer.
 - Full list of changes:
    - Emscripten: https://github.com/emscripten-core/emscripten/compare/1.29.5...1.29.6
    - Emscripten-LLVM: no changes.
    - Emscripten-Clang: no changes.

v1.29.5: 1/23/2015
-------------------
 - Enable compiling source files with the extension ".c++".
 - Enable versioning of the emscripten ports so that older Emscripten versions
   can keep using older versions of the ports (#3144)
 - Added a whitelist option to emterpreter, a linker flag of form -s
   EMTERPRETIFY_WHITELIST=["symbol1","symbol2"]. (#3129)
 - Improved emscripten_get_pointerlock_status() to always fill the output
   structure even when pointer lock is not supported.
 - Added an environment variable EMCC_NO_OPT_SORT=0/1 option to configure
   whether the generated output should have the functions sorted by length,
   useful for debugging.
 - Added new tool tools/merge_pair.py which allows bisecting differences between
   two output files to find discrepancies.
 - Improved parsing in cashew.
 - Improved output message from emconfigure and emmake when inputs are unexpected.
 - Added built-in asm handler for LLVM fabs operation.
 - Full list of changes:
    - Emscripten: https://github.com/emscripten-core/emscripten/compare/1.29.4...1.29.5
    - Emscripten-LLVM: https://github.com/emscripten-core/emscripten-fastcomp/compare/1.29.4...1.29.5
    - Emscripten-Clang: no changes.

v1.29.4: 1/21/2015
-------------------
 - Added new C <-> JS string marshalling functions asciiToString(),
   stringToAscii(), UTF8ToString(), stringToUTF8() that can be used to copy
   strings across the JS and C boundaries. (#2363)
 - Added new functions lengthBytesUTF8(), lengthBytesUTF16() and
   lengthBytesUTF32() to allow computing the byte lengths of strings in
   different encodings. (#2363)
 - Upgraded SDL2 port to version 4.
 - Add support for saving the emterpreter stack when there are functions
   returning a value on the stack (#3129)
 - Notice async state in emterpreter trampolines (#3129)
 - Optimize SDL1 pixel copying to the screen.
 - Fixed an issue with emterpreter parsing. (#3141)
 - Fixed an issue with native optimizer and -s PPRECISE_F32=1.
 - Full list of changes:
    - Emscripten: https://github.com/emscripten-core/emscripten/compare/1.29.3...1.29.4
    - Emscripten-LLVM: https://github.com/emscripten-core/emscripten-fastcomp/compare/1.29.3...1.29.4
    - Emscripten-Clang: no changes.

v1.29.3: 1/16/2015
-------------------
 - Fixed a bug with OpenGL context initialization enableExtensionsByDefault. (#3135)
 - Fixed an issue with nested if parsing in native optimizer.
 - Full list of changes:
    - Emscripten: https://github.com/emscripten-core/emscripten/compare/1.29.2...1.29.3
    - Emscripten-LLVM: no changes.
    - Emscripten-Clang: no changes.

v1.29.2: 1/16/2015
-------------------
 - Fixed an issue with embind compilation in LLVM 3.5.
 - Fixed an issue with SDL audio queueing stability, which would queue audio too
   eagerly and cause stutter in some applications (#3122, #3124)
 - Enabled native JS optimizer to be built automatically on Windows, requires
   VS2012 or VS2013.
 - Improve error message to reflect the fact that DLOPEN_SUPPORT is currently
   not available (#2365)
 - Improve SIMD load and store support.
 - Upgraded SDL2 port to version 3.
 - Fix a bug with native JS optimizer and braces in nested ifs.
 - Improved emterpreter support.
 - Fixed LLVM 3.5 to build with Visual Studio on Windows (emscripten-fastcomp #61)
 - Full list of changes:
    - Emscripten: https://github.com/emscripten-core/emscripten/compare/1.29.1...1.29.2
    - Emscripten-LLVM: https://github.com/emscripten-core/emscripten-fastcomp/compare/1.29.1...1.29.2
    - Emscripten-Clang: no changes.

v1.29.1: 1/7/2015
-------------------
 - Migrated to upstream PNaCl LLVM+Clang 3.5 from the previous 3.4.
 - Full list of changes:
    - Emscripten: https://github.com/emscripten-core/emscripten/compare/1.29.0...1.29.1
    - Emscripten-LLVM: https://github.com/emscripten-core/emscripten-fastcomp/compare/1.29.0...1.29.1
    - Emscripten-Clang: https://github.com/emscripten-core/emscripten-fastcomp-clang/compare/1.29.0...1.29.1

v1.29.0: 1/7/2015
-------------------
 - Full list of changes:
    - Emscripten: https://github.com/emscripten-core/emscripten/compare/1.28.3...1.29.0
    - Emscripten-LLVM: https://github.com/emscripten-core/emscripten-fastcomp/compare/1.28.3...1.29.0
    - Emscripten-Clang: no changes.

v1.28.3: 1/4/2015
-------------------
 - embuilder.py tool
 - Many fixes for native optimizer on Windows
 - Perform LLVM LTO in a separate invocation of opt, so that it does not mix
   with legalization and other stuff we do at link time
 - Full list of changes:
    - Emscripten: https://github.com/emscripten-core/emscripten/compare/1.28.2...1.28.3
    - Emscripten-LLVM: https://github.com/emscripten-core/emscripten-fastcomp/compare/1.28.2...1.28.3
    - Emscripten-Clang: https://github.com/emscripten-core/emscripten-fastcomp-clang/compare/1.28.2...1.28.3

v1.28.2: 12/17/2014
-------------------
 - Enable native optimizer by default
 - Disable slow2asm legacy testing (asm.js mode in pre-fastcomp)
 - Full list of changes:
    - Emscripten: https://github.com/emscripten-core/emscripten/compare/1.28.1...1.28.2
    - Emscripten-LLVM: https://github.com/emscripten-core/emscripten-fastcomp/compare/1.28.1...1.28.2
    - Emscripten-Clang: no changes.

v1.28.1: 12/15/2014
-------------------
 - Use a lot more MUSL math functions
 - Full list of changes:
    - Emscripten: https://github.com/emscripten-core/emscripten/compare/1.28.0...1.28.1
    - Emscripten-LLVM: https://github.com/emscripten-core/emscripten-fastcomp/compare/1.28.0...1.28.1
    - Emscripten-Clang: no changes.

v1.28.0: 12/12/2014
-------------------
 - Full list of changes:
    - Emscripten: https://github.com/emscripten-core/emscripten/compare/1.27.2...1.28.0
    - Emscripten-LLVM: https://github.com/emscripten-core/emscripten-fastcomp/compare/1.27.2...1.28.0
    - Emscripten-Clang: no changes.

v1.27.2: 12/10/2014
-------------------
 - Added more complete support for SSE1 SIMD intrinsics API. (#2792)
 - Fixed an issue with glTexImage2D on GL_LUMINANCE + GL_FLOAT textures. (#3039)
 - Use the cashew asm.js parser in native optimizer.
 - Fixed issues with IE when running closure minified pages. (#3012)
 - Enabled asm.js validation for SIMD compilation.
 - Full list of changes:
    - Emscripten: https://github.com/emscripten-core/emscripten/compare/1.27.1...1.27.2
    - Emscripten-LLVM: https://github.com/emscripten-core/emscripten-fastcomp/compare/1.27.1...1.27.2
    - Emscripten-Clang: no changes.

v1.27.1: 11/20/2014
-------------------
 - Migrated to upstream PNaCl LLVM+Clang 3.4 from the previous 3.3.
 - Added a FindOpenGL.cmake to support find_package() for OpenGL in CMake scripts.
 - Full list of changes:
    - Emscripten: https://github.com/emscripten-core/emscripten/compare/1.27.0...1.27.1
    - Emscripten-LLVM: https://github.com/emscripten-core/emscripten-fastcomp/compare/1.27.0...1.27.1
    - Emscripten-Clang: https://github.com/emscripten-core/emscripten-fastcomp-clang/compare/1.27.0...1.27.1

v1.27.0: 11/20/2014
-------------------
 - Added new work in progress option -s NATIVE_OPTIMIZER=1 that migrates
   optimizer code from JS to C++ for better performance.
 - Fixed an embind issue when compiling with closure (#2974)
 - Fixed an embind issue with unique_ptr (#2979)
 - Fixed a bug with new GL context initialization in proxy to worker mode.
 - Fixed an issue where GL context event handlers would leak after a GL context
   has been freed.
 - Optimized embind operation in Chrome by avoiding using Function.prototype.bind().
 - Full list of changes:
    - Emscripten: https://github.com/emscripten-core/emscripten/compare/1.26.1...1.27.0
    - Emscripten-LLVM: https://github.com/emscripten-core/emscripten-fastcomp/compare/1.26.1...1.27.0
    - Emscripten-Clang: no changes.

v1.26.1: 11/7/2014
------------------
 - Fixed emscripten::val handle for special js values (#2930)
 - Implemented SDL 1.2 SDL_SetClipRect / SDL_GetClipRect (#2931)
 - Added support for building zlib from Emscripten Ports with linker flag -s USE_ZLIB=1.
 - Improved experimental GLES3 support.
 - Fixed issues with llseek (#2945)
 - Enable using emscripten_get_now() in web workers (#2953)
 - Added stricter input data validation in GL code.
 - Added new HTML5 C API for managing fullscreen mode transitions to resolve
   cross-browser issue #2556 (#2975)
 - Fixed an issue with using structs in va_args (#2923)
 - Full list of changes:
    - Emscripten: https://github.com/emscripten-core/emscripten/compare/1.26.0...1.26.1
    - Emscripten-LLVM: https://github.com/emscripten-core/emscripten-fastcomp/compare/1.26.0...1.26.1
    - Emscripten-Clang: https://github.com/emscripten-core/emscripten-fastcomp-clang/compare/1.26.0...1.26.1

v1.26.0: 10/29/2014
-------------------
 - Fixed an issue where emar would forward --em-config to llvm-ar (#2886)
 - Added a new "emterpreter" feature that allows running Emscripten compiled
   code in interpreted form until asm.js compilation is ready (-s
   EMTERPRETIFY=1).
    - For more information, see
      https://groups.google.com/d/msg/emscripten-discuss/vhaPL9kULxk/_eD2G06eucwJ
 - Added new "Emscripten Ports" architecture that enables building SDL2 with -s
   USE_SDL=2 command line flag.
 - Added support for SDL 1.2 SDL_CreateRGBSurfaceFrom() function.
 - Improved experimental SIMD support.
 - Use only minimum necessary digits to print floating point literals in
   generated JS code for smaller code output.
 - Full list of changes:
    - Emscripten: https://github.com/emscripten-core/emscripten/compare/1.25.2...1.26.0
    - Emscripten-LLVM: https://github.com/emscripten-core/emscripten-fastcomp/compare/1.25.2...1.26.0
    - Emscripten-Clang: no changes.

v1.25.2: 10/16/2014
-------------------
 - Fixed a bug in tmpfile() function not allocating the mode argument correctly.
 - Fixed a bug with handling empty files in IDBFS (#2845)
 - Added an implementation of the utimes() function (#2845)
 - Added experimental WebGL 2.0 support with the linker flag -s USE_WEBGL2=1.
   (#2873)
 - Fixed a UnboundTypeError occurring in embind (#2875)
 - Fixed an error "IndexSizeError: Index or size is negative or greater than the
   allowed amount" being thrown by Emscripten SDL 1.2 surface blit code. (#2879)
 - Fixed a JS minifier issue that generated "x--y from x - -y" (#2869)
 - Added a new emcc command line flag "--cache <dir>" to control the location of
   the Emscripten cache directory (#2816)
 - Implemented SDL_ConvertSurface() and added support for SDL_SRCALPHA in
   SDL_SetAlpha (#2871)
 - Fixed issues with the GL library handling of invalid input values.
 - Optimized SDL copyIndexedColorData function (#2890)
 - Implemented GLES3 emulation for glMapBufferRange() for upcoming WebGL 2
   support, using the -s FULL_ES3=1 linker option.
 - Fixed a bug where setting up and cancelling the main loop multiple times
   would stack up the main loop to be called too frequently (#2839)
 - Introduced a new API emscripten_set_main_loop_timing() for managing the
   Emscripten main loop calling frequency (#2839)
 - Added new optimization flags SDL.discardOnLock and SDL.opaqueFrontBuffer to
   Emscripten SDL 1.2 SDL_LockSurface() and SDL_UnlockSurface() (#2870)
 - Fixed a bug with glfwGetProcAddress().
 - Added option to customize GLOBAL_BASE (the starting address of global
   variables in the Emscripten HEAP).
 - Added the ability to register mouseover and mouseout events from the HTML5
   API.
 - Improved experimental SIMD support.
 - Full list of changes:
    - Emscripten: https://github.com/emscripten-core/emscripten/compare/1.25.1...1.25.2
    - Emscripten-LLVM: no changes.
    - Emscripten-Clang: no changes.

v1.25.1: 10/1/2014
------------------
 - Updated heap resize support code when -s ALLOW_MEMORY_GROWTH=1 is defined.
 - Updated libc++ to new version from upstream svn revision 218372, 2014-09-24.
 - Fixed a bug where building on Windows might generate output JS files with
   incorrect syntax (emscripten-fastcomp #52)
 - Improved experimental SIMD support.
 - Full list of changes:
    - Emscripten: https://github.com/emscripten-core/emscripten/compare/1.25.0...1.25.1
    - Emscripten-LLVM: https://github.com/emscripten-core/emscripten-fastcomp/compare/1.25.0...1.25.1
    - Emscripten-Clang: no changes.


v1.25.0: 9/30/2014
------------------
 - Fixed a warning message with -s EXPORTED_FUNCTIONS.
 - Full list of changes:
    - Emscripten: https://github.com/emscripten-core/emscripten/compare/1.24.1...1.25.0
    - Emscripten-LLVM: no changes.
    - Emscripten-Clang: no changes.

v1.24.1: 9/27/2014
------------------
 - Fixed issues with the tmpnam and tmpfile functions (#2797, 2798)
 - Fixed CMake package find code to not search any system directories, because
   Emscripten is a cross-compiler.
 - Improved support for the proposed solution for heap resizing.
 - Fixed an issue where one could not run a main loop without having first a GL
   context created when -s FULL_ES2 or -s LEGACY_GL_EMULATION were set.
 - For compatibility, Emscripten will no longer warn about missing library files
   for -lGL, -lGLU and -lglut libraries, since Emscripten provides the
   implementation for these without having to explicitly link to anything.
 - Added support for readonly (const) attributes and automatically call
   Pointer_stringify on DOMStrings in WebIDL.
 - Improved SIMD support for the experimental Ecmascript SIMD spec.
 - Added support for GLFW 3.0.
 - Added new Emscripten HTML 5 functions emscripten_set_mouseenter_callback()
   and emscripten_set_mouseleave_callback().
 - Emscripten now recognizes an environment variable
   EMCC_JSOPT_BLACKLIST=a,b,c,d which can be used to force-disable Emscripten to
   skip running specific JS optimization passes. This is intended as a debugging
   aid to help zoom in on JS optimizer bugs when compiling with -O1 and greater.
   (#2819)
 - Fixed a bug where Module['TOTAL_STACK'] was ignored (#2837).
 - Improved SIMD support for the experimental Ecmascript SIMD spec. Preliminary asm.js validation.
 - Full list of changes:
    - Emscripten: https://github.com/emscripten-core/emscripten/compare/1.24.0...1.24.1
    - Emscripten-LLVM: https://github.com/emscripten-core/emscripten-fastcomp/compare/1.24.0...1.24.1
    - Emscripten-Clang: no changes.

v1.24.0: 9/16/2014
------------------
 - Renamed the earlier Module.locateFilePackage() to Module.locateFile() added
   in v1.22.2 to better reflect its extended usage.
 - Improved exceptions support with exception_ptr.
 - Fixed a bug where restoring files from IDBFS would not preserve their file modes.
 - Fixed and issue where one could not pass a null pointer to strftime() function.
 - Improved SIMD support for the experimental Ecmascript SIMD spec.
 - Full list of changes:
    - Emscripten: https://github.com/emscripten-core/emscripten/compare/1.23.5...1.24.0
    - Emscripten-LLVM: https://github.com/emscripten-core/emscripten-fastcomp/compare/1.23.5...1.24.0
    - Emscripten-Clang: no changes.

v1.23.5: 9/12/2014
------------------
 - Added new functions emscripten_get_device_pixel_ratio(),
   emscripten_set_canvas_css_size() and emscripten_get_canvas_css_size() which
   allow handling High DPI options from C code.
 - Fixed bugs with timzone-related functions in the JS-implemented C standard
   library.
 - Implemented clock_gettime(CLOCK_MONOTONIC) and added a new function
   emscripten_get_now_is_monotonic() to query whether the JS-provided timer is
   monotonic or not.
 - Fixed an issue where the user could not pass --llvm-opts=xxx when also
   specifying --llvm-lto=2.
 - Renamed the linker option -profiling to --profiling for consistency. The old
   form is still supported.
 - Formalized the set of valid characters to be used in files passed to the
   file_packager.py (#2765).
 - Implemented SDL function SDL_BlitScaled.
 - Fixed a bug with right modifier keys in SDL.
 - Full list of changes:
    - Emscripten: https://github.com/emscripten-core/emscripten/compare/1.23.4...1.23.5
    - Emscripten-LLVM: no changes.
    - Emscripten-Clang: no changes.

v1.23.4: 9/7/2014
------------------
 - Implemented new targetX and targetY fields for native HTML5 mouse and touch
   events (#2751)
 - Improved SIMD support for the experimental Ecmascript SIMD spec.
 - Full list of changes:
    - Emscripten: https://github.com/emscripten-core/emscripten/compare/1.23.3...1.23.4
    - Emscripten-LLVM: https://github.com/emscripten-core/emscripten-fastcomp/compare/1.23.3...1.23.4
    - Emscripten-Clang: no changes.

v1.23.3: 9/7/2014
------------------
 - Removed the scons-tools SCons build system as unused.
 - Fixed an issue where applications could not handle WebGL context creation
   failures gracefully.
 - Fixed a bug where the stringToC function in ccall/cwrap might not allocate
   enough space to hold unicode strings.
 - Removed CMake from attempting to link to library -ldl when building projects,
   by unsetting CMAKE_DL_LIBS.
 - Fixed a bug where write_sockaddr might return undefined data in its output
   structure.
 - Added a new _experimental_ -s POINTER_MASKING=1 linker option that might help
   JS VMs to optimize asm.js code.
 - Added first version of a memory tracing API to profile memory usage in
   Emscripten applications.
 - Added functions glob and globfree from musl regex library.
 - Improved SIMD support for the experimental Ecmascript SIMD spec.
 - Full list of changes:
    - Emscripten: https://github.com/emscripten-core/emscripten/compare/1.23.2...1.23.3
    - Emscripten-LLVM: https://github.com/emscripten-core/emscripten-fastcomp/compare/1.23.2...1.23.3
    - Emscripten-Clang: no changes.

v1.23.2: 9/2/2014
------------------
 - Adjusted the process and group ids reported by the stub library functions to
   be closer to native unix values.
 - Set stack to be aligned to 16 bytes. (#2721)
 - Fixed a compiler error "unresolved symbol:
   __cxa_decrement_exception_refcount" (#2715)
 - Added a new warning message that instructs that building .so, .dll and .dylib
   files is not actually supported, and is faked for compatibility reasons for
   existing build chains. (#2562)
 - Fixed problems with SDL mouse scrolling (#2643)
 - Implemented OpenAL function alSourceRewind.
 - Removed several old header files from the Emscripten repository that had been
   included for emulation purposes (zlib.h, png.h, tiff.h, tiffio.h), but their
   implementation is not included.
 - Work around an issue in d8 with binary file reading that broke e.g. printf
   when running in d8. (#2731)
 - Rigidified the semantics of Module.preRun and Module.postRun: These must
   always be JS arrays, single functions are not allowed (#2729)
 - Improved compiler warning diagnostics when generating output that will not
   validate as asm.js (#2737)
 - Updated to latest emrun version to enable support for passing arguments with
   hyphens to the program. (#2742)
 - Added Bessel math functions of the first kind  (j0, j1, jn) from musl.
 - Improved SIMD support for the experimental Ecmascript SIMD spec.
 - Full list of changes:
    - Emscripten: https://github.com/emscripten-core/emscripten/compare/1.23.1...1.23.2
    - Emscripten-LLVM: https://github.com/emscripten-core/emscripten-fastcomp/compare/1.23.1...1.23.2
    - Emscripten-Clang: no changes.

v1.23.1: 8/26/2014
------------------
 - Add support for the Chrome variant of the Gamepad API.
 - Updates to SIMD.js support.
 - Implemented glutSetCursor function.
 - Added new link-time options -s NO_FILESYSTEM=1 and -s NO_BROWSER=1 to enable
   reducing output file sizes when those functionalities are not necessary.
 - Added a new option --closure 2 to allow running closure even on the asm.js output.
 - Fixed a regression bug that broke the use of
   emscripten_set_socket_error_callback() in emscripten.h
 - Removed the support for old discontinued Mozilla Audio Data API in src/library_sdl.js.
 - Removed the support for using Web Audio ScriptProcessorNode to stream audio.
 - Improved SDL audio streaming by using the main rAF() callback instead of a
   separate setTimeout() callback to schedule the audio data.
 - Deprecated compiling without typed arrays support.
 - Migrated to using musl PRNG functions. Fixes reported bugs about the quality of randomness (#2341)
 - Improved SIMD support for the experimental Ecmascript SIMD spec.
 - Full list of changes:
    - Emscripten: https://github.com/emscripten-core/emscripten/compare/1.23.0...1.23.1
    - Emscripten-LLVM: https://github.com/emscripten-core/emscripten-fastcomp/compare/1.23.0...1.23.1
    - Emscripten-Clang: no changes.

v1.23.0: 8/21/2014
------------------
 - Added support for array attributes in WebIDL bindings.
 - Allow cloning pointers that are scheduled for deletion in embind, and add
   support for null in embind_repr().
 - Fixed possible issues with rounding and flooring operations.
 - Full list of changes:
    - Emscripten: https://github.com/emscripten-core/emscripten/compare/1.22.2...1.23.0
    - Emscripten-LLVM: no changes.
    - Emscripten-Clang: no changes.

v1.22.2: 8/19/2014
------------------
 - Adds stack overflow checks when building with the link flag -s ASSERTIONS=1.
 - Fix an issue where EM_ASM was not usable with closure when closure removed
   the Module object (#2639)
 - The locale "POSIX" is now recognized (#2636)
 - Fixed a problem with embind on IE11.
 - Added OpenAL functions alSource3i, alListener3f, alGetEnumValue and
   alSpeedOfSound and also recognize ALC_MAX_AUXILIARY_SENDS.
 - Fixed an issue where emcc would create .o files in the current directory when
   compiling multiple code files simultaneously (#2644)
 - The -s PROXY_TO_WORKER1= option now looks for a GET option "?noProxy" in the
   page URL to select at startup time whether proxying should be on or off.
 - Added new functions emscripten_yield, emscripten_coroutine_create and
   emscripten_coroutine_next which implement coroutines when building with the
   -s ASYNCIFY=1 option.
 - Optimized the size of intermediate generated .o files by omitting LLVM debug
   info from them when not needed. (#2657)
 - Fixed WebSocket connection URLs to allow a port number in them, e.g.
   "server:port/addr" (2610)
 - Added support for void* to the WebIDL binder, via the identifier VoidPtr.
 - Optimize emcc to not copy bitcode files around redundantly.
 - Fix stat() to correctly return ENOTDIR when expected (#2669).
 - Fixed issues with nested exception catching (#1714).
 - Increased the minimum size of the Emscripten HEAP to 64k instead of a previous 4k.
 - The {{{ cDefine('name') }}} macros now raise a compile-time error if the
   define name is not found, instead of hiding the error message inside the
   compiled output (#2672)
 - Fixed an issue where --emrun parameter was not compatible with the -s
   PROXY_TO_WORKER=1 option.
 - Improved WebGL support when compiling with the PROXY_TO_WORKER=1 option.
 - Fixed a regression issue with the handling of running dtors of classes that
   use virtual inheritance. (#2682)
 - Added an option Module.locateFilePackage() as a means to customize where data
   files are found in relative to the running page (#2680). NOTE: This parameter
   was later renamed to Module.locateFile() instead in release 1.24.0.
 - Fixed a bug where OpenAL sources would not properly delete.
 - Fixed a bug with upstream libc++ on std::map, std::multimap and
   std::unordered_map self-assignment
   (http://llvm.org/bugs/show_bug.cgi?id=18735)
 - Allow using __asm__ __volatile__("": : :"memory") as a compile-time
   reordering barrier (#2647)
 - Full list of changes:
    - Emscripten: https://github.com/emscripten-core/emscripten/compare/1.22.1...1.22.2
    - Emscripten-LLVM: https://github.com/emscripten-core/emscripten-fastcomp/compare/1.22.1...1.22.2
    - Emscripten-Clang: no changes.

v1.22.1: 8/7/2014
------------------
 - Added support for prefixing functions with '$' in JS libraries, in order to
   cause them not be prefixed with '_' when compiling.
 - Improved WebIDL compiler to support enums.
 - Fixed a bug with emscripten_force_exit() that would throw an exception (#2629).
 - Fixed setlocale() when setting a bad locale. (#2630)
 - Fixed a compiler miscompilation bug when optimizing loops. (#2626)
 - Fixed an issue with rethrowing an exception (#2627)
 - Fixed a bug where malloc()ing from JS code would leak memory if the C/C++
   side does not use malloc() (#2621)
 - Removed an unnecessary assert() in glReadPixels, and improved it to support
   more texture pixel types.
 - Fixed a bug with std::locale accepting unknown locale names (#2636)
 - Added support for WebIDL binder to work with Closure (#2620)
 - Added no-op SDL IMG_Quit() and TTF_Quit() symbols.
 - Migrated to building libcxx and libcxxapi with -Oz optimization flags.
 - Full list of changes:
    - Emscripten: https://github.com/emscripten-core/emscripten/compare/1.22.0...1.22.1
    - Emscripten-LLVM: no changes.
    - Emscripten-Clang: no changes.

v1.22.0: 8/5/2014
------------------
 - Added support to emrun to dump files to the local filesystem for debugging
   purposes.
 - Implemented emscripten_wget in ASYNCIFY mode.
 - Improved extension catching support (#2616)
 - Fixed .a link groups to also work when linking to bitcode. (#2568)
 - Full list of changes:
    - Emscripten: https://github.com/emscripten-core/emscripten/compare/1.21.10...1.22.0
    - Emscripten-LLVM: https://github.com/emscripten-core/emscripten-fastcomp/compare/1.21.10...1.22.0
    - Emscripten-Clang: no changes.

v1.21.10: 7/29/2014
-------------------
 - Fixed a Windows-specific issue where the generated output files might contain
   line endings of form \r\r\n. This caused browser debuggers to get confused
   with line numbers. (#2133)
 - Improved the node.js workaround introduced in v1.21.8.
 - Implemented new HTML5 API for direct WebGL context creation, emscripten_webgl_*().
 - Fixed a bug when loading in node.js and loaded by another module (#2586)
 - Full list of changes:
    - Emscripten: https://github.com/emscripten-core/emscripten/compare/1.21.9...1.21.10
    - Emscripten-LLVM: no changes.
    - Emscripten-Clang: no changes.

v1.21.9: 7/28/2014
------------------
 - Fixed issues with exception catching. (#2531)
 - Full list of changes:
    - Emscripten: https://github.com/emscripten-core/emscripten/compare/1.21.8...1.21.9
    - Emscripten-LLVM: no changes.
    - Emscripten-Clang: no changes.

v1.21.8: 7/28/2014
------------------
 - Fixed an issue when using --embed-file to embed very large files.
 - Worked around a Windows node.js bug where the compiler output might get cut
   off when the compilation ends in an error.
   (https://github.com/joyent/node/issues/1669)
 - Full list of changes:
    - Emscripten: https://github.com/emscripten-core/emscripten/compare/1.21.7...1.21.8
    - Emscripten-LLVM: https://github.com/emscripten-core/emscripten-fastcomp/compare/1.21.7...1.21.8
    - Emscripten-Clang: no changes.

v1.21.7: 7/25/2014
------------------
 - Added new environment variable EMCC_ONLY_FORCED_STDLIBS which can be used to
   restrict to only linking to the chosen set of Emscripten-provided libraries.
   (See also EMCC_FORCE_STDLIBS)
 - Adjusted argv[0] and environment variables USER, HOME, LANG and _ to report a
   more convenient set of default values. (#2565)
 - Fixed an issue where the application could not use environ without also
   referring to getenv() (#2557)
 - Fixed an issue with IDBFS running in web workers.
 - Print out an error if IDBFS is used without IDB support.
 - Fixed calling Runtime.getFuncWrapper() when -s ALIASING_FUNCTION_POINTERS=1 (#2010)
 - Fixed an issue where deleting files during directory iteration would produce
   incorrect iteration results (#2528)
 - Fixed support for strftime with %z and %Z (#2570)
 - Fixed a bug with truncate() throwing an exception (#2572)
 - Improved the linker to generate warning messages if user specifies -s X=Y
   linker flags that do not exist (#2579)
 - Fixed an issue with creating read-only files (#2573)
 - Added first implementation for the ASYNCIFY option, which splits up
   synchronous blocking loops to asynchronous execution. For more information on
   this approach, see https://github.com/emscripten-core/emscripten/wiki/Asyncify
 - Full list of changes:
    - Emscripten: https://github.com/emscripten-core/emscripten/compare/1.21.6...1.21.7
    - Emscripten-LLVM: https://github.com/emscripten-core/emscripten-fastcomp/compare/1.21.6...1.21.7
    - Emscripten-Clang: no changes.

v1.21.6: 7/22/2014
------------------
 - Separated OpenAL AL and ALC errors to properly separate fields.
 - When using EGL to initialize a GL context, initialize a stencil buffer to the
   context as well, since proper EGL context choosing is not yet implemented.
 - Added new linker flag -s DEMANGLE_SUPPORT to choose whether to compile the
   application with libcxxabi-provided demangling support ___cxa_demangle().
 - Fixed a problem where calling stat() on a nonexisting file in the runtime VFS
   would result in an exception being thrown. (#2552)
 - When using the -v flag, no longer retain intermediate compilation files. To
   preserve the intermediate files, set the EMCC_DEBUG=1 environment variable.
   (#2538)
 - Added a new HTML setting Module.memoryInitializerPrefixURL which specifies a
   prefix for where the memory initializer file .mem.js should be loaded from
   (#2542)
 - Implemented eglReleaseThread to work according to spec.
 - Implemented a new function emscripten_force_exit() which immediately shuts
   down the C runtime.
 - Fixed a bug with exception handling that resulted in an error unresolved
   symbol: _ZTISt13bad_exception (#2560)
 - Full list of changes:
    - Emscripten: https://github.com/emscripten-core/emscripten/compare/1.21.5...1.21.6
    - Emscripten-LLVM: no changes.
    - Emscripten-Clang: no changes.

v1.21.5: 7/21/2014
------------------
 - Added support for glDrawBuffers with the WEBGL_draw_buffers extension.
 - Added stub implementation for eglReleaseThread.
 - Fixed a bug where passing -E to emcc used the system include headers instead
   of the built-in ones. (#2534)
 - Fixed the stacktrace() function to work on MSIE as well.
 - Removed the zlib.h header file from system include directory, since
   Emscripten does not provide an implementation of zlib built-in.
 - Added support for __cxa_bad_typeid (#2547)
 - Fixed an internal compiler crash with a certain pattern involving optimized
   builds and int64_t (#2539)
 - Fixed an issue with -s EXCEPTION_CATCHING_WHITELIST handling where an
   extension that was a substring of another might get erroneously handled.
 - Full list of changes:
    - Emscripten: https://github.com/emscripten-core/emscripten/compare/1.21.4...1.21.5
    - Emscripten-LLVM: https://github.com/emscripten-core/emscripten-fastcomp/compare/1.21.4...1.21.5
    - Emscripten-Clang: no changes.

v1.21.4: 7/17/2014
------------------
 - Implemented the getsockopt() function.
 - Added new event callback functions emscripten_set_socket_xx_callback() that
   allow listening to WebSocket events in an asynchronous manner.
 - Greatly improved CMake support, now various forms of configure-time test
   builds are supported, and the default extension is set to ".js"
 - Prohibit the virtual filesystem from creating files with name '.' or '..' at
   runtime.
 - Have runtime mkdir() function call normalize the path to be created before
   creation.
 - Fixed an issue with omitting the third parameter in cwrap() call (#2511).
 - Fixed an issue where mouse event handling would throw an exception if the
   page did not contain a canvas object.
 - Fixed a GL initialization problem when user has extended Array with custom
   functions (#2514)
 - Added new compiler defines __EMSCRIPTEN_major__, __EMSCRIPTEN_minor__ and
   __EMSCRIPTEN_tiny__ which communicate the compiler version major.minor.tiny
   to compiled applications (#2343)
 - Fixed a bug where emrun did not properly capture the exit code when exit
   runtime via not calling exit().
 - Fixed an error message when symlinkin invalid filenams at runtime.
 - Fixed a bug in EGL context creation that parsed the input context creation
   parameters with wrong terminator.
 - Improved ffdb.py to be smarter when to attempt port forwarding to connect to
   a FFOS device DevTools port.
 - Implemented strsignal() function (#2532)
 - Full list of changes:
    - Emscripten: https://github.com/emscripten-core/emscripten/compare/1.21.3...1.21.4
    - Emscripten-LLVM: no changes.
    - Emscripten-Clang: no changes.

v1.21.3: 7/10/2014
------------------
 - Added implementations for SDL function SDL_AudioQuit and SDL_VideoQuit.
 - Fix an issue with the optimizeShifts optimization enabled in previous version.
 - Fixed the -s RELOOPER command line parameter to work.
 - Fixed a bug where building the system libc might result in a compiler deadlock
   on Windows.
 - Removed emcc from trying to link in .dll files as static libraries on
   Windows.
 - Added support for GL_HALF_FLOAT_OES.
 - Fixed a bug where emcmake did not work on Windows.
 - Use multithreaded compilation to build libc.
 - Fixed an issue where the GL interop library could throw an exception in an
   error condition, instead of raising a GL error.
 - Full list of changes:
    - Emscripten: https://github.com/emscripten-core/emscripten/compare/1.21.2...1.21.3
    - Emscripten-LLVM: no changes.
    - Emscripten-Clang: no changes.

v1.21.2: 7/5/2014
------------------
 - Improved the checks that detect that code is run only while the runtime is
   initialized.
 - The memory initializer file (.mem.js) is now emitted by default when
   compiling with at least -O2 optimization level.
 - Fixed a performance issue where built-in math functions (Math.sqrt, etc.)
   took a slightly slower path (#2484).
 - Added support for the ffs libc function.
 - Re-enabled optimizeShifts optimization when not compiling for asm.js (#2481)
 - Full list of changes:
    - Emscripten: https://github.com/emscripten-core/emscripten/compare/1.21.1...1.21.2
    - Emscripten-LLVM: no changes.
    - Emscripten-Clang: no changes.

v1.21.1: 7/3/2014
------------------
 - Fixed an issue where wrong python interpreter could get invoked on Windows
   when both native and cygwin python were installed.
 - Updated musl from version 0.9.13 to version 1.0.3.
 - Full list of changes:
    - Emscripten: https://github.com/emscripten-core/emscripten/compare/1.21.0...1.21.1
    - Emscripten-LLVM: no changes.
    - Emscripten-Clang: no changes.

v1.21.0: 7/2/2014
------------------
 - Enable memory init files (.mem) by default in optimized builds (-O2+), as if
   --memory-init-file 1  is specified. This makes the default behavior on
   optimized builds emit smaller and faster-to-load code, but does require that
   you ship both a .js and a .mem file (if you prefer not to, can use
   --memory-init-file 1  ).
 - Implemented new SDL 1.2 functions SDL_GetRGB, SDL_GetRGBA and SDL_putenv.
 - Added support for /dev/random, /dev/urandom and C++11 std::random_device,
   which will use cryptographically secure random api if available. (#2447)
 - Added support for CMake find_path() directive.
 - Added support for std::unique_ptr in embind.
 - Improved Windows support for ffdb.py.
 - Implemented the clip_rect structure for created SDL surfaces.
 - Fixed a regression with SDL touch events (#2466)
 - Added support for C++11 std::thread::hardware_concurrency which backs to
   navigator.hardwareConcurrency. See
   http://wiki.whatwg.org/wiki/Navigator_HW_Concurrency (#2456)
 - Optimized embind code generation with constexprs.
 - Enabled the use of Runtime.add&removeFunction when closure minification is
   active (#2446)
 - Implemented support for accessing WebGL when building via the proxy to worker
   architecture.
 - Full list of changes:
    - Emscripten: https://github.com/emscripten-core/emscripten/compare/1.20.0...1.21.0
    - Emscripten-LLVM: no changes.
    - Emscripten-Clang: no changes.

v1.20.0: 6/13/2014
------------------
 - Optimize in-memory virtual filesystem performance when serialized to an IndexedDB.
 - Fixed memcpy regression with ta0 and ta1 modes.
 - Fixed an issue with line numbers being messed up when generating source maps (#2410)
 - Fixed an ffdb logging bug that could cause it to drop messages if they were
   being received too fast. Added support getting memory and system descriptions
   with ffdb.
 - Added a new extension to SDL "emscripten_SDL_SetEventHandler()" which enabled
   application to perform SDL event handling inside a JS event handler to
   overcome browser security restrictions. (#2417)
 - Full list of changes:
    - Emscripten: https://github.com/emscripten-core/emscripten/compare/1.19.2...1.20.0
    - Emscripten-LLVM: no changes.
    - Emscripten-Clang: no changes.

v1.19.2: 6/9/2014
------------------
 - Updated CMake support for response file handling.
 - Fixed issues with glfwGetProcAddress and glfwSetWindowSizeCallback.
 - Fixed an issue with regexes that caused issues on IE11 runtime (#2400)
 - Added a new functions emscripten_get_preloaded_image_data() and
   emscripten_get_preloaded_image_data_from_FILE() to obtain pixel data of
   preloaded images.
 - Greatly improved ffdb capabilities to operate a FFOS device.
 - Fixed a Windows-specific bug where the user temp directory was littered with
   temporary .rsp files that did not get cleaned up.
 - Improved SIMD support.
 - Full list of changes:
    - Emscripten: https://github.com/emscripten-core/emscripten/compare/1.19.1...1.19.2
    - Emscripten-LLVM: https://github.com/emscripten-core/emscripten-fastcomp/compare/1.19.1...1.19.2
    - Emscripten-Clang: no changes.

v1.19.1: 6/3/2014
------------------
 - Migrate to using musl sscanf and sprintf and the family that writes to
   memory, and not directly to the filesystem.
 - Improve the error messages from -s SAFE_HEAP_ACCESS=1 runtime checks.
 - Added new linker flag -s NO_DYNAMIC_EXECUTION=1 which removes the use of
   eval() and new Function() in the generated output. For more information, see
   "Eval and related functions are disabled" in
   https://developer.chrome.com/extensions/contentSecurityPolicy .
 - Fixed a compiler issue when very large double constants are present. (#2392)
 - Full list of changes:
    - Emscripten: https://github.com/emscripten-core/emscripten/compare/1.19.0...1.19.1
    - Emscripten-LLVM: no changes.
    - Emscripten-Clang: no changes.

v1.19.0: 5/29/2014
------------------
 - Added an error message to signal that linkable modules are not supported in fastcomp.
 - Fixed a miscompilation issue that resulted in an error "SyntaxError: invalid
   increment operand" and a statement +(+0) being generated (#2314)
 - Make optimized compiler output smaller by running the shell code through
   uglify when not using closure.
 - Fixed a crash in SDL audio loading code introduced in v1.18.3
 - Fixed an issue where glTex(Sub)Image2D might throw an exception on error,
   instead of setting glGetError().
 - Added new typedefs emscripten_align1_short, emscripten_align{1/2}_int,
   emscripten_align{1/2}_float and emscripten_align{1/2/4}_double to ease
   signaling the compiler that unaligned data is present. (#2378)
 - Fixed an embind issue with refcount tracking on smart pointers.
 - Full list of changes:
    - Emscripten: https://github.com/emscripten-core/emscripten/compare/1.18.4...1.19.0
    - Emscripten-LLVM: https://github.com/emscripten-core/emscripten-fastcomp/compare/1.18.4...1.19.0
    - Emscripten-Clang: no changes.

v1.18.4: 5/27/2014
------------------
 - Fixed error message on unsupported linking options (#2365)
 - Updated embind to latest version from IMVU upstream.
 - Fixed an issue where source maps did not load properly in Firefox.
 - Added a more descriptive error message to fastcomp when MAX_SETJMPS limit is
   violated. (#2379)
 - Full list of changes:
    - Emscripten: https://github.com/emscripten-core/emscripten/compare/1.18.3...1.18.4
    - Emscripten-LLVM: https://github.com/emscripten-core/emscripten-fastcomp/compare/1.18.3...1.18.4
    - Emscripten-Clang: no changes.

v1.18.3: 5/21/2014
------------------
 - Added support to emcc command line for "archive groups": -Wl,--start-group
   and -Wl,--end-group
 - Greatly optimized ccall and cwrap implementations.
 - Added new support for SDL_Mix backend to use WebAudio to play back audio clips.
 - Fixed a registerizeHarder issue with elimination of conditional expressions.
 - Migrated single-character standard C functions (islower, tolower, and the
   family) to use musl implementations.
 - Updated relooper to not optimize out breaks if it causes excessive nesting.
 - Full list of changes:
    - Emscripten: https://github.com/emscripten-core/emscripten/compare/1.18.2...1.18.3
    - Emscripten-LLVM: https://github.com/emscripten-core/emscripten-fastcomp/compare/1.18.2...1.18.3
    - Emscripten-Clang: no changes.

v1.18.2: 5/19/2014
------------------
 - Fixed a problem which blocked user applications from handling WebGL context
   loss events themselves.
 - Added a new HTML5 api function emscripten_is_webgl_context_lost() which
   allows polling for context loss in addition to receiving events.
 - Improved async wget progress events to work better across browsers.
 - Improved WebIDL binder support.
 - Added new typeof() function to emscripten::val.
 - Added support for SDL window events SDL_WINDOWEVENT_FOCUS_GAINED,
   SDL_WINDOWEVENT_FOCUS_LOST, SDL_WINDOWEVENT_SHOWN, SDL_WINDOWEVENT_HIDDEN.
 - Fixed a compiler miscompilation on unsigned i1 bitcasts (#2350)
 - Fixed a compiler bug where doubles in varargs might not get 8-byte aligned (#2358)
 - Full list of changes:
    - Emscripten: https://github.com/emscripten-core/emscripten/compare/1.18.1...1.18.2
    - Emscripten-LLVM: https://github.com/emscripten-core/emscripten-fastcomp/compare/1.18.1...1.18.2
    - Emscripten-Clang: no changes.

v1.18.1: 5/12/2014
------------------
 - Fixed an issue where the mouse wheel scroll did not work with SDL.
 - Fixed an issue with emscripten_async_wget, which undesirably expected that
   the string pointer passed to it stayed alive for the duration of the
   operation (#2349)
 - Emscripten now issues a warning message when the EXPORTED_FUNCTIONS list
   contains invalid symbol names (#2338)
 - Full list of changes:
    - Emscripten: https://github.com/emscripten-core/emscripten/compare/1.18.0...1.18.1
    - Emscripten-LLVM: no changes.
    - Emscripten-Clang: no changes.

v1.18.0: 5/10/2014
------------------
 - Enable support for low-level C<->JS interop to marshall 64 bit integers from
   C to JS.
 - Fixed an issue that caused some programs to immediately run out of memory
   "(cannot enlarge memory arrays)" at startup. (#2334)
 - Fixed a crash issue with generated touch events that didn't correspond to a real touch.
 - Full list of changes:
    - Emscripten: https://github.com/emscripten-core/emscripten/compare/1.17.0...1.18.0
    - Emscripten-LLVM: https://github.com/emscripten-core/emscripten-fastcomp/compare/1.17.0...1.18.0
    - Emscripten-Clang: no changes.

v1.17.0: 5/6/2014
------------------
 - Enabled asm.js compilation and -s PRECISE_F32 support when using embind.
 - Improved relooper to emit switches in many-entried blocks.
 - Fixed a GLFW bug where mouse wheel direction was reversed.
 - Fixed glfwGetKey to work even when no callback is registered with
   glfwGetKeyCallback (#1320)
 - Added a new tool 'webidl_binder' that generates C <-> JS interop code from
   WebIDL descriptions.
 - Fix emscripten compilation to work on pages that don't contain a HTML canvas.
 - Added a new error message to default shell when an uncaught exception is thrown.
 - Improved error diagnostics reported by -s SAFE_HEAP=1.
 - Added support for registering callbacks hook to VFS file open, write, move,
   close and delete.
 - Added embind support to std::basic_string<unsigned char>
 - By default, the C runtime will no longer exit after returning from main()
   when safeSetTimeout() or safeSetInterval() is used.
 - Fixed an issue with sscanf formatting (#2322)
 - Fixed an issue where precompiled headers were given a wrong output filename (#2320)
 - Enabled registerizeHarder optimization pass to work when outlining is enabled.
 - Fixed an issue with strptime month handling (#2324)
 - Added an initial implementation of a new tool 'ffdb' which can be used to
   operate a Firefox OS phone from the command line.
 - Fixed a compiler crash on assertion failure '!contains(BranchesOut, Target)'
   (emscripten-fastcomp #32)
 - Added a new ABI to Clang that targets Emscripten specifically. Stop aligning
   member functions to save some space in the function table array.
 - Full list of changes:
    - Emscripten: https://github.com/emscripten-core/emscripten/compare/1.16.0...1.17.0
    - Emscripten-LLVM: https://github.com/emscripten-core/emscripten-fastcomp/compare/1.16.0...1.17.0
    - Emscripten-Clang: https://github.com/emscripten-core/emscripten-fastcomp-clang/compare/1.16.0...1.17.0

v1.16.0: 4/16/2014
------------------
 - Removed browser warnings message in VFS library about replacing __proto__ performance issue.
 - Full list of changes:
    - Emscripten: https://github.com/emscripten-core/emscripten/compare/1.15.1...1.16.0
    - Emscripten-LLVM: no changes.
    - Emscripten-Clang: https://github.com/emscripten-core/emscripten-fastcomp-clang/compare/1.15.1...1.16.0

v1.15.1: 4/15/2014
------------------
 - Added support for SDL2 touch api.
 - Added new user-controllable emdind-related define #define
   EMSCRIPTEN_HAS_UNBOUND_TYPE_NAMES, which allows optimizing embind for minimal
   size when std::type_info is not needed.
 - Fixed issues with CMake support where CMAKE_AR and CMAKE_RANLIB were not
   accessible from CMakeLists.txt files.
 - Full list of changes:
    - Emscripten: https://github.com/emscripten-core/emscripten/compare/1.15.0...1.15.1
    - Emscripten-LLVM: no changes.
    - Emscripten-Clang: no changes.

v1.15.0: 4/11/2014
------------------
 - Fix outlining feature for functions that return a double (#2278)
 - Added support for C++11 atomic constructs (#2273)
 - Adjusted stdout and stderr stream behavior in the default shell.html to
   always print out to both web page text log box, and the browser console.
 - Fixed an issue with loop variable optimization.
 - Full list of changes:
    - Emscripten: https://github.com/emscripten-core/emscripten/compare/1.14.1...1.15.0
    - Emscripten-LLVM: https://github.com/emscripten-core/emscripten-fastcomp/compare/1.14.1...1.15.0
    - Emscripten-Clang: https://github.com/emscripten-core/emscripten-fastcomp-clang/compare/1.14.1...1.15.0

v1.14.1: 4/8/2014
------------------
 - Added new command line utility 'emcmake', which can be used to call
   emconfigure for cmake.
 - Added a new emcc command line parameter '--valid-abspath', which allows
   selectively suppressing warning messages that occur when using absolute path
   names in include and link directories.
 - Added a new emcc linker command line parameter '--emit-symbol-map', which
   will save a map file between minified global names and the original function
   names.
 - Fixed an issue with --default-object-ext not always working properly.
 - Added optimizations to eliminate redundant loop variables and redundant
   self-assignments.
 - Migrated several libc functions to use compiled code from musl instead of
   handwritten JS implementations.
 - Improved embind support.
 - Renamed the EM_ASM_() macro to the form EM_ASM_ARGS().
 - Fixed mouse button ordering issue in glfw.
 - Fixed an issue when creating a path name that ends in a slash (#2258, #2263)
 - Full list of changes:
    - Emscripten: https://github.com/emscripten-core/emscripten/compare/1.14.0...1.14.1
    - Emscripten-LLVM: https://github.com/emscripten-core/emscripten-fastcomp/compare/1.14.0...1.14.1
    - Emscripten-Clang: no changes.

v1.14.0: 3/25/2014
------------------
 - Added new emcc linker command line option '-profiling', which defaults JS
   code generation options suited for benchmarking and profiling purposes.
 - Implemented the EGL function eglWaitGL().
 - Fixed an issue with the HTML5 API that caused the HTML5 event listener unregistration to fail.
 - Fixed issues with numpad keys in SDL support library.
 - Added a new JS optimizer pass 'simplifyIfs', which is run when -s
   SIMPLIFY_IFS=1 link flag is set and -g is not specified. This pass merges
   multiple nested if()s together into single comparisons, where possible.
 - Removed false positive messages on missing internal "emscripten_xxx" symbols at link stage.
 - Updated to latest relooper version.
 - Full list of changes:
    - Emscripten: https://github.com/emscripten-core/emscripten/compare/1.13.2...1.14.0
    - Emscripten-LLVM: https://github.com/emscripten-core/emscripten-fastcomp/compare/1.13.2...1.14.0
    - Emscripten-Clang: no changes.

v1.13.2: 3/15/2014
------------------
 - Fixed issues with SDL audio on Safari.
 - Fixed issues with HTML5 API mouse scroll events on Safari.
 - Fixed issues with HTML5 fullscreen requests in IE11.
 - Enabled support for emscripten_get_callstack on IE10+.
 - Fixed issues with Closure symbol minification.
 - Further improved em_asm()-related error messages.
 - Updated to latest relooper version.
 - Full list of changes:
    - Emscripten: https://github.com/emscripten-core/emscripten/compare/1.13.1...1.13.2
    - Emscripten-LLVM: https://github.com/emscripten-core/emscripten-fastcomp/compare/1.13.1...1.13.2
    - Emscripten-Clang: no changes.

v1.13.1: 3/10/2014
------------------
 - Disallow C implicit function declarations by making it an error instead of a
   warning by default. These will not work with Emscripten, due to strict
   Emscripten signature requirements when calling function pointers (#2175).
 - Allow transitioning to full screen from SDL as a response to mouse press
   events.
 - Fixed a bug in previous 1.13.0 release that broke fullscreen transitioning
   from working.
 - Fixed emscripten/html5.h to be used in C source files.
 - Fix an issue where extraneous system libraries would get included in the
   generated output (#2191).
 - Added a new function emscripten_async_wget2_data() that allows reading from
   an XMLHTTPRequest directly into memory while supporting advanced features.
 - Fixed esc key code in GLFW.
 - Added new emscripten_debugger() intrinsic function, which calls into JS
   "debugger;" statement to break into a JS debugger.
 - Fixed varargs function call alignment of doubles to 8 bytes.
 - Switched to using default function local stack alignment to 16 bytes to be SIMD-friendly.
 - Improved error messages when user code has a syntax error in em_asm() statements.
 - Switched to using a new custom LLVM datalayout format for Emscripten. See
   https://github.com/emscripten-core/emscripten-fastcomp/commit/65405351ba0b32a8658c65940e0b65ceb2601ad4
 - Optimized function local stack space to use fewer temporary JS variables.
 - Full list of changes:
    - Emscripten: https://github.com/emscripten-core/emscripten/compare/1.13.0...1.13.1
    - Emscripten-LLVM: https://github.com/emscripten-core/emscripten-fastcomp/compare/1.13.0...1.13.1
    - Emscripten-Clang: https://github.com/emscripten-core/emscripten-fastcomp-clang/compare/1.13.0...1.13.1

v1.13.0: 3/3/2014
------------------
 - Fixed the deprecated source mapping syntax warning.
 - Fixed a buffer overflow issue in emscripten_get_callstack (#2171).
 - Added support for -Os (optimize for size) and -Oz (aggressively optimize for
   size) arguments to emcc.
 - Fixed a typo that broko the call signature of glCompressedTexSubImage2D()
   function (#2173).
 - Added new browser fullscreen resize logic that always retains aspect ratio
   and adds support for IE11.
 - Improve debug messaging with bad function pointer calls when -s ASSERTIONS=2
   is set.
 - Full list of changes: https://github.com/emscripten-core/emscripten/compare/1.12.3...1.13.0

v1.12.3: 2/27/2014
------------------
 - Fixed alcOpenDevice on Safari.
 - Improved the warning message on missing symbols to not show false positives (#2154).
 - Improved EmscriptenFullscreenChangeEvent HTML5 API structure to return
   information about HTML element and screen sizes for convenience.
 - Full list of changes: https://github.com/emscripten-core/emscripten/compare/1.12.2...1.12.3

v1.12.2: 2/25/2014
------------------
 - Added better warning message if Emscripten, LLVM and Clang versions don't match.
 - Introduced the asmjs-unknown-emscripten target triple that allows
   specializing LLVM codegen for Emscripten purposes.
 - Full list of changes: https://github.com/emscripten-core/emscripten/compare/1.12.1...1.12.2

v1.12.1: 2/25/2014
------------------
 - TURNED ON FASTCOMP BY DEFAULT. This means that you will need to migrate to
   fastcomp-clang build. Either use an Emscripten SDK distribution, or to build
   manually, see
   http://kripken.github.io/emscripten-site/docs/building_from_source/LLVM-Backend.html
   for info.
 - Migrate to requiring Clang 3.3 instead of Clang 3.2. The fastcomp-clang
   repository by Emscripten is based on Clang 3.3.
 - Deprecated old Emscripten libgc implementation.
 - asm.js will now be always enabled, even in -O0 builds in fastcomp.
 - Remove support for -s RUNTIME_TYPE_INFO, which is unsupported in fastcomp.
 - Added a new "powered by Emscripten" logo.
 - Updated default shell.html graphical layout.
 - Added new macro EM_ASM_, which allows sending values to JS without returning anything.
 - Deprecated the jcache compiler option. It should not be needed anymore.
 - Added support for fetching callstack column information in Firefox 30 in emscripten_get_callstack.
 - Fix issues with missing exceptions-related symbols in fastcomp.
 - Full list of changes: https://github.com/emscripten-core/emscripten/compare/1.12.0...1.12.1

v1.12.0: 2/22/2014
------------------
 - Improved the runtime abort error message when calling an invalid function
   pointer if compiled with -s ASSERTIONS=1 and 2. This allows the developer to
   better deduce errors with bad function pointers or function pointers casted
   and invoked via a wrong signature.
 - Added a new api function emscripten_set_main_loop_arg, which allows passing a
   userData pointer that will be carried via the function call, useful for
   object-oriented encapsulation purposes (#2114).
 - Fixed CMake MinSizeRel configuration type to actually optimize for minimal size with -Os.
 - Added support for GLES2 VAO extension OES_vertex_array_object for browsers that support it.
 - Fix issues with emscripten/html5.f when compiled with the SAFE_HEAP option.
 - Full list of changes: https://github.com/emscripten-core/emscripten/compare/1.11.1...1.12.0

v1.11.1: 2/19/2014
------------------
 - Improved eglSwapBuffers to be spec-conformant.
 - Fixed an issue with asm.js validation and va_args (#2120).
 - Fixed asm.js validation issues found with fuzzing.
 - Added new link-time compiler flag -s RETAIN_COMPILER_SETTINGS=1, which
   enables a runtime API for querying which Emscripten settings were used to
   compile the file.
 - Full list of changes: https://github.com/emscripten-core/emscripten/compare/1.11.0...1.11.1

v1.11.0: 2/14/2014
------------------
 - Implemented some new SDL library functions.
 - Renamed standard file descriptors to have handles 0, 1 and 2 rather than 1, 2
   and 3 to coincide with unix numbering.
 - Improved embind support with smart pointers and mixins.
 - Improved the registerization -O3 optimization pass around switch-case constructs.
 - Upper-case files with suffix .C are now also recognized (#2109).
 - Fixed an issue with glGetTexParameter (#2112).
 - Improved exceptions support in fastcomp.
 - Added new linker option -s NO_EXIT_RUNTIME=1, which can be used to set a
   default value for the Module["noExitRuntime"] parameter at compile-time.
 - Improved SDL audio buffer queueing when the sample rate matches the native
   web audio graph sample rate.
 - Added an optimization that removes redundant Math.frounds in -O3.
 - Improved the default shell.html file.
 - Full list of changes: https://github.com/emscripten-core/emscripten/compare/1.10.4...1.11.0

v1.10.4: 2/10/2014
------------------
 - Added support for legacy GL emulation in fastcomp.
 - Deprecated the --split-js compiler option. This is not supported in fastcomp.
 - Full list of changes: https://github.com/emscripten-core/emscripten/compare/1.10.3...1.10.4

v1.10.3: 2/9/2014
------------------
 - Work on supporting GL/EGL GetProcAddress.
 - Fixed issues with shared lib linking support.
 - Full list of changes: https://github.com/emscripten-core/emscripten/compare/1.10.2...1.10.3

v1.10.2: 2/7/2014
------------------
 - Added basic FS unmount support.
 - Improved screen orientation lock API to return a success code.
 - Added PRECISE_F32 support to fastcomp.
 - Fixed issues in fastcomp related to special floating point literal
   serialization.
 - Improved SDL audio buffer queueing.
 - Added new link-time option -s WARN_UNALIGNED=1 to fastcomp to report compiler
   warnings about generated unaligned memory accesses, which can hurt
   performance.
 - Optimized libc strcmp and memcmp with the implementations from musl libc.
 - Optimized libc memcpy and memset to back to native code for large buffer sizes.
 - Full list of changes: https://github.com/emscripten-core/emscripten/compare/1.10.1...1.10.2

v1.10.1: 1/31/2014
------------------
 - Improve srand() and rand() to be seedable and use a Linear Congruential
   Generator (LCG) for the rng generation for performance.
 - Improved OpenAL library support.
 - Full list of changes: https://github.com/emscripten-core/emscripten/compare/1.10.0...1.10.1

v1.10.0: 1/29/2014
------------------
 - Improved C++ exception handling.
 - Improved OpenAL library support.
 - Fixed an issue where loading side modules could try to allocate from sealed
   heap (#2060).
 - Fixed safe heap issues (2068).
 - Added new EM_ASM variants that return a value but do not receive any inputs
   (#2070).
 - Add support for simultaneously using setjmp and C++ exceptions in fastcomp.
 - Full list of changes: https://github.com/emscripten-core/emscripten/compare/1.9.5...1.10.0

v1.9.5: 1/25/2014
------------------
 - Added a spinner logo to default html shell.
 - Full list of changes: https://github.com/emscripten-core/emscripten/compare/1.9.4...1.9.5

v1.9.4: 1/24/2014
------------------
 - Add support for Ninja and Eclipse+Ninja builds with Emscripten+CMake.
 - Fixed regressions with GL emulation.
 - Added support for #if !X in .js library preprocessor.
 - Make the syntax EM_ASM("code"); not silently fail. Note that the proper form
   is EM_ASM(code); without double-quotes.
 - Optimize generated code size by minifying loop labels as well.
 - Revised the -O3 optimization level to mean "safe, but very slow optimizations
   on top of -O2", instead of the old meaning "unsafe optimizations". Using -O3
   will now only do safe optimizations, but can be very slow compared to -O2.
 - Implemented a new registerization optimization pass that does extra variable
   elimination in -O3 and later to reduce the number of local variables in
   functions.
 - Implemented a new emscripten/html5.h interface that exposes common HTML5 APIs
   directly to C code without having to handwrite JS wrappers.
 - Improved error messages reported on user-written .js libraries containing
   syntax errors (#2033).
 - Fixed glBufferData() function call signature with null data pointer.
 - Added new option Module['filePackagePrefixURL'] that allows customizing the
   URL where the VFS package is loaded from.
 - Implemented glGetTexEnviv and glGetTexEnvfv in GL emulation mode.
 - Optimized the size of large memory initializer sections.
 - Fixed issues with the safe heap compilation option.
 - Full list of changes: https://github.com/emscripten-core/emscripten/compare/1.9.3...1.9.4

v1.9.3: 1/17/2014
------------------
 - re-merge split blocks in multiples
 - Full list of changes: https://github.com/emscripten-core/emscripten/compare/1.9.2...1.9.3

v1.9.2: 1/16/2014
------------------
 - Full list of changes: https://github.com/emscripten-core/emscripten/compare/1.9.1...1.9.2

v1.9.1: 1/16/2014
------------------
 - Optimize desktop GL fixed function pipeline emulation texture load
   instruction counts when GL_COMBINE is used.
 - fix Math_floor coercion in unrecommended codegen modes
 - Full list of changes: https://github.com/emscripten-core/emscripten/compare/1.9.0...1.9.1

v1.9.0: 1/16/2014
------------------
 - Full list of changes: https://github.com/emscripten-core/emscripten/compare/1.8.14...1.9.0

v1.8.14: 1/15/2014
------------------
 - add musl fputws and fix vswprintf.
 - Full list of changes: https://github.com/emscripten-core/emscripten/compare/1.8.13...1.8.14

v1.8.13: 1/15/2014
------------------
 - remove musl use of fwritex
 - Full list of changes: https://github.com/emscripten-core/emscripten/compare/1.8.12...1.8.13

v1.8.12: 1/15/2014
------------------
 - Added new GLEW 1.10.0 emulation support.
 - Fixed an issue where the runtime could start more than once when run in a
   browser (#1992)
 - Fix a regression in wprintf.
 - Full list of changes: https://github.com/emscripten-core/emscripten/compare/1.8.11...1.8.12

v1.8.11: 1/15/2014
------------------
 - Full list of changes: https://github.com/emscripten-core/emscripten/compare/1.8.10...1.8.11

v1.8.10: 1/14/2014
------------------
 - Update libc implementation from musl libc.
 - Full list of changes: https://github.com/emscripten-core/emscripten/compare/1.8.9...1.8.10

v1.8.9: 1/14/2014
------------------
 - add fputwc, which enables wprintf.
 - Full list of changes: https://github.com/emscripten-core/emscripten/compare/1.8.8...1.8.9

v1.8.8: 1/14/2014
------------------
 - Update to latest libcxx and libcxxabi libraries.
 - Fix handling of floating point negative zero (#1898)
 - Fixed a memory leak in relooper in previous release.
 - Fixed an issue in previous release with VBO handling in GL optimizations.
 - Full list of changes: https://github.com/emscripten-core/emscripten/compare/1.8.7...1.8.8

v1.8.7: 1/13/2014
------------------
 - Added support to numpad keycodes in glut support library.
 - Fix SIMD support with fastcomp.
 - Fixed a compiler error 'ran out of names' that could occur with too many
   minified symbol names.
 - Work around webkit imul bug https://bugs.webkit.org/show_bug.cgi?id=126345
   (#1991)
 - Optimized desktop GL fixed function pipeline emulation path for better
   performance.
 - Added support for exceptions when building with fastcomp.
 - Fix and issue where the run() function could be called multiple times at
   startup (#1992)
 - Removed a relooper limitation with fixed buffer size.
 - Full list of changes: https://github.com/emscripten-core/emscripten/compare/1.8.6...1.8.7

v1.8.6: 1/8/2014
------------------
 - Added support for the libuuid library, see http://linux.die.net/man/3/libuuid.
 - Fixed .js file preprocessor to preprocess recursively (#1984).
 - Fixed a compiler codegen issue related to overflow arithmetic (#1975)
 - Added new link-time optimization flag -s AGGRESSIVE_VARIABLE_ELIMINATION=1
   that enables the aggressiveVariableElimination js optimizer pass, which tries
   to remove temporary variables in generated JS code at the expense of code
   size.
 - Full list of changes: https://github.com/emscripten-core/emscripten/compare/1.8.5...1.8.6

v1.8.5: 1/7/2014
------------------
 - Fixed compiler issues when used with LLVM 3.4.
 - Full list of changes: https://github.com/emscripten-core/emscripten/compare/1.8.4...1.8.5

v1.8.4: 1/6/2014
------------------
 - Added support to Return and Backspace keys to glut
 - Fixed compiler issues when used with LLVM 3.4.
 - Full list of changes: https://github.com/emscripten-core/emscripten/compare/1.8.3...1.8.4

v1.8.3: 1/5/2014
------------------
 - Improved SDL and page scroll pos handling support for IE10 and IE11.
 - Optimized SDL_UnlockSurface performance.
 - Full list of changes: https://github.com/emscripten-core/emscripten/compare/1.8.2...1.8.3

v1.8.2: 1/4/2014
------------------
 - Fixed glGetFramebufferAttachmentParameteriv and an issue with glGetXXX when
   the returned value was null.
 - Full list of changes: https://github.com/emscripten-core/emscripten/compare/1.8.1...1.8.2

v1.8.1: 1/3/2014
------------------
 - Added support for WebGL hardware instancing extension.
 - Improved fastcomp native LLVM backend support.
 - Added support for #include filename.js to JS libraries.
 - Deprecated --compression emcc command line parameter that manually compressed
   output JS files, due to performance issues. Instead, it is best to rely on
   the web server to serve compressed JS files.
 - Full list of changes: https://github.com/emscripten-core/emscripten/compare/1.8.0...1.8.1

v1.8.0: 12/28/2013
------------------
 - Fix two issues with function outliner and relooper.
 - Full list of changes: https://github.com/emscripten-core/emscripten/compare/1.7.9...1.8.0

v1.7.9: 12/27/2013
------------------
 - Added new command line parameter --em-config that allows specifying a custom
   location for the .emscripten configuration file.
 - Reintroduced relaxed asm.js heap sizes, which no longer need to be power of
   2, but a multiple of 16MB is sufficient.
 - Added emrun command line tool that allows launching .html pages from command
   line on desktop and Android as if they were native applications. See
   https://groups.google.com/forum/#!topic/emscripten-discuss/t2juu3q1H8E . Adds
   --emrun compiler link flag.
 - Began initial work on the "fastcomp" compiler toolchain, a rewrite of the
   previous JS LLVM AST parsing and codegen via a native LLVM backend.
 - Added --exclude-file command line flag to emcc and a matching --exclude
   command line flag to file packager, which allows specifying files and
   directories that should be excluded while packaging a VFS data blob.
 - Improved GLES2 and EGL support libraries to be more spec-conformant.
 - Optimized legacy GL emulation code path. Added new GL_FFP_ONLY optimization
   path to fixed function pipeline emulation.
 - Added new core functions emscripten_log() and emscripten_get_callstack() that
   allow printing out log messages with demangled and source-mapped callstack
   information.
 - Improved BSD Sockets support. Implemented getprotobyname() for BSD Sockets library.
 - Fixed issues with simd support.
 - Various bugfixes: #1573, #1846, #1886, #1908, #1918, #1930, #1931, #1942, #1948, ..
 - Full list of changes: https://github.com/emscripten-core/emscripten/compare/1.7.8...1.7.9

v1.7.8: 11/19/2013
------------------
 - Fixed an issue with -MMD compilation parameter.
 - Added EM_ASM_INT() and EM_ASM_DOUBLE() macros. For more information, read
   https://groups.google.com/forum/#!topic/emscripten-discuss/BFGTJPCgO6Y .
 - Fixed --split parameter to also work on Windows.
 - Fixed issues with BSD sockets accept() call.
 - Full list of changes: https://github.com/emscripten-core/emscripten/compare/1.7.7...1.7.8

v1.7.7: 11/16/2013
------------------
 - Improve SDL audio buffer queue timing support.
 - Improved default precision of clock_gettime even when not using CLOCK_REALTIME.
 - Optimize and fix issues with LLVM IR processing.
 - Full list of changes: https://github.com/emscripten-core/emscripten/compare/1.7.6...1.7.7

v1.7.6: 11/15/2013
------------------
 - Added regex implementation from musl libc.
 - The command line parameter -s DEAD_FUNCTIONS=[] can now be used to explicitly
   kill functions coming from built-in library_xx.js.
 - Improved EGL support and GLES2 spec conformance.
 - Reverted -s TOTAL_MEMORY=x to require pow2 values, instead of the relaxed
   'multiples of 16MB'. This is because the relaxed rule is released only in
   Firefox 26 which is currently in Beta and ships on the week of December 10th
   (currently in Beta). As of writing, current stable Firefox 25 does not yet
   support these.
 - Adjusted the default linker behavior to warn about all missing symbols,
   instead of silently ignoring them. Use -s WARN_ON_UNDEFINED_SYMBOLS=0 to
   suppress these warnings if necessary.
 - Full list of changes: https://github.com/emscripten-core/emscripten/compare/1.7.5...1.7.6

v1.7.5: 11/13/2013
------------------
 - Fix issues with the built-in C++ function name demangler.
 - Full list of changes: https://github.com/emscripten-core/emscripten/compare/1.7.4...1.7.5

v1.7.4: 11/12/2013
------------------
 - Fixed issues with BSD sockets code and SDL joystick implementation.
 - Full list of changes: https://github.com/emscripten-core/emscripten/compare/1.7.3...1.7.4

v1.7.3: 11/12/2013
------------------
 - Added support for generating single-precision floating point instructions.
    - For more information, read
      https://blog.mozilla.org/javascript/2013/11/07/efficient-float32-arithmetic-in-javascript/
 - Made GLES2 support library more spec-conformant by throwing fewer exceptions
   on errors. Be sure to build with -s GL_ASSERTIONS=1, remember to use
   glGetError() and check the browser console to best detect WebGL rendering
   errors.
 - Converted return value of emscripten_get_now() from float to double, to not
   lose precision in the function call.
 - Added support for joysticks in SDL via the Gamepad API
 - Full list of changes: https://github.com/emscripten-core/emscripten/compare/1.7.2...1.7.3

v1.7.2: 11/9/2013
------------------
 - The compiler now always generates a .js file that contains the generated
   source code even when compiling to a .html file.
    - Read https://groups.google.com/forum/#!topic/emscripten-discuss/EuHMwqdSsEs
 - Implemented depth+stencil buffer choosing behavior in GLUT, SDL and GLFW.
 - Fixed memory leaks generated by glGetString and eglGetString.
 - Greatly optimized startup times when virtual filesystems with a large amount
   of files in them.
 - Added some support for SIMD generated by LLVM.
 - Fixed some mappings with SDL keyboard codes.
 - Added a new command line parameter --no-heap-copy to compiler and file
   packager that can be used to optimize VFS memory usage at startup.
 - Updated libcxx to revision 194185, 2013-11-07.
 - Improvements to various library support.
 - Full list of changes: https://github.com/emscripten-core/emscripten/compare/1.7.1...1.7.2

v1.7.1: 10/24/2013
------------------
 - Remove old call to Runtime.warn in file packager code
 - Fix bug with parsing of empty types.
 - Full list of changes: https://github.com/emscripten-core/emscripten/compare/1.7.0...1.7.1

v1.7.0: 10/23/2013
------------------
 - Adds mouse wheel events support in GLUT library.
 - Adds support for a new link parameter -s CASE_INSENSITIVE_VFS=1 to enable
   Emscripten virtual filesystem to search files ignoring case.
 - *Numerous* optimizations in both compilation and runtime stages.
 - Remove unnecessary whitespace, compact postSets function, and other
   optimizations in compilation output to save on generated file size.
 - Fixes float parsing from negative zero.
 - Removes the -s EMIT_GENERATED_FUNCTIONS link parameter as unneeded.
 - Fixes an issue where updating subranges of GL uniform arrays was not
   possible.
 - asm.js heap size (-s TOTAL_MEMORY=x) no longer needs to be a power of 2. As a
   relaxed rule, choosing any multiple of 16MB is now possible.
 - O1 optimization no longer runs the 'simplifyExpressions' optimization pass.
   This is to improve build iteration times when using -O1. Use -O2 to run that
   pass.
 - EM_ASM() can now be used even when compiling to asm.js.
 - All currently specified non-debugging-related WebGL 1 extensions are now
   enabled by default on startup, no need to ctx.getExtension() manually to
   enable them.
 - Improve readability of uncaught JavaScript exceptions that are thrown all the
   way up to the web console by printing out the stack trace of where the throw
   occurred.
 - Fix an issue when renaming a directory to a subdirectory.
 - Several compiler stability fixes.
 - Adds a JavaScript implementation of cxa_demangle function for demangling call
   stack traces at runtime for easier debugging.
 - GL context MSAA antialiasing is now DISABLED by default, to make the GL
   behavior consistent with desktop usage.
 - Added support to SDL, GLUT and GLFW libraries to specify MSAA on/off at startup.
 - Implemented glColor4ubv in GL emulation mode.
 - Fix an issue with LLVM keyword __attribute__ ((__constructor__)) (#1155).
 - Fix an issue with va_args and -s UNALIGNED_MEMORY=1 (#1705).
 - Add initial support code for LLVM SIMD constructs and a JavaScript SIMD
   polyfill implementation from
   https://github.com/johnmccutchan/ecmascript_simd/ .
 - Fixed support for node.js native filesystem API NODEFS on Windows.
 - Optimize application startup times of Emscripten-compiled programs by
   enabling the virtual filesystem XHR and asm.js compilation to proceed in
   parallel when opening a page.
 - Full list of changes: https://github.com/emscripten-core/emscripten/compare/1.6.4...1.7.0

v1.6.4: 9/30/2013
------------------
 - Implements a new preprocessor tool for preparsing C struct definitions
   (#1554), useful for Emscripten support library implementors.
 - Fix parsing issue with sscanf (#1668).
 - Improved the responsiveness of compiler print output on Windows.
 - Improved compilation times at link stage.
 - Added support for new "NODEFS" filesystem that directly accesses files on the
   native filesystem. Only usable with node.js when compiling to JS.
 - Added support for new IDBFS filesystem for accessing files in IndexedDB storage (#1601.
 - Full list of changes: https://github.com/emscripten-core/emscripten/compare/1.6.3...1.6.4

v1.6.3: 9/26/2013
------------------
 - Emscripten CMake toolchain now generates archive files with .a suffix when
   project target type is static library, instead of generatic .bc files
   (#1648).
 - Adds iconv library from the musl project to implement wide functions in C
   library (#1670).
 - Full list of changes:
   https://github.com/emscripten-core/emscripten/compare/1.6.2...1.6.3

v1.6.2: 9/25/2013
------------------
 - Added support for dprintf() function (#1250).
 - Fixes several compiler stability issues (#1637, #1166, #1661, #1651 and more).
 - Enables support for WEBGL_depth_texture.
 - Adds support for new link flag -s GL_ASSERTIONS=1 which can be used to add
   extra validation layer to the Emscripten GL library to catch code issues.
 - Adds support to Web Audio API in SDL audio backend so that SDL audio now
   works in Chrome and new Opera as well.
 - Fixes an alpha blending issue with SDL_SetAlpha.
 - Implemented locale-related code in C library.
 - Full list of changes: https://github.com/emscripten-core/emscripten/compare/1.6.1...1.6.2

v1.6.1: 9/22/2013
------------------
 - Several optimizations to compiler link stage.
 - Full list of changes: https://github.com/emscripten-core/emscripten/compare/1.6.0...1.6.1

v1.6.0: 9/21/2013
------------------
 - Enable support for %[] pattern in scanf.
 - Added dependency tracking support to linked .js files in CMake toolchain.
 - The hex prefix 0x is now properly handled in sscanf (#1632).
 - Simplify internal compiler operations by removing the internal framework.js.
 - Full list of changes: https://github.com/emscripten-core/emscripten/compare/1.5.9...1.6.0

v1.5.9: 9/15/2013
------------------
 - Add support for SDL_Delay in web workers.
 - Full list of changes: https://github.com/emscripten-core/emscripten/compare/1.5.8...1.5.9

v1.5.8: 9/14/2013
------------------
 - Add support for the GCC -E compiler flag.
 - Update Emscripten libc headers to musl-0.9.13.
 - Added new utility function emscripten_async_load_script() to asynchronously
   load a new .js script URL.
 - Full list of changes: https://github.com/emscripten-core/emscripten/compare/1.5.7...1.5.8

v1.5.7: 8/30/2013
------------------
 - The script tag in default shell.html is now marked 'async', which enables
   loading the JS script code asynchronously in Firefox without making the main
   thread unresponsive.
 - Implemented new utility function emscripten_get_canvas_size() which returns
   the current Module <canvas> element size in pixels.
 - Optimize code size in compiled side modules.
 - Optimize startup memory usage by avoiding unnecessary copying of VFS data at
   startup.
 - Add support for SDL_WM_ToggleFullScreen().
 - Add support for emscripten_get_now() when running in SpiderMonkey shell.
 - Added new environment variable EM_BUILD_VERBOSE=0,1,2,3 to set an extra
   compiler output verbosity level for debugging.
 - Added better support for dlopen() to simulate dynamic library loading in
   JavaScript.
 - Improved support for BSD sockets and networking.
 - Added new SOCKFS filesystem, which reads files via a network connection.
 - Avoid issues with long command line limitations in CMake toolchain by using
   response files.
 - Fix issues with client-side vertex data rendering in GL emulation mode.
 - Improved precision of clock_gettime().
 - Improve function outlining support.
 - Added support for using NMake generator with CMake toolchain.
 - Improved support for flexible arrays in structs (#1602).
 - Added ability to marshal UTF16 and UTF32 strings between C++ <-> JS code.
 - Added a new commandline tool validate_asms.py to help automating asm.js
   validation testing.
 - Improved stability with inline asm() syntax.
 - Updated libc headers to new version.
 - Full list of changes: https://github.com/emscripten-core/emscripten/compare/1.5.6...1.5.7

v1.5.6: 8/17/2013
------------------
 - Improved BSD sockets support.
 - Added touch events support to GLUT library.
 - Added new --js-opts=0/1 command line option to control whether JS optimizer
   is run or not.
 - Improved OpenAL support.
 - Added new command line tool tools/find_bigvars.py which can be used on an
   output file to detect large functions and needs for outlining.
 - Merged link flags -s FORCE_GL_EMULATION and -s DISABLE_GL_EMULATION to a
   single opt-in flag -s LEGACY_GL_EMULATION=0/1 to control whether GL emulation
   is active.
 - Improved SDL input support.
 - Several stability-related compiler fixes.
 - Fixed source mapping generation support on Windows.
 - Added back the EMSCRIPTEN_KEEPALIVE attribute qualifier to help prevent
   inlining and to retain symbols in output without dead code elimination
   occurring.
 - Fix issues when marshalling UTF8 strings between C<->JS.
 - Full list of changes: https://github.com/emscripten-core/emscripten/compare/1.5.5...1.5.6

v1.5.5: 8/9/2013
------------------
 - Update libcxx to revision 187959, 2013-08-08.
 - Full list of changes: https://github.com/emscripten-core/emscripten/compare/1.5.4...1.5.5

v1.5.4: 8/9/2013
------------------
 - Fixed multiple issues with C stdlib support.
 - Fix audio buffer queueing issues with OpenAL.
 - Improved BSD sockets support.
 - Added a new compile+link time command line option -Wno-warn-absolute-paths to
   hide the emscripten compiler warning when absolute paths are passed into the
   compiler.
 - Added new link flag -s STB_IMAGE=0/1 and integrate it to SDL image loading to
   enable synchronous image loading support with SDL.
 - Several improvements on function outlining support.
 - Fix issues with GLES2 interop support.
 - Full list of changes: https://github.com/emscripten-core/emscripten/compare/1.5.3...1.5.4

v1.5.3: 6/28/2013
------------------
 - Added new optimization level --llvm-lto 3 to run even more aggressive LTO
   optimizations.
 - Improve optimizations for libc and other libraries.
 - Full list of changes: https://github.com/emscripten-core/emscripten/compare/1.5.2...1.5.3

v1.5.2: 6/27/2013
------------------
 - Added support for generating source maps along the built application when -g
   is specified. This lets the browser show original .cpp sources when
   debugging.
 - GLUT and SDL improvements.
 - Added new link option -g<level> where level=0-4, which allows controlling
   various levels of debuggability added to the output.
 - Full list of changes: https://github.com/emscripten-core/emscripten/compare/1.5.1...1.5.2

v1.5.1: 6/22/2013
------------------
 - File packager now skips all directories and files starting with '.', and hidden files on Windows.
 - Fix issues with strnlen, memmove, LDBL_ constants, va_args, float.h, and others.
 - Full list of changes: https://github.com/emscripten-core/emscripten/compare/1.5.0...1.5.1

v1.5.0: 6/17/2013
------------------
 - Several compiler optimizations.
 - Improve SDL key events support.
 - Increase debug logging when specifying emcc -v.
 - Full list of changes: https://github.com/emscripten-core/emscripten/compare/1.4.9...1.5.0

v1.4.9: 6/8/2013
------------------
 - Several compiler optimizations.
 - Full list of changes: https://github.com/emscripten-core/emscripten/compare/1.4.8...1.4.9

v1.4.8: 6/6/2013
------------------
 - Add support for webrtc-based sockets.
 - Full list of changes: https://github.com/emscripten-core/emscripten/compare/1.4.7...1.4.8

v1.4.7: 6/2/2013
------------------
 - Remove more unneeded break and continue statements in relooper.
 - Full list of changes: https://github.com/emscripten-core/emscripten/compare/1.4.6...1.4.7

v1.4.6: 6/2/2013
------------------
 - Improve relooper code.
 - Full list of changes: https://github.com/emscripten-core/emscripten/compare/1.4.5...1.4.6

v1.4.5: 6/1/2013
------------------
 - Improve relooper code.
 - Full list of changes: https://github.com/emscripten-core/emscripten/compare/1.4.4...1.4.5

v1.4.4: 6/1/2013
------------------
 - Add support for symlinks in source files.
 - Fix various issues with SDL.
 - Added -s FORCE_ALIGNED_MEMORY=0/1 link time flag to control whether all loads
   and stores are assumed to be aligned.
 - Fix file packager to work with closure.
 - Major improvements to embind support, and optimizations.
 - Improve GL emulation.
 - Optimize VFS usage.
 - Allow emscripten to compile .m and .mm files.
 - Added new syntax --preload-file src@dst to file packager command line to
   allow placing source files to custom destinations in the FS.
 - Full list of changes: https://github.com/emscripten-core/emscripten/compare/1.4.3...1.4.4

v1.4.3: 5/8/2013
------------------
 - Fix issue with strcat.
 - Major embind improvements.
 - Switch to le32-unknown-nacl LLVM target triple as default build option
   instead of the old i386-pc-linux-gnu target triple.
 - Improve compiler logging behavior.
 - Full list of changes: https://github.com/emscripten-core/emscripten/compare/1.4.2...1.4.3

v1.4.2: 5/3/2013
------------------
 - Fix issues with le32-unknown-nacl LLVM target triple.
 - Add some GLEW support.
 - Full list of changes: https://github.com/emscripten-core/emscripten/compare/1.4.1...1.4.2

v1.4.1: 4/28/2013
------------------
 - Implement support for le32-unknown-nacl LLVM target triple.
 - Added new cmdline option -s ERROR_ON_UNDEFINED_SYMBOLS=0/1 to give
   compile-time error on undefined symbols at link time. Default off.
 - Full list of changes: https://github.com/emscripten-core/emscripten/compare/1.3.8...1.4.1

v1.3.8: 4/29/2013
------------------
 - Improved 64-bit integer ops codegen.
 - Added Indexed DB support to vfs.
 - Improve warning message on dangerous function pointer casts when compiling in
   asm.js mode.
 - Added --use-preload-cache command line option to emcc, to be used with the
   file packager.
 - Fixes to libcextra.
 - Full list of changes: https://github.com/emscripten-core/emscripten/compare/1.3.7...1.3.8

v1.3.7: 4/24/2013
------------------
 - Merge IMVU implementation of embind to emscripten trunk. Embind allows
   high-level C++ <-> JS types interop.
 - Enable asm.js compilation in -O1 and higher by default. Fix issues when
   compiling to asm.js.
 - Improve libc support with Emscripten with the musl libc headers.
 - Full list of changes: https://github.com/emscripten-core/emscripten/compare/1.3.6...1.3.7

v1.3.6: 4/2/2013
------------------
 - Fix hang issue with strtof.
 - Update libcxx to upstream r178253 from March 29, 2013.
 - Fix issues with GL emulation.
 - Full list of changes: https://github.com/emscripten-core/emscripten/compare/1.3.5...1.3.6

v1.3.5: 3/25/2013
------------------
 - Get exceptions working as they did before.
 - Remove symbol removing hack.
 - Full list of changes: https://github.com/emscripten-core/emscripten/compare/1.3.4...1.3.5

v1.3.4: 3/24/2013
------------------
 - Update to new libcxx and libcxxabi versions from upstream.
 - Full list of changes: https://github.com/emscripten-core/emscripten/compare/1.3.3...1.3.4

v1.3.3: 3/23/2013
------------------
 - Remove unneeded check from relooper.
 - Full list of changes: https://github.com/emscripten-core/emscripten/compare/1.3.2...1.3.3

v1.3.2: 3/22/2013
------------------
 - Fix issues with fgets.
 - Add support for non-fullscreen pointer lock.
 - Improve OpenAL support.
 - Full list of changes: https://github.com/emscripten-core/emscripten/compare/1.3.1...1.3.2

v1.3.1: 3/19/2013
------------------
 - Improve SDL audio and mixer support.
 - Add GLES2 emulation features when -s FULL_ES2=1 is specified.
 - Add support for OpenAL.
 - Add new -s OPENAL_DEBUG=0/1 link command line option.
 - Fixed an issue with mouse coordinate being offset with canvas.
 - Removed -s UTF_STRING_SUPPORT=0 parameter, this is now always on.
 - Full list of changes: https://github.com/emscripten-core/emscripten/compare/1.3.0...1.3.1

v1.3.0: 3/11/2013
------------------
 - Improve GLES2 emulation with -s FULL_ES2=1.
 - Deprecated -s USE_TYPED_ARRAYS=1 and -s QUANTUM_SIZE=1.
 - Implement a minifier infrastructure when compiling for asm.js.
 - Full list of changes: https://github.com/emscripten-core/emscripten/compare/1.2.9...1.3.0

v1.2.9: 3/7/2013
------------------
 - Improved canvas behavior when transitioning between fullscreen.
 - Added support for getopt().
 - Fixed several libc issues.
 - Full list of changes: https://github.com/emscripten-core/emscripten/compare/1.2.8...1.2.9

v1.2.8: 3/6/2013
------------------
 - Remove unnecessary recursion in relooper RemoveUnneededFlows.
 - Full list of changes: https://github.com/emscripten-core/emscripten/compare/1.2.7...1.2.8

v1.2.7: 3/6/2013
------------------
 - Added SDL_Mixer support.
 - Implemented stubs for several Unix and threading-related functions.
 - Full list of changes: https://github.com/emscripten-core/emscripten/compare/1.2.6...1.2.7

v1.2.6: 3/5/2013
------------------
 - Relooper updates.
 - Full list of changes: https://github.com/emscripten-core/emscripten/compare/1.2.5...1.2.6

v1.2.5: 3/5/2013
------------------
 - Greatly improve GL emulation support.
 - Handle %c in sscanf.
 - Improve compilation times by optimizing parallel execution in the linker.
 - Improve several compiler stability issues detected from fuzzing tests.
 - Implemented emscripten_jcache_printf.
 - Allow running emscripten.py outside emcc itself.
 - Full list of changes: https://github.com/emscripten-core/emscripten/compare/1.2.4...1.2.5

v1.2.4: 2/2/2013
------------------
 - Work on adding support for asm.js compilation.
 - Improve EGL support.
 - Full list of changes: https://github.com/emscripten-core/emscripten/compare/1.2.3...1.2.4

v1.2.3: 1/9/2013
------------------
 - Work on adding support for asm.js compilation.
 - Full list of changes: https://github.com/emscripten-core/emscripten/compare/1.2.2...1.2.3

v1.2.2: 1/8/2013
------------------
 - Work on adding support for asm.js compilation.
 - Full list of changes: https://github.com/emscripten-core/emscripten/compare/1.2.1...1.2.2

v1.2.1: 1/8/2013
------------------
 - Improvements to GLUT, SDL and BSD sockets headers.
 - Full list of changes: https://github.com/emscripten-core/emscripten/compare/1.2.0...1.2.1

v1.2.0: 1/1/2013
------------------
 - Work on adding support for asm.js compilation.
 - Full list of changes: https://github.com/emscripten-core/emscripten/compare/1.1.0...1.2.0

v1.1.0: 12/12/2012
------------------
 - Fix several issues with Windows support.
 - Added a standalone toolchain for CMake.
 - Added emscripten_run_script_string().
 - Optimize compilation times via threading.
 - Update to requiring Clang 3.2. Older versions may no longer work.
 - Several improvements to emscripten library support headers.
 - Full list of changes: https://github.com/emscripten-core/emscripten/compare/1.0.1a...1.1.0

v1.0.1a: 11/11/2012
------------------
 - Add relooper code to repository.
 - Full list of changes: https://github.com/emscripten-core/emscripten/compare/1.0.1...1.0.1a

v1.0.1: 11/11/2012
------------------
 - First commit that introduced versioning to the Emscripten compiler.<|MERGE_RESOLUTION|>--- conflicted
+++ resolved
@@ -29,17 +29,14 @@
 - The number of arguments passed to Embind function calls is now only verified
   with ASSERTIONS enabled. (#22591)
 - Optional arguments can now be omitted from Embind function calls. (#22591)
-<<<<<<< HEAD
 - Added two new proxying directives. foo__proxy: 'abort' will abort program
   execution if JS function foo is called from a pthread or a Wasm Worker.
   foo__proxy: 'abort_debug' will do the same, but only in ASSERTIONS builds, and
   in non-ASSERTIONS builds will be no-op.
   Use these proxying directives to annotate JS functions that should not be
   getting called from Workers. (#22648)
-=======
 - Recent changes to Binaryen included in this version significantly improve
   the speed at which the post-link optimizations run for some large programs.
->>>>>>> 0f13010e
 
 3.1.67 - 09/17/24
 -----------------
