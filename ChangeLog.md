--- conflicted
+++ resolved
@@ -23,16 +23,13 @@
 - Enable use of `::` to escape port option separator (#21710)
 - In multi-threaded builds `--extern-pre-js` and `--extern-post-js` code is
   now only run on the main thread, and not on each of the workers. (#21750)
-<<<<<<< HEAD
 - Fix crash when throwing exceptions in dynamically linked int64 functions (#21759)
-=======
 - Multi-threaded builds no depend on a separate `.worker.js` file.  This saves
   on code size and network requests.  In order to make this change go smoothly,
   without breaking build systems that expect a `worker.js`, emscripten will
   generate an empty `.worker.js` to give folks time to transition their
   deployment scripts.  In `-sSTRICT` mode, this empty file will not be
   generated. (#21701)
->>>>>>> 3f15cfdc
 
 3.1.57 - 04/10/24
 -----------------
