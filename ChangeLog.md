--- conflicted
+++ resolved
@@ -20,16 +20,13 @@
 
 4.0.23 (in development)
 -----------------------
-<<<<<<< HEAD
 - The inconsistency of incrementing / decrementing refcounts between Wasm EH and
   Emscripten EH has been fixed. See `test_EXPORT_EXCEPTION_HANDLING_HELPERS` in
   `test_core.py` to see the usage. (#25988)
 
-=======
 - The `select()` and `poll()` system calls can now block under certain
   circumstances.  Specifically, if they are called from a background thread and
   file descriptors include pipes.  (#25523, #25990)
->>>>>>> 87f34a74
 
 4.0.22 - 12/18/25
 -----------------
