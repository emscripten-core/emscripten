This document describes changes between tagged Emscripten SDK versions.

Note that in the compiler, version numbering is used as the mechanism to
invalidate internal compiler caches, so version numbers do not necessarily
reflect the amount of changes between versions.

To browse or download snapshots of old tagged versions, visit
https://github.com/emscripten-core/emscripten/releases.

Not all changes are documented here. In particular, new features, user-oriented
fixes, options, command-line parameters, usage changes, deprecations,
significant internal modifications and optimizations etc. generally deserve a
mention. To examine the full set of changes between versions, visit the link to
full changeset diff at the end of each section.

See docs/process.md for how version tagging works.

Current Trunk
-------------
<<<<<<< HEAD
- Add fine-grained options for specific legacy browser support,
  `MIN_FIREFOX_VERSION`, `MIN_SAFARI_VERSION`, `MIN_IE_VERSION`,
  `MIN_EDGE_VERSION`, `MIN_CHROME_VERSION`. The existing `LEGACY_VM_SUPPORT`
  option sets all of them to 0, that is, maximal backwards compatibility.
  Note that going forwards we will use these settings in more places, so if
  you do need very old legacy browser support, you may need to set either
  `LEGACY_VM_SUPPORT` or the fine-grained options. For more details see #9937
=======
- Default `DISABLE_DEPRECATED_FIND_EVENT_TARGET_BEHAVIOR` to 1. See #9895.
  With this change the old deprecated HTML5 API event target lookup behavior is
  disabled. There is no "Module.canvas" object, no magic "null" default handling,
  and DOM element 'target' parameters are taken to refer to CSS selectors, instead 
  of referring to DOM IDs. For more information see:
  <https://groups.google.com/forum/#!msg/emscripten-discuss/xScZ_LRIByk/_gEy67utDgAJ>
- WASI API updated to from `wasi_unstable` to `wasi_snapshot_preview1` this
  is mostly an implementation detail but if you use `WASI_STANDALONE` it means
  that the output of emscripten now requires a runtime with
  `wasi_snapshot_preview1` support.
>>>>>>> cffcd704

v1.39.4: 12/03/2019
-------------------
- Remove deprecated `requestFullScreen` method from `library_browser.js`, please
  use `requestFullscreen` (without the capital S).
- Remove deprecated `requestFullScreen` and `cancelFullScreen` from `library_glut.js`
- Remove deprecated `requestFullScreen` and `cancelFullScreen`from `library_glfw.js`
- Fix SDL2_mixer support for ogg vorbis. See #9849
- Various source maps fixes, see #9926 #9882 #9837 #9814

v1.39.3: 11/14/2019
------------------

v1.39.2: 11/06/2019
------------------
 - Archives with missing indexes will now have ranlib run on them automatically
   at link time.  This avoids linker errors when using GNU ar to build archive
   files.
 - `ERROR_ON_MISSING_LIBRARIES` now also applies to internal symbols that start
   with `emscripten_`.  Prior to this change such missing symbols would result
   in a runtime error, now they are reported at compile time.
 - Pthread blocking on the main thread will now warn in the console. If
   `ALLOW_BLOCKING_ON_MAIN_THREAD` is unset then the warning is an error.
 - Add `pthread_tryjoin_np`, which is a POSIX API similar to `pthread_join`
   but without blocking.
 - New function `emscripten_has_asyncify()`.
 - Add support for pthreads in Node.js, using Node Workers. See #9745

v1.39.1: 10/30/2019
-------------------
 - Only MEMFS is included by default, others (NODEFS, IDBFS, WORKERFS, PROXYFS)
   must be linked in explicitly, using `-lnodefs.js`, `-lidbfs.js`',
   `-lworkerfs.js`, `-lproxyfs.js`. See #9645

v1.39.0: 10/18/2019
-------------------
 - The emsdk defaults to the upstream backend (instead of fastcomp) from this
   release onward (but both backends are still fully supported).
 - Add support for overriding `.emscripten` config variables using environment
   variables.  Any config variable `FOO` can be overridden by `EM_FOO` in the
   environment.
 - `-Werror` now also turns warnings in the python driver code into errors.
 - Internal settings have moved from `settings.js` to `settings_internal.js`.
   These are settings that are for internal use only and are not set-able from
   the command line.  If we misclassified any of these please open a bug.
 - `STANDALONE_WASM` mode now supports settings up argv via wasi APIs.
 - `STANDALONE_WASM` mode now supports running static constructors in `_start`.

v1.38.48: 10/11/2019
--------------------
 - Add support for `MAIN_THREAD_EM_ASM` in wasm backend. #9560
 - Add ability to disable FETCH worker in Fastcomp backend via
   `USE_FETCH_WORKER=0`.  This is useful for people who use FETCH, but don't
   perform any synchronous fetches on the main thread. #9567
 - Remove `EMCONFIGURE_JS`. Since #6269 we have set it to "2" which means never
   use native, always use JS.

v1.38.47: 10/02/2019
--------------------
 - Add support for FETCH API in WASM backend. This doesn't support FETCH in the
   main thread (`USE_FETCH_WORKER=0` is enforced). #9490
 - Redefine errno values to be consistent with wasi. This will let us avoid
   needing to convert the values back and forth as we use more wasi APIs.
   This is an ABI change, which should not be noticeable from user code
   unless you use errno defines (like EAGAIN) *and* keep around binaries
   compiled with an older version that you link against. In that case, you
   should rebuild them. See #9545.
 - Removed build option `-s ONLY_MY_CODE` as we now have much better solutions
   for that, like building to a wasm object file or using `STANDALONE_WASM`
   etc. (see
   https://github.com/emscripten-core/emscripten/wiki/WebAssembly-Standalone).
 - Emscripten now supports the config file (.emscripten) being placed in the
   emscripten directory rather that the current user's home directory.
   See #9543

v1.38.46: 09/25/2019
--------------------
 - Rename libpthreads to libpthread to match its normal name on other platforms.
   This change should be completely internal to emscripten.
 - Remove redundant `COMPILER_ENGINE` and `JS_ENGINE` options.  We only support
   node as the compiler engine so just use a single `NODE_JS` option for that.
 - Module.abort is no longer exported by default. It can be exported in the normal
   way using `EXTRA_EXPORTED_RUNTIME_METHODS`, and as with other such changes in
   the past, forgetting to export it will show a clear error in `ASSERTIONS` mode.
 - Remove `EMITTING_JS` flag, and replace it with `STANDALONE_WASM`. That flag indicates
   that we want the wasm to be as standalone as possible. We may still emit JS in
   that case, but the JS would just be a convenient way to run the wasm on the Web
   or in Node.js.
 - `ASYNCIFY_BLACKLIST` and `ASYNCIFY_WHITELIST` now support simple '\*' wildcard matching

v1.38.45: 09/12/2019
--------------------

v1.38.44: 09/11/2019
--------------------
 - Remove Binaryen from the ports system. This means that emscripten will
   no longer automatically build Binaryen from source. Instead, either use
   the emsdk (binaries are provided automatically, just like for LLVM), or
   build it yourself and point `BINARYEN_ROOT` in .emscripten to it. See #9409

v1.38.43: 08/30/2019
---------------------
 - noExitRuntime is no longer a property on the Module object. Use `noExitRuntime`
   instead of `Module.noExitRuntime`.

v1.38.42: 08/19/2019
--------------------
 - Add support for [address sanitizer](https://clang.llvm.org/docs/AddressSanitizer.html)
   and standalone [leak sanitizer](https://clang.llvm.org/docs/LeakSanitizer.html)
   with multiple threads. (#9060, #9076)
 - Remove `ERROR_ON_MISSING_LIBRARIES` setting (it's always on now)
 - Remove the ability to use Python operators in flags that support KB/MB/GB/TB
   suffixes, e.g. `TOTAL_MEMORY`. This means that `-s TOTAL_MEMORY=1024*1024`
   will no longer work. This is done because the mechanism may result in
   execution of arbitrary code via command line flags.

v1.38.41: 08/07/2019
--------------------
 - Remove fastcomp's implementation of Asyncify. This has been deprecated for
   a long time, since we added Emterpreter-Async, and now we have a new Asyncify
   implementation in the upstream wasm backend. It is recommended to upgrade to
   the upstream backend and use Asyncify there if you need it. (If you do still
   need the older version, you can use 1.38.40.)
 - Drop ExitStatus from inheriting from Error(), as that could capture the whole
   global scope, preventing temporary variables at page startup from being garbage
   collected. (#9108)
 - `__builtin_return_address` now requires `-s USE_OFFSET_CONVERTER=1` to work. (#9073)
 - emrun now uses HTTP/1.1 instead of HTTP/1.0.
 - `callMain` is no longer exported by default on Module, to allow better JS
   minification. You must add it to `EXTRA_EXPORTED_RUNTIME_METHODS` if you want
   to call it on Module. (In assertions builds, an error with an explanation is
   shown.)
 - Allow expressions with side effects as `EM_ASM`'s arguments and prohibit
   non-arithmetic arguments (e.g. pointers, functions, arrays, objects). (#9054)
 - `emcc` on Windows now uses native newline byte sequence to get a line to
   print for parse error reporting. (#9088)
 - Internal API update: one can now specialize embind's (un)marshalling for a
   group of types via SFINAE, instead of a single type. (#9089)

v1.38.40: 07/24/2019
--------------------
 - LLVM backend pthread builds no longer use external memory initialization
   files, replacing them with passive data segments.
 - LLVM backend now supports thread local storage via the C extension `__thread`
   and C11/C++11 keyword `thread_local`. (#8976)
 - Internal API change: Move read, readAsync, readBinary, setWindowTitle from
   the Module object to normal JS variables. If you use those internal APIs,
   you must change `Module.readAsync()/Module['readAsync']()` to `readAsync()`.
   Note that read is also renamed to `read_` (since "`read`" is an API call in
   the SpiderMonkey shell). In builds with ASSERTIONS an error message is
   shown about the API change. This change allows better JS minification
   (the names read, readAsync etc. can be minified, and if the variables are
   not used they can be removed entirely). Defining these APIs on Module
   (which was never documented or intended, but happened to work) is also
   no longer allowed (but you can override `read_` etc. from JS).

v1.38.39: 07/16/2019
--------------------
 - Add support for [address sanitizer](https://clang.llvm.org/docs/AddressSanitizer.html). (#8884)
   - Currently, only supports one thread without dynamic linking.
 - Rename Bysyncify (the name used during development) to Asyncify. This keeps
   the name consistent with the old ASYNCIFY flag, no need for a new one, as
   they do basically the same thing.

v1.38.38: 07/08/2019
--------------------
 - Add support for standalone [leak sanitizer](https://clang.llvm.org/docs/LeakSanitizer.html). (#8711)

v1.38.37: 06/26/2019
--------------------
 - Set ENV['LANG'] following the user's preferred language (HTTP Accept-Language / navigator.languages[0])
 - `emscripten_run_script_string` now returns C `NULL` instead of the string `null`
   or `undefined` when the result of the `eval` is JavaScript `null` or `undefined`.
 - Add a new system for managing system libraries. (#8780)
   This may require minor changes when performing certain operations:
     - When using `embuilder.py` to build a specific library, the name may have
       changed: for consistency, all library names are prefixed with lib now.
     - `embuilder.py` now only builds the requested library, and not its dependencies
       and certain system libraries that are always built. For example, running
       `embuilder.py build libc` no longer builds `libcompiler_rt` if it hasn't be built.
     - When using `EMCC_FORCE_STDLIBS` with a list of libraries, you must now use
       the simplified names, for example, `libmalloc` and `libpthreads` instead of
       `libdlmalloc` or `libpthreads_stub`. These names will link in the correct
       version of the library: if the build is configured to use `emmalloc`, `libmalloc`
       will mean `libemmalloc`, and if thread support is disabled, `libpthreads` will
       mean `libpthreads_stub`. This allows you to say `libmalloc` or `libpthreads` without
       worrying about which implementation is supposed to be used, and avoid duplicate
       symbols if you used the wrong implementation.
 - LLVM wasm backend pthreads fixes, see #8811, #8718

v1.38.36: 06/15/2019
--------------------

v1.38.35: 06/13/2019
--------------------
 - Include some [waterfall fixes](https://github.com/WebAssembly/waterfall/pull/541)
   for the emsdk builds on linux regarding libtinfo.
 - NOTE: due to a CI failure, builds for mac and windows were not generated.

v1.38.34: 06/01/2019
--------------------
 - Add support for [undefined behavior sanitizer](https://clang.llvm.org/docs/UndefinedBehaviorSanitizer.html).
    - This allows `emcc -fsanitize=undefined` to work. (#8651)
    - The minimal runtime (`-fsanitize-minimal-runtime`) also works. (#8617)

v1.38.33: 05/23/2019
--------------------
 - First release to use the new chromium build infrastructure
   https://groups.google.com/forum/#!msg/emscripten-discuss/WhDtqVyW_Ak/8DfDnfk0BgAJ
 - Add `emscripten_return_address` which implements the functionality of
   gcc/clang's `__builtin_return_address`. (#8617)

v1.38.32: SKIPPED
-----------------
 - The transition from the old to the new CI occurred around here. To avoid
   ambiguity while both CIs were still generating builds, we just tagged a new
   one (1.38.33) on the new CI and skipped 1.38.32.
 - The transition also moves all builds and downloads away from the old
   mozilla-games infrastructure to the new chromium ones. As a result all links
   to *mozilla-games* URLs will not work (these were never documented, but could
   be seen from the internals of the emsdk; the new emsdk uses the proper new
   URLs, so you can either use the sdk normally or find the URLs from there).

v1.38.31: 04/24/2019
--------------------
 - Change `ino_t/off_t` to 64-bits. (#8467)
 - Add port for bzip2 library (`libbz2.a`). (#8349)
 - Add port for libjpeg library. (#8361)
 - Enable `ERROR_ON_MISSING_LIBRARIES` by by default (#8461)

v1.38.30: 03/21/2019
--------------------
 - Remove Module.buffer which was exported by default unnecessarily. This was an
   undocumented internal detail, but in theory code may have relied on it.
   (#8277)

v1.38.29: 03/11/2019
--------------------

v1.38.28: 02/22/2019
--------------------
 - Option `-s EMTERPRETIFY_WHITELIST` now accepts shell-style wildcards;
   this allows matching static functions with conflicting names that
   the linker distinguishes by appending a random suffix.
 - Normalize mouse wheel delta in `library_browser.js`. This changes the scroll
   amount in SDL, GLFW, and GLUT. (#7968)

v1.38.27: 02/10/2019
--------------------
 - Change how `EMCC_LOCAL_PORTS` works, to be more usable. See #7963
 - Remove deprecated Pointer_stringify (use UTF8ToString instead). See #8011
 - Added a new option `-s DISABLE_DEPRECATED_FIND_EVENT_TARGET_BEHAVIOR=1` that
   changes the lookup semantics of DOM elements in html5.h event handler
   callback and WebGL context creation. New behavior is to use CSS selector
   strings to look up DOM elements over the old behavior, which was somewhat
   ad hoc constructed rules around default Emscripten uses. The old behavior
   will be deprecated and removed in the future. Build with -s ASSERTIONS=1
   to get diagnostics messages related to this transition.
 - Breaking change with -s USE_PTHREADS=1 + -s FETCH=1: When building with
   -o a.html, the generated worker script is now named "a.fetch.js" according
   to the base name of the specified output, instead of having a fixed name
   "fetch-worker.js".

v1.38.26: 02/04/2019
--------------------
 - Fix some pthreads proxying deadlocks. See #7865

v1.38.25: 01/18/2019
--------------------
 - Move kripken/emscripten,emscripten-fastcomp,emscripten-fastcomp-clang to
   emscripten-core/\*

v1.38.24: 01/17/2019
--------------------
 - Perform JS static allocations at compile time (#7850)

v1.38.23: 01/10/2019
--------------------
 - Remove BINARYEN_METHOD: no more support for interpret modes, and if you want
   non-wasm, use WASM=0.
 - Support specifying multiple possible ENVIRONMENTs (#7809)

v1.38.22: 01/08/2019
--------------------
 - Add Regal port. See #7674
 - System libraries have been renamed to include the `lib` prefix.  If you use
   `EMCC_FORCE_STDLIBS` or `EMCC_ONLY_FORCED_STDLIBS` to select system libraries
   you may need to add the `lib` prefix.
 - Rename `pthread-main.js` to `NAME.worker.js`, where `NAME` is the main
   name of your application, that is, if you emit `program.js` then you'll get
   `program.worker.js` (this allows more than one to exist in the same
   directory, etc.).
 - Dynamic linker has been taught to handle library -> library dependencies.

v1.38.21: 11/30/2018
--------------------
 - fastcomp: Remove `runPostSets` function and replace with normal static
   constructor function. See #7579

v1.38.20: 11/20/2018
--------------------
 - Remove SPLIT_MEMORY option.
 - Move getTempRet0/setTempRet0 to be JS library functions rather than
   auto-generated by fastcomp.
 - Change `strptime()`'s handling of the "%c" to match that of `strftime()`.
   This is a breaking change for code which depends on the old definition of
   "%c".

v1.38.19: 11/15/2018
--------------------

v1.38.18: 11/08/2018
--------------------
 - Wasm dynamic linking: Rename `tableBase/memoryBase` to
   `__table_base/__memory_base` (#7467)

v1.38.17: 11/07/2018
--------------------
 - Minify wasm import and export names. This decreases JS and wasm size by
   minifying the identifiers where JS calls into wasm or vice versa, which
   are not minifiable by closure or other JS-only tools. This happens in
   -O3, -Os and above. See #7431

v1.38.16: 11/02/2018
--------------------
 - Breaking change: Do not automatically set EXPORT_ALL for MAIN_MODULES or
   SIDE_MODULES. This means that you must explicitly export things that will
   be called from outside (normally, on EXPORTED_FUNCTIONS), or
   you can manually enable EXPORT_ALL yourself (which returns to the exact
   same behavior as before). This change brings us in line with more standard
   dynamic linking, and will match what the LLVM wasm backend will have.
   See #7312.
 - Invalid -s flags on the command line are now treated as errors.
 - Remove BUILD_AS_SHARED_LIBRARY setting.

v1.38.15: 10/25/2018
--------------------

v1.38.14: 10/22/2018
--------------------
 - Errors are now reported when functions listed in EXPORTED_FUNCTIONS are not
   defined. This can be disabled via ERROR_ON_UNDEFINED_SYMBOLS=0. See #7311.

v1.38.13: 10/10/2018
--------------------
 - Support `-s NO_X=1` as an alias for `-s X=0` and vice versa, which
   simplifies current settings with `NO_`-prefixed names. See #7151.
 - Various `EMULATED_FUNCTION_POINTER` improvements. See #7108, #7128.
 - `ERROR_ON_UNDEFINED_SYMBOLS` is now the default.  See #7196

v1.38.12: 09/03/2018
--------------------
 - Update SDL2 to 2.0.7. See #7016.
 - Optionally build using native object files (wasm backend only).
   For now this is behind a new option flag: `-s WASM_OBJECT_FILES=1`.
   See #6875.

v1.38.11: 08/02/2018
--------------------
 - Support for loading wasm files in the same dir as the JS file, using
   node.js/Web-specific techniques as applicable. See #5368 and followups.
 - Add an API for async side module compilation in wasm. See #6663.
 - Remove builtin Crunch support. See #6827.

v1.38.10: 07/23/2018
--------------------
 - Change the type of `size_t` and friends from int to long. This may have
   noticeable effects if you depend on the name mangling of a function that uses
   `size_t` (like in `EXPORTED_FUNCTIONS`), and you must rebuild source files to
   bitcode (so your bitcode is in sync with the system libraries after they are
   rebuilt with this change). Otherwise this should not have any noticeable
   effects for users. See #5916.

v1.38.9: 07/22/2018
-------------------
 - Fix `Module.locateFile` to resolve relative paths to *.wasm, *.mem and other
   files relatively to the main JavaScript file rather than the current working
   directory (see #5368).
   - Add second argument `prefix` to `Module.locateFile` function that contains
     path to JavaScript file where files are loaded from by default.
   - Remove `Module.*PrefixURL` APIs (use `Module.locateFile` instead).

v1.38.8: 07/06/2018
-------------------
 - Fix a regression in 1.38.7 with binaryen no longer bundling binaryen.js
   (which emscripten doesn't need, that's just for handwritten JS users, but
   emscripten did check for its presence).

v1.38.7: 07/06/2018
-------------------
 - Correctness fix for stack handling in `invoke_*()s`. This may add noticeable
   overhead to programs using C++ exceptions and (less likely) setjmp/longjmp -
   please report any issues. See #6666 #6702
 - Deprecate Module.ENVIRONMENT: Now that we have a compile-time option to set
   the environment, also having a runtime one on Module is complexity that we
   are better off without. When Module.ENVIRONMENT is used with ASSERTIONS it
   will show an error to direct users to the new option (-s ENVIRONMENT=web , or
   node, etc., at compile time).
 - Breaking change: Do not export print/printErr by default. Similar to other
   similar changes (like getValue/setValue). We now use out() and err()
   functions in JS to print to stdout/stderr respectively. See #6756.

v1.38.6: 06/13/2018
-------------------

v1.38.5: 06/04/2018
-------------------
 - Update libc++ to 6.0, bringing c++17 support (std::byte etc.)

v1.38.4: 05/29/2018
-------------------
 - Fix asm.js validation regression from 1.38.2.

v1.38.3: 05/25/2018
-------------------
 - Upgrade to LLVM 6.0.1.

v1.38.2: 05/25/2018
--------------------
 - Add ENVIRONMENT option to specify at compile time we only need JS to support
   one runtime environment (e.g., just the web). When emitting HTML, set that to
   web so we emit web code only. #6565
 - Regression in asm.js validation due to cttz optimization #6547

v1.38.1: 05/17/2018
-------------------
 - Remove special-case support for `src/struct_info.compiled.json`: Make it a
   normal cached thing like system libraries, not something checked into the
   source tree.
 - Breaking change: Emit WebAssembly by default. Only the default is changed -
   we of course still support asm.js, and will for a very long time. But
   changing the default makes sense as the recommended output for most use cases
   should be WebAssembly, given it has shipped in all major browsers and
   platforms and is more efficient than asm.js. Build with `-s WASM=0` to
   disable wasm and use asm.js if you want that (or use `-s
   LEGACY_VM_SUPPORT=1`, which emits output that can run in older browsers,
   which includes a bunch of polyfills as well as disables wasm). (#6419)

v1.38.0: 05/09/2018
-------------------

v1.37.40: 05/07/2018
--------------------
 - Fix regression in 1.37.39 on  -s X=@file  parsing (see #6497, #6436)

v1.37.39: 05/01/2018
--------------------
 - Regression: Parsing of `-s X=@file`  broke if the file contains a newline
   (see #6436; fixed in 1.37.40)

v1.37.38: 04/23/2018
--------------------
 - Breaking change: Simplify exception handling, disabling it by default.
   Previously it was disabled by default in -O1 and above and enabled in -O0,
   which could be confusing. You may notice this change if you need exceptions
   and only run in -O0 (since if you test in -O1 or above, you'd see you need to
   enable exceptions manually), in which case you will receive an error at
   runtime saying that exceptions are disabled by default and that you should
   build with `-s DISABLE_EXCEPTION_CATCHING=0` to enable them.
 - Fix regression in 1.37.37 on configure scripts on MacOS (see #6456)

v1.37.37: 04/13/2018
--------------------
 - Regression: configure scripts on MacOS may be broken (see #6456; fixed in 1.37.38)

v1.37.36: 03/13/2018
--------------------

v1.37.35: 02/23/2018
--------------------
 - MALLOC option, allowing picking between dlmalloc (previous allocator and
   still the default) and emmalloc, a new allocator which is smaller and
   simpler.
 - Binaryen update that should fix all known determinism bugs.

v1.37.34: 02/16/2018
--------------------
 - `addFunction` is now supported on LLVM wasm backend, but when being used on
   the wasm backend, you need to provide an additional second argument, a Wasm
   function signature string. Each character within a signature string
   represents a type. The first character represents the return type of a
   function, and remaining characters are for parameter types.
    - 'v': void type
    - 'i': 32-bit integer type
    - 'j': 64-bit integer type (currently does not exist in JavaScript)
    - 'f': 32-bit float type
    - 'd': 64-bit float type
   For asm.js and asm2wasm you can provide the optional second argument, but it
   isn't needed. For that reason this isn't a breaking change, however,
   providing the second argument is recommended so that code is portable across
   all backends and modes.

v1.37.33: 02/02/2018
--------------------

v1.37.32: 01/31/2018
--------------------

v1.37.31: 01/31/2018
--------------------
 - LLVM and clang updates from upstream (5.0svn, close 5.0 release).

v1.37.30: 01/31/2018
--------------------

v1.37.29: 01/24/2018
--------------------

v1.37.28: 01/08/2018
--------------------
 - Breaking change: Don't export the `ALLOC_*` numeric constants by default. As
   with previous changes, a warning will be shown in `-O0` and when `ASSERTIONS`
   are on if they are used.
 - Breaking change: Don't export FS methods by default. As with previous
   changes, a warning will be shown in `-O0` and when `ASSERTIONS` are on, which
   will suggest either exporting the specific methods you need, or using
   `FORCE_FILESYSTEM` which will auto export all the main filesystem methods.
   Aside from using FS methods yourself, you may notice this change when using a
   file package created standalone, that is, by running the file packager
   directly and then loading it at run time (as opposed to telling `emcc` to
   package the files for you, in which case it would be aware of them at compile
   time); you should build with `FORCE_FILESYSTEM` to ensure filesystem support
   for that case.

v1.37.27: 12/24/2017
--------------------
 - Breaking change: Remove the `Runtime` object, and move all the useful methods
   from it to simple top-level functions. Any usage of `Runtime.func` should be
   changed to `func`.

v1.37.26: 12/20/2017
--------------------
 - Breaking change: Change `NO_EXIT_RUNTIME` to 1 by default. This means that by
   default we don't include code to shut down the runtime, flush stdio streams,
   run atexits, etc., which is better for code size. When `ASSERTIONS` is on, we
   warn at runtime if there is text buffered in the streams that should be
   flushed, or atexits are used.
 - Meta-DCE for JS+wasm: remove unused code between JS+wasm more aggressively.
   This should not break valid code, but may break code that depended on unused
   code being kept around (like using a function from outside the emitted JS
   without exporting it - only exported things are guaranteed to be kept alive
   through optimization).

v1.37.24: 12/13/2017
--------------------
 - Breaking change: Similar to the getValue/setValue change from before (and
   with the same `ASSERTIONS` warnings to help users), do not export the
   following runtime methods by default: ccall, cwrap, allocate,
   Pointer_stringify, AsciiToString, stringToAscii, UTF8ArrayToString,
   UTF8ToString, stringToUTF8Array, stringToUTF8, lengthBytesUTF8, stackTrace,
   addOnPreRun, addOnInit, addOnPreMain, addOnExit, addOnPostRun,
   intArrayFromString, intArrayToString, writeStringToMemory,
   writeArrayToMemory, writeAsciiToMemory.

v1.37.23: 12/4/2017
-------------------
 - Breaking change: Do not polyfill Math.{clz32, fround, imul, trunc} by
   default. A new `LEGACY_VM_SUPPORT` option enables support for legacy
   browsers. In `ASSERTIONS` mode, a warning is shown if a polyfill was needed,
   suggesting using that option.
 - Breaking change: Do not export getValue/setValue runtime methods by default.
   You can still use them by calling them directly in code optimized with the
   main file (pre-js, post-js, js libraries; if the optimizer sees they are
   used, it preserves them), but if you try to use them on `Module` then you
   must export them by adding them to `EXTRA_EXPORTED_RUNTIME_METHODS`. In `-O0`
   or when `ASSERTIONS` is on, a run-time error message explains that, if they
   are attempted to be used incorrectly.

v1.37.17: 7/25/2017
------------------
 - Updated to libc++'s "v2" ABI, which provides better alignment for string data
   and other improvements. This is an ABI-incompatible change, so bitcode files
   from previous versions will not be compatible.
 - To see a list of commits in the active development branch 'incoming', which
   have not yet been packaged in a release, see
    - Emscripten: https://github.com/emscripten-core/emscripten/compare/1.37.13...incoming
    - Emscripten-LLVM: https://github.com/emscripten-core/emscripten-fastcomp/compare/1.37.13...incoming
    - Emscripten-Clang: https://github.com/emscripten-core/emscripten-fastcomp-clang/compare/1.37.13...incoming

v1.37.13: 5/26/2017
-------------------
 - Improved Android support for emrun.
 - Duplicate function elimination fixes (#5186)
 - Fix problem with embinding derived classes (#5193)
 - Fix CMake compiler detection when EMCC_SKIP_SANITY_CHECK=1 is used. (#5145)
 - Implemented GLFW Joystick API (#5175)
 - Fixed a bug with emcc --clear-ports command (#5248)
 - Updated Binaryen to version 33.
 - Full list of changes:
    - Emscripten: https://github.com/emscripten-core/emscripten/compare/1.37.12...1.37.13
    - Emscripten-LLVM: no changes.
    - Emscripten-Clang: no changes.

v1.37.12: 5/1/2017
------------------
 - Added emscripten-legalize-javascript-ffi option to LLVM to allow disabling JS FFI mangling
 - Full list of changes:
    - Emscripten: https://github.com/emscripten-core/emscripten/compare/1.37.11...1.37.12
    - Emscripten-LLVM: https://github.com/emscripten-core/emscripten-fastcomp/compare/1.37.11...1.37.12
    - Emscripten-Clang: no changes.

v1.37.11: 5/1/2017
------------------
 - Added missing SIGSTKSZ define after musl 1.1.15 update (#5149)
 - Fix emscripten_get_mouse_status (#5152)
 - Fix _mm_set_epi64x() function (#5103)
 - Fix issue with number of gamepads connected at initial page load (#5169, #5170)
 - Full list of changes:
    - Emscripten: https://github.com/emscripten-core/emscripten/compare/1.37.10...1.37.11
    - Emscripten-LLVM: https://github.com/emscripten-core/emscripten-fastcomp/compare/1.37.10...1.37.11
    - Emscripten-Clang: https://github.com/emscripten-core/emscripten-fastcomp-clang/compare/1.37.10...1.37.11

v1.37.10: 4/20/2017
-------------------
 - Added stub for pthread_setcancelstate for singlethreaded runs.
 - Fixed an outlining bug on function returns (#5080)
 - Implemented new parallel test runner architecture (#5074)
 - Added Cocos2D to Emscripten ports. (-s USE_COCOS2D=1)
 - Updated Binaryen to version 32, which migrates Emscripten to use the new
   WebAssembly Names section. This is a forwards and backwards breaking change
   with respect to reading debug symbol names in Wasm callstacks. Use of the new
   Names section format first shipped in Emscripten 1.37.10, Binaryen version
   32, Firefox 55, Firefox Nightly 2017-05-18 and Chrome 59; earlier versions
   still used the old format. For more information, see
   https://github.com/WebAssembly/design/pull/984 and
   https://github.com/WebAssembly/binaryen/pull/933.
 - Full list of changes:
    - Emscripten: https://github.com/emscripten-core/emscripten/compare/1.37.9...1.37.10
    - Emscripten-LLVM: https://github.com/emscripten-core/emscripten-fastcomp/compare/1.37.9...1.37.10
    - Emscripten-Clang: no changes.

v1.37.9: 3/23/2017
------------------
 - Added new build feature -s GL_PREINITIALIZED_CONTEXT=1 which allows pages to
   manually precreate the GL context they use for customization purposes.
 - Added a custom callback hook Module.instantiateWasm() which allows user shell
   HTML file to manually perform Wasm instantiation for preloading and progress
   bar purposes.
 - Added a custom callback hook Module.getPreloadedPackage() to file preloader
   code to allow user shell HTML file to manually download .data files for
   preloading and progress bar purposes.
 - Full list of changes:
    - Emscripten: https://github.com/emscripten-core/emscripten/compare/1.37.8...1.37.9
    - Emscripten-LLVM: https://github.com/emscripten-core/emscripten-fastcomp/compare/1.37.8...1.37.9
    - Emscripten-Clang: no changes.

v1.37.8: 3/17/2017
------------------
 - Fixed a bug with robust_list initialization on pthreads build mode.
 - Full list of changes:
    - Emscripten: https://github.com/emscripten-core/emscripten/compare/1.37.7...1.37.8
    - Emscripten-LLVM: no changes.
    - Emscripten-Clang: no changes.

v1.37.7: 3/15/2017
------------------
 - Updated to LLVM 4.0.
 - Full list of changes:
    - Emscripten: https://github.com/emscripten-core/emscripten/compare/1.37.6...1.37.7
    - Emscripten-LLVM: https://github.com/emscripten-core/emscripten-fastcomp/compare/1.37.6...1.37.7
    - Emscripten-Clang: https://github.com/emscripten-core/emscripten-fastcomp-clang/compare/1.37.6...1.37.7

v1.37.6: 3/15/2017
------------------
 - Implemented readdir() function for WORKERFS.
 - Fixed bugs with Fetch API (#4995, #5027)
 - Full list of changes:
    - Emscripten: https://github.com/emscripten-core/emscripten/compare/1.37.5...1.37.6
    - Emscripten-LLVM: no changes.
    - Emscripten-Clang: no changes.

v1.37.5: 3/13/2017
------------------
 - Updated musl to version 1.1.15 from earlier version 1.0.5.
 - Full list of changes:
    - Emscripten: https://github.com/emscripten-core/emscripten/compare/1.37.4...1.37.5
    - Emscripten-LLVM: no changes.
    - Emscripten-Clang: no changes.

v1.37.4: 3/13/2017
------------------
 - Fixed glGetUniformLocation() to work according to spec with named uniform blocks.
 - Fixed WebAssembly Memory.grow() to work.
 - Switched to 16KB page size from earlier 64KB.
 - Optimize alBufferData() operation.
 - Fixed a resource lookup issue with multiple OpenAL audio contexts.
 - Full list of changes:
    - Emscripten: https://github.com/emscripten-core/emscripten/compare/1.37.3...1.37.4
    - Emscripten-LLVM: no changes.
    - Emscripten-Clang: no changes.

v1.37.3: 2/16/2017
------------------
 - Updated Binaryen to version 0x01. First official stable WebAssembly support version. (#4953)
 - Optimized memcpy and memset with unrolling and SIMD, when available.
 - Improved Emscripten toolchain profiler to track more hot code.
 - Added new linker flag -s WEBGL2_BACKWARDS_COMPATIBILITY_EMULATION=1 to allow
   simultaneously targeting WebGL 1 and WebGL 2.
 - Optimize Emscripten use of multiprocessing pools.
 - More WebGL 2 garbage free optimizations.
 - Full list of changes:
    - Emscripten: https://github.com/emscripten-core/emscripten/compare/1.37.2...1.37.3
    - Emscripten-LLVM: https://github.com/emscripten-core/emscripten-fastcomp/compare/1.37.2...1.37.3
    - Emscripten-Clang: no changes.

v1.37.2: 1/31/2017
------------------
 - Fixed a build error with boolean SIMD types.
 - Improved WebAssembly support, update Binaryen to version 22.
 - Update GL, GLES, GLES2 and GLES3 headers to latest upstream Khronos versions.
 - Implement support for new garbage free WebGL 2 API entrypoints which improve
   performance and reduce animation related stuttering.
 - Fixed a bug where -s USE_PTHREADS builds would not have correct heap size if
   -s TOTAL_MEMORY is not being used.
 - Fixed array type issue that prevented glTexImage3D() and glTexSubImage3D()
   from working.
 - Full list of changes:
    - Emscripten: https://github.com/emscripten-core/emscripten/compare/1.37.1...1.37.2
    - Emscripten-LLVM: https://github.com/emscripten-core/emscripten-fastcomp/compare/1.37.1...1.37.2
    - Emscripten-Clang: no changes.

v1.37.1: 12/26/2016
-------------------
 - Implemented new Fetch API for flexible multithreaded XHR and IndexedDB
   access.
 - Implemented initial version of new ASMFS filesystem for multithreaded
   filesystem operation.
 - Full list of changes:
    - Emscripten: https://github.com/emscripten-core/emscripten/compare/1.37.0...1.37.1
    - Emscripten-LLVM: no changes.
    - Emscripten-Clang: no changes.

v1.37.0: 12/23/2016
-------------------
 - Added support for LLVM sin&cos intrinsics.
 - Fix GLFW mouse button mappings (#4317, #4659)
 - Add support for --emit-symbol-map to wasm
 - Fixed handling of an invalid path in chdir (#4749)
 - Added new EMSCRIPTEN_STRICT mode, which can be enabled to opt in to removing
   support for deprecated behavior.
 - Remove references to Web Audio .setVelocity() function, which has been
   removed from the spec.
 - Full list of changes:
    - Emscripten: https://github.com/emscripten-core/emscripten/compare/1.36.14...1.37.0
    - Emscripten-LLVM: https://github.com/emscripten-core/emscripten-fastcomp/compare/1.36.14...1.37.0
    - Emscripten-Clang: no changes.

v1.36.14: 11/3/2016
-------------------
 - Added support to emscripten_async_wget() for relative paths.
 - Fixed FS.mkdirTree('/') to work.
 - Updated SDL 2 port to version 12.
 - Added more missing pthreads stubs.
 - Normalize system header includes to use the preferred form #include
   <emscripten/foo.h> to avoid polluting header include namespaces.
 - Fixed a bug where transitioning to fullscreen could cause a stack overflow in GLFW.
 - Added new system CMake option
   -DEMSCRIPTEN_GENERATE_BITCODE_STATIC_LIBRARIES=ON to choose if static
   libraries should be LLVM bitcode instead of .a files.
 - Improved SIMD support to be more correct to the spec.
 - Updated Binaryen to version 18. (#4674)
 - Fixed dlopen with RTLD_GLOBAL parameter.
 - Full list of changes:
    - Emscripten: https://github.com/emscripten-core/emscripten/compare/1.36.13...1.36.14
    - Emscripten-LLVM: no changes.
    - Emscripten-Clang: no changes.

v1.36.13: 10/21/2016
--------------------
 - Pass optimization settings to asm2wasm.
 - Fix to exporting emscripten_builtin_malloc() and emscripten_builtin_free()
   when heap is split to multiple parts.
 - Full list of changes:
    - Emscripten: https://github.com/emscripten-core/emscripten/compare/1.36.12...1.36.13
    - Emscripten-LLVM: no changes.
    - Emscripten-Clang: no changes.

v1.36.12: 10/20/2016
--------------------
 - Improved Emscripten toolchain profiler with more data. (#4566)
 - Export dlmalloc() and dlfree() as emscripten_builtin_malloc() and
   emscripten_builtin_free() to allow user applications to hook into memory
   allocation (#4603)
 - Improved asm.js -s USE_PTHREADS=2 build mode compatibility when
   multithreading is not supported.
 - Improved WebGL support with closure compiler (#4619)
 - Improved Bianaryen WebAssembly support
 - Added support for GL_disjoint_timer_query extension (#4575)
 - Improved Emscripten compiler detection with CMake (#4129, #4314, #4318)
 - Added support for int64 in wasm.
 - Optimize small constant length memcpys in wasm.
 - Full list of changes:
    - Emscripten: https://github.com/emscripten-core/emscripten/compare/1.36.11...1.36.12
    - Emscripten-LLVM: https://github.com/emscripten-core/emscripten-fastcomp/compare/1.36.11...1.36.12
    - Emscripten-Clang: no changes.

v1.36.11: 9/24/2016
-------------------
 - Added new runtime functions
   emscripten_sync/async/waitable_run_in_main_runtime_thread() for proxying
   calls with pthreads (#4569)
 - Full list of changes:
    - Emscripten: https://github.com/emscripten-core/emscripten/compare/1.36.10...1.36.11
    - Emscripten-LLVM: no changes.
    - Emscripten-Clang: no changes.

v1.36.10: 9/24/2016
-------------------
 - Improved compiler logging print messages on first run experience. (#4501)
 - Fixed log printing in glFlushMappedBufferRange() and glGetInfoLog()
   functions. (#4521)
 - Added setjmp/longjmp handling for wasm.
 - Improved support for --proxy-to-worker build mode.
 - Improved GLES3 support for glGet() features that WebGL2 does not have. (#4514)
 - Added support for implementation defined glReadPixels() format.
 - Improved WebGL 2 support with closure compilter. (#4554)
 - Implemented support for nanosleep() when building in pthreads mode (#4578)
 - Added support for  llvm_ceil_f64 and llvm_floor_f64 intrinsics.
 - Full list of changes:
    - Emscripten: https://github.com/emscripten-core/emscripten/compare/1.36.9...1.36.10
    - Emscripten-LLVM: https://github.com/emscripten-core/emscripten-fastcomp/compare/1.36.9...1.36.10
    - Emscripten-Clang: no changes.

v1.36.9: 8/24/2016
------------------
 - Fixed glGet for GL_VERTEX_ATTRIB_ARRAY_BUFFER_BINDING to work. (#1330)
 - Move the DYNAMICTOP variable from JS global scope to inside the heap so that
   the value is shared to multithreaded applications. This removes the global
   runtime variable DYNAMICTOP in favor of a new variable DYNAMICTOP_PTR.
   (#4391, #4496)
 - Implemented brk() system function.
 - Fixed --output-eol to work with --proxy-to-worker mode.
 - Improved reported error message when execution fails to stack overflow.
 - Full list of changes:
    - Emscripten: https://github.com/emscripten-core/emscripten/compare/1.36.8...1.36.9
    - Emscripten-LLVM: https://github.com/emscripten-core/emscripten-fastcomp/compare/1.36.8...1.36.9
    - Emscripten-Clang: no changes.

v1.36.8: 8/20/2016
------------------
 - Fixed a memory leak in ctor_evaller.py on Windows (#4446)
 - Migrate to requiring CMake 3.4.3 as the minimum version for Emscripten CMake
   build integration support.
 - Fixed an issue that prevented -s INLINING_LIMIT from working (#4471)
 - Fixed a bug with Building.llvm_nm interpretation of defined symbols (#4488)
 - Add support for DISABLE_EXCEPTION_CATCHING and EXCEPTION_CATCHING_WHITELIST
   options for wasm.
 - Added new emprofile.py script which can be used to profile toolchain wide
   performance. (#4491)
 - Added new linker flag --output-eol, which specifices what kind of line
   endings to generate to the output files. (#4492)
 - Fixed a Windows bug where aborting execution with Ctrl-C might hang
   Emscripten to an infinite loop instead. (#4494)
 - Implement support for touch events to GLUT (#4493)
 - Deprecated unsafe function writeStringToMemory() from src/preamble.js. Using
   stringToUTF8() is recommended instead. (#4497)
 - Full list of changes:
    - Emscripten: https://github.com/emscripten-core/emscripten/compare/1.36.7...1.36.8
    - Emscripten-LLVM: no changes.
    - Emscripten-Clang: no changes.

v1.36.7: 8/8/2016
-----------------
 - Updated to latest upstream LLVM 3.9.
 - Full list of changes:
    - Emscripten: https://github.com/emscripten-core/emscripten/compare/1.36.6...1.36.7
    - Emscripten-LLVM: https://github.com/emscripten-core/emscripten-fastcomp/compare/1.36.6...1.36.7
    - Emscripten-Clang: https://github.com/emscripten-core/emscripten-fastcomp-clang/compare/1.36.6...1.36.7

v1.36.6: 8/8/2016
-----------------
 - Fixed wheelDelta for MSIE (#4316)
 - Fixed inconsistencies in fullscreen API signatures (#4310, #4318, #4379)
 - Changed the behavior of Emscripten WebGL createContext() to not forcibly set
   CSS style on created canvases, but let page customize the style themselves
   (#3406, #4194 and #4350, #4355)
 - Adjusted the reported GL_VERSION field to adapt to the OpenGL ES
   specifications (#4345)
 - Added support for GLES3 GL_MAJOR/MINOR_VERSION fields. (#4368)
 - Improved -s USE_PTHREADS=1 and --proxy-to-worker linker options to be
   mutually compatible. (#4372)
 - Improved IDBFS to not fail on Safari where IndexedDB support is spotty
   (#4371)
 - Improved SIMD.js support when using Closure minifier. (#4374)
 - Improved glGetString to be able to read fields from WEBGL_debug_renderer_info
   extension. (#4381)
 - Fixed an issue with glFramebufferTextureLayer() not working correctly.
 - Fixed a bug with std::uncaught_exception() support (#4392)
 - Implemented a multiprocess lock to access the Emscripten cache. (#3850)
 - Implemented support for the pointerlockerror event in HTML5 API (#4373)
 - Report WebGL GLSL version number in GL_SHADING_LANGUAGE_VERSION string (#4365)
 - Optimized llvm_ctpop_i32() and conversion of strings from C to JS side
   (#4402, #4403)
 - Added support for the OffscreenCanvas proposal, and transferring canvases to
   offscreen in pthreads build mode, linker flag -s OFFSCREENCANVAS_SUPPORT=0/1
   (#4412)
 - Fixed an issue after updating to new LLVM version that response files passed
   to llvm-link must have forward slashes (#4434)
 - Fixed a memory leak in relooper in LLVM.
 - Full list of changes:
    - Emscripten: https://github.com/emscripten-core/emscripten/compare/1.36.5...1.36.6
    - Emscripten-LLVM: https://github.com/emscripten-core/emscripten-fastcomp/compare/1.36.5...1.36.6
    - Emscripten-Clang: no changes.

v1.36.5: 5/24/2016
------------------
 - Added support for passing custom messages when running in web worker.
 - Improved fp128 support when targeting WebAssembly.
 - Updated cpuprofiler.js to support tracing time spent in WebGL functions.
 - Fixed an issue with glFenceSync() function call signature (#4260, #4339)
 - Added missing zero argument version of emscripten_sync_run_in_main_thread().
 - Improves support for targeting pthreads when using Closure minifier (#4348).
 - Fixed an issue where pthreads enabled code did not correctly validate as asm.js
 - Fixed an issue with incorrect SIMD.js related imports (#4341)
 - Full list of changes:
    - Emscripten: https://github.com/emscripten-core/emscripten/compare/1.36.4...1.36.5
    - Emscripten-LLVM: https://github.com/emscripten-core/emscripten-fastcomp/compare/1.36.4...1.36.5
    - Emscripten-Clang: no changes.

v1.36.4: 5/9/2016
-----------------
 - Added EM_TRUE and EM_FALSE #defines to html5.h.
 - Fixed an issue with GLFW window and framebuffer size callbacks.
 - Added support for more missing WebGL 2 texture formats (#4277)
 - Added support for source files with no extension.
 - Updated emrun.py to latest version, adds support to precompressed content and
   running as just a web server without launching a browser.
 - Updated experimental WebAssembly support to generate 0xb version code.
 - Automatically build Binaryen when needed.
 - Updated libc++ to SVN revision 268153. (#4288)
 - Full list of changes:
    - Emscripten: https://github.com/emscripten-core/emscripten/compare/1.36.3...1.36.4
    - Emscripten-LLVM: no changes.
    - Emscripten-Clang: no changes.

v1.36.3: 4/27/2016
------------------
 - Fixed a deadlock bug with pthreads support.
 - Remove sources from temporary garbage being generated in OpenAL code (#4275)
 - Added support for calling alert() from pthreads code.
 - Full list of changes:
    - Emscripten: https://github.com/emscripten-core/emscripten/compare/1.36.2...1.36.3
    - Emscripten-LLVM: no changes.
    - Emscripten-Clang: no changes.

v1.36.2: 4/22/2016
------------------
 - Improve support for targeting WebAssembly with Binaryen.
 - Improve support for LLVM's WebAssembly backend (EMCC_WASM_BACKEND=1
   environment variable).
 - Separate out emscripten cache structure to asmjs and wasm directories.
 - Fix a bug where Emscripten would spawn too many unused python subprocesses (#4158)
 - Optimize Emscripten for large asm.js projects.
 - Added sdl2_net to Emscripten ports.
 - Updated to latest version of the SIMD polyfill (#4165)
 - Fixed an issue with missing texture formats support in GLES 3 (#4176)
 - Added a new WebAssembly linker option -s BINARYEN_IMPRECISE=1 (default=0)
   which mutes potential traps from WebAssembly int div/rem by zero and
   float-to-int conversions.
 - Added support for EXT_color_buffer_float extension.
 - Fixed behavior of SSE shift operations (#4165).
 - Fixed a bug where ctor_evaller.py (-Oz builds) would hang on Windows.
 - Fixed a bug where emscripten_set_main_loop() with EM_TIMING_SETTIMEOUT would
   incorrectly compute the delta times (#4200, #4208)
 - Update pthreads support to latest proposed spec version. (#4212, #4220)
 - Fixed an unresolved symbol linker error in embind (#4225)
 - Fix file_packager.py --use-preload-cache option to also work on Safari and
   iOS (#2977, #4253)
 - Added new file packager option --indexedDB-name to allow specifying the
   database name to use for the cache (#4219)
 - Added DWARF style debugging information.
 - Full list of changes:
    - Emscripten: https://github.com/emscripten-core/emscripten/compare/1.36.1...1.36.2
    - Emscripten-LLVM: https://github.com/emscripten-core/emscripten-fastcomp/compare/1.36.1...1.36.2
    - Emscripten-Clang: no changes.

v1.36.1: 3/8/2016
-----------------
 - Fixed glfwSetWindowSizeCallback to conform to GLFW2 API.
 - Update OpenAL sources only when the browser window is visible to avoid
   occasional stuttering static glitches when the page tab is hidden. (#4107)
 - Implemented LLVM math intrinsics powi, trunc and floor.
 - Added support for SDL_GL_ALPHA_SIZE in GL context initialization. (#4125)
 - Added no-op stubs for several pthread functions when building without
   pthreads enabled (#4130)
 - Optimize glUniform*fv and glVertexAttrib*fv functions to generate less
   garbage and perform much faster (#4128)
 - Added new EVAL_CTORS optimization pass which evaluates global data
   initializer constructors at link time, which would improve startup time and
   reduce code size of these ctors.
 - Implemented support for OpenAL AL_PITCH option.
 - Implemented new build options -s STACK_OVERFLOW_CHECK=0/1/2 which adds
   runtime stack overrun checks. 0: disabled, 1: minimal, between each frame, 2:
   at each explicit JS side stack allocation call to allocate().
 - Fixed an issue with -s SPLIT_MEMORY mode where an unsigned 32-bit memory
   access would come out as signed. (#4150)
 - Fixed asm.js validation in call handlers to llvm_powi_f*.
 - Full list of changes:
    - Emscripten: https://github.com/emscripten-core/emscripten/compare/1.36.0...1.36.1
    - Emscripten-LLVM: https://github.com/emscripten-core/emscripten-fastcomp/compare/1.36.0...1.36.1
    - Emscripten-Clang: no changes.

v1.36.0: 2/23/2016
------------------
 - Fixed an OpenAL bug where OpenAL sources would not respect global volume setting.
 - Fixed an issue where alGetListenerf() with AL_GAIN would not return the
   correct value. (#4091)
 - Fixed an issue where setting alListenerf() with AL_GAIN would not set the
   correct value. (#4092)
 - Implemented new JS optimizer "Duplicate Function Elimination" pass which
   collapses identical functions to save code size.
 - Implemented the _Exit() function.
 - Added support for SSE3 and SSSE3 intrinsics (#4099) and partially for SSE 4.1
   intrinsics (#4030, #4101)
 - Added support for -include-pch flag (#4086)
 - Fixed a regex syntax in ccall on Chrome Canary (#4111)
 - Full list of changes:
    - Emscripten: https://github.com/emscripten-core/emscripten/compare/1.35.23...1.36.0
    - Emscripten-LLVM: https://github.com/emscripten-core/emscripten-fastcomp/compare/1.35.23...1.36.0
    - Emscripten-Clang: no changes.

v1.35.23: 2/9/2016
------------------
 - Provide $NM environment variable to point to llvm-nm when running
   emconfigure, which helps e.g. libjansson to build (#4036)
 - Fixed glGetString(GL_SHADING_LANGUAGE_VERSION) to return appropriate result
   depending on if running on WebGL1 vs WebGL2, instead of hardcoding the result
   (#4040)
 - Fixed a regression with CMake try_run() possibly failing, caused by the
   addition of CMAKE_CROSSCOMPILING_EMULATOR in v1.32.3.
 - Fixed CMake to work in the case when NODE_JS is an array containing
   parameters to be passed to Node.js. (#4045)
 - Fixed a memory issue that caused the Emscripten memory initializer file
   (.mem.js) to be unnecessarily retained in memory during runtime (#4044)
 - Added support for complex valued mul and div ops.
 - Added new option "Module.environment" which allows overriding the runtime ENVIRONMENT_IS_WEB/ENVIRONMENT_IS_WORKER/ENVIRONMENT_IS_NODE/ENVIRONMENT_IS_SHELL fields.
 - Fixed an issue with SAFE_HEAP methods in async mode (#4046)
 - Fixed WebSocket constructor to work in web worker environment (#3849)
 - Fixed a potential issue with some browsers reporting gamepad axis values outside \[-1, 1\] (#3602)
 - Changed libcxxabi to be linked in last, so that it does not override weakly
   linked methods in libcxx (#4053)
 - Implemented new JSDCE code optimization pass which removes at JS link stage
   dead code that is not referenced anywhere (in addition to LLVM doing this for
   C++ link stage).
 - Fixed a Windows issue where embedding memory initializer as a string in JS
   code might cause corrupted output. (#3854)
 - Fixed an issue when spaces are present in directory names in response files
   (#4062)
 - Fixed a build issue when using --tracing and -s ALLOW_MEMORY_GROWTH=1
   simultaneously (#4064)
 - Greatly updated Emscripten support for SIMD.js intrinsics (non-SSE or NEON)
 - Fixed an issue where compiler would not generate a link error when JS library
   function depended on a nonexisting symbol. (#4077)
 - Removed UTF16 and UTF32 marshalling code from being exported by default.
 - Removed the -s NO_BROWSER linker option and automated the detection of when
   that option is needed.
 - Removed the JS implemented C++ symbol name demangler, now always depend on
   the libcxxabi compiled one.
 - Fixed an issue where Emscripten linker would redundantly generate missing
   function stubs for some functions that do exist.
 - Full list of changes:
    - Emscripten: https://github.com/emscripten-core/emscripten/compare/1.35.22...1.35.23
    - Emscripten-LLVM: https://github.com/emscripten-core/emscripten-fastcomp/compare/1.35.22...1.35.23
    - Emscripten-Clang: no changes.

v1.35.22: 1/13/2016
-------------------
 - Updated to latest upstream LLVM trunk as of January 13th.
 - Bumped up the required LLVM version from LLVM 3.8 to LLVM 3.9.
 - Full list of changes:
    - Emscripten: https://github.com/emscripten-core/emscripten/compare/1.35.21...1.35.22
    - Emscripten-LLVM: https://github.com/emscripten-core/emscripten-fastcomp/compare/1.35.21...1.35.22
    - Emscripten-Clang: https://github.com/emscripten-core/emscripten-fastcomp-clang/compare/1.35.21...1.35.22

v1.35.21: 1/13/2016
-------------------
 - Improved support for handling GLFW2 keycodes.
 - Improved emranlib, system/bin/sdl-config and system/bin/sdl2-config to be
   executable in both python2 and python3.
 - Fixed build flags -s AGGRESSIVE_VARIABLE_ELIMINATION=1 and -s USE_PTHREADS=2
   to correctly work when run on a browser that does not support pthreads.
 - Fixed a build issue that caused sequences of \r\r\n to be emitted on Windows.
 - Fixed an issue that prevented building LLVM on Visual Studio 2015
   (emscripten-fastcomp-clang #7)
 - Full list of changes:
    - Emscripten: https://github.com/emscripten-core/emscripten/compare/1.35.20...1.35.21
    - Emscripten-LLVM: https://github.com/emscripten-core/emscripten-fastcomp/compare/1.35.20...1.35.21
    - Emscripten-Clang: https://github.com/emscripten-core/emscripten-fastcomp-clang/compare/1.35.20...1.35.21

v1.35.20: 1/10/2016
-------------------
 - Fixed -s USE_PTHREADS compilation mode to account that SharedArrayBuffer
   specification no longer allows futex waiting on the main thread. (#4024)
 - Added new python2 vs python3 compatibility wrappers for emcmake, emconfigure, emmake and emar.
 - Fixed atomicrmw i64 codegen (#4025)
 - Optimized codegen to simplify "x != 0" to just "x" when output is a boolean.
 - Fixed a compiler crash when generating atomics code in debug builds of LLVM.
 - Fixed a compiler crash when generating SIMD.js code that utilizes
   non-canonical length vectors (e.g. <float x 3>)
 - Full list of changes:
    - Emscripten: https://github.com/emscripten-core/emscripten/compare/1.35.19...1.35.20
    - Emscripten-LLVM: https://github.com/emscripten-core/emscripten-fastcomp/compare/1.35.19...1.35.20
    - Emscripten-Clang: no changes.

v1.35.19: 1/7/2016
------------------
 - Updated to latest upstream LLVM trunk as of January 7th.
 - Full list of changes:
    - Emscripten: no changes.
    - Emscripten-LLVM: https://github.com/emscripten-core/emscripten-fastcomp/compare/1.35.18...1.35.19
    - Emscripten-Clang: https://github.com/emscripten-core/emscripten-fastcomp-clang/compare/1.35.18...1.35.19

v1.35.18: 1/7/2016
------------------
 - Implemented getpeername() and fixed issues with handling getsockname() (#3997)
 - Fixed an issue with daylight saving time in mktime() (#4001)
 - Optimized pthreads code to avoid unnecessary FFI transitions (#3504)
 - Fixed issues with strftime() (#3993)
 - Deprecated memory growth support in asm.js.
 - Implemented llvm_bitreverse_i32() (#3976)
 - Fixed missing include header that affected building relooper on some compilers.
 - Full list of changes:
    - Emscripten: https://github.com/emscripten-core/emscripten/compare/1.35.17...1.35.18
    - Emscripten-LLVM: https://github.com/emscripten-core/emscripten-fastcomp/compare/1.35.17...1.35.18
    - Emscripten-Clang: no changes.

v1.35.17: 1/4/2016
------------------
 - Updated to latest upstream LLVM trunk as of January 4th.
 - Full list of changes:
    - Emscripten: no changes.
    - Emscripten-LLVM: https://github.com/emscripten-core/emscripten-fastcomp/compare/1.35.16...1.35.17
    - Emscripten-Clang: https://github.com/emscripten-core/emscripten-fastcomp/compare/1.35.16...1.35.17

v1.35.16: 1/4/2016
------------------
 - Improved support for -s USE_PTHREADS=2 build mode and added support for Atomics.exchange().
 - Full list of changes:
    - Emscripten: https://github.com/emscripten-core/emscripten/compare/1.35.15...1.35.16
    - Emscripten-LLVM: https://github.com/emscripten-core/emscripten-fastcomp/compare/1.35.15...1.35.16
    - Emscripten-Clang: no changes.

v1.35.15: 1/4/2016
------------------
 - Fixed an error with glClearbufferfv not working. (#3961)
 - Improved file packager code so that file:// URLs work in Chrome too (#3965)
 - Fixed issues with the --memoryprofiler UI.
 - Fixed a Windows issue when generating system libraries in cache (#3939)
 - Fixed a regression from v1.35.13 where GLES2 compilation would not work when
   -s USE_PTHREADS=1 was passed.
 - Added support for WebIDL arrays as input parameters to WebIDL binder.
 - Updated build support when using the LLVM wasm backend.
 - Added new linker option --threadprofiler which generates a threads dashboard
   on the generated page for threads status overview. (#3971)
 - Improved backwards compatibility of building on GCC 4.3 - 4.6.
 - Fixed an asm.js validation issue when building against updated SIMD.js specification. (#3986)
 - Improved Rust support.
 - Full list of changes:
    - Emscripten: https://github.com/emscripten-core/emscripten/compare/1.35.14...1.35.15
    - Emscripten-LLVM: https://github.com/emscripten-core/emscripten-fastcomp/compare/1.35.14...1.35.15
    - Emscripten-Clang: no changes.

v1.35.14: 12/15/2015
--------------------
 - Updated to latest upstream LLVM trunk as of December 15th.
 - Full list of changes:
    - Emscripten: https://github.com/emscripten-core/emscripten/compare/1.35.13...1.35.14
    - Emscripten-LLVM: https://github.com/emscripten-core/emscripten-fastcomp/compare/1.35.13...1.35.14
    - Emscripten-Clang: https://github.com/emscripten-core/emscripten-fastcomp-clang/compare/1.35.13...1.35.14

v1.35.13: 12/15/2015
--------------------
 - Updated -s USE_PTHREADS code generation to reflect that the SharedInt*Array
   hierarchy no longer exists in the SharedArrayBuffer spec.
 - Removed references to Atomic.fence() which no longer is part of the
   SharedArrayBuffer specification.
 - Fixed an issue where JS code minifiers might generate bad code for cwrap
   (#3945)
 - Updated compiler to issue a warning when --separate-asm is being used and
   output suffix is .js.
 - Added new build option -s ONLY_MY_CODE which aims to eliminate most of the
   Emscripten runtime and generate a very minimal compiler output.
 - Added new build option -s WASM_BACKEND=0/1 which controls whether to utilize
   the upstream LLVM wasm emitting codegen backend.
 - Full list of changes:
    - Emscripten: https://github.com/emscripten-core/emscripten/compare/1.35.12...1.35.13
    - Emscripten-LLVM: https://github.com/emscripten-core/emscripten-fastcomp/compare/1.35.12...1.35.13
    - Emscripten-Clang: no changes.

v1.35.12: 11/28/2015
--------------------
 - Update to latest upstream LLVM trunk as of November 28th.
 - Fix Emscripten to handle new style format outputted by llvm-nm.
 - Added new build option BINARYEN_METHOD to allow choosing which wasm
   generation method to use.
 - Updates to Binaryen support.
 - Full list of changes:
    - Emscripten: https://github.com/emscripten-core/emscripten/compare/1.35.11...1.35.12
    - Emscripten-LLVM: https://github.com/emscripten-core/emscripten-fastcomp/compare/1.35.11...1.35.12
    - Emscripten-Clang: https://github.com/emscripten-core/emscripten-fastcomp-clang/compare/1.35.11...1.35.12

v1.35.11: 11/27/2015
--------------------
 - Updated atomics test to stress 64-bit atomics better (#3892)
 - Full list of changes:
    - Emscripten: https://github.com/emscripten-core/emscripten/compare/1.35.10...1.35.11
    - Emscripten-LLVM: https://github.com/emscripten-core/emscripten-fastcomp/compare/1.35.10...1.35.11
    - Emscripten-Clang: no changes.

v1.35.10: 11/25/2015
--------------------
 - Integration with Binaryen.
 - Add a performance warning when multiple FS.syncfs() calls are in flight simultaneously.
 - Correctly pass GLFW_REPEAT when sending key press repeats.
 - Improved filesystem performance when building in multithreaded mode (#3923)
 - Improve error detection when data file fails to load.
 - Clarified that -s NO_DYNAMIC_EXECUTION=1 and -s RELOCATABLE=1 build modes are mutually exclusive.
 - Added new build option -s NO_DYNAMIC_EXECUTION=2 which demotes eval() errors
   to warnings at runtime, useful for iterating fixes in a codebase for multiple
   eval()s  (#3930)
 - Added support to Module.locateFile(filename) to locate the pthread-main.js file (#3500)
 - Changed -s USE_PTHREADS=2 and -s PRECISE_F32=2 to imply --separate-asm
   instead of requiring it, to be backwards compatible (#3829, #3933)
 - Fixed bad codegen for some 64-bit atomics (#3892, #3936)
 - When emitting NaN canonicalization warning, also print the location in code
   where it occurs.
 - Full list of changes:
    - Emscripten: https://github.com/emscripten-core/emscripten/compare/1.35.9...1.35.10
    - Emscripten-LLVM: https://github.com/emscripten-core/emscripten-fastcomp/compare/1.35.9...1.35.10
    - Emscripten-Clang: no changes.

v1.35.9: 11/12/2015
-------------------
 - Implement glfwSetInputMode when mode is GLFW_CURSOR and value is GLFW_CURSOR_NORMAL|GLFW_CURSOR_DISABLED
 - Add explicit abort() when dlopen() is called without linking support
 - Make emcc explicitly reinvoke itself from python2 if called from python3.
 - Optimize memory initializer to omit zero-initialized values (#3907)
 - Full list of changes:
    - Emscripten: https://github.com/emscripten-core/emscripten/compare/1.35.8...1.35.9
    - Emscripten-LLVM: https://github.com/emscripten-core/emscripten-fastcomp/compare/1.35.8...1.35.9
    - Emscripten-Clang: no changes.

v1.35.8: 11/10/2015
-------------------
 - Removed obsoleted EXPORTED_GLOBALS build option.
 - Export filesystem as global object 'FS' in Emscripten runtime.
 - Fixed realpath() function on directories.
 - Fixed round() and roundf() to work when building without -s PRECISE_F32=1 and
   optimize these to be faster (#3876)
 - Full list of changes:
    - Emscripten: https://github.com/emscripten-core/emscripten/compare/1.35.7...1.35.8
    - Emscripten-LLVM: no changes.
    - Emscripten-Clang: no changes.

v1.35.7: 11/4/2015
------------------
 - Updated to latest upstream LLVM trunk version as of November 4th.
 - Full list of changes:
    - Emscripten: https://github.com/emscripten-core/emscripten/compare/1.35.6...1.35.7
    - Emscripten-LLVM: https://github.com/emscripten-core/emscripten-fastcomp/compare/1.35.6...1.35.7
    - Emscripten-Clang: https://github.com/emscripten-core/emscripten-fastcomp-clang/compare/1.35.6...1.35.7

v1.35.6: 11/4/2015
------------------
 - This tag was created for technical purposes, and has no changes compared to
   v1.35.6.

v1.35.5: 11/4/2015
------------------
 - Removed Content-Length and Connection: close headers in POST requests.
 - Migrate to using the native C++11-implemented optimizer by default.
 - Fixed call to glDrawBuffers(0, *); (#3890)
 - Fixed lazy file system to work with closure (#3842)
 - Fixed gzip compression with lazy file system (#3837)
 - Added no-op gracefully failing stubs for process spawn functions (#3819)
 - Clarified error message that memory growth is not supported with shared modules (#3893)
 - Initial work on wasm support in optimizer
 - Full list of changes:
    - Emscripten: https://github.com/emscripten-core/emscripten/compare/1.35.4...1.35.5
    - Emscripten-LLVM: no changes.
    - Emscripten-Clang: no changes.

v1.35.4: 10/26/2015
-------------------
 - Move to legalization in the JS backend.
 - Full list of changes:
    - Emscripten: https://github.com/emscripten-core/emscripten/compare/1.35.3...1.35.4
    - Emscripten-LLVM: https://github.com/emscripten-core/emscripten-fastcomp/compare/1.35.3...1.35.4
    - Emscripten-Clang: https://github.com/emscripten-core/emscripten-fastcomp-clang/compare/1.35.3...1.35.4

v1.35.3: 10/26/2015
-------------------
 - Ignore O_CLOEXEC on NODEFS (#3862)
 - Improved --js-library support in CMake by treating these as libraries (#3840)
 - Still support -Wno-warn-absolute-paths (#3833)
 - Add support to zext <4 x i1> to <4x i32>
 - Emit emscripten versions of llvm and clang in clang --version
 - Full list of changes:
    - Emscripten: https://github.com/emscripten-core/emscripten/compare/1.35.2...1.35.3
    - Emscripten-LLVM: https://github.com/emscripten-core/emscripten-fastcomp/compare/1.35.2...1.35.3
    - Emscripten-Clang: https://github.com/emscripten-core/emscripten-fastcomp-clang/compare/1.35.2...1.35.3

v1.35.2: 10/20/2015
-------------------
 - Rebase against upstream LLVM "google/stable" branch, bringing us to LLVM 3.8.
 - Full list of changes:
    - Emscripten: https://github.com/emscripten-core/emscripten/compare/1.35.1...1.35.2
    - Emscripten-LLVM: https://github.com/emscripten-core/emscripten-fastcomp/compare/1.35.1...1.35.2
    - Emscripten-Clang: https://github.com/emscripten-core/emscripten-fastcomp-clang/compare/1.35.1...1.35.2

v1.35.1: 10/20/2015
-------------------
 - Fixed a bug where passing -s option to LLVM would not work.
 - Work around a WebAudio bug on WebKit "pauseWebAudio failed: TypeError: Not
   enough arguments" (#3861)
 - Full list of changes:
    - Emscripten: https://github.com/emscripten-core/emscripten/compare/1.35.0...1.35.1
    - Emscripten-LLVM: no changes.
    - Emscripten-Clang: no changes.

v1.35.0: 10/19/2015
-------------------
 - Fixed out of memory abort message.
 - Full list of changes:
    - Emscripten: https://github.com/emscripten-core/emscripten/compare/1.34.12...1.35.0
    - Emscripten-LLVM: no changes.
    - Emscripten-Clang: no changes.

v1.34.12: 10/13/2015
--------------------
 - Added new experimental build option -s SPLIT_MEMORY=1, which splits up the
   Emscripten HEAP to multiple smaller slabs.
 - Added SDL2_ttf to Emscripten ports.
 - Added support for building GLES3 code to target WebGL 2. (#3757, #3782)
 - Fixed certain glUniform*() functions to work properly when called in
   conjunction with -s USE_PTHREADS=1.
 - Fixed support for -l, -L and -I command line parameters to accept a space
   between the path, i.e. "-l SDL". (#3777)
 - Fixed SSE2 support in optimized builds.
 - Changed the default behavior of warning when absolute paths are passed to -I
   to be silent. To enable the absolute paths warning, pass
   "-Wwarn-absolute-paths" flag to emcc.
 - Added new linker option -s ABORTING_MALLOC=0 that can be used to make
   malloc() return 0 on failed allocation (Current default is to abort execution
   of the page on OOM) (#3822)
 - Removed the default behavior of automatically decoding all preloaded assets on page startup (#3785)
 - Full list of changes:
    - Emscripten: https://github.com/emscripten-core/emscripten/compare/1.34.11...1.34.12
    - Emscripten-LLVM: https://github.com/emscripten-core/emscripten-fastcomp/compare/1.34.11...1.34.12
    - Emscripten-Clang: no changes.

v1.34.11: 9/29/2015
-------------------
 - Fixed asm.js validation on autovectorized output
 - Fix an issue with printing to iostream in global ctors (#3824)
 - Added support for LLVM pow intrinsics with integer exponent.
 - Full list of changes:
    - Emscripten: https://github.com/emscripten-core/emscripten/compare/1.34.10...1.34.11
    - Emscripten-LLVM: https://github.com/emscripten-core/emscripten-fastcomp/compare/1.34.10...1.34.11
    - Emscripten-Clang: no changes.

v1.34.10: 9/25/2015
-------------------
 - Added wasm compressor/decompressor polyfill (#3766)
 - Added support for sRGB texture formats.
 - Removed the deprecated --compression option.
 - Fixed an issue with asm.js validation for pthreads being broken since v1.34.7 (#3719)
 - Added built-in cpu performance profiler, which is enabled with linker flag --cpuprofiler. (#3781)
 - Added build-in memory usage profiler, which is enabled with linker flag --memoryprofiler. (#3781)
 - Fixed multiple arities per EM_ASM block (#3804)
 - Fixed issues with SSE2 an NaN bit patterns. (emscripten-fastcomp #116)
 - Full list of changes:
    - Emscripten: https://github.com/emscripten-core/emscripten/compare/1.34.9...1.34.10
    - Emscripten-LLVM: https://github.com/emscripten-core/emscripten-fastcomp/compare/1.34.9...1.34.10
    - Emscripten-Clang: no changes.

v1.34.9: 9/18/2015
------------------
 - Fixed an issue with --llvm-lto 3 builds (#3765)
 - Optimized LZ4 compression
 - Fixed a bug where glfwCreateWindow would return success even on failure
   (#3764)
 - Greatly optimized the -s SAFE_HEAP=1 linker flag option by executing the heap
   checks in asm.js side instead.
 - Fixed the return value of EM_ASM_DOUBLE (#3770)
 - Implemented getsockname syscall (#3769)
 - Don't warn on unresolved symbols when LINKABLE is specified.
 - Fixed various issues with SSE2 compilation in optimized builds.
 - Fixed a breakage with -s USE_PTHREADS=2 (#3774)
 - Added support for GL_HALF_FLOAT in WebGL 2. (#3790)
 - Full list of changes:
    - Emscripten: https://github.com/emscripten-core/emscripten/compare/1.34.8...1.34.9
    - Emscripten-LLVM: https://github.com/emscripten-core/emscripten-fastcomp/compare/1.34.8...1.34.9
    - Emscripten-Clang: no changes.

v1.34.8: 9/9/2015
-----------------
 - Fixed a race condition at worker startup (#3741)
 - Update emrun to latest, which improves unit test run automation with emrun.
 - Added support for LZ4 compressing file packages, used with the -s LZ4=1 linker flag. (#3754)
 - Fixed noisy build warning on "unexpected number of arguments in call to strtold" (#3760)
 - Added new linker flag --separate-asm that splits the asm.js module and the
   handwritten JS functions to separate files.
 - Full list of changes:
    - Emscripten: https://github.com/emscripten-core/emscripten/compare/1.34.7...1.34.8
    - Emscripten-LLVM: no changes.
    - Emscripten-Clang: no changes.

v1.34.7: 9/5/2015
-----------------
 - Fixed uses of i64* in side modules.
 - Improved GL support when proxying, and fake WebAudio calls when proxying.
 - Added new main loop timing mode EM_TIMING_SETIMMEDIATE for rendering with
   vsync disabled (#3717)
 - Updated emrun to latest version, adds --safe_firefox_profile option to run
   emrun pages in clean isolated environment.
 - Implemented glGetStringi() method for WebGL2/GLES3. (#3472, #3725)
 - Automatically emit loading code for EMTERPRETIFY_FILE if emitting html.
 - Added new build option -s USE_PTHREADS=2 for running pthreads-enabled pages
   in browsers that do not support SharedArrayBuffer.
 - Added support for building SSE2 intrinsics based code (emmintrin.h), when
   -msse2 is passed to the build.
 - Added exports for getting FS objects by their name (#3690)
 - Updated LLVM to latest upstream PNaCl version (Clang 3.7, July 29th).
 - Full list of changes:
    - Emscripten: https://github.com/emscripten-core/emscripten/compare/1.34.6...1.34.7
    - Emscripten-LLVM: https://github.com/emscripten-core/emscripten-fastcomp/compare/1.34.6...1.34.7
    - Emscripten-Clang: https://github.com/emscripten-core/emscripten-fastcomp-clang/compare/1.34.6...1.34.7

v1.34.6: 8/20/2015
------------------
 - Added new build option -s EMULATED_FUNCTION_POINTERS=2.
 - Fixed a bug with calling functions pointers that take float as parameter
   across dynamic modules.
 - Improved dynamic linking support with -s LINKABLE=1.
 - Added new build option -s MAIN_MODULE=2.
 - Cleaned up a few redundant linker warnings (#3702, #3704)
 - Full list of changes:
    - Emscripten: https://github.com/emscripten-core/emscripten/compare/1.34.5...1.34.6
    - Emscripten-LLVM: https://github.com/emscripten-core/emscripten-fastcomp/compare/1.34.5...1.34.6
    - Emscripten-Clang: no changes.

v1.34.5: 8/18/2015
------------------
 - Added Bullet physics, ogg and vorbis to emscripten-ports.
 - Added FreeType 2.6 to emscripten-ports.
 - Fixed CMake handling when building OpenCV.
 - Fixed and issue with exceptions being thrown in empty glBegin()-glEnd()
   blocks (#3693)
 - Improved function pointer handling between dynamically linked modules
 - Fixed some OpenAL alGetSource get calls (#3669)
 - Fixed issues with building the optimizer on 32-bit Windows (#3673)
 - Increased optimizer stack size on Windows to 10MB (#3679)
 - Added support for passing multiple input files to opt, to speed up
   optimization and linking in opt.  
 - Full list of changes:
    - Emscripten: https://github.com/emscripten-core/emscripten/compare/1.34.4...1.34.5
    - Emscripten-LLVM: https://github.com/emscripten-core/emscripten-fastcomp/compare/1.34.4...1.34.5
    - Emscripten-Clang: no changes.

v1.34.4: 8/4/2015
-----------------
 - Add special handling support for /dev/null as an input file (#3552)
 - Added basic printf support in NO_FILESYSTEM mode (#3627)
 - Update WebVR support to the latest specification, and add support for
   retrieving device names
 - Improved --proxy-to-worker build mode with proxying (#3568, #3623)
 - Generalized EXPORT_FS_METHODS to EXPORT_RUNTIME_METHODS
 - Added node externs for closure
 - Fixed a memory allocation bug in pthreads code (#3636)
 - Cleaned up some debug assertion messages behind #ifdef ASSERTIONS (#3639)
 - Fixed umask syscall (#3637)
 - Fixed double alignment issue with formatStrind and emscripten_log (#3647)
 - Added new EXTRA_EXPORTED_RUNTIME_METHODS build option
 - Updated emrun to latest version
 - Full list of changes:
    - Emscripten: https://github.com/emscripten-core/emscripten/compare/1.34.3...1.34.4
    - Emscripten-LLVM: https://github.com/emscripten-core/emscripten-fastcomp/compare/1.34.3...1.34.4
    - Emscripten-Clang: no changes.

v1.34.3: 7/15/2015
------------------
 - Move libc to musl+syscalls
 - Full list of changes:
    - Emscripten: https://github.com/emscripten-core/emscripten/compare/1.34.2...1.34.3
    - Emscripten-LLVM: no changes.
    - Emscripten-Clang: no changes.

v1.34.2: 7/14/2015
------------------
 - Upgrade to new SIMD.js polyfill version and improved SIMD support.
 - Improved WebGL support in --proxy-to-worker mode (#3569)
 - Removed warning on unimplemented JS library functions
 - Fix WebGL 2 support with closure compiler
 - Fixed an issue with WebRTC support (#3574)
 - Fixed emcc to return a correct error process exit code when invoked with no input files
 - Fixed a compiler problem where global data might not get aligned correctly for SIMD.
 - Fixed a LLVM backend problem which caused recursive stack behavior when
   linking large codebases, which was seen to cause a stack overflow crash on
   Windows.
 - Full list of changes:
    - Emscripten: https://github.com/emscripten-core/emscripten/compare/1.34.1...1.34.2
    - Emscripten-LLVM: https://github.com/emscripten-core/emscripten-fastcomp/compare/1.34.1...1.34.2
    - Emscripten-Clang: no changes.

v1.34.1: 6/18/2015
------------------
 - Fixed an issue with resize canvas not working with GLFW.
 - Fixed handling of empty else blocks.
 - Full list of changes:
    - Emscripten: https://github.com/emscripten-core/emscripten/compare/1.34.0...1.34.1
    - Emscripten-LLVM: no changes.
    - Emscripten-Clang: no changes.

v1.34.0: 6/16/2015
------------------
 - Fixed an issue when generating .a files from object files that reside on
   separate drives on Windows (#3525).
 - Added a missing dependency for GLFW (#3530).
 - Removed the Emterpreter YIELDLIST option.
 - Added support for enabling memory growth before the runtime is ready.
 - Added a new feature to store the memory initializer in a string literal
   inside the generated .js file.
 - Fixed a code miscompilation issue with a constexpr in fcmp.
 - Full list of changes:
    - Emscripten: https://github.com/emscripten-core/emscripten/compare/1.33.2...1.34.0
    - Emscripten-LLVM: https://github.com/emscripten-core/emscripten-fastcomp/compare/1.33.2...1.34.0
    - Emscripten-Clang: no changes.

v1.33.2: 6/9/2015
-----------------
 - Added support for OpenAL Extension AL_EXT_float32 (#3492).
 - Added support for handling command line flags -M and -MM (#3518).
 - Fixed a code miscompilation issue with missing ';' character (#3520).
 - Full list of changes:
    - Emscripten: https://github.com/emscripten-core/emscripten/compare/1.33.1...1.33.2
    - Emscripten-LLVM: https://github.com/emscripten-core/emscripten-fastcomp/compare/1.33.1...1.33.2
    - Emscripten-Clang: no changes.

v1.33.1: 6/3/2015
-----------------
 - Added support for multithreading with the POSIX threads API (pthreads), used
   when compiling and linking with the -s USE_PTHREADS=1 flag (#3266).
 - Full list of changes:
    - Emscripten: https://github.com/emscripten-core/emscripten/compare/1.33.0...1.33.1
    - Emscripten-LLVM: https://github.com/emscripten-core/emscripten-fastcomp/compare/1.33.0...1.33.1
    - Emscripten-Clang: no changes.

v1.33.0: 5/29/2015
------------------
 - Fix an issue with writing to /dev/null (#3454).
 - Added a hash to objects inside .a files to support to linking duplicate
   symbol names inside .a files (#2142).
 - Provide extensions ANGLE_instanced_arrays and EXT_draw_buffers as aliases to
   the WebGL ones.
 - Fixed LLVM/Clang to build again on Windows after previous LLVM upgrade.
 - Full list of changes:
    - Emscripten: https://github.com/emscripten-core/emscripten/compare/1.32.4...1.33.0
    - Emscripten-LLVM: https://github.com/emscripten-core/emscripten-fastcomp/compare/1.32.4...1.33.0
    - Emscripten-Clang: no changes.

v1.32.4: 5/16/2015
------------------
 - Update LLVM and Clang to PNaCl's current 3.7 merge point (April 17 2015)
 - Added libpng to Emscripten-ports.
 - Added intrinsic llvm_fabs_f32.
 - Full list of changes:
    - Emscripten: https://github.com/emscripten-core/emscripten/compare/1.32.3...1.32.4
    - Emscripten-LLVM: https://github.com/emscripten-core/emscripten-fastcomp/compare/1.32.3...1.32.4
    - Emscripten-Clang: https://github.com/emscripten-core/emscripten-fastcomp-clang/compare/1.32.3...1.32.4

v1.32.3: 5/15/2015
------------------
 - Improved dynamic linking support.
 - Added new option to file_packager.py to store metadata externally.
 - Improved CMake support with CMAKE_CROSSCOMPILING_EMULATOR (#3447).
 - Added support for sysconf(_SC_PHYS_PAGES) (#3405, 3442).
 - Full list of changes:
    - Emscripten: https://github.com/emscripten-core/emscripten/compare/1.32.2...1.32.3
    - Emscripten-LLVM: https://github.com/emscripten-core/emscripten-fastcomp/compare/1.32.2...1.32.3
    - Emscripten-Clang: no changes.

v1.32.2: 5/8/2015
-----------------
 - Removed a (name+num)+num -> name+newnum optimization, which caused heavy
   performance regressions in Firefox when the intermediate computation wraps
   around the address space (#3438).
 - Improved dynamic linking support.
 - Improved emterpreter when doing dynamic linking.
 - Fixed an issue with source maps debug info containing zeroes as line numbers.
 - Full list of changes:
    - Emscripten: https://github.com/emscripten-core/emscripten/compare/1.32.1...1.32.2
    - Emscripten-LLVM: https://github.com/emscripten-core/emscripten-fastcomp/compare/1.32.1...1.32.2
    - Emscripten-Clang: no changes.

v1.32.1: 5/2/2015
-----------------
 - Removed old deprecated options -s INIT_HEAP, MICRO_OPTS, CLOSURE_ANNOTATIONS,
   INLINE_LIBRARY_FUNCS, SHOW_LABELS, COMPILER_ASSERTIONS and
   COMPILER_FASTPATHS.
 - Added support for dynamic linking and dlopen().
 - Fixed a compilation issue that affected -O2 builds and higher (#3430).
 - Full list of changes:
    - Emscripten: https://github.com/emscripten-core/emscripten/compare/1.32.0...1.32.1
    - Emscripten-LLVM: https://github.com/emscripten-core/emscripten-fastcomp/compare/1.32.0...1.32.1
    - Emscripten-Clang: no changes.

v1.32.0: 4/28/2015
------------------
 - Compile .i files properly as C and not C++ (#3365).
 - Removed old deprecated options -s PRECISE_I32_MUL, CORRECT_ROUNDINGS,
   CORRECT_OVERFLOWS, CORRECT_SIGNS, CHECK_HEAP_ALIGN, SAFE_HEAP_LINES,
   SAFE_HEAP >= 2, ASM_HEAP_LOG, SAFE_DYNCALLS, LABEL_DEBUG, RUNTIME_TYPE_INFO
   and EXECUTION_TIMEOUT, since these don't apply to fastcomp, which is now the
   only enabled compilation mode.
 - Preliminary work towards supporting dynamic linking and dlopen().
 - Fixed an issue where emrun stripped some characters at output (#3394).
 - Fixed alignment issues with varargs.
 - Full list of changes:
    - Emscripten: https://github.com/emscripten-core/emscripten/compare/1.31.3...1.32.0
    - Emscripten-LLVM: https://github.com/emscripten-core/emscripten-fastcomp/compare/1.31.3...1.32.0
    - Emscripten-Clang: no changes.

v1.31.3: 4/22/2015
------------------
 - Improved support for -E command line option (#3365).
 - Removed the old optimizeShifts optimization pass that was not valid for
   asm.js code.
 - Fixed an issue when simultaneously using EMULATE_FUNCTION_POINTER_CASTS and
   EMULATED_FUNCTION_POINTERS.
 - Fixed an issue with -s PRECISE_I64_MATH=2 not working (#3374).
 - Full list of changes:
    - Emscripten: https://github.com/emscripten-core/emscripten/compare/1.31.2...1.31.3
    - Emscripten-LLVM: https://github.com/emscripten-core/emscripten-fastcomp/compare/1.31.2...1.31.3
    - Emscripten-Clang: no changes.

v1.31.2: 4/20/2015
------------------
 - Added support for file suffixes .i and .ii (#3365).
 - Fixed an issue with embind and wide strings (#3299).
 - Removed more traces of the old non-fastcomp compiler code.
 - Full list of changes:
    - Emscripten: https://github.com/emscripten-core/emscripten/compare/1.31.1...1.31.2
    - Emscripten-LLVM: no changes.
    - Emscripten-Clang: no changes.

v1.31.1: 4/17/2015
------------------
 - Added support for unicode characters in EM_ASM() blocks (#3348).
 - Removed the pointer masking feature as experimental and unsupported.
 - Fixed an issue where exit() did not terminate execution of Emterpreter (#3360).
 - Removed traces of the old non-fastcomp compiler code.
 - Full list of changes:
    - Emscripten: https://github.com/emscripten-core/emscripten/compare/1.31.0...1.31.1
    - Emscripten-LLVM: https://github.com/emscripten-core/emscripten-fastcomp/compare/1.31.0...1.31.1
    - Emscripten-Clang: no changes.

v1.31.0: 4/14/2015
------------------
 - Remove references to unsupported EMCC_FAST_COMPILER mode, fastcomp is always enabled (#3347).
 - Full list of changes:
    - Emscripten: https://github.com/emscripten-core/emscripten/compare/1.30.6...1.31.0
    - Emscripten-LLVM: https://github.com/emscripten-core/emscripten-fastcomp/compare/1.30.6...1.31.0
    - Emscripten-Clang: no changes.

v1.30.6: 4/14/2015
------------------
 - Removed support for the deprecated jcache functionality (#3313).
 - Added support to emscripten_GetProcAddress() to fetch symbols with the ANGLE
   suffix (#3304, #3315).
 - Added immintrin.h header file to include all SSE support.
 - Added an async option to ccall (#3307).
 - Stopped from using 0 as a valid source ID for OpenAL (#3303).
 - When project has disabled exception catching, build an exceptions-disabled
   version of libcxx.
 - Split libcxx into two parts to optimize code size for projects that only need
   small amount of libcxx (#2545, #3308).
 - Avoid fprintf usage in emscripten_GetProcAddress() to allow using it with -s
   NO_FILESYSTEM=1 (#3327).
 - Removed old deprecated functionalities USE_TYPED_ARRAYS, FHEAP, GC emulation
   and non-asmjs-emscripten ABI.
 - Don't refer to prefixed GL extensions when creating a GL context (#3324).
 - Removed support code for x86_fp80 type (#3341).
 - Optimize EM_ASM() calls even more (#2596).
 - Full list of changes:
    - Emscripten: https://github.com/emscripten-core/emscripten/compare/1.30.5...1.30.6
    - Emscripten-LLVM: https://github.com/emscripten-core/emscripten-fastcomp/compare/1.30.5...1.30.6
    - Emscripten-Clang: no changes.

v1.30.5: 4/7/2015
-----------------
 - Fixed WebIDL operation when closure is enabled after the previous EM_ASM()
   optimizations.
 - Optimized jsCall() to handle variadic cases of number of arguments faster
   (#3290, #3305).
 - Removed support for the getwd() function (#1115, #3309).
 - Fixed a problem with -s IGNORED_FUNCTIONS and -s DEAD_FUNCTIONS not working
   as expected (#3239).
 - Fixed an issue with -s EMTERPRETIFY_ASYNC=1 and emscripten_sleep() not
   working (#3307).
 - Full list of changes:
    - Emscripten: https://github.com/emscripten-core/emscripten/compare/1.30.4...1.30.5
    - Emscripten-LLVM: https://github.com/emscripten-core/emscripten-fastcomp/compare/1.30.4...1.30.5
    - Emscripten-Clang: no changes.

v1.30.4: 4/3/2015
-----------------
 - Optimized the performance and security of EM_ASM() blocks by avoiding the use
   of eval() (#2596).
 - Full list of changes:
    - Emscripten: https://github.com/emscripten-core/emscripten/compare/1.30.3...1.30.4
    - Emscripten-LLVM: https://github.com/emscripten-core/emscripten-fastcomp/compare/1.30.3...1.30.4
    - Emscripten-Clang: no changes.

v1.30.3: 4/3/2015
-----------------
 - Improved error handling in library_idbstore.js.
 - Fixed an asm.js validation issue with EMULATE_FUNCTION_POINTER_CASTS=1 feature (#3300).
 - Fixed Clang build by adding missing nacltransforms project after latest
   LLVM/Clang upstream merge.
 - Full list of changes:
    - Emscripten: https://github.com/emscripten-core/emscripten/compare/1.30.2...1.30.3
    - Emscripten-LLVM: https://github.com/emscripten-core/emscripten-fastcomp/compare/1.30.2...1.30.3
    - Emscripten-Clang: https://github.com/emscripten-core/emscripten-fastcomp-clang/compare/1.30.2...1.30.3

v1.30.2: 4/1/2015
-----------------
 - Added support to writing to mmap()ed memory by implementing msync() (#3269).
 - Updated SDL2 port to version 7.
 - Exported new singleton function Module.createContext() for creating a GL
   context from SDL2.
 - Added support for asm.js/Emscripten arch in Clang.
 - Finished LLVM 3.6 upgrade merge.
 - Full list of changes:
    - Emscripten: https://github.com/emscripten-core/emscripten/compare/1.30.1...1.30.2
    - Emscripten-LLVM: https://github.com/emscripten-core/emscripten-fastcomp/compare/1.30.1...1.30.2
    - Emscripten-Clang: https://github.com/emscripten-core/emscripten-fastcomp-clang/compare/1.30.1...1.30.2

v1.30.1: 3/24/2015
------------------
 - Upgraded LLVM+Clang from vrsion 3.5 to version 3.6.
 - Full list of changes:
    - Emscripten: https://github.com/emscripten-core/emscripten/compare/1.30.0...1.30.1
    - Emscripten-LLVM: https://github.com/emscripten-core/emscripten-fastcomp/compare/1.30.0...1.30.1
    - Emscripten-Clang: https://github.com/emscripten-core/emscripten-fastcomp-clang/compare/1.30.0...1.30.1

v1.30.0: 3/24/2015
------------------
 - Fixed a bug where html5.h API would not remove event handlers on request.
 - Fixed a regression issue that broke building on Windows when attempting to
   invoke tools/gen_struct_info.py.
 - Improved memory growth feature to better handle growing to large memory sizes
   between 1GB and 2GB (#3253).
 - Fixed issues with emrun with terminating target browser process, managing
   lingering sockets and command line quote handling.
 - Fixed a bug where unsigned integer return values in embind could be returned
   as signed (#3249).
 - Improved handling of lost GL contexts.
 - Changed malloc to be fallible (return null on failure) when memory growth is
   enabled (#3253).
 - Fixed a bug with WebIDL not being able to handle enums (#3258).
 - Updated POINTER_MASKING feature to behave as a boolean rather than a mask
   (#3240).
 - Improved "emcmake cmake" on Windows to automatically remove from path any
   entries that contain sh.exe in them, which is not supported by CMake.
 - Fixed an issue with symlink handling in readlink (#3277).
 - Updated SDL2 port to version 6.
 - Removed the obsolete FAST_MEMORY build option.
 - Added reciprocalApproximation and reciprocalSqrtApproximation SIMD intrinsics.
 - Full list of changes:
    - Emscripten: https://github.com/emscripten-core/emscripten/compare/1.29.12...1.30.0
    - Emscripten-LLVM: https://github.com/emscripten-core/emscripten-fastcomp/compare/1.29.12...1.30.0
    - Emscripten-Clang: no changes.

v1.29.12: 3/15/2015
-------------------
 - Fix a bug where SDL_malloc and SDL_free were not available. (#3247)
 - Fix various issues with emrun usage. (#3234)
 - Fixed an off-by-one memory access in native optimizer.
 - Improve emterpreter support.
 - Full list of changes:
    - Emscripten: https://github.com/emscripten-core/emscripten/compare/1.29.11...1.29.12
    - Emscripten-LLVM: no changes.
    - Emscripten-Clang: no changes.

v1.29.11: 3/11/2015
-------------------
 - Remove the requirement to pass -s PRECISE_F32=1 manually when building with
   SIMD support.
 - Fix a temp directory leak that could leave behind empty directories in the
   temp directory after build (#706)
 - Improve support for growable Emscripten heap in asm.js mode.
 - Added a warning message when generating huge asset bundles with file packager.
 - Fixed a bug where emscripten_get_gamepad_status might throw a JS exception if
   called after a gamepad was disconnected.
 - Improve emterpreter sleep support.
 - Optimize code generation when multiple consecutive bitshifts are present.
 - Optimize redundant stack save and restores, and memcpy/memsets.
 - Full list of changes:
    - Emscripten: https://github.com/emscripten-core/emscripten/compare/1.29.10...1.29.11
    - Emscripten-LLVM: https://github.com/emscripten-core/emscripten-fastcomp/compare/1.29.10...1.29.11
    - Emscripten-Clang: no changes.

v1.29.10: 2/19/2015
-------------------
 - Add a warning message when generating code that has a very large number of
   variables, which optimization flags could remove.
 - Improve support for SIMD casts and special loads.
 - Fix the process return code when using EMCONFIGURE_JS=1.
 - Improved the error message in abort().
 - Fix main loop handling during emterpreter sync save/load.
 - Handle emscripten_async_call and friends during sleep, by pausing all
   safeSet*() operations.
 - Add support for Google WTF when building with --tracing.
 - Improve emterpreter stability with fuzzing.
 - Add an option to load the memory initializer file from a typed array (#3187)
 - Remove linker warning message when linking to -lm, since Emscripten includes
   musl that implements the math libraries built-in.
 - Add support for SDL_WM_SetCaption(), which calls to Module['setWindowTitle'],
   or if not present, sets the web page title. (#3192)
 - Full list of changes:
    - Emscripten: https://github.com/emscripten-core/emscripten/compare/1.29.9...1.29.10
    - Emscripten-LLVM: https://github.com/emscripten-core/emscripten-fastcomp/compare/1.29.9...1.29.10
    - Emscripten-Clang: no changes.

v1.29.9: 2/9/2015
-------------------
 - Documented FORCE_ALIGNED_MEMORY to be no longer supported.
 - Fixes issues with native optimizer handling of "if () else {}" statements.
   (#3129)
 - Improved cross-browser support for EMSCRIPTEN_FULLSCREEN_FILTERING_NEAREST.
   (#3165)
 - Added new linker option --profiling-funcs, which generates output that is
   otherwise minified, except that function names are kept intact, for use in
   profilers and getting descriptive call stacks.
 - The Module object is no longer written in global scope. (#3167)
 - Added new emscripten_idb_* API. (#3169)
 - Added new function emscripten_wget_data().
 - Add support for GL_RED with GLES3/WebGL2. (#3176)
 - Added basic WebVR support. (#3177)
 - Full list of changes:
    - Emscripten: https://github.com/emscripten-core/emscripten/compare/1.29.8...1.29.9
    - Emscripten-LLVM: no changes.
    - Emscripten-Clang: no changes.

v1.29.8: 1/31/2015
-------------------
 - Fix a temp file leak with emterpreter. (#3156)
 - Fix a typo that broke glBlitFramebuffer. (#3159)
 - Added scandir() and alphasort() from musl. (#3161)
 - Add a warning if multiple .a files with same basename are being linked
   together. (#2619)
 - Full list of changes:
    - Emscripten: https://github.com/emscripten-core/emscripten/compare/1.29.7...1.29.8
    - Emscripten-LLVM: https://github.com/emscripten-core/emscripten-fastcomp/compare/1.29.7...1.29.8
    - Emscripten-Clang: no changes.

v1.29.7: 1/28/2015
-------------------
 - Fixed an issue with backwards compatibility in emscripten-ports. (#3144)
 - Warn on duplicate entries in archives. (#2619)
 - Removed the MAX_SETJMPS limitation to improve setjmp/longjpmp support.
   (#3151)
 - Improve the native optimizer to not emit empty if clauses in some cases.
   (#3154)
 - Optimize Math.clz32, Math.min, NaN, and inf handling in asm.js.
 - Full list of changes:
    - Emscripten: https://github.com/emscripten-core/emscripten/compare/1.29.6...1.29.7
    - Emscripten-LLVM: https://github.com/emscripten-core/emscripten-fastcomp/compare/1.29.6...1.29.7
    - Emscripten-Clang: no changes.

v1.29.6: 1/23/2015
-------------------
 - Fixed an issue where calling glGen*() when the GL context was lost might
   throw a JS exception, instead a GL_INVALID_OPERATION is now recorded.
 - Improve label handling in native optimizer.
 - Full list of changes:
    - Emscripten: https://github.com/emscripten-core/emscripten/compare/1.29.5...1.29.6
    - Emscripten-LLVM: no changes.
    - Emscripten-Clang: no changes.

v1.29.5: 1/23/2015
-------------------
 - Enable compiling source files with the extension ".c++".
 - Enable versioning of the emscripten ports so that older Emscripten versions
   can keep using older versions of the ports (#3144)
 - Added a whitelist option to emterpreter, a linker flag of form -s
   EMTERPRETIFY_WHITELIST=["symbol1","symbol2"]. (#3129)
 - Improved emscripten_get_pointerlock_status() to always fill the output
   structure even when pointer lock is not supported.
 - Added an environment variable EMCC_NO_OPT_SORT=0/1 option to configure
   whether the generated output should have the functions sorted by length,
   useful for debugging.
 - Added new tool tools/merge_pair.py which allows bisecting differences between
   two output files to find discrepancies.
 - Improved parsing in cashew.
 - Improved output message from emconfigure and emmake when inputs are unexpected.
 - Added built-in asm handler for LLVM fabs operation.
 - Full list of changes:
    - Emscripten: https://github.com/emscripten-core/emscripten/compare/1.29.4...1.29.5
    - Emscripten-LLVM: https://github.com/emscripten-core/emscripten-fastcomp/compare/1.29.4...1.29.5
    - Emscripten-Clang: no changes.

v1.29.4: 1/21/2015
-------------------
 - Added new C <-> JS string marshalling functions asciiToString(),
   stringToAscii(), UTF8ToString(), stringToUTF8() that can be used to copy
   strings across the JS and C boundaries. (#2363)
 - Added new functions lengthBytesUTF8(), lengthBytesUTF16() and
   lengthBytesUTF32() to allow computing the byte lengths of strings in
   different encodings. (#2363)
 - Upgraded SDL2 port to version 4.
 - Add support for saving the emterpreter stack when there are functions
   returning a value on the stack (#3129)
 - Notice async state in emterpreter trampolines (#3129)
 - Optimize SDL1 pixel copying to the screen.
 - Fixed an issue with emterpreter parsing. (#3141)
 - Fixed an issue with native optimizer and -s PPRECISE_F32=1.
 - Full list of changes:
    - Emscripten: https://github.com/emscripten-core/emscripten/compare/1.29.3...1.29.4
    - Emscripten-LLVM: https://github.com/emscripten-core/emscripten-fastcomp/compare/1.29.3...1.29.4
    - Emscripten-Clang: no changes.

v1.29.3: 1/16/2015
-------------------
 - Fixed a bug with OpenGL context initialization enableExtensionsByDefault. (#3135)
 - Fixed an issue with nested if parsing in native optimizer.
 - Full list of changes:
    - Emscripten: https://github.com/emscripten-core/emscripten/compare/1.29.2...1.29.3
    - Emscripten-LLVM: no changes.
    - Emscripten-Clang: no changes.

v1.29.2: 1/16/2015
-------------------
 - Fixed an issue with embind compilation in LLVM 3.5.
 - Fixed an issue with SDL audio queueing stability, which would queue audio too
   eagerly and cause stutter in some applications (#3122, #3124)
 - Enabled native JS optimizer to be built automatically on Windows, requires
   VS2012 or VS2013. 
 - Improve error message to reflect the fact that DLOPEN_SUPPORT is currently
   not available (#2365)
 - Improve SIMD load and store support.
 - Upgraded SDL2 port to version 3.
 - Fix a bug with native JS optimizer and braces in nested ifs.
 - Improved emterpreter support.
 - Fixed LLVM 3.5 to build with Visual Studio on Windows (emscripten-fastcomp #61)
 - Full list of changes:
    - Emscripten: https://github.com/emscripten-core/emscripten/compare/1.29.1...1.29.2
    - Emscripten-LLVM: https://github.com/emscripten-core/emscripten-fastcomp/compare/1.29.1...1.29.2
    - Emscripten-Clang: no changes.

v1.29.1: 1/7/2015
-------------------
 - Migrated to upstream PNaCl LLVM+Clang 3.5 from the previous 3.4.
 - Full list of changes:
    - Emscripten: https://github.com/emscripten-core/emscripten/compare/1.29.0...1.29.1
    - Emscripten-LLVM: https://github.com/emscripten-core/emscripten-fastcomp/compare/1.29.0...1.29.1
    - Emscripten-Clang: https://github.com/emscripten-core/emscripten-fastcomp-clang/compare/1.29.0...1.29.1

v1.29.0: 1/7/2015
-------------------
 - Full list of changes:
    - Emscripten: https://github.com/emscripten-core/emscripten/compare/1.28.3...1.29.0
    - Emscripten-LLVM: https://github.com/emscripten-core/emscripten-fastcomp/compare/1.28.3...1.29.0
    - Emscripten-Clang: no changes.

v1.28.3: 1/4/2015
-------------------
 - embuilder.py tool
 - Many fixes for native optimizer on Windows
 - Perform LLVM LTO in a separate invocation of opt, so that it does not mix
   with legalization and other stuff we do at link time
 - Full list of changes:
    - Emscripten: https://github.com/emscripten-core/emscripten/compare/1.28.2...1.28.3
    - Emscripten-LLVM: https://github.com/emscripten-core/emscripten-fastcomp/compare/1.28.2...1.28.3
    - Emscripten-Clang: https://github.com/emscripten-core/emscripten-fastcomp-clang/compare/1.28.2...1.28.3

v1.28.2: 12/17/2014
-------------------
 - Enable native optimizer by default
 - Disable slow2asm legacy testing (asm.js mode in pre-fastcomp)
 - Full list of changes:
    - Emscripten: https://github.com/emscripten-core/emscripten/compare/1.28.1...1.28.2
    - Emscripten-LLVM: https://github.com/emscripten-core/emscripten-fastcomp/compare/1.28.1...1.28.2
    - Emscripten-Clang: no changes.

v1.28.1: 12/15/2014
-------------------
 - Use a lot more MUSL math functions
 - Full list of changes:
    - Emscripten: https://github.com/emscripten-core/emscripten/compare/1.28.0...1.28.1
    - Emscripten-LLVM: https://github.com/emscripten-core/emscripten-fastcomp/compare/1.28.0...1.28.1
    - Emscripten-Clang: no changes.

v1.28.0: 12/12/2014
-------------------
 - Full list of changes:
    - Emscripten: https://github.com/emscripten-core/emscripten/compare/1.27.2...1.28.0
    - Emscripten-LLVM: https://github.com/emscripten-core/emscripten-fastcomp/compare/1.27.2...1.28.0
    - Emscripten-Clang: no changes.

v1.27.2: 12/10/2014
-------------------
 - Added more complete support for SSE1 SIMD intrinsics API. (#2792)
 - Fixed an issue with glTexImage2D on GL_LUMINANCE + GL_FLOAT textures. (#3039)
 - Use the cashew asm.js parser in native optimizer.
 - Fixed issues with IE when running closure minified pages. (#3012)
 - Enabled asm.js validation for SIMD compilation.
 - Full list of changes:
    - Emscripten: https://github.com/emscripten-core/emscripten/compare/1.27.1...1.27.2
    - Emscripten-LLVM: https://github.com/emscripten-core/emscripten-fastcomp/compare/1.27.1...1.27.2
    - Emscripten-Clang: no changes.

v1.27.1: 11/20/2014
-------------------
 - Migrated to upstream PNaCl LLVM+Clang 3.4 from the previous 3.3.
 - Added a FindOpenGL.cmake to support find_package() for OpenGL in CMake scripts.
 - Full list of changes:
    - Emscripten: https://github.com/emscripten-core/emscripten/compare/1.27.0...1.27.1
    - Emscripten-LLVM: https://github.com/emscripten-core/emscripten-fastcomp/compare/1.27.0...1.27.1
    - Emscripten-Clang: https://github.com/emscripten-core/emscripten-fastcomp-clang/compare/1.27.0...1.27.1

v1.27.0: 11/20/2014
-------------------
 - Added new work in progress option -s NATIVE_OPTIMIZER=1 that migrates
   optimizer code from JS to C++ for better performance.
 - Fixed an embind issue when compiling with closure (#2974)
 - Fixed an embind issue with unique_ptr (#2979)
 - Fixed a bug with new GL context initialization in proxy to worker mode.
 - Fixed an issue where GL context event handlers would leak after a GL context
   has been freed.
 - Optimized embind operation in Chrome by avoiding using Function.prototype.bind().
 - Full list of changes:
    - Emscripten: https://github.com/emscripten-core/emscripten/compare/1.26.1...1.27.0
    - Emscripten-LLVM: https://github.com/emscripten-core/emscripten-fastcomp/compare/1.26.1...1.27.0
    - Emscripten-Clang: no changes.

v1.26.1: 11/7/2014
------------------
 - Fixed emscripten::val handle for special js values (#2930)
 - Implemented SDL 1.2 SDL_SetClipRect / SDL_GetClipRect (#2931)
 - Added support for building zlib from Emscripten Ports with linker flag -s USE_ZLIB=1.
 - Improved experimental GLES3 support.
 - Fixed issues with llseek (#2945)
 - Enable using emscripten_get_now() in web workers (#2953)
 - Added stricter input data validation in GL code.
 - Added new HTML5 C API for managing fullscreen mode transitions to resolve
   cross-browser issue #2556 (#2975)
 - Fixed an issue with using structs in va_args (#2923)
 - Full list of changes:
    - Emscripten: https://github.com/emscripten-core/emscripten/compare/1.26.0...1.26.1
    - Emscripten-LLVM: https://github.com/emscripten-core/emscripten-fastcomp/compare/1.26.0...1.26.1
    - Emscripten-Clang: https://github.com/emscripten-core/emscripten-fastcomp-clang/compare/1.26.0...1.26.1

v1.26.0: 10/29/2014
-------------------
 - Fixed an issue where emar would forward --em-config to llvm-ar (#2886)
 - Added a new "emterpreter" feature that allows running Emscripten compiled
   code in interpreted form until asm.js compilation is ready (-s
   EMTERPRETIFY=1).
    - For more information, see
      https://groups.google.com/d/msg/emscripten-discuss/vhaPL9kULxk/_eD2G06eucwJ
 - Added new "Emscripten Ports" architecture that enables building SDL2 with -s
   USE_SDL=2 command line flag.
 - Added support for SDL 1.2 SDL_CreateRGBSurfaceFrom() function.
 - Improved experimental SIMD support.
 - Use only minimum necessary digits to print floating point literals in
   generated JS code for smaller code output.
 - Full list of changes:
    - Emscripten: https://github.com/emscripten-core/emscripten/compare/1.25.2...1.26.0
    - Emscripten-LLVM: https://github.com/emscripten-core/emscripten-fastcomp/compare/1.25.2...1.26.0
    - Emscripten-Clang: no changes.

v1.25.2: 10/16/2014
-------------------
 - Fixed a bug in tmpfile() function not allocating the mode argument correctly.
 - Fixed a bug with handling empty files in IDBFS (#2845)
 - Added an implementation of the utimes() function (#2845)
 - Added experimental WebGL 2.0 support with the linker flag -s USE_WEBGL2=1.
   (#2873)
 - Fixed a UnboundTypeError occurring in embind (#2875)
 - Fixed an error "IndexSizeError: Index or size is negative or greater than the
   allowed amount" being thrown by Emscripten SDL 1.2 surface blit code. (#2879)
 - Fixed a JS minifier issue that generated "x--y from x - -y" (#2869)
 - Added a new emcc command line flag "--cache <dir>" to control the location of
   the Emscripten cache directory (#2816)
 - Implemented SDL_ConvertSurface() and added support for SDL_SRCALPHA in
   SDL_SetAlpha (#2871)
 - Fixed issues with the GL library handling of invalid input values.
 - Optimized SDL copyIndexedColorData function (#2890)
 - Implemented GLES3 emulation for glMapBufferRange() for upcoming WebGL 2
   support, using the -s FULL_ES3=1 linker option.
 - Fixed a bug where setting up and cancelling the main loop multiple times
   would stack up the main loop to be called too frequently (#2839)
 - Introduced a new API emscripten_set_main_loop_timing() for managing the
   Emscripten main loop calling frequency (#2839)
 - Added new optimization flags SDL.discardOnLock and SDL.opaqueFrontBuffer to
   Emscripten SDL 1.2 SDL_LockSurface() and SDL_UnlockSurface() (#2870)
 - Fixed a bug with glfwGetProcAddress().
 - Added option to customize GLOBAL_BASE (the starting address of global
   variables in the Emscripten HEAP).
 - Added the ability to register mouseover and mouseout events from the HTML5
   API.
 - Improved experimental SIMD support.
 - Full list of changes:
    - Emscripten: https://github.com/emscripten-core/emscripten/compare/1.25.1...1.25.2
    - Emscripten-LLVM: no changes.
    - Emscripten-Clang: no changes.

v1.25.1: 10/1/2014
------------------
 - Updated heap resize support code when -s ALLOW_MEMORY_GROWTH=1 is defined.
 - Updated libc++ to new version from upstream svn revision 218372, 2014-09-24.
 - Fixed a bug where building on Windows might generate output JS files with
   incorrect syntax (emscripten-fastcomp #52)
 - Improved experimental SIMD support.
 - Full list of changes:
    - Emscripten: https://github.com/emscripten-core/emscripten/compare/1.25.0...1.25.1
    - Emscripten-LLVM: https://github.com/emscripten-core/emscripten-fastcomp/compare/1.25.0...1.25.1
    - Emscripten-Clang: no changes.


v1.25.0: 9/30/2014
------------------
 - Fixed a warning message with -s EXPORTED_FUNCTIONS.
 - Full list of changes:
    - Emscripten: https://github.com/emscripten-core/emscripten/compare/1.24.1...1.25.0
    - Emscripten-LLVM: no changes.
    - Emscripten-Clang: no changes.

v1.24.1: 9/27/2014
------------------
 - Fixed issues with the tmpnam and tmpfile functions (#2797, 2798)
 - Fixed CMake package find code to not search any system directories, because
   Emscripten is a cross-compiler.
 - Improved support for the proposed solution for heap resizing.
 - Fixed an issue where one could not run a main loop without having first a GL
   context created when -s FULL_ES2 or -s LEGACY_GL_EMULATION were set.
 - For compatibility, Emscripten will no longer warn about missing library files
   for -lGL, -lGLU and -lglut libraries, since Emscripten provides the
   implementation for these without having to explicitly link to anything.
 - Added support for readonly (const) attributes and automatically call
   Pointer_stringify on DOMStrings in WebIDL.
 - Improved SIMD support for the experimental Ecmascript SIMD spec.
 - Added support for GLFW 3.0.
 - Added new Emscripten HTML 5 functions emscripten_set_mouseenter_callback()
   and emscripten_set_mouseleave_callback().
 - Emscripten now recognizes an environment variable
   EMCC_JSOPT_BLACKLIST=a,b,c,d which can be used to force-disable Emscripten to
   skip running specific JS optimization passes. This is intended as a debugging
   aid to help zoom in on JS optimizer bugs when compiling with -O1 and greater.
   (#2819)
 - Fixed a bug where Module['TOTAL_STACK'] was ignored (#2837).
 - Improved SIMD support for the experimental Ecmascript SIMD spec. Preliminary asm.js validation.
 - Full list of changes:
    - Emscripten: https://github.com/emscripten-core/emscripten/compare/1.24.0...1.24.1
    - Emscripten-LLVM: https://github.com/emscripten-core/emscripten-fastcomp/compare/1.24.0...1.24.1
    - Emscripten-Clang: no changes.

v1.24.0: 9/16/2014
------------------
 - Renamed the earlier Module.locateFilePackage() to Module.locateFile() added
   in v1.22.2 to better reflect its extended usage.
 - Improved exceptions support with exception_ptr.
 - Fixed a bug where restoring files from IDBFS would not preserve their file modes.
 - Fixed and issue where one could not pass a null pointer to strftime() function.
 - Improved SIMD support for the experimental Ecmascript SIMD spec.
 - Full list of changes:
    - Emscripten: https://github.com/emscripten-core/emscripten/compare/1.23.5...1.24.0
    - Emscripten-LLVM: https://github.com/emscripten-core/emscripten-fastcomp/compare/1.23.5...1.24.0
    - Emscripten-Clang: no changes.

v1.23.5: 9/12/2014
------------------
 - Added new functions emscripten_get_device_pixel_ratio(),
   emscripten_set_canvas_css_size() and emscripten_get_canvas_css_size() which
   allow handling High DPI options from C code.
 - Fixed bugs with timzone-related functions in the JS-implemented C standard
   library.
 - Implemented clock_gettime(CLOCK_MONOTONIC) and added a new function
   emscripten_get_now_is_monotonic() to query whether the JS-provided timer is
   monotonic or not.
 - Fixed an issue where the user could not pass --llvm-opts=xxx when also
   specifying --llvm-lto=2.
 - Renamed the linker option -profiling to --profiling for consistency. The old
   form is still supported.
 - Formalized the set of valid characters to be used in files passed to the
   file_packager.py (#2765).
 - Implemented SDL function SDL_BlitScaled.
 - Fixed a bug with right modifier keys in SDL.
 - Full list of changes:
    - Emscripten: https://github.com/emscripten-core/emscripten/compare/1.23.4...1.23.5
    - Emscripten-LLVM: no changes.
    - Emscripten-Clang: no changes.

v1.23.4: 9/7/2014
------------------
 - Implemented new targetX and targetY fields for native HTML5 mouse and touch
   events (#2751)
 - Improved SIMD support for the experimental Ecmascript SIMD spec.
 - Full list of changes:
    - Emscripten: https://github.com/emscripten-core/emscripten/compare/1.23.3...1.23.4
    - Emscripten-LLVM: https://github.com/emscripten-core/emscripten-fastcomp/compare/1.23.3...1.23.4
    - Emscripten-Clang: no changes.

v1.23.3: 9/7/2014
------------------
 - Removed the scons-tools SCons build system as unused.
 - Fixed an issue where applications could not handle WebGL context creation
   failures gracefully.
 - Fixed a bug where the stringToC function in ccall/cwrap might not allocate
   enough space to hold unicode strings.
 - Removed CMake from attempting to link to library -ldl when building projects,
   by unsetting CMAKE_DL_LIBS.
 - Fixed a bug where write_sockaddr might return undefined data in its output
   structure.
 - Added a new _experimental_ -s POINTER_MASKING=1 linker option that might help
   JS VMs to optimize asm.js code.
 - Added first version of a memory tracing API to profile memory usage in
   Emscripten applications.
 - Added functions glob and globfree from musl regex library.
 - Improved SIMD support for the experimental Ecmascript SIMD spec.
 - Full list of changes:
    - Emscripten: https://github.com/emscripten-core/emscripten/compare/1.23.2...1.23.3
    - Emscripten-LLVM: https://github.com/emscripten-core/emscripten-fastcomp/compare/1.23.2...1.23.3
    - Emscripten-Clang: no changes.

v1.23.2: 9/2/2014
------------------
 - Adjusted the process and group ids reported by the stub library functions to
   be closer to native unix values.
 - Set stack to be aligned to 16 bytes. (#2721)
 - Fixed a compiler error "unresolved symbol:
   __cxa_decrement_exception_refcount" (#2715)
 - Added a new warning message that instructs that building .so, .dll and .dylib
   files is not actually supported, and is faked for compatibility reasons for
   existing build chains. (#2562)
 - Fixed problems with SDL mouse scrolling (#2643)
 - Implemented OpenAL function alSourceRewind.
 - Removed several old header files from the Emscripten repository that had been
   included for emulation purposes (zlib.h, png.h, tiff.h, tiffio.h), but their
   implementation is not included.
 - Work around an issue in d8 with binary file reading that broke e.g. printf
   when running in d8. (#2731)
 - Rigidified the semantics of Module.preRun and Module.postRun: These must
   always be JS arrays, single functions are not allowed (#2729)
 - Improved compiler warning diagnostics when generating output that will not
   validate as asm.js (#2737)
 - Updated to latest emrun version to enable support for passing arguments with
   hyphens to the program. (#2742)
 - Added Bessel math functions of the first kind  (j0, j1, jn) from musl.
 - Improved SIMD support for the experimental Ecmascript SIMD spec.
 - Full list of changes:
    - Emscripten: https://github.com/emscripten-core/emscripten/compare/1.23.1...1.23.2
    - Emscripten-LLVM: https://github.com/emscripten-core/emscripten-fastcomp/compare/1.23.1...1.23.2
    - Emscripten-Clang: no changes.

v1.23.1: 8/26/2014
------------------
 - Add support for the Chrome variant of the Gamepad API.
 - Updates to SIMD.js support.
 - Implemented glutSetCursor function.
 - Added new link-time options -s NO_FILESYSTEM=1 and -s NO_BROWSER=1 to enable
   reducing output file sizes when those functionalities are not necessary.
 - Added a new option --closure 2 to allow running closure even on the asm.js output.
 - Fixed a regression bug that broke the use of
   emscripten_set_socket_error_callback() in emscripten.h
 - Removed the support for old discontinued Mozilla Audio Data API in src/library_sdl.js.
 - Removed the support for using Web Audio ScriptProcessorNode to stream audio.
 - Improved SDL audio streaming by using the main rAF() callback instead of a
   separate setTimeout() callback to schedule the audio data.
 - Deprecated compiling without typed arrays support. 
 - Migrated to using musl PRNG functions. Fixes reported bugs about the quality of randomness (#2341)
 - Improved SIMD support for the experimental Ecmascript SIMD spec.
 - Full list of changes:
    - Emscripten: https://github.com/emscripten-core/emscripten/compare/1.23.0...1.23.1
    - Emscripten-LLVM: https://github.com/emscripten-core/emscripten-fastcomp/compare/1.23.0...1.23.1
    - Emscripten-Clang: no changes.

v1.23.0: 8/21/2014
------------------
 - Added support for array attributes in WebIDL bindings.
 - Allow cloning pointers that are scheduled for deletion in embind, and add
   support for null in embind_repr().
 - Fixed possible issues with rounding and flooring operations.
 - Full list of changes:
    - Emscripten: https://github.com/emscripten-core/emscripten/compare/1.22.2...1.23.0
    - Emscripten-LLVM: no changes.
    - Emscripten-Clang: no changes.

v1.22.2: 8/19/2014
------------------
 - Adds stack overflow checks when building with the link flag -s ASSERTIONS=1.
 - Fix an issue where EM_ASM was not usable with closure when closure removed
   the Module object (#2639)
 - The locale "POSIX" is now recognized (#2636)
 - Fixed a problem with embind on IE11.
 - Added OpenAL functions alSource3i, alListener3f, alGetEnumValue and
   alSpeedOfSound and also recognize ALC_MAX_AUXILIARY_SENDS.
 - Fixed an issue where emcc would create .o files in the current directory when
   compiling multiple code files simultaneously (#2644)
 - The -s PROXY_TO_WORKER1= option now looks for a GET option "?noProxy" in the
   page URL to select at startup time whether proxying should be on or off.
 - Added new functions emscripten_yield, emscripten_coroutine_create and
   emscripten_coroutine_next which implement coroutines when building with the
   -s ASYNCIFY=1 option.
 - Optimized the size of intermediate generated .o files by omitting LLVM debug
   info from them when not needed. (#2657)
 - Fixed WebSocket connection URLs to allow a port number in them, e.g.
   "server:port/addr" (2610)
 - Added support for void* to the WebIDL binder, via the identifier VoidPtr.
 - Optimize emcc to not copy bitcode files around redundantly.
 - Fix stat() to correctly return ENOTDIR when expected (#2669).
 - Fixed issues with nested exception catching (#1714).
 - Increased the minimum size of the Emscripten HEAP to 64k instead of a previous 4k.
 - The {{{ cDefine('name') }}} macros now raise a compile-time error if the
   define name is not found, instead of hiding the error message inside the
   compiled output (#2672)
 - Fixed an issue where --emrun parameter was not compatible with the -s
   PROXY_TO_WORKER=1 option.
 - Improved WebGL support when compiling with the PROXY_TO_WORKER=1 option.
 - Fixed a regression issue with the handling of running dtors of classes that
   use virtual inheritance. (#2682)
 - Added an option Module.locateFilePackage() as a means to customize where data
   files are found in relative to the running page (#2680). NOTE: This parameter
   was later renamed to Module.locateFile() instead in release 1.24.0.
 - Fixed a bug where OpenAL sources would not properly delete.
 - Fixed a bug with upstream libc++ on std::map, std::multimap and
   std::unordered_map self-assignment
   (http://llvm.org/bugs/show_bug.cgi?id=18735)
 - Allow using __asm__ __volatile__("": : :"memory") as a compile-time
   reordering barrier (#2647)
 - Full list of changes:
    - Emscripten: https://github.com/emscripten-core/emscripten/compare/1.22.1...1.22.2
    - Emscripten-LLVM: https://github.com/emscripten-core/emscripten-fastcomp/compare/1.22.1...1.22.2
    - Emscripten-Clang: no changes.

v1.22.1: 8/7/2014
------------------
 - Added support for prefixing functions with '$' in JS libraries, in order to
   cause them not be prefixed with '_' when compiling.
 - Improved WebIDL compiler to support enums.
 - Fixed a bug with emscripten_force_exit() that would throw an exception (#2629).
 - Fixed setlocale() when setting a bad locale. (#2630)
 - Fixed a compiler miscompilation bug when optimizing loops. (#2626)
 - Fixed an issue with rethrowing an exception (#2627)
 - Fixed a bug where malloc()ing from JS code would leak memory if the C/C++
   side does not use malloc() (#2621)
 - Removed an unnecessary assert() in glReadPixels, and improved it to support
   more texture pixel types.
 - Fixed a bug with std::locale accepting unknown locale names (#2636)
 - Added support for WebIDL binder to work with Closure (#2620)
 - Added no-op SDL IMG_Quit() and TTF_Quit() symbols.
 - Migrated to building libcxx and libcxxapi with -Oz optimization flags.
 - Full list of changes:
    - Emscripten: https://github.com/emscripten-core/emscripten/compare/1.22.0...1.22.1
    - Emscripten-LLVM: no changes.
    - Emscripten-Clang: no changes.

v1.22.0: 8/5/2014
------------------
 - Added support to emrun to dump files to the local filesystem for debugging
   purposes.
 - Implemented emscripten_wget in ASYNCIFY mode.
 - Improved extension catching support (#2616)
 - Fixed .a link groups to also work when linking to bitcode. (#2568)
 - Full list of changes:
    - Emscripten: https://github.com/emscripten-core/emscripten/compare/1.21.10...1.22.0
    - Emscripten-LLVM: https://github.com/emscripten-core/emscripten-fastcomp/compare/1.21.10...1.22.0
    - Emscripten-Clang: no changes.

v1.21.10: 7/29/2014
-------------------
 - Fixed a Windows-specific issue where the generated output files might contain
   line endings of form \r\r\n. This caused browser debuggers to get confused
   with line numbers. (#2133)
 - Improved the node.js workaround introduced in v1.21.8.
 - Implemented new HTML5 API for direct WebGL context creation, emscripten_webgl_*().
 - Fixed a bug when loading in node.js and loaded by another module (#2586)
 - Full list of changes:
    - Emscripten: https://github.com/emscripten-core/emscripten/compare/1.21.9...1.21.10
    - Emscripten-LLVM: no changes.
    - Emscripten-Clang: no changes.

v1.21.9: 7/28/2014
------------------
 - Fixed issues with exception catching. (#2531)
 - Full list of changes:
    - Emscripten: https://github.com/emscripten-core/emscripten/compare/1.21.8...1.21.9
    - Emscripten-LLVM: no changes.
    - Emscripten-Clang: no changes.

v1.21.8: 7/28/2014
------------------
 - Fixed an issue when using --embed-file to embed very large files.
 - Worked around a Windows node.js bug where the compiler output might get cut
   off when the compilation ends in an error.
   (https://github.com/joyent/node/issues/1669)
 - Full list of changes:
    - Emscripten: https://github.com/emscripten-core/emscripten/compare/1.21.7...1.21.8
    - Emscripten-LLVM: https://github.com/emscripten-core/emscripten-fastcomp/compare/1.21.7...1.21.8
    - Emscripten-Clang: no changes.

v1.21.7: 7/25/2014
------------------
 - Added new environment varaible EMCC_ONLY_FORCED_STDLIBS which can be used to
   restrict to only linking to the chosen set of Emscripten-provided libraries.
   (See also EMCC_FORCE_STDLIBS)
 - Adjusted argv[0] and environment variables USER, HOME, LANG and _ to report a
   more convenient set of default values. (#2565)
 - Fixed an issue where the application could not use environ without also
   referring to getenv() (#2557)
 - Fixed an issue with IDBFS running in web workers.
 - Print out an error if IDBFS is used without IDB support.
 - Fixed calling Runtime.getFuncWrapper() when -s ALIASING_FUNCTION_POINTERS=1 (#2010)
 - Fixed an issue where deleting files during directory iteration would produce
   incorrect iteration results (#2528)
 - Fixed support for strftime with %z and %Z (#2570)
 - Fixed a bug with truncate() throwing an exception (#2572)
 - Improved the linker to generate warning messages if user specifies -s X=Y
   linker flags that do not exist (#2579)
 - Fixed an issue with creating read-only files (#2573)
 - Added first implementation for the ASYNCIFY option, which splits up
   synchronous blocking loops to asynchronous execution. For more information on
   this approach, see https://github.com/emscripten-core/emscripten/wiki/Asyncify
 - Full list of changes:
    - Emscripten: https://github.com/emscripten-core/emscripten/compare/1.21.6...1.21.7
    - Emscripten-LLVM: https://github.com/emscripten-core/emscripten-fastcomp/compare/1.21.6...1.21.7
    - Emscripten-Clang: no changes.

v1.21.6: 7/22/2014
------------------
 - Separated OpenAL AL and ALC errors to properly separate fields.
 - When using EGL to initialize a GL context, initialize a stencil buffer to the
   context as well, since proper EGL context choosing is not yet implemented.
 - Added new linker flag -s DEMANGLE_SUPPORT to choose whether to compile the
   application with libcxxabi-provided demangling support ___cxa_demangle().
 - Fixed a problem where calling stat() on a nonexisting file in the runtime VFS
   would result in an exception being thrown. (#2552)
 - When using the -v flag, no longer retain intermediate compilation files. To
   preserve the intermediate files, set the EMCC_DEBUG=1 environment variable.
   (#2538)
 - Added a new HTML setting Module.memoryInitializerPrefixURL which specifies a
   prefix for where the memory initializer file .mem.js should be loaded from
   (#2542)
 - Implemented eglReleaseThread to work according to spec.
 - Implemented a new function emscripten_force_exit() which immediately shuts
   down the C runtime.
 - Fixed a bug with exception handling that resulted in an error unresolved
   symbol: _ZTISt13bad_exception (#2560)
 - Full list of changes:
    - Emscripten: https://github.com/emscripten-core/emscripten/compare/1.21.5...1.21.6
    - Emscripten-LLVM: no changes.
    - Emscripten-Clang: no changes.

v1.21.5: 7/21/2014
------------------
 - Added support for glDrawBuffers with the WEBGL_draw_buffers extension.
 - Added stub implementation for eglReleaseThread.
 - Fixed a bug where passing -E to emcc used the system include headers instead
   of the built-in ones. (#2534)
 - Fixed the stacktrace() function to work on MSIE as well.
 - Removed the zlib.h header file from system include directory, since
   Emscripten does not provide an implementation of zlib built-in.
 - Added support for __cxa_bad_typeid (#2547)
 - Fixed an internal compiler crash with a certain pattern involving optimized
   builds and int64_t (#2539)
 - Fixed an issue with -s EXCEPTION_CATCHING_WHITELIST handling where an
   extension that was a substring of another might get erroneously handled.
 - Full list of changes:
    - Emscripten: https://github.com/emscripten-core/emscripten/compare/1.21.4...1.21.5
    - Emscripten-LLVM: https://github.com/emscripten-core/emscripten-fastcomp/compare/1.21.4...1.21.5
    - Emscripten-Clang: no changes.

v1.21.4: 7/17/2014
------------------
 - Implemented the getsockopt() function.
 - Added new event callback functions emscripten_set_socket_xx_callback() that
   allow listening to WebSocket events in an asynchronous manner.
 - Greatly improved CMake support, now various forms of configure-time test
   builds are supported, and the default extension is set to ".js"
 - Prohibit the virtual filesystem from creating files with name '.' or '..' at
   runtime.
 - Have runtime mkdir() function call normalize the path to be created before
   creation.
 - Fixed an issue with omitting the third paramter in cwrap() call (#2511).
 - Fixed an issue where mouse event handling would throw an exception if the
   page did not contain a canvas object.
 - Fixed a GL initialization problem when user has extended Array with custom
   functions (#2514)
 - Added new compiler defines __EMSCRIPTEN_major__, __EMSCRIPTEN_minor__ and
   __EMSCRIPTEN_tiny__ which communicate the compiler version major.minor.tiny
   to compiled applications (#2343)
 - Fixed a bug where emrun did not properly capture the exit code when exit
   runtime via not calling exit().
 - Fixed an error message when symlinkin invalid filenams at runtime.
 - Fixed a bug in EGL context creation that parsed the input context creation
   parameters with wrong terminator.
 - Improved ffdb.py to be smarter when to attempt port forwarding to connect to
   a FFOS device DevTools port.
 - Implemented strsignal() function (#2532)
 - Full list of changes:
    - Emscripten: https://github.com/emscripten-core/emscripten/compare/1.21.3...1.21.4
    - Emscripten-LLVM: no changes.
    - Emscripten-Clang: no changes.

v1.21.3: 7/10/2014
------------------
 - Added implementations for SDL function SDL_AudioQuit and SDL_VideoQuit.
 - Fix an issue with the optimizeShifts optimization enabled in previous version.
 - Fixed the -s RELOOPER command line parameter to work.
 - Fixed a bug where building the system libc migt result in a compiler deadlock
   on Windows.
 - Removed emcc from trying to link in .dll files as static libraries on
   Windows.
 - Added support for GL_HALF_FLOAT_OES.
 - Fixed a bug where emcmake did not work on Windows.
 - Use multithreaded compilation to build libc.
 - Fixed an issue where the GL interop library could throw an exception in an
   error condition, instead of raising a GL error.
 - Full list of changes:
    - Emscripten: https://github.com/emscripten-core/emscripten/compare/1.21.2...1.21.3
    - Emscripten-LLVM: no changes.
    - Emscripten-Clang: no changes.

v1.21.2: 7/5/2014
------------------
 - Improved the checks that detect that code is run only while the runtime is
   initialized.
 - The memory initializer file (.mem.js) is now emitted by default when
   compiling with at least -O2 optimization level.
 - Fixed a performance issue where built-in math functions (Math.sqrt, etc.)
   took a slightly slower path (#2484).
 - Added support for the ffs libc function.
 - Re-enabled optimizeShifts optimization when not compiling for asm.js (#2481)
 - Full list of changes:
    - Emscripten: https://github.com/emscripten-core/emscripten/compare/1.21.1...1.21.2
    - Emscripten-LLVM: no changes.
    - Emscripten-Clang: no changes.

v1.21.1: 7/3/2014
------------------
 - Fixed an issue where wrong python interpreter could get invoked on Windows
   when both native and cygwin python were installed.
 - Updated musl from version 0.9.13 to version 1.0.3.
 - Full list of changes:
    - Emscripten: https://github.com/emscripten-core/emscripten/compare/1.21.0...1.21.1
    - Emscripten-LLVM: no changes.
    - Emscripten-Clang: no changes.

v1.21.0: 7/2/2014
------------------
 - Enable memory init files (.mem) by default in optimized builds (-O2+), as if
   --memory-init-file 1  is specified. This makes the default behavior on
   optimized builds emit smaller and faster-to-load code, but does require that
   you ship both a .js and a .mem file (if you prefer not to, can use
   --memory-init-file 1  ).
 - Implemented new SDL 1.2 functions SDL_GetRGB, SDL_GetRGBA and SDL_putenv.
 - Added support for /dev/random, /dev/urandom and C++11 std::random_device,
   which will use cryptographically secure random api if available. (#2447)
 - Added support for CMake find_path() directive.
 - Added support for std::unique_ptr in embind.
 - Improved Windows support for ffdb.py.
 - Implemented the clip_rect structure for created SDL surfaces.
 - Fixed a regression with SDL touch events (#2466)
 - Added support for C++11 std::thread::hardware_concurrency which backs to
   navigator.hardwareConcurrency. See
   http://wiki.whatwg.org/wiki/Navigator_HW_Concurrency (#2456)
 - Optimized embind code generation with constexprs.
 - Enabled the use of Runtime.add&removeFunction when closure minification is
   active (#2446)
 - Implemented support for accessing WebGL when building via the proxy to worker
   architecture.
 - Full list of changes:
    - Emscripten: https://github.com/emscripten-core/emscripten/compare/1.20.0...1.21.0
    - Emscripten-LLVM: no changes.
    - Emscripten-Clang: no changes.

v1.20.0: 6/13/2014
------------------
 - Optimize in-memory virtual filesystem performance when serialized to an IndexedDB.
 - Fixed memcpy regression with ta0 and ta1 modes.
 - Fixed an issue with line numbers being messed up when generating source maps (#2410)
 - Fixed an ffdb logging bug that could cause it to drop messages if they were
   being received too fast. Added support getting memory and system descriptions
   with ffdb.
 - Added a new extension to SDL "emscripten_SDL_SetEventHandler()" which enabled
   application to perform SDL event handling inside a JS event handler to
   overcome browser security restrictions. (#2417)
 - Full list of changes:
    - Emscripten: https://github.com/emscripten-core/emscripten/compare/1.19.2...1.20.0
    - Emscripten-LLVM: no changes.
    - Emscripten-Clang: no changes.

v1.19.2: 6/9/2014
------------------
 - Updated CMake support for response file handling.
 - Fixed issues with glfwGetProcAddress and glfwSetWindowSizeCallback.
 - Fixed an issue with regexes that caused issues on IE11 runtime (#2400)
 - Added a new functions emscripten_get_preloaded_image_data() and
   emscripten_get_preloaded_image_data_from_FILE() to obtain pixel data of
   preloaded images.
 - Greatly improved ffdb capabilities to operate a FFOS device.
 - Fixed a Windows-specific bug where the user temp directory was littered with
   temporary .rsp files that did not get cleaned up.
 - Improved SIMD support.
 - Full list of changes:
    - Emscripten: https://github.com/emscripten-core/emscripten/compare/1.19.1...1.19.2
    - Emscripten-LLVM: https://github.com/emscripten-core/emscripten-fastcomp/compare/1.19.1...1.19.2
    - Emscripten-Clang: no changes.

v1.19.1: 6/3/2014
------------------
 - Migrate to using musl sscanf and sprintf and the family that writes to
   memory, and not directly to the filesystem.
 - Improve the error messages from -s SAFE_HEAP_ACCESS=1 runtime checks.
 - Added new linker flag -s NO_DYNAMIC_EXECUTION=1 which removes the use of
   eval() and new Function() in the generated output. For more information, see
   "Eval and related functions are disabled" in
   https://developer.chrome.com/extensions/contentSecurityPolicy .
 - Fixed a compiler issue when very large double constants are present. (#2392)
 - Full list of changes:
    - Emscripten: https://github.com/emscripten-core/emscripten/compare/1.19.0...1.19.1
    - Emscripten-LLVM: no changes.
    - Emscripten-Clang: no changes.

v1.19.0: 5/29/2014
------------------
 - Added an error message to signal that linkable modules are not supported in fastcomp.
 - Fixed a miscompilation issue that resulted in an error "SyntaxError: invalid
   increment operand" and a statement +(+0) being generated (#2314)
 - Make optimized compiler output smaller by running the shell code through
   uglify when not using closure.
 - Fixed a crash in SDL audio loading code introduced in v1.18.3
 - Fixed an issue where glTex(Sub)Image2D might throw an exception on error,
   instead of setting glGetError().
 - Added new typedefs emscripten_align1_short, emscripten_align{1/2}_int,
   emscripten_align{1/2}_float and emscripten_align{1/2/4}_double to ease
   signaling the compiler that unaligned data is present. (#2378)
 - Fixed an embind issue with refcount tracking on smart pointers.
 - Full list of changes:
    - Emscripten: https://github.com/emscripten-core/emscripten/compare/1.18.4...1.19.0
    - Emscripten-LLVM: https://github.com/emscripten-core/emscripten-fastcomp/compare/1.18.4...1.19.0
    - Emscripten-Clang: no changes.

v1.18.4: 5/27/2014
------------------
 - Fixed error message on unsupported linking options (#2365)
 - Updated embind to latest version from IMVU upstream.
 - Fixed an issue where source maps did not load properly in Firefox.
 - Added a more descriptive error message to fastcomp when MAX_SETJMPS limit is
   violated. (#2379)
 - Full list of changes:
    - Emscripten: https://github.com/emscripten-core/emscripten/compare/1.18.3...1.18.4
    - Emscripten-LLVM: https://github.com/emscripten-core/emscripten-fastcomp/compare/1.18.3...1.18.4
    - Emscripten-Clang: no changes.

v1.18.3: 5/21/2014
------------------
 - Added support to emcc command line for "archive groups": -Wl,--start-group
   and -Wl,--end-group
 - Greatly optimized ccall and cwrap implementations.
 - Added new support for SDL_Mix backend to use WebAudio to play back audio clips.
 - Fixed a registerizeHarder issue with elimination of conditional expressions.
 - Migrated single-character standard C functions (islower, tolower, and the
   family) to use musl implementations.
 - Updated relooper to not optimize out breaks if it causes excessive nesting.
 - Full list of changes:
    - Emscripten: https://github.com/emscripten-core/emscripten/compare/1.18.2...1.18.3
    - Emscripten-LLVM: https://github.com/emscripten-core/emscripten-fastcomp/compare/1.18.2...1.18.3
    - Emscripten-Clang: no changes.

v1.18.2: 5/19/2014
------------------
 - Fixed a problem which blocked user applications from handling WebGL context
   loss events themselves.
 - Added a new HTML5 api function emscripten_is_webgl_context_lost() which
   allows polling for context loss in addition to receiving events.
 - Improved async wget progress events to work better across browsers.
 - Improved WebIDL binder support.
 - Added new typeof() function to emscripten::val.
 - Added support for SDL window events SDL_WINDOWEVENT_FOCUS_GAINED,
   SDL_WINDOWEVENT_FOCUS_LOST, SDL_WINDOWEVENT_SHOWN, SDL_WINDOWEVENT_HIDDEN.
 - Fixed a compiler miscompilation on unsigned i1 bitcasts (#2350)
 - Fixed a compiler bug where doubles in varargs might not get 8-byte aligned (#2358)
 - Full list of changes:
    - Emscripten: https://github.com/emscripten-core/emscripten/compare/1.18.1...1.18.2
    - Emscripten-LLVM: https://github.com/emscripten-core/emscripten-fastcomp/compare/1.18.1...1.18.2
    - Emscripten-Clang: no changes.

v1.18.1: 5/12/2014
------------------
 - Fixed an issue where the mouse wheel scroll did not work with SDL.
 - Fixed an issue with emscripten_async_wget, which undesirably expected that
   the string pointer passed to it stayed alive for the duration of the
   operation (#2349)
 - Emscripten now issues a warning message when the EXPORTED_FUNCTIONS list
   contains invalid symbol names (#2338)
 - Full list of changes:
    - Emscripten: https://github.com/emscripten-core/emscripten/compare/1.18.0...1.18.1
    - Emscripten-LLVM: no changes.
    - Emscripten-Clang: no changes.

v1.18.0: 5/10/2014
------------------
 - Enable support for low-level C<->JS interop to marshall 64 bit integers from
   C to JS.
 - Fixed an issue that caused some programs to immediately run out of memory
   "(cannot enlarge memory arrays)" at startup. (#2334)
 - Fixed a crash issue with generated touch events that didn't correspond to a real touch.
 - Full list of changes:
    - Emscripten: https://github.com/emscripten-core/emscripten/compare/1.17.0...1.18.0
    - Emscripten-LLVM: https://github.com/emscripten-core/emscripten-fastcomp/compare/1.17.0...1.18.0
    - Emscripten-Clang: no changes.

v1.17.0: 5/6/2014
------------------
 - Enabled asm.js compilation and -s PRECISE_F32 support when using embind.
 - Improved relooper to emit switches in many-entried blocks.
 - Fixed a GLFW bug where mouse wheel direction was reversed.
 - Fixed glfwGetKey to work even when no callback is registered with
   glfwGetKeyCallback (#1320)
 - Added a new tool 'webidl_binder' that generates C <-> JS interop code from
   WebIDL descriptions.
 - Fix emscripten compilation to work on pages that don't contain a HTML canvas.
 - Added a new error message to default shell when an uncaught exception is thrown.
 - Improved error diagnostics reported by -s SAFE_HEAP=1.
 - Added support for registering callbacks hook to VFS file open, write, move,
   close and delete.
 - Added embind support to std::basic_string<unsigned char>
 - By default, the C runtime will no longer exit after returning from main()
   when safeSetTimeout() or safeSetInterval() is used.
 - Fixed an issue with sscanf formatting (#2322)
 - Fixed an issue where precompiled headers were given a wrong output filename (#2320)
 - Enabled registerizeHarder optimization pass to work when outlining is enabled.
 - Fixed an issue with strptime month handling (#2324)
 - Added an initial implementation of a new tool 'ffdb' which can be used to
   operate a Firefox OS phone from the command line.
 - Fixed a compiler crash on assertion failure '!contains(BranchesOut, Target)'
   (emscripten-fastcomp #32)
 - Added a new ABI to Clang that targets Emscripten specifically. Stop aligning
   member functions to save some space in the function table array.
 - Full list of changes:
    - Emscripten: https://github.com/emscripten-core/emscripten/compare/1.16.0...1.17.0
    - Emscripten-LLVM: https://github.com/emscripten-core/emscripten-fastcomp/compare/1.16.0...1.17.0
    - Emscripten-Clang: https://github.com/emscripten-core/emscripten-fastcomp-clang/compare/1.16.0...1.17.0

v1.16.0: 4/16/2014
------------------
 - Removed browser warnings message in VFS library about replacing __proto__ performance issue. 
 - Full list of changes:
    - Emscripten: https://github.com/emscripten-core/emscripten/compare/1.15.1...1.16.0
    - Emscripten-LLVM: no changes.
    - Emscripten-Clang: https://github.com/emscripten-core/emscripten-fastcomp-clang/compare/1.15.1...1.16.0

v1.15.1: 4/15/2014
------------------
 - Added support for SDL2 touch api.
 - Added new user-controllable emdind-related define #define
   EMSCRIPTEN_HAS_UNBOUND_TYPE_NAMES, which allows optimizing embind for minimal
   size when std::type_info is not needed. 
 - Fixed issues with CMake support where CMAKE_AR and CMAKE_RANLIB were not
   accessible from CMakeLists.txt files.
 - Full list of changes:
    - Emscripten: https://github.com/emscripten-core/emscripten/compare/1.15.0...1.15.1
    - Emscripten-LLVM: no changes.
    - Emscripten-Clang: no changes.

v1.15.0: 4/11/2014
------------------
 - Fix outlining feature for functions that return a double (#2278)
 - Added support for C++11 atomic constructs (#2273)
 - Adjusted stdout and stderr stream behavior in the default shell.html to
   always print out to both web page text log box, and the browser console.
 - Fixed an issue with loop variable optimization.
 - Full list of changes:
    - Emscripten: https://github.com/emscripten-core/emscripten/compare/1.14.1...1.15.0
    - Emscripten-LLVM: https://github.com/emscripten-core/emscripten-fastcomp/compare/1.14.1...1.15.0
    - Emscripten-Clang: https://github.com/emscripten-core/emscripten-fastcomp-clang/compare/1.14.1...1.15.0

v1.14.1: 4/8/2014
------------------
 - Added new command line utility 'emcmake', which can be used to call
   emconfigure for cmake.
 - Added a new emcc command line parameter '--valid-abspath', which allows
   selectively suppressing warning messages that occur when using absolute path
   names in include and link directories.
 - Added a new emcc linker command line parameter '--emit-symbol-map', which
   will save a map file between minified global names and the original function
   names.
 - Fixed an issue with --default-object-ext not always working properly.
 - Added optimizations to eliminate redundant loop variables and redundant
   self-assignments.
 - Migrated several libc functions to use compiled code from musl instead of
   handwritten JS implementations.
 - Improved embind support.
 - Renamed the EM_ASM_() macro to the form EM_ASM_ARGS().
 - Fixed mouse button ordering issue in glfw.
 - Fixed an issue when creating a path name that ends in a slash (#2258, #2263)
 - Full list of changes:
    - Emscripten: https://github.com/emscripten-core/emscripten/compare/1.14.0...1.14.1
    - Emscripten-LLVM: https://github.com/emscripten-core/emscripten-fastcomp/compare/1.14.0...1.14.1
    - Emscripten-Clang: no changes.

v1.14.0: 3/25/2014
------------------
 - Added new emcc linker command line option '-profiling', which defaults JS
   code generation options suited for benchmarking and profiling purposes.
 - Implemented the EGL function eglWaitGL().
 - Fixed an issue with the HTML5 API that caused the HTML5 event listener unregistration to fail.
 - Fixed issues with numpad keys in SDL support library.
 - Added a new JS optimizer pass 'simplifyIfs', which is run when -s
   SIMPLIFY_IFS=1 link flag is set and -g is not specified. This pass merges
   multiple nested if()s together into single comparisons, where possible.
 - Removed false positive messages on missing internal "emscripten_xxx" symbols at link stage.
 - Updated to latest relooper version.
 - Full list of changes:
    - Emscripten: https://github.com/emscripten-core/emscripten/compare/1.13.2...1.14.0
    - Emscripten-LLVM: https://github.com/emscripten-core/emscripten-fastcomp/compare/1.13.2...1.14.0
    - Emscripten-Clang: no changes.

v1.13.2: 3/15/2014
------------------
 - Fixed issues with SDL audio on Safari.
 - Fixed issues with HTML5 API mouse scroll events on Safari.
 - Fixed issues with HTML5 fullscreen requests in IE11.
 - Enabled support for emscripten_get_callstack on IE10+.
 - Fixed issues with Closure symbol minification.
 - Further improved em_asm()-related error messages.
 - Updated to latest relooper version.
 - Full list of changes:
    - Emscripten: https://github.com/emscripten-core/emscripten/compare/1.13.1...1.13.2
    - Emscripten-LLVM: https://github.com/emscripten-core/emscripten-fastcomp/compare/1.13.1...1.13.2
    - Emscripten-Clang: no changes.

v1.13.1: 3/10/2014
------------------
 - Disallow C implicit function declarations by making it an error instead of a
   warning by default. These will not work with Emscripten, due to strict
   Emscripten signature requirements when calling function pointers (#2175).
 - Allow transitioning to full screen from SDL as a response to mouse press
   events.
 - Fixed a bug in previous 1.13.0 release that broke fullscreen transitioning
   from working.
 - Fixed emscripten/html5.h to be used in C source files.
 - Fix an issue where extraneous system libraries would get included in the
   generated output (#2191).
 - Added a new function emscripten_async_wget2_data() that allows reading from
   an XMLHTTPRequest directly into memory while supporting advanced features.
 - Fixed esc key code in GLFW.
 - Added new emscripten_debugger() intrinsic function, which calls into JS
   "debugger;" statement to break into a JS debugger.
 - Fixed varargs function call alignment of doubles to 8 bytes.
 - Switched to using default function local stack alignment to 16 bytes to be SIMD-friendly.
 - Improved error messages when user code has a syntax error in em_asm() statements.
 - Switched to using a new custom LLVM datalayout format for Emscripten. See
   https://github.com/emscripten-core/emscripten-fastcomp/commit/65405351ba0b32a8658c65940e0b65ceb2601ad4
 - Optimized function local stack space to use fewer temporary JS variables.
 - Full list of changes:
    - Emscripten: https://github.com/emscripten-core/emscripten/compare/1.13.0...1.13.1
    - Emscripten-LLVM: https://github.com/emscripten-core/emscripten-fastcomp/compare/1.13.0...1.13.1
    - Emscripten-Clang: https://github.com/emscripten-core/emscripten-fastcomp-clang/compare/1.13.0...1.13.1

v1.13.0: 3/3/2014
------------------
 - Fixed the deprecated source mapping syntax warning.
 - Fixed a buffer overflow issue in emscripten_get_callstack (#2171).
 - Added support for -Os (optimize for size) and -Oz (aggressively optimize for
   size) arguments to emcc.
 - Fixed a typo that broko the call signature of glCompressedTexSubImage2D()
   function (#2173).
 - Added new browser fullscreen resize logic that always retains aspect ratio
   and adds support for IE11.
 - Improve debug messaging with bad function pointer calls when -s ASSERTIONS=2
   is set.
 - Full list of changes: https://github.com/emscripten-core/emscripten/compare/1.12.3...1.13.0

v1.12.3: 2/27/2014
------------------
 - Fixed alcOpenDevice on Safari.
 - Improved the warning message on missing symbols to not show false positives (#2154).
 - Improved EmscriptenFullscreenChangeEvent HTML5 API structure to return
   information about HTML element and screen sizes for convenience.
 - Full list of changes: https://github.com/emscripten-core/emscripten/compare/1.12.2...1.12.3

v1.12.2: 2/25/2014
------------------
 - Added better warning message if Emscripten, LLVM and Clang versions don't match.
 - Introduced the asmjs-unknown-emscripten target triple that allows
   specializing LLVM codegen for Emscripten purposes.
 - Full list of changes: https://github.com/emscripten-core/emscripten/compare/1.12.1...1.12.2

v1.12.1: 2/25/2014
------------------
 - TURNED ON FASTCOMP BY DEFAULT. This means that you will need to migrate to
   fastcomp-clang build. Either use an Emscripten SDK distribution, or to build
   manually, see
   http://kripken.github.io/emscripten-site/docs/building_from_source/LLVM-Backend.html
   for info.
 - Migrate to requiring Clang 3.3 instead of Clang 3.2. The fastcomp-clang
   repository by Emscripten is based on Clang 3.3.
 - Deprecated old Emscripten libgc implementation.
 - asm.js will now be always enabled, even in -O0 builds in fastcomp.
 - Remove support for -s RUNTIME_TYPE_INFO, which is unsupported in fastcomp.
 - Added a new "powered by Emscripten" logo.
 - Updated default shell.html graphical layout.
 - Added new macro EM_ASM_, which allows sending values to JS without returning anything.
 - Deprecated the jcache compiler option. It should not be needed anymore.
 - Added support for fetching callstack column information in Firefox 30 in emscripten_get_callstack.
 - Fix issues with missing exceptions-related symbols in fastcomp.
 - Full list of changes: https://github.com/emscripten-core/emscripten/compare/1.12.0...1.12.1

v1.12.0: 2/22/2014
------------------
 - Improved the runtime abort error message when calling an invalid function
   pointer if compiled with -s ASSERTIONS=1 and 2. This allows the developer to
   better deduce errors with bad function pointers or function pointers casted
   and invoked via a wrong signature.
 - Added a new api function emscripten_set_main_loop_arg, which allows passing a
   userData pointer that will be carried via the function call, useful for
   object-oriented encapsulation purposes (#2114).
 - Fixed CMake MinSizeRel configuration type to actually optimize for minimal size with -Os.
 - Added support for GLES2 VAO extension OES_vertex_array_object for browsers that support it.
 - Fix issues with emscripten/html5.f when compiled with the SAFE_HEAP option.
 - Full list of changes: https://github.com/emscripten-core/emscripten/compare/1.11.1...1.12.0

v1.11.1: 2/19/2014
------------------
 - Improved eglSwapBuffers to be spec-conformant.
 - Fixed an issue with asm.js validation and va_args (#2120).
 - Fixed asm.js validation issues found with fuzzing.
 - Added new link-time compiler flag -s RETAIN_COMPILER_SETTINGS=1, which
   enables a runtime API for querying which Emscripten settings were used to
   compile the file.
 - Full list of changes: https://github.com/emscripten-core/emscripten/compare/1.11.0...1.11.1

v1.11.0: 2/14/2014
------------------
 - Implemented some new SDL library functions.
 - Renamed standard file descriptors to have handles 0, 1 and 2 rather than 1, 2
   and 3 to coincide with unix numbering.
 - Improved embind support with smart pointers and mixins.
 - Improved the registerization -O3 optimization pass around switch-case constructs.
 - Upper-case files with suffix .C are now also recognized (#2109).
 - Fixed an issue with glGetTexParameter (#2112).
 - Improved exceptions support in fastcomp.
 - Added new linker option -s NO_EXIT_RUNTIME=1, which can be used to set a
   default value for the Module["noExitRuntime"] parameter at compile-time.
 - Improved SDL audio buffer queueing when the sample rate matches the native
   web audio graph sample rate.
 - Added an optimization that removes redundant Math.frounds in -O3.
 - Improved the default shell.html file.
 - Full list of changes: https://github.com/emscripten-core/emscripten/compare/1.10.4...1.11.0

v1.10.4: 2/10/2014
------------------
 - Added support for legacy GL emulation in fastcomp.
 - Deprecated the --split-js compiler option. This is not supported in fastcomp. 
 - Full list of changes: https://github.com/emscripten-core/emscripten/compare/1.10.3...1.10.4

v1.10.3: 2/9/2014
------------------
 - Work on supporting GL/EGL GetProcAddress.
 - Fixed issues with shared lib linking support.
 - Full list of changes: https://github.com/emscripten-core/emscripten/compare/1.10.2...1.10.3

v1.10.2: 2/7/2014
------------------
 - Added basic FS unmount support.
 - Improved screen orientation lock API to return a success code.
 - Added PRECISE_F32 support to fastcomp.
 - Fixed issues in fastcomp related to special floating point literal
   serialization.
 - Improved SDL audio buffer queueing.
 - Added new link-time option -s WARN_UNALIGNED=1 to fastcomp to report compiler
   warnings about generated unaligned memory accesses, which can hurt
   performance.
 - Optimized libc strcmp and memcmp with the implementations from musl libc.
 - Optimized libc memcpy and memset to back to native code for large buffer sizes.
 - Full list of changes: https://github.com/emscripten-core/emscripten/compare/1.10.1...1.10.2

v1.10.1: 1/31/2014
------------------
 - Improve srand() and rand() to be seedable and use a Linear Congruential
   Generator (LCG) for the rng generation for performance.
 - Improved OpenAL library support.
 - Full list of changes: https://github.com/emscripten-core/emscripten/compare/1.10.0...1.10.1

v1.10.0: 1/29/2014
------------------
 - Improved C++ exception handling.
 - Improved OpenAL library support.
 - Fixed an issue where loading side modules could try to allocate from sealed
   heap (#2060).
 - Fixed safe heap issues (2068).
 - Added new EM_ASM variants that return a value but do not receive any inputs
   (#2070).
 - Add support for simultaneously using setjmp and C++ exceptions in fastcomp.
 - Full list of changes: https://github.com/emscripten-core/emscripten/compare/1.9.5...1.10.0

v1.9.5: 1/25/2014
------------------
 - Added a spinner logo to default html shell.
 - Full list of changes: https://github.com/emscripten-core/emscripten/compare/1.9.4...1.9.5

v1.9.4: 1/24/2014
------------------
 - Add support for Ninja and Eclipse+Ninja builds with Emscripten+CMake.
 - Fixed regressions with GL emulation.
 - Added support for #if !X in .js library preprocessor.
 - Make the syntax EM_ASM("code"); not silently fail. Note that the proper form
   is EM_ASM(code); without double-quotes.
 - Optimize generated code size by minifying loop labels as well.
 - Revised the -O3 optimization level to mean "safe, but very slow optimizations
   on top of -O2", instead of the old meaning "unsafe optimizations". Using -O3
   will now only do safe optimizations, but can be very slow compared to -O2.
 - Implemented a new registerization optimization pass that does extra variable
   elimination in -O3 and later to reduce the number of local variables in
   functions.
 - Implemented a new emscripten/html5.h interface that exposes common HTML5 APIs
   directly to C code without having to handwrite JS wrappers.
 - Improved error messages reported on user-written .js libraries containing
   syntax errors (#2033).
 - Fixed glBufferData() function call signature with null data pointer.
 - Added new option Module['filePackagePrefixURL'] that allows customizing the
   URL where the VFS package is loaded from.
 - Implemented glGetTexEnviv and glGetTexEnvfv in GL emulation mode.
 - Optimized the size of large memory initializer sections.
 - Fixed issues with the safe heap compilation option.
 - Full list of changes: https://github.com/emscripten-core/emscripten/compare/1.9.3...1.9.4

v1.9.3: 1/17/2014
------------------
 - re-merge split blocks in multiples
 - Full list of changes: https://github.com/emscripten-core/emscripten/compare/1.9.2...1.9.3

v1.9.2: 1/16/2014
------------------
 - Full list of changes: https://github.com/emscripten-core/emscripten/compare/1.9.1...1.9.2

v1.9.1: 1/16/2014
------------------
 - Optimize desktop GL fixed function pipeline emulation texture load
   instruction counts when GL_COMBINE is used.
 - fix Math_floor coercion in unrecommended codegen modes
 - Full list of changes: https://github.com/emscripten-core/emscripten/compare/1.9.0...1.9.1

v1.9.0: 1/16/2014
------------------
 - Full list of changes: https://github.com/emscripten-core/emscripten/compare/1.8.14...1.9.0

v1.8.14: 1/15/2014
------------------
 - add musl fputws and fix vswprintf.
 - Full list of changes: https://github.com/emscripten-core/emscripten/compare/1.8.13...1.8.14

v1.8.13: 1/15/2014
------------------
 - remove musl use of fwritex
 - Full list of changes: https://github.com/emscripten-core/emscripten/compare/1.8.12...1.8.13

v1.8.12: 1/15/2014
------------------
 - Added new GLEW 1.10.0 emulation support.
 - Fixed an issue where the runtime could start more than once when run in a
   browser (#1992)
 - Fix a regression in wprintf.
 - Full list of changes: https://github.com/emscripten-core/emscripten/compare/1.8.11...1.8.12

v1.8.11: 1/15/2014
------------------
 - Full list of changes: https://github.com/emscripten-core/emscripten/compare/1.8.10...1.8.11

v1.8.10: 1/14/2014
------------------
 - Update libc implementation from musl libc.
 - Full list of changes: https://github.com/emscripten-core/emscripten/compare/1.8.9...1.8.10

v1.8.9: 1/14/2014
------------------
 - add fputwc, which enables wprintf.
 - Full list of changes: https://github.com/emscripten-core/emscripten/compare/1.8.8...1.8.9

v1.8.8: 1/14/2014
------------------
 - Update to latest libcxx and libcxxabi libraries.
 - Fix handling of floating point negative zero (#1898)
 - Fixed a memory leak in relooper in previous release.
 - Fixed an issue in previous release with VBO handling in GL optimizations.
 - Full list of changes: https://github.com/emscripten-core/emscripten/compare/1.8.7...1.8.8

v1.8.7: 1/13/2014
------------------
 - Added support to numpad keycodes in glut support library.
 - Fix SIMD support with fastcomp.
 - Fixed a compiler error 'ran out of names' that could occur with too many
   minified symbol names.
 - Work around webkit imul bug https://bugs.webkit.org/show_bug.cgi?id=126345
   (#1991)
 - Optimized desktop GL fixed function pipeline emulation path for better
   performance.
 - Added support for exceptions when building with fastcomp.
 - Fix and issue where the run() function could be called multiple times at
   startup (#1992)
 - Removed a relooper limitation with fixed buffer size.
 - Full list of changes: https://github.com/emscripten-core/emscripten/compare/1.8.6...1.8.7

v1.8.6: 1/8/2014
------------------
 - Added support for the libuuid library, see http://linux.die.net/man/3/libuuid.
 - Fixed .js file preprocessor to preprocess recursively (#1984).
 - Fixed a compiler codegen issue related to overflow arithmetic (#1975)
 - Added new link-time optimization flag -s AGGRESSIVE_VARIABLE_ELIMINATION=1
   that enables the aggressiveVariableElimination js optimizer pass, which tries
   to remove temporary variables in generated JS code at the expense of code
   size.
 - Full list of changes: https://github.com/emscripten-core/emscripten/compare/1.8.5...1.8.6

v1.8.5: 1/7/2014
------------------
 - Fixed compiler issues when used with LLVM 3.4.
 - Full list of changes: https://github.com/emscripten-core/emscripten/compare/1.8.4...1.8.5

v1.8.4: 1/6/2014
------------------
 - Added support to Return and Backspace keys to glut
 - Fixed compiler issues when used with LLVM 3.4.
 - Full list of changes: https://github.com/emscripten-core/emscripten/compare/1.8.3...1.8.4

v1.8.3: 1/5/2014
------------------
 - Improved SDL and page scroll pos handling support for IE10 and IE11.
 - Optimized SDL_UnlockSurface performance.
 - Full list of changes: https://github.com/emscripten-core/emscripten/compare/1.8.2...1.8.3

v1.8.2: 1/4/2014
------------------
 - Fixed glGetFramebufferAttachmentParameteriv and an issue with glGetXXX when
   the returned value was null.
 - Full list of changes: https://github.com/emscripten-core/emscripten/compare/1.8.1...1.8.2

v1.8.1: 1/3/2014
------------------
 - Added support for WebGL hardware instancing extension.
 - Improved fastcomp native LLVM backend support.
 - Added support for #include filename.js to JS libraries.
 - Deprecated --compression emcc command line parameter that manually compressed
   output JS files, due to performance issues. Instead, it is best to rely on
   the web server to serve compressed JS files.
 - Full list of changes: https://github.com/emscripten-core/emscripten/compare/1.8.0...1.8.1

v1.8.0: 12/28/2013
------------------
 - Fix two issues with function outliner and relooper.
 - Full list of changes: https://github.com/emscripten-core/emscripten/compare/1.7.9...1.8.0

v1.7.9: 12/27/2013
------------------
 - Added new command line parameter --em-config that allows specifying a custom
   location for the .emscripten configuration file.
 - Reintroduced relaxed asm.js heap sizes, which no longer need to be power of
   2, but a multiple of 16MB is sufficient.
 - Added emrun command line tool that allows launching .html pages from command
   line on desktop and Android as if they were native applications. See
   https://groups.google.com/forum/#!topic/emscripten-discuss/t2juu3q1H8E . Adds
   --emrun compiler link flag.
 - Began initial work on the "fastcomp" compiler toolchain, a rewrite of the
   previous JS LLVM AST parsing and codegen via a native LLVM backend.
 - Added --exclude-file command line flag to emcc and a matching --exclude
   command line flag to file packager, which allows specifying files and
   directories that should be excluded while packaging a VFS data blob.
 - Improved GLES2 and EGL support libraries to be more spec-conformant.
 - Optimized legacy GL emulation code path. Added new GL_FFP_ONLY optimization
   path to fixed function pipeline emulation.
 - Added new core functions emscripten_log() and emscripten_get_callstack() that
   allow printing out log messages with demangled and source-mapped callstack
   information.
 - Improved BSD Sockets support. Implemented getprotobyname() for BSD Sockets library.
 - Fixed issues with simd support.
 - Various bugfixes: #1573, #1846, #1886, #1908, #1918, #1930, #1931, #1942, #1948, ..
 - Full list of changes: https://github.com/emscripten-core/emscripten/compare/1.7.8...1.7.9

v1.7.8: 11/19/2013
------------------
 - Fixed an issue with -MMD compilation parameter.
 - Added EM_ASM_INT() and EM_ASM_DOUBLE() macros. For more information, read
   https://groups.google.com/forum/#!topic/emscripten-discuss/BFGTJPCgO6Y .
 - Fixed --split parameter to also work on Windows.
 - Fixed issues with BSD sockets accept() call.
 - Full list of changes: https://github.com/emscripten-core/emscripten/compare/1.7.7...1.7.8

v1.7.7: 11/16/2013
------------------
 - Improve SDL audio buffer queue timing support.
 - Improved default precision of clock_gettime even when not using CLOCK_REALTIME.
 - Optimize and fix issues with LLVM IR processing.
 - Full list of changes: https://github.com/emscripten-core/emscripten/compare/1.7.6...1.7.7

v1.7.6: 11/15/2013
------------------
 - Added regex implementation from musl libc.
 - The command line parameter -s DEAD_FUNCTIONS=[] can now be used to explicitly
   kill functions coming from built-in library_xx.js.
 - Improved EGL support and GLES2 spec conformance.
 - Reverted -s TOTAL_MEMORY=x to require pow2 values, instead of the relaxed
   'multiples of 16MB'. This is because the relaxed rule is released only in
   Firefox 26 which is currently in Beta and ships on the week of December 10th
   (currently in Beta). As of writing, current stable Firefox 25 does not yet
   support these.
 - Adjusted the default linker behavior to warn about all missing symbols,
   instead of silently ignoring them. Use -s WARN_ON_UNDEFINED_SYMBOLS=0 to
   suppress these warnings if necessary.
 - Full list of changes: https://github.com/emscripten-core/emscripten/compare/1.7.5...1.7.6

v1.7.5: 11/13/2013
------------------
 - Fix issues with the built-in C++ function name demangler.
 - Full list of changes: https://github.com/emscripten-core/emscripten/compare/1.7.4...1.7.5

v1.7.4: 11/12/2013
------------------
 - Fixed issues with BSD sockets code and SDL joystick implementation.
 - Full list of changes: https://github.com/emscripten-core/emscripten/compare/1.7.3...1.7.4

v1.7.3: 11/12/2013
------------------
 - Added support for generating single-precision floating point instructions.
    - For more information, read
      https://blog.mozilla.org/javascript/2013/11/07/efficient-float32-arithmetic-in-javascript/
 - Made GLES2 support library more spec-conformant by throwing fewer exceptions
   on errors. Be sure to build with -s GL_ASSERTIONS=1, remember to use
   glGetError() and check the browser console to best detect WebGL rendering
   errors.
 - Converted return value of emscripten_get_now() from float to double, to not
   lose precision in the function call.
 - Added support for joysticks in SDL via the Gamepad API
 - Full list of changes: https://github.com/emscripten-core/emscripten/compare/1.7.2...1.7.3
 
v1.7.2: 11/9/2013
------------------
 - The compiler now always generates a .js file that contains the generated
   source code even when compiling to a .html file.
    - Read https://groups.google.com/forum/#!topic/emscripten-discuss/EuHMwqdSsEs
 - Implemented depth+stencil buffer choosing behavior in GLUT, SDL and GLFW.
 - Fixed memory leaks generated by glGetString and eglGetString.
 - Greatly optimized startup times when virtual filesystems with a large amount
   of files in them.
 - Added some support for SIMD generated by LLVM.
 - Fixed some mappings with SDL keyboard codes.
 - Added a new command line parameter --no-heap-copy to compiler and file
   packager that can be used to optimize VFS memory usage at startup.
 - Updated libcxx to revision 194185, 2013-11-07.
 - Improvements to various library support. 
 - Full list of changes: https://github.com/emscripten-core/emscripten/compare/1.7.1...1.7.2

v1.7.1: 10/24/2013
------------------
 - Remove old call to Runtime.warn in file packager code
 - Fix bug with parsing of empty types.
 - Full list of changes: https://github.com/emscripten-core/emscripten/compare/1.7.0...1.7.1

v1.7.0: 10/23/2013
------------------
 - Adds mouse wheel events support in GLUT library.
 - Adds support for a new link parameter -s CASE_INSENSITIVE_VFS=1 to enable
   Emscripten virtual filesystem to search files ignoring case.
 - *Numerous* optimizations in both compilation and runtime stages.
 - Remove unnecessary whitespace, compact postSets function, and other
   optimizations in compilation output to save on generated file size.
 - Fixes float parsing from negative zero.
 - Removes the -s EMIT_GENERATED_FUNCTIONS link parameter as unneeded.
 - Fixes an issue where updating subranges of GL uniform arrays was not
   possible.
 - asm.js heap size (-s TOTAL_MEMORY=x) no longer needs to be a power of 2. As a
   relaxed rule, choosing any multiple of 16MB is now possible.
 - O1 optimization no longer runs the 'simplifyExpressions' optimization pass.
   This is to improve build iteration times when using -O1. Use -O2 to run that
   pass.
 - EM_ASM() can now be used even when compiling to asm.js.
 - All currently specified non-debugging-related WebGL 1 extensions are now
   enabled by default on startup, no need to ctx.getExtension() manually to
   enable them.
 - Improve readability of uncaught JavaScript exceptions that are thrown all the
   way up to the web console by printing out the stack trace of where the throw
   occurred.
 - Fix an issue when renaming a directory to a subdirectory.
 - Several compiler stability fixes.
 - Adds a JavaScript implementation of cxa_demangle function for demangling call
   stack traces at runtime for easier debugging.
 - GL context MSAA antialising is now DISABLED by default, to make the GL
   behavior consistent with desktop usage.
 - Added support to SDL, GLUT and GLFW libraries to specify MSAA on/off at startup.
 - Implemented glColor4ubv in GL emulation mode.
 - Fix an issue with LLVM keyword __attribute__ ((__constructor__)) (#1155).
 - Fix an issue with va_args and -s UNALIGNED_MEMORY=1 (#1705).
 - Add initial support code for LLVM SIMD constructs and a JavaScript SIMD
   polyfill implementation from
   https://github.com/johnmccutchan/ecmascript_simd/ .
 - Fixed support for node.js native filesystem API NODEFS on Windows.
 - Optimize application startup times of Emscripten-compiled programs by
   enabling the virtual filesystem XHR and asm.js compilation to proceed in
   parallel when opening a page.
 - Full list of changes: https://github.com/emscripten-core/emscripten/compare/1.6.4...1.7.0

v1.6.4: 9/30/2013
------------------
 - Implements a new preprocessor tool for preparsing C struct definitions
   (#1554), useful for Emscripten support library implementors.
 - Fix parsing issue with sscanf (#1668).
 - Improved the responsiveness of compiler print output on Windows.
 - Improved compilation times at link stage.
 - Added support for new "NODEFS" filesystem that directly accesses files on the
   native filesystem. Only usable with node.js when compiling to JS.
 - Added support for new IDBFS filesystem for accessing files in IndexedDB storage (#1601.
 - Full list of changes: https://github.com/emscripten-core/emscripten/compare/1.6.3...1.6.4

v1.6.3: 9/26/2013
------------------
 - Emscripten CMake toolchain now generates archive files with .a suffix when
   project target type is static library, instead of generatic .bc files
   (#1648).
 - Adds iconv library from the musl project to implement wide functions in C
   library (#1670).
 - Full list of changes:
   https://github.com/emscripten-core/emscripten/compare/1.6.2...1.6.3

v1.6.2: 9/25/2013
------------------
 - Added support for dprintf() function (#1250).
 - Fixes several compiler stability issues (#1637, #1166, #1661, #1651 and more).
 - Enables support for WEBGL_depth_texture.
 - Adds support for new link flag -s GL_ASSERTIONS=1 which can be used to add
   extra validation layer to the Emscripten GL library to catch code issues.
 - Adds support to Web Audio API in SDL audio backend so that SDL audio now
   works in Chrome and new Opera as well.
 - Fixes an alpha blending issue with SDL_SetAlpha.
 - Implemented locale-related code in C library.
 - Full list of changes: https://github.com/emscripten-core/emscripten/compare/1.6.1...1.6.2

v1.6.1: 9/22/2013
------------------
 - Several optimizations to compiler link stage.
 - Full list of changes: https://github.com/emscripten-core/emscripten/compare/1.6.0...1.6.1

v1.6.0: 9/21/2013
------------------
 - Enable support for %[] pattern in scanf.
 - Added dependency tracking support to linked .js files in CMake toolchain.
 - The hex prefix 0x is now properly handled in sscanf (#1632).
 - Simplify internal compiler operations by removing the internal framework.js. 
 - Full list of changes: https://github.com/emscripten-core/emscripten/compare/1.5.9...1.6.0

v1.5.9: 9/15/2013
------------------
 - Add support for SDL_Delay in web workers.
 - Full list of changes: https://github.com/emscripten-core/emscripten/compare/1.5.8...1.5.9

v1.5.8: 9/14/2013
------------------
 - Add support for the GCC -E compiler flag.
 - Update Emscripten libc headers to musl-0.9.13.
 - Added new utility function emscripten_async_load_script() to asynchronously
   load a new .js script URL.
 - Full list of changes: https://github.com/emscripten-core/emscripten/compare/1.5.7...1.5.8

v1.5.7: 8/30/2013
------------------
 - The script tag in default shell.html is now marked 'async', which enables
   loading the JS script code asynchronously in Firefox without making the main
   thread unresponsive.
 - Implemented new utility function emscripten_get_canvas_size() which returns
   the current Module <canvas> element size in pixels.
 - Optimize code size in compiled side modules.
 - Optimize startup memory usage by avoiding unnecessary copying of VFS data at
   startup.
 - Add support for SDL_WM_ToggleFullScreen().
 - Add support for emscripten_get_now() when running in SpiderMonkey shell.
 - Added new environment variable EM_BUILD_VERBOSE=0,1,2,3 to set an extra
   compiler output verbosity level for debugging.
 - Added better support for dlopen() to simulate dynamic library loading in
   JavaScript.
 - Improved support for BSD sockets and networking.
 - Added new SOCKFS filesystem, which reads files via a network connection.
 - Avoid issues with long command line limitations in CMake toolchain by using
   response files.
 - Fix issues with client-side vertex data rendering in GL emulation mode.
 - Improved precision of clock_gettime().
 - Improve function outlining support.
 - Added support for using NMake generator with CMake toolchain.
 - Improved support for flexible arrays in structs (#1602).
 - Added ability to marshal UTF16 and UTF32 strings between C++ <-> JS code.
 - Added a new commandline tool validate_asms.py to help automating asm.js
   validation testing.
 - Improved stability with inline asm() syntax.
 - Updated libc headers to new version.
 - Full list of changes: https://github.com/emscripten-core/emscripten/compare/1.5.6...1.5.7

v1.5.6: 8/17/2013
------------------
 - Improved BSD sockets support.
 - Added touch events support to GLUT library.
 - Added new --js-opts=0/1 command line option to control whether JS optimizer
   is run or not.
 - Improved OpenAL support.
 - Added new command line tool tools/find_bigvars.py which can be used on an
   output file to detect large functions and needs for outlining.
 - Merged link flags -s FORCE_GL_EMULATION and -s DISABLE_GL_EMULATION to a
   single opt-in flag -s LEGACY_GL_EMULATION=0/1 to control whether GL emulation
   is active.
 - Improved SDL input support.
 - Several stability-related compiler fixes.
 - Fixed source mapping generation support on Windows.
 - Added back the EMSCRIPTEN_KEEPALIVE attribute qualifier to help prevent
   inlining and to retain symbols in output without dead code elimination
   occurring.
 - Fix issues when marshalling UTF8 strings between C<->JS.
 - Full list of changes: https://github.com/emscripten-core/emscripten/compare/1.5.5...1.5.6

v1.5.5: 8/9/2013
------------------
 - Update libcxx to revision 187959, 2013-08-08.
 - Full list of changes: https://github.com/emscripten-core/emscripten/compare/1.5.4...1.5.5

v1.5.4: 8/9/2013
------------------
 - Fixed multiple issues with C stdlib support.
 - Fix audio buffer queueing issues with OpenAL.
 - Improved BSD sockets support.
 - Added a new compile+link time command line option -Wno-warn-absolute-paths to
   hide the emscripten compiler warning when absolute paths are passed into the
   compiler.
 - Added new link flag -s STB_IMAGE=0/1 and integrate it to SDL image loading to
   enable synchronous image loading support with SDL.
 - Several improvements on function outlining support.
 - Fix issues with GLES2 interop support.
 - Full list of changes: https://github.com/emscripten-core/emscripten/compare/1.5.3...1.5.4

v1.5.3: 6/28/2013
------------------
 - Added new optimization level --llvm-lto 3 to run even more aggressive LTO
   optimizations.
 - Improve optimizations for libc and other libraries.
 - Full list of changes: https://github.com/emscripten-core/emscripten/compare/1.5.2...1.5.3

v1.5.2: 6/27/2013
------------------
 - Added support for generating source maps along the built application when -g
   is specified. This lets the browser show original .cpp sources when
   debugging.
 - GLUT and SDL improvements.
 - Added new link option -g<level> where level=0-4, which allows controlling
   various levels of debuggability added to the output.
 - Full list of changes: https://github.com/emscripten-core/emscripten/compare/1.5.1...1.5.2

v1.5.1: 6/22/2013
------------------
 - File packager now skips all directories and files starting with '.', and hidden files on Windows.
 - Fix issues with strnlen, memmove, LDBL_ constants, va_args, float.h, and others.
 - Full list of changes: https://github.com/emscripten-core/emscripten/compare/1.5.0...1.5.1

v1.5.0: 6/17/2013
------------------
 - Several compiler optimizations.
 - Improve SDL key events support.
 - Increase debug logging when specifying emcc -v.
 - Full list of changes: https://github.com/emscripten-core/emscripten/compare/1.4.9...1.5.0

v1.4.9: 6/8/2013
------------------
 - Several compiler optimizations.
 - Full list of changes: https://github.com/emscripten-core/emscripten/compare/1.4.8...1.4.9

v1.4.8: 6/6/2013
------------------
 - Add support for webrtc-based sockets.
 - Full list of changes: https://github.com/emscripten-core/emscripten/compare/1.4.7...1.4.8

v1.4.7: 6/2/2013
------------------
 - Remove more unneeded break and continue statements in relooper.
 - Full list of changes: https://github.com/emscripten-core/emscripten/compare/1.4.6...1.4.7

v1.4.6: 6/2/2013
------------------
 - Improve relooper code.
 - Full list of changes: https://github.com/emscripten-core/emscripten/compare/1.4.5...1.4.6

v1.4.5: 6/1/2013
------------------
 - Improve relooper code.
 - Full list of changes: https://github.com/emscripten-core/emscripten/compare/1.4.4...1.4.5

v1.4.4: 6/1/2013
------------------
 - Add support for symlinks in source files.
 - Fix various issues with SDL.
 - Added -s FORCE_ALIGNED_MEMORY=0/1 link time flag to control whether all loads
   and stores are assumed to be aligned.
 - Fix file packager to work with closure.
 - Major improvements to embind support, and optimizations.
 - Improve GL emulation.
 - Optimize VFS usage.
 - Allow emscripten to compile .m and .mm files.
 - Added new syntax --preload-file src@dst to file packager command line to
   allow placing source files to custom destinations in the FS.
 - Full list of changes: https://github.com/emscripten-core/emscripten/compare/1.4.3...1.4.4

v1.4.3: 5/8/2013
------------------
 - Fix issue with strcat.
 - Major embind improvements.
 - Switch to le32-unknown-nacl LLVM target triple as default build option
   instead of the old i386-pc-linux-gnu target triple.
 - Improve compiler logging behavior.
 - Full list of changes: https://github.com/emscripten-core/emscripten/compare/1.4.2...1.4.3

v1.4.2: 5/3/2013
------------------
 - Fix issues with le32-unknown-nacl LLVM target triple.
 - Add some GLEW support.
 - Full list of changes: https://github.com/emscripten-core/emscripten/compare/1.4.1...1.4.2

v1.4.1: 4/28/2013
------------------
 - Implement support for le32-unknown-nacl LLVM target triple.
 - Added new cmdline option -s ERROR_ON_UNDEFINED_SYMBOLS=0/1 to give
   compile-time error on undefined symbols at link time. Default off.
 - Full list of changes: https://github.com/emscripten-core/emscripten/compare/1.3.8...1.4.1

v1.3.8: 4/29/2013
------------------
 - Improved 64-bit integer ops codegen.
 - Added Indexed DB support to vfs.
 - Improve warning message on dangerous function pointer casts when compiling in
   asm.js mode.
 - Added --use-preload-cache command line option to emcc, to be used with the
   file packager.
 - Fixes to libcextra.
 - Full list of changes: https://github.com/emscripten-core/emscripten/compare/1.3.7...1.3.8

v1.3.7: 4/24/2013
------------------
 - Merge IMVU implementation of embind to emscripten trunk. Embind allows
   high-level C++ <-> JS types interop.
 - Enable asm.js compilation in -O1 and higher by default. Fix issues when
   compiling to asm.js.
 - Improve libc support with Emscripten with the musl libc headers.
 - Full list of changes: https://github.com/emscripten-core/emscripten/compare/1.3.6...1.3.7

v1.3.6: 4/2/2013
------------------
 - Fix hang issue with strtof.
 - Update libcxx to upstream r178253 from March 29, 2013.
 - Fix issues with GL emulation.
 - Full list of changes: https://github.com/emscripten-core/emscripten/compare/1.3.5...1.3.6

v1.3.5: 3/25/2013
------------------
 - Get exceptions working as they did before.
 - Remove symbol removing hack.
 - Full list of changes: https://github.com/emscripten-core/emscripten/compare/1.3.4...1.3.5

v1.3.4: 3/24/2013
------------------
 - Update to new libcxx and libcxxabi versions from upstream.
 - Full list of changes: https://github.com/emscripten-core/emscripten/compare/1.3.3...1.3.4

v1.3.3: 3/23/2013
------------------
 - Remove unneeded check from relooper.
 - Full list of changes: https://github.com/emscripten-core/emscripten/compare/1.3.2...1.3.3

v1.3.2: 3/22/2013
------------------
 - Fix issues with fgets. 
 - Add support for non-fullscreen pointer lock.
 - Improve OpenAL support.
 - Full list of changes: https://github.com/emscripten-core/emscripten/compare/1.3.1...1.3.2

v1.3.1: 3/19/2013
------------------
 - Improve SDL audio and mixer support.
 - Add GLES2 emulation features when -s FULL_ES2=1 is specified.
 - Add support for OpenAL.
 - Add new -s OPENAL_DEBUG=0/1 link command line option.
 - Fixed an issue with mouse coordinate being offset with canvas.
 - Removed -s UTF_STRING_SUPPORT=0 parameter, this is now always on.
 - Full list of changes: https://github.com/emscripten-core/emscripten/compare/1.3.0...1.3.1

v1.3.0: 3/11/2013
------------------
 - Improve GLES2 emulation with -s FULL_ES2=1.
 - Deprecated -s USE_TYPED_ARRAYS=1 and -s QUANTUM_SIZE=1.
 - Implement a minifier infrastructure when compiling for asm.js.
 - Full list of changes: https://github.com/emscripten-core/emscripten/compare/1.2.9...1.3.0

v1.2.9: 3/7/2013
------------------
 - Improved canvas behavior when transitioning between fullscreen.
 - Added support for getopt().
 - Fixed several libc issues.
 - Full list of changes: https://github.com/emscripten-core/emscripten/compare/1.2.8...1.2.9

v1.2.8: 3/6/2013
------------------
 - Remove unnecessary recursion in relooper RemoveUnneededFlows.
 - Full list of changes: https://github.com/emscripten-core/emscripten/compare/1.2.7...1.2.8

v1.2.7: 3/6/2013
------------------
 - Added SDL_Mixer support.
 - Implemented stubs for several Unix and threading-related functions.
 - Full list of changes: https://github.com/emscripten-core/emscripten/compare/1.2.6...1.2.7

v1.2.6: 3/5/2013
------------------
 - Relooper updates.
 - Full list of changes: https://github.com/emscripten-core/emscripten/compare/1.2.5...1.2.6

v1.2.5: 3/5/2013
------------------
 - Greatly improve GL emulation support.
 - Handle %c in sscanf.
 - Improve compilation times by optimizing parallel execution in the linker.
 - Improve several compiler stability issues detected from fuzzing tests.
 - Implemented emscripten_jcache_printf.
 - Allow running emscripten.py outside emcc itself.
 - Full list of changes: https://github.com/emscripten-core/emscripten/compare/1.2.4...1.2.5

v1.2.4: 2/2/2013
------------------
 - Work on adding support for asm.js compilation.
 - Improve EGL support.
 - Full list of changes: https://github.com/emscripten-core/emscripten/compare/1.2.3...1.2.4

v1.2.3: 1/9/2013
------------------
 - Work on adding support for asm.js compilation.
 - Full list of changes: https://github.com/emscripten-core/emscripten/compare/1.2.2...1.2.3

v1.2.2: 1/8/2013
------------------
 - Work on adding support for asm.js compilation.
 - Full list of changes: https://github.com/emscripten-core/emscripten/compare/1.2.1...1.2.2

v1.2.1: 1/8/2013
------------------
 - Improvements to GLUT, SDL and BSD sockets headers.
 - Full list of changes: https://github.com/emscripten-core/emscripten/compare/1.2.0...1.2.1

v1.2.0: 1/1/2013
------------------
 - Work on adding support for asm.js compilation.
 - Full list of changes: https://github.com/emscripten-core/emscripten/compare/1.1.0...1.2.0

v1.1.0: 12/12/2012
------------------
 - Fix several issues with Windows support.
 - Added a standalone toolchain for CMake.
 - Added emscripten_run_script_string().
 - Optimize compilation times via threading.
 - Update to requiring Clang 3.2. Older versions may no longer work.
 - Several improvements to emscripten library support headers.
 - Full list of changes: https://github.com/emscripten-core/emscripten/compare/1.0.1a...1.1.0

v1.0.1a: 11/11/2012
------------------
 - Add relooper code to repository.
 - Full list of changes: https://github.com/emscripten-core/emscripten/compare/1.0.1...1.0.1a

v1.0.1: 11/11/2012
------------------
 - First commit that introduced versioning to the Emscripten compiler.<|MERGE_RESOLUTION|>--- conflicted
+++ resolved
@@ -17,7 +17,6 @@
 
 Current Trunk
 -------------
-<<<<<<< HEAD
 - Add fine-grained options for specific legacy browser support,
   `MIN_FIREFOX_VERSION`, `MIN_SAFARI_VERSION`, `MIN_IE_VERSION`,
   `MIN_EDGE_VERSION`, `MIN_CHROME_VERSION`. The existing `LEGACY_VM_SUPPORT`
@@ -25,7 +24,6 @@
   Note that going forwards we will use these settings in more places, so if
   you do need very old legacy browser support, you may need to set either
   `LEGACY_VM_SUPPORT` or the fine-grained options. For more details see #9937
-=======
 - Default `DISABLE_DEPRECATED_FIND_EVENT_TARGET_BEHAVIOR` to 1. See #9895.
   With this change the old deprecated HTML5 API event target lookup behavior is
   disabled. There is no "Module.canvas" object, no magic "null" default handling,
@@ -36,7 +34,6 @@
   is mostly an implementation detail but if you use `WASI_STANDALONE` it means
   that the output of emscripten now requires a runtime with
   `wasi_snapshot_preview1` support.
->>>>>>> cffcd704
 
 v1.39.4: 12/03/2019
 -------------------
