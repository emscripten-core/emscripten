This document describes changes between tagged Emscripten SDK versions.

Note that in the compiler, version numbering is used as the mechanism to
invalidate internal compiler caches, so version numbers do not necessarily
reflect the amount of changes between versions.

To browse or download snapshots of old tagged versions, visit
https://github.com/emscripten-core/emscripten/releases.

Not all changes are documented here. In particular, new features, user-oriented
fixes, options, command-line parameters, usage changes, deprecations,
significant internal modifications and optimizations etc. generally deserve a
mention. To examine the full set of changes between versions, visit the link to
full changeset diff at the end of each section.

See docs/process.md for how version tagging works.


Current Trunk
-------------

<<<<<<< HEAD
 - LLVM backend pthread builds no longer use external memory initialization files
=======
 - Add support for [address sanitizer](https://clang.llvm.org/docs/AddressSanitizer.html). (#8884)
   - Currently, only supports one thread without dynamic linking.
>>>>>>> 70f71de7

v1.38.38: 07/08/2019
--------------------

 - Add support for standalone [leak sanitizer](https://clang.llvm.org/docs/LeakSanitizer.html). (#8711)

v1.38.37: 06/26/2019
--------------------

 - Set ENV['LANG'] following the user's preferred language (HTTP Accept-Language / navigator.languages[0])
 - `emscripten_run_script_string` now returns C `NULL` instead of the string `null`
   or `undefined` when the result of the `eval` is JavaScript `null` or `undefined`.
 - Add a new system for managing system libraries. (#8780)
   This may require minor changes when performing certain operations:
     - When using `embuilder.py` to build a specific library, the name may have
       changed: for consistency, all library names are prefixed with lib now.
     - `embuilder.py` now only builds the requested library, and not its dependencies
       and certain system libraries that are always built. For example, running
       `embuilder.py build libc` no longer builds `libcompiler_rt` if it hasn't be built.
     - When using `EMCC_FORCE_STDLIBS` with a list of libraries, you must now use
       the simplified names, for example, `libmalloc` and `libpthreads` instead of
       `libdlmalloc` or `libpthreads_stub`. These names will link in the correct
       version of the library: if the build is configured to use `emmalloc`, `libmalloc`
       will mean `libemmalloc`, and if thread support is disabled, `libpthreads` will
       mean `libpthreads_stub`. This allows you to say `libmalloc` or `libpthreads` without
       worrying about which implementation is supposed to be used, and avoid duplicate
       symbols if you used the wrong implementation.
 - LLVM wasm backend pthreads fixes, see #8811, #8718

v1.38.36: 06/15/2019
--------------------

v1.38.35: 06/13/2019
--------------------
 - Include some [waterfall fixes](https://github.com/WebAssembly/waterfall/pull/541)
   for the emsdk builds on linux regarding libtinfo.
 - NOTE: due to a CI failure, builds for mac and windows were not generated.

v1.38.34: 06/01/2019
--------------------
 - Add support for [undefined behavior sanitizer](https://clang.llvm.org/docs/UndefinedBehaviorSanitizer.html).
     - This allows `emcc -fsanitize=undefined` to work. (#8651)
     - The minimal runtime (`-fsanitize-minimal-runtime`) also works. (#8617)

v1.38.33: 05/23/2019
--------------------
 - First release to use the new chromium build infrastructure
   https://groups.google.com/forum/#!msg/emscripten-discuss/WhDtqVyW_Ak/8DfDnfk0BgAJ
 - Add `emscripten_return_address` which implements the functionality of
   gcc/clang's `__builtin_return_address`. (#8617)

v1.38.32: SKIPPED
-----------------
 - The transition from the old to the new CI occured around here. To avoid ambiguity while
   both CIs were still generating builds, we just tagged a new one (1.38.33) on the new CI
   and skipped 1.38.32.
 - The transition also moves all builds and downloads away from the old mozilla-games
   infrastructure to the new chromium ones. As a result all links to *mozilla-games* URLs
   will not work (these were never documented, but could be seen from the internals of the
   emsdk; the new emsdk uses the proper new URLs, so you can either use the sdk normally
   or find the URLs from there).

v1.38.31: 04/24/2019
--------------------
 - Change ino_t/off_t to 64-bits. (#8467)
 - Add port for bzip2 library (`libbz2.a`). (#8349)
 - Add port for libjpeg library. (#8361)
 - Enable ERROR_ON_MISSING_LIBRARIES by by default (#8461)

v1.38.30: 03/21/2019
--------------------
 - Remove Module.buffer which was exported by default unnecessarily. This was an
   undocumented internal detail, but in theory code may have relied on it.
   (#8277)

v1.38.29: 03/11/2019
--------------------

v1.38.28: 02/22/2019
--------------------
 - Option -s EMTERPRETIFY_WHITELIST now accepts shell-style wildcards;
   this allows matching static functions with conflicting names that
   the linker distinguishes by appending a random suffix.
 - Normalize mouse wheel delta in `library_browser.js`. This changes the scroll
   amount in SDL, GLFW, and GLUT. (#7968)

v1.38.27: 02/10/2019
--------------------
 - Change how EMCC_LOCAL_PORTS works, to be more usable. See #7963
 - Remove deprecated Pointer_stringify (use UTF8ToString instead). See #8011
 - Added a new option -s DISABLE_DEPRECATED_FIND_EVENT_TARGET_BEHAVIOR=1 that
   changes the lookup semantics of DOM elements in html5.h event handler
   callback and WebGL context creation. New behavior is to use CSS selector
   strings to look up DOM elements over the old behavior, which was somewhat
   ad hoc constructed rules around default Emscripten uses. The old behavior
   will be deprecated and removed in the future. Build with -s ASSERTIONS=1
   to get diagnostics messages related to this transition.
 - Breaking change with -s USE_PTHREADS=1 + -s FETCH=1: When building with
   -o a.html, the generated worker script is now named "a.fetch.js" according
   to the base name of the specified output, instead of having a fixed name
   "fetch-worker.js".

v1.38.26: 02/04/2019
--------------------
 - Fix some pthreads proxying deadlocks. See #7865

v1.38.25: 01/18/2019
--------------------
 - Move kripken/emscripten,emscripten-fastcomp,emscripten-fastcomp-clang to
   emscripten-core/*

v1.38.24: 01/17/2019
--------------------
 - Perform JS static allocations at compile time (#7850)

v1.38.23: 01/10/2019
--------------------
 - Remove BINARYEN_METHOD: no more support for interpret modes, and if you want
   non-wasm, use WASM=0.
 - Support specifying multiple possible ENVIRONMENTs (#7809)

v1.38.22: 01/08/2019
--------------------
 - Add Regal port. See #7674
 - System libraries have been renamed to include the `lib` prefix.  If you use
   EMCC_FORCE_STDLIBS or EMCC_ONLY_FORCED_STDLIBS to select system libraries
   you may need to add the `lib` prefix.
 - Rename `pthread-main.js` to `NAME.worker.js`, where `NAME` is the main
   name of your application, that is, if you emit `program.js` then you'll get
   `program.worker.js` (this allows more than one to exist in the same
   directory, etc.).
 - Dynamic linker has been taught to handle library -> library dependencies.

v1.38.21: 11/30/2018
--------------------
 - fastcomp: Remove `runPostSets` function and replace with normal static
   constructor function. See #7579

v1.38.20: 11/20/2018
--------------------
 - Remove SPLIT_MEMORY option.
 - Move getTempRet0/setTempRet0 to be JS library functions rather than
   auto-generated by fastcomp.
 - Change `strptime()`'s handling of the "%c" to match that of `strftime()`.
   This is a breaking change for code which depends on the old definition of
   "%c".

v1.38.19: 11/15/2018
--------------------

v1.38.18: 11/08/2018
--------------------
 - Wasm dynamic linking: Rename `tableBase/memoryBase` to
   `__table_base/__memory_base` (#7467)

v1.38.17: 11/07/2018
--------------------
 - Minify wasm import and export names. This decreases JS and wasm size by
   minifying the identifiers where JS calls into wasm or vice versa, which
   are not minifiable by closure or other JS-only tools. This happens in
   -O3, -Os and above. See #7431

v1.38.16: 11/02/2018
--------------------
 - Breaking change: Do not automatically set EXPORT_ALL for MAIN_MODULES or
   SIDE_MODULES. This means that you must explicitly export things that will
   be called from outside (normally, on EXPORTED_FUNCTIONS), or
   you can manually enable EXPORT_ALL yourself (which returns to the exact
   same behavior as before). This change brings us in line with more standard
   dynamic linking, and will match what the LLVM wasm backend will have.
   See #7312.
 - Invalid -s flags on the command line are now treated as errors.
 - Remove BUILD_AS_SHARED_LIBRARY setting.

v1.38.15: 10/25/2018
--------------------

v1.38.14: 10/22/2018
--------------------
 - Errors are now reported when functions listed in EXPORTED_FUNCTIONS are not
   defined. This can be disabled via ERROR_ON_UNDEFINED_SYMBOLS=0. See #7311.

v1.38.13: 10/10/2018
--------------------
 - Support `-s NO_X=1` as an alias for `-s X=0` and vice versa, which
   simplifies current settings with `NO_`-prefixed names. See #7151.
 - Various `EMULATED_FUNCTION_POINTER` improvements. See #7108, #7128.
 - `ERROR_ON_UNDEFINED_SYMBOLS` is now the default.  See #7196

v1.38.12: 09/03/2018
--------------------
 - Update SDL2 to 2.0.7. See #7016.
 - Optionally build using native object files (wasm backend only).
   For now this is behind a new option flag: `-s WASM_OBJECT_FILES=1`.
   See #6875.

v1.38.11: 08/02/2018
--------------------
 - Support for loading wasm files in the same dir as the JS file, using
   node.js/Web-specific techniques as applicable. See #5368 and followups.
 - Add an API for async side module compilation in wasm. See #6663.
 - Remove builtin Crunch support. See #6827.

v1.38.10: 07/23/2018
--------------------
 - Change the type of `size_t` and friends from int to long. This may have
   noticeable effects if you depend on the name mangling of a function that uses
   `size_t` (like in `EXPORTED_FUNCTIONS`), and you must rebuild source files to
   bitcode (so your bitcode is in sync with the system libraries after they are
   rebuilt with this change). Otherwise this should not have any noticeable
   effects for users. See #5916.

v1.38.9: 07/22/2018
-------------------
 - Fix `Module.locateFile` to resolve relative paths to *.wasm, *.mem and other
   files relatively to the main JavaScript file rather than the current working
   directory (see #5368).
   - Add second argument `prefix` to `Module.locateFile` function that contains
     path to JavaScript file where files are loaded from by default.
   - Remove `Module.*PrefixURL` APIs (use `Module.locateFile` instead).

v1.38.8: 07/06/2018
-------------------
 - Fix a regression in 1.38.7 with binaryen no longer bundling binaryen.js
   (which emscripten doesn't need, that's just for handwritten JS users, but
   emscripten did check for its presence).

v1.38.7: 07/06/2018
-------------------
 - Correctness fix for stack handling in `invoke_*()s`. This may add noticeable
   overhead to programs using C++ exceptions and (less likely) setjmp/longjmp -
   please report any issues. See #6666 #6702
 - Deprecate Module.ENVIRONMENT: Now that we have a compile-time option to set
   the environment, also having a runtime one on Module is complexity that we
   are better off without. When Module.ENVIRONMENT is used with ASSERTIONS it
   will show an error to direct users to the new option (-s ENVIRONMENT=web , or
   node, etc., at compile time).
 - Breaking change: Do not export print/printErr by default. Similar to other
   similar changes (like getValue/setValue). We now use out() and err()
   functions in JS to print to stdout/stderr respectively. See #6756.

v1.38.6: 06/13/2018
-------------------

v1.38.5: 06/04/2018
-------------------
 - Update libc++ to 6.0, bringing c++17 support (std::byte etc.)

v1.38.4: 05/29/2018
-------------------
 - Fix asm.js validation regression from 1.38.2.

v1.38.3: 05/25/2018
-------------------
 - Upgrade to LLVM 6.0.1.

v1.38.2: 05/25/2018
--------------------
 - Add ENVIRONMENT option to specify at compile time we only need JS to support
   one runtime environment (e.g., just the web). When emitting HTML, set that to
   web so we emit web code only. #6565
 - Regression in asm.js validation due to cttz optimization #6547

v1.38.1: 05/17/2018
-------------------
 - Remove special-case support for `src/struct_info.compiled.json`: Make it a
   normal cached thing like system libraries, not something checked into the
   source tree.
 - Breaking change: Emit WebAssembly by default. Only the default is changed -
   we of course still support asm.js, and will for a very long time. But
   changing the default makes sense as the recommended output for most use cases
   should be WebAssembly, given it has shipped in all major browsers and
   platforms and is more efficient than asm.js. Build with `-s WASM=0` to
   disable wasm and use asm.js if you want that (or use `-s
   LEGACY_VM_SUPPORT=1`, which emits output that can run in older browsers,
   which includes a bunch of polyfills as well as disables wasm). (#6419)

v1.38.0: 05/09/2018
-------------------

v1.37.40: 05/07/2018
--------------------
 - Fix regression in 1.37.39 on  -s X=@file  parsing (see #6497, #6436)

v1.37.39: 05/01/2018
--------------------
 - Regression: Parsing of `-s X=@file`  broke if the file contains a newline
   (see #6436; fixed in 1.37.40)

v1.37.38: 04/23/2018
--------------------
 - Breaking change: Simplify exception handling, disabling it by default.
   Previously it was disabled by default in -O1 and above and enabled in -O0,
   which could be confusing. You may notice this change if you need exceptions
   and only run in -O0 (since if you test in -O1 or above, you'd see you need to
   enable exceptions manually), in which case you will receive an error at
   runtime saying that exceptions are disabled by default and that you should
   build with `-s DISABLE_EXCEPTION_CATCHING=0` to enable them.
 - Fix regression in 1.37.37 on configure scripts on MacOS (see #6456)

v1.37.37: 04/13/2018
--------------------
 - Regression: configure scripts on MacOS may be broken (see #6456; fixed in 1.37.38)

v1.37.36: 03/13/2018
--------------------

v1.37.35: 02/23/2018
--------------------
 - MALLOC option, allowing picking between dlmalloc (previous allocator and
   still the default) and emmalloc, a new allocator which is smaller and
   simpler.
 - Binaryen update that should fix all known determinism bugs.

v1.37.34: 02/16/2018
--------------------
 - `addFunction` is now supported on LLVM wasm backend, but when being used on
   the wasm backend, you need to provide an additional second argument, a Wasm
   function signature string. Each character within a signature string
   represents a type. The first character represents the return type of a
   function, and remaining characters are for parameter types.
    - 'v': void type
    - 'i': 32-bit integer type
    - 'j': 64-bit integer type (currently does not exist in JavaScript)
    - 'f': 32-bit float type
    - 'd': 64-bit float type
   For asm.js and asm2wasm you can provide the optional second argument, but it
   isn't needed. For that reason this isn't a breaking change, however,
   providing the second argument is recommended so that code is portable across
   all backends and modes.

v1.37.33: 02/02/2018
--------------------

v1.37.32: 01/31/2018
--------------------

v1.37.31: 01/31/2018
--------------------
 - LLVM and clang updates from upstream (5.0svn, close 5.0 release).

v1.37.30: 01/31/2018
--------------------

v1.37.29: 01/24/2018
--------------------

v1.37.28: 01/08/2018
--------------------
 - Breaking change: Don't export the `ALLOC_*` numeric constants by default. As
   with previous changes, a warning will be shown in `-O0` and when `ASSERTIONS`
   are on if they are used.
 - Breaking change: Don't export FS methods by default. As with previous
   changes, a warning will be shown in `-O0` and when `ASSERTIONS` are on, which
   will suggest either exporting the specific methods you need, or using
   `FORCE_FILESYSTEM` which will auto export all the main filesystem methods.
   Aside from using FS methods yourself, you may notice this change when using a
   file package created standalone, that is, by running the file packager
   directly and then loading it at run time (as opposed to telling `emcc` to
   package the files for you, in which case it would be aware of them at compile
   time); you should build with `FORCE_FILESYSTEM` to ensure filesystem support
   for that case.

v1.37.27: 12/24/2017
--------------------
 - Breaking change: Remove the `Runtime` object, and move all the useful methods
   from it to simple top-level functions. Any usage of `Runtime.func` should be
   changed to `func`.

v1.37.26: 12/20/2017
--------------------
 - Breaking change: Change `NO_EXIT_RUNTIME` to 1 by default. This means that by
   default we don't include code to shut down the runtime, flush stdio streams,
   run atexits, etc., which is better for code size. When `ASSERTIONS` is on, we
   warn at runtime if there is text buffered in the streams that should be
   flushed, or atexits are used.
 - Meta-DCE for JS+wasm: remove unused code between JS+wasm more aggressively.
   This should not break valid code, but may break code that depended on unused
   code being kept around (like using a function from outside the emitted JS
   without exporting it - only exported things are guaranteed to be kept alive
   through optimization).

v1.37.24: 12/13/2017
--------------------
 - Breaking change: Similar to the getValue/setValue change from before (and
   with the same `ASSERTIONS` warnings to help users), do not export the
   following runtime methods by default: ccall, cwrap, allocate,
   Pointer_stringify, AsciiToString, stringToAscii, UTF8ArrayToString,
   UTF8ToString, stringToUTF8Array, stringToUTF8, lengthBytesUTF8, stackTrace,
   addOnPreRun, addOnInit, addOnPreMain, addOnExit, addOnPostRun,
   intArrayFromString, intArrayToString, writeStringToMemory,
   writeArrayToMemory, writeAsciiToMemory.

v1.37.23: 12/4/2017
-------------------
 - Breaking change: Do not polyfill Math.{clz32, fround, imul, trunc} by
   default. A new `LEGACY_VM_SUPPORT` option enables support for legacy
   browsers. In `ASSERTIONS` mode, a warning is shown if a polyfill was needed,
   suggesting using that option.
 - Breaking change: Do not export getValue/setValue runtime methods by default.
   You can still use them by calling them directly in code optimized with the
   main file (pre-js, post-js, js libraries; if the optimizer sees they are
   used, it preserves them), but if you try to use them on `Module` then you
   must export them by adding them to `EXTRA_EXPORTED_RUNTIME_METHODS`. In `-O0`
   or when `ASSERTIONS` is on, a run-time error message explains that, if they
   are attempted to be used incorrectly.

v1.37.17: 7/25/2017
------------------
 - Updated to libc++'s "v2" ABI, which provides better alignment for string data
   and other improvements. This is an ABI-incompatible change, so bitcode files
   from previous versions will not be compatible.
 - To see a list of commits in the active development branch 'incoming', which
   have not yet been packaged in a release, see
    - Emscripten: https://github.com/emscripten-core/emscripten/compare/1.37.13...incoming
    - Emscripten-LLVM: https://github.com/emscripten-core/emscripten-fastcomp/compare/1.37.13...incoming
    - Emscripten-Clang: https://github.com/emscripten-core/emscripten-fastcomp-clang/compare/1.37.13...incoming

v1.37.13: 5/26/2017
-------------------
 - Improved Android support for emrun.
 - Duplicate function elimination fixes (#5186)
 - Fix problem with embinding derived classes (#5193)
 - Fix CMake compiler detection when EMCC_SKIP_SANITY_CHECK=1 is used. (#5145)
 - Implemented GLFW Joystick API (#5175)
 - Fixed a bug with emcc --clear-ports command (#5248)
 - Updated Binaryen to version 33.
 - Full list of changes:
    - Emscripten: https://github.com/emscripten-core/emscripten/compare/1.37.12...1.37.13
    - Emscripten-LLVM: no changes.
    - Emscripten-Clang: no changes.

v1.37.12: 5/1/2017
------------------
 - Added emscripten-legalize-javascript-ffi option to LLVM to allow disabling JS FFI mangling
 - Full list of changes:
    - Emscripten: https://github.com/emscripten-core/emscripten/compare/1.37.11...1.37.12
    - Emscripten-LLVM: https://github.com/emscripten-core/emscripten-fastcomp/compare/1.37.11...1.37.12
    - Emscripten-Clang: no changes.

v1.37.11: 5/1/2017
------------------
 - Added missing SIGSTKSZ define after musl 1.1.15 update (#5149)
 - Fix emscripten_get_mouse_status (#5152)
 - Fix _mm_set_epi64x() function (#5103)
 - Fix issue with number of gamepads connected at initial page load (#5169, #5170)
 - Full list of changes:
    - Emscripten: https://github.com/emscripten-core/emscripten/compare/1.37.10...1.37.11
    - Emscripten-LLVM: https://github.com/emscripten-core/emscripten-fastcomp/compare/1.37.10...1.37.11
    - Emscripten-Clang: https://github.com/emscripten-core/emscripten-fastcomp-clang/compare/1.37.10...1.37.11

v1.37.10: 4/20/2017
-------------------
 - Added stub for pthread_setcancelstate for singlethreaded runs.
 - Fixed an outlining bug on function returns (#5080)
 - Implemented new parallel test runner architecture (#5074)
 - Added Cocos2D to Emscripten ports. (-s USE_COCOS2D=1)
 - Updated Binaryen to version 32, which migrates Emscripten to use the new
   WebAssembly Names section. This is a forwards and backwards breaking change
   with respect to reading debug symbol names in Wasm callstacks. Use of the new
   Names section format first shipped in Emscripten 1.37.10, Binaryen version
   32, Firefox 55, Firefox Nightly 2017-05-18 and Chrome 59; earlier versions
   still used the old format. For more information, see
   https://github.com/WebAssembly/design/pull/984 and
   https://github.com/WebAssembly/binaryen/pull/933.
 - Full list of changes:
    - Emscripten: https://github.com/emscripten-core/emscripten/compare/1.37.9...1.37.10
    - Emscripten-LLVM: https://github.com/emscripten-core/emscripten-fastcomp/compare/1.37.9...1.37.10
    - Emscripten-Clang: no changes.

v1.37.9: 3/23/2017
------------------
 - Added new build feature -s GL_PREINITIALIZED_CONTEXT=1 which allows pages to
   manually precreate the GL context they use for customization purposes.
 - Added a custom callback hook Module.instantiateWasm() which allows user shell
   HTML file to manually perform Wasm instantiation for preloading and progress
   bar purposes.
 - Added a custom callback hook Module.getPreloadedPackage() to file preloader
   code to allow user shell HTML file to manually download .data files for
   preloading and progress bar purposes.
 - Full list of changes:
    - Emscripten: https://github.com/emscripten-core/emscripten/compare/1.37.8...1.37.9
    - Emscripten-LLVM: https://github.com/emscripten-core/emscripten-fastcomp/compare/1.37.8...1.37.9
    - Emscripten-Clang: no changes.

v1.37.8: 3/17/2017
------------------
 - Fixed a bug with robust_list initialization on pthreads build mode.
 - Full list of changes:
    - Emscripten: https://github.com/emscripten-core/emscripten/compare/1.37.7...1.37.8
    - Emscripten-LLVM: no changes.
    - Emscripten-Clang: no changes.

v1.37.7: 3/15/2017
------------------
 - Updated to LLVM 4.0.
 - Full list of changes:
    - Emscripten: https://github.com/emscripten-core/emscripten/compare/1.37.6...1.37.7
    - Emscripten-LLVM: https://github.com/emscripten-core/emscripten-fastcomp/compare/1.37.6...1.37.7
    - Emscripten-Clang: https://github.com/emscripten-core/emscripten-fastcomp-clang/compare/1.37.6...1.37.7

v1.37.6: 3/15/2017
------------------
 - Implemented readdir() function for WORKERFS.
 - Fixed bugs with Fetch API (#4995, #5027)
 - Full list of changes:
    - Emscripten: https://github.com/emscripten-core/emscripten/compare/1.37.5...1.37.6
    - Emscripten-LLVM: no changes.
    - Emscripten-Clang: no changes.

v1.37.5: 3/13/2017
------------------
 - Updated musl to version 1.1.15 from earlier version 1.0.5.
 - Full list of changes:
    - Emscripten: https://github.com/emscripten-core/emscripten/compare/1.37.4...1.37.5
    - Emscripten-LLVM: no changes.
    - Emscripten-Clang: no changes.

v1.37.4: 3/13/2017
------------------
 - Fixed glGetUniformLocation() to work according to spec with named uniform blocks.
 - Fixed WebAssembly Memory.grow() to work.
 - Switched to 16KB page size from earlier 64KB.
 - Optimize alBufferData() operation.
 - Fixed a resource lookup issue with multiple OpenAL audio contexts.
 - Full list of changes:
    - Emscripten: https://github.com/emscripten-core/emscripten/compare/1.37.3...1.37.4
    - Emscripten-LLVM: no changes.
    - Emscripten-Clang: no changes.

v1.37.3: 2/16/2017
------------------
 - Updated Binaryen to version 0x01. First official stable WebAssembly support version. (#4953)
 - Optimized memcpy and memset with unrolling and SIMD, when available.
 - Improved Emscripten toolchain profiler to track more hot code.
 - Added new linker flag -s WEBGL2_BACKWARDS_COMPATIBILITY_EMULATION=1 to allow
   simultaneously targeting WebGL 1 and WebGL 2.
 - Optimize Emscripten use of multiprocessing pools.
 - More WebGL 2 garbage free optimizations.
 - Full list of changes:
    - Emscripten: https://github.com/emscripten-core/emscripten/compare/1.37.2...1.37.3
    - Emscripten-LLVM: https://github.com/emscripten-core/emscripten-fastcomp/compare/1.37.2...1.37.3
    - Emscripten-Clang: no changes.

v1.37.2: 1/31/2017
------------------
 - Fixed a build error with boolean SIMD types.
 - Improved WebAssembly support, update Binaryen to version 22.
 - Update GL, GLES, GLES2 and GLES3 headers to latest upstream Khronos versions.
 - Implement support for new garbage free WebGL 2 API entrypoints which improve
   performance and reduce animation related stuttering.
 - Fixed a bug where -s USE_PTHREADS builds would not have correct heap size if
   -s TOTAL_MEMORY is not being used.
 - Fixed array type issue that prevented glTexImage3D() and glTexSubImage3D()
   from working.
 - Full list of changes:
    - Emscripten: https://github.com/emscripten-core/emscripten/compare/1.37.1...1.37.2
    - Emscripten-LLVM: https://github.com/emscripten-core/emscripten-fastcomp/compare/1.37.1...1.37.2
    - Emscripten-Clang: no changes.

v1.37.1: 12/26/2016
-------------------
 - Implemented new Fetch API for flexible multithreaded XHR and IndexedDB
   access.
 - Implemented initial version of new ASMFS filesystem for multithreaded
   filesystem operation.
 - Full list of changes:
    - Emscripten: https://github.com/emscripten-core/emscripten/compare/1.37.0...1.37.1
    - Emscripten-LLVM: no changes.
    - Emscripten-Clang: no changes.

v1.37.0: 12/23/2016
-------------------
 - Added support for LLVM sin&cos intrinsics.
 - Fix GLFW mouse button mappings (#4317, #4659)
 - Add support for --emit-symbol-map to wasm
 - Fixed handling of an invalid path in chdir (#4749)
 - Added new EMSCRIPTEN_STRICT mode, which can be enabled to opt in to removing
   support for deprecated behavior.
 - Remove references to Web Audio .setVelocity() function, which has been
   removed from the spec.
 - Full list of changes:
    - Emscripten: https://github.com/emscripten-core/emscripten/compare/1.36.14...1.37.0
    - Emscripten-LLVM: https://github.com/emscripten-core/emscripten-fastcomp/compare/1.36.14...1.37.0
    - Emscripten-Clang: no changes.

v1.36.14: 11/3/2016
-------------------
 - Added support to emscripten_async_wget() for relative paths.
 - Fixed FS.mkdirTree('/') to work.
 - Updated SDL 2 port to version 12.
 - Added more missing pthreads stubs.
 - Normalize system header includes to use the preferred form #include
   <emscripten/foo.h> to avoid polluting header include namespaces.
 - Fixed a bug where transitioning to fullscreen could cause a stack overflow in GLFW.
 - Added new system CMake option
   -DEMSCRIPTEN_GENERATE_BITCODE_STATIC_LIBRARIES=ON to choose if static
   libraries should be LLVM bitcode instead of .a files.
 - Improved SIMD support to be more correct to the spec.
 - Updated Binaryen to version 18. (#4674)
 - Fixed dlopen with RTLD_GLOBAL parameter.
 - Full list of changes:
    - Emscripten: https://github.com/emscripten-core/emscripten/compare/1.36.13...1.36.14
    - Emscripten-LLVM: no changes.
    - Emscripten-Clang: no changes.

v1.36.13: 10/21/2016
--------------------
 - Pass optimization settings to asm2wasm.
 - Fix to exporting emscripten_builtin_malloc() and emscripten_builtin_free()
   when heap is split to multiple parts.
 - Full list of changes:
    - Emscripten: https://github.com/emscripten-core/emscripten/compare/1.36.12...1.36.13
    - Emscripten-LLVM: no changes.
    - Emscripten-Clang: no changes.

v1.36.12: 10/20/2016
--------------------
 - Improved Emscripten toolchain profiler with more data. (#4566)
 - Export dlmalloc() and dlfree() as emscripten_builtin_malloc() and
   emscripten_builtin_free() to allow user applications to hook into memory
   allocation (#4603)
 - Improved asm.js -s USE_PTHREADS=2 build mode compatibility when
   multithreading is not supported.
 - Improved WebGL support with closure compiler (#4619)
 - Improved Bianaryen WebAssembly support
 - Added support for GL_disjoint_timer_query extension (#4575)
 - Improved Emscripten compiler detection with CMake (#4129, #4314, #4318)
 - Added support for int64 in wasm.
 - Optimize small constant length memcpys in wasm.
 - Full list of changes:
    - Emscripten: https://github.com/emscripten-core/emscripten/compare/1.36.11...1.36.12
    - Emscripten-LLVM: https://github.com/emscripten-core/emscripten-fastcomp/compare/1.36.11...1.36.12
    - Emscripten-Clang: no changes.

v1.36.11: 9/24/2016
-------------------
 - Added new runtime functions
   emscripten_sync/async/waitable_run_in_main_runtime_thread() for proxying
   calls with pthreads (#4569)
 - Full list of changes:
    - Emscripten: https://github.com/emscripten-core/emscripten/compare/1.36.10...1.36.11
    - Emscripten-LLVM: no changes.
    - Emscripten-Clang: no changes.

v1.36.10: 9/24/2016
-------------------
 - Improved compiler logging print messages on first run experience. (#4501)
 - Fixed log printing in glFlushMappedBufferRange() and glGetInfoLog()
   functions. (#4521)
 - Added setjmp/longjmp handling for wasm.
 - Improved support for --proxy-to-worker build mode.
 - Improved GLES3 support for glGet() features that WebGL2 does not have. (#4514)
 - Added support for implementation defined glReadPixels() format.
 - Improved WebGL 2 support with closure compilter. (#4554)
 - Implemented support for nanosleep() when building in pthreads mode (#4578)
 - Added support for  llvm_ceil_f64 and llvm_floor_f64 intrinsics.
 - Full list of changes:
    - Emscripten: https://github.com/emscripten-core/emscripten/compare/1.36.9...1.36.10
    - Emscripten-LLVM: https://github.com/emscripten-core/emscripten-fastcomp/compare/1.36.9...1.36.10
    - Emscripten-Clang: no changes.

v1.36.9: 8/24/2016
------------------
 - Fixed glGet for GL_VERTEX_ATTRIB_ARRAY_BUFFER_BINDING to work. (#1330)
 - Move the DYNAMICTOP variable from JS global scope to inside the heap so that
   the value is shared to multithreaded applications. This removes the global
   runtime variable DYNAMICTOP in favor of a new variable DYNAMICTOP_PTR.
   (#4391, #4496)
 - Implemented brk() system function.
 - Fixed --output-eol to work with --proxy-to-worker mode.
 - Improved reported error message when execution fails to stack overflow.
 - Full list of changes:
    - Emscripten: https://github.com/emscripten-core/emscripten/compare/1.36.8...1.36.9
    - Emscripten-LLVM: https://github.com/emscripten-core/emscripten-fastcomp/compare/1.36.8...1.36.9
    - Emscripten-Clang: no changes.

v1.36.8: 8/20/2016
------------------
 - Fixed a memory leak in ctor_evaller.py on Windows (#4446)
 - Migrate to requiring CMake 3.4.3 as the minimum version for Emscripten CMake
   build integration support.
 - Fixed an issue that prevented -s INLINING_LIMIT from working (#4471)
 - Fixed a bug with Building.llvm_nm interpretation of defined symbols (#4488)
 - Add support for DISABLE_EXCEPTION_CATCHING and EXCEPTION_CATCHING_WHITELIST
   options for wasm.
 - Added new emprofile.py script which can be used to profile toolchain wide
   performance. (#4491)
 - Added new linker flag --output-eol, which specifices what kind of line
   endings to generate to the output files. (#4492)
 - Fixed a Windows bug where aborting execution with Ctrl-C might hang
   Emscripten to an infinite loop instead. (#4494)
 - Implement support for touch events to GLUT (#4493)
 - Deprecated unsafe function writeStringToMemory() from src/preamble.js. Using
   stringToUTF8() is recommended instead. (#4497)
 - Full list of changes:
    - Emscripten: https://github.com/emscripten-core/emscripten/compare/1.36.7...1.36.8
    - Emscripten-LLVM: no changes.
    - Emscripten-Clang: no changes.

v1.36.7: 8/8/2016
-----------------
 - Updated to latest upstream LLVM 3.9.
 - Full list of changes:
    - Emscripten: https://github.com/emscripten-core/emscripten/compare/1.36.6...1.36.7
    - Emscripten-LLVM: https://github.com/emscripten-core/emscripten-fastcomp/compare/1.36.6...1.36.7
    - Emscripten-Clang: https://github.com/emscripten-core/emscripten-fastcomp-clang/compare/1.36.6...1.36.7

v1.36.6: 8/8/2016
-----------------
 - Fixed wheelDelta for MSIE (#4316)
 - Fixed inconsistencies in fullscreen API signatures (#4310, #4318, #4379)
 - Changed the behavior of Emscripten WebGL createContext() to not forcibly set
   CSS style on created canvases, but let page customize the style themselves
   (#3406, #4194 and #4350, #4355)
 - Adjusted the reported GL_VERSION field to adapt to the OpenGL ES
   specifications (#4345)
 - Added support for GLES3 GL_MAJOR/MINOR_VERSION fields. (#4368)
 - Improved -s USE_PTHREADS=1 and --proxy-to-worker linker options to be
   mutually compatible. (#4372)
 - Improved IDBFS to not fail on Safari where IndexedDB support is spotty
   (#4371)
 - Improved SIMD.js support when using Closure minifier. (#4374)
 - Improved glGetString to be able to read fields from WEBGL_debug_renderer_info
   extension. (#4381)
 - Fixed an issue with glFramebufferTextureLayer() not working correctly.
 - Fixed a bug with std::uncaught_exception() support (#4392)
 - Implemented a multiprocess lock to access the Emscripten cache. (#3850)
 - Implemented support for the pointerlockerror event in HTML5 API (#4373)
 - Report WebGL GLSL version number in GL_SHADING_LANGUAGE_VERSION string (#4365)
 - Optimized llvm_ctpop_i32() and conversion of strings from C to JS side
   (#4402, #4403)
 - Added support for the OffscreenCanvas proposal, and transferring canvases to
   offscreen in pthreads build mode, linker flag -s OFFSCREENCANVAS_SUPPORT=0/1
   (#4412)
 - Fixed an issue after updating to new LLVM version that response files passed
   to llvm-link must have forward slashes (#4434)
 - Fixed a memory leak in relooper in LLVM.
 - Full list of changes:
    - Emscripten: https://github.com/emscripten-core/emscripten/compare/1.36.5...1.36.6
    - Emscripten-LLVM: https://github.com/emscripten-core/emscripten-fastcomp/compare/1.36.5...1.36.6
    - Emscripten-Clang: no changes.

v1.36.5: 5/24/2016
------------------
 - Added support for passing custom messages when running in web worker.
 - Improved fp128 support when targeting WebAssembly.
 - Updated cpuprofiler.js to support tracing time spent in WebGL functions.
 - Fixed an issue with glFenceSync() function call signature (#4260, #4339)
 - Added missing zero argument version of emscripten_sync_run_in_main_thread().
 - Improves support for targeting pthreads when using Closure minifier (#4348).
 - Fixed an issue where pthreads enabled code did not correctly validate as asm.js
 - Fixed an issue with incorrect SIMD.js related imports (#4341)
 - Full list of changes:
    - Emscripten: https://github.com/emscripten-core/emscripten/compare/1.36.4...1.36.5
    - Emscripten-LLVM: https://github.com/emscripten-core/emscripten-fastcomp/compare/1.36.4...1.36.5
    - Emscripten-Clang: no changes.

v1.36.4: 5/9/2016
-----------------
 - Added EM_TRUE and EM_FALSE #defines to html5.h.
 - Fixed an issue with GLFW window and framebuffer size callbacks.
 - Added support for more missing WebGL 2 texture formats (#4277)
 - Added support for source files with no extension.
 - Updated emrun.py to latest version, adds support to precompressed content and
   running as just a web server without launching a browser.
 - Updated experimental WebAssembly support to generate 0xb version code.
 - Automatically build Binaryen when needed.
 - Updated libc++ to SVN revision 268153. (#4288)
 - Full list of changes:
    - Emscripten: https://github.com/emscripten-core/emscripten/compare/1.36.3...1.36.4
    - Emscripten-LLVM: no changes.
    - Emscripten-Clang: no changes.

v1.36.3: 4/27/2016
------------------
 - Fixed a deadlock bug with pthreads support.
 - Remove sources from temporary garbage being generated in OpenAL code (#4275)
 - Added support for calling alert() from pthreads code.
 - Full list of changes:
    - Emscripten: https://github.com/emscripten-core/emscripten/compare/1.36.2...1.36.3
    - Emscripten-LLVM: no changes.
    - Emscripten-Clang: no changes.

v1.36.2: 4/22/2016
------------------
 - Improve support for targeting WebAssembly with Binaryen.
 - Improve support for LLVM's WebAssembly backend (EMCC_WASM_BACKEND=1
   environment variable).
 - Separate out emscripten cache structure to asmjs and wasm directories.
 - Fix a bug where Emscripten would spawn too many unused python subprocesses (#4158)
 - Optimize Emscripten for large asm.js projects.
 - Added sdl2_net to Emscripten ports.
 - Updated to latest version of the SIMD polyfill (#4165)
 - Fixed an issue with missing texture formats support in GLES 3 (#4176)
 - Added a new WebAssembly linker option -s BINARYEN_IMPRECISE=1 (default=0)
   which mutes potential traps from WebAssembly int div/rem by zero and
   float-to-int conversions.
 - Added support for EXT_color_buffer_float extension.
 - Fixed behavior of SSE shift operations (#4165).
 - Fixed a bug where ctor_evaller.py (-Oz builds) would hang on Windows.
 - Fixed a bug where emscripten_set_main_loop() with EM_TIMING_SETTIMEOUT would
   incorrectly compute the delta times (#4200, #4208)
 - Update pthreads support to latest proposed spec version. (#4212, #4220)
 - Fixed an unresolved symbol linker error in embind (#4225)
 - Fix file_packager.py --use-preload-cache option to also work on Safari and
   iOS (#2977, #4253)
 - Added new file packager option --indexedDB-name to allow specifying the
   database name to use for the cache (#4219)
 - Added DWARF style debugging information.
 - Full list of changes:
    - Emscripten: https://github.com/emscripten-core/emscripten/compare/1.36.1...1.36.2
    - Emscripten-LLVM: https://github.com/emscripten-core/emscripten-fastcomp/compare/1.36.1...1.36.2
    - Emscripten-Clang: no changes.

v1.36.1: 3/8/2016
-----------------
 - Fixed glfwSetWindowSizeCallback to conform to GLFW2 API.
 - Update OpenAL sources only when the browser window is visible to avoid
   occasional stuttering static glitches when the page tab is hidden. (#4107)
 - Implemented LLVM math intrinsics powi, trunc and floor.
 - Added support for SDL_GL_ALPHA_SIZE in GL context initialization. (#4125)
 - Added no-op stubs for several pthread functions when building without
   pthreads enabled (#4130)
 - Optimize glUniform*fv and glVertexAttrib*fv functions to generate less
   garbage and perform much faster (#4128)
 - Added new EVAL_CTORS optimization pass which evaluates global data
   initializer constructors at link time, which would improve startup time and
   reduce code size of these ctors.
 - Implemented support for OpenAL AL_PITCH option.
 - Implemented new build options -s STACK_OVERFLOW_CHECK=0/1/2 which adds
   runtime stack overrun checks. 0: disabled, 1: minimal, between each frame, 2:
   at each explicit JS side stack allocation call to allocate().
 - Fixed an issue with -s SPLIT_MEMORY mode where an unsigned 32-bit memory
   access would come out as signed. (#4150)
 - Fixed asm.js validation in call handlers to llvm_powi_f*.
 - Full list of changes:
    - Emscripten: https://github.com/emscripten-core/emscripten/compare/1.36.0...1.36.1
    - Emscripten-LLVM: https://github.com/emscripten-core/emscripten-fastcomp/compare/1.36.0...1.36.1
    - Emscripten-Clang: no changes.

v1.36.0: 2/23/2016
------------------
 - Fixed an OpenAL bug where OpenAL sources would not respect global volume setting.
 - Fixed an issue where alGetListenerf() with AL_GAIN would not return the
   correct value. (#4091)
 - Fixed an issue where setting alListenerf() with AL_GAIN would not set the
   correct value. (#4092)
 - Implemented new JS optimizer "Duplicate Function Elimination" pass which
   collapses identical functions to save code size.
 - Implemented the _Exit() function.
 - Added support for SSE3 and SSSE3 intrinsics (#4099) and partially for SSE 4.1
   intrinsics (#4030, #4101)
 - Added support for -include-pch flag (#4086)
 - Fixed a regex syntax in ccall on Chrome Canary (#4111)
 - Full list of changes:
    - Emscripten: https://github.com/emscripten-core/emscripten/compare/1.35.23...1.36.0
    - Emscripten-LLVM: https://github.com/emscripten-core/emscripten-fastcomp/compare/1.35.23...1.36.0
    - Emscripten-Clang: no changes.

v1.35.23: 2/9/2016
------------------
 - Provide $NM environment variable to point to llvm-nm when running
   emconfigure, which helps e.g. libjansson to build (#4036)
 - Fixed glGetString(GL_SHADING_LANGUAGE_VERSION) to return appropriate result
   depending on if running on WebGL1 vs WebGL2, instead of hardcoding the result
   (#4040)
 - Fixed a regression with CMake try_run() possibly failing, caused by the
   addition of CMAKE_CROSSCOMPILING_EMULATOR in v1.32.3.
 - Fixed CMake to work in the case when NODE_JS is an array containing
   parameters to be passed to Node.js. (#4045)
 - Fixed a memory issue that caused the Emscripten memory initializer file
   (.mem.js) to be unnecessarily retained in memory during runtime (#4044)
 - Added support for complex valued mul and div ops.
 - Added new option "Module.environment" which allows overriding the runtime ENVIRONMENT_IS_WEB/ENVIRONMENT_IS_WORKER/ENVIRONMENT_IS_NODE/ENVIRONMENT_IS_SHELL fields.
 - Fixed an issue with SAFE_HEAP methods in async mode (#4046)
 - Fixed WebSocket constructor to work in web worker environment (#3849)
 - Fixed a potential issue with some browsers reporting gamepad axis values outside \[-1, 1\] (#3602)
 - Changed libcxxabi to be linked in last, so that it does not override weakly
   linked methods in libcxx (#4053)
 - Implemented new JSDCE code optimization pass which removes at JS link stage
   dead code that is not referenced anywhere (in addition to LLVM doing this for
   C++ link stage).
 - Fixed a Windows issue where embedding memory initializer as a string in JS
   code might cause corrupted output. (#3854)
 - Fixed an issue when spaces are present in directory names in response files
   (#4062)
 - Fixed a build issue when using --tracing and -s ALLOW_MEMORY_GROWTH=1
   simultaneously (#4064)
 - Greatly updated Emscripten support for SIMD.js intrinsics (non-SSE or NEON)
 - Fixed an issue where compiler would not generate a link error when JS library
   function depended on a nonexisting symbol. (#4077)
 - Removed UTF16 and UTF32 marshalling code from being exported by default.
 - Removed the -s NO_BROWSER linker option and automated the detection of when
   that option is needed.
 - Removed the JS implemented C++ symbol name demangler, now always depend on
   the libcxxabi compiled one.
 - Fixed an issue where Emscripten linker would redundantly generate missing
   function stubs for some functions that do exist.
 - Full list of changes:
    - Emscripten: https://github.com/emscripten-core/emscripten/compare/1.35.22...1.35.23
    - Emscripten-LLVM: https://github.com/emscripten-core/emscripten-fastcomp/compare/1.35.22...1.35.23
    - Emscripten-Clang: no changes.

v1.35.22: 1/13/2016
-------------------
 - Updated to latest upstream LLVM trunk as of January 13th.
 - Bumped up the required LLVM version from LLVM 3.8 to LLVM 3.9.
 - Full list of changes:
    - Emscripten: https://github.com/emscripten-core/emscripten/compare/1.35.21...1.35.22
    - Emscripten-LLVM: https://github.com/emscripten-core/emscripten-fastcomp/compare/1.35.21...1.35.22
    - Emscripten-Clang: https://github.com/emscripten-core/emscripten-fastcomp-clang/compare/1.35.21...1.35.22

v1.35.21: 1/13/2016
-------------------
 - Improved support for handling GLFW2 keycodes.
 - Improved emranlib, system/bin/sdl-config and system/bin/sdl2-config to be
   executable in both python2 and python3.
 - Fixed build flags -s AGGRESSIVE_VARIABLE_ELIMINATION=1 and -s USE_PTHREADS=2
   to correctly work when run on a browser that does not support pthreads.
 - Fixed a build issue that caused sequences of \r\r\n to be emitted on Windows.
 - Fixed an issue that prevented building LLVM on Visual Studio 2015
   (emscripten-fastcomp-clang #7)
 - Full list of changes:
    - Emscripten: https://github.com/emscripten-core/emscripten/compare/1.35.20...1.35.21
    - Emscripten-LLVM: https://github.com/emscripten-core/emscripten-fastcomp/compare/1.35.20...1.35.21
    - Emscripten-Clang: https://github.com/emscripten-core/emscripten-fastcomp-clang/compare/1.35.20...1.35.21

v1.35.20: 1/10/2016
-------------------
 - Fixed -s USE_PTHREADS compilation mode to account that SharedArrayBuffer
   specification no longer allows futex waiting on the main thread. (#4024)
 - Added new python2 vs python3 compatibility wrappers for emcmake, emconfigure, emmake and emar.
 - Fixed atomicrmw i64 codegen (#4025)
 - Optimized codegen to simplify "x != 0" to just "x" when output is a boolean.
 - Fixed a compiler crash when generating atomics code in debug builds of LLVM.
 - Fixed a compiler crash when generating SIMD.js code that utilizes
   non-canonical length vectors (e.g. <float x 3>)
 - Full list of changes:
    - Emscripten: https://github.com/emscripten-core/emscripten/compare/1.35.19...1.35.20
    - Emscripten-LLVM: https://github.com/emscripten-core/emscripten-fastcomp/compare/1.35.19...1.35.20
    - Emscripten-Clang: no changes.

v1.35.19: 1/7/2016
------------------
 - Updated to latest upstream LLVM trunk as of January 7th.
 - Full list of changes:
    - Emscripten: no changes.
    - Emscripten-LLVM: https://github.com/emscripten-core/emscripten-fastcomp/compare/1.35.18...1.35.19
    - Emscripten-Clang: https://github.com/emscripten-core/emscripten-fastcomp-clang/compare/1.35.18...1.35.19

v1.35.18: 1/7/2016
------------------
 - Implemented getpeername() and fixed issues with handling getsockname() (#3997)
 - Fixed an issue with daylight saving time in mktime() (#4001)
 - Optimized pthreads code to avoid unnecessary FFI transitions (#3504)
 - Fixed issues with strftime() (#3993)
 - Deprecated memory growth support in asm.js.
 - Implemented llvm_bitreverse_i32() (#3976)
 - Fixed missing include header that affected building relooper on some compilers.
 - Full list of changes:
    - Emscripten: https://github.com/emscripten-core/emscripten/compare/1.35.17...1.35.18
    - Emscripten-LLVM: https://github.com/emscripten-core/emscripten-fastcomp/compare/1.35.17...1.35.18
    - Emscripten-Clang: no changes.

v1.35.17: 1/4/2016
------------------
 - Updated to latest upstream LLVM trunk as of January 4th.
 - Full list of changes:
    - Emscripten: no changes.
    - Emscripten-LLVM: https://github.com/emscripten-core/emscripten-fastcomp/compare/1.35.16...1.35.17
    - Emscripten-Clang: https://github.com/emscripten-core/emscripten-fastcomp/compare/1.35.16...1.35.17

v1.35.16: 1/4/2016
------------------
 - Improved support for -s USE_PTHREADS=2 build mode and added support for Atomics.exchange().
 - Full list of changes:
    - Emscripten: https://github.com/emscripten-core/emscripten/compare/1.35.15...1.35.16
    - Emscripten-LLVM: https://github.com/emscripten-core/emscripten-fastcomp/compare/1.35.15...1.35.16
    - Emscripten-Clang: no changes.

v1.35.15: 1/4/2016
------------------
 - Fixed an error with glClearbufferfv not working. (#3961)
 - Improved file packager code so that file:// URLs work in Chrome too (#3965)
 - Fixed issues with the --memoryprofiler UI.
 - Fixed a Windows issue when generating system libraries in cache (#3939)
 - Fixed a regression from v1.35.13 where GLES2 compilation would not work when
   -s USE_PTHREADS=1 was passed.
 - Added support for WebIDL arrays as input parameters to WebIDL binder.
 - Updated build support when using the LLVM wasm backend.
 - Added new linker option --threadprofiler which generates a threads dashboard
   on the generated page for threads status overview. (#3971)
 - Improved backwards compatibility of building on GCC 4.3 - 4.6.
 - Fixed an asm.js validation issue when building against updated SIMD.js specification. (#3986)
 - Improved Rust support.
 - Full list of changes:
    - Emscripten: https://github.com/emscripten-core/emscripten/compare/1.35.14...1.35.15
    - Emscripten-LLVM: https://github.com/emscripten-core/emscripten-fastcomp/compare/1.35.14...1.35.15
    - Emscripten-Clang: no changes.

v1.35.14: 12/15/2015
--------------------
 - Updated to latest upstream LLVM trunk as of December 15th.
 - Full list of changes:
    - Emscripten: https://github.com/emscripten-core/emscripten/compare/1.35.13...1.35.14
    - Emscripten-LLVM: https://github.com/emscripten-core/emscripten-fastcomp/compare/1.35.13...1.35.14
    - Emscripten-Clang: https://github.com/emscripten-core/emscripten-fastcomp-clang/compare/1.35.13...1.35.14

v1.35.13: 12/15/2015
--------------------
 - Updated -s USE_PTHREADS code generation to reflect that the SharedInt*Array
   hierarchy no longer exists in the SharedArrayBuffer spec.
 - Removed references to Atomic.fence() which no longer is part of the
   SharedArrayBuffer specification.
 - Fixed an issue where JS code minifiers might generate bad code for cwrap
   (#3945)
 - Updated compiler to issue a warning when --separate-asm is being used and
   output suffix is .js.
 - Added new build option -s ONLY_MY_CODE which aims to eliminate most of the
   Emscripten runtime and generate a very minimal compiler output.
 - Added new build option -s WASM_BACKEND=0/1 which controls whether to utilize
   the upstream LLVM wasm emitting codegen backend.
 - Full list of changes:
    - Emscripten: https://github.com/emscripten-core/emscripten/compare/1.35.12...1.35.13
    - Emscripten-LLVM: https://github.com/emscripten-core/emscripten-fastcomp/compare/1.35.12...1.35.13
    - Emscripten-Clang: no changes.

v1.35.12: 11/28/2015
--------------------
 - Update to latest upstream LLVM trunk as of November 28th.
 - Fix Emscripten to handle new style format outputted by llvm-nm.
 - Added new build option BINARYEN_METHOD to allow choosing which wasm
   generation method to use.
 - Updates to Binaryen support.
 - Full list of changes:
    - Emscripten: https://github.com/emscripten-core/emscripten/compare/1.35.11...1.35.12
    - Emscripten-LLVM: https://github.com/emscripten-core/emscripten-fastcomp/compare/1.35.11...1.35.12
    - Emscripten-Clang: https://github.com/emscripten-core/emscripten-fastcomp-clang/compare/1.35.11...1.35.12

v1.35.11: 11/27/2015
--------------------
 - Updated atomics test to stress 64-bit atomics better (#3892)
 - Full list of changes:
    - Emscripten: https://github.com/emscripten-core/emscripten/compare/1.35.10...1.35.11
    - Emscripten-LLVM: https://github.com/emscripten-core/emscripten-fastcomp/compare/1.35.10...1.35.11
    - Emscripten-Clang: no changes.

v1.35.10: 11/25/2015
--------------------
 - Integration with Binaryen.
 - Add a performance warning when multiple FS.syncfs() calls are in flight simultaneously.
 - Correctly pass GLFW_REPEAT when sending key press repeats.
 - Improved filesystem performance when building in multithreaded mode (#3923)
 - Improve error detection when data file fails to load.
 - Clarified that -s NO_DYNAMIC_EXECUTION=1 and -s RELOCATABLE=1 build modes are mutually exclusive.
 - Added new build option -s NO_DYNAMIC_EXECUTION=2 which demotes eval() errors
   to warnings at runtime, useful for iterating fixes in a codebase for multiple
   eval()s  (#3930)
 - Added support to Module.locateFile(filename) to locate the pthread-main.js file (#3500)
 - Changed -s USE_PTHREADS=2 and -s PRECISE_F32=2 to imply --separate-asm
   instead of requiring it, to be backwards compatible (#3829, #3933)
 - Fixed bad codegen for some 64-bit atomics (#3892, #3936)
 - When emitting NaN canonicalization warning, also print the location in code
   where it occurs.
 - Full list of changes:
    - Emscripten: https://github.com/emscripten-core/emscripten/compare/1.35.9...1.35.10
    - Emscripten-LLVM: https://github.com/emscripten-core/emscripten-fastcomp/compare/1.35.9...1.35.10
    - Emscripten-Clang: no changes.

v1.35.9: 11/12/2015
-------------------
 - Implement glfwSetInputMode when mode is GLFW_CURSOR and value is GLFW_CURSOR_NORMAL|GLFW_CURSOR_DISABLED
 - Add explicit abort() when dlopen() is called without linking support
 - Make emcc explicitly reinvoke itself from python2 if called from python3.
 - Optimize memory initializer to omit zero-initialized values (#3907)
 - Full list of changes:
    - Emscripten: https://github.com/emscripten-core/emscripten/compare/1.35.8...1.35.9
    - Emscripten-LLVM: https://github.com/emscripten-core/emscripten-fastcomp/compare/1.35.8...1.35.9
    - Emscripten-Clang: no changes.

v1.35.8: 11/10/2015
-------------------
 - Removed obsoleted EXPORTED_GLOBALS build option.
 - Export filesystem as global object 'FS' in Emscripten runtime.
 - Fixed realpath() function on directories.
 - Fixed round() and roundf() to work when building without -s PRECISE_F32=1 and
   optimize these to be faster (#3876)
 - Full list of changes:
    - Emscripten: https://github.com/emscripten-core/emscripten/compare/1.35.7...1.35.8
    - Emscripten-LLVM: no changes.
    - Emscripten-Clang: no changes.

v1.35.7: 11/4/2015
------------------
 - Updated to latest upstream LLVM trunk version as of November 4th.
 - Full list of changes:
    - Emscripten: https://github.com/emscripten-core/emscripten/compare/1.35.6...1.35.7
    - Emscripten-LLVM: https://github.com/emscripten-core/emscripten-fastcomp/compare/1.35.6...1.35.7
    - Emscripten-Clang: https://github.com/emscripten-core/emscripten-fastcomp-clang/compare/1.35.6...1.35.7

v1.35.6: 11/4/2015
------------------
 - This tag was created for technical purposes, and has no changes compared to
   v1.35.6.

v1.35.5: 11/4/2015
------------------
 - Removed Content-Length and Connection: close headers in POST requests.
 - Migrate to using the native C++11-implemented optimizer by default.
 - Fixed call to glDrawBuffers(0, *); (#3890)
 - Fixed lazy file system to work with closure (#3842)
 - Fixed gzip compression with lazy file system (#3837)
 - Added no-op gracefully failing stubs for process spawn functions (#3819)
 - Clarified error message that memory growth is not supported with shared modules (#3893)
 - Initial work on wasm support in optimizer
 - Full list of changes:
    - Emscripten: https://github.com/emscripten-core/emscripten/compare/1.35.4...1.35.5
    - Emscripten-LLVM: no changes.
    - Emscripten-Clang: no changes.

v1.35.4: 10/26/2015
-------------------
 - Move to legalization in the JS backend.
 - Full list of changes:
    - Emscripten: https://github.com/emscripten-core/emscripten/compare/1.35.3...1.35.4
    - Emscripten-LLVM: https://github.com/emscripten-core/emscripten-fastcomp/compare/1.35.3...1.35.4
    - Emscripten-Clang: https://github.com/emscripten-core/emscripten-fastcomp-clang/compare/1.35.3...1.35.4

v1.35.3: 10/26/2015
-------------------
 - Ignore O_CLOEXEC on NODEFS (#3862)
 - Improved --js-library support in CMake by treating these as libraries (#3840)
 - Still support -Wno-warn-absolute-paths (#3833)
 - Add support to zext <4 x i1> to <4x i32>
 - Emit emscripten versions of llvm and clang in clang --version
 - Full list of changes:
    - Emscripten: https://github.com/emscripten-core/emscripten/compare/1.35.2...1.35.3
    - Emscripten-LLVM: https://github.com/emscripten-core/emscripten-fastcomp/compare/1.35.2...1.35.3
    - Emscripten-Clang: https://github.com/emscripten-core/emscripten-fastcomp-clang/compare/1.35.2...1.35.3

v1.35.2: 10/20/2015
-------------------
 - Rebase against upstream LLVM "google/stable" branch, bringing us to LLVM 3.8.
 - Full list of changes:
    - Emscripten: https://github.com/emscripten-core/emscripten/compare/1.35.1...1.35.2
    - Emscripten-LLVM: https://github.com/emscripten-core/emscripten-fastcomp/compare/1.35.1...1.35.2
    - Emscripten-Clang: https://github.com/emscripten-core/emscripten-fastcomp-clang/compare/1.35.1...1.35.2

v1.35.1: 10/20/2015
-------------------
 - Fixed a bug where passing -s option to LLVM would not work.
 - Work around a WebAudio bug on WebKit "pauseWebAudio failed: TypeError: Not
   enough arguments" (#3861)
 - Full list of changes:
    - Emscripten: https://github.com/emscripten-core/emscripten/compare/1.35.0...1.35.1
    - Emscripten-LLVM: no changes.
    - Emscripten-Clang: no changes.

v1.35.0: 10/19/2015
-------------------
 - Fixed out of memory abort message.
 - Full list of changes:
    - Emscripten: https://github.com/emscripten-core/emscripten/compare/1.34.12...1.35.0
    - Emscripten-LLVM: no changes.
    - Emscripten-Clang: no changes.

v1.34.12: 10/13/2015
--------------------
 - Added new experimental build option -s SPLIT_MEMORY=1, which splits up the
   Emscripten HEAP to multiple smaller slabs.
 - Added SDL2_ttf to Emscripten ports.
 - Added support for building GLES3 code to target WebGL 2. (#3757, #3782)
 - Fixed certain glUniform*() functions to work properly when called in
   conjunction with -s USE_PTHREADS=1.
 - Fixed support for -l, -L and -I command line parameters to accept a space
   between the path, i.e. "-l SDL". (#3777)
 - Fixed SSE2 support in optimized builds.
 - Changed the default behavior of warning when absolute paths are passed to -I
   to be silent. To enable the absolute paths warning, pass
   "-Wwarn-absolute-paths" flag to emcc.
 - Added new linker option -s ABORTING_MALLOC=0 that can be used to make
   malloc() return 0 on failed allocation (Current default is to abort execution
   of the page on OOM) (#3822)
 - Removed the default behavior of automatically decoding all preloaded assets on page startup (#3785)
 - Full list of changes:
    - Emscripten: https://github.com/emscripten-core/emscripten/compare/1.34.11...1.34.12
    - Emscripten-LLVM: https://github.com/emscripten-core/emscripten-fastcomp/compare/1.34.11...1.34.12
    - Emscripten-Clang: no changes.

v1.34.11: 9/29/2015
-------------------
 - Fixed asm.js validation on autovectorized output
 - Fix an issue with printing to iostream in global ctors (#3824)
 - Added support for LLVM pow intrinsics with integer exponent.
 - Full list of changes:
    - Emscripten: https://github.com/emscripten-core/emscripten/compare/1.34.10...1.34.11
    - Emscripten-LLVM: https://github.com/emscripten-core/emscripten-fastcomp/compare/1.34.10...1.34.11
    - Emscripten-Clang: no changes.

v1.34.10: 9/25/2015
-------------------
 - Added wasm compressor/decompressor polyfill (#3766)
 - Added support for sRGB texture formats.
 - Removed the deprecated --compression option.
 - Fixed an issue with asm.js validation for pthreads being broken since v1.34.7 (#3719)
 - Added built-in cpu performance profiler, which is enabled with linker flag --cpuprofiler. (#3781)
 - Added build-in memory usage profiler, which is enabled with linker flag --memoryprofiler. (#3781)
 - Fixed multiple arities per EM_ASM block (#3804)
 - Fixed issues with SSE2 an NaN bit patterns. (emscripten-fastcomp #116)
 - Full list of changes:
    - Emscripten: https://github.com/emscripten-core/emscripten/compare/1.34.9...1.34.10
    - Emscripten-LLVM: https://github.com/emscripten-core/emscripten-fastcomp/compare/1.34.9...1.34.10
    - Emscripten-Clang: no changes.

v1.34.9: 9/18/2015
------------------
 - Fixed an issue with --llvm-lto 3 builds (#3765)
 - Optimized LZ4 compression
 - Fixed a bug where glfwCreateWindow would return success even on failure
   (#3764)
 - Greatly optimized the -s SAFE_HEAP=1 linker flag option by executing the heap
   checks in asm.js side instead.
 - Fixed the return value of EM_ASM_DOUBLE (#3770)
 - Implemented getsockname syscall (#3769)
 - Don't warn on unresolved symbols when LINKABLE is specified.
 - Fixed various issues with SSE2 compilation in optimized builds.
 - Fixed a breakage with -s USE_PTHREADS=2 (#3774)
 - Added support for GL_HALF_FLOAT in WebGL 2. (#3790)
 - Full list of changes:
    - Emscripten: https://github.com/emscripten-core/emscripten/compare/1.34.8...1.34.9
    - Emscripten-LLVM: https://github.com/emscripten-core/emscripten-fastcomp/compare/1.34.8...1.34.9
    - Emscripten-Clang: no changes.

v1.34.8: 9/9/2015
-----------------
 - Fixed a race condition at worker startup (#3741)
 - Update emrun to latest, which improves unit test run automation with emrun.
 - Added support for LZ4 compressing file packages, used with the -s LZ4=1 linker flag. (#3754)
 - Fixed noisy build warning on "unexpected number of arguments in call to strtold" (#3760)
 - Added new linker flag --separate-asm that splits the asm.js module and the
   handwritten JS functions to separate files.
 - Full list of changes:
    - Emscripten: https://github.com/emscripten-core/emscripten/compare/1.34.7...1.34.8
    - Emscripten-LLVM: no changes.
    - Emscripten-Clang: no changes.

v1.34.7: 9/5/2015
-----------------
 - Fixed uses of i64* in side modules.
 - Improved GL support when proxying, and fake WebAudio calls when proxying.
 - Added new main loop timing mode EM_TIMING_SETIMMEDIATE for rendering with
   vsync disabled (#3717)
 - Updated emrun to latest version, adds --safe_firefox_profile option to run
   emrun pages in clean isolated environment.
 - Implemented glGetStringi() method for WebGL2/GLES3. (#3472, #3725)
 - Automatically emit loading code for EMTERPRETIFY_FILE if emitting html.
 - Added new build option -s USE_PTHREADS=2 for running pthreads-enabled pages
   in browsers that do not support SharedArrayBuffer.
 - Added support for building SSE2 intrinsics based code (emmintrin.h), when
   -msse2 is passed to the build.
 - Added exports for getting FS objects by their name (#3690)
 - Updated LLVM to latest upstream PNaCl version (Clang 3.7, July 29th).
 - Full list of changes:
    - Emscripten: https://github.com/emscripten-core/emscripten/compare/1.34.6...1.34.7
    - Emscripten-LLVM: https://github.com/emscripten-core/emscripten-fastcomp/compare/1.34.6...1.34.7
    - Emscripten-Clang: https://github.com/emscripten-core/emscripten-fastcomp-clang/compare/1.34.6...1.34.7

v1.34.6: 8/20/2015
------------------
 - Added new build option -s EMULATED_FUNCTION_POINTERS=2.
 - Fixed a bug with calling functions pointers that take float as parameter
   across dynamic modules.
 - Improved dynamic linking support with -s LINKABLE=1.
 - Added new build option -s MAIN_MODULE=2.
 - Cleaned up a few redundant linker warnings (#3702, #3704)
 - Full list of changes:
    - Emscripten: https://github.com/emscripten-core/emscripten/compare/1.34.5...1.34.6
    - Emscripten-LLVM: https://github.com/emscripten-core/emscripten-fastcomp/compare/1.34.5...1.34.6
    - Emscripten-Clang: no changes.

v1.34.5: 8/18/2015
------------------
 - Added Bullet physics, ogg and vorbis to emscripten-ports.
 - Added FreeType 2.6 to emscripten-ports.
 - Fixed CMake handling when building OpenCV.
 - Fixed and issue with exceptions being thrown in empty glBegin()-glEnd()
   blocks (#3693)
 - Improved function pointer handling between dynamically linked modules
 - Fixed some OpenAL alGetSource get calls (#3669)
 - Fixed issues with building the optimizer on 32-bit Windows (#3673)
 - Increased optimizer stack size on Windows to 10MB (#3679)
 - Added support for passing multiple input files to opt, to speed up
   optimization and linking in opt.  
 - Full list of changes:
    - Emscripten: https://github.com/emscripten-core/emscripten/compare/1.34.4...1.34.5
    - Emscripten-LLVM: https://github.com/emscripten-core/emscripten-fastcomp/compare/1.34.4...1.34.5
    - Emscripten-Clang: no changes.

v1.34.4: 8/4/2015
-----------------
 - Add special handling support for /dev/null as an input file (#3552)
 - Added basic printf support in NO_FILESYSTEM mode (#3627)
 - Update WebVR support to the latest specification, and add support for
   retrieving device names
 - Improved --proxy-to-worker build mode with proxying (#3568, #3623)
 - Generalized EXPORT_FS_METHODS to EXPORT_RUNTIME_METHODS
 - Added node externs for closure
 - Fixed a memory allocation bug in pthreads code (#3636)
 - Cleaned up some debug assertion messages behind #ifdef ASSERTIONS (#3639)
 - Fixed umask syscall (#3637)
 - Fixed double alignment issue with formatStrind and emscripten_log (#3647)
 - Added new EXTRA_EXPORTED_RUNTIME_METHODS build option
 - Updated emrun to latest version
 - Full list of changes:
    - Emscripten: https://github.com/emscripten-core/emscripten/compare/1.34.3...1.34.4
    - Emscripten-LLVM: https://github.com/emscripten-core/emscripten-fastcomp/compare/1.34.3...1.34.4
    - Emscripten-Clang: no changes.

v1.34.3: 7/15/2015
------------------
 - Move libc to musl+syscalls
 - Full list of changes:
    - Emscripten: https://github.com/emscripten-core/emscripten/compare/1.34.2...1.34.3
    - Emscripten-LLVM: no changes.
    - Emscripten-Clang: no changes.

v1.34.2: 7/14/2015
------------------
 - Upgrade to new SIMD.js polyfill version and improved SIMD support.
 - Improved WebGL support in --proxy-to-worker mode (#3569)
 - Removed warning on unimplemented JS library functions
 - Fix WebGL 2 support with closure compiler
 - Fixed an issue with WebRTC support (#3574)
 - Fixed emcc to return a correct error process exit code when invoked with no input files
 - Fixed a compiler problem where global data might not get aligned correctly for SIMD.
 - Fixed a LLVM backend problem which caused recursive stack behavior when
   linking large codebases, which was seen to cause a stack overflow crash on
   Windows.
 - Full list of changes:
    - Emscripten: https://github.com/emscripten-core/emscripten/compare/1.34.1...1.34.2
    - Emscripten-LLVM: https://github.com/emscripten-core/emscripten-fastcomp/compare/1.34.1...1.34.2
    - Emscripten-Clang: no changes.

v1.34.1: 6/18/2015
------------------
 - Fixed an issue with resize canvas not working with GLFW.
 - Fixed handling of empty else blocks.
 - Full list of changes:
    - Emscripten: https://github.com/emscripten-core/emscripten/compare/1.34.0...1.34.1
    - Emscripten-LLVM: no changes.
    - Emscripten-Clang: no changes.

v1.34.0: 6/16/2015
------------------
 - Fixed an issue when generating .a files from object files that reside on
   separate drives on Windows (#3525).
 - Added a missing dependency for GLFW (#3530).
 - Removed the Emterpreter YIELDLIST option.
 - Added support for enabling memory growth before the runtime is ready.
 - Added a new feature to store the memory initializer in a string literal
   inside the generated .js file.
 - Fixed a code miscompilation issue with a constexpr in fcmp.
 - Full list of changes:
    - Emscripten: https://github.com/emscripten-core/emscripten/compare/1.33.2...1.34.0
    - Emscripten-LLVM: https://github.com/emscripten-core/emscripten-fastcomp/compare/1.33.2...1.34.0
    - Emscripten-Clang: no changes.

v1.33.2: 6/9/2015
-----------------
 - Added support for OpenAL Extension AL_EXT_float32 (#3492).
 - Added support for handling command line flags -M and -MM (#3518).
 - Fixed a code miscompilation issue with missing ';' character (#3520).
 - Full list of changes:
    - Emscripten: https://github.com/emscripten-core/emscripten/compare/1.33.1...1.33.2
    - Emscripten-LLVM: https://github.com/emscripten-core/emscripten-fastcomp/compare/1.33.1...1.33.2
    - Emscripten-Clang: no changes.

v1.33.1: 6/3/2015
-----------------
 - Added support for multithreading with the POSIX threads API (pthreads), used
   when compiling and linking with the -s USE_PTHREADS=1 flag (#3266).
 - Full list of changes:
    - Emscripten: https://github.com/emscripten-core/emscripten/compare/1.33.0...1.33.1
    - Emscripten-LLVM: https://github.com/emscripten-core/emscripten-fastcomp/compare/1.33.0...1.33.1
    - Emscripten-Clang: no changes.

v1.33.0: 5/29/2015
------------------
 - Fix an issue with writing to /dev/null (#3454).
 - Added a hash to objects inside .a files to support to linking duplicate
   symbol names inside .a files (#2142).
 - Provide extensions ANGLE_instanced_arrays and EXT_draw_buffers as aliases to
   the WebGL ones.
 - Fixed LLVM/Clang to build again on Windows after previous LLVM upgrade.
 - Full list of changes:
    - Emscripten: https://github.com/emscripten-core/emscripten/compare/1.32.4...1.33.0
    - Emscripten-LLVM: https://github.com/emscripten-core/emscripten-fastcomp/compare/1.32.4...1.33.0
    - Emscripten-Clang: no changes.

v1.32.4: 5/16/2015
------------------
 - Update LLVM and Clang to PNaCl's current 3.7 merge point (April 17 2015)
 - Added libpng to Emscripten-ports.
 - Added intrinsic llvm_fabs_f32.
 - Full list of changes:
    - Emscripten: https://github.com/emscripten-core/emscripten/compare/1.32.3...1.32.4
    - Emscripten-LLVM: https://github.com/emscripten-core/emscripten-fastcomp/compare/1.32.3...1.32.4
    - Emscripten-Clang: https://github.com/emscripten-core/emscripten-fastcomp-clang/compare/1.32.3...1.32.4

v1.32.3: 5/15/2015
------------------
 - Improved dynamic linking support.
 - Added new option to file_packager.py to store metadata externally.
 - Improved CMake support with CMAKE_CROSSCOMPILING_EMULATOR (#3447).
 - Added support for sysconf(_SC_PHYS_PAGES) (#3405, 3442).
 - Full list of changes:
    - Emscripten: https://github.com/emscripten-core/emscripten/compare/1.32.2...1.32.3
    - Emscripten-LLVM: https://github.com/emscripten-core/emscripten-fastcomp/compare/1.32.2...1.32.3
    - Emscripten-Clang: no changes.

v1.32.2: 5/8/2015
-----------------
 - Removed a (name+num)+num -> name+newnum optimization, which caused heavy
   performance regressions in Firefox when the intermediate computation wraps
   around the address space (#3438).
 - Improved dynamic linking support.
 - Improved emterpreter when doing dynamic linking.
 - Fixed an issue with source maps debug info containing zeroes as line numbers.
 - Full list of changes:
    - Emscripten: https://github.com/emscripten-core/emscripten/compare/1.32.1...1.32.2
    - Emscripten-LLVM: https://github.com/emscripten-core/emscripten-fastcomp/compare/1.32.1...1.32.2
    - Emscripten-Clang: no changes.

v1.32.1: 5/2/2015
-----------------
 - Removed old deprecated options -s INIT_HEAP, MICRO_OPTS, CLOSURE_ANNOTATIONS,
   INLINE_LIBRARY_FUNCS, SHOW_LABELS, COMPILER_ASSERTIONS and
   COMPILER_FASTPATHS.
 - Added support for dynamic linking and dlopen().
 - Fixed a compilation issue that affected -O2 builds and higher (#3430).
 - Full list of changes:
    - Emscripten: https://github.com/emscripten-core/emscripten/compare/1.32.0...1.32.1
    - Emscripten-LLVM: https://github.com/emscripten-core/emscripten-fastcomp/compare/1.32.0...1.32.1
    - Emscripten-Clang: no changes.

v1.32.0: 4/28/2015
------------------
 - Compile .i files properly as C and not C++ (#3365).
 - Removed old deprecated options -s PRECISE_I32_MUL, CORRECT_ROUNDINGS,
   CORRECT_OVERFLOWS, CORRECT_SIGNS, CHECK_HEAP_ALIGN, SAFE_HEAP_LINES,
   SAFE_HEAP >= 2, ASM_HEAP_LOG, SAFE_DYNCALLS, LABEL_DEBUG, RUNTIME_TYPE_INFO
   and EXECUTION_TIMEOUT, since these don't apply to fastcomp, which is now the
   only enabled compilation mode.
 - Preliminary work towards supporting dynamic linking and dlopen().
 - Fixed an issue where emrun stripped some characters at output (#3394).
 - Fixed alignment issues with varargs.
 - Full list of changes:
    - Emscripten: https://github.com/emscripten-core/emscripten/compare/1.31.3...1.32.0
    - Emscripten-LLVM: https://github.com/emscripten-core/emscripten-fastcomp/compare/1.31.3...1.32.0
    - Emscripten-Clang: no changes.

v1.31.3: 4/22/2015
------------------
 - Improved support for -E command line option (#3365).
 - Removed the old optimizeShifts optimization pass that was not valid for
   asm.js code.
 - Fixed an issue when simultaneously using EMULATE_FUNCTION_POINTER_CASTS and
   EMULATED_FUNCTION_POINTERS.
 - Fixed an issue with -s PRECISE_I64_MATH=2 not working (#3374).
 - Full list of changes:
    - Emscripten: https://github.com/emscripten-core/emscripten/compare/1.31.2...1.31.3
    - Emscripten-LLVM: https://github.com/emscripten-core/emscripten-fastcomp/compare/1.31.2...1.31.3
    - Emscripten-Clang: no changes.

v1.31.2: 4/20/2015
------------------
 - Added support for file suffixes .i and .ii (#3365).
 - Fixed an issue with embind and wide strings (#3299).
 - Removed more traces of the old non-fastcomp compiler code.
 - Full list of changes:
    - Emscripten: https://github.com/emscripten-core/emscripten/compare/1.31.1...1.31.2
    - Emscripten-LLVM: no changes.
    - Emscripten-Clang: no changes.

v1.31.1: 4/17/2015
------------------
 - Added support for unicode characters in EM_ASM() blocks (#3348).
 - Removed the pointer masking feature as experimental and unsupported.
 - Fixed an issue where exit() did not terminate execution of Emterpreter (#3360).
 - Removed traces of the old non-fastcomp compiler code.
 - Full list of changes:
    - Emscripten: https://github.com/emscripten-core/emscripten/compare/1.31.0...1.31.1
    - Emscripten-LLVM: https://github.com/emscripten-core/emscripten-fastcomp/compare/1.31.0...1.31.1
    - Emscripten-Clang: no changes.

v1.31.0: 4/14/2015
------------------
 - Remove references to unsupported EMCC_FAST_COMPILER mode, fastcomp is always enabled (#3347).
 - Full list of changes:
    - Emscripten: https://github.com/emscripten-core/emscripten/compare/1.30.6...1.31.0
    - Emscripten-LLVM: https://github.com/emscripten-core/emscripten-fastcomp/compare/1.30.6...1.31.0
    - Emscripten-Clang: no changes.

v1.30.6: 4/14/2015
------------------
 - Removed support for the deprecated jcache functionality (#3313).
 - Added support to emscripten_GetProcAddress() to fetch symbols with the ANGLE
   suffix (#3304, #3315).
 - Added immintrin.h header file to include all SSE support.
 - Added an async option to ccall (#3307).
 - Stopped from using 0 as a valid source ID for OpenAL (#3303).
 - When project has disabled exception catching, build an exceptions-disabled
   version of libcxx.
 - Split libcxx into two parts to optimize code size for projects that only need
   small amount of libcxx (#2545, #3308).
 - Avoid fprintf usage in emscripten_GetProcAddress() to allow using it with -s
   NO_FILESYSTEM=1 (#3327).
 - Removed old deprecated functionalities USE_TYPED_ARRAYS, FHEAP, GC emulation
   and non-asmjs-emscripten ABI.
 - Don't refer to prefixed GL extensions when creating a GL context (#3324).
 - Removed support code for x86_fp80 type (#3341).
 - Optimize EM_ASM() calls even more (#2596).
 - Full list of changes:
    - Emscripten: https://github.com/emscripten-core/emscripten/compare/1.30.5...1.30.6
    - Emscripten-LLVM: https://github.com/emscripten-core/emscripten-fastcomp/compare/1.30.5...1.30.6
    - Emscripten-Clang: no changes.

v1.30.5: 4/7/2015
-----------------
 - Fixed WebIDL operation when closure is enabled after the previous EM_ASM()
   optimizations.
 - Optimized jsCall() to handle variadic cases of number of arguments faster
   (#3290, #3305).
 - Removed support for the getwd() function (#1115, #3309).
 - Fixed a problem with -s IGNORED_FUNCTIONS and -s DEAD_FUNCTIONS not working
   as expected (#3239).
 - Fixed an issue with -s EMTERPRETIFY_ASYNC=1 and emscripten_sleep() not
   working (#3307).
 - Full list of changes:
    - Emscripten: https://github.com/emscripten-core/emscripten/compare/1.30.4...1.30.5
    - Emscripten-LLVM: https://github.com/emscripten-core/emscripten-fastcomp/compare/1.30.4...1.30.5
    - Emscripten-Clang: no changes.

v1.30.4: 4/3/2015
-----------------
 - Optimized the performance and security of EM_ASM() blocks by avoiding the use
   of eval() (#2596).
 - Full list of changes:
    - Emscripten: https://github.com/emscripten-core/emscripten/compare/1.30.3...1.30.4
    - Emscripten-LLVM: https://github.com/emscripten-core/emscripten-fastcomp/compare/1.30.3...1.30.4
    - Emscripten-Clang: no changes.

v1.30.3: 4/3/2015
-----------------
 - Improved error handling in library_idbstore.js.
 - Fixed an asm.js validation issue with EMULATE_FUNCTION_POINTER_CASTS=1 feature (#3300).
 - Fixed Clang build by adding missing nacltransforms project after latest
   LLVM/Clang upstream merge.
 - Full list of changes:
    - Emscripten: https://github.com/emscripten-core/emscripten/compare/1.30.2...1.30.3
    - Emscripten-LLVM: https://github.com/emscripten-core/emscripten-fastcomp/compare/1.30.2...1.30.3
    - Emscripten-Clang: https://github.com/emscripten-core/emscripten-fastcomp-clang/compare/1.30.2...1.30.3

v1.30.2: 4/1/2015
-----------------
 - Added support to writing to mmap()ed memory by implementing msync() (#3269).
 - Updated SDL2 port to version 7.
 - Exported new singleton function Module.createContext() for creating a GL
   context from SDL2.
 - Added support for asm.js/Emscripten arch in Clang.
 - Finished LLVM 3.6 upgrade merge.
 - Full list of changes:
    - Emscripten: https://github.com/emscripten-core/emscripten/compare/1.30.1...1.30.2
    - Emscripten-LLVM: https://github.com/emscripten-core/emscripten-fastcomp/compare/1.30.1...1.30.2
    - Emscripten-Clang: https://github.com/emscripten-core/emscripten-fastcomp-clang/compare/1.30.1...1.30.2

v1.30.1: 3/24/2015
------------------
 - Upgraded LLVM+Clang from vrsion 3.5 to version 3.6.
 - Full list of changes:
    - Emscripten: https://github.com/emscripten-core/emscripten/compare/1.30.0...1.30.1
    - Emscripten-LLVM: https://github.com/emscripten-core/emscripten-fastcomp/compare/1.30.0...1.30.1
    - Emscripten-Clang: https://github.com/emscripten-core/emscripten-fastcomp-clang/compare/1.30.0...1.30.1

v1.30.0: 3/24/2015
------------------
 - Fixed a bug where html5.h API would not remove event handlers on request.
 - Fixed a regression issue that broke building on Windows when attempting to
   invoke tools/gen_struct_info.py.
 - Improved memory growth feature to better handle growing to large memory sizes
   between 1GB and 2GB (#3253).
 - Fixed issues with emrun with terminating target browser process, managing
   lingering sockets and command line quote handling.
 - Fixed a bug where unsigned integer return values in embind could be returned
   as signed (#3249).
 - Improved handling of lost GL contexts.
 - Changed malloc to be fallible (return null on failure) when memory growth is
   enabled (#3253).
 - Fixed a bug with WebIDL not being able to handle enums (#3258).
 - Updated POINTER_MASKING feature to behave as a boolean rather than a mask
   (#3240).
 - Improved "emcmake cmake" on Windows to automatically remove from path any
   entries that contain sh.exe in them, which is not supported by CMake.
 - Fixed an issue with symlink handling in readlink (#3277).
 - Updated SDL2 port to version 6.
 - Removed the obsolete FAST_MEMORY build option.
 - Added reciprocalApproximation and reciprocalSqrtApproximation SIMD intrinsics.
 - Full list of changes:
    - Emscripten: https://github.com/emscripten-core/emscripten/compare/1.29.12...1.30.0
    - Emscripten-LLVM: https://github.com/emscripten-core/emscripten-fastcomp/compare/1.29.12...1.30.0
    - Emscripten-Clang: no changes.

v1.29.12: 3/15/2015
-------------------
 - Fix a bug where SDL_malloc and SDL_free were not available. (#3247)
 - Fix various issues with emrun usage. (#3234)
 - Fixed an off-by-one memory access in native optimizer.
 - Improve emterpreter support.
 - Full list of changes:
    - Emscripten: https://github.com/emscripten-core/emscripten/compare/1.29.11...1.29.12
    - Emscripten-LLVM: no changes.
    - Emscripten-Clang: no changes.

v1.29.11: 3/11/2015
-------------------
 - Remove the requirement to pass -s PRECISE_F32=1 manually when building with
   SIMD support.
 - Fix a temp directory leak that could leave behind empty directories in the
   temp directory after build (#706)
 - Improve support for growable Emscripten heap in asm.js mode.
 - Added a warning message when generating huge asset bundles with file packager.
 - Fixed a bug where emscripten_get_gamepad_status might throw a JS exception if
   called after a gamepad was disconnected.
 - Improve emterpreter sleep support.
 - Optimize code generation when multiple consecutive bitshifts are present.
 - Optimize redundant stack save and restores, and memcpy/memsets.
 - Full list of changes:
    - Emscripten: https://github.com/emscripten-core/emscripten/compare/1.29.10...1.29.11
    - Emscripten-LLVM: https://github.com/emscripten-core/emscripten-fastcomp/compare/1.29.10...1.29.11
    - Emscripten-Clang: no changes.

v1.29.10: 2/19/2015
-------------------
 - Add a warning message when generating code that has a very large number of
   variables, which optimization flags could remove.
 - Improve support for SIMD casts and special loads.
 - Fix the process return code when using EMCONFIGURE_JS=1.
 - Improved the error message in abort().
 - Fix main loop handling during emterpreter sync save/load.
 - Handle emscripten_async_call and friends during sleep, by pausing all
   safeSet*() operations.
 - Add support for Google WTF when building with --tracing.
 - Improve emterpreter stability with fuzzing.
 - Add an option to load the memory initializer file from a typed array (#3187)
 - Remove linker warning message when linking to -lm, since Emscripten includes
   musl that implements the math libraries built-in.
 - Add support for SDL_WM_SetCaption(), which calls to Module['setWindowTitle'],
   or if not present, sets the web page title. (#3192)
 - Full list of changes:
    - Emscripten: https://github.com/emscripten-core/emscripten/compare/1.29.9...1.29.10
    - Emscripten-LLVM: https://github.com/emscripten-core/emscripten-fastcomp/compare/1.29.9...1.29.10
    - Emscripten-Clang: no changes.

v1.29.9: 2/9/2015
-------------------
 - Documented FORCE_ALIGNED_MEMORY to be no longer supported.
 - Fixes issues with native optimizer handling of "if () else {}" statements.
   (#3129)
 - Improved cross-browser support for EMSCRIPTEN_FULLSCREEN_FILTERING_NEAREST.
   (#3165)
 - Added new linker option --profiling-funcs, which generates output that is
   otherwise minified, except that function names are kept intact, for use in
   profilers and getting descriptive call stacks.
 - The Module object is no longer written in global scope. (#3167)
 - Added new emscripten_idb_* API. (#3169)
 - Added new function emscripten_wget_data().
 - Add support for GL_RED with GLES3/WebGL2. (#3176)
 - Added basic WebVR support. (#3177)
 - Full list of changes:
    - Emscripten: https://github.com/emscripten-core/emscripten/compare/1.29.8...1.29.9
    - Emscripten-LLVM: no changes.
    - Emscripten-Clang: no changes.

v1.29.8: 1/31/2015
-------------------
 - Fix a temp file leak with emterpreter. (#3156)
 - Fix a typo that broke glBlitFramebuffer. (#3159)
 - Added scandir() and alphasort() from musl. (#3161)
 - Add a warning if multiple .a files with same basename are being linked
   together. (#2619)
 - Full list of changes:
    - Emscripten: https://github.com/emscripten-core/emscripten/compare/1.29.7...1.29.8
    - Emscripten-LLVM: https://github.com/emscripten-core/emscripten-fastcomp/compare/1.29.7...1.29.8
    - Emscripten-Clang: no changes.

v1.29.7: 1/28/2015
-------------------
 - Fixed an issue with backwards compatibility in emscripten-ports. (#3144)
 - Warn on duplicate entries in archives. (#2619)
 - Removed the MAX_SETJMPS limitation to improve setjmp/longjpmp support.
   (#3151)
 - Improve the native optimizer to not emit empty if clauses in some cases.
   (#3154)
 - Optimize Math.clz32, Math.min, NaN, and inf handling in asm.js.
 - Full list of changes:
    - Emscripten: https://github.com/emscripten-core/emscripten/compare/1.29.6...1.29.7
    - Emscripten-LLVM: https://github.com/emscripten-core/emscripten-fastcomp/compare/1.29.6...1.29.7
    - Emscripten-Clang: no changes.

v1.29.6: 1/23/2015
-------------------
 - Fixed an issue where calling glGen*() when the GL context was lost might
   throw a JS exception, instead a GL_INVALID_OPERATION is now recorded.
 - Improve label handling in native optimizer.
 - Full list of changes:
    - Emscripten: https://github.com/emscripten-core/emscripten/compare/1.29.5...1.29.6
    - Emscripten-LLVM: no changes.
    - Emscripten-Clang: no changes.

v1.29.5: 1/23/2015
-------------------
 - Enable compiling source files with the extension ".c++".
 - Enable versioning of the emscripten ports so that older Emscripten versions
   can keep using older versions of the ports (#3144)
 - Added a whitelist option to emterpreter, a linker flag of form -s
   EMTERPRETIFY_WHITELIST=["symbol1","symbol2"]. (#3129)
 - Improved emscripten_get_pointerlock_status() to always fill the output
   structure even when pointer lock is not supported.
 - Added an environment variable EMCC_NO_OPT_SORT=0/1 option to configure
   whether the generated output should have the functions sorted by length,
   useful for debugging.
 - Added new tool tools/merge_pair.py which allows bisecting differences between
   two output files to find discrepancies.
 - Improved parsing in cashew.
 - Improved output message from emconfigure and emmake when inputs are unexpected.
 - Added built-in asm handler for LLVM fabs operation.
 - Full list of changes:
    - Emscripten: https://github.com/emscripten-core/emscripten/compare/1.29.4...1.29.5
    - Emscripten-LLVM: https://github.com/emscripten-core/emscripten-fastcomp/compare/1.29.4...1.29.5
    - Emscripten-Clang: no changes.

v1.29.4: 1/21/2015
-------------------
 - Added new C <-> JS string marshalling functions asciiToString(),
   stringToAscii(), UTF8ToString(), stringToUTF8() that can be used to copy
   strings across the JS and C boundaries. (#2363)
 - Added new functions lengthBytesUTF8(), lengthBytesUTF16() and
   lengthBytesUTF32() to allow computing the byte lengths of strings in
   different encodings. (#2363)
 - Upgraded SDL2 port to version 4.
 - Add support for saving the emterpreter stack when there are functions
   returning a value on the stack (#3129)
 - Notice async state in emterpreter trampolines (#3129)
 - Optimize SDL1 pixel copying to the screen.
 - Fixed an issue with emterpreter parsing. (#3141)
 - Fixed an issue with native optimizer and -s PPRECISE_F32=1.
 - Full list of changes:
    - Emscripten: https://github.com/emscripten-core/emscripten/compare/1.29.3...1.29.4
    - Emscripten-LLVM: https://github.com/emscripten-core/emscripten-fastcomp/compare/1.29.3...1.29.4
    - Emscripten-Clang: no changes.

v1.29.3: 1/16/2015
-------------------
 - Fixed a bug with OpenGL context initialization enableExtensionsByDefault. (#3135)
 - Fixed an issue with nested if parsing in native optimizer.
 - Full list of changes:
    - Emscripten: https://github.com/emscripten-core/emscripten/compare/1.29.2...1.29.3
    - Emscripten-LLVM: no changes.
    - Emscripten-Clang: no changes.

v1.29.2: 1/16/2015
-------------------
 - Fixed an issue with embind compilation in LLVM 3.5.
 - Fixed an issue with SDL audio queueing stability, which would queue audio too
   eagerly and cause stutter in some applications (#3122, #3124)
 - Enabled native JS optimizer to be built automatically on Windows, requires
   VS2012 or VS2013. 
 - Improve error message to reflect the fact that DLOPEN_SUPPORT is currently
   not available (#2365)
 - Improve SIMD load and store support.
 - Upgraded SDL2 port to version 3.
 - Fix a bug with native JS optimizer and braces in nested ifs.
 - Improved emterpreter support.
 - Fixed LLVM 3.5 to build with Visual Studio on Windows (emscripten-fastcomp #61)
 - Full list of changes:
    - Emscripten: https://github.com/emscripten-core/emscripten/compare/1.29.1...1.29.2
    - Emscripten-LLVM: https://github.com/emscripten-core/emscripten-fastcomp/compare/1.29.1...1.29.2
    - Emscripten-Clang: no changes.

v1.29.1: 1/7/2015
-------------------
 - Migrated to upstream PNaCl LLVM+Clang 3.5 from the previous 3.4.
 - Full list of changes:
    - Emscripten: https://github.com/emscripten-core/emscripten/compare/1.29.0...1.29.1
    - Emscripten-LLVM: https://github.com/emscripten-core/emscripten-fastcomp/compare/1.29.0...1.29.1
    - Emscripten-Clang: https://github.com/emscripten-core/emscripten-fastcomp-clang/compare/1.29.0...1.29.1

v1.29.0: 1/7/2015
-------------------
 - Full list of changes:
    - Emscripten: https://github.com/emscripten-core/emscripten/compare/1.28.3...1.29.0
    - Emscripten-LLVM: https://github.com/emscripten-core/emscripten-fastcomp/compare/1.28.3...1.29.0
    - Emscripten-Clang: no changes.

v1.28.3: 1/4/2015
-------------------
 - embuilder.py tool
 - Many fixes for native optimizer on Windows
 - Perform LLVM LTO in a separate invocation of opt, so that it does not mix
   with legalization and other stuff we do at link time
 - Full list of changes:
    - Emscripten: https://github.com/emscripten-core/emscripten/compare/1.28.2...1.28.3
    - Emscripten-LLVM: https://github.com/emscripten-core/emscripten-fastcomp/compare/1.28.2...1.28.3
    - Emscripten-Clang: https://github.com/emscripten-core/emscripten-fastcomp-clang/compare/1.28.2...1.28.3

v1.28.2: 12/17/2014
-------------------
 - Enable native optimizer by default
 - Disable slow2asm legacy testing (asm.js mode in pre-fastcomp)
 - Full list of changes:
    - Emscripten: https://github.com/emscripten-core/emscripten/compare/1.28.1...1.28.2
    - Emscripten-LLVM: https://github.com/emscripten-core/emscripten-fastcomp/compare/1.28.1...1.28.2
    - Emscripten-Clang: no changes.

v1.28.1: 12/15/2014
-------------------
 - Use a lot more MUSL math functions
 - Full list of changes:
    - Emscripten: https://github.com/emscripten-core/emscripten/compare/1.28.0...1.28.1
    - Emscripten-LLVM: https://github.com/emscripten-core/emscripten-fastcomp/compare/1.28.0...1.28.1
    - Emscripten-Clang: no changes.

v1.28.0: 12/12/2014
-------------------
 - Full list of changes:
    - Emscripten: https://github.com/emscripten-core/emscripten/compare/1.27.2...1.28.0
    - Emscripten-LLVM: https://github.com/emscripten-core/emscripten-fastcomp/compare/1.27.2...1.28.0
    - Emscripten-Clang: no changes.

v1.27.2: 12/10/2014
-------------------
 - Added more complete support for SSE1 SIMD intrinsics API. (#2792)
 - Fixed an issue with glTexImage2D on GL_LUMINANCE + GL_FLOAT textures. (#3039)
 - Use the cashew asm.js parser in native optimizer.
 - Fixed issues with IE when running closure minified pages. (#3012)
 - Enabled asm.js validation for SIMD compilation.
 - Full list of changes:
    - Emscripten: https://github.com/emscripten-core/emscripten/compare/1.27.1...1.27.2
    - Emscripten-LLVM: https://github.com/emscripten-core/emscripten-fastcomp/compare/1.27.1...1.27.2
    - Emscripten-Clang: no changes.

v1.27.1: 11/20/2014
-------------------
 - Migrated to upstream PNaCl LLVM+Clang 3.4 from the previous 3.3.
 - Added a FindOpenGL.cmake to support find_package() for OpenGL in CMake scripts.
 - Full list of changes:
    - Emscripten: https://github.com/emscripten-core/emscripten/compare/1.27.0...1.27.1
    - Emscripten-LLVM: https://github.com/emscripten-core/emscripten-fastcomp/compare/1.27.0...1.27.1
    - Emscripten-Clang: https://github.com/emscripten-core/emscripten-fastcomp-clang/compare/1.27.0...1.27.1

v1.27.0: 11/20/2014
-------------------
 - Added new work in progress option -s NATIVE_OPTIMIZER=1 that migrates
   optimizer code from JS to C++ for better performance.
 - Fixed an embind issue when compiling with closure (#2974)
 - Fixed an embind issue with unique_ptr (#2979)
 - Fixed a bug with new GL context initialization in proxy to worker mode.
 - Fixed an issue where GL context event handlers would leak after a GL context
   has been freed.
 - Optimized embind operation in Chrome by avoiding using Function.prototype.bind().
 - Full list of changes:
    - Emscripten: https://github.com/emscripten-core/emscripten/compare/1.26.1...1.27.0
    - Emscripten-LLVM: https://github.com/emscripten-core/emscripten-fastcomp/compare/1.26.1...1.27.0
    - Emscripten-Clang: no changes.

v1.26.1: 11/7/2014
------------------
 - Fixed emscripten::val handle for special js values (#2930)
 - Implemented SDL 1.2 SDL_SetClipRect / SDL_GetClipRect (#2931)
 - Added support for building zlib from Emscripten Ports with linker flag -s USE_ZLIB=1.
 - Improved experimental GLES3 support.
 - Fixed issues with llseek (#2945)
 - Enable using emscripten_get_now() in web workers (#2953)
 - Added stricter input data validation in GL code.
 - Added new HTML5 C API for managing fullscreen mode transitions to resolve
   cross-browser issue #2556 (#2975)
 - Fixed an issue with using structs in va_args (#2923)
 - Full list of changes:
    - Emscripten: https://github.com/emscripten-core/emscripten/compare/1.26.0...1.26.1
    - Emscripten-LLVM: https://github.com/emscripten-core/emscripten-fastcomp/compare/1.26.0...1.26.1
    - Emscripten-Clang: https://github.com/emscripten-core/emscripten-fastcomp-clang/compare/1.26.0...1.26.1

v1.26.0: 10/29/2014
-------------------
 - Fixed an issue where emar would forward --em-config to llvm-ar (#2886)
 - Added a new "emterpreter" feature that allows running Emscripten compiled
   code in interpreted form until asm.js compilation is ready (-s
   EMTERPRETIFY=1).
    - For more information, see
      https://groups.google.com/d/msg/emscripten-discuss/vhaPL9kULxk/_eD2G06eucwJ
 - Added new "Emscripten Ports" architecture that enables building SDL2 with -s
   USE_SDL=2 command line flag.
 - Added support for SDL 1.2 SDL_CreateRGBSurfaceFrom() function.
 - Improved experimental SIMD support.
 - Use only minimum necessary digits to print floating point literals in
   generated JS code for smaller code output.
 - Full list of changes:
    - Emscripten: https://github.com/emscripten-core/emscripten/compare/1.25.2...1.26.0
    - Emscripten-LLVM: https://github.com/emscripten-core/emscripten-fastcomp/compare/1.25.2...1.26.0
    - Emscripten-Clang: no changes.

v1.25.2: 10/16/2014
-------------------
 - Fixed a bug in tmpfile() function not allocating the mode argument correctly.
 - Fixed a bug with handling empty files in IDBFS (#2845)
 - Added an implementation of the utimes() function (#2845)
 - Added experimental WebGL 2.0 support with the linker flag -s USE_WEBGL2=1.
   (#2873)
 - Fixed a UnboundTypeError occurring in embind (#2875)
 - Fixed an error "IndexSizeError: Index or size is negative or greater than the
   allowed amount" being thrown by Emscripten SDL 1.2 surface blit code. (#2879)
 - Fixed a JS minifier issue that generated "x--y from x - -y" (#2869)
 - Added a new emcc command line flag "--cache <dir>" to control the location of
   the Emscripten cache directory (#2816)
 - Implemented SDL_ConvertSurface() and added support for SDL_SRCALPHA in
   SDL_SetAlpha (#2871)
 - Fixed issues with the GL library handling of invalid input values.
 - Optimized SDL copyIndexedColorData function (#2890)
 - Implemented GLES3 emulation for glMapBufferRange() for upcoming WebGL 2
   support, using the -s FULL_ES3=1 linker option.
 - Fixed a bug where setting up and cancelling the main loop multiple times
   would stack up the main loop to be called too frequently (#2839)
 - Introduced a new API emscripten_set_main_loop_timing() for managing the
   Emscripten main loop calling frequency (#2839)
 - Added new optimization flags SDL.discardOnLock and SDL.opaqueFrontBuffer to
   Emscripten SDL 1.2 SDL_LockSurface() and SDL_UnlockSurface() (#2870)
 - Fixed a bug with glfwGetProcAddress().
 - Added option to customize GLOBAL_BASE (the starting address of global
   variables in the Emscripten HEAP).
 - Added the ability to register mouseover and mouseout events from the HTML5
   API.
 - Improved experimental SIMD support.
 - Full list of changes:
    - Emscripten: https://github.com/emscripten-core/emscripten/compare/1.25.1...1.25.2
    - Emscripten-LLVM: no changes.
    - Emscripten-Clang: no changes.

v1.25.1: 10/1/2014
------------------
 - Updated heap resize support code when -s ALLOW_MEMORY_GROWTH=1 is defined.
 - Updated libc++ to new version from upstream svn revision 218372, 2014-09-24.
 - Fixed a bug where building on Windows might generate output JS files with
   incorrect syntax (emscripten-fastcomp #52)
 - Improved experimental SIMD support.
 - Full list of changes:
    - Emscripten: https://github.com/emscripten-core/emscripten/compare/1.25.0...1.25.1
    - Emscripten-LLVM: https://github.com/emscripten-core/emscripten-fastcomp/compare/1.25.0...1.25.1
    - Emscripten-Clang: no changes.


v1.25.0: 9/30/2014
------------------
 - Fixed a warning message with -s EXPORTED_FUNCTIONS.
 - Full list of changes:
    - Emscripten: https://github.com/emscripten-core/emscripten/compare/1.24.1...1.25.0
    - Emscripten-LLVM: no changes.
    - Emscripten-Clang: no changes.

v1.24.1: 9/27/2014
------------------
 - Fixed issues with the tmpnam and tmpfile functions (#2797, 2798)
 - Fixed CMake package find code to not search any system directories, because
   Emscripten is a cross-compiler.
 - Improved support for the proposed solution for heap resizing.
 - Fixed an issue where one could not run a main loop without having first a GL
   context created when -s FULL_ES2 or -s LEGACY_GL_EMULATION were set.
 - For compatibility, Emscripten will no longer warn about missing library files
   for -lGL, -lGLU and -lglut libraries, since Emscripten provides the
   implementation for these without having to explicitly link to anything.
 - Added support for readonly (const) attributes and automatically call
   Pointer_stringify on DOMStrings in WebIDL.
 - Improved SIMD support for the experimental Ecmascript SIMD spec.
 - Added support for GLFW 3.0.
 - Added new Emscripten HTML 5 functions emscripten_set_mouseenter_callback()
   and emscripten_set_mouseleave_callback().
 - Emscripten now recognizes an environment variable
   EMCC_JSOPT_BLACKLIST=a,b,c,d which can be used to force-disable Emscripten to
   skip running specific JS optimization passes. This is intended as a debugging
   aid to help zoom in on JS optimizer bugs when compiling with -O1 and greater.
   (#2819)
 - Fixed a bug where Module['TOTAL_STACK'] was ignored (#2837).
 - Improved SIMD support for the experimental Ecmascript SIMD spec. Preliminary asm.js validation.
 - Full list of changes:
    - Emscripten: https://github.com/emscripten-core/emscripten/compare/1.24.0...1.24.1
    - Emscripten-LLVM: https://github.com/emscripten-core/emscripten-fastcomp/compare/1.24.0...1.24.1
    - Emscripten-Clang: no changes.

v1.24.0: 9/16/2014
------------------
 - Renamed the earlier Module.locateFilePackage() to Module.locateFile() added
   in v1.22.2 to better reflect its extended usage.
 - Improved exceptions support with exception_ptr.
 - Fixed a bug where restoring files from IDBFS would not preserve their file modes.
 - Fixed and issue where one could not pass a null pointer to strftime() function.
 - Improved SIMD support for the experimental Ecmascript SIMD spec.
 - Full list of changes:
    - Emscripten: https://github.com/emscripten-core/emscripten/compare/1.23.5...1.24.0
    - Emscripten-LLVM: https://github.com/emscripten-core/emscripten-fastcomp/compare/1.23.5...1.24.0
    - Emscripten-Clang: no changes.

v1.23.5: 9/12/2014
------------------
 - Added new functions emscripten_get_device_pixel_ratio(),
   emscripten_set_canvas_css_size() and emscripten_get_canvas_css_size() which
   allow handling High DPI options from C code.
 - Fixed bugs with timzone-related functions in the JS-implemented C standard
   library.
 - Implemented clock_gettime(CLOCK_MONOTONIC) and added a new function
   emscripten_get_now_is_monotonic() to query whether the JS-provided timer is
   monotonic or not.
 - Fixed an issue where the user could not pass --llvm-opts=xxx when also
   specifying --llvm-lto=2.
 - Renamed the linker option -profiling to --profiling for consistency. The old
   form is still supported.
 - Formalized the set of valid characters to be used in files passed to the
   file_packager.py (#2765).
 - Implemented SDL function SDL_BlitScaled.
 - Fixed a bug with right modifier keys in SDL.
 - Full list of changes:
    - Emscripten: https://github.com/emscripten-core/emscripten/compare/1.23.4...1.23.5
    - Emscripten-LLVM: no changes.
    - Emscripten-Clang: no changes.

v1.23.4: 9/7/2014
------------------
 - Implemented new targetX and targetY fields for native HTML5 mouse and touch
   events (#2751)
 - Improved SIMD support for the experimental Ecmascript SIMD spec.
 - Full list of changes:
    - Emscripten: https://github.com/emscripten-core/emscripten/compare/1.23.3...1.23.4
    - Emscripten-LLVM: https://github.com/emscripten-core/emscripten-fastcomp/compare/1.23.3...1.23.4
    - Emscripten-Clang: no changes.

v1.23.3: 9/7/2014
------------------
 - Removed the scons-tools SCons build system as unused.
 - Fixed an issue where applications could not handle WebGL context creation
   failures gracefully.
 - Fixed a bug where the stringToC function in ccall/cwrap might not allocate
   enough space to hold unicode strings.
 - Removed CMake from attempting to link to library -ldl when building projects,
   by unsetting CMAKE_DL_LIBS.
 - Fixed a bug where write_sockaddr might return undefined data in its output
   structure.
 - Added a new _experimental_ -s POINTER_MASKING=1 linker option that might help
   JS VMs to optimize asm.js code.
 - Added first version of a memory tracing API to profile memory usage in
   Emscripten applications.
 - Added functions glob and globfree from musl regex library.
 - Improved SIMD support for the experimental Ecmascript SIMD spec.
 - Full list of changes:
    - Emscripten: https://github.com/emscripten-core/emscripten/compare/1.23.2...1.23.3
    - Emscripten-LLVM: https://github.com/emscripten-core/emscripten-fastcomp/compare/1.23.2...1.23.3
    - Emscripten-Clang: no changes.

v1.23.2: 9/2/2014
------------------
 - Adjusted the process and group ids reported by the stub library functions to
   be closer to native unix values.
 - Set stack to be aligned to 16 bytes. (#2721)
 - Fixed a compiler error "unresolved symbol:
   __cxa_decrement_exception_refcount" (#2715)
 - Added a new warning message that instructs that building .so, .dll and .dylib
   files is not actually supported, and is faked for compatibility reasons for
   existing build chains. (#2562)
 - Fixed problems with SDL mouse scrolling (#2643)
 - Implemented OpenAL function alSourceRewind.
 - Removed several old header files from the Emscripten repository that had been
   included for emulation purposes (zlib.h, png.h, tiff.h, tiffio.h), but their
   implementation is not included.
 - Work around an issue in d8 with binary file reading that broke e.g. printf
   when running in d8. (#2731)
 - Rigidified the semantics of Module.preRun and Module.postRun: These must
   always be JS arrays, single functions are not allowed (#2729)
 - Improved compiler warning diagnostics when generating output that will not
   validate as asm.js (#2737)
 - Updated to latest emrun version to enable support for passing arguments with
   hyphens to the program. (#2742)
 - Added Bessel math functions of the first kind  (j0, j1, jn) from musl.
 - Improved SIMD support for the experimental Ecmascript SIMD spec.
 - Full list of changes:
    - Emscripten: https://github.com/emscripten-core/emscripten/compare/1.23.1...1.23.2
    - Emscripten-LLVM: https://github.com/emscripten-core/emscripten-fastcomp/compare/1.23.1...1.23.2
    - Emscripten-Clang: no changes.

v1.23.1: 8/26/2014
------------------
 - Add support for the Chrome variant of the Gamepad API.
 - Updates to SIMD.js support.
 - Implemented glutSetCursor function.
 - Added new link-time options -s NO_FILESYSTEM=1 and -s NO_BROWSER=1 to enable
   reducing output file sizes when those functionalities are not necessary.
 - Added a new option --closure 2 to allow running closure even on the asm.js output.
 - Fixed a regression bug that broke the use of
   emscripten_set_socket_error_callback() in emscripten.h
 - Removed the support for old discontinued Mozilla Audio Data API in src/library_sdl.js.
 - Removed the support for using Web Audio ScriptProcessorNode to stream audio.
 - Improved SDL audio streaming by using the main rAF() callback instead of a
   separate setTimeout() callback to schedule the audio data.
 - Deprecated compiling without typed arrays support. 
 - Migrated to using musl PRNG functions. Fixes reported bugs about the quality of randomness (#2341)
 - Improved SIMD support for the experimental Ecmascript SIMD spec.
 - Full list of changes:
    - Emscripten: https://github.com/emscripten-core/emscripten/compare/1.23.0...1.23.1
    - Emscripten-LLVM: https://github.com/emscripten-core/emscripten-fastcomp/compare/1.23.0...1.23.1
    - Emscripten-Clang: no changes.

v1.23.0: 8/21/2014
------------------
 - Added support for array attributes in WebIDL bindings.
 - Allow cloning pointers that are scheduled for deletion in embind, and add
   support for null in embind_repr().
 - Fixed possible issues with rounding and flooring operations.
 - Full list of changes:
    - Emscripten: https://github.com/emscripten-core/emscripten/compare/1.22.2...1.23.0
    - Emscripten-LLVM: no changes.
    - Emscripten-Clang: no changes.

v1.22.2: 8/19/2014
------------------
 - Adds stack overflow checks when building with the link flag -s ASSERTIONS=1.
 - Fix an issue where EM_ASM was not usable with closure when closure removed
   the Module object (#2639)
 - The locale "POSIX" is now recognized (#2636)
 - Fixed a problem with embind on IE11.
 - Added OpenAL functions alSource3i, alListener3f, alGetEnumValue and
   alSpeedOfSound and also recognize ALC_MAX_AUXILIARY_SENDS.
 - Fixed an issue where emcc would create .o files in the current directory when
   compiling multiple code files simultaneously (#2644)
 - The -s PROXY_TO_WORKER1= option now looks for a GET option "?noProxy" in the
   page URL to select at startup time whether proxying should be on or off.
 - Added new functions emscripten_yield, emscripten_coroutine_create and
   emscripten_coroutine_next which implement coroutines when building with the
   -s ASYNCIFY=1 option.
 - Optimized the size of intermediate generated .o files by omitting LLVM debug
   info from them when not needed. (#2657)
 - Fixed WebSocket connection URLs to allow a port number in them, e.g.
   "server:port/addr" (2610)
 - Added support for void* to the WebIDL binder, via the identifier VoidPtr.
 - Optimize emcc to not copy bitcode files around redundantly.
 - Fix stat() to correctly return ENOTDIR when expected (#2669).
 - Fixed issues with nested exception catching (#1714).
 - Increased the minimum size of the Emscripten HEAP to 64k instead of a previous 4k.
 - The {{{ cDefine('name') }}} macros now raise a compile-time error if the
   define name is not found, instead of hiding the error message inside the
   compiled output (#2672)
 - Fixed an issue where --emrun parameter was not compatible with the -s
   PROXY_TO_WORKER=1 option.
 - Improved WebGL support when compiling with the PROXY_TO_WORKER=1 option.
 - Fixed a regression issue with the handling of running dtors of classes that
   use virtual inheritance. (#2682)
 - Added an option Module.locateFilePackage() as a means to customize where data
   files are found in relative to the running page (#2680). NOTE: This parameter
   was later renamed to Module.locateFile() instead in release 1.24.0.
 - Fixed a bug where OpenAL sources would not properly delete.
 - Fixed a bug with upstream libc++ on std::map, std::multimap and
   std::unordered_map self-assignment
   (http://llvm.org/bugs/show_bug.cgi?id=18735)
 - Allow using __asm__ __volatile__("": : :"memory") as a compile-time
   reordering barrier (#2647)
 - Full list of changes:
    - Emscripten: https://github.com/emscripten-core/emscripten/compare/1.22.1...1.22.2
    - Emscripten-LLVM: https://github.com/emscripten-core/emscripten-fastcomp/compare/1.22.1...1.22.2
    - Emscripten-Clang: no changes.

v1.22.1: 8/7/2014
------------------
 - Added support for prefixing functions with '$' in JS libraries, in order to
   cause them not be prefixed with '_' when compiling.
 - Improved WebIDL compiler to support enums.
 - Fixed a bug with emscripten_force_exit() that would throw an exception (#2629).
 - Fixed setlocale() when setting a bad locale. (#2630)
 - Fixed a compiler miscompilation bug when optimizing loops. (#2626)
 - Fixed an issue with rethrowing an exception (#2627)
 - Fixed a bug where malloc()ing from JS code would leak memory if the C/C++
   side does not use malloc() (#2621)
 - Removed an unnecessary assert() in glReadPixels, and improved it to support
   more texture pixel types.
 - Fixed a bug with std::locale accepting unknown locale names (#2636)
 - Added support for WebIDL binder to work with Closure (#2620)
 - Added no-op SDL IMG_Quit() and TTF_Quit() symbols.
 - Migrated to building libcxx and libcxxapi with -Oz optimization flags.
 - Full list of changes:
    - Emscripten: https://github.com/emscripten-core/emscripten/compare/1.22.0...1.22.1
    - Emscripten-LLVM: no changes.
    - Emscripten-Clang: no changes.

v1.22.0: 8/5/2014
------------------
 - Added support to emrun to dump files to the local filesystem for debugging
   purposes.
 - Implemented emscripten_wget in ASYNCIFY mode.
 - Improved extension catching support (#2616)
 - Fixed .a link groups to also work when linking to bitcode. (#2568)
 - Full list of changes:
    - Emscripten: https://github.com/emscripten-core/emscripten/compare/1.21.10...1.22.0
    - Emscripten-LLVM: https://github.com/emscripten-core/emscripten-fastcomp/compare/1.21.10...1.22.0
    - Emscripten-Clang: no changes.

v1.21.10: 7/29/2014
-------------------
 - Fixed a Windows-specific issue where the generated output files might contain
   line endings of form \r\r\n. This caused browser debuggers to get confused
   with line numbers. (#2133)
 - Improved the node.js workaround introduced in v1.21.8.
 - Implemented new HTML5 API for direct WebGL context creation, emscripten_webgl_*().
 - Fixed a bug when loading in node.js and loaded by another module (#2586)
 - Full list of changes:
    - Emscripten: https://github.com/emscripten-core/emscripten/compare/1.21.9...1.21.10
    - Emscripten-LLVM: no changes.
    - Emscripten-Clang: no changes.

v1.21.9: 7/28/2014
------------------
 - Fixed issues with exception catching. (#2531)
 - Full list of changes:
    - Emscripten: https://github.com/emscripten-core/emscripten/compare/1.21.8...1.21.9
    - Emscripten-LLVM: no changes.
    - Emscripten-Clang: no changes.

v1.21.8: 7/28/2014
------------------
 - Fixed an issue when using --embed-file to embed very large files.
 - Worked around a Windows node.js bug where the compiler output might get cut
   off when the compilation ends in an error.
   (https://github.com/joyent/node/issues/1669)
 - Full list of changes:
    - Emscripten: https://github.com/emscripten-core/emscripten/compare/1.21.7...1.21.8
    - Emscripten-LLVM: https://github.com/emscripten-core/emscripten-fastcomp/compare/1.21.7...1.21.8
    - Emscripten-Clang: no changes.

v1.21.7: 7/25/2014
------------------
 - Added new environment varaible EMCC_ONLY_FORCED_STDLIBS which can be used to
   restrict to only linking to the chosen set of Emscripten-provided libraries.
   (See also EMCC_FORCE_STDLIBS)
 - Adjusted argv[0] and environment variables USER, HOME, LANG and _ to report a
   more convenient set of default values. (#2565)
 - Fixed an issue where the application could not use environ without also
   referring to getenv() (#2557)
 - Fixed an issue with IDBFS running in web workers.
 - Print out an error if IDBFS is used without IDB support.
 - Fixed calling Runtime.getFuncWrapper() when -s ALIASING_FUNCTION_POINTERS=1 (#2010)
 - Fixed an issue where deleting files during directory iteration would produce
   incorrect iteration results (#2528)
 - Fixed support for strftime with %z and %Z (#2570)
 - Fixed a bug with truncate() throwing an exception (#2572)
 - Improved the linker to generate warning messages if user specifies -s X=Y
   linker flags that do not exist (#2579)
 - Fixed an issue with creating read-only files (#2573)
 - Added first implementation for the ASYNCIFY option, which splits up
   synchronous blocking loops to asynchronous execution. For more information on
   this approach, see https://github.com/emscripten-core/emscripten/wiki/Asyncify
 - Full list of changes:
    - Emscripten: https://github.com/emscripten-core/emscripten/compare/1.21.6...1.21.7
    - Emscripten-LLVM: https://github.com/emscripten-core/emscripten-fastcomp/compare/1.21.6...1.21.7
    - Emscripten-Clang: no changes.

v1.21.6: 7/22/2014
------------------
 - Separated OpenAL AL and ALC errors to properly separate fields.
 - When using EGL to initialize a GL context, initialize a stencil buffer to the
   context as well, since proper EGL context choosing is not yet implemented.
 - Added new linker flag -s DEMANGLE_SUPPORT to choose whether to compile the
   application with libcxxabi-provided demangling support ___cxa_demangle().
 - Fixed a problem where calling stat() on a nonexisting file in the runtime VFS
   would result in an exception being thrown. (#2552)
 - When using the -v flag, no longer retain intermediate compilation files. To
   preserve the intermediate files, set the EMCC_DEBUG=1 environment variable.
   (#2538)
 - Added a new HTML setting Module.memoryInitializerPrefixURL which specifies a
   prefix for where the memory initializer file .mem.js should be loaded from
   (#2542)
 - Implemented eglReleaseThread to work according to spec.
 - Implemented a new function emscripten_force_exit() which immediately shuts
   down the C runtime.
 - Fixed a bug with exception handling that resulted in an error unresolved
   symbol: _ZTISt13bad_exception (#2560)
 - Full list of changes:
    - Emscripten: https://github.com/emscripten-core/emscripten/compare/1.21.5...1.21.6
    - Emscripten-LLVM: no changes.
    - Emscripten-Clang: no changes.

v1.21.5: 7/21/2014
------------------
 - Added support for glDrawBuffers with the WEBGL_draw_buffers extension.
 - Added stub implementation for eglReleaseThread.
 - Fixed a bug where passing -E to emcc used the system include headers instead
   of the built-in ones. (#2534)
 - Fixed the stacktrace() function to work on MSIE as well.
 - Removed the zlib.h header file from system include directory, since
   Emscripten does not provide an implementation of zlib built-in.
 - Added support for __cxa_bad_typeid (#2547)
 - Fixed an internal compiler crash with a certain pattern involving optimized
   builds and int64_t (#2539)
 - Fixed an issue with -s EXCEPTION_CATCHING_WHITELIST handling where an
   extension that was a substring of another might get erroneously handled.
 - Full list of changes:
    - Emscripten: https://github.com/emscripten-core/emscripten/compare/1.21.4...1.21.5
    - Emscripten-LLVM: https://github.com/emscripten-core/emscripten-fastcomp/compare/1.21.4...1.21.5
    - Emscripten-Clang: no changes.

v1.21.4: 7/17/2014
------------------
 - Implemented the getsockopt() function.
 - Added new event callback functions emscripten_set_socket_xx_callback() that
   allow listening to WebSocket events in an asynchronous manner.
 - Greatly improved CMake support, now various forms of configure-time test
   builds are supported, and the default extension is set to ".js"
 - Prohibit the virtual filesystem from creating files with name '.' or '..' at
   runtime.
 - Have runtime mkdir() function call normalize the path to be created before
   creation.
 - Fixed an issue with omitting the third paramter in cwrap() call (#2511).
 - Fixed an issue where mouse event handling would throw an exception if the
   page did not contain a canvas object.
 - Fixed a GL initialization problem when user has extended Array with custom
   functions (#2514)
 - Added new compiler defines __EMSCRIPTEN_major__, __EMSCRIPTEN_minor__ and
   __EMSCRIPTEN_tiny__ which communicate the compiler version major.minor.tiny
   to compiled applications (#2343)
 - Fixed a bug where emrun did not properly capture the exit code when exit
   runtime via not calling exit().
 - Fixed an error message when symlinkin invalid filenams at runtime.
 - Fixed a bug in EGL context creation that parsed the input context creation
   parameters with wrong terminator.
 - Improved ffdb.py to be smarter when to attempt port forwarding to connect to
   a FFOS device DevTools port.
 - Implemented strsignal() function (#2532)
 - Full list of changes:
    - Emscripten: https://github.com/emscripten-core/emscripten/compare/1.21.3...1.21.4
    - Emscripten-LLVM: no changes.
    - Emscripten-Clang: no changes.

v1.21.3: 7/10/2014
------------------
 - Added implementations for SDL function SDL_AudioQuit and SDL_VideoQuit.
 - Fix an issue with the optimizeShifts optimization enabled in previous version.
 - Fixed the -s RELOOPER command line parameter to work.
 - Fixed a bug where building the system libc migt result in a compiler deadlock
   on Windows.
 - Removed emcc from trying to link in .dll files as static libraries on
   Windows.
 - Added support for GL_HALF_FLOAT_OES.
 - Fixed a bug where emcmake did not work on Windows.
 - Use multithreaded compilation to build libc.
 - Fixed an issue where the GL interop library could throw an exception in an
   error condition, instead of raising a GL error.
 - Full list of changes:
    - Emscripten: https://github.com/emscripten-core/emscripten/compare/1.21.2...1.21.3
    - Emscripten-LLVM: no changes.
    - Emscripten-Clang: no changes.

v1.21.2: 7/5/2014
------------------
 - Improved the checks that detect that code is run only while the runtime is
   initialized.
 - The memory initializer file (.mem.js) is now emitted by default when
   compiling with at least -O2 optimization level.
 - Fixed a performance issue where built-in math functions (Math.sqrt, etc.)
   took a slightly slower path (#2484).
 - Added support for the ffs libc function.
 - Re-enabled optimizeShifts optimization when not compiling for asm.js (#2481)
 - Full list of changes:
    - Emscripten: https://github.com/emscripten-core/emscripten/compare/1.21.1...1.21.2
    - Emscripten-LLVM: no changes.
    - Emscripten-Clang: no changes.

v1.21.1: 7/3/2014
------------------
 - Fixed an issue where wrong python interpreter could get invoked on Windows
   when both native and cygwin python were installed.
 - Updated musl from version 0.9.13 to version 1.0.3.
 - Full list of changes:
    - Emscripten: https://github.com/emscripten-core/emscripten/compare/1.21.0...1.21.1
    - Emscripten-LLVM: no changes.
    - Emscripten-Clang: no changes.

v1.21.0: 7/2/2014
------------------
 - Enable memory init files (.mem) by default in optimized builds (-O2+), as if
   --memory-init-file 1  is specified. This makes the default behavior on
   optimized builds emit smaller and faster-to-load code, but does require that
   you ship both a .js and a .mem file (if you prefer not to, can use
   --memory-init-file 1  ).
 - Implemented new SDL 1.2 functions SDL_GetRGB, SDL_GetRGBA and SDL_putenv.
 - Added support for /dev/random, /dev/urandom and C++11 std::random_device,
   which will use cryptographically secure random api if available. (#2447)
 - Added support for CMake find_path() directive.
 - Added support for std::unique_ptr in embind.
 - Improved Windows support for ffdb.py.
 - Implemented the clip_rect structure for created SDL surfaces.
 - Fixed a regression with SDL touch events (#2466)
 - Added support for C++11 std::thread::hardware_concurrency which backs to
   navigator.hardwareConcurrency. See
   http://wiki.whatwg.org/wiki/Navigator_HW_Concurrency (#2456)
 - Optimized embind code generation with constexprs.
 - Enabled the use of Runtime.add&removeFunction when closure minification is
   active (#2446)
 - Implemented support for accessing WebGL when building via the proxy to worker
   architecture.
 - Full list of changes:
    - Emscripten: https://github.com/emscripten-core/emscripten/compare/1.20.0...1.21.0
    - Emscripten-LLVM: no changes.
    - Emscripten-Clang: no changes.

v1.20.0: 6/13/2014
------------------
 - Optimize in-memory virtual filesystem performance when serialized to an IndexedDB.
 - Fixed memcpy regression with ta0 and ta1 modes.
 - Fixed an issue with line numbers being messed up when generating source maps (#2410)
 - Fixed an ffdb logging bug that could cause it to drop messages if they were
   being received too fast. Added support getting memory and system descriptions
   with ffdb.
 - Added a new extension to SDL "emscripten_SDL_SetEventHandler()" which enabled
   application to perform SDL event handling inside a JS event handler to
   overcome browser security restrictions. (#2417)
 - Full list of changes:
    - Emscripten: https://github.com/emscripten-core/emscripten/compare/1.19.2...1.20.0
    - Emscripten-LLVM: no changes.
    - Emscripten-Clang: no changes.

v1.19.2: 6/9/2014
------------------
 - Updated CMake support for response file handling.
 - Fixed issues with glfwGetProcAddress and glfwSetWindowSizeCallback.
 - Fixed an issue with regexes that caused issues on IE11 runtime (#2400)
 - Added a new functions emscripten_get_preloaded_image_data() and
   emscripten_get_preloaded_image_data_from_FILE() to obtain pixel data of
   preloaded images.
 - Greatly improved ffdb capabilities to operate a FFOS device.
 - Fixed a Windows-specific bug where the user temp directory was littered with
   temporary .rsp files that did not get cleaned up.
 - Improved SIMD support.
 - Full list of changes:
    - Emscripten: https://github.com/emscripten-core/emscripten/compare/1.19.1...1.19.2
    - Emscripten-LLVM: https://github.com/emscripten-core/emscripten-fastcomp/compare/1.19.1...1.19.2
    - Emscripten-Clang: no changes.

v1.19.1: 6/3/2014
------------------
 - Migrate to using musl sscanf and sprintf and the family that writes to
   memory, and not directly to the filesystem.
 - Improve the error messages from -s SAFE_HEAP_ACCESS=1 runtime checks.
 - Added new linker flag -s NO_DYNAMIC_EXECUTION=1 which removes the use of
   eval() and new Function() in the generated output. For more information, see
   "Eval and related functions are disabled" in
   https://developer.chrome.com/extensions/contentSecurityPolicy .
 - Fixed a compiler issue when very large double constants are present. (#2392)
 - Full list of changes:
    - Emscripten: https://github.com/emscripten-core/emscripten/compare/1.19.0...1.19.1
    - Emscripten-LLVM: no changes.
    - Emscripten-Clang: no changes.

v1.19.0: 5/29/2014
------------------
 - Added an error message to signal that linkable modules are not supported in fastcomp.
 - Fixed a miscompilation issue that resulted in an error "SyntaxError: invalid
   increment operand" and a statement +(+0) being generated (#2314)
 - Make optimized compiler output smaller by running the shell code through
   uglify when not using closure.
 - Fixed a crash in SDL audio loading code introduced in v1.18.3
 - Fixed an issue where glTex(Sub)Image2D might throw an exception on error,
   instead of setting glGetError().
 - Added new typedefs emscripten_align1_short, emscripten_align{1/2}_int,
   emscripten_align{1/2}_float and emscripten_align{1/2/4}_double to ease
   signaling the compiler that unaligned data is present. (#2378)
 - Fixed an embind issue with refcount tracking on smart pointers.
 - Full list of changes:
    - Emscripten: https://github.com/emscripten-core/emscripten/compare/1.18.4...1.19.0
    - Emscripten-LLVM: https://github.com/emscripten-core/emscripten-fastcomp/compare/1.18.4...1.19.0
    - Emscripten-Clang: no changes.

v1.18.4: 5/27/2014
------------------
 - Fixed error message on unsupported linking options (#2365)
 - Updated embind to latest version from IMVU upstream.
 - Fixed an issue where source maps did not load properly in Firefox.
 - Added a more descriptive error message to fastcomp when MAX_SETJMPS limit is
   violated. (#2379)
 - Full list of changes:
    - Emscripten: https://github.com/emscripten-core/emscripten/compare/1.18.3...1.18.4
    - Emscripten-LLVM: https://github.com/emscripten-core/emscripten-fastcomp/compare/1.18.3...1.18.4
    - Emscripten-Clang: no changes.

v1.18.3: 5/21/2014
------------------
 - Added support to emcc command line for "archive groups": -Wl,--start-group
   and -Wl,--end-group
 - Greatly optimized ccall and cwrap implementations.
 - Added new support for SDL_Mix backend to use WebAudio to play back audio clips.
 - Fixed a registerizeHarder issue with elimination of conditional expressions.
 - Migrated single-character standard C functions (islower, tolower, and the
   family) to use musl implementations.
 - Updated relooper to not optimize out breaks if it causes excessive nesting.
 - Full list of changes:
    - Emscripten: https://github.com/emscripten-core/emscripten/compare/1.18.2...1.18.3
    - Emscripten-LLVM: https://github.com/emscripten-core/emscripten-fastcomp/compare/1.18.2...1.18.3
    - Emscripten-Clang: no changes.

v1.18.2: 5/19/2014
------------------
 - Fixed a problem which blocked user applications from handling WebGL context
   loss events themselves.
 - Added a new HTML5 api function emscripten_is_webgl_context_lost() which
   allows polling for context loss in addition to receiving events.
 - Improved async wget progress events to work better across browsers.
 - Improved WebIDL binder support.
 - Added new typeof() function to emscripten::val.
 - Added support for SDL window events SDL_WINDOWEVENT_FOCUS_GAINED,
   SDL_WINDOWEVENT_FOCUS_LOST, SDL_WINDOWEVENT_SHOWN, SDL_WINDOWEVENT_HIDDEN.
 - Fixed a compiler miscompilation on unsigned i1 bitcasts (#2350)
 - Fixed a compiler bug where doubles in varargs might not get 8-byte aligned (#2358)
 - Full list of changes:
    - Emscripten: https://github.com/emscripten-core/emscripten/compare/1.18.1...1.18.2
    - Emscripten-LLVM: https://github.com/emscripten-core/emscripten-fastcomp/compare/1.18.1...1.18.2
    - Emscripten-Clang: no changes.

v1.18.1: 5/12/2014
------------------
 - Fixed an issue where the mouse wheel scroll did not work with SDL.
 - Fixed an issue with emscripten_async_wget, which undesirably expected that
   the string pointer passed to it stayed alive for the duration of the
   operation (#2349)
 - Emscripten now issues a warning message when the EXPORTED_FUNCTIONS list
   contains invalid symbol names (#2338)
 - Full list of changes:
    - Emscripten: https://github.com/emscripten-core/emscripten/compare/1.18.0...1.18.1
    - Emscripten-LLVM: no changes.
    - Emscripten-Clang: no changes.

v1.18.0: 5/10/2014
------------------
 - Enable support for low-level C<->JS interop to marshall 64 bit integers from
   C to JS.
 - Fixed an issue that caused some programs to immediately run out of memory
   "(cannot enlarge memory arrays)" at startup. (#2334)
 - Fixed a crash issue with generated touch events that didn't correspond to a real touch.
 - Full list of changes:
    - Emscripten: https://github.com/emscripten-core/emscripten/compare/1.17.0...1.18.0
    - Emscripten-LLVM: https://github.com/emscripten-core/emscripten-fastcomp/compare/1.17.0...1.18.0
    - Emscripten-Clang: no changes.

v1.17.0: 5/6/2014
------------------
 - Enabled asm.js compilation and -s PRECISE_F32 support when using embind.
 - Improved relooper to emit switches in many-entried blocks.
 - Fixed a GLFW bug where mouse wheel direction was reversed.
 - Fixed glfwGetKey to work even when no callback is registered with
   glfwGetKeyCallback (#1320)
 - Added a new tool 'webidl_binder' that generates C <-> JS interop code from
   WebIDL descriptions.
 - Fix emscripten compilation to work on pages that don't contain a HTML canvas.
 - Added a new error message to default shell when an uncaught exception is thrown.
 - Improved error diagnostics reported by -s SAFE_HEAP=1.
 - Added support for registering callbacks hook to VFS file open, write, move,
   close and delete.
 - Added embind support to std::basic_string<unsigned char>
 - By default, the C runtime will no longer exit after returning from main()
   when safeSetTimeout() or safeSetInterval() is used.
 - Fixed an issue with sscanf formatting (#2322)
 - Fixed an issue where precompiled headers were given a wrong output filename (#2320)
 - Enabled registerizeHarder optimization pass to work when outlining is enabled.
 - Fixed an issue with strptime month handling (#2324)
 - Added an initial implementation of a new tool 'ffdb' which can be used to
   operate a Firefox OS phone from the command line.
 - Fixed a compiler crash on assertion failure '!contains(BranchesOut, Target)'
   (emscripten-fastcomp #32)
 - Added a new ABI to Clang that targets Emscripten specifically. Stop aligning
   member functions to save some space in the function table array.
 - Full list of changes:
    - Emscripten: https://github.com/emscripten-core/emscripten/compare/1.16.0...1.17.0
    - Emscripten-LLVM: https://github.com/emscripten-core/emscripten-fastcomp/compare/1.16.0...1.17.0
    - Emscripten-Clang: https://github.com/emscripten-core/emscripten-fastcomp-clang/compare/1.16.0...1.17.0

v1.16.0: 4/16/2014
------------------
 - Removed browser warnings message in VFS library about replacing __proto__ performance issue. 
 - Full list of changes:
    - Emscripten: https://github.com/emscripten-core/emscripten/compare/1.15.1...1.16.0
    - Emscripten-LLVM: no changes.
    - Emscripten-Clang: https://github.com/emscripten-core/emscripten-fastcomp-clang/compare/1.15.1...1.16.0

v1.15.1: 4/15/2014
------------------
 - Added support for SDL2 touch api.
 - Added new user-controllable emdind-related define #define
   EMSCRIPTEN_HAS_UNBOUND_TYPE_NAMES, which allows optimizing embind for minimal
   size when std::type_info is not needed. 
 - Fixed issues with CMake support where CMAKE_AR and CMAKE_RANLIB were not
   accessible from CMakeLists.txt files.
 - Full list of changes:
    - Emscripten: https://github.com/emscripten-core/emscripten/compare/1.15.0...1.15.1
    - Emscripten-LLVM: no changes.
    - Emscripten-Clang: no changes.

v1.15.0: 4/11/2014
------------------
 - Fix outlining feature for functions that return a double (#2278)
 - Added support for C++11 atomic constructs (#2273)
 - Adjusted stdout and stderr stream behavior in the default shell.html to
   always print out to both web page text log box, and the browser console.
 - Fixed an issue with loop variable optimization.
 - Full list of changes:
    - Emscripten: https://github.com/emscripten-core/emscripten/compare/1.14.1...1.15.0
    - Emscripten-LLVM: https://github.com/emscripten-core/emscripten-fastcomp/compare/1.14.1...1.15.0
    - Emscripten-Clang: https://github.com/emscripten-core/emscripten-fastcomp-clang/compare/1.14.1...1.15.0

v1.14.1: 4/8/2014
------------------
 - Added new command line utility 'emcmake', which can be used to call
   emconfigure for cmake.
 - Added a new emcc command line parameter '--valid-abspath', which allows
   selectively suppressing warning messages that occur when using absolute path
   names in include and link directories.
 - Added a new emcc linker command line parameter '--emit-symbol-map', which
   will save a map file between minified global names and the original function
   names.
 - Fixed an issue with --default-object-ext not always working properly.
 - Added optimizations to eliminate redundant loop variables and redundant
   self-assignments.
 - Migrated several libc functions to use compiled code from musl instead of
   handwritten JS implementations.
 - Improved embind support.
 - Renamed the EM_ASM_() macro to the form EM_ASM_ARGS().
 - Fixed mouse button ordering issue in glfw.
 - Fixed an issue when creating a path name that ends in a slash (#2258, #2263)
 - Full list of changes:
    - Emscripten: https://github.com/emscripten-core/emscripten/compare/1.14.0...1.14.1
    - Emscripten-LLVM: https://github.com/emscripten-core/emscripten-fastcomp/compare/1.14.0...1.14.1
    - Emscripten-Clang: no changes.

v1.14.0: 3/25/2014
------------------
 - Added new emcc linker command line option '-profiling', which defaults JS
   code generation options suited for benchmarking and profiling purposes.
 - Implemented the EGL function eglWaitGL().
 - Fixed an issue with the HTML5 API that caused the HTML5 event listener unregistration to fail.
 - Fixed issues with numpad keys in SDL support library.
 - Added a new JS optimizer pass 'simplifyIfs', which is run when -s
   SIMPLIFY_IFS=1 link flag is set and -g is not specified. This pass merges
   multiple nested if()s together into single comparisons, where possible.
 - Removed false positive messages on missing internal "emscripten_xxx" symbols at link stage.
 - Updated to latest relooper version.
 - Full list of changes:
    - Emscripten: https://github.com/emscripten-core/emscripten/compare/1.13.2...1.14.0
    - Emscripten-LLVM: https://github.com/emscripten-core/emscripten-fastcomp/compare/1.13.2...1.14.0
    - Emscripten-Clang: no changes.

v1.13.2: 3/15/2014
------------------
 - Fixed issues with SDL audio on Safari.
 - Fixed issues with HTML5 API mouse scroll events on Safari.
 - Fixed issues with HTML5 fullscreen requests in IE11.
 - Enabled support for emscripten_get_callstack on IE10+.
 - Fixed issues with Closure symbol minification.
 - Further improved em_asm()-related error messages.
 - Updated to latest relooper version.
 - Full list of changes:
    - Emscripten: https://github.com/emscripten-core/emscripten/compare/1.13.1...1.13.2
    - Emscripten-LLVM: https://github.com/emscripten-core/emscripten-fastcomp/compare/1.13.1...1.13.2
    - Emscripten-Clang: no changes.

v1.13.1: 3/10/2014
------------------
 - Disallow C implicit function declarations by making it an error instead of a
   warning by default. These will not work with Emscripten, due to strict
   Emscripten signature requirements when calling function pointers (#2175).
 - Allow transitioning to full screen from SDL as a response to mouse press
   events.
 - Fixed a bug in previous 1.13.0 release that broke fullscreen transitioning
   from working.
 - Fixed emscripten/html5.h to be used in C source files.
 - Fix an issue where extraneous system libraries would get included in the
   generated output (#2191).
 - Added a new function emscripten_async_wget2_data() that allows reading from
   an XMLHTTPRequest directly into memory while supporting advanced features.
 - Fixed esc key code in GLFW.
 - Added new emscripten_debugger() intrinsic function, which calls into JS
   "debugger;" statement to break into a JS debugger.
 - Fixed varargs function call alignment of doubles to 8 bytes.
 - Switched to using default function local stack alignment to 16 bytes to be SIMD-friendly.
 - Improved error messages when user code has a syntax error in em_asm() statements.
 - Switched to using a new custom LLVM datalayout format for Emscripten. See
   https://github.com/emscripten-core/emscripten-fastcomp/commit/65405351ba0b32a8658c65940e0b65ceb2601ad4
 - Optimized function local stack space to use fewer temporary JS variables.
 - Full list of changes:
    - Emscripten: https://github.com/emscripten-core/emscripten/compare/1.13.0...1.13.1
    - Emscripten-LLVM: https://github.com/emscripten-core/emscripten-fastcomp/compare/1.13.0...1.13.1
    - Emscripten-Clang: https://github.com/emscripten-core/emscripten-fastcomp-clang/compare/1.13.0...1.13.1

v1.13.0: 3/3/2014
------------------
 - Fixed the deprecated source mapping syntax warning.
 - Fixed a buffer overflow issue in emscripten_get_callstack (#2171).
 - Added support for -Os (optimize for size) and -Oz (aggressively optimize for
   size) arguments to emcc.
 - Fixed a typo that broko the call signature of glCompressedTexSubImage2D()
   function (#2173).
 - Added new browser fullscreen resize logic that always retains aspect ratio
   and adds support for IE11.
 - Improve debug messaging with bad function pointer calls when -s ASSERTIONS=2
   is set.
 - Full list of changes: https://github.com/emscripten-core/emscripten/compare/1.12.3...1.13.0

v1.12.3: 2/27/2014
------------------
 - Fixed alcOpenDevice on Safari.
 - Improved the warning message on missing symbols to not show false positives (#2154).
 - Improved EmscriptenFullscreenChangeEvent HTML5 API structure to return
   information about HTML element and screen sizes for convenience.
 - Full list of changes: https://github.com/emscripten-core/emscripten/compare/1.12.2...1.12.3

v1.12.2: 2/25/2014
------------------
 - Added better warning message if Emscripten, LLVM and Clang versions don't match.
 - Introduced the asmjs-unknown-emscripten target triple that allows
   specializing LLVM codegen for Emscripten purposes.
 - Full list of changes: https://github.com/emscripten-core/emscripten/compare/1.12.1...1.12.2

v1.12.1: 2/25/2014
------------------
 - TURNED ON FASTCOMP BY DEFAULT. This means that you will need to migrate to
   fastcomp-clang build. Either use an Emscripten SDK distribution, or to build
   manually, see
   http://kripken.github.io/emscripten-site/docs/building_from_source/LLVM-Backend.html
   for info.
 - Migrate to requiring Clang 3.3 instead of Clang 3.2. The fastcomp-clang
   repository by Emscripten is based on Clang 3.3.
 - Deprecated old Emscripten libgc implementation.
 - asm.js will now be always enabled, even in -O0 builds in fastcomp.
 - Remove support for -s RUNTIME_TYPE_INFO, which is unsupported in fastcomp.
 - Added a new "powered by Emscripten" logo.
 - Updated default shell.html graphical layout.
 - Added new macro EM_ASM_, which allows sending values to JS without returning anything.
 - Deprecated the jcache compiler option. It should not be needed anymore.
 - Added support for fetching callstack column information in Firefox 30 in emscripten_get_callstack.
 - Fix issues with missing exceptions-related symbols in fastcomp.
 - Full list of changes: https://github.com/emscripten-core/emscripten/compare/1.12.0...1.12.1

v1.12.0: 2/22/2014
------------------
 - Improved the runtime abort error message when calling an invalid function
   pointer if compiled with -s ASSERTIONS=1 and 2. This allows the developer to
   better deduce errors with bad function pointers or function pointers casted
   and invoked via a wrong signature.
 - Added a new api function emscripten_set_main_loop_arg, which allows passing a
   userData pointer that will be carried via the function call, useful for
   object-oriented encapsulation purposes (#2114).
 - Fixed CMake MinSizeRel configuration type to actually optimize for minimal size with -Os.
 - Added support for GLES2 VAO extension OES_vertex_array_object for browsers that support it.
 - Fix issues with emscripten/html5.f when compiled with the SAFE_HEAP option.
 - Full list of changes: https://github.com/emscripten-core/emscripten/compare/1.11.1...1.12.0

v1.11.1: 2/19/2014
------------------
 - Improved eglSwapBuffers to be spec-conformant.
 - Fixed an issue with asm.js validation and va_args (#2120).
 - Fixed asm.js validation issues found with fuzzing.
 - Added new link-time compiler flag -s RETAIN_COMPILER_SETTINGS=1, which
   enables a runtime API for querying which Emscripten settings were used to
   compile the file.
 - Full list of changes: https://github.com/emscripten-core/emscripten/compare/1.11.0...1.11.1

v1.11.0: 2/14/2014
------------------
 - Implemented some new SDL library functions.
 - Renamed standard file descriptors to have handles 0, 1 and 2 rather than 1, 2
   and 3 to coincide with unix numbering.
 - Improved embind support with smart pointers and mixins.
 - Improved the registerization -O3 optimization pass around switch-case constructs.
 - Upper-case files with suffix .C are now also recognized (#2109).
 - Fixed an issue with glGetTexParameter (#2112).
 - Improved exceptions support in fastcomp.
 - Added new linker option -s NO_EXIT_RUNTIME=1, which can be used to set a
   default value for the Module["noExitRuntime"] parameter at compile-time.
 - Improved SDL audio buffer queueing when the sample rate matches the native
   web audio graph sample rate.
 - Added an optimization that removes redundant Math.frounds in -O3.
 - Improved the default shell.html file.
 - Full list of changes: https://github.com/emscripten-core/emscripten/compare/1.10.4...1.11.0

v1.10.4: 2/10/2014
------------------
 - Added support for legacy GL emulation in fastcomp.
 - Deprecated the --split-js compiler option. This is not supported in fastcomp. 
 - Full list of changes: https://github.com/emscripten-core/emscripten/compare/1.10.3...1.10.4

v1.10.3: 2/9/2014
------------------
 - Work on supporting GL/EGL GetProcAddress.
 - Fixed issues with shared lib linking support.
 - Full list of changes: https://github.com/emscripten-core/emscripten/compare/1.10.2...1.10.3

v1.10.2: 2/7/2014
------------------
 - Added basic FS unmount support.
 - Improved screen orientation lock API to return a success code.
 - Added PRECISE_F32 support to fastcomp.
 - Fixed issues in fastcomp related to special floating point literal
   serialization.
 - Improved SDL audio buffer queueing.
 - Added new link-time option -s WARN_UNALIGNED=1 to fastcomp to report compiler
   warnings about generated unaligned memory accesses, which can hurt
   performance.
 - Optimized libc strcmp and memcmp with the implementations from musl libc.
 - Optimized libc memcpy and memset to back to native code for large buffer sizes.
 - Full list of changes: https://github.com/emscripten-core/emscripten/compare/1.10.1...1.10.2

v1.10.1: 1/31/2014
------------------
 - Improve srand() and rand() to be seedable and use a Linear Congruential
   Generator (LCG) for the rng generation for performance.
 - Improved OpenAL library support.
 - Full list of changes: https://github.com/emscripten-core/emscripten/compare/1.10.0...1.10.1

v1.10.0: 1/29/2014
------------------
 - Improved C++ exception handling.
 - Improved OpenAL library support.
 - Fixed an issue where loading side modules could try to allocate from sealed
   heap (#2060).
 - Fixed safe heap issues (2068).
 - Added new EM_ASM variants that return a value but do not receive any inputs
   (#2070).
 - Add support for simultaneously using setjmp and C++ exceptions in fastcomp.
 - Full list of changes: https://github.com/emscripten-core/emscripten/compare/1.9.5...1.10.0

v1.9.5: 1/25/2014
------------------
 - Added a spinner logo to default html shell.
 - Full list of changes: https://github.com/emscripten-core/emscripten/compare/1.9.4...1.9.5

v1.9.4: 1/24/2014
------------------
 - Add support for Ninja and Eclipse+Ninja builds with Emscripten+CMake.
 - Fixed regressions with GL emulation.
 - Added support for #if !X in .js library preprocessor.
 - Make the syntax EM_ASM("code"); not silently fail. Note that the proper form
   is EM_ASM(code); without double-quotes.
 - Optimize generated code size by minifying loop labels as well.
 - Revised the -O3 optimization level to mean "safe, but very slow optimizations
   on top of -O2", instead of the old meaning "unsafe optimizations". Using -O3
   will now only do safe optimizations, but can be very slow compared to -O2.
 - Implemented a new registerization optimization pass that does extra variable
   elimination in -O3 and later to reduce the number of local variables in
   functions.
 - Implemented a new emscripten/html5.h interface that exposes common HTML5 APIs
   directly to C code without having to handwrite JS wrappers.
 - Improved error messages reported on user-written .js libraries containing
   syntax errors (#2033).
 - Fixed glBufferData() function call signature with null data pointer.
 - Added new option Module['filePackagePrefixURL'] that allows customizing the
   URL where the VFS package is loaded from.
 - Implemented glGetTexEnviv and glGetTexEnvfv in GL emulation mode.
 - Optimized the size of large memory initializer sections.
 - Fixed issues with the safe heap compilation option.
 - Full list of changes: https://github.com/emscripten-core/emscripten/compare/1.9.3...1.9.4

v1.9.3: 1/17/2014
------------------
 - re-merge split blocks in multiples
 - Full list of changes: https://github.com/emscripten-core/emscripten/compare/1.9.2...1.9.3

v1.9.2: 1/16/2014
------------------
 - Full list of changes: https://github.com/emscripten-core/emscripten/compare/1.9.1...1.9.2

v1.9.1: 1/16/2014
------------------
 - Optimize desktop GL fixed function pipeline emulation texture load
   instruction counts when GL_COMBINE is used.
 - fix Math_floor coercion in unrecommended codegen modes
 - Full list of changes: https://github.com/emscripten-core/emscripten/compare/1.9.0...1.9.1

v1.9.0: 1/16/2014
------------------
 - Full list of changes: https://github.com/emscripten-core/emscripten/compare/1.8.14...1.9.0

v1.8.14: 1/15/2014
------------------
 - add musl fputws and fix vswprintf.
 - Full list of changes: https://github.com/emscripten-core/emscripten/compare/1.8.13...1.8.14

v1.8.13: 1/15/2014
------------------
 - remove musl use of fwritex
 - Full list of changes: https://github.com/emscripten-core/emscripten/compare/1.8.12...1.8.13

v1.8.12: 1/15/2014
------------------
 - Added new GLEW 1.10.0 emulation support.
 - Fixed an issue where the runtime could start more than once when run in a
   browser (#1992)
 - Fix a regression in wprintf.
 - Full list of changes: https://github.com/emscripten-core/emscripten/compare/1.8.11...1.8.12

v1.8.11: 1/15/2014
------------------
 - Full list of changes: https://github.com/emscripten-core/emscripten/compare/1.8.10...1.8.11

v1.8.10: 1/14/2014
------------------
 - Update libc implementation from musl libc.
 - Full list of changes: https://github.com/emscripten-core/emscripten/compare/1.8.9...1.8.10

v1.8.9: 1/14/2014
------------------
 - add fputwc, which enables wprintf.
 - Full list of changes: https://github.com/emscripten-core/emscripten/compare/1.8.8...1.8.9

v1.8.8: 1/14/2014
------------------
 - Update to latest libcxx and libcxxabi libraries.
 - Fix handling of floating point negative zero (#1898)
 - Fixed a memory leak in relooper in previous release.
 - Fixed an issue in previous release with VBO handling in GL optimizations.
 - Full list of changes: https://github.com/emscripten-core/emscripten/compare/1.8.7...1.8.8

v1.8.7: 1/13/2014
------------------
 - Added support to numpad keycodes in glut support library.
 - Fix SIMD support with fastcomp.
 - Fixed a compiler error 'ran out of names' that could occur with too many
   minified symbol names.
 - Work around webkit imul bug https://bugs.webkit.org/show_bug.cgi?id=126345
   (#1991)
 - Optimized desktop GL fixed function pipeline emulation path for better
   performance.
 - Added support for exceptions when building with fastcomp.
 - Fix and issue where the run() function could be called multiple times at
   startup (#1992)
 - Removed a relooper limitation with fixed buffer size.
 - Full list of changes: https://github.com/emscripten-core/emscripten/compare/1.8.6...1.8.7

v1.8.6: 1/8/2014
------------------
 - Added support for the libuuid library, see http://linux.die.net/man/3/libuuid.
 - Fixed .js file preprocessor to preprocess recursively (#1984).
 - Fixed a compiler codegen issue related to overflow arithmetic (#1975)
 - Added new link-time optimization flag -s AGGRESSIVE_VARIABLE_ELIMINATION=1
   that enables the aggressiveVariableElimination js optimizer pass, which tries
   to remove temporary variables in generated JS code at the expense of code
   size.
 - Full list of changes: https://github.com/emscripten-core/emscripten/compare/1.8.5...1.8.6

v1.8.5: 1/7/2014
------------------
 - Fixed compiler issues when used with LLVM 3.4.
 - Full list of changes: https://github.com/emscripten-core/emscripten/compare/1.8.4...1.8.5

v1.8.4: 1/6/2014
------------------
 - Added support to Return and Backspace keys to glut
 - Fixed compiler issues when used with LLVM 3.4.
 - Full list of changes: https://github.com/emscripten-core/emscripten/compare/1.8.3...1.8.4

v1.8.3: 1/5/2014
------------------
 - Improved SDL and page scroll pos handling support for IE10 and IE11.
 - Optimized SDL_UnlockSurface performance.
 - Full list of changes: https://github.com/emscripten-core/emscripten/compare/1.8.2...1.8.3

v1.8.2: 1/4/2014
------------------
 - Fixed glGetFramebufferAttachmentParameteriv and an issue with glGetXXX when
   the returned value was null.
 - Full list of changes: https://github.com/emscripten-core/emscripten/compare/1.8.1...1.8.2

v1.8.1: 1/3/2014
------------------
 - Added support for WebGL hardware instancing extension.
 - Improved fastcomp native LLVM backend support.
 - Added support for #include filename.js to JS libraries.
 - Deprecated --compression emcc command line parameter that manually compressed
   output JS files, due to performance issues. Instead, it is best to rely on
   the web server to serve compressed JS files.
 - Full list of changes: https://github.com/emscripten-core/emscripten/compare/1.8.0...1.8.1

v1.8.0: 12/28/2013
------------------
 - Fix two issues with function outliner and relooper.
 - Full list of changes: https://github.com/emscripten-core/emscripten/compare/1.7.9...1.8.0

v1.7.9: 12/27/2013
------------------
 - Added new command line parameter --em-config that allows specifying a custom
   location for the .emscripten configuration file.
 - Reintroduced relaxed asm.js heap sizes, which no longer need to be power of
   2, but a multiple of 16MB is sufficient.
 - Added emrun command line tool that allows launching .html pages from command
   line on desktop and Android as if they were native applications. See
   https://groups.google.com/forum/#!topic/emscripten-discuss/t2juu3q1H8E . Adds
   --emrun compiler link flag.
 - Began initial work on the "fastcomp" compiler toolchain, a rewrite of the
   previous JS LLVM AST parsing and codegen via a native LLVM backend.
 - Added --exclude-file command line flag to emcc and a matching --exclude
   command line flag to file packager, which allows specifying files and
   directories that should be excluded while packaging a VFS data blob.
 - Improved GLES2 and EGL support libraries to be more spec-conformant.
 - Optimized legacy GL emulation code path. Added new GL_FFP_ONLY optimization
   path to fixed function pipeline emulation.
 - Added new core functions emscripten_log() and emscripten_get_callstack() that
   allow printing out log messages with demangled and source-mapped callstack
   information.
 - Improved BSD Sockets support. Implemented getprotobyname() for BSD Sockets library.
 - Fixed issues with simd support.
 - Various bugfixes: #1573, #1846, #1886, #1908, #1918, #1930, #1931, #1942, #1948, ..
 - Full list of changes: https://github.com/emscripten-core/emscripten/compare/1.7.8...1.7.9

v1.7.8: 11/19/2013
------------------
 - Fixed an issue with -MMD compilation parameter.
 - Added EM_ASM_INT() and EM_ASM_DOUBLE() macros. For more information, read
   https://groups.google.com/forum/#!topic/emscripten-discuss/BFGTJPCgO6Y .
 - Fixed --split parameter to also work on Windows.
 - Fixed issues with BSD sockets accept() call.
 - Full list of changes: https://github.com/emscripten-core/emscripten/compare/1.7.7...1.7.8

v1.7.7: 11/16/2013
------------------
 - Improve SDL audio buffer queue timing support.
 - Improved default precision of clock_gettime even when not using CLOCK_REALTIME.
 - Optimize and fix issues with LLVM IR processing.
 - Full list of changes: https://github.com/emscripten-core/emscripten/compare/1.7.6...1.7.7

v1.7.6: 11/15/2013
------------------
 - Added regex implementation from musl libc.
 - The command line parameter -s DEAD_FUNCTIONS=[] can now be used to explicitly
   kill functions coming from built-in library_xx.js.
 - Improved EGL support and GLES2 spec conformance.
 - Reverted -s TOTAL_MEMORY=x to require pow2 values, instead of the relaxed
   'multiples of 16MB'. This is because the relaxed rule is released only in
   Firefox 26 which is currently in Beta and ships on the week of December 10th
   (currently in Beta). As of writing, current stable Firefox 25 does not yet
   support these.
 - Adjusted the default linker behavior to warn about all missing symbols,
   instead of silently ignoring them. Use -s WARN_ON_UNDEFINED_SYMBOLS=0 to
   suppress these warnings if necessary.
 - Full list of changes: https://github.com/emscripten-core/emscripten/compare/1.7.5...1.7.6

v1.7.5: 11/13/2013
------------------
 - Fix issues with the built-in C++ function name demangler.
 - Full list of changes: https://github.com/emscripten-core/emscripten/compare/1.7.4...1.7.5

v1.7.4: 11/12/2013
------------------
 - Fixed issues with BSD sockets code and SDL joystick implementation.
 - Full list of changes: https://github.com/emscripten-core/emscripten/compare/1.7.3...1.7.4

v1.7.3: 11/12/2013
------------------
 - Added support for generating single-precision floating point instructions.
    - For more information, read
      https://blog.mozilla.org/javascript/2013/11/07/efficient-float32-arithmetic-in-javascript/
 - Made GLES2 support library more spec-conformant by throwing fewer exceptions
   on errors. Be sure to build with -s GL_ASSERTIONS=1, remember to use
   glGetError() and check the browser console to best detect WebGL rendering
   errors.
 - Converted return value of emscripten_get_now() from float to double, to not
   lose precision in the function call.
 - Added support for joysticks in SDL via the Gamepad API
 - Full list of changes: https://github.com/emscripten-core/emscripten/compare/1.7.2...1.7.3
 
v1.7.2: 11/9/2013
------------------
 - The compiler now always generates a .js file that contains the generated
   source code even when compiling to a .html file.
    - Read https://groups.google.com/forum/#!topic/emscripten-discuss/EuHMwqdSsEs
 - Implemented depth+stencil buffer choosing behavior in GLUT, SDL and GLFW.
 - Fixed memory leaks generated by glGetString and eglGetString.
 - Greatly optimized startup times when virtual filesystems with a large amount
   of files in them.
 - Added some support for SIMD generated by LLVM.
 - Fixed some mappings with SDL keyboard codes.
 - Added a new command line parameter --no-heap-copy to compiler and file
   packager that can be used to optimize VFS memory usage at startup.
 - Updated libcxx to revision 194185, 2013-11-07.
 - Improvements to various library support. 
 - Full list of changes: https://github.com/emscripten-core/emscripten/compare/1.7.1...1.7.2

v1.7.1: 10/24/2013
------------------
 - Remove old call to Runtime.warn in file packager code
 - Fix bug with parsing of empty types.
 - Full list of changes: https://github.com/emscripten-core/emscripten/compare/1.7.0...1.7.1

v1.7.0: 10/23/2013
------------------
 - Adds mouse wheel events support in GLUT library.
 - Adds support for a new link parameter -s CASE_INSENSITIVE_VFS=1 to enable
   Emscripten virtual filesystem to search files ignoring case.
 - *Numerous* optimizations in both compilation and runtime stages.
 - Remove unnecessary whitespace, compact postSets function, and other
   optimizations in compilation output to save on generated file size.
 - Fixes float parsing from negative zero.
 - Removes the -s EMIT_GENERATED_FUNCTIONS link parameter as unneeded.
 - Fixes an issue where updating subranges of GL uniform arrays was not
   possible.
 - asm.js heap size (-s TOTAL_MEMORY=x) no longer needs to be a power of 2. As a
   relaxed rule, choosing any multiple of 16MB is now possible.
 - O1 optimization no longer runs the 'simplifyExpressions' optimization pass.
   This is to improve build iteration times when using -O1. Use -O2 to run that
   pass.
 - EM_ASM() can now be used even when compiling to asm.js.
 - All currently specified non-debugging-related WebGL 1 extensions are now
   enabled by default on startup, no need to ctx.getExtension() manually to
   enable them.
 - Improve readability of uncaught JavaScript exceptions that are thrown all the
   way up to the web console by printing out the stack trace of where the throw
   occurred.
 - Fix an issue when renaming a directory to a subdirectory.
 - Several compiler stability fixes.
 - Adds a JavaScript implementation of cxa_demangle function for demangling call
   stack traces at runtime for easier debugging.
 - GL context MSAA antialising is now DISABLED by default, to make the GL
   behavior consistent with desktop usage.
 - Added support to SDL, GLUT and GLFW libraries to specify MSAA on/off at startup.
 - Implemented glColor4ubv in GL emulation mode.
 - Fix an issue with LLVM keyword __attribute__ ((__constructor__)) (#1155).
 - Fix an issue with va_args and -s UNALIGNED_MEMORY=1 (#1705).
 - Add initial support code for LLVM SIMD constructs and a JavaScript SIMD
   polyfill implementation from
   https://github.com/johnmccutchan/ecmascript_simd/ .
 - Fixed support for node.js native filesystem API NODEFS on Windows.
 - Optimize application startup times of Emscripten-compiled programs by
   enabling the virtual filesystem XHR and asm.js compilation to proceed in
   parallel when opening a page.
 - Full list of changes: https://github.com/emscripten-core/emscripten/compare/1.6.4...1.7.0

v1.6.4: 9/30/2013
------------------
 - Implements a new preprocessor tool for preparsing C struct definitions
   (#1554), useful for Emscripten support library implementors.
 - Fix parsing issue with sscanf (#1668).
 - Improved the responsiveness of compiler print output on Windows.
 - Improved compilation times at link stage.
 - Added support for new "NODEFS" filesystem that directly accesses files on the
   native filesystem. Only usable with node.js when compiling to JS.
 - Added support for new IDBFS filesystem for accessing files in IndexedDB storage (#1601.
 - Full list of changes: https://github.com/emscripten-core/emscripten/compare/1.6.3...1.6.4

v1.6.3: 9/26/2013
------------------
 - Emscripten CMake toolchain now generates archive files with .a suffix when
   project target type is static library, instead of generatic .bc files
   (#1648).
 - Adds iconv library from the musl project to implement wide functions in C
   library (#1670).
 - Full list of changes:
   https://github.com/emscripten-core/emscripten/compare/1.6.2...1.6.3

v1.6.2: 9/25/2013
------------------
 - Added support for dprintf() function (#1250).
 - Fixes several compiler stability issues (#1637, #1166, #1661, #1651 and more).
 - Enables support for WEBGL_depth_texture.
 - Adds support for new link flag -s GL_ASSERTIONS=1 which can be used to add
   extra validation layer to the Emscripten GL library to catch code issues.
 - Adds support to Web Audio API in SDL audio backend so that SDL audio now
   works in Chrome and new Opera as well.
 - Fixes an alpha blending issue with SDL_SetAlpha.
 - Implemented locale-related code in C library.
 - Full list of changes: https://github.com/emscripten-core/emscripten/compare/1.6.1...1.6.2

v1.6.1: 9/22/2013
------------------
 - Several optimizations to compiler link stage.
 - Full list of changes: https://github.com/emscripten-core/emscripten/compare/1.6.0...1.6.1

v1.6.0: 9/21/2013
------------------
 - Enable support for %[] pattern in scanf.
 - Added dependency tracking support to linked .js files in CMake toolchain.
 - The hex prefix 0x is now properly handled in sscanf (#1632).
 - Simplify internal compiler operations by removing the internal framework.js. 
 - Full list of changes: https://github.com/emscripten-core/emscripten/compare/1.5.9...1.6.0

v1.5.9: 9/15/2013
------------------
 - Add support for SDL_Delay in web workers.
 - Full list of changes: https://github.com/emscripten-core/emscripten/compare/1.5.8...1.5.9

v1.5.8: 9/14/2013
------------------
 - Add support for the GCC -E compiler flag.
 - Update Emscripten libc headers to musl-0.9.13.
 - Added new utility function emscripten_async_load_script() to asynchronously
   load a new .js script URL.
 - Full list of changes: https://github.com/emscripten-core/emscripten/compare/1.5.7...1.5.8

v1.5.7: 8/30/2013
------------------
 - The script tag in default shell.html is now marked 'async', which enables
   loading the JS script code asynchronously in Firefox without making the main
   thread unresponsive.
 - Implemented new utility function emscripten_get_canvas_size() which returns
   the current Module <canvas> element size in pixels.
 - Optimize code size in compiled side modules.
 - Optimize startup memory usage by avoiding unnecessary copying of VFS data at
   startup.
 - Add support for SDL_WM_ToggleFullScreen().
 - Add support for emscripten_get_now() when running in SpiderMonkey shell.
 - Added new environment variable EM_BUILD_VERBOSE=0,1,2,3 to set an extra
   compiler output verbosity level for debugging.
 - Added better support for dlopen() to simulate dynamic library loading in
   JavaScript.
 - Improved support for BSD sockets and networking.
 - Added new SOCKFS filesystem, which reads files via a network connection.
 - Avoid issues with long command line limitations in CMake toolchain by using
   response files.
 - Fix issues with client-side vertex data rendering in GL emulation mode.
 - Improved precision of clock_gettime().
 - Improve function outlining support.
 - Added support for using NMake generator with CMake toolchain.
 - Improved support for flexible arrays in structs (#1602).
 - Added ability to marshal UTF16 and UTF32 strings between C++ <-> JS code.
 - Added a new commandline tool validate_asms.py to help automating asm.js
   validation testing.
 - Improved stability with inline asm() syntax.
 - Updated libc headers to new version.
 - Full list of changes: https://github.com/emscripten-core/emscripten/compare/1.5.6...1.5.7

v1.5.6: 8/17/2013
------------------
 - Improved BSD sockets support.
 - Added touch events support to GLUT library.
 - Added new --js-opts=0/1 command line option to control whether JS optimizer
   is run or not.
 - Improved OpenAL support.
 - Added new command line tool tools/find_bigvars.py which can be used on an
   output file to detect large functions and needs for outlining.
 - Merged link flags -s FORCE_GL_EMULATION and -s DISABLE_GL_EMULATION to a
   single opt-in flag -s LEGACY_GL_EMULATION=0/1 to control whether GL emulation
   is active.
 - Improved SDL input support.
 - Several stability-related compiler fixes.
 - Fixed source mapping generation support on Windows.
 - Added back the EMSCRIPTEN_KEEPALIVE attribute qualifier to help prevent
   inlining and to retain symbols in output without dead code elimination
   occurring.
 - Fix issues when marshalling UTF8 strings between C<->JS.
 - Full list of changes: https://github.com/emscripten-core/emscripten/compare/1.5.5...1.5.6

v1.5.5: 8/9/2013
------------------
 - Update libcxx to revision 187959, 2013-08-08.
 - Full list of changes: https://github.com/emscripten-core/emscripten/compare/1.5.4...1.5.5

v1.5.4: 8/9/2013
------------------
 - Fixed multiple issues with C stdlib support.
 - Fix audio buffer queueing issues with OpenAL.
 - Improved BSD sockets support.
 - Added a new compile+link time command line option -Wno-warn-absolute-paths to
   hide the emscripten compiler warning when absolute paths are passed into the
   compiler.
 - Added new link flag -s STB_IMAGE=0/1 and integrate it to SDL image loading to
   enable synchronous image loading support with SDL.
 - Several improvements on function outlining support.
 - Fix issues with GLES2 interop support.
 - Full list of changes: https://github.com/emscripten-core/emscripten/compare/1.5.3...1.5.4

v1.5.3: 6/28/2013
------------------
 - Added new optimization level --llvm-lto 3 to run even more aggressive LTO
   optimizations.
 - Improve optimizations for libc and other libraries.
 - Full list of changes: https://github.com/emscripten-core/emscripten/compare/1.5.2...1.5.3

v1.5.2: 6/27/2013
------------------
 - Added support for generating source maps along the built application when -g
   is specified. This lets the browser show original .cpp sources when
   debugging.
 - GLUT and SDL improvements.
 - Added new link option -g<level> where level=0-4, which allows controlling
   various levels of debuggability added to the output.
 - Full list of changes: https://github.com/emscripten-core/emscripten/compare/1.5.1...1.5.2

v1.5.1: 6/22/2013
------------------
 - File packager now skips all directories and files starting with '.', and hidden files on Windows.
 - Fix issues with strnlen, memmove, LDBL_ constants, va_args, float.h, and others.
 - Full list of changes: https://github.com/emscripten-core/emscripten/compare/1.5.0...1.5.1

v1.5.0: 6/17/2013
------------------
 - Several compiler optimizations.
 - Improve SDL key events support.
 - Increase debug logging when specifying emcc -v.
 - Full list of changes: https://github.com/emscripten-core/emscripten/compare/1.4.9...1.5.0

v1.4.9: 6/8/2013
------------------
 - Several compiler optimizations.
 - Full list of changes: https://github.com/emscripten-core/emscripten/compare/1.4.8...1.4.9

v1.4.8: 6/6/2013
------------------
 - Add support for webrtc-based sockets.
 - Full list of changes: https://github.com/emscripten-core/emscripten/compare/1.4.7...1.4.8

v1.4.7: 6/2/2013
------------------
 - Remove more unneeded break and continue statements in relooper.
 - Full list of changes: https://github.com/emscripten-core/emscripten/compare/1.4.6...1.4.7

v1.4.6: 6/2/2013
------------------
 - Improve relooper code.
 - Full list of changes: https://github.com/emscripten-core/emscripten/compare/1.4.5...1.4.6

v1.4.5: 6/1/2013
------------------
 - Improve relooper code.
 - Full list of changes: https://github.com/emscripten-core/emscripten/compare/1.4.4...1.4.5

v1.4.4: 6/1/2013
------------------
 - Add support for symlinks in source files.
 - Fix various issues with SDL.
 - Added -s FORCE_ALIGNED_MEMORY=0/1 link time flag to control whether all loads
   and stores are assumed to be aligned.
 - Fix file packager to work with closure.
 - Major improvements to embind support, and optimizations.
 - Improve GL emulation.
 - Optimize VFS usage.
 - Allow emscripten to compile .m and .mm files.
 - Added new syntax --preload-file src@dst to file packager command line to
   allow placing source files to custom destinations in the FS.
 - Full list of changes: https://github.com/emscripten-core/emscripten/compare/1.4.3...1.4.4

v1.4.3: 5/8/2013
------------------
 - Fix issue with strcat.
 - Major embind improvements.
 - Switch to le32-unknown-nacl LLVM target triple as default build option
   instead of the old i386-pc-linux-gnu target triple.
 - Improve compiler logging behavior.
 - Full list of changes: https://github.com/emscripten-core/emscripten/compare/1.4.2...1.4.3

v1.4.2: 5/3/2013
------------------
 - Fix issues with le32-unknown-nacl LLVM target triple.
 - Add some GLEW support.
 - Full list of changes: https://github.com/emscripten-core/emscripten/compare/1.4.1...1.4.2

v1.4.1: 4/28/2013
------------------
 - Implement support for le32-unknown-nacl LLVM target triple.
 - Added new cmdline option -s ERROR_ON_UNDEFINED_SYMBOLS=0/1 to give
   compile-time error on undefined symbols at link time. Default off.
 - Full list of changes: https://github.com/emscripten-core/emscripten/compare/1.3.8...1.4.1

v1.3.8: 4/29/2013
------------------
 - Improved 64-bit integer ops codegen.
 - Added Indexed DB support to vfs.
 - Improve warning message on dangerous function pointer casts when compiling in
   asm.js mode.
 - Added --use-preload-cache command line option to emcc, to be used with the
   file packager.
 - Fixes to libcextra.
 - Full list of changes: https://github.com/emscripten-core/emscripten/compare/1.3.7...1.3.8

v1.3.7: 4/24/2013
------------------
 - Merge IMVU implementation of embind to emscripten trunk. Embind allows
   high-level C++ <-> JS types interop.
 - Enable asm.js compilation in -O1 and higher by default. Fix issues when
   compiling to asm.js.
 - Improve libc support with Emscripten with the musl libc headers.
 - Full list of changes: https://github.com/emscripten-core/emscripten/compare/1.3.6...1.3.7

v1.3.6: 4/2/2013
------------------
 - Fix hang issue with strtof.
 - Update libcxx to upstream r178253 from March 29, 2013.
 - Fix issues with GL emulation.
 - Full list of changes: https://github.com/emscripten-core/emscripten/compare/1.3.5...1.3.6

v1.3.5: 3/25/2013
------------------
 - Get exceptions working as they did before.
 - Remove symbol removing hack.
 - Full list of changes: https://github.com/emscripten-core/emscripten/compare/1.3.4...1.3.5

v1.3.4: 3/24/2013
------------------
 - Update to new libcxx and libcxxabi versions from upstream.
 - Full list of changes: https://github.com/emscripten-core/emscripten/compare/1.3.3...1.3.4

v1.3.3: 3/23/2013
------------------
 - Remove unneeded check from relooper.
 - Full list of changes: https://github.com/emscripten-core/emscripten/compare/1.3.2...1.3.3

v1.3.2: 3/22/2013
------------------
 - Fix issues with fgets. 
 - Add support for non-fullscreen pointer lock.
 - Improve OpenAL support.
 - Full list of changes: https://github.com/emscripten-core/emscripten/compare/1.3.1...1.3.2

v1.3.1: 3/19/2013
------------------
 - Improve SDL audio and mixer support.
 - Add GLES2 emulation features when -s FULL_ES2=1 is specified.
 - Add support for OpenAL.
 - Add new -s OPENAL_DEBUG=0/1 link command line option.
 - Fixed an issue with mouse coordinate being offset with canvas.
 - Removed -s UTF_STRING_SUPPORT=0 parameter, this is now always on.
 - Full list of changes: https://github.com/emscripten-core/emscripten/compare/1.3.0...1.3.1

v1.3.0: 3/11/2013
------------------
 - Improve GLES2 emulation with -s FULL_ES2=1.
 - Deprecated -s USE_TYPED_ARRAYS=1 and -s QUANTUM_SIZE=1.
 - Implement a minifier infrastructure when compiling for asm.js.
 - Full list of changes: https://github.com/emscripten-core/emscripten/compare/1.2.9...1.3.0

v1.2.9: 3/7/2013
------------------
 - Improved canvas behavior when transitioning between fullscreen.
 - Added support for getopt().
 - Fixed several libc issues.
 - Full list of changes: https://github.com/emscripten-core/emscripten/compare/1.2.8...1.2.9

v1.2.8: 3/6/2013
------------------
 - Remove unnecessary recursion in relooper RemoveUnneededFlows.
 - Full list of changes: https://github.com/emscripten-core/emscripten/compare/1.2.7...1.2.8

v1.2.7: 3/6/2013
------------------
 - Added SDL_Mixer support.
 - Implemented stubs for several Unix and threading-related functions.
 - Full list of changes: https://github.com/emscripten-core/emscripten/compare/1.2.6...1.2.7

v1.2.6: 3/5/2013
------------------
 - Relooper updates.
 - Full list of changes: https://github.com/emscripten-core/emscripten/compare/1.2.5...1.2.6

v1.2.5: 3/5/2013
------------------
 - Greatly improve GL emulation support.
 - Handle %c in sscanf.
 - Improve compilation times by optimizing parallel execution in the linker.
 - Improve several compiler stability issues detected from fuzzing tests.
 - Implemented emscripten_jcache_printf.
 - Allow running emscripten.py outside emcc itself.
 - Full list of changes: https://github.com/emscripten-core/emscripten/compare/1.2.4...1.2.5

v1.2.4: 2/2/2013
------------------
 - Work on adding support for asm.js compilation.
 - Improve EGL support.
 - Full list of changes: https://github.com/emscripten-core/emscripten/compare/1.2.3...1.2.4

v1.2.3: 1/9/2013
------------------
 - Work on adding support for asm.js compilation.
 - Full list of changes: https://github.com/emscripten-core/emscripten/compare/1.2.2...1.2.3

v1.2.2: 1/8/2013
------------------
 - Work on adding support for asm.js compilation.
 - Full list of changes: https://github.com/emscripten-core/emscripten/compare/1.2.1...1.2.2

v1.2.1: 1/8/2013
------------------
 - Improvements to GLUT, SDL and BSD sockets headers.
 - Full list of changes: https://github.com/emscripten-core/emscripten/compare/1.2.0...1.2.1

v1.2.0: 1/1/2013
------------------
 - Work on adding support for asm.js compilation.
 - Full list of changes: https://github.com/emscripten-core/emscripten/compare/1.1.0...1.2.0

v1.1.0: 12/12/2012
------------------
 - Fix several issues with Windows support.
 - Added a standalone toolchain for CMake.
 - Added emscripten_run_script_string().
 - Optimize compilation times via threading.
 - Update to requiring Clang 3.2. Older versions may no longer work.
 - Several improvements to emscripten library support headers.
 - Full list of changes: https://github.com/emscripten-core/emscripten/compare/1.0.1a...1.1.0

v1.0.1a: 11/11/2012
------------------
 - Add relooper code to repository.
 - Full list of changes: https://github.com/emscripten-core/emscripten/compare/1.0.1...1.0.1a

v1.0.1: 11/11/2012
------------------
 - First commit that introduced versioning to the Emscripten compiler.<|MERGE_RESOLUTION|>--- conflicted
+++ resolved
@@ -19,12 +19,9 @@
 Current Trunk
 -------------
 
-<<<<<<< HEAD
- - LLVM backend pthread builds no longer use external memory initialization files
-=======
  - Add support for [address sanitizer](https://clang.llvm.org/docs/AddressSanitizer.html). (#8884)
    - Currently, only supports one thread without dynamic linking.
->>>>>>> 70f71de7
+ - LLVM backend pthread builds no longer use external memory initialization files
 
 v1.38.38: 07/08/2019
 --------------------
