--- conflicted
+++ resolved
@@ -17,16 +17,13 @@
 
 Current Trunk
 -------------
-<<<<<<< HEAD
  - Pthread blocking on the main thread will now warn in the console. If
    `ALLOW_BLOCKING_ON_MAIN_THREAD` is unset then the warning is an error.
  - Add `pthread_tryjoin_np`, which is a POSIX API similar to `pthread_join`
    but without blocking.
-=======
 
 v1.39.1: 10/30/2019
 -------------------
->>>>>>> 4b028021
  - Only MEMFS is included by default, others (NODEFS, IDBFS, WORKERFS, PROXYFS)
    must be linked in explicitly, using `-lnodefs.js`, `-lidbfs.js`',
    `-lworkerfs.js`, `-lproxyfs.js`. See #9645
