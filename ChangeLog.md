--- conflicted
+++ resolved
@@ -17,7 +17,6 @@
 
 Current Trunk
 -------------
-<<<<<<< HEAD
 - Change the factory function created by using the `MODULARIZE` build option to
   return a Promise instead of the module instance. If you use `MODULARIZE` you
   will need to wait on the returned Promise, using `await` or its `then`
@@ -25,10 +24,8 @@
   bugs with that option which have been reported multiple times, but is a
   breaking change - sorry about that. See detailed examples for the
   current usage in `src/settings.js` on `MODULARIZE`.
-=======
 - A new `PRINTF_LONG_DOUBLE` option allows printf to print long doubles at full
   float128 precision. (#11130)
->>>>>>> 9c8beb92
 - `emscripten_async_queue_on_thread` has been renamed to
   `emscripten_dispatch_to_thread` which no longer implies that it is async -
   the operation is in fact only async if it is sent to another thread, while it
