This document describes changes between tagged Emscripten SDK versions.

Note that in the compiler, version numbering is used as the mechanism to
invalidate internal compiler caches, so version numbers do not necessarily
reflect the amount of changes between versions.

To browse or download snapshots of old tagged versions, visit
https://github.com/emscripten-core/emscripten/releases.

Not all changes are documented here. In particular, new features, user-oriented
fixes, options, command-line parameters, usage changes, deprecations,
significant internal modifications and optimizations etc. generally deserve a
mention. To examine the full set of changes between versions, visit the link to
full changeset diff at the end of each section.

See docs/process.md for how version tagging works.

Current Trunk
-------------
<<<<<<< HEAD
- Allow polymorphic types to be used without RTTI when using embind.
=======

2.0.1: 08/21/2020
-----------------
- Change the default value of `STACK_OVERFLOW_CHECK` in builds with `ASSERTIONS`
  from 2 to 1. This means that plain debug builds (`-O0`, which enables
  `ASSERTIONS`) do not have the most expensive stack checks on by default. You
  can still add them with `-s STACK_OVERFLOW_CHECK=2`.
>>>>>>> 1e790232
- Remove the `RESERVED_FUNCTION_POINTERS` setting, which is no longer needed as
  we have `ALLOW_TABLE_GROWTH`. The old option allowed a fixed number of
  functions to be added to the table, while the new one allows an unlimited
  number. (We needed the old option for fastcomp, which could not support
  growth.) The old setting is mapped to the new one, so that building with
  `-s RESERVED_FUNCTION_POINTERS=K` for any `K > 0` will simply turn on
  table growth. The only noticeable effect of this is that you will be able to
  add an unlimited amount of functions and not just `K`.

2.0.0: 08/10/2020
-----------------
- First release that only supports the new upstream wasm backend (which has been
  the default for a long time) and no longer supports the old fastcomp backend.
  (#11319)
- Python2 is no longer supported by Emscripten.  Emsdk now includes a bundled
  copy of Python3 on both macOS and Windows.  This means that only non-emsdk
  users and linux users should be effected by this change.
- Store exceptions metadata in wasm memory instead of JS. This makes exception
  handling almost 100% thread-safe. (#11518)

1.40.1: 08/01/2020
------------------
- Last release that still has optional support for the old fastcomp backend.
  The new upstream backend, which has been the default for a long time, will
  be the only one supported from 2.0.0 and onward (#11319).
- Fix the WebGL2 regression in 1.40.0 due to #11738 (#11780).
- If input files don't have a known extension assume they are object files
  (linker inputs) rather then source files.  This matches gcc/clang behaviour.
  See #10560.

1.40.0: 07/30/2020
------------------
- This release contains a WebGL2 regression due to #11738.
- The `EM_CONFIG` environment variable and `--em-config` command line option no
  longer support a literal python string. Instead the name of a config file is
  required. Since all config file settings are individually override-able using
  `EM_FOO` this should be enough.
- Running emscripten under python2 is now deprecated.  It will show up as a
  warning (which can be disabled with `-Wno-deprecated`).  Please update to
  python3 as we hope to remove support completely in the next releaase.

1.39.20: 07/20/2020
-------------------
- Remove the `--save-bc` command line option.  This was specific to fastcomp,
  which is deprecated, and for debugging purposes we already have `EMCC_DEBUG`
  which saves all intermediate files.
- It is now an error if a function listed in the `EXPORTED_FUNCTIONS` list is
  missing from the build (can be disabled via `-Wno-undefined`)
  (ERROR_ON_UNDEFINED_SYMBOLS and WARN_ON_UNDEFINED_SYMBOLS no longer apply
  to these symbols which are explicly exported).
- Support for pthreads with wasm2js (`WASM=0`; #11505).
- Rename `emscripten/math.h` to `emscripten/em_math.h` because if a user adds
  `emscripten/` as an include path with `-I`, that can override libc math.h,
  which leads to very confusing errors.

1.39.19: 07/07/2020
-------------------
- In standalone mode make `main` mandatory by default (#11536). To build a
  library ("reactor"), use `--no-entry`. The compiler will suggest that if
  `main` is not present.
- Automatically resume AudioContexts on user input in SDL and OpenAL (#10843).
- Asyncify now does liveness analysis to find which locals to save
  (Binaryen#2890).
- Settings on the command line no longer require a space between the `-s` and
  the name of the setting.   For example, `-sEXPORT_ALL` is now equivalent to
  `-s EXPORT_ALL`.
- Rename `EXCEPTION_CATCHING_WHITELIST` to `EXCEPTION_CATCHING_ALLOWED`. The
  functionality is unchanged, and the old name will be allowed as an alias
  for a few releases to give users time to migrate.
- Add support for the new add-list in Asyncify and update existing list names
  following the updates in Binaryen, so that now we have `ASYNCIFY_ADD` to
  add a function, `ASYNCIFY_REMOVE` to remove one (previously this was
  called `ASYNCIFY_BLACKLIST`), and `ASYNCIFY_ONLY` to set a list of the
  only functions to instrument and no others (previously this was called
  `ASYNCIFY_WHITELIST`). The updated lists also handle indirect calls properly,
  so that if you use `ASYNCIFY_IGNORE_INDIRECT` and then add (using either the
  add-list or the only-list) all the functions that are on the stack when
  pausing, then things will work (for more, see
  https://github.com/WebAssembly/binaryen/pull/2913).

1.39.18: 06/12/2020
-------------------
- Disable `LIBCXX_ABI_OPTIMIZED_FUNCTION` which is an ABI change in libc++
  (changing the layout of the `std::function` object) (#11403).
- New `WASM2C` option that integrates with wabt's wasm2c tool in order to
  compile everything into a single C file (#11213).

1.39.17: 06/05/2020
-------------------
- Use Promise polyfill for MODULARIZE when supporting legacy browsers. (#11320)
- Fix minification of wasm2js output when using --emit-symbol-map. (#11279)
- On first use, emscripten creates a sample config file.  This config file
  is now created in the emscripten directory by default.  The traditional
  `~/.emscripten` config file in the `$HOME` directory is still supported and
  the sample config will still be written there in the case that the emscripten
  root is read-only.
- The default location for downloaded ports is now a directory called "ports"
  within the cache directory.  In practice these means by default they live
  in `cache/ports` inside the emscripten source directory.  This can be
  controlled by setting the location of the cache directory, or for even more
  fine grained control the `EM_PORTS` environment variable and the `PORTS`
  config setting can be used.
- Added support for compiling SSE, SSE2, SSE3, SSSE3, SSE4.1, SSE 4.2 and
  128-bit wide AVX intrinsics, emulated on top of Wasm SIMD instruction set.
  (#11193, #11243, #11290, #11327). Pass -msimd128 -msse<version> to enable
  targeting SSE.
- Removed obsolete SIMD.js support (-s SIMD=1). Use -msimd128 to target Wasm
  SIMD. (#11180)
- Add warning about fastcomp deprecation (can be disabled via `-Wno-fastcomp`).
- The mmap method of JavaScript filesystem drivers (based on library_fs.js) no
  longer takes a target memory.  It's safer/cleaner/smaller to assume the target
  is the global memory buffer.
- Remove emterpreter and `EMTERPRETIFY` settings.  Emterpreter has largely
  been replaced by asyncify and is fastcomp only so due for removing in
  the near future anyway.
- Upgrade various musl string functions to 1.2 to fix aliasing issues. (#11215)

1.39.16: 05/15/2020
-------------------
- Add Math C API for direct access to JavaScript Math object (#11151).
- Address Sanitizer support now includes JavaScript as well, that is, memory
  access of HEAP\* arrays is checked by ASan. That allows errors to be found if
  JS glue code does something wrong like forget to shift a pointer. To use this,
  just build with ASan normally, `-fsanitize=address` at link (#11147).
- Fix embind string conversions in multithreaded builds (#10844).
- `ALLOW_MEMORY_GROWTH` used to silently disable `ABORTING_MALLOC`. It now
  just changes the default, which means you can pass `-s ABORTING_MALLOC=1` to
  override the default, which was not possible before. (If you pass the flag
  and don't want that behavior, stop passing the flag.) (#11131)
- Change the factory function created by using the `MODULARIZE` build option to
  return a Promise instead of the module instance. That is, beforehand

        Module()

  would return an instance (which was perhaps not ready yet if startup was
  async). In the new model, that returns a Promise which you can do `.then` or
  `await` on to get notified when the instance is ready, and the callback
  receives the instance. Note that both before and after this change
  doing `Module()` creates and runs an instance, so the only change is
  the return value from that call.
  This fixes some long-standing bugs with that option which have been reported
  multiple times, but is a breaking change - sorry about that. To reduce the
  risk of confusing breakage, in a build with `ASSERTIONS` we will show a clear
  warning on common errors. For more, see detailed examples for the current
  usage in `src/settings.js` on `MODULARIZE`. (#10697)
- A new `PRINTF_LONG_DOUBLE` option allows printf to print long doubles at full
  float128 precision. (#11130)
- `emscripten_async_queue_on_thread` has been renamed to
  `emscripten_dispatch_to_thread` which no longer implies that it is async -
  the operation is in fact only async if it is sent to another thread, while it
  is sync if on the same one. A new `emscripten_dispatch_to_thread_async`
  function is added which is always async.
- The emscripten cache now lives in a directory called `cache` at the root
  of the emscripten tree by default.  The `CACHE` config setting and the
  `EM_CACHE` environment variable can be used to override this (#11126).
- Honor `CACHE` setting in config file as an alternative to `EM_CACHE`
  environment variable.
- Remove `--cache` command line arg.  The `CACHE` config setting and the
  `EM_CACHE` environment variable can be used to control this.
- Compiling to a file with no suffix will now generate an executable (JS) rather
  than an object file.  This means simple cases like `emcc -o foo foo.c` do the
  expected thing and generate an executable.
- System libraries such as libc and libc++ are now included by default at
  link time rather than selectively included based on the symbols used in the
  input object files.  For small programs that don't use any system libraries
  this might result in slightly slower link times with the old fastcomp
  backend.  In order to exclude these libraries build with `-nostdlib` and/or
  `-nostdlib++`.

1.39.15: 05/06/2020
-------------------
- Add `--extern-pre-js` and `--extern-post-js` emcc flags. Files provided there
  are prepended/appended to the final JavaScript output, *after* all other
  work has been done, including optimization, optional `MODULARIZE`-ation,
  instrumentation like `SAFE_HEAP`, etc. They are the same as prepending/
  appending those files after `emcc` finishes running, and are just a convenient
  way to do that. (For comparison, `--pre-js` and `--post-js` optimize that code
  together with everything else, keep it in the same scope if running
  `MODULARIZE`, etc.).
- Stop defining `FE_INEXACT` and other floating point exception macros in libc,
  since we don't support them. That also prevents musl from including code using
  pragmas that don't make sense for wasm. Ifdef out other uses of those pragmas
  as well, as tip of tree LLVM now fails to compile them on wasm. (#11087)
- Update libcxx and libcxxabi to LLVM 10 release branch (#11038).
- Remove `BINARYEN_PASSES` setting (#11057). We still have
  `BINARYEN_EXTRA_PASSES` (the removed setting completely overrides the set
  of passes from the command line, which doesn't make much sense as some of
  them are mandatory like setting the sbrk ptr).
- Remove `MODULARIZE_INSTANCE` build option (#11037). This was a seldom used
  option that was complicating the logic for `MODULARIZE`. Module instances can
  be created by using `MODULARIZE` and calling the factory function explicitly.
  See the new `--extern-post-js` option added in this release, which can help
  code that used `MODULARIZE_INSTANCE` (you can add an extern post js which
  does `Module = Module();` for example).

1.39.14: 05/01/2020
-------------------
- Update SDL2 to latest in ports, which has recently been updated to include
  upstream 2.0.10.
- Add warning on use of `EMTERPRETIFY` which is soon to be removed.
- Emscripten can now compile assembly files in llvm's .s/.S file format.
- Remove test-only environment variable handling for `EMCC_LEAVE_INPUTS_RAW`.
  The two uses cases in our test code were covered by the `-nostdlib` option.
- Remove untested `CONFIGURE_CC`.  This could be used to override the underlying
  compiler used in emcc/em++ but only during configure tests.  There are other
  ways to control/fake the detected configure features that don't require such
  monkey patching. For example setting defaults via a site file:
  https://www.gnu.org/software/autoconf/manual/autoconf-2.67/html_node/Site-Defaults.html
- Remove undocumented and untested config settings: `COMPILER_OPTS`.  This was
  a global setting in the emscripten config file that would inject extra
  compiler options.
- Allow spaces in a path to Python interpreter when running emscripten from Unix
  shell (#11005).
- Support atexit() in standalone mode (#10995). This also fixes stdio stream
  flushing on exit in that mode.

v1.39.13: 04/17/2020
--------------------
- Support for WebAssembly BigInt integration with a new `WASM_BIGINT` flag. With
  that the VM will use a JS BigInt for a wasm i64, avoiding the need for JS
  legalization. See #10860.
- Add another value for ENVIRONMENT named 'webview' - it is a companion
  option for 'web' and enables some additional compatibility checks
  so that generated code works both in normal web and in a webview like Cordova.
  See #10846

v1.39.12: 04/09/2020
--------------------
- Pass linker flags directly to wasm-ld by default.  We still filter out certain
  flags explicitly.  If there are other flags that it would be useful for us
  to ignore we can add them to the list of ignored flags.
- Optionally support 2GB+ heap sizes. To do this we make the JS code have unsigned
  pointers (we need all 32 bits in them now), which can slightly increase code
  size (>>> instead of >>). This only happens when the heap size may be over
  2GB, which you must opt into explicitly, by setting `MAXIMUM_MEMORY` to a
  higher value (i.e. by default you do not get support for 2GB+ heaps).
  See #10601
- `--llvm-lto` flag is now ignored when using the upstream llvm backend.
  With the upstream backend LTO is controlled via `-flto`.
- Require format string for emscripten_log.
- Program entry points without extensions are now shell scripts rather than
  python programs. See #10729.  This means that `python emcc` no longer works.
  However `emcc`, `emcc.py` and `python emcc.py` all continue to work.
  The reason for this change is that `#!/usr/bin/env python` is no longer
  portable since the python symlink was dropped from Ubuntu 20.04.
- New EM_IMPORT macro to mark C/C++ symbols as imported from outside the module
  (i.e. imported from JS).  Currently we still default to assuming that *all*
  undefined symbols can come from JS, but in the future we hope to mark such
  symbols explicitly to allow the linker to report on genuinely undefined
  symbols.
- Dynamic linking optimizations: Stop emitting unnecessary `fp$` and `g$`
  accessors in main modules, possible in Binaryen thanks to ensuring function
  table indexes are unique (#10741).
- New `JS_MATH` option to use `Math.*` in JS instead of compiled musl (#10821).
- Pass `Module` to Module callback functions like `Module.preRun` (#10777).
- Support not having ports, for packagers of emscripten that don't want
  them (#10810).
- Rename syscalls to have meaningful names (#10750).

v1.39.11: 03/20/2020
--------------------
- The default c++ version is no longer fixed at c++03.  We now fall back to
  clang's default which is currently c++14.
- Remove arc4random function form library.js.  This is a BSD-only library
  function.  Anyone requiring BSD compat should be able to use something like
  https://libbsd.freedesktop.org/.
- Change the meaning of `ASYNCIFY_IMPORTS`: it now contains only new imports
  you add, and does not need to contain the list of default system imports like
  `emscripten_sleep`. There is no harm in providing them, though, so this
  is not a breaking change.
- Enable DWARF support: When compiling with `-g`, normal DWARF emitting happens,
  and when linking with `-g` we preserve that and update it. This is a change
  from before, where we assumed DWARF was unneeded and did not emit it, so this
  can increase the size of debug builds (i.e. builds compiling and/or linking
  with -g). This change is necessary for full debugging support, that is, to
  be able to build with `-g` and use a debugger. Before this change only the
  `-gforce_dwarf` flag enabled DWARF; that flag is now removed. If you want
  the old behavior, build your object files with `-gline-tables-only` (that will
  only add line table info, which is just enough for things like source maps and
  does not include full debug info). For more info and background see #10325.
- Remove hacks from `memset` handling, in particular, in the wasm backend,
  completely remove the JS version of memset from the JS library and from
  `DEFAULT_LIBRARY_FUNCS_TO_INCLUDE`. The regular C version will be linked in
  from compiler_rt normally. A noticeable difference you may see is that
  a JS library cannot add a `__dep` to `memset` - deps only work for JS
  library functions, but now we only have the regular C version. If you hit that
  issue, just add `_memset` to `EXPORTED_FUNCTIONS` (or adjust
  `deps_info.json`).
- Minimal runtime code size optimizations, see #10725, #10724, #10663.
- wasm2js fix for a long-existing but very rare correctness bug, see #10682.
- Use atomics in musl lock/unlock in pthreads builds, which may fix very rare
  pthreads + stdio issues (none have been reported though). See #10670.

v1.39.10: 03/09/2020
--------------------
- Fix a SIMD regression in 1.39.9 (#10658).
- Fix `emscripten_atomic_exchange_u8,16,32,64` (#10657).
- Switch bzip2 to an emscripten-ports mirror.

v1.39.9: 03/05/2020
-------------------
- Add support for -Wall, -Werror, -w, -Wno-error=, -Werror=, for controlling
  internal emscripten errors. The behavior of these flags matches the gcc/clang
  counterparts.
- Rename `TOTAL_MEMORY` to `INITIAL_MEMORY` and `WASM_MEM_MAX` to `MAXIMUM_MEMORY`,
  which are more accurate and match wasm conventions. The old names are still
  supported as aliases.
- Updated of libc++abi and libc++ to llvm 9.0.0 (#10510)
- Refactor syscall interface: Syscalls are no longer variadic (except those
  that are inherently such as open) and no longer take the syscall number as
  arg0.  This should be invisible to most users but will effect any external
  projects that try to implement/emulate the emscripten syscall interface.
  See #10474
- Removed src/library_vr.js, as it was outdated and nonfunctional, and the WebVR
  specification has been obsoleted in favor of the upcoming WebXR specification.
  (#10460)
- Deprecate `WASM_OBJECT_FILES` setting.  There are many standard ways to enable
  bitcode objects (-flto, -flto=full, -flto=thin, -emit-llvm).
- Removed EmscriptenWebGLContextAttributes::preferLowPowerToHighPerformance
  option that has become unsupported by WebGL. Access
  EmscriptenWebGLContextAttributes::powerPreference instead. (#10505)
- When implementing forwarding function aliases in JS libraries, either the
  alias or the target function must contain a signature annotation. (#10550)
- Add a check in Asyncify builds with `ASSERTIONS` that we do not have
  compiled code on the stack when starting to rewind, which is dangerous.
- Implement libc system() for node.js (#10547).
- Standalone mode improvements, time (#10530, #10536), sysconf (#10535),
  getpagesize (#10533), _Exit (#10534)
- Fix many closure compiler warnings (e.g. #10525).
- Avoid unnecessary syscall proxying (#10511).
- Added new link time command line option -jsDfoo=val to allow specifying
  custom preprocessor options to JS library files. (#10624, #10580)

v1.39.8: 02/14/2020
-------------------
- Add LLD_REPORT_UNDEFINED option that should allow for more detailed
  diagnostics when symbols are undefined at link time.  This currently has
  some limitations and is not enabled by default. For example, EM_JS symbols
  are reported as undefined at link time, as are `__invoke_*` functions.
- wasm2js optimizations. See binaryen#2623.
- WebGPU Compute fixes. Simple examples now work. See #10367.
- Many DWARF debug info fixes. Emitting of DWARF is correct as far as we know,
  including when optimizing (a few passes are disabled for now, but almost all
  work). We still only generate it behind the `-gforce_dwarf` flag for now,
  though (but that should be removed soon).

v1.39.7: 02/03/2020
-------------------
- The checked-in copy of the Closure compiler was removed in favor of getting it
  from npm.  This means that developers now need to run `npm install` after
  checking out emscripten if they want to use closure (--closure).  emsdk users
  are not effected because emsdk runs this as a post install step (#9989).
- Added support for specifying JSDoc minification annotations for Closure in
  JS library, pre and post files. See
  https://github.com/google/closure-compiler/wiki/Annotating-JavaScript-for-the-Closure-Compiler
  (#10272)
- Add new Fibers API for context switching, that supersedes the old coroutine
  API that only ran on fastcomp. See #9859
- Added new linker option -s WASM=2 which produces a dual Wasm+JS build, which
  falls back to using a JavaScript version if WebAssembly is not supported in
  target browser/shell. (#10118)
- Added new linker option -s CLOSURE_WARNINGS=quiet|warn|error that allows aborting
  the build if the Closure compiler produced any warnings.

v1.39.6: 01/15/2020
-------------------
- Development has switched from the "incoming" branch to "master".
- Added new system header <emscripten/heap.h>, which enables querying information
  about the current WebAssembly heap state.
- Reduced default geometric memory overgrowth rate from a very generous 2x factor
  to a more memory conserving +20% factor, and capped maximum reservation to 96MB
  at most.
- Added options MEMORY_GROWTH_GEOMETRIC_STEP and MEMORY_GROWTH_GEOMETRIC_CAP
  to allow customizing the heap growth rates.
- Renamed MEMORY_GROWTH_STEP option to MEMORY_GROWTH_LINEAR_STEP option.
- Added new linker option -s HTML5_SUPPORT_DEFERRING_USER_SENSITIVE_REQUESTS=0
  (default enabled) to allow disabling support for deferred fullscreen mode and
  pointer lock requests for applications that do not need deferring support.

v1.39.5: 12/20/2019
-------------------
- Added support for streaming Wasm compilation in MINIMAL_RUNTIME (off by default)
- All ports now install their headers into a shared directory under
  `EM_CACHE`.  This should not really be a user visible change although one
  side effect is that once a given port is built, its headers are then
  universally accessible, just like the library is universally available as
  `-l<name>`.
- Removed `timestamp` field from mouse, wheel, devicemotion and
  deviceorientation events. The presence of a `timestamp` on these events was
  slightly arbitrary, and populating this field caused a small profileable
  overhead that all users might not care about. It is easy to get a timestamp of
  an event by calling `emscripten_get_now()` or `emscripten_performance_now()`
  inside the event handler function of any event.
- Add fine-grained options for specific legacy browser support,
  `MIN_FIREFOX_VERSION`, `MIN_SAFARI_VERSION`, `MIN_IE_VERSION`,
  `MIN_EDGE_VERSION`, `MIN_CHROME_VERSION`. The existing `LEGACY_VM_SUPPORT`
  option sets all of them to 0, that is, maximal backwards compatibility.
  Note that going forward, we will use these settings in more places, so if
  you do need very old legacy browser support, you may need to set either
  `LEGACY_VM_SUPPORT` or the fine-grained options. For more details see #9937
- Default `DISABLE_DEPRECATED_FIND_EVENT_TARGET_BEHAVIOR` to 1. See #9895.
  With this change the old deprecated HTML5 API event target lookup behavior is
  disabled. There is no "Module.canvas" object, no magic "null" default handling,
  and DOM element 'target' parameters are taken to refer to CSS selectors, instead
  of referring to DOM IDs. For more information see:
  <https://groups.google.com/forum/#!msg/emscripten-discuss/xScZ_LRIByk/_gEy67utDgAJ>
- WASI API updated from `wasi_unstable` to `wasi_snapshot_preview1`. This
  is mostly an implementation detail, but if you use `STANDALONE_WASM` it means
  that the output of emscripten now requires a runtime with
  `wasi_snapshot_preview1` support.
- `SAFE_STACK` has been removed, as it overlaps with `STACK_OVERFLOW_CHECK`.
   Replace `SAFE_STACK=1` with `STACK_OVERFLOW_CHECK=2` (note the value is 2).
   This also has the effect of enabling stack checking on upstream builds when
   `ASSERTIONS` are enabled (as assertions enable `STACK_OVERFLOW_CHECK=2`).

v1.39.4: 12/03/2019
-------------------
- Remove deprecated `requestFullScreen` method from `library_browser.js`, please
  use `requestFullscreen` (without the capital S).
- Remove deprecated `requestFullScreen` and `cancelFullScreen` from `library_glut.js`
- Remove deprecated `requestFullScreen` and `cancelFullScreen`from `library_glfw.js`
- Fix SDL2_mixer support for ogg vorbis. See #9849
- Various source maps fixes, see #9926 #9882 #9837 #9814

v1.39.3: 11/14/2019
------------------

v1.39.2: 11/06/2019
------------------
 - Archives with missing indexes will now have ranlib run on them automatically
   at link time.  This avoids linker errors when using GNU ar to build archive
   files.
 - `ERROR_ON_MISSING_LIBRARIES` now also applies to internal symbols that start
   with `emscripten_`.  Prior to this change such missing symbols would result
   in a runtime error, now they are reported at compile time.
 - Pthread blocking on the main thread will now warn in the console. If
   `ALLOW_BLOCKING_ON_MAIN_THREAD` is unset then the warning is an error.
 - Add `pthread_tryjoin_np`, which is a POSIX API similar to `pthread_join`
   but without blocking.
 - New function `emscripten_has_asyncify()`.
 - Add support for pthreads in Node.js, using Node Workers. See #9745

v1.39.1: 10/30/2019
-------------------
 - Only MEMFS is included by default, others (NODEFS, IDBFS, WORKERFS, PROXYFS)
   must be linked in explicitly, using `-lnodefs.js`, `-lidbfs.js`',
   `-lworkerfs.js`, `-lproxyfs.js`. See #9645

v1.39.0: 10/18/2019
-------------------
 - The emsdk defaults to the upstream backend (instead of fastcomp) from this
   release onward (but both backends are still fully supported). See
   https://emscripten.org/docs/compiling/WebAssembly.html#backends
 - Add support for overriding `.emscripten` config variables using environment
   variables.  Any config variable `FOO` can be overridden by `EM_FOO` in the
   environment.
 - `-Werror` now also turns warnings in the python driver code into errors.
 - Internal settings have moved from `settings.js` to `settings_internal.js`.
   These are settings that are for internal use only and are not set-able from
   the command line.  If we misclassified any of these please open a bug.
 - `STANDALONE_WASM` mode now supports setting up argv via wasi APIs.
 - `STANDALONE_WASM` mode now supports running static constructors in `_start`.

v1.38.48: 10/11/2019
--------------------
 - Add support for `MAIN_THREAD_EM_ASM` in wasm backend. #9560
 - Add ability to disable FETCH worker in Fastcomp backend via
   `USE_FETCH_WORKER=0`.  This is useful for people who use FETCH, but don't
   perform any synchronous fetches on the main thread. #9567
 - Remove `EMCONFIGURE_JS`. Since #6269 we have set it to "2" which means never
   use native, always use JS.

v1.38.47: 10/02/2019
--------------------
 - Add support for FETCH API in WASM backend. This doesn't support FETCH in the
   main thread (`USE_FETCH_WORKER=0` is enforced). #9490
 - Redefine errno values to be consistent with wasi. This will let us avoid
   needing to convert the values back and forth as we use more wasi APIs.
   This is an ABI change, which should not be noticeable from user code
   unless you use errno defines (like EAGAIN) *and* keep around binaries
   compiled with an older version that you link against. In that case, you
   should rebuild them. See #9545.
 - Removed build option `-s ONLY_MY_CODE` as we now have much better solutions
   for that, like building to a wasm object file or using `STANDALONE_WASM`
   etc. (see
   https://github.com/emscripten-core/emscripten/wiki/WebAssembly-Standalone).
 - Emscripten now supports the config file (.emscripten) being placed in the
   emscripten directory rather that the current user's home directory.
   See #9543

v1.38.46: 09/25/2019
--------------------
 - Rename libpthreads to libpthread to match its normal name on other platforms.
   This change should be completely internal to emscripten.
 - Remove redundant `COMPILER_ENGINE` and `JS_ENGINE` options.  We only support
   node as the compiler engine so just use a single `NODE_JS` option for that.
 - Module.abort is no longer exported by default. It can be exported in the normal
   way using `EXTRA_EXPORTED_RUNTIME_METHODS`, and as with other such changes in
   the past, forgetting to export it will show a clear error in `ASSERTIONS` mode.
 - Remove `EMITTING_JS` flag, and replace it with `STANDALONE_WASM`. That flag indicates
   that we want the wasm to be as standalone as possible. We may still emit JS in
   that case, but the JS would just be a convenient way to run the wasm on the Web
   or in Node.js.
 - `ASYNCIFY_BLACKLIST` and `ASYNCIFY_WHITELIST` now support simple '\*' wildcard matching

v1.38.45: 09/12/2019
--------------------

v1.38.44: 09/11/2019
--------------------
 - Remove Binaryen from the ports system. This means that emscripten will
   no longer automatically build Binaryen from source. Instead, either use
   the emsdk (binaries are provided automatically, just like for LLVM), or
   build it yourself and point `BINARYEN_ROOT` in .emscripten to it. See #9409

v1.38.43: 08/30/2019
---------------------
 - noExitRuntime is no longer a property on the Module object. Use `noExitRuntime`
   instead of `Module.noExitRuntime`.

v1.38.42: 08/19/2019
--------------------
 - Add support for [address sanitizer](https://clang.llvm.org/docs/AddressSanitizer.html)
   and standalone [leak sanitizer](https://clang.llvm.org/docs/LeakSanitizer.html)
   with multiple threads. (#9060, #9076)
 - Remove `ERROR_ON_MISSING_LIBRARIES` setting (it's always on now)
 - Remove the ability to use Python operators in flags that support KB/MB/GB/TB
   suffixes, e.g. `TOTAL_MEMORY`. This means that `-s TOTAL_MEMORY=1024*1024`
   will no longer work. This is done because the mechanism may result in
   execution of arbitrary code via command line flags.

v1.38.41: 08/07/2019
--------------------
 - Remove fastcomp's implementation of Asyncify. This has been deprecated for
   a long time, since we added Emterpreter-Async, and now we have a new Asyncify
   implementation in the upstream wasm backend. It is recommended to upgrade to
   the upstream backend and use Asyncify there if you need it. (If you do still
   need the older version, you can use 1.38.40.)
 - Drop ExitStatus from inheriting from Error(), as that could capture the whole
   global scope, preventing temporary variables at page startup from being garbage
   collected. (#9108)
 - `__builtin_return_address` now requires `-s USE_OFFSET_CONVERTER=1` to work. (#9073)
 - emrun now uses HTTP/1.1 instead of HTTP/1.0.
 - `callMain` is no longer exported by default on Module, to allow better JS
   minification. You must add it to `EXTRA_EXPORTED_RUNTIME_METHODS` if you want
   to call it on Module. (In assertions builds, an error with an explanation is
   shown.)
 - Allow expressions with side effects as `EM_ASM`'s arguments and prohibit
   non-arithmetic arguments (e.g. pointers, functions, arrays, objects). (#9054)
 - `emcc` on Windows now uses native newline byte sequence to get a line to
   print for parse error reporting. (#9088)
 - Internal API update: one can now specialize embind's (un)marshalling for a
   group of types via SFINAE, instead of a single type. (#9089)
 - Options passed on the `Module` object during startup, like `Module.arguments`,
   are now copied to a local (in order to avoid writing `Module.*` everywhere,
   which wastes space). You can still provide them as always, but you can't
   modify `Module.arguments` and other things *after* startup (which is now
   after we've finished processing them). In a build with assertions enabled you
   will get an error if you access those properties after startup. (#9072)

v1.38.40: 07/24/2019
--------------------
 - LLVM backend pthread builds no longer use external memory initialization
   files, replacing them with passive data segments.
 - LLVM backend now supports thread local storage via the C extension `__thread`
   and the C11/C++11 keyword `thread_local`. (#8976)
 - Internal API change: Move read, readAsync, readBinary, setWindowTitle from
   the Module object to normal JS variables. If you use those internal APIs,
   you must change `Module.readAsync()/Module['readAsync']()` to `readAsync()`.
   Note that read is also renamed to `read_` (since "`read`" is an API call in
   the SpiderMonkey shell). In builds with ASSERTIONS, an error message is
   shown about the API change. This change allows better JS minification
   (the names read, readAsync etc. can be minified, and if the variables are
   not used they can be removed entirely). Defining these APIs on Module
   (which was never documented or intended, but happened to work) is also
   no longer allowed (but you can override `read_` etc. from JS).

v1.38.39: 07/16/2019
--------------------
 - Add support for [address sanitizer](https://clang.llvm.org/docs/AddressSanitizer.html). (#8884)
   - Currently, only supports one thread without dynamic linking.
 - Rename Bysyncify (the name used during development) to Asyncify. This keeps
   the name consistent with the old ASYNCIFY flag, no need for a new one, as
   they basically do the same thing.

v1.38.38: 07/08/2019
--------------------
 - Add support for standalone [leak sanitizer](https://clang.llvm.org/docs/LeakSanitizer.html). (#8711)

v1.38.37: 06/26/2019
--------------------
 - Set ENV['LANG'] following the user's preferred language (HTTP Accept-Language / navigator.languages[0])
 - `emscripten_run_script_string` now returns C `NULL` instead of the string `null`
   or `undefined` when the result of the `eval` is JavaScript `null` or `undefined`.
 - Add a new system for managing system libraries. (#8780)
   This may require minor changes when performing certain operations:
     - When using `embuilder.py` to build a specific library, the name may have
       changed: for consistency, all library names are prefixed with lib now.
     - `embuilder.py` now only builds the requested library, and not its dependencies
       and certain system libraries that are always built. For example, running
       `embuilder.py build libc` no longer builds `libcompiler_rt` if it hasn't be built.
     - When using `EMCC_FORCE_STDLIBS` with a list of libraries, you must now use
       the simplified names, for example, `libmalloc` and `libpthreads` instead of
       `libdlmalloc` or `libpthreads_stub`. These names will link in the correct
       version of the library: if the build is configured to use `emmalloc`, `libmalloc`
       will mean `libemmalloc`, and if thread support is disabled, `libpthreads` will
       mean `libpthreads_stub`. This allows you to say `libmalloc` or `libpthreads` without
       worrying about which implementation is supposed to be used, and avoid duplicate
       symbols if you used the wrong implementation.
 - LLVM wasm backend pthreads fixes, see #8811, #8718

v1.38.36: 06/15/2019
--------------------

v1.38.35: 06/13/2019
--------------------
 - Include some [waterfall fixes](https://github.com/WebAssembly/waterfall/pull/541)
   for the emsdk builds on linux regarding libtinfo.
 - NOTE: due to a CI failure, builds for mac and windows were not generated.

v1.38.34: 06/01/2019
--------------------
 - Add support for [undefined behavior sanitizer](https://clang.llvm.org/docs/UndefinedBehaviorSanitizer.html).
    - This allows `emcc -fsanitize=undefined` to work. (#8651)
    - The minimal runtime (`-fsanitize-minimal-runtime`) also works. (#8617)

v1.38.33: 05/23/2019
--------------------
 - First release to use the new chromium build infrastructure
   https://groups.google.com/forum/#!msg/emscripten-discuss/WhDtqVyW_Ak/8DfDnfk0BgAJ
 - Add `emscripten_return_address` which implements the functionality of
   gcc/clang's `__builtin_return_address`. (#8617)

v1.38.32: SKIPPED
-----------------
 - The transition from the old to the new CI occurred around here. To avoid
   ambiguity while both CIs were still generating builds, we just tagged a new
   one (1.38.33) on the new CI and skipped 1.38.32.
 - The transition also moves all builds and downloads away from the old
   mozilla-games infrastructure to the new chromium ones. As a result all links
   to *mozilla-games* URLs will not work (these were never documented, but could
   be seen from the internals of the emsdk; the new emsdk uses the proper new
   URLs, so you can either use the sdk normally or find the URLs from there).

v1.38.31: 04/24/2019
--------------------
 - Change `ino_t/off_t` to 64-bits. (#8467)
 - Add port for bzip2 library (`libbz2.a`). (#8349)
 - Add port for libjpeg library. (#8361)
 - Enable `ERROR_ON_MISSING_LIBRARIES` by default (#8461)

v1.38.30: 03/21/2019
--------------------
 - Remove Module.buffer which was exported by default unnecessarily. This was an
   undocumented internal detail, but in theory, code may have relied on it.
   (#8277)

v1.38.29: 03/11/2019
--------------------

v1.38.28: 02/22/2019
--------------------
 - Option `-s EMTERPRETIFY_WHITELIST` now accepts shell-style wildcards;
   this allows matching static functions with conflicting names that
   the linker distinguishes by appending a random suffix.
 - Normalize mouse wheel delta in `library_browser.js`. This changes the scroll
   amount in SDL, GLFW, and GLUT. (#7968)

v1.38.27: 02/10/2019
--------------------
 - Change how `EMCC_LOCAL_PORTS` works, to be more usable. See #7963
 - Remove deprecated Pointer_stringify (use UTF8ToString instead). See #8011
 - Added a new option `-s DISABLE_DEPRECATED_FIND_EVENT_TARGET_BEHAVIOR=1` that
   changes the lookup semantics of DOM elements in html5.h event handler
   callbacks and WebGL context creation. The new behavior is to use CSS selector
   strings to look up DOM elements over the old behavior, which was somewhat
   ad hoc constructed rules around default Emscripten uses. The old behavior
   will be deprecated and removed in the future. Build with -s ASSERTIONS=1
   to get diagnostics messages related to this transition.
 - Breaking change with -s USE_PTHREADS=1 + -s FETCH=1: When building with
   -o a.html, the generated worker script is now named "a.fetch.js" according
   to the base name of the specified output, instead of having a fixed name
   "fetch-worker.js".

v1.38.26: 02/04/2019
--------------------
 - Fix some pthreads proxying deadlocks. See #7865

v1.38.25: 01/18/2019
--------------------
 - Move kripken/emscripten,emscripten-fastcomp,emscripten-fastcomp-clang to
   emscripten-core/\*

v1.38.24: 01/17/2019
--------------------
 - Perform JS static allocations at compile time (#7850)

v1.38.23: 01/10/2019
--------------------
 - Remove BINARYEN_METHOD: no more support for interpret modes, and if you want
   non-wasm, use WASM=0.
 - Support specifying multiple possible ENVIRONMENTs (#7809)

v1.38.22: 01/08/2019
--------------------
 - Add Regal port. See #7674
 - System libraries have been renamed to include the `lib` prefix.  If you use
   `EMCC_FORCE_STDLIBS` or `EMCC_ONLY_FORCED_STDLIBS` to select system libraries
   you may need to add the `lib` prefix.
 - Rename `pthread-main.js` to `NAME.worker.js`, where `NAME` is the main
   name of your application, that is, if you emit `program.js` then you'll get
   `program.worker.js` (this allows more than one to exist in the same
   directory, etc.).
 - Dynamic linker has been taught to handle library -> library dependencies.

v1.38.21: 11/30/2018
--------------------
 - fastcomp: Remove `runPostSets` function and replace with normal static
   constructor function. See #7579

v1.38.20: 11/20/2018
--------------------
 - Remove SPLIT_MEMORY option.
 - Move getTempRet0/setTempRet0 to be JS library functions rather than
   auto-generated by fastcomp.
 - Change `strptime()`'s handling of the "%c" to match that of `strftime()`.
   This is a breaking change for code which depends on the old definition of
   "%c".

v1.38.19: 11/15/2018
--------------------

v1.38.18: 11/08/2018
--------------------
 - Wasm dynamic linking: Rename `tableBase/memoryBase` to
   `__table_base/__memory_base` (#7467)

v1.38.17: 11/07/2018
--------------------
 - Minify wasm import and export names. This decreases JS and wasm size by
   minifying the identifiers where JS calls into wasm or vice versa, which
   are not minifiable by closure or other JS-only tools. This happens in
   -O3, -Os and above. See #7431

v1.38.16: 11/02/2018
--------------------
 - Breaking change: Do not automatically set EXPORT_ALL for MAIN_MODULES or
   SIDE_MODULES. This means that you must explicitly export things that will
   be called from outside (normally, on EXPORTED_FUNCTIONS), or
   you can manually enable EXPORT_ALL yourself (which returns to the exact
   same behavior as before). This change brings us in line with more standard
   dynamic linking, and will match what the LLVM wasm backend will have.
   See #7312.
 - Invalid -s flags on the command line are now treated as errors.
 - Remove BUILD_AS_SHARED_LIBRARY setting.

v1.38.15: 10/25/2018
--------------------

v1.38.14: 10/22/2018
--------------------
 - Errors are now reported when functions listed in EXPORTED_FUNCTIONS are not
   defined. This can be disabled via ERROR_ON_UNDEFINED_SYMBOLS=0. See #7311.

v1.38.13: 10/10/2018
--------------------
 - Support `-s NO_X=1` as an alias for `-s X=0` and vice versa, which
   simplifies current settings with `NO_`-prefixed names. See #7151.
 - Various `EMULATED_FUNCTION_POINTER` improvements. See #7108, #7128.
 - `ERROR_ON_UNDEFINED_SYMBOLS` is now the default.  See #7196

v1.38.12: 09/03/2018
--------------------
 - Update SDL2 to 2.0.7. See #7016.
 - Optionally build using native object files (wasm backend only).
   For now this is behind a new option flag: `-s WASM_OBJECT_FILES=1`.
   See #6875.

v1.38.11: 08/02/2018
--------------------
 - Support for loading wasm files in the same dir as the JS file, using
   node.js/Web-specific techniques as applicable. See #5368 and followups.
 - Add an API for async side module compilation in wasm. See #6663.
 - Remove builtin Crunch support. See #6827.

v1.38.10: 07/23/2018
--------------------
 - Change the type of `size_t` and friends from int to long. This may have
   noticeable effects if you depend on the name mangling of a function that uses
   `size_t` (like in `EXPORTED_FUNCTIONS`), and you must rebuild source files to
   bitcode (so your bitcode is in sync with the system libraries after they are
   rebuilt with this change). Otherwise this should not have any noticeable
   effects for users. See #5916.

v1.38.9: 07/22/2018
-------------------
 - Fix `Module.locateFile` to resolve relative paths to *.wasm, *.mem and other
   files relatively to the main JavaScript file rather than the current working
   directory (see #5368).
   - Add second argument `prefix` to `Module.locateFile` function that contains
     the path to the JavaScript file where files are loaded from by default.
   - Remove `Module.*PrefixURL` APIs (use `Module.locateFile` instead).

v1.38.8: 07/06/2018
-------------------
 - Fix a regression in 1.38.7 with binaryen no longer bundling binaryen.js
   (which emscripten doesn't need, that's just for handwritten JS users, but
   emscripten did check for its presence).

v1.38.7: 07/06/2018
-------------------
 - Correctness fix for stack handling in `invoke_*()s`. This may add noticeable
   overhead to programs using C++ exceptions and (less likely) setjmp/longjmp -
   please report any issues. See #6666 #6702
 - Deprecate Module.ENVIRONMENT: Now that we have a compile-time option to set
   the environment, also having a runtime one on Module is complexity that we
   are better off without. When Module.ENVIRONMENT is used with ASSERTIONS it
   will show an error to direct users to the new option (-s ENVIRONMENT=web , or
   node, etc., at compile time).
 - Breaking change: Do not export print/printErr by default. Similar to other
   similar changes (like getValue/setValue). We now use out() and err()
   functions in JS to print to stdout/stderr respectively. See #6756.

v1.38.6: 06/13/2018
-------------------

v1.38.5: 06/04/2018
-------------------
 - Update libc++ to 6.0, bringing c++17 support (std::byte etc.)

v1.38.4: 05/29/2018
-------------------
 - Fix asm.js validation regression from 1.38.2.

v1.38.3: 05/25/2018
-------------------
 - Upgrade to LLVM 6.0.1.

v1.38.2: 05/25/2018
--------------------
 - Add ENVIRONMENT option to specify at compile time we only need JS to support
   one runtime environment (e.g., just the web). When emitting HTML, set that to
   web so we emit web code only. #6565
 - Regression in asm.js validation due to cttz optimization #6547

v1.38.1: 05/17/2018
-------------------
 - Remove special-case support for `src/struct_info.compiled.json`: Make it a
   normal cached thing like system libraries, not something checked into the
   source tree.
 - Breaking change: Emit WebAssembly by default. Only the default is changed -
   we of course still support asm.js, and will for a very long time. But
   changing the default makes sense as the recommended output for most use cases
   should be WebAssembly, given it has shipped in all major browsers and
   platforms and is more efficient than asm.js. Build with `-s WASM=0` to
   disable wasm and use asm.js if you want that (or use `-s
   LEGACY_VM_SUPPORT=1`, which emits output that can run in older browsers,
   which includes a bunch of polyfills as well as disables wasm). (#6419)

v1.38.0: 05/09/2018
-------------------

v1.37.40: 05/07/2018
--------------------
 - Fix regression in 1.37.39 on  -s X=@file  parsing (see #6497, #6436)

v1.37.39: 05/01/2018
--------------------
 - Regression: Parsing of `-s X=@file`  broke if the file contains a newline
   (see #6436; fixed in 1.37.40)

v1.37.38: 04/23/2018
--------------------
 - Breaking change: Simplify exception handling, disabling it by default.
   Previously it was disabled by default in -O1 and above and enabled in -O0,
   which could be confusing. You may notice this change if you need exceptions
   and only run in -O0 (since if you test in -O1 or above, you'd see you need to
   enable exceptions manually), in which case you will receive an error at
   runtime saying that exceptions are disabled by default and that you should
   build with `-s DISABLE_EXCEPTION_CATCHING=0` to enable them.
 - Fix regression in 1.37.37 on configure scripts on MacOS (see #6456)

v1.37.37: 04/13/2018
--------------------
 - Regression: configure scripts on MacOS may be broken (see #6456; fixed in 1.37.38)

v1.37.36: 03/13/2018
--------------------

v1.37.35: 02/23/2018
--------------------
 - MALLOC option, allowing picking between dlmalloc (previous allocator and
   still the default) and emmalloc, a new allocator which is smaller and
   simpler.
 - Binaryen update that should fix all known determinism bugs.

v1.37.34: 02/16/2018
--------------------
 - `addFunction` is now supported on LLVM wasm backend, but when being used on
   the wasm backend, you need to provide an additional second argument, a Wasm
   function signature string. Each character within a signature string
   represents a type. The first character represents the return type of a
   function, and remaining characters are for parameter types.
    - 'v': void type
    - 'i': 32-bit integer type
    - 'j': 64-bit integer type (currently does not exist in JavaScript)
    - 'f': 32-bit float type
    - 'd': 64-bit float type
   For asm.js and asm2wasm you can provide the optional second argument, but it
   isn't needed. For that reason this isn't a breaking change, however,
   providing the second argument is recommended so that code is portable across
   all backends and modes.

v1.37.33: 02/02/2018
--------------------

v1.37.32: 01/31/2018
--------------------

v1.37.31: 01/31/2018
--------------------
 - LLVM and clang updates from upstream (5.0svn, close 5.0 release).

v1.37.30: 01/31/2018
--------------------

v1.37.29: 01/24/2018
--------------------

v1.37.28: 01/08/2018
--------------------
 - Breaking change: Don't export the `ALLOC_*` numeric constants by default. As
   with previous changes, a warning will be shown in `-O0` and when `ASSERTIONS`
   are on if they are used.
 - Breaking change: Don't export FS methods by default. As with previous
   changes, a warning will be shown in `-O0` and when `ASSERTIONS` are on, which
   will suggest either exporting the specific methods you need, or using
   `FORCE_FILESYSTEM` which will auto export all the main filesystem methods.
   Aside from using FS methods yourself, you may notice this change when using a
   file package created standalone, that is, by running the file packager
   directly and then loading it at run time (as opposed to telling `emcc` to
   package the files for you, in which case it would be aware of them at compile
   time); you should build with `FORCE_FILESYSTEM` to ensure filesystem support
   for that case.

v1.37.27: 12/24/2017
--------------------
 - Breaking change: Remove the `Runtime` object, and move all the useful methods
   from it to simple top-level functions. Any usage of `Runtime.func` should be
   changed to `func`.

v1.37.26: 12/20/2017
--------------------
 - Breaking change: Change `NO_EXIT_RUNTIME` to 1 by default. This means that by
   default we don't include code to shut down the runtime, flush stdio streams,
   run atexits, etc., which is better for code size. When `ASSERTIONS` is on, we
   warn at runtime if there is text buffered in the streams that should be
   flushed, or atexits are used.
 - Meta-DCE for JS+wasm: remove unused code between JS+wasm more aggressively.
   This should not break valid code, but may break code that depended on unused
   code being kept around (like using a function from outside the emitted JS
   without exporting it - only exported things are guaranteed to be kept alive
   through optimization).

v1.37.24: 12/13/2017
--------------------
 - Breaking change: Similar to the getValue/setValue change from before (and
   with the same `ASSERTIONS` warnings to help users), do not export the
   following runtime methods by default: ccall, cwrap, allocate,
   Pointer_stringify, AsciiToString, stringToAscii, UTF8ArrayToString,
   UTF8ToString, stringToUTF8Array, stringToUTF8, lengthBytesUTF8, stackTrace,
   addOnPreRun, addOnInit, addOnPreMain, addOnExit, addOnPostRun,
   intArrayFromString, intArrayToString, writeStringToMemory,
   writeArrayToMemory, writeAsciiToMemory.

v1.37.23: 12/4/2017
-------------------
 - Breaking change: Do not polyfill Math.{clz32, fround, imul, trunc} by
   default. A new `LEGACY_VM_SUPPORT` option enables support for legacy
   browsers. In `ASSERTIONS` mode, a warning is shown if a polyfill was needed,
   suggesting using that option.
 - Breaking change: Do not export getValue/setValue runtime methods by default.
   You can still use them by calling them directly in code optimized with the
   main file (pre-js, post-js, js libraries; if the optimizer sees they are
   used, it preserves them), but if you try to use them on `Module` then you
   must export them by adding them to `EXTRA_EXPORTED_RUNTIME_METHODS`. In `-O0`
   or when `ASSERTIONS` is on, a run-time error message explains that, if they
   are attempted to be used incorrectly.

v1.37.17: 7/25/2017
------------------
 - Updated to libc++'s "v2" ABI, which provides better alignment for string data
   and other improvements. This is an ABI-incompatible change, so bitcode files
   from previous versions will not be compatible.

v1.37.13: 5/26/2017
-------------------
 - Improved Android support for emrun.
 - Duplicate function elimination fixes (#5186)
 - Fix problem with embinding derived classes (#5193)
 - Fix CMake compiler detection when EMCC_SKIP_SANITY_CHECK=1 is used. (#5145)
 - Implemented GLFW Joystick API (#5175)
 - Fixed a bug with emcc --clear-ports command (#5248)
 - Updated Binaryen to version 33.
 - Full list of changes:
    - Emscripten: https://github.com/emscripten-core/emscripten/compare/1.37.12...1.37.13
    - Emscripten-LLVM: no changes.
    - Emscripten-Clang: no changes.

v1.37.12: 5/1/2017
------------------
 - Added emscripten-legalize-javascript-ffi option to LLVM to allow disabling JS FFI mangling
 - Full list of changes:
    - Emscripten: https://github.com/emscripten-core/emscripten/compare/1.37.11...1.37.12
    - Emscripten-LLVM: https://github.com/emscripten-core/emscripten-fastcomp/compare/1.37.11...1.37.12
    - Emscripten-Clang: no changes.

v1.37.11: 5/1/2017
------------------
 - Added missing SIGSTKSZ define after musl 1.1.15 update (#5149)
 - Fix emscripten_get_mouse_status (#5152)
 - Fix _mm_set_epi64x() function (#5103)
 - Fix issue with number of gamepads connected at initial page load (#5169, #5170)
 - Full list of changes:
    - Emscripten: https://github.com/emscripten-core/emscripten/compare/1.37.10...1.37.11
    - Emscripten-LLVM: https://github.com/emscripten-core/emscripten-fastcomp/compare/1.37.10...1.37.11
    - Emscripten-Clang: https://github.com/emscripten-core/emscripten-fastcomp-clang/compare/1.37.10...1.37.11

v1.37.10: 4/20/2017
-------------------
 - Added stub for pthread_setcancelstate for singlethreaded runs.
 - Fixed an outlining bug on function returns (#5080)
 - Implemented new parallel test runner architecture (#5074)
 - Added Cocos2D to Emscripten ports. (-s USE_COCOS2D=1)
 - Updated Binaryen to version 32, which migrates Emscripten to use the new
   WebAssembly Names section. This is a forwards and backwards breaking change
   with respect to reading debug symbol names in Wasm callstacks. Use of the new
   Names section format first shipped in Emscripten 1.37.10, Binaryen version
   32, Firefox 55, Firefox Nightly 2017-05-18 and Chrome 59; earlier versions
   still used the old format. For more information, see
   https://github.com/WebAssembly/design/pull/984 and
   https://github.com/WebAssembly/binaryen/pull/933.
 - Full list of changes:
    - Emscripten: https://github.com/emscripten-core/emscripten/compare/1.37.9...1.37.10
    - Emscripten-LLVM: https://github.com/emscripten-core/emscripten-fastcomp/compare/1.37.9...1.37.10
    - Emscripten-Clang: no changes.

v1.37.9: 3/23/2017
------------------
 - Added new build feature -s GL_PREINITIALIZED_CONTEXT=1 which allows pages to
   manually precreate the GL context they use for customization purposes.
 - Added a custom callback hook Module.instantiateWasm() which allows user shell
   HTML file to manually perform Wasm instantiation for preloading and progress
   bar purposes.
 - Added a custom callback hook Module.getPreloadedPackage() to file preloader
   code to allow user shell HTML file to manually download .data files for
   preloading and progress bar purposes.
 - Full list of changes:
    - Emscripten: https://github.com/emscripten-core/emscripten/compare/1.37.8...1.37.9
    - Emscripten-LLVM: https://github.com/emscripten-core/emscripten-fastcomp/compare/1.37.8...1.37.9
    - Emscripten-Clang: no changes.

v1.37.8: 3/17/2017
------------------
 - Fixed a bug with robust_list initialization on pthreads build mode.
 - Full list of changes:
    - Emscripten: https://github.com/emscripten-core/emscripten/compare/1.37.7...1.37.8
    - Emscripten-LLVM: no changes.
    - Emscripten-Clang: no changes.

v1.37.7: 3/15/2017
------------------
 - Updated to LLVM 4.0.
 - Full list of changes:
    - Emscripten: https://github.com/emscripten-core/emscripten/compare/1.37.6...1.37.7
    - Emscripten-LLVM: https://github.com/emscripten-core/emscripten-fastcomp/compare/1.37.6...1.37.7
    - Emscripten-Clang: https://github.com/emscripten-core/emscripten-fastcomp-clang/compare/1.37.6...1.37.7

v1.37.6: 3/15/2017
------------------
 - Implemented readdir() function for WORKERFS.
 - Fixed bugs with Fetch API (#4995, #5027)
 - Full list of changes:
    - Emscripten: https://github.com/emscripten-core/emscripten/compare/1.37.5...1.37.6
    - Emscripten-LLVM: no changes.
    - Emscripten-Clang: no changes.

v1.37.5: 3/13/2017
------------------
 - Updated musl to version 1.1.15 from earlier version 1.0.5.
 - Full list of changes:
    - Emscripten: https://github.com/emscripten-core/emscripten/compare/1.37.4...1.37.5
    - Emscripten-LLVM: no changes.
    - Emscripten-Clang: no changes.

v1.37.4: 3/13/2017
------------------
 - Fixed glGetUniformLocation() to work according to spec with named uniform blocks.
 - Fixed WebAssembly Memory.grow() to work.
 - Switched to 16KB page size from earlier 64KB.
 - Optimize alBufferData() operation.
 - Fixed a resource lookup issue with multiple OpenAL audio contexts.
 - Full list of changes:
    - Emscripten: https://github.com/emscripten-core/emscripten/compare/1.37.3...1.37.4
    - Emscripten-LLVM: no changes.
    - Emscripten-Clang: no changes.

v1.37.3: 2/16/2017
------------------
 - Updated Binaryen to version 0x01. First official stable WebAssembly support version. (#4953)
 - Optimized memcpy and memset with unrolling and SIMD, when available.
 - Improved Emscripten toolchain profiler to track more hot code.
 - Added new linker flag -s WEBGL2_BACKWARDS_COMPATIBILITY_EMULATION=1 to allow
   simultaneously targeting WebGL 1 and WebGL 2.
 - Optimize Emscripten use of multiprocessing pools.
 - More WebGL 2 garbage free optimizations.
 - Full list of changes:
    - Emscripten: https://github.com/emscripten-core/emscripten/compare/1.37.2...1.37.3
    - Emscripten-LLVM: https://github.com/emscripten-core/emscripten-fastcomp/compare/1.37.2...1.37.3
    - Emscripten-Clang: no changes.

v1.37.2: 1/31/2017
------------------
 - Fixed a build error with boolean SIMD types.
 - Improved WebAssembly support, update Binaryen to version 22.
 - Update GL, GLES, GLES2 and GLES3 headers to latest upstream Khronos versions.
 - Implement support for new garbage free WebGL 2 API entrypoints which improve
   performance and reduce animation related stuttering.
 - Fixed a bug where -s USE_PTHREADS builds would not have correct heap size if
   -s TOTAL_MEMORY is not being used.
 - Fixed array type issue that prevented glTexImage3D() and glTexSubImage3D()
   from working.
 - Full list of changes:
    - Emscripten: https://github.com/emscripten-core/emscripten/compare/1.37.1...1.37.2
    - Emscripten-LLVM: https://github.com/emscripten-core/emscripten-fastcomp/compare/1.37.1...1.37.2
    - Emscripten-Clang: no changes.

v1.37.1: 12/26/2016
-------------------
 - Implemented new Fetch API for flexible multithreaded XHR and IndexedDB
   access.
 - Implemented initial version of new ASMFS filesystem for multithreaded
   filesystem operation.
 - Full list of changes:
    - Emscripten: https://github.com/emscripten-core/emscripten/compare/1.37.0...1.37.1
    - Emscripten-LLVM: no changes.
    - Emscripten-Clang: no changes.

v1.37.0: 12/23/2016
-------------------
 - Added support for LLVM sin&cos intrinsics.
 - Fix GLFW mouse button mappings (#4317, #4659)
 - Add support for --emit-symbol-map to wasm
 - Fixed handling of an invalid path in chdir (#4749)
 - Added new EMSCRIPTEN_STRICT mode, which can be enabled to opt in to removing
   support for deprecated behavior.
 - Remove references to Web Audio .setVelocity() function, which has been
   removed from the spec.
 - Full list of changes:
    - Emscripten: https://github.com/emscripten-core/emscripten/compare/1.36.14...1.37.0
    - Emscripten-LLVM: https://github.com/emscripten-core/emscripten-fastcomp/compare/1.36.14...1.37.0
    - Emscripten-Clang: no changes.

v1.36.14: 11/3/2016
-------------------
 - Added support to emscripten_async_wget() for relative paths.
 - Fixed FS.mkdirTree('/') to work.
 - Updated SDL 2 port to version 12.
 - Added more missing pthreads stubs.
 - Normalize system header includes to use the preferred form #include
   <emscripten/foo.h> to avoid polluting header include namespaces.
 - Fixed a bug where transitioning to fullscreen could cause a stack overflow in GLFW.
 - Added new system CMake option
   -DEMSCRIPTEN_GENERATE_BITCODE_STATIC_LIBRARIES=ON to choose if static
   libraries should be LLVM bitcode instead of .a files.
 - Improved SIMD support to be more correct to the spec.
 - Updated Binaryen to version 18. (#4674)
 - Fixed dlopen with RTLD_GLOBAL parameter.
 - Full list of changes:
    - Emscripten: https://github.com/emscripten-core/emscripten/compare/1.36.13...1.36.14
    - Emscripten-LLVM: no changes.
    - Emscripten-Clang: no changes.

v1.36.13: 10/21/2016
--------------------
 - Pass optimization settings to asm2wasm.
 - Fix to exporting emscripten_builtin_malloc() and emscripten_builtin_free()
   when heap is split to multiple parts.
 - Full list of changes:
    - Emscripten: https://github.com/emscripten-core/emscripten/compare/1.36.12...1.36.13
    - Emscripten-LLVM: no changes.
    - Emscripten-Clang: no changes.

v1.36.12: 10/20/2016
--------------------
 - Improved Emscripten toolchain profiler with more data. (#4566)
 - Export dlmalloc() and dlfree() as emscripten_builtin_malloc() and
   emscripten_builtin_free() to allow user applications to hook into memory
   allocation (#4603)
 - Improved asm.js -s USE_PTHREADS=2 build mode compatibility when
   multithreading is not supported.
 - Improved WebGL support with closure compiler (#4619)
 - Improved Bianaryen WebAssembly support
 - Added support for GL_disjoint_timer_query extension (#4575)
 - Improved Emscripten compiler detection with CMake (#4129, #4314, #4318)
 - Added support for int64 in wasm.
 - Optimize small constant length memcpys in wasm.
 - Full list of changes:
    - Emscripten: https://github.com/emscripten-core/emscripten/compare/1.36.11...1.36.12
    - Emscripten-LLVM: https://github.com/emscripten-core/emscripten-fastcomp/compare/1.36.11...1.36.12
    - Emscripten-Clang: no changes.

v1.36.11: 9/24/2016
-------------------
 - Added new runtime functions
   emscripten_sync/async/waitable_run_in_main_runtime_thread() for proxying
   calls with pthreads (#4569)
 - Full list of changes:
    - Emscripten: https://github.com/emscripten-core/emscripten/compare/1.36.10...1.36.11
    - Emscripten-LLVM: no changes.
    - Emscripten-Clang: no changes.

v1.36.10: 9/24/2016
-------------------
 - Improved compiler logging print messages on first run experience. (#4501)
 - Fixed log printing in glFlushMappedBufferRange() and glGetInfoLog()
   functions. (#4521)
 - Added setjmp/longjmp handling for wasm.
 - Improved support for --proxy-to-worker build mode.
 - Improved GLES3 support for glGet() features that WebGL2 does not have. (#4514)
 - Added support for implementation defined glReadPixels() format.
 - Improved WebGL 2 support with closure compilter. (#4554)
 - Implemented support for nanosleep() when building in pthreads mode (#4578)
 - Added support for  llvm_ceil_f64 and llvm_floor_f64 intrinsics.
 - Full list of changes:
    - Emscripten: https://github.com/emscripten-core/emscripten/compare/1.36.9...1.36.10
    - Emscripten-LLVM: https://github.com/emscripten-core/emscripten-fastcomp/compare/1.36.9...1.36.10
    - Emscripten-Clang: no changes.

v1.36.9: 8/24/2016
------------------
 - Fixed glGet for GL_VERTEX_ATTRIB_ARRAY_BUFFER_BINDING to work. (#1330)
 - Move the DYNAMICTOP variable from JS global scope to inside the heap so that
   the value is shared to multithreaded applications. This removes the global
   runtime variable DYNAMICTOP in favor of a new variable DYNAMICTOP_PTR.
   (#4391, #4496)
 - Implemented brk() system function.
 - Fixed --output-eol to work with --proxy-to-worker mode.
 - Improved reported error message when execution fails to stack overflow.
 - Full list of changes:
    - Emscripten: https://github.com/emscripten-core/emscripten/compare/1.36.8...1.36.9
    - Emscripten-LLVM: https://github.com/emscripten-core/emscripten-fastcomp/compare/1.36.8...1.36.9
    - Emscripten-Clang: no changes.

v1.36.8: 8/20/2016
------------------
 - Fixed a memory leak in ctor_evaller.py on Windows (#4446)
 - Migrate to requiring CMake 3.4.3 as the minimum version for Emscripten CMake
   build integration support.
 - Fixed an issue that prevented -s INLINING_LIMIT from working (#4471)
 - Fixed a bug with Building.llvm_nm interpretation of defined symbols (#4488)
 - Add support for DISABLE_EXCEPTION_CATCHING and EXCEPTION_CATCHING_WHITELIST
   options for wasm.
 - Added new emprofile.py script which can be used to profile toolchain wide
   performance. (#4491)
 - Added new linker flag --output-eol, which specifices what kind of line
   endings to generate to the output files. (#4492)
 - Fixed a Windows bug where aborting execution with Ctrl-C might hang
   Emscripten to an infinite loop instead. (#4494)
 - Implement support for touch events to GLUT (#4493)
 - Deprecated unsafe function writeStringToMemory() from src/preamble.js. Using
   stringToUTF8() is recommended instead. (#4497)
 - Full list of changes:
    - Emscripten: https://github.com/emscripten-core/emscripten/compare/1.36.7...1.36.8
    - Emscripten-LLVM: no changes.
    - Emscripten-Clang: no changes.

v1.36.7: 8/8/2016
-----------------
 - Updated to latest upstream LLVM 3.9.
 - Full list of changes:
    - Emscripten: https://github.com/emscripten-core/emscripten/compare/1.36.6...1.36.7
    - Emscripten-LLVM: https://github.com/emscripten-core/emscripten-fastcomp/compare/1.36.6...1.36.7
    - Emscripten-Clang: https://github.com/emscripten-core/emscripten-fastcomp-clang/compare/1.36.6...1.36.7

v1.36.6: 8/8/2016
-----------------
 - Fixed wheelDelta for MSIE (#4316)
 - Fixed inconsistencies in fullscreen API signatures (#4310, #4318, #4379)
 - Changed the behavior of Emscripten WebGL createContext() to not forcibly set
   CSS style on created canvases, but let page customize the style themselves
   (#3406, #4194 and #4350, #4355)
 - Adjusted the reported GL_VERSION field to adapt to the OpenGL ES
   specifications (#4345)
 - Added support for GLES3 GL_MAJOR/MINOR_VERSION fields. (#4368)
 - Improved -s USE_PTHREADS=1 and --proxy-to-worker linker options to be
   mutually compatible. (#4372)
 - Improved IDBFS to not fail on Safari where IndexedDB support is spotty
   (#4371)
 - Improved SIMD.js support when using Closure minifier. (#4374)
 - Improved glGetString to be able to read fields from WEBGL_debug_renderer_info
   extension. (#4381)
 - Fixed an issue with glFramebufferTextureLayer() not working correctly.
 - Fixed a bug with std::uncaught_exception() support (#4392)
 - Implemented a multiprocess lock to access the Emscripten cache. (#3850)
 - Implemented support for the pointerlockerror event in HTML5 API (#4373)
 - Report WebGL GLSL version number in GL_SHADING_LANGUAGE_VERSION string (#4365)
 - Optimized llvm_ctpop_i32() and conversion of strings from C to JS side
   (#4402, #4403)
 - Added support for the OffscreenCanvas proposal, and transferring canvases to
   offscreen in pthreads build mode, linker flag -s OFFSCREENCANVAS_SUPPORT=0/1
   (#4412)
 - Fixed an issue after updating to new LLVM version that response files passed
   to llvm-link must have forward slashes (#4434)
 - Fixed a memory leak in relooper in LLVM.
 - Full list of changes:
    - Emscripten: https://github.com/emscripten-core/emscripten/compare/1.36.5...1.36.6
    - Emscripten-LLVM: https://github.com/emscripten-core/emscripten-fastcomp/compare/1.36.5...1.36.6
    - Emscripten-Clang: no changes.

v1.36.5: 5/24/2016
------------------
 - Added support for passing custom messages when running in web worker.
 - Improved fp128 support when targeting WebAssembly.
 - Updated cpuprofiler.js to support tracing time spent in WebGL functions.
 - Fixed an issue with glFenceSync() function call signature (#4260, #4339)
 - Added missing zero argument version of emscripten_sync_run_in_main_thread().
 - Improves support for targeting pthreads when using Closure minifier (#4348).
 - Fixed an issue where pthreads enabled code did not correctly validate as asm.js
 - Fixed an issue with incorrect SIMD.js related imports (#4341)
 - Full list of changes:
    - Emscripten: https://github.com/emscripten-core/emscripten/compare/1.36.4...1.36.5
    - Emscripten-LLVM: https://github.com/emscripten-core/emscripten-fastcomp/compare/1.36.4...1.36.5
    - Emscripten-Clang: no changes.

v1.36.4: 5/9/2016
-----------------
 - Added EM_TRUE and EM_FALSE #defines to html5.h.
 - Fixed an issue with GLFW window and framebuffer size callbacks.
 - Added support for more missing WebGL 2 texture formats (#4277)
 - Added support for source files with no extension.
 - Updated emrun.py to latest version, adds support to precompressed content and
   running as just a web server without launching a browser.
 - Updated experimental WebAssembly support to generate 0xb version code.
 - Automatically build Binaryen when needed.
 - Updated libc++ to SVN revision 268153. (#4288)
 - Full list of changes:
    - Emscripten: https://github.com/emscripten-core/emscripten/compare/1.36.3...1.36.4
    - Emscripten-LLVM: no changes.
    - Emscripten-Clang: no changes.

v1.36.3: 4/27/2016
------------------
 - Fixed a deadlock bug with pthreads support.
 - Remove sources from temporary garbage being generated in OpenAL code (#4275)
 - Added support for calling alert() from pthreads code.
 - Full list of changes:
    - Emscripten: https://github.com/emscripten-core/emscripten/compare/1.36.2...1.36.3
    - Emscripten-LLVM: no changes.
    - Emscripten-Clang: no changes.

v1.36.2: 4/22/2016
------------------
 - Improve support for targeting WebAssembly with Binaryen.
 - Improve support for LLVM's WebAssembly backend (EMCC_WASM_BACKEND=1
   environment variable).
 - Separate out emscripten cache structure to asmjs and wasm directories.
 - Fix a bug where Emscripten would spawn too many unused python subprocesses (#4158)
 - Optimize Emscripten for large asm.js projects.
 - Added sdl2_net to Emscripten ports.
 - Updated to latest version of the SIMD polyfill (#4165)
 - Fixed an issue with missing texture formats support in GLES 3 (#4176)
 - Added a new WebAssembly linker option -s BINARYEN_IMPRECISE=1 (default=0)
   which mutes potential traps from WebAssembly int div/rem by zero and
   float-to-int conversions.
 - Added support for EXT_color_buffer_float extension.
 - Fixed behavior of SSE shift operations (#4165).
 - Fixed a bug where ctor_evaller.py (-Oz builds) would hang on Windows.
 - Fixed a bug where emscripten_set_main_loop() with EM_TIMING_SETTIMEOUT would
   incorrectly compute the delta times (#4200, #4208)
 - Update pthreads support to latest proposed spec version. (#4212, #4220)
 - Fixed an unresolved symbol linker error in embind (#4225)
 - Fix file_packager.py --use-preload-cache option to also work on Safari and
   iOS (#2977, #4253)
 - Added new file packager option --indexedDB-name to allow specifying the
   database name to use for the cache (#4219)
 - Added DWARF style debugging information.
 - Full list of changes:
    - Emscripten: https://github.com/emscripten-core/emscripten/compare/1.36.1...1.36.2
    - Emscripten-LLVM: https://github.com/emscripten-core/emscripten-fastcomp/compare/1.36.1...1.36.2
    - Emscripten-Clang: no changes.

v1.36.1: 3/8/2016
-----------------
 - Fixed glfwSetWindowSizeCallback to conform to GLFW2 API.
 - Update OpenAL sources only when the browser window is visible to avoid
   occasional stuttering static glitches when the page tab is hidden. (#4107)
 - Implemented LLVM math intrinsics powi, trunc and floor.
 - Added support for SDL_GL_ALPHA_SIZE in GL context initialization. (#4125)
 - Added no-op stubs for several pthread functions when building without
   pthreads enabled (#4130)
 - Optimize glUniform*fv and glVertexAttrib*fv functions to generate less
   garbage and perform much faster (#4128)
 - Added new EVAL_CTORS optimization pass which evaluates global data
   initializer constructors at link time, which would improve startup time and
   reduce code size of these ctors.
 - Implemented support for OpenAL AL_PITCH option.
 - Implemented new build options -s STACK_OVERFLOW_CHECK=0/1/2 which adds
   runtime stack overrun checks. 0: disabled, 1: minimal, between each frame, 2:
   at each explicit JS side stack allocation call to allocate().
 - Fixed an issue with -s SPLIT_MEMORY mode where an unsigned 32-bit memory
   access would come out as signed. (#4150)
 - Fixed asm.js validation in call handlers to llvm_powi_f*.
 - Full list of changes:
    - Emscripten: https://github.com/emscripten-core/emscripten/compare/1.36.0...1.36.1
    - Emscripten-LLVM: https://github.com/emscripten-core/emscripten-fastcomp/compare/1.36.0...1.36.1
    - Emscripten-Clang: no changes.

v1.36.0: 2/23/2016
------------------
 - Fixed an OpenAL bug where OpenAL sources would not respect global volume setting.
 - Fixed an issue where alGetListenerf() with AL_GAIN would not return the
   correct value. (#4091)
 - Fixed an issue where setting alListenerf() with AL_GAIN would not set the
   correct value. (#4092)
 - Implemented new JS optimizer "Duplicate Function Elimination" pass which
   collapses identical functions to save code size.
 - Implemented the _Exit() function.
 - Added support for SSE3 and SSSE3 intrinsics (#4099) and partially for SSE 4.1
   intrinsics (#4030, #4101)
 - Added support for -include-pch flag (#4086)
 - Fixed a regex syntax in ccall on Chrome Canary (#4111)
 - Full list of changes:
    - Emscripten: https://github.com/emscripten-core/emscripten/compare/1.35.23...1.36.0
    - Emscripten-LLVM: https://github.com/emscripten-core/emscripten-fastcomp/compare/1.35.23...1.36.0
    - Emscripten-Clang: no changes.

v1.35.23: 2/9/2016
------------------
 - Provide $NM environment variable to point to llvm-nm when running
   emconfigure, which helps e.g. libjansson to build (#4036)
 - Fixed glGetString(GL_SHADING_LANGUAGE_VERSION) to return appropriate result
   depending on if running on WebGL1 vs WebGL2, instead of hardcoding the result
   (#4040)
 - Fixed a regression with CMake try_run() possibly failing, caused by the
   addition of CMAKE_CROSSCOMPILING_EMULATOR in v1.32.3.
 - Fixed CMake to work in the case when NODE_JS is an array containing
   parameters to be passed to Node.js. (#4045)
 - Fixed a memory issue that caused the Emscripten memory initializer file
   (.mem.js) to be unnecessarily retained in memory during runtime (#4044)
 - Added support for complex valued mul and div ops.
 - Added new option "Module.environment" which allows overriding the runtime ENVIRONMENT_IS_WEB/ENVIRONMENT_IS_WORKER/ENVIRONMENT_IS_NODE/ENVIRONMENT_IS_SHELL fields.
 - Fixed an issue with SAFE_HEAP methods in async mode (#4046)
 - Fixed WebSocket constructor to work in web worker environment (#3849)
 - Fixed a potential issue with some browsers reporting gamepad axis values outside \[-1, 1\] (#3602)
 - Changed libcxxabi to be linked in last, so that it does not override weakly
   linked methods in libcxx (#4053)
 - Implemented new JSDCE code optimization pass which removes at JS link stage
   dead code that is not referenced anywhere (in addition to LLVM doing this for
   C++ link stage).
 - Fixed a Windows issue where embedding memory initializer as a string in JS
   code might cause corrupted output. (#3854)
 - Fixed an issue when spaces are present in directory names in response files
   (#4062)
 - Fixed a build issue when using --tracing and -s ALLOW_MEMORY_GROWTH=1
   simultaneously (#4064)
 - Greatly updated Emscripten support for SIMD.js intrinsics (non-SSE or NEON)
 - Fixed an issue where compiler would not generate a link error when JS library
   function depended on a nonexisting symbol. (#4077)
 - Removed UTF16 and UTF32 marshalling code from being exported by default.
 - Removed the -s NO_BROWSER linker option and automated the detection of when
   that option is needed.
 - Removed the JS implemented C++ symbol name demangler, now always depend on
   the libcxxabi compiled one.
 - Fixed an issue where Emscripten linker would redundantly generate missing
   function stubs for some functions that do exist.
 - Full list of changes:
    - Emscripten: https://github.com/emscripten-core/emscripten/compare/1.35.22...1.35.23
    - Emscripten-LLVM: https://github.com/emscripten-core/emscripten-fastcomp/compare/1.35.22...1.35.23
    - Emscripten-Clang: no changes.

v1.35.22: 1/13/2016
-------------------
 - Updated to latest upstream LLVM trunk as of January 13th.
 - Bumped up the required LLVM version from LLVM 3.8 to LLVM 3.9.
 - Full list of changes:
    - Emscripten: https://github.com/emscripten-core/emscripten/compare/1.35.21...1.35.22
    - Emscripten-LLVM: https://github.com/emscripten-core/emscripten-fastcomp/compare/1.35.21...1.35.22
    - Emscripten-Clang: https://github.com/emscripten-core/emscripten-fastcomp-clang/compare/1.35.21...1.35.22

v1.35.21: 1/13/2016
-------------------
 - Improved support for handling GLFW2 keycodes.
 - Improved emranlib, system/bin/sdl-config and system/bin/sdl2-config to be
   executable in both python2 and python3.
 - Fixed build flags -s AGGRESSIVE_VARIABLE_ELIMINATION=1 and -s USE_PTHREADS=2
   to correctly work when run on a browser that does not support pthreads.
 - Fixed a build issue that caused sequences of \r\r\n to be emitted on Windows.
 - Fixed an issue that prevented building LLVM on Visual Studio 2015
   (emscripten-fastcomp-clang #7)
 - Full list of changes:
    - Emscripten: https://github.com/emscripten-core/emscripten/compare/1.35.20...1.35.21
    - Emscripten-LLVM: https://github.com/emscripten-core/emscripten-fastcomp/compare/1.35.20...1.35.21
    - Emscripten-Clang: https://github.com/emscripten-core/emscripten-fastcomp-clang/compare/1.35.20...1.35.21

v1.35.20: 1/10/2016
-------------------
 - Fixed -s USE_PTHREADS compilation mode to account that SharedArrayBuffer
   specification no longer allows futex waiting on the main thread. (#4024)
 - Added new python2 vs python3 compatibility wrappers for emcmake, emconfigure, emmake and emar.
 - Fixed atomicrmw i64 codegen (#4025)
 - Optimized codegen to simplify "x != 0" to just "x" when output is a boolean.
 - Fixed a compiler crash when generating atomics code in debug builds of LLVM.
 - Fixed a compiler crash when generating SIMD.js code that utilizes
   non-canonical length vectors (e.g. <float x 3>)
 - Full list of changes:
    - Emscripten: https://github.com/emscripten-core/emscripten/compare/1.35.19...1.35.20
    - Emscripten-LLVM: https://github.com/emscripten-core/emscripten-fastcomp/compare/1.35.19...1.35.20
    - Emscripten-Clang: no changes.

v1.35.19: 1/7/2016
------------------
 - Updated to latest upstream LLVM trunk as of January 7th.
 - Full list of changes:
    - Emscripten: no changes.
    - Emscripten-LLVM: https://github.com/emscripten-core/emscripten-fastcomp/compare/1.35.18...1.35.19
    - Emscripten-Clang: https://github.com/emscripten-core/emscripten-fastcomp-clang/compare/1.35.18...1.35.19

v1.35.18: 1/7/2016
------------------
 - Implemented getpeername() and fixed issues with handling getsockname() (#3997)
 - Fixed an issue with daylight saving time in mktime() (#4001)
 - Optimized pthreads code to avoid unnecessary FFI transitions (#3504)
 - Fixed issues with strftime() (#3993)
 - Deprecated memory growth support in asm.js.
 - Implemented llvm_bitreverse_i32() (#3976)
 - Fixed missing include header that affected building relooper on some compilers.
 - Full list of changes:
    - Emscripten: https://github.com/emscripten-core/emscripten/compare/1.35.17...1.35.18
    - Emscripten-LLVM: https://github.com/emscripten-core/emscripten-fastcomp/compare/1.35.17...1.35.18
    - Emscripten-Clang: no changes.

v1.35.17: 1/4/2016
------------------
 - Updated to latest upstream LLVM trunk as of January 4th.
 - Full list of changes:
    - Emscripten: no changes.
    - Emscripten-LLVM: https://github.com/emscripten-core/emscripten-fastcomp/compare/1.35.16...1.35.17
    - Emscripten-Clang: https://github.com/emscripten-core/emscripten-fastcomp/compare/1.35.16...1.35.17

v1.35.16: 1/4/2016
------------------
 - Improved support for -s USE_PTHREADS=2 build mode and added support for Atomics.exchange().
 - Full list of changes:
    - Emscripten: https://github.com/emscripten-core/emscripten/compare/1.35.15...1.35.16
    - Emscripten-LLVM: https://github.com/emscripten-core/emscripten-fastcomp/compare/1.35.15...1.35.16
    - Emscripten-Clang: no changes.

v1.35.15: 1/4/2016
------------------
 - Fixed an error with glClearbufferfv not working. (#3961)
 - Improved file packager code so that file:// URLs work in Chrome too (#3965)
 - Fixed issues with the --memoryprofiler UI.
 - Fixed a Windows issue when generating system libraries in cache (#3939)
 - Fixed a regression from v1.35.13 where GLES2 compilation would not work when
   -s USE_PTHREADS=1 was passed.
 - Added support for WebIDL arrays as input parameters to WebIDL binder.
 - Updated build support when using the LLVM wasm backend.
 - Added new linker option --threadprofiler which generates a threads dashboard
   on the generated page for threads status overview. (#3971)
 - Improved backwards compatibility of building on GCC 4.3 - 4.6.
 - Fixed an asm.js validation issue when building against updated SIMD.js specification. (#3986)
 - Improved Rust support.
 - Full list of changes:
    - Emscripten: https://github.com/emscripten-core/emscripten/compare/1.35.14...1.35.15
    - Emscripten-LLVM: https://github.com/emscripten-core/emscripten-fastcomp/compare/1.35.14...1.35.15
    - Emscripten-Clang: no changes.

v1.35.14: 12/15/2015
--------------------
 - Updated to latest upstream LLVM trunk as of December 15th.
 - Full list of changes:
    - Emscripten: https://github.com/emscripten-core/emscripten/compare/1.35.13...1.35.14
    - Emscripten-LLVM: https://github.com/emscripten-core/emscripten-fastcomp/compare/1.35.13...1.35.14
    - Emscripten-Clang: https://github.com/emscripten-core/emscripten-fastcomp-clang/compare/1.35.13...1.35.14

v1.35.13: 12/15/2015
--------------------
 - Updated -s USE_PTHREADS code generation to reflect that the SharedInt*Array
   hierarchy no longer exists in the SharedArrayBuffer spec.
 - Removed references to Atomic.fence() which no longer is part of the
   SharedArrayBuffer specification.
 - Fixed an issue where JS code minifiers might generate bad code for cwrap
   (#3945)
 - Updated compiler to issue a warning when --separate-asm is being used and
   output suffix is .js.
 - Added new build option -s ONLY_MY_CODE which aims to eliminate most of the
   Emscripten runtime and generate a very minimal compiler output.
 - Added new build option -s WASM_BACKEND=0/1 which controls whether to utilize
   the upstream LLVM wasm emitting codegen backend.
 - Full list of changes:
    - Emscripten: https://github.com/emscripten-core/emscripten/compare/1.35.12...1.35.13
    - Emscripten-LLVM: https://github.com/emscripten-core/emscripten-fastcomp/compare/1.35.12...1.35.13
    - Emscripten-Clang: no changes.

v1.35.12: 11/28/2015
--------------------
 - Update to latest upstream LLVM trunk as of November 28th.
 - Fix Emscripten to handle new style format outputted by llvm-nm.
 - Added new build option BINARYEN_METHOD to allow choosing which wasm
   generation method to use.
 - Updates to Binaryen support.
 - Full list of changes:
    - Emscripten: https://github.com/emscripten-core/emscripten/compare/1.35.11...1.35.12
    - Emscripten-LLVM: https://github.com/emscripten-core/emscripten-fastcomp/compare/1.35.11...1.35.12
    - Emscripten-Clang: https://github.com/emscripten-core/emscripten-fastcomp-clang/compare/1.35.11...1.35.12

v1.35.11: 11/27/2015
--------------------
 - Updated atomics test to stress 64-bit atomics better (#3892)
 - Full list of changes:
    - Emscripten: https://github.com/emscripten-core/emscripten/compare/1.35.10...1.35.11
    - Emscripten-LLVM: https://github.com/emscripten-core/emscripten-fastcomp/compare/1.35.10...1.35.11
    - Emscripten-Clang: no changes.

v1.35.10: 11/25/2015
--------------------
 - Integration with Binaryen.
 - Add a performance warning when multiple FS.syncfs() calls are in flight simultaneously.
 - Correctly pass GLFW_REPEAT when sending key press repeats.
 - Improved filesystem performance when building in multithreaded mode (#3923)
 - Improve error detection when data file fails to load.
 - Clarified that -s NO_DYNAMIC_EXECUTION=1 and -s RELOCATABLE=1 build modes are mutually exclusive.
 - Added new build option -s NO_DYNAMIC_EXECUTION=2 which demotes eval() errors
   to warnings at runtime, useful for iterating fixes in a codebase for multiple
   eval()s  (#3930)
 - Added support to Module.locateFile(filename) to locate the pthread-main.js file (#3500)
 - Changed -s USE_PTHREADS=2 and -s PRECISE_F32=2 to imply --separate-asm
   instead of requiring it, to be backwards compatible (#3829, #3933)
 - Fixed bad codegen for some 64-bit atomics (#3892, #3936)
 - When emitting NaN canonicalization warning, also print the location in code
   where it occurs.
 - Full list of changes:
    - Emscripten: https://github.com/emscripten-core/emscripten/compare/1.35.9...1.35.10
    - Emscripten-LLVM: https://github.com/emscripten-core/emscripten-fastcomp/compare/1.35.9...1.35.10
    - Emscripten-Clang: no changes.

v1.35.9: 11/12/2015
-------------------
 - Implement glfwSetInputMode when mode is GLFW_CURSOR and value is GLFW_CURSOR_NORMAL|GLFW_CURSOR_DISABLED
 - Add explicit abort() when dlopen() is called without linking support
 - Make emcc explicitly reinvoke itself from python2 if called from python3.
 - Optimize memory initializer to omit zero-initialized values (#3907)
 - Full list of changes:
    - Emscripten: https://github.com/emscripten-core/emscripten/compare/1.35.8...1.35.9
    - Emscripten-LLVM: https://github.com/emscripten-core/emscripten-fastcomp/compare/1.35.8...1.35.9
    - Emscripten-Clang: no changes.

v1.35.8: 11/10/2015
-------------------
 - Removed obsoleted EXPORTED_GLOBALS build option.
 - Export filesystem as global object 'FS' in Emscripten runtime.
 - Fixed realpath() function on directories.
 - Fixed round() and roundf() to work when building without -s PRECISE_F32=1 and
   optimize these to be faster (#3876)
 - Full list of changes:
    - Emscripten: https://github.com/emscripten-core/emscripten/compare/1.35.7...1.35.8
    - Emscripten-LLVM: no changes.
    - Emscripten-Clang: no changes.

v1.35.7: 11/4/2015
------------------
 - Updated to latest upstream LLVM trunk version as of November 4th.
 - Full list of changes:
    - Emscripten: https://github.com/emscripten-core/emscripten/compare/1.35.6...1.35.7
    - Emscripten-LLVM: https://github.com/emscripten-core/emscripten-fastcomp/compare/1.35.6...1.35.7
    - Emscripten-Clang: https://github.com/emscripten-core/emscripten-fastcomp-clang/compare/1.35.6...1.35.7

v1.35.6: 11/4/2015
------------------
 - This tag was created for technical purposes, and has no changes compared to
   v1.35.6.

v1.35.5: 11/4/2015
------------------
 - Removed Content-Length and Connection: close headers in POST requests.
 - Migrate to using the native C++11-implemented optimizer by default.
 - Fixed call to glDrawBuffers(0, *); (#3890)
 - Fixed lazy file system to work with closure (#3842)
 - Fixed gzip compression with lazy file system (#3837)
 - Added no-op gracefully failing stubs for process spawn functions (#3819)
 - Clarified error message that memory growth is not supported with shared modules (#3893)
 - Initial work on wasm support in optimizer
 - Full list of changes:
    - Emscripten: https://github.com/emscripten-core/emscripten/compare/1.35.4...1.35.5
    - Emscripten-LLVM: no changes.
    - Emscripten-Clang: no changes.

v1.35.4: 10/26/2015
-------------------
 - Move to legalization in the JS backend.
 - Full list of changes:
    - Emscripten: https://github.com/emscripten-core/emscripten/compare/1.35.3...1.35.4
    - Emscripten-LLVM: https://github.com/emscripten-core/emscripten-fastcomp/compare/1.35.3...1.35.4
    - Emscripten-Clang: https://github.com/emscripten-core/emscripten-fastcomp-clang/compare/1.35.3...1.35.4

v1.35.3: 10/26/2015
-------------------
 - Ignore O_CLOEXEC on NODEFS (#3862)
 - Improved --js-library support in CMake by treating these as libraries (#3840)
 - Still support -Wno-warn-absolute-paths (#3833)
 - Add support to zext <4 x i1> to <4x i32>
 - Emit emscripten versions of llvm and clang in clang --version
 - Full list of changes:
    - Emscripten: https://github.com/emscripten-core/emscripten/compare/1.35.2...1.35.3
    - Emscripten-LLVM: https://github.com/emscripten-core/emscripten-fastcomp/compare/1.35.2...1.35.3
    - Emscripten-Clang: https://github.com/emscripten-core/emscripten-fastcomp-clang/compare/1.35.2...1.35.3

v1.35.2: 10/20/2015
-------------------
 - Rebase against upstream LLVM "google/stable" branch, bringing us to LLVM 3.8.
 - Full list of changes:
    - Emscripten: https://github.com/emscripten-core/emscripten/compare/1.35.1...1.35.2
    - Emscripten-LLVM: https://github.com/emscripten-core/emscripten-fastcomp/compare/1.35.1...1.35.2
    - Emscripten-Clang: https://github.com/emscripten-core/emscripten-fastcomp-clang/compare/1.35.1...1.35.2

v1.35.1: 10/20/2015
-------------------
 - Fixed a bug where passing -s option to LLVM would not work.
 - Work around a WebAudio bug on WebKit "pauseWebAudio failed: TypeError: Not
   enough arguments" (#3861)
 - Full list of changes:
    - Emscripten: https://github.com/emscripten-core/emscripten/compare/1.35.0...1.35.1
    - Emscripten-LLVM: no changes.
    - Emscripten-Clang: no changes.

v1.35.0: 10/19/2015
-------------------
 - Fixed out of memory abort message.
 - Full list of changes:
    - Emscripten: https://github.com/emscripten-core/emscripten/compare/1.34.12...1.35.0
    - Emscripten-LLVM: no changes.
    - Emscripten-Clang: no changes.

v1.34.12: 10/13/2015
--------------------
 - Added new experimental build option -s SPLIT_MEMORY=1, which splits up the
   Emscripten HEAP to multiple smaller slabs.
 - Added SDL2_ttf to Emscripten ports.
 - Added support for building GLES3 code to target WebGL 2. (#3757, #3782)
 - Fixed certain glUniform*() functions to work properly when called in
   conjunction with -s USE_PTHREADS=1.
 - Fixed support for -l, -L and -I command line parameters to accept a space
   between the path, i.e. "-l SDL". (#3777)
 - Fixed SSE2 support in optimized builds.
 - Changed the default behavior of warning when absolute paths are passed to -I
   to be silent. To enable the absolute paths warning, pass
   "-Wwarn-absolute-paths" flag to emcc.
 - Added new linker option -s ABORTING_MALLOC=0 that can be used to make
   malloc() return 0 on failed allocation (Current default is to abort execution
   of the page on OOM) (#3822)
 - Removed the default behavior of automatically decoding all preloaded assets on page startup (#3785)
 - Full list of changes:
    - Emscripten: https://github.com/emscripten-core/emscripten/compare/1.34.11...1.34.12
    - Emscripten-LLVM: https://github.com/emscripten-core/emscripten-fastcomp/compare/1.34.11...1.34.12
    - Emscripten-Clang: no changes.

v1.34.11: 9/29/2015
-------------------
 - Fixed asm.js validation on autovectorized output
 - Fix an issue with printing to iostream in global ctors (#3824)
 - Added support for LLVM pow intrinsics with integer exponent.
 - Full list of changes:
    - Emscripten: https://github.com/emscripten-core/emscripten/compare/1.34.10...1.34.11
    - Emscripten-LLVM: https://github.com/emscripten-core/emscripten-fastcomp/compare/1.34.10...1.34.11
    - Emscripten-Clang: no changes.

v1.34.10: 9/25/2015
-------------------
 - Added wasm compressor/decompressor polyfill (#3766)
 - Added support for sRGB texture formats.
 - Removed the deprecated --compression option.
 - Fixed an issue with asm.js validation for pthreads being broken since v1.34.7 (#3719)
 - Added built-in cpu performance profiler, which is enabled with linker flag --cpuprofiler. (#3781)
 - Added build-in memory usage profiler, which is enabled with linker flag --memoryprofiler. (#3781)
 - Fixed multiple arities per EM_ASM block (#3804)
 - Fixed issues with SSE2 an NaN bit patterns. (emscripten-fastcomp #116)
 - Full list of changes:
    - Emscripten: https://github.com/emscripten-core/emscripten/compare/1.34.9...1.34.10
    - Emscripten-LLVM: https://github.com/emscripten-core/emscripten-fastcomp/compare/1.34.9...1.34.10
    - Emscripten-Clang: no changes.

v1.34.9: 9/18/2015
------------------
 - Fixed an issue with --llvm-lto 3 builds (#3765)
 - Optimized LZ4 compression
 - Fixed a bug where glfwCreateWindow would return success even on failure
   (#3764)
 - Greatly optimized the -s SAFE_HEAP=1 linker flag option by executing the heap
   checks in asm.js side instead.
 - Fixed the return value of EM_ASM_DOUBLE (#3770)
 - Implemented getsockname syscall (#3769)
 - Don't warn on unresolved symbols when LINKABLE is specified.
 - Fixed various issues with SSE2 compilation in optimized builds.
 - Fixed a breakage with -s USE_PTHREADS=2 (#3774)
 - Added support for GL_HALF_FLOAT in WebGL 2. (#3790)
 - Full list of changes:
    - Emscripten: https://github.com/emscripten-core/emscripten/compare/1.34.8...1.34.9
    - Emscripten-LLVM: https://github.com/emscripten-core/emscripten-fastcomp/compare/1.34.8...1.34.9
    - Emscripten-Clang: no changes.

v1.34.8: 9/9/2015
-----------------
 - Fixed a race condition at worker startup (#3741)
 - Update emrun to latest, which improves unit test run automation with emrun.
 - Added support for LZ4 compressing file packages, used with the -s LZ4=1 linker flag. (#3754)
 - Fixed noisy build warning on "unexpected number of arguments in call to strtold" (#3760)
 - Added new linker flag --separate-asm that splits the asm.js module and the
   handwritten JS functions to separate files.
 - Full list of changes:
    - Emscripten: https://github.com/emscripten-core/emscripten/compare/1.34.7...1.34.8
    - Emscripten-LLVM: no changes.
    - Emscripten-Clang: no changes.

v1.34.7: 9/5/2015
-----------------
 - Fixed uses of i64* in side modules.
 - Improved GL support when proxying, and fake WebAudio calls when proxying.
 - Added new main loop timing mode EM_TIMING_SETIMMEDIATE for rendering with
   vsync disabled (#3717)
 - Updated emrun to latest version, adds --safe_firefox_profile option to run
   emrun pages in clean isolated environment.
 - Implemented glGetStringi() method for WebGL2/GLES3. (#3472, #3725)
 - Automatically emit loading code for EMTERPRETIFY_FILE if emitting html.
 - Added new build option -s USE_PTHREADS=2 for running pthreads-enabled pages
   in browsers that do not support SharedArrayBuffer.
 - Added support for building SSE2 intrinsics based code (emmintrin.h), when
   -msse2 is passed to the build.
 - Added exports for getting FS objects by their name (#3690)
 - Updated LLVM to latest upstream PNaCl version (Clang 3.7, July 29th).
 - Full list of changes:
    - Emscripten: https://github.com/emscripten-core/emscripten/compare/1.34.6...1.34.7
    - Emscripten-LLVM: https://github.com/emscripten-core/emscripten-fastcomp/compare/1.34.6...1.34.7
    - Emscripten-Clang: https://github.com/emscripten-core/emscripten-fastcomp-clang/compare/1.34.6...1.34.7

v1.34.6: 8/20/2015
------------------
 - Added new build option -s EMULATED_FUNCTION_POINTERS=2.
 - Fixed a bug with calling functions pointers that take float as parameter
   across dynamic modules.
 - Improved dynamic linking support with -s LINKABLE=1.
 - Added new build option -s MAIN_MODULE=2.
 - Cleaned up a few redundant linker warnings (#3702, #3704)
 - Full list of changes:
    - Emscripten: https://github.com/emscripten-core/emscripten/compare/1.34.5...1.34.6
    - Emscripten-LLVM: https://github.com/emscripten-core/emscripten-fastcomp/compare/1.34.5...1.34.6
    - Emscripten-Clang: no changes.

v1.34.5: 8/18/2015
------------------
 - Added Bullet physics, ogg and vorbis to emscripten-ports.
 - Added FreeType 2.6 to emscripten-ports.
 - Fixed CMake handling when building OpenCV.
 - Fixed and issue with exceptions being thrown in empty glBegin()-glEnd()
   blocks (#3693)
 - Improved function pointer handling between dynamically linked modules
 - Fixed some OpenAL alGetSource get calls (#3669)
 - Fixed issues with building the optimizer on 32-bit Windows (#3673)
 - Increased optimizer stack size on Windows to 10MB (#3679)
 - Added support for passing multiple input files to opt, to speed up
   optimization and linking in opt.
 - Full list of changes:
    - Emscripten: https://github.com/emscripten-core/emscripten/compare/1.34.4...1.34.5
    - Emscripten-LLVM: https://github.com/emscripten-core/emscripten-fastcomp/compare/1.34.4...1.34.5
    - Emscripten-Clang: no changes.

v1.34.4: 8/4/2015
-----------------
 - Add special handling support for /dev/null as an input file (#3552)
 - Added basic printf support in NO_FILESYSTEM mode (#3627)
 - Update WebVR support to the latest specification, and add support for
   retrieving device names
 - Improved --proxy-to-worker build mode with proxying (#3568, #3623)
 - Generalized EXPORT_FS_METHODS to EXPORT_RUNTIME_METHODS
 - Added node externs for closure
 - Fixed a memory allocation bug in pthreads code (#3636)
 - Cleaned up some debug assertion messages behind #ifdef ASSERTIONS (#3639)
 - Fixed umask syscall (#3637)
 - Fixed double alignment issue with formatStrind and emscripten_log (#3647)
 - Added new EXTRA_EXPORTED_RUNTIME_METHODS build option
 - Updated emrun to latest version
 - Full list of changes:
    - Emscripten: https://github.com/emscripten-core/emscripten/compare/1.34.3...1.34.4
    - Emscripten-LLVM: https://github.com/emscripten-core/emscripten-fastcomp/compare/1.34.3...1.34.4
    - Emscripten-Clang: no changes.

v1.34.3: 7/15/2015
------------------
 - Move libc to musl+syscalls
 - Full list of changes:
    - Emscripten: https://github.com/emscripten-core/emscripten/compare/1.34.2...1.34.3
    - Emscripten-LLVM: no changes.
    - Emscripten-Clang: no changes.

v1.34.2: 7/14/2015
------------------
 - Upgrade to new SIMD.js polyfill version and improved SIMD support.
 - Improved WebGL support in --proxy-to-worker mode (#3569)
 - Removed warning on unimplemented JS library functions
 - Fix WebGL 2 support with closure compiler
 - Fixed an issue with WebRTC support (#3574)
 - Fixed emcc to return a correct error process exit code when invoked with no input files
 - Fixed a compiler problem where global data might not get aligned correctly for SIMD.
 - Fixed a LLVM backend problem which caused recursive stack behavior when
   linking large codebases, which was seen to cause a stack overflow crash on
   Windows.
 - Full list of changes:
    - Emscripten: https://github.com/emscripten-core/emscripten/compare/1.34.1...1.34.2
    - Emscripten-LLVM: https://github.com/emscripten-core/emscripten-fastcomp/compare/1.34.1...1.34.2
    - Emscripten-Clang: no changes.

v1.34.1: 6/18/2015
------------------
 - Fixed an issue with resize canvas not working with GLFW.
 - Fixed handling of empty else blocks.
 - Full list of changes:
    - Emscripten: https://github.com/emscripten-core/emscripten/compare/1.34.0...1.34.1
    - Emscripten-LLVM: no changes.
    - Emscripten-Clang: no changes.

v1.34.0: 6/16/2015
------------------
 - Fixed an issue when generating .a files from object files that reside on
   separate drives on Windows (#3525).
 - Added a missing dependency for GLFW (#3530).
 - Removed the Emterpreter YIELDLIST option.
 - Added support for enabling memory growth before the runtime is ready.
 - Added a new feature to store the memory initializer in a string literal
   inside the generated .js file.
 - Fixed a code miscompilation issue with a constexpr in fcmp.
 - Full list of changes:
    - Emscripten: https://github.com/emscripten-core/emscripten/compare/1.33.2...1.34.0
    - Emscripten-LLVM: https://github.com/emscripten-core/emscripten-fastcomp/compare/1.33.2...1.34.0
    - Emscripten-Clang: no changes.

v1.33.2: 6/9/2015
-----------------
 - Added support for OpenAL Extension AL_EXT_float32 (#3492).
 - Added support for handling command line flags -M and -MM (#3518).
 - Fixed a code miscompilation issue with missing ';' character (#3520).
 - Full list of changes:
    - Emscripten: https://github.com/emscripten-core/emscripten/compare/1.33.1...1.33.2
    - Emscripten-LLVM: https://github.com/emscripten-core/emscripten-fastcomp/compare/1.33.1...1.33.2
    - Emscripten-Clang: no changes.

v1.33.1: 6/3/2015
-----------------
 - Added support for multithreading with the POSIX threads API (pthreads), used
   when compiling and linking with the -s USE_PTHREADS=1 flag (#3266).
 - Full list of changes:
    - Emscripten: https://github.com/emscripten-core/emscripten/compare/1.33.0...1.33.1
    - Emscripten-LLVM: https://github.com/emscripten-core/emscripten-fastcomp/compare/1.33.0...1.33.1
    - Emscripten-Clang: no changes.

v1.33.0: 5/29/2015
------------------
 - Fix an issue with writing to /dev/null (#3454).
 - Added a hash to objects inside .a files to support to linking duplicate
   symbol names inside .a files (#2142).
 - Provide extensions ANGLE_instanced_arrays and EXT_draw_buffers as aliases to
   the WebGL ones.
 - Fixed LLVM/Clang to build again on Windows after previous LLVM upgrade.
 - Full list of changes:
    - Emscripten: https://github.com/emscripten-core/emscripten/compare/1.32.4...1.33.0
    - Emscripten-LLVM: https://github.com/emscripten-core/emscripten-fastcomp/compare/1.32.4...1.33.0
    - Emscripten-Clang: no changes.

v1.32.4: 5/16/2015
------------------
 - Update LLVM and Clang to PNaCl's current 3.7 merge point (April 17 2015)
 - Added libpng to Emscripten-ports.
 - Added intrinsic llvm_fabs_f32.
 - Full list of changes:
    - Emscripten: https://github.com/emscripten-core/emscripten/compare/1.32.3...1.32.4
    - Emscripten-LLVM: https://github.com/emscripten-core/emscripten-fastcomp/compare/1.32.3...1.32.4
    - Emscripten-Clang: https://github.com/emscripten-core/emscripten-fastcomp-clang/compare/1.32.3...1.32.4

v1.32.3: 5/15/2015
------------------
 - Improved dynamic linking support.
 - Added new option to file_packager.py to store metadata externally.
 - Improved CMake support with CMAKE_CROSSCOMPILING_EMULATOR (#3447).
 - Added support for sysconf(_SC_PHYS_PAGES) (#3405, 3442).
 - Full list of changes:
    - Emscripten: https://github.com/emscripten-core/emscripten/compare/1.32.2...1.32.3
    - Emscripten-LLVM: https://github.com/emscripten-core/emscripten-fastcomp/compare/1.32.2...1.32.3
    - Emscripten-Clang: no changes.

v1.32.2: 5/8/2015
-----------------
 - Removed a (name+num)+num -> name+newnum optimization, which caused heavy
   performance regressions in Firefox when the intermediate computation wraps
   around the address space (#3438).
 - Improved dynamic linking support.
 - Improved emterpreter when doing dynamic linking.
 - Fixed an issue with source maps debug info containing zeroes as line numbers.
 - Full list of changes:
    - Emscripten: https://github.com/emscripten-core/emscripten/compare/1.32.1...1.32.2
    - Emscripten-LLVM: https://github.com/emscripten-core/emscripten-fastcomp/compare/1.32.1...1.32.2
    - Emscripten-Clang: no changes.

v1.32.1: 5/2/2015
-----------------
 - Removed old deprecated options -s INIT_HEAP, MICRO_OPTS, CLOSURE_ANNOTATIONS,
   INLINE_LIBRARY_FUNCS, SHOW_LABELS, COMPILER_ASSERTIONS and
   COMPILER_FASTPATHS.
 - Added support for dynamic linking and dlopen().
 - Fixed a compilation issue that affected -O2 builds and higher (#3430).
 - Full list of changes:
    - Emscripten: https://github.com/emscripten-core/emscripten/compare/1.32.0...1.32.1
    - Emscripten-LLVM: https://github.com/emscripten-core/emscripten-fastcomp/compare/1.32.0...1.32.1
    - Emscripten-Clang: no changes.

v1.32.0: 4/28/2015
------------------
 - Compile .i files properly as C and not C++ (#3365).
 - Removed old deprecated options -s PRECISE_I32_MUL, CORRECT_ROUNDINGS,
   CORRECT_OVERFLOWS, CORRECT_SIGNS, CHECK_HEAP_ALIGN, SAFE_HEAP_LINES,
   SAFE_HEAP >= 2, ASM_HEAP_LOG, SAFE_DYNCALLS, LABEL_DEBUG, RUNTIME_TYPE_INFO
   and EXECUTION_TIMEOUT, since these don't apply to fastcomp, which is now the
   only enabled compilation mode.
 - Preliminary work towards supporting dynamic linking and dlopen().
 - Fixed an issue where emrun stripped some characters at output (#3394).
 - Fixed alignment issues with varargs.
 - Full list of changes:
    - Emscripten: https://github.com/emscripten-core/emscripten/compare/1.31.3...1.32.0
    - Emscripten-LLVM: https://github.com/emscripten-core/emscripten-fastcomp/compare/1.31.3...1.32.0
    - Emscripten-Clang: no changes.

v1.31.3: 4/22/2015
------------------
 - Improved support for -E command line option (#3365).
 - Removed the old optimizeShifts optimization pass that was not valid for
   asm.js code.
 - Fixed an issue when simultaneously using EMULATE_FUNCTION_POINTER_CASTS and
   EMULATED_FUNCTION_POINTERS.
 - Fixed an issue with -s PRECISE_I64_MATH=2 not working (#3374).
 - Full list of changes:
    - Emscripten: https://github.com/emscripten-core/emscripten/compare/1.31.2...1.31.3
    - Emscripten-LLVM: https://github.com/emscripten-core/emscripten-fastcomp/compare/1.31.2...1.31.3
    - Emscripten-Clang: no changes.

v1.31.2: 4/20/2015
------------------
 - Added support for file suffixes .i and .ii (#3365).
 - Fixed an issue with embind and wide strings (#3299).
 - Removed more traces of the old non-fastcomp compiler code.
 - Full list of changes:
    - Emscripten: https://github.com/emscripten-core/emscripten/compare/1.31.1...1.31.2
    - Emscripten-LLVM: no changes.
    - Emscripten-Clang: no changes.

v1.31.1: 4/17/2015
------------------
 - Added support for unicode characters in EM_ASM() blocks (#3348).
 - Removed the pointer masking feature as experimental and unsupported.
 - Fixed an issue where exit() did not terminate execution of Emterpreter (#3360).
 - Removed traces of the old non-fastcomp compiler code.
 - Full list of changes:
    - Emscripten: https://github.com/emscripten-core/emscripten/compare/1.31.0...1.31.1
    - Emscripten-LLVM: https://github.com/emscripten-core/emscripten-fastcomp/compare/1.31.0...1.31.1
    - Emscripten-Clang: no changes.

v1.31.0: 4/14/2015
------------------
 - Remove references to unsupported EMCC_FAST_COMPILER mode, fastcomp is always enabled (#3347).
 - Full list of changes:
    - Emscripten: https://github.com/emscripten-core/emscripten/compare/1.30.6...1.31.0
    - Emscripten-LLVM: https://github.com/emscripten-core/emscripten-fastcomp/compare/1.30.6...1.31.0
    - Emscripten-Clang: no changes.

v1.30.6: 4/14/2015
------------------
 - Removed support for the deprecated jcache functionality (#3313).
 - Added support to emscripten_GetProcAddress() to fetch symbols with the ANGLE
   suffix (#3304, #3315).
 - Added immintrin.h header file to include all SSE support.
 - Added an async option to ccall (#3307).
 - Stopped from using 0 as a valid source ID for OpenAL (#3303).
 - When project has disabled exception catching, build an exceptions-disabled
   version of libcxx.
 - Split libcxx into two parts to optimize code size for projects that only need
   small amount of libcxx (#2545, #3308).
 - Avoid fprintf usage in emscripten_GetProcAddress() to allow using it with -s
   NO_FILESYSTEM=1 (#3327).
 - Removed old deprecated functionalities USE_TYPED_ARRAYS, FHEAP, GC emulation
   and non-asmjs-emscripten ABI.
 - Don't refer to prefixed GL extensions when creating a GL context (#3324).
 - Removed support code for x86_fp80 type (#3341).
 - Optimize EM_ASM() calls even more (#2596).
 - Full list of changes:
    - Emscripten: https://github.com/emscripten-core/emscripten/compare/1.30.5...1.30.6
    - Emscripten-LLVM: https://github.com/emscripten-core/emscripten-fastcomp/compare/1.30.5...1.30.6
    - Emscripten-Clang: no changes.

v1.30.5: 4/7/2015
-----------------
 - Fixed WebIDL operation when closure is enabled after the previous EM_ASM()
   optimizations.
 - Optimized jsCall() to handle variadic cases of number of arguments faster
   (#3290, #3305).
 - Removed support for the getwd() function (#1115, #3309).
 - Fixed a problem with -s IGNORED_FUNCTIONS and -s DEAD_FUNCTIONS not working
   as expected (#3239).
 - Fixed an issue with -s EMTERPRETIFY_ASYNC=1 and emscripten_sleep() not
   working (#3307).
 - Full list of changes:
    - Emscripten: https://github.com/emscripten-core/emscripten/compare/1.30.4...1.30.5
    - Emscripten-LLVM: https://github.com/emscripten-core/emscripten-fastcomp/compare/1.30.4...1.30.5
    - Emscripten-Clang: no changes.

v1.30.4: 4/3/2015
-----------------
 - Optimized the performance and security of EM_ASM() blocks by avoiding the use
   of eval() (#2596).
 - Full list of changes:
    - Emscripten: https://github.com/emscripten-core/emscripten/compare/1.30.3...1.30.4
    - Emscripten-LLVM: https://github.com/emscripten-core/emscripten-fastcomp/compare/1.30.3...1.30.4
    - Emscripten-Clang: no changes.

v1.30.3: 4/3/2015
-----------------
 - Improved error handling in library_idbstore.js.
 - Fixed an asm.js validation issue with EMULATE_FUNCTION_POINTER_CASTS=1 feature (#3300).
 - Fixed Clang build by adding missing nacltransforms project after latest
   LLVM/Clang upstream merge.
 - Full list of changes:
    - Emscripten: https://github.com/emscripten-core/emscripten/compare/1.30.2...1.30.3
    - Emscripten-LLVM: https://github.com/emscripten-core/emscripten-fastcomp/compare/1.30.2...1.30.3
    - Emscripten-Clang: https://github.com/emscripten-core/emscripten-fastcomp-clang/compare/1.30.2...1.30.3

v1.30.2: 4/1/2015
-----------------
 - Added support to writing to mmap()ed memory by implementing msync() (#3269).
 - Updated SDL2 port to version 7.
 - Exported new singleton function Module.createContext() for creating a GL
   context from SDL2.
 - Added support for asm.js/Emscripten arch in Clang.
 - Finished LLVM 3.6 upgrade merge.
 - Full list of changes:
    - Emscripten: https://github.com/emscripten-core/emscripten/compare/1.30.1...1.30.2
    - Emscripten-LLVM: https://github.com/emscripten-core/emscripten-fastcomp/compare/1.30.1...1.30.2
    - Emscripten-Clang: https://github.com/emscripten-core/emscripten-fastcomp-clang/compare/1.30.1...1.30.2

v1.30.1: 3/24/2015
------------------
 - Upgraded LLVM+Clang from vrsion 3.5 to version 3.6.
 - Full list of changes:
    - Emscripten: https://github.com/emscripten-core/emscripten/compare/1.30.0...1.30.1
    - Emscripten-LLVM: https://github.com/emscripten-core/emscripten-fastcomp/compare/1.30.0...1.30.1
    - Emscripten-Clang: https://github.com/emscripten-core/emscripten-fastcomp-clang/compare/1.30.0...1.30.1

v1.30.0: 3/24/2015
------------------
 - Fixed a bug where html5.h API would not remove event handlers on request.
 - Fixed a regression issue that broke building on Windows when attempting to
   invoke tools/gen_struct_info.py.
 - Improved memory growth feature to better handle growing to large memory sizes
   between 1GB and 2GB (#3253).
 - Fixed issues with emrun with terminating target browser process, managing
   lingering sockets and command line quote handling.
 - Fixed a bug where unsigned integer return values in embind could be returned
   as signed (#3249).
 - Improved handling of lost GL contexts.
 - Changed malloc to be fallible (return null on failure) when memory growth is
   enabled (#3253).
 - Fixed a bug with WebIDL not being able to handle enums (#3258).
 - Updated POINTER_MASKING feature to behave as a boolean rather than a mask
   (#3240).
 - Improved "emcmake cmake" on Windows to automatically remove from path any
   entries that contain sh.exe in them, which is not supported by CMake.
 - Fixed an issue with symlink handling in readlink (#3277).
 - Updated SDL2 port to version 6.
 - Removed the obsolete FAST_MEMORY build option.
 - Added reciprocalApproximation and reciprocalSqrtApproximation SIMD intrinsics.
 - Full list of changes:
    - Emscripten: https://github.com/emscripten-core/emscripten/compare/1.29.12...1.30.0
    - Emscripten-LLVM: https://github.com/emscripten-core/emscripten-fastcomp/compare/1.29.12...1.30.0
    - Emscripten-Clang: no changes.

v1.29.12: 3/15/2015
-------------------
 - Fix a bug where SDL_malloc and SDL_free were not available. (#3247)
 - Fix various issues with emrun usage. (#3234)
 - Fixed an off-by-one memory access in native optimizer.
 - Improve emterpreter support.
 - Full list of changes:
    - Emscripten: https://github.com/emscripten-core/emscripten/compare/1.29.11...1.29.12
    - Emscripten-LLVM: no changes.
    - Emscripten-Clang: no changes.

v1.29.11: 3/11/2015
-------------------
 - Remove the requirement to pass -s PRECISE_F32=1 manually when building with
   SIMD support.
 - Fix a temp directory leak that could leave behind empty directories in the
   temp directory after build (#706)
 - Improve support for growable Emscripten heap in asm.js mode.
 - Added a warning message when generating huge asset bundles with file packager.
 - Fixed a bug where emscripten_get_gamepad_status might throw a JS exception if
   called after a gamepad was disconnected.
 - Improve emterpreter sleep support.
 - Optimize code generation when multiple consecutive bitshifts are present.
 - Optimize redundant stack save and restores, and memcpy/memsets.
 - Full list of changes:
    - Emscripten: https://github.com/emscripten-core/emscripten/compare/1.29.10...1.29.11
    - Emscripten-LLVM: https://github.com/emscripten-core/emscripten-fastcomp/compare/1.29.10...1.29.11
    - Emscripten-Clang: no changes.

v1.29.10: 2/19/2015
-------------------
 - Add a warning message when generating code that has a very large number of
   variables, which optimization flags could remove.
 - Improve support for SIMD casts and special loads.
 - Fix the process return code when using EMCONFIGURE_JS=1.
 - Improved the error message in abort().
 - Fix main loop handling during emterpreter sync save/load.
 - Handle emscripten_async_call and friends during sleep, by pausing all
   safeSet*() operations.
 - Add support for Google WTF when building with --tracing.
 - Improve emterpreter stability with fuzzing.
 - Add an option to load the memory initializer file from a typed array (#3187)
 - Remove linker warning message when linking to -lm, since Emscripten includes
   musl that implements the math libraries built-in.
 - Add support for SDL_WM_SetCaption(), which calls to Module['setWindowTitle'],
   or if not present, sets the web page title. (#3192)
 - Full list of changes:
    - Emscripten: https://github.com/emscripten-core/emscripten/compare/1.29.9...1.29.10
    - Emscripten-LLVM: https://github.com/emscripten-core/emscripten-fastcomp/compare/1.29.9...1.29.10
    - Emscripten-Clang: no changes.

v1.29.9: 2/9/2015
-------------------
 - Documented FORCE_ALIGNED_MEMORY to be no longer supported.
 - Fixes issues with native optimizer handling of "if () else {}" statements.
   (#3129)
 - Improved cross-browser support for EMSCRIPTEN_FULLSCREEN_FILTERING_NEAREST.
   (#3165)
 - Added new linker option --profiling-funcs, which generates output that is
   otherwise minified, except that function names are kept intact, for use in
   profilers and getting descriptive call stacks.
 - The Module object is no longer written in global scope. (#3167)
 - Added new emscripten_idb_* API. (#3169)
 - Added new function emscripten_wget_data().
 - Add support for GL_RED with GLES3/WebGL2. (#3176)
 - Added basic WebVR support. (#3177)
 - Full list of changes:
    - Emscripten: https://github.com/emscripten-core/emscripten/compare/1.29.8...1.29.9
    - Emscripten-LLVM: no changes.
    - Emscripten-Clang: no changes.

v1.29.8: 1/31/2015
-------------------
 - Fix a temp file leak with emterpreter. (#3156)
 - Fix a typo that broke glBlitFramebuffer. (#3159)
 - Added scandir() and alphasort() from musl. (#3161)
 - Add a warning if multiple .a files with same basename are being linked
   together. (#2619)
 - Full list of changes:
    - Emscripten: https://github.com/emscripten-core/emscripten/compare/1.29.7...1.29.8
    - Emscripten-LLVM: https://github.com/emscripten-core/emscripten-fastcomp/compare/1.29.7...1.29.8
    - Emscripten-Clang: no changes.

v1.29.7: 1/28/2015
-------------------
 - Fixed an issue with backwards compatibility in emscripten-ports. (#3144)
 - Warn on duplicate entries in archives. (#2619)
 - Removed the MAX_SETJMPS limitation to improve setjmp/longjpmp support.
   (#3151)
 - Improve the native optimizer to not emit empty if clauses in some cases.
   (#3154)
 - Optimize Math.clz32, Math.min, NaN, and inf handling in asm.js.
 - Full list of changes:
    - Emscripten: https://github.com/emscripten-core/emscripten/compare/1.29.6...1.29.7
    - Emscripten-LLVM: https://github.com/emscripten-core/emscripten-fastcomp/compare/1.29.6...1.29.7
    - Emscripten-Clang: no changes.

v1.29.6: 1/23/2015
-------------------
 - Fixed an issue where calling glGen*() when the GL context was lost might
   throw a JS exception, instead a GL_INVALID_OPERATION is now recorded.
 - Improve label handling in native optimizer.
 - Full list of changes:
    - Emscripten: https://github.com/emscripten-core/emscripten/compare/1.29.5...1.29.6
    - Emscripten-LLVM: no changes.
    - Emscripten-Clang: no changes.

v1.29.5: 1/23/2015
-------------------
 - Enable compiling source files with the extension ".c++".
 - Enable versioning of the emscripten ports so that older Emscripten versions
   can keep using older versions of the ports (#3144)
 - Added a whitelist option to emterpreter, a linker flag of form -s
   EMTERPRETIFY_WHITELIST=["symbol1","symbol2"]. (#3129)
 - Improved emscripten_get_pointerlock_status() to always fill the output
   structure even when pointer lock is not supported.
 - Added an environment variable EMCC_NO_OPT_SORT=0/1 option to configure
   whether the generated output should have the functions sorted by length,
   useful for debugging.
 - Added new tool tools/merge_pair.py which allows bisecting differences between
   two output files to find discrepancies.
 - Improved parsing in cashew.
 - Improved output message from emconfigure and emmake when inputs are unexpected.
 - Added built-in asm handler for LLVM fabs operation.
 - Full list of changes:
    - Emscripten: https://github.com/emscripten-core/emscripten/compare/1.29.4...1.29.5
    - Emscripten-LLVM: https://github.com/emscripten-core/emscripten-fastcomp/compare/1.29.4...1.29.5
    - Emscripten-Clang: no changes.

v1.29.4: 1/21/2015
-------------------
 - Added new C <-> JS string marshalling functions asciiToString(),
   stringToAscii(), UTF8ToString(), stringToUTF8() that can be used to copy
   strings across the JS and C boundaries. (#2363)
 - Added new functions lengthBytesUTF8(), lengthBytesUTF16() and
   lengthBytesUTF32() to allow computing the byte lengths of strings in
   different encodings. (#2363)
 - Upgraded SDL2 port to version 4.
 - Add support for saving the emterpreter stack when there are functions
   returning a value on the stack (#3129)
 - Notice async state in emterpreter trampolines (#3129)
 - Optimize SDL1 pixel copying to the screen.
 - Fixed an issue with emterpreter parsing. (#3141)
 - Fixed an issue with native optimizer and -s PPRECISE_F32=1.
 - Full list of changes:
    - Emscripten: https://github.com/emscripten-core/emscripten/compare/1.29.3...1.29.4
    - Emscripten-LLVM: https://github.com/emscripten-core/emscripten-fastcomp/compare/1.29.3...1.29.4
    - Emscripten-Clang: no changes.

v1.29.3: 1/16/2015
-------------------
 - Fixed a bug with OpenGL context initialization enableExtensionsByDefault. (#3135)
 - Fixed an issue with nested if parsing in native optimizer.
 - Full list of changes:
    - Emscripten: https://github.com/emscripten-core/emscripten/compare/1.29.2...1.29.3
    - Emscripten-LLVM: no changes.
    - Emscripten-Clang: no changes.

v1.29.2: 1/16/2015
-------------------
 - Fixed an issue with embind compilation in LLVM 3.5.
 - Fixed an issue with SDL audio queueing stability, which would queue audio too
   eagerly and cause stutter in some applications (#3122, #3124)
 - Enabled native JS optimizer to be built automatically on Windows, requires
   VS2012 or VS2013.
 - Improve error message to reflect the fact that DLOPEN_SUPPORT is currently
   not available (#2365)
 - Improve SIMD load and store support.
 - Upgraded SDL2 port to version 3.
 - Fix a bug with native JS optimizer and braces in nested ifs.
 - Improved emterpreter support.
 - Fixed LLVM 3.5 to build with Visual Studio on Windows (emscripten-fastcomp #61)
 - Full list of changes:
    - Emscripten: https://github.com/emscripten-core/emscripten/compare/1.29.1...1.29.2
    - Emscripten-LLVM: https://github.com/emscripten-core/emscripten-fastcomp/compare/1.29.1...1.29.2
    - Emscripten-Clang: no changes.

v1.29.1: 1/7/2015
-------------------
 - Migrated to upstream PNaCl LLVM+Clang 3.5 from the previous 3.4.
 - Full list of changes:
    - Emscripten: https://github.com/emscripten-core/emscripten/compare/1.29.0...1.29.1
    - Emscripten-LLVM: https://github.com/emscripten-core/emscripten-fastcomp/compare/1.29.0...1.29.1
    - Emscripten-Clang: https://github.com/emscripten-core/emscripten-fastcomp-clang/compare/1.29.0...1.29.1

v1.29.0: 1/7/2015
-------------------
 - Full list of changes:
    - Emscripten: https://github.com/emscripten-core/emscripten/compare/1.28.3...1.29.0
    - Emscripten-LLVM: https://github.com/emscripten-core/emscripten-fastcomp/compare/1.28.3...1.29.0
    - Emscripten-Clang: no changes.

v1.28.3: 1/4/2015
-------------------
 - embuilder.py tool
 - Many fixes for native optimizer on Windows
 - Perform LLVM LTO in a separate invocation of opt, so that it does not mix
   with legalization and other stuff we do at link time
 - Full list of changes:
    - Emscripten: https://github.com/emscripten-core/emscripten/compare/1.28.2...1.28.3
    - Emscripten-LLVM: https://github.com/emscripten-core/emscripten-fastcomp/compare/1.28.2...1.28.3
    - Emscripten-Clang: https://github.com/emscripten-core/emscripten-fastcomp-clang/compare/1.28.2...1.28.3

v1.28.2: 12/17/2014
-------------------
 - Enable native optimizer by default
 - Disable slow2asm legacy testing (asm.js mode in pre-fastcomp)
 - Full list of changes:
    - Emscripten: https://github.com/emscripten-core/emscripten/compare/1.28.1...1.28.2
    - Emscripten-LLVM: https://github.com/emscripten-core/emscripten-fastcomp/compare/1.28.1...1.28.2
    - Emscripten-Clang: no changes.

v1.28.1: 12/15/2014
-------------------
 - Use a lot more MUSL math functions
 - Full list of changes:
    - Emscripten: https://github.com/emscripten-core/emscripten/compare/1.28.0...1.28.1
    - Emscripten-LLVM: https://github.com/emscripten-core/emscripten-fastcomp/compare/1.28.0...1.28.1
    - Emscripten-Clang: no changes.

v1.28.0: 12/12/2014
-------------------
 - Full list of changes:
    - Emscripten: https://github.com/emscripten-core/emscripten/compare/1.27.2...1.28.0
    - Emscripten-LLVM: https://github.com/emscripten-core/emscripten-fastcomp/compare/1.27.2...1.28.0
    - Emscripten-Clang: no changes.

v1.27.2: 12/10/2014
-------------------
 - Added more complete support for SSE1 SIMD intrinsics API. (#2792)
 - Fixed an issue with glTexImage2D on GL_LUMINANCE + GL_FLOAT textures. (#3039)
 - Use the cashew asm.js parser in native optimizer.
 - Fixed issues with IE when running closure minified pages. (#3012)
 - Enabled asm.js validation for SIMD compilation.
 - Full list of changes:
    - Emscripten: https://github.com/emscripten-core/emscripten/compare/1.27.1...1.27.2
    - Emscripten-LLVM: https://github.com/emscripten-core/emscripten-fastcomp/compare/1.27.1...1.27.2
    - Emscripten-Clang: no changes.

v1.27.1: 11/20/2014
-------------------
 - Migrated to upstream PNaCl LLVM+Clang 3.4 from the previous 3.3.
 - Added a FindOpenGL.cmake to support find_package() for OpenGL in CMake scripts.
 - Full list of changes:
    - Emscripten: https://github.com/emscripten-core/emscripten/compare/1.27.0...1.27.1
    - Emscripten-LLVM: https://github.com/emscripten-core/emscripten-fastcomp/compare/1.27.0...1.27.1
    - Emscripten-Clang: https://github.com/emscripten-core/emscripten-fastcomp-clang/compare/1.27.0...1.27.1

v1.27.0: 11/20/2014
-------------------
 - Added new work in progress option -s NATIVE_OPTIMIZER=1 that migrates
   optimizer code from JS to C++ for better performance.
 - Fixed an embind issue when compiling with closure (#2974)
 - Fixed an embind issue with unique_ptr (#2979)
 - Fixed a bug with new GL context initialization in proxy to worker mode.
 - Fixed an issue where GL context event handlers would leak after a GL context
   has been freed.
 - Optimized embind operation in Chrome by avoiding using Function.prototype.bind().
 - Full list of changes:
    - Emscripten: https://github.com/emscripten-core/emscripten/compare/1.26.1...1.27.0
    - Emscripten-LLVM: https://github.com/emscripten-core/emscripten-fastcomp/compare/1.26.1...1.27.0
    - Emscripten-Clang: no changes.

v1.26.1: 11/7/2014
------------------
 - Fixed emscripten::val handle for special js values (#2930)
 - Implemented SDL 1.2 SDL_SetClipRect / SDL_GetClipRect (#2931)
 - Added support for building zlib from Emscripten Ports with linker flag -s USE_ZLIB=1.
 - Improved experimental GLES3 support.
 - Fixed issues with llseek (#2945)
 - Enable using emscripten_get_now() in web workers (#2953)
 - Added stricter input data validation in GL code.
 - Added new HTML5 C API for managing fullscreen mode transitions to resolve
   cross-browser issue #2556 (#2975)
 - Fixed an issue with using structs in va_args (#2923)
 - Full list of changes:
    - Emscripten: https://github.com/emscripten-core/emscripten/compare/1.26.0...1.26.1
    - Emscripten-LLVM: https://github.com/emscripten-core/emscripten-fastcomp/compare/1.26.0...1.26.1
    - Emscripten-Clang: https://github.com/emscripten-core/emscripten-fastcomp-clang/compare/1.26.0...1.26.1

v1.26.0: 10/29/2014
-------------------
 - Fixed an issue where emar would forward --em-config to llvm-ar (#2886)
 - Added a new "emterpreter" feature that allows running Emscripten compiled
   code in interpreted form until asm.js compilation is ready (-s
   EMTERPRETIFY=1).
    - For more information, see
      https://groups.google.com/d/msg/emscripten-discuss/vhaPL9kULxk/_eD2G06eucwJ
 - Added new "Emscripten Ports" architecture that enables building SDL2 with -s
   USE_SDL=2 command line flag.
 - Added support for SDL 1.2 SDL_CreateRGBSurfaceFrom() function.
 - Improved experimental SIMD support.
 - Use only minimum necessary digits to print floating point literals in
   generated JS code for smaller code output.
 - Full list of changes:
    - Emscripten: https://github.com/emscripten-core/emscripten/compare/1.25.2...1.26.0
    - Emscripten-LLVM: https://github.com/emscripten-core/emscripten-fastcomp/compare/1.25.2...1.26.0
    - Emscripten-Clang: no changes.

v1.25.2: 10/16/2014
-------------------
 - Fixed a bug in tmpfile() function not allocating the mode argument correctly.
 - Fixed a bug with handling empty files in IDBFS (#2845)
 - Added an implementation of the utimes() function (#2845)
 - Added experimental WebGL 2.0 support with the linker flag -s USE_WEBGL2=1.
   (#2873)
 - Fixed a UnboundTypeError occurring in embind (#2875)
 - Fixed an error "IndexSizeError: Index or size is negative or greater than the
   allowed amount" being thrown by Emscripten SDL 1.2 surface blit code. (#2879)
 - Fixed a JS minifier issue that generated "x--y from x - -y" (#2869)
 - Added a new emcc command line flag "--cache <dir>" to control the location of
   the Emscripten cache directory (#2816)
 - Implemented SDL_ConvertSurface() and added support for SDL_SRCALPHA in
   SDL_SetAlpha (#2871)
 - Fixed issues with the GL library handling of invalid input values.
 - Optimized SDL copyIndexedColorData function (#2890)
 - Implemented GLES3 emulation for glMapBufferRange() for upcoming WebGL 2
   support, using the -s FULL_ES3=1 linker option.
 - Fixed a bug where setting up and cancelling the main loop multiple times
   would stack up the main loop to be called too frequently (#2839)
 - Introduced a new API emscripten_set_main_loop_timing() for managing the
   Emscripten main loop calling frequency (#2839)
 - Added new optimization flags SDL.discardOnLock and SDL.opaqueFrontBuffer to
   Emscripten SDL 1.2 SDL_LockSurface() and SDL_UnlockSurface() (#2870)
 - Fixed a bug with glfwGetProcAddress().
 - Added option to customize GLOBAL_BASE (the starting address of global
   variables in the Emscripten HEAP).
 - Added the ability to register mouseover and mouseout events from the HTML5
   API.
 - Improved experimental SIMD support.
 - Full list of changes:
    - Emscripten: https://github.com/emscripten-core/emscripten/compare/1.25.1...1.25.2
    - Emscripten-LLVM: no changes.
    - Emscripten-Clang: no changes.

v1.25.1: 10/1/2014
------------------
 - Updated heap resize support code when -s ALLOW_MEMORY_GROWTH=1 is defined.
 - Updated libc++ to new version from upstream svn revision 218372, 2014-09-24.
 - Fixed a bug where building on Windows might generate output JS files with
   incorrect syntax (emscripten-fastcomp #52)
 - Improved experimental SIMD support.
 - Full list of changes:
    - Emscripten: https://github.com/emscripten-core/emscripten/compare/1.25.0...1.25.1
    - Emscripten-LLVM: https://github.com/emscripten-core/emscripten-fastcomp/compare/1.25.0...1.25.1
    - Emscripten-Clang: no changes.


v1.25.0: 9/30/2014
------------------
 - Fixed a warning message with -s EXPORTED_FUNCTIONS.
 - Full list of changes:
    - Emscripten: https://github.com/emscripten-core/emscripten/compare/1.24.1...1.25.0
    - Emscripten-LLVM: no changes.
    - Emscripten-Clang: no changes.

v1.24.1: 9/27/2014
------------------
 - Fixed issues with the tmpnam and tmpfile functions (#2797, 2798)
 - Fixed CMake package find code to not search any system directories, because
   Emscripten is a cross-compiler.
 - Improved support for the proposed solution for heap resizing.
 - Fixed an issue where one could not run a main loop without having first a GL
   context created when -s FULL_ES2 or -s LEGACY_GL_EMULATION were set.
 - For compatibility, Emscripten will no longer warn about missing library files
   for -lGL, -lGLU and -lglut libraries, since Emscripten provides the
   implementation for these without having to explicitly link to anything.
 - Added support for readonly (const) attributes and automatically call
   Pointer_stringify on DOMStrings in WebIDL.
 - Improved SIMD support for the experimental Ecmascript SIMD spec.
 - Added support for GLFW 3.0.
 - Added new Emscripten HTML 5 functions emscripten_set_mouseenter_callback()
   and emscripten_set_mouseleave_callback().
 - Emscripten now recognizes an environment variable
   EMCC_JSOPT_BLACKLIST=a,b,c,d which can be used to force-disable Emscripten to
   skip running specific JS optimization passes. This is intended as a debugging
   aid to help zoom in on JS optimizer bugs when compiling with -O1 and greater.
   (#2819)
 - Fixed a bug where Module['TOTAL_STACK'] was ignored (#2837).
 - Improved SIMD support for the experimental Ecmascript SIMD spec. Preliminary asm.js validation.
 - Full list of changes:
    - Emscripten: https://github.com/emscripten-core/emscripten/compare/1.24.0...1.24.1
    - Emscripten-LLVM: https://github.com/emscripten-core/emscripten-fastcomp/compare/1.24.0...1.24.1
    - Emscripten-Clang: no changes.

v1.24.0: 9/16/2014
------------------
 - Renamed the earlier Module.locateFilePackage() to Module.locateFile() added
   in v1.22.2 to better reflect its extended usage.
 - Improved exceptions support with exception_ptr.
 - Fixed a bug where restoring files from IDBFS would not preserve their file modes.
 - Fixed and issue where one could not pass a null pointer to strftime() function.
 - Improved SIMD support for the experimental Ecmascript SIMD spec.
 - Full list of changes:
    - Emscripten: https://github.com/emscripten-core/emscripten/compare/1.23.5...1.24.0
    - Emscripten-LLVM: https://github.com/emscripten-core/emscripten-fastcomp/compare/1.23.5...1.24.0
    - Emscripten-Clang: no changes.

v1.23.5: 9/12/2014
------------------
 - Added new functions emscripten_get_device_pixel_ratio(),
   emscripten_set_canvas_css_size() and emscripten_get_canvas_css_size() which
   allow handling High DPI options from C code.
 - Fixed bugs with timzone-related functions in the JS-implemented C standard
   library.
 - Implemented clock_gettime(CLOCK_MONOTONIC) and added a new function
   emscripten_get_now_is_monotonic() to query whether the JS-provided timer is
   monotonic or not.
 - Fixed an issue where the user could not pass --llvm-opts=xxx when also
   specifying --llvm-lto=2.
 - Renamed the linker option -profiling to --profiling for consistency. The old
   form is still supported.
 - Formalized the set of valid characters to be used in files passed to the
   file_packager.py (#2765).
 - Implemented SDL function SDL_BlitScaled.
 - Fixed a bug with right modifier keys in SDL.
 - Full list of changes:
    - Emscripten: https://github.com/emscripten-core/emscripten/compare/1.23.4...1.23.5
    - Emscripten-LLVM: no changes.
    - Emscripten-Clang: no changes.

v1.23.4: 9/7/2014
------------------
 - Implemented new targetX and targetY fields for native HTML5 mouse and touch
   events (#2751)
 - Improved SIMD support for the experimental Ecmascript SIMD spec.
 - Full list of changes:
    - Emscripten: https://github.com/emscripten-core/emscripten/compare/1.23.3...1.23.4
    - Emscripten-LLVM: https://github.com/emscripten-core/emscripten-fastcomp/compare/1.23.3...1.23.4
    - Emscripten-Clang: no changes.

v1.23.3: 9/7/2014
------------------
 - Removed the scons-tools SCons build system as unused.
 - Fixed an issue where applications could not handle WebGL context creation
   failures gracefully.
 - Fixed a bug where the stringToC function in ccall/cwrap might not allocate
   enough space to hold unicode strings.
 - Removed CMake from attempting to link to library -ldl when building projects,
   by unsetting CMAKE_DL_LIBS.
 - Fixed a bug where write_sockaddr might return undefined data in its output
   structure.
 - Added a new _experimental_ -s POINTER_MASKING=1 linker option that might help
   JS VMs to optimize asm.js code.
 - Added first version of a memory tracing API to profile memory usage in
   Emscripten applications.
 - Added functions glob and globfree from musl regex library.
 - Improved SIMD support for the experimental Ecmascript SIMD spec.
 - Full list of changes:
    - Emscripten: https://github.com/emscripten-core/emscripten/compare/1.23.2...1.23.3
    - Emscripten-LLVM: https://github.com/emscripten-core/emscripten-fastcomp/compare/1.23.2...1.23.3
    - Emscripten-Clang: no changes.

v1.23.2: 9/2/2014
------------------
 - Adjusted the process and group ids reported by the stub library functions to
   be closer to native unix values.
 - Set stack to be aligned to 16 bytes. (#2721)
 - Fixed a compiler error "unresolved symbol:
   __cxa_decrement_exception_refcount" (#2715)
 - Added a new warning message that instructs that building .so, .dll and .dylib
   files is not actually supported, and is faked for compatibility reasons for
   existing build chains. (#2562)
 - Fixed problems with SDL mouse scrolling (#2643)
 - Implemented OpenAL function alSourceRewind.
 - Removed several old header files from the Emscripten repository that had been
   included for emulation purposes (zlib.h, png.h, tiff.h, tiffio.h), but their
   implementation is not included.
 - Work around an issue in d8 with binary file reading that broke e.g. printf
   when running in d8. (#2731)
 - Rigidified the semantics of Module.preRun and Module.postRun: These must
   always be JS arrays, single functions are not allowed (#2729)
 - Improved compiler warning diagnostics when generating output that will not
   validate as asm.js (#2737)
 - Updated to latest emrun version to enable support for passing arguments with
   hyphens to the program. (#2742)
 - Added Bessel math functions of the first kind  (j0, j1, jn) from musl.
 - Improved SIMD support for the experimental Ecmascript SIMD spec.
 - Full list of changes:
    - Emscripten: https://github.com/emscripten-core/emscripten/compare/1.23.1...1.23.2
    - Emscripten-LLVM: https://github.com/emscripten-core/emscripten-fastcomp/compare/1.23.1...1.23.2
    - Emscripten-Clang: no changes.

v1.23.1: 8/26/2014
------------------
 - Add support for the Chrome variant of the Gamepad API.
 - Updates to SIMD.js support.
 - Implemented glutSetCursor function.
 - Added new link-time options -s NO_FILESYSTEM=1 and -s NO_BROWSER=1 to enable
   reducing output file sizes when those functionalities are not necessary.
 - Added a new option --closure 2 to allow running closure even on the asm.js output.
 - Fixed a regression bug that broke the use of
   emscripten_set_socket_error_callback() in emscripten.h
 - Removed the support for old discontinued Mozilla Audio Data API in src/library_sdl.js.
 - Removed the support for using Web Audio ScriptProcessorNode to stream audio.
 - Improved SDL audio streaming by using the main rAF() callback instead of a
   separate setTimeout() callback to schedule the audio data.
 - Deprecated compiling without typed arrays support.
 - Migrated to using musl PRNG functions. Fixes reported bugs about the quality of randomness (#2341)
 - Improved SIMD support for the experimental Ecmascript SIMD spec.
 - Full list of changes:
    - Emscripten: https://github.com/emscripten-core/emscripten/compare/1.23.0...1.23.1
    - Emscripten-LLVM: https://github.com/emscripten-core/emscripten-fastcomp/compare/1.23.0...1.23.1
    - Emscripten-Clang: no changes.

v1.23.0: 8/21/2014
------------------
 - Added support for array attributes in WebIDL bindings.
 - Allow cloning pointers that are scheduled for deletion in embind, and add
   support for null in embind_repr().
 - Fixed possible issues with rounding and flooring operations.
 - Full list of changes:
    - Emscripten: https://github.com/emscripten-core/emscripten/compare/1.22.2...1.23.0
    - Emscripten-LLVM: no changes.
    - Emscripten-Clang: no changes.

v1.22.2: 8/19/2014
------------------
 - Adds stack overflow checks when building with the link flag -s ASSERTIONS=1.
 - Fix an issue where EM_ASM was not usable with closure when closure removed
   the Module object (#2639)
 - The locale "POSIX" is now recognized (#2636)
 - Fixed a problem with embind on IE11.
 - Added OpenAL functions alSource3i, alListener3f, alGetEnumValue and
   alSpeedOfSound and also recognize ALC_MAX_AUXILIARY_SENDS.
 - Fixed an issue where emcc would create .o files in the current directory when
   compiling multiple code files simultaneously (#2644)
 - The -s PROXY_TO_WORKER1= option now looks for a GET option "?noProxy" in the
   page URL to select at startup time whether proxying should be on or off.
 - Added new functions emscripten_yield, emscripten_coroutine_create and
   emscripten_coroutine_next which implement coroutines when building with the
   -s ASYNCIFY=1 option.
 - Optimized the size of intermediate generated .o files by omitting LLVM debug
   info from them when not needed. (#2657)
 - Fixed WebSocket connection URLs to allow a port number in them, e.g.
   "server:port/addr" (2610)
 - Added support for void* to the WebIDL binder, via the identifier VoidPtr.
 - Optimize emcc to not copy bitcode files around redundantly.
 - Fix stat() to correctly return ENOTDIR when expected (#2669).
 - Fixed issues with nested exception catching (#1714).
 - Increased the minimum size of the Emscripten HEAP to 64k instead of a previous 4k.
 - The {{{ cDefine('name') }}} macros now raise a compile-time error if the
   define name is not found, instead of hiding the error message inside the
   compiled output (#2672)
 - Fixed an issue where --emrun parameter was not compatible with the -s
   PROXY_TO_WORKER=1 option.
 - Improved WebGL support when compiling with the PROXY_TO_WORKER=1 option.
 - Fixed a regression issue with the handling of running dtors of classes that
   use virtual inheritance. (#2682)
 - Added an option Module.locateFilePackage() as a means to customize where data
   files are found in relative to the running page (#2680). NOTE: This parameter
   was later renamed to Module.locateFile() instead in release 1.24.0.
 - Fixed a bug where OpenAL sources would not properly delete.
 - Fixed a bug with upstream libc++ on std::map, std::multimap and
   std::unordered_map self-assignment
   (http://llvm.org/bugs/show_bug.cgi?id=18735)
 - Allow using __asm__ __volatile__("": : :"memory") as a compile-time
   reordering barrier (#2647)
 - Full list of changes:
    - Emscripten: https://github.com/emscripten-core/emscripten/compare/1.22.1...1.22.2
    - Emscripten-LLVM: https://github.com/emscripten-core/emscripten-fastcomp/compare/1.22.1...1.22.2
    - Emscripten-Clang: no changes.

v1.22.1: 8/7/2014
------------------
 - Added support for prefixing functions with '$' in JS libraries, in order to
   cause them not be prefixed with '_' when compiling.
 - Improved WebIDL compiler to support enums.
 - Fixed a bug with emscripten_force_exit() that would throw an exception (#2629).
 - Fixed setlocale() when setting a bad locale. (#2630)
 - Fixed a compiler miscompilation bug when optimizing loops. (#2626)
 - Fixed an issue with rethrowing an exception (#2627)
 - Fixed a bug where malloc()ing from JS code would leak memory if the C/C++
   side does not use malloc() (#2621)
 - Removed an unnecessary assert() in glReadPixels, and improved it to support
   more texture pixel types.
 - Fixed a bug with std::locale accepting unknown locale names (#2636)
 - Added support for WebIDL binder to work with Closure (#2620)
 - Added no-op SDL IMG_Quit() and TTF_Quit() symbols.
 - Migrated to building libcxx and libcxxapi with -Oz optimization flags.
 - Full list of changes:
    - Emscripten: https://github.com/emscripten-core/emscripten/compare/1.22.0...1.22.1
    - Emscripten-LLVM: no changes.
    - Emscripten-Clang: no changes.

v1.22.0: 8/5/2014
------------------
 - Added support to emrun to dump files to the local filesystem for debugging
   purposes.
 - Implemented emscripten_wget in ASYNCIFY mode.
 - Improved extension catching support (#2616)
 - Fixed .a link groups to also work when linking to bitcode. (#2568)
 - Full list of changes:
    - Emscripten: https://github.com/emscripten-core/emscripten/compare/1.21.10...1.22.0
    - Emscripten-LLVM: https://github.com/emscripten-core/emscripten-fastcomp/compare/1.21.10...1.22.0
    - Emscripten-Clang: no changes.

v1.21.10: 7/29/2014
-------------------
 - Fixed a Windows-specific issue where the generated output files might contain
   line endings of form \r\r\n. This caused browser debuggers to get confused
   with line numbers. (#2133)
 - Improved the node.js workaround introduced in v1.21.8.
 - Implemented new HTML5 API for direct WebGL context creation, emscripten_webgl_*().
 - Fixed a bug when loading in node.js and loaded by another module (#2586)
 - Full list of changes:
    - Emscripten: https://github.com/emscripten-core/emscripten/compare/1.21.9...1.21.10
    - Emscripten-LLVM: no changes.
    - Emscripten-Clang: no changes.

v1.21.9: 7/28/2014
------------------
 - Fixed issues with exception catching. (#2531)
 - Full list of changes:
    - Emscripten: https://github.com/emscripten-core/emscripten/compare/1.21.8...1.21.9
    - Emscripten-LLVM: no changes.
    - Emscripten-Clang: no changes.

v1.21.8: 7/28/2014
------------------
 - Fixed an issue when using --embed-file to embed very large files.
 - Worked around a Windows node.js bug where the compiler output might get cut
   off when the compilation ends in an error.
   (https://github.com/joyent/node/issues/1669)
 - Full list of changes:
    - Emscripten: https://github.com/emscripten-core/emscripten/compare/1.21.7...1.21.8
    - Emscripten-LLVM: https://github.com/emscripten-core/emscripten-fastcomp/compare/1.21.7...1.21.8
    - Emscripten-Clang: no changes.

v1.21.7: 7/25/2014
------------------
 - Added new environment varaible EMCC_ONLY_FORCED_STDLIBS which can be used to
   restrict to only linking to the chosen set of Emscripten-provided libraries.
   (See also EMCC_FORCE_STDLIBS)
 - Adjusted argv[0] and environment variables USER, HOME, LANG and _ to report a
   more convenient set of default values. (#2565)
 - Fixed an issue where the application could not use environ without also
   referring to getenv() (#2557)
 - Fixed an issue with IDBFS running in web workers.
 - Print out an error if IDBFS is used without IDB support.
 - Fixed calling Runtime.getFuncWrapper() when -s ALIASING_FUNCTION_POINTERS=1 (#2010)
 - Fixed an issue where deleting files during directory iteration would produce
   incorrect iteration results (#2528)
 - Fixed support for strftime with %z and %Z (#2570)
 - Fixed a bug with truncate() throwing an exception (#2572)
 - Improved the linker to generate warning messages if user specifies -s X=Y
   linker flags that do not exist (#2579)
 - Fixed an issue with creating read-only files (#2573)
 - Added first implementation for the ASYNCIFY option, which splits up
   synchronous blocking loops to asynchronous execution. For more information on
   this approach, see https://github.com/emscripten-core/emscripten/wiki/Asyncify
 - Full list of changes:
    - Emscripten: https://github.com/emscripten-core/emscripten/compare/1.21.6...1.21.7
    - Emscripten-LLVM: https://github.com/emscripten-core/emscripten-fastcomp/compare/1.21.6...1.21.7
    - Emscripten-Clang: no changes.

v1.21.6: 7/22/2014
------------------
 - Separated OpenAL AL and ALC errors to properly separate fields.
 - When using EGL to initialize a GL context, initialize a stencil buffer to the
   context as well, since proper EGL context choosing is not yet implemented.
 - Added new linker flag -s DEMANGLE_SUPPORT to choose whether to compile the
   application with libcxxabi-provided demangling support ___cxa_demangle().
 - Fixed a problem where calling stat() on a nonexisting file in the runtime VFS
   would result in an exception being thrown. (#2552)
 - When using the -v flag, no longer retain intermediate compilation files. To
   preserve the intermediate files, set the EMCC_DEBUG=1 environment variable.
   (#2538)
 - Added a new HTML setting Module.memoryInitializerPrefixURL which specifies a
   prefix for where the memory initializer file .mem.js should be loaded from
   (#2542)
 - Implemented eglReleaseThread to work according to spec.
 - Implemented a new function emscripten_force_exit() which immediately shuts
   down the C runtime.
 - Fixed a bug with exception handling that resulted in an error unresolved
   symbol: _ZTISt13bad_exception (#2560)
 - Full list of changes:
    - Emscripten: https://github.com/emscripten-core/emscripten/compare/1.21.5...1.21.6
    - Emscripten-LLVM: no changes.
    - Emscripten-Clang: no changes.

v1.21.5: 7/21/2014
------------------
 - Added support for glDrawBuffers with the WEBGL_draw_buffers extension.
 - Added stub implementation for eglReleaseThread.
 - Fixed a bug where passing -E to emcc used the system include headers instead
   of the built-in ones. (#2534)
 - Fixed the stacktrace() function to work on MSIE as well.
 - Removed the zlib.h header file from system include directory, since
   Emscripten does not provide an implementation of zlib built-in.
 - Added support for __cxa_bad_typeid (#2547)
 - Fixed an internal compiler crash with a certain pattern involving optimized
   builds and int64_t (#2539)
 - Fixed an issue with -s EXCEPTION_CATCHING_WHITELIST handling where an
   extension that was a substring of another might get erroneously handled.
 - Full list of changes:
    - Emscripten: https://github.com/emscripten-core/emscripten/compare/1.21.4...1.21.5
    - Emscripten-LLVM: https://github.com/emscripten-core/emscripten-fastcomp/compare/1.21.4...1.21.5
    - Emscripten-Clang: no changes.

v1.21.4: 7/17/2014
------------------
 - Implemented the getsockopt() function.
 - Added new event callback functions emscripten_set_socket_xx_callback() that
   allow listening to WebSocket events in an asynchronous manner.
 - Greatly improved CMake support, now various forms of configure-time test
   builds are supported, and the default extension is set to ".js"
 - Prohibit the virtual filesystem from creating files with name '.' or '..' at
   runtime.
 - Have runtime mkdir() function call normalize the path to be created before
   creation.
 - Fixed an issue with omitting the third paramter in cwrap() call (#2511).
 - Fixed an issue where mouse event handling would throw an exception if the
   page did not contain a canvas object.
 - Fixed a GL initialization problem when user has extended Array with custom
   functions (#2514)
 - Added new compiler defines __EMSCRIPTEN_major__, __EMSCRIPTEN_minor__ and
   __EMSCRIPTEN_tiny__ which communicate the compiler version major.minor.tiny
   to compiled applications (#2343)
 - Fixed a bug where emrun did not properly capture the exit code when exit
   runtime via not calling exit().
 - Fixed an error message when symlinkin invalid filenams at runtime.
 - Fixed a bug in EGL context creation that parsed the input context creation
   parameters with wrong terminator.
 - Improved ffdb.py to be smarter when to attempt port forwarding to connect to
   a FFOS device DevTools port.
 - Implemented strsignal() function (#2532)
 - Full list of changes:
    - Emscripten: https://github.com/emscripten-core/emscripten/compare/1.21.3...1.21.4
    - Emscripten-LLVM: no changes.
    - Emscripten-Clang: no changes.

v1.21.3: 7/10/2014
------------------
 - Added implementations for SDL function SDL_AudioQuit and SDL_VideoQuit.
 - Fix an issue with the optimizeShifts optimization enabled in previous version.
 - Fixed the -s RELOOPER command line parameter to work.
 - Fixed a bug where building the system libc migt result in a compiler deadlock
   on Windows.
 - Removed emcc from trying to link in .dll files as static libraries on
   Windows.
 - Added support for GL_HALF_FLOAT_OES.
 - Fixed a bug where emcmake did not work on Windows.
 - Use multithreaded compilation to build libc.
 - Fixed an issue where the GL interop library could throw an exception in an
   error condition, instead of raising a GL error.
 - Full list of changes:
    - Emscripten: https://github.com/emscripten-core/emscripten/compare/1.21.2...1.21.3
    - Emscripten-LLVM: no changes.
    - Emscripten-Clang: no changes.

v1.21.2: 7/5/2014
------------------
 - Improved the checks that detect that code is run only while the runtime is
   initialized.
 - The memory initializer file (.mem.js) is now emitted by default when
   compiling with at least -O2 optimization level.
 - Fixed a performance issue where built-in math functions (Math.sqrt, etc.)
   took a slightly slower path (#2484).
 - Added support for the ffs libc function.
 - Re-enabled optimizeShifts optimization when not compiling for asm.js (#2481)
 - Full list of changes:
    - Emscripten: https://github.com/emscripten-core/emscripten/compare/1.21.1...1.21.2
    - Emscripten-LLVM: no changes.
    - Emscripten-Clang: no changes.

v1.21.1: 7/3/2014
------------------
 - Fixed an issue where wrong python interpreter could get invoked on Windows
   when both native and cygwin python were installed.
 - Updated musl from version 0.9.13 to version 1.0.3.
 - Full list of changes:
    - Emscripten: https://github.com/emscripten-core/emscripten/compare/1.21.0...1.21.1
    - Emscripten-LLVM: no changes.
    - Emscripten-Clang: no changes.

v1.21.0: 7/2/2014
------------------
 - Enable memory init files (.mem) by default in optimized builds (-O2+), as if
   --memory-init-file 1  is specified. This makes the default behavior on
   optimized builds emit smaller and faster-to-load code, but does require that
   you ship both a .js and a .mem file (if you prefer not to, can use
   --memory-init-file 1  ).
 - Implemented new SDL 1.2 functions SDL_GetRGB, SDL_GetRGBA and SDL_putenv.
 - Added support for /dev/random, /dev/urandom and C++11 std::random_device,
   which will use cryptographically secure random api if available. (#2447)
 - Added support for CMake find_path() directive.
 - Added support for std::unique_ptr in embind.
 - Improved Windows support for ffdb.py.
 - Implemented the clip_rect structure for created SDL surfaces.
 - Fixed a regression with SDL touch events (#2466)
 - Added support for C++11 std::thread::hardware_concurrency which backs to
   navigator.hardwareConcurrency. See
   http://wiki.whatwg.org/wiki/Navigator_HW_Concurrency (#2456)
 - Optimized embind code generation with constexprs.
 - Enabled the use of Runtime.add&removeFunction when closure minification is
   active (#2446)
 - Implemented support for accessing WebGL when building via the proxy to worker
   architecture.
 - Full list of changes:
    - Emscripten: https://github.com/emscripten-core/emscripten/compare/1.20.0...1.21.0
    - Emscripten-LLVM: no changes.
    - Emscripten-Clang: no changes.

v1.20.0: 6/13/2014
------------------
 - Optimize in-memory virtual filesystem performance when serialized to an IndexedDB.
 - Fixed memcpy regression with ta0 and ta1 modes.
 - Fixed an issue with line numbers being messed up when generating source maps (#2410)
 - Fixed an ffdb logging bug that could cause it to drop messages if they were
   being received too fast. Added support getting memory and system descriptions
   with ffdb.
 - Added a new extension to SDL "emscripten_SDL_SetEventHandler()" which enabled
   application to perform SDL event handling inside a JS event handler to
   overcome browser security restrictions. (#2417)
 - Full list of changes:
    - Emscripten: https://github.com/emscripten-core/emscripten/compare/1.19.2...1.20.0
    - Emscripten-LLVM: no changes.
    - Emscripten-Clang: no changes.

v1.19.2: 6/9/2014
------------------
 - Updated CMake support for response file handling.
 - Fixed issues with glfwGetProcAddress and glfwSetWindowSizeCallback.
 - Fixed an issue with regexes that caused issues on IE11 runtime (#2400)
 - Added a new functions emscripten_get_preloaded_image_data() and
   emscripten_get_preloaded_image_data_from_FILE() to obtain pixel data of
   preloaded images.
 - Greatly improved ffdb capabilities to operate a FFOS device.
 - Fixed a Windows-specific bug where the user temp directory was littered with
   temporary .rsp files that did not get cleaned up.
 - Improved SIMD support.
 - Full list of changes:
    - Emscripten: https://github.com/emscripten-core/emscripten/compare/1.19.1...1.19.2
    - Emscripten-LLVM: https://github.com/emscripten-core/emscripten-fastcomp/compare/1.19.1...1.19.2
    - Emscripten-Clang: no changes.

v1.19.1: 6/3/2014
------------------
 - Migrate to using musl sscanf and sprintf and the family that writes to
   memory, and not directly to the filesystem.
 - Improve the error messages from -s SAFE_HEAP_ACCESS=1 runtime checks.
 - Added new linker flag -s NO_DYNAMIC_EXECUTION=1 which removes the use of
   eval() and new Function() in the generated output. For more information, see
   "Eval and related functions are disabled" in
   https://developer.chrome.com/extensions/contentSecurityPolicy .
 - Fixed a compiler issue when very large double constants are present. (#2392)
 - Full list of changes:
    - Emscripten: https://github.com/emscripten-core/emscripten/compare/1.19.0...1.19.1
    - Emscripten-LLVM: no changes.
    - Emscripten-Clang: no changes.

v1.19.0: 5/29/2014
------------------
 - Added an error message to signal that linkable modules are not supported in fastcomp.
 - Fixed a miscompilation issue that resulted in an error "SyntaxError: invalid
   increment operand" and a statement +(+0) being generated (#2314)
 - Make optimized compiler output smaller by running the shell code through
   uglify when not using closure.
 - Fixed a crash in SDL audio loading code introduced in v1.18.3
 - Fixed an issue where glTex(Sub)Image2D might throw an exception on error,
   instead of setting glGetError().
 - Added new typedefs emscripten_align1_short, emscripten_align{1/2}_int,
   emscripten_align{1/2}_float and emscripten_align{1/2/4}_double to ease
   signaling the compiler that unaligned data is present. (#2378)
 - Fixed an embind issue with refcount tracking on smart pointers.
 - Full list of changes:
    - Emscripten: https://github.com/emscripten-core/emscripten/compare/1.18.4...1.19.0
    - Emscripten-LLVM: https://github.com/emscripten-core/emscripten-fastcomp/compare/1.18.4...1.19.0
    - Emscripten-Clang: no changes.

v1.18.4: 5/27/2014
------------------
 - Fixed error message on unsupported linking options (#2365)
 - Updated embind to latest version from IMVU upstream.
 - Fixed an issue where source maps did not load properly in Firefox.
 - Added a more descriptive error message to fastcomp when MAX_SETJMPS limit is
   violated. (#2379)
 - Full list of changes:
    - Emscripten: https://github.com/emscripten-core/emscripten/compare/1.18.3...1.18.4
    - Emscripten-LLVM: https://github.com/emscripten-core/emscripten-fastcomp/compare/1.18.3...1.18.4
    - Emscripten-Clang: no changes.

v1.18.3: 5/21/2014
------------------
 - Added support to emcc command line for "archive groups": -Wl,--start-group
   and -Wl,--end-group
 - Greatly optimized ccall and cwrap implementations.
 - Added new support for SDL_Mix backend to use WebAudio to play back audio clips.
 - Fixed a registerizeHarder issue with elimination of conditional expressions.
 - Migrated single-character standard C functions (islower, tolower, and the
   family) to use musl implementations.
 - Updated relooper to not optimize out breaks if it causes excessive nesting.
 - Full list of changes:
    - Emscripten: https://github.com/emscripten-core/emscripten/compare/1.18.2...1.18.3
    - Emscripten-LLVM: https://github.com/emscripten-core/emscripten-fastcomp/compare/1.18.2...1.18.3
    - Emscripten-Clang: no changes.

v1.18.2: 5/19/2014
------------------
 - Fixed a problem which blocked user applications from handling WebGL context
   loss events themselves.
 - Added a new HTML5 api function emscripten_is_webgl_context_lost() which
   allows polling for context loss in addition to receiving events.
 - Improved async wget progress events to work better across browsers.
 - Improved WebIDL binder support.
 - Added new typeof() function to emscripten::val.
 - Added support for SDL window events SDL_WINDOWEVENT_FOCUS_GAINED,
   SDL_WINDOWEVENT_FOCUS_LOST, SDL_WINDOWEVENT_SHOWN, SDL_WINDOWEVENT_HIDDEN.
 - Fixed a compiler miscompilation on unsigned i1 bitcasts (#2350)
 - Fixed a compiler bug where doubles in varargs might not get 8-byte aligned (#2358)
 - Full list of changes:
    - Emscripten: https://github.com/emscripten-core/emscripten/compare/1.18.1...1.18.2
    - Emscripten-LLVM: https://github.com/emscripten-core/emscripten-fastcomp/compare/1.18.1...1.18.2
    - Emscripten-Clang: no changes.

v1.18.1: 5/12/2014
------------------
 - Fixed an issue where the mouse wheel scroll did not work with SDL.
 - Fixed an issue with emscripten_async_wget, which undesirably expected that
   the string pointer passed to it stayed alive for the duration of the
   operation (#2349)
 - Emscripten now issues a warning message when the EXPORTED_FUNCTIONS list
   contains invalid symbol names (#2338)
 - Full list of changes:
    - Emscripten: https://github.com/emscripten-core/emscripten/compare/1.18.0...1.18.1
    - Emscripten-LLVM: no changes.
    - Emscripten-Clang: no changes.

v1.18.0: 5/10/2014
------------------
 - Enable support for low-level C<->JS interop to marshall 64 bit integers from
   C to JS.
 - Fixed an issue that caused some programs to immediately run out of memory
   "(cannot enlarge memory arrays)" at startup. (#2334)
 - Fixed a crash issue with generated touch events that didn't correspond to a real touch.
 - Full list of changes:
    - Emscripten: https://github.com/emscripten-core/emscripten/compare/1.17.0...1.18.0
    - Emscripten-LLVM: https://github.com/emscripten-core/emscripten-fastcomp/compare/1.17.0...1.18.0
    - Emscripten-Clang: no changes.

v1.17.0: 5/6/2014
------------------
 - Enabled asm.js compilation and -s PRECISE_F32 support when using embind.
 - Improved relooper to emit switches in many-entried blocks.
 - Fixed a GLFW bug where mouse wheel direction was reversed.
 - Fixed glfwGetKey to work even when no callback is registered with
   glfwGetKeyCallback (#1320)
 - Added a new tool 'webidl_binder' that generates C <-> JS interop code from
   WebIDL descriptions.
 - Fix emscripten compilation to work on pages that don't contain a HTML canvas.
 - Added a new error message to default shell when an uncaught exception is thrown.
 - Improved error diagnostics reported by -s SAFE_HEAP=1.
 - Added support for registering callbacks hook to VFS file open, write, move,
   close and delete.
 - Added embind support to std::basic_string<unsigned char>
 - By default, the C runtime will no longer exit after returning from main()
   when safeSetTimeout() or safeSetInterval() is used.
 - Fixed an issue with sscanf formatting (#2322)
 - Fixed an issue where precompiled headers were given a wrong output filename (#2320)
 - Enabled registerizeHarder optimization pass to work when outlining is enabled.
 - Fixed an issue with strptime month handling (#2324)
 - Added an initial implementation of a new tool 'ffdb' which can be used to
   operate a Firefox OS phone from the command line.
 - Fixed a compiler crash on assertion failure '!contains(BranchesOut, Target)'
   (emscripten-fastcomp #32)
 - Added a new ABI to Clang that targets Emscripten specifically. Stop aligning
   member functions to save some space in the function table array.
 - Full list of changes:
    - Emscripten: https://github.com/emscripten-core/emscripten/compare/1.16.0...1.17.0
    - Emscripten-LLVM: https://github.com/emscripten-core/emscripten-fastcomp/compare/1.16.0...1.17.0
    - Emscripten-Clang: https://github.com/emscripten-core/emscripten-fastcomp-clang/compare/1.16.0...1.17.0

v1.16.0: 4/16/2014
------------------
 - Removed browser warnings message in VFS library about replacing __proto__ performance issue.
 - Full list of changes:
    - Emscripten: https://github.com/emscripten-core/emscripten/compare/1.15.1...1.16.0
    - Emscripten-LLVM: no changes.
    - Emscripten-Clang: https://github.com/emscripten-core/emscripten-fastcomp-clang/compare/1.15.1...1.16.0

v1.15.1: 4/15/2014
------------------
 - Added support for SDL2 touch api.
 - Added new user-controllable emdind-related define #define
   EMSCRIPTEN_HAS_UNBOUND_TYPE_NAMES, which allows optimizing embind for minimal
   size when std::type_info is not needed.
 - Fixed issues with CMake support where CMAKE_AR and CMAKE_RANLIB were not
   accessible from CMakeLists.txt files.
 - Full list of changes:
    - Emscripten: https://github.com/emscripten-core/emscripten/compare/1.15.0...1.15.1
    - Emscripten-LLVM: no changes.
    - Emscripten-Clang: no changes.

v1.15.0: 4/11/2014
------------------
 - Fix outlining feature for functions that return a double (#2278)
 - Added support for C++11 atomic constructs (#2273)
 - Adjusted stdout and stderr stream behavior in the default shell.html to
   always print out to both web page text log box, and the browser console.
 - Fixed an issue with loop variable optimization.
 - Full list of changes:
    - Emscripten: https://github.com/emscripten-core/emscripten/compare/1.14.1...1.15.0
    - Emscripten-LLVM: https://github.com/emscripten-core/emscripten-fastcomp/compare/1.14.1...1.15.0
    - Emscripten-Clang: https://github.com/emscripten-core/emscripten-fastcomp-clang/compare/1.14.1...1.15.0

v1.14.1: 4/8/2014
------------------
 - Added new command line utility 'emcmake', which can be used to call
   emconfigure for cmake.
 - Added a new emcc command line parameter '--valid-abspath', which allows
   selectively suppressing warning messages that occur when using absolute path
   names in include and link directories.
 - Added a new emcc linker command line parameter '--emit-symbol-map', which
   will save a map file between minified global names and the original function
   names.
 - Fixed an issue with --default-object-ext not always working properly.
 - Added optimizations to eliminate redundant loop variables and redundant
   self-assignments.
 - Migrated several libc functions to use compiled code from musl instead of
   handwritten JS implementations.
 - Improved embind support.
 - Renamed the EM_ASM_() macro to the form EM_ASM_ARGS().
 - Fixed mouse button ordering issue in glfw.
 - Fixed an issue when creating a path name that ends in a slash (#2258, #2263)
 - Full list of changes:
    - Emscripten: https://github.com/emscripten-core/emscripten/compare/1.14.0...1.14.1
    - Emscripten-LLVM: https://github.com/emscripten-core/emscripten-fastcomp/compare/1.14.0...1.14.1
    - Emscripten-Clang: no changes.

v1.14.0: 3/25/2014
------------------
 - Added new emcc linker command line option '-profiling', which defaults JS
   code generation options suited for benchmarking and profiling purposes.
 - Implemented the EGL function eglWaitGL().
 - Fixed an issue with the HTML5 API that caused the HTML5 event listener unregistration to fail.
 - Fixed issues with numpad keys in SDL support library.
 - Added a new JS optimizer pass 'simplifyIfs', which is run when -s
   SIMPLIFY_IFS=1 link flag is set and -g is not specified. This pass merges
   multiple nested if()s together into single comparisons, where possible.
 - Removed false positive messages on missing internal "emscripten_xxx" symbols at link stage.
 - Updated to latest relooper version.
 - Full list of changes:
    - Emscripten: https://github.com/emscripten-core/emscripten/compare/1.13.2...1.14.0
    - Emscripten-LLVM: https://github.com/emscripten-core/emscripten-fastcomp/compare/1.13.2...1.14.0
    - Emscripten-Clang: no changes.

v1.13.2: 3/15/2014
------------------
 - Fixed issues with SDL audio on Safari.
 - Fixed issues with HTML5 API mouse scroll events on Safari.
 - Fixed issues with HTML5 fullscreen requests in IE11.
 - Enabled support for emscripten_get_callstack on IE10+.
 - Fixed issues with Closure symbol minification.
 - Further improved em_asm()-related error messages.
 - Updated to latest relooper version.
 - Full list of changes:
    - Emscripten: https://github.com/emscripten-core/emscripten/compare/1.13.1...1.13.2
    - Emscripten-LLVM: https://github.com/emscripten-core/emscripten-fastcomp/compare/1.13.1...1.13.2
    - Emscripten-Clang: no changes.

v1.13.1: 3/10/2014
------------------
 - Disallow C implicit function declarations by making it an error instead of a
   warning by default. These will not work with Emscripten, due to strict
   Emscripten signature requirements when calling function pointers (#2175).
 - Allow transitioning to full screen from SDL as a response to mouse press
   events.
 - Fixed a bug in previous 1.13.0 release that broke fullscreen transitioning
   from working.
 - Fixed emscripten/html5.h to be used in C source files.
 - Fix an issue where extraneous system libraries would get included in the
   generated output (#2191).
 - Added a new function emscripten_async_wget2_data() that allows reading from
   an XMLHTTPRequest directly into memory while supporting advanced features.
 - Fixed esc key code in GLFW.
 - Added new emscripten_debugger() intrinsic function, which calls into JS
   "debugger;" statement to break into a JS debugger.
 - Fixed varargs function call alignment of doubles to 8 bytes.
 - Switched to using default function local stack alignment to 16 bytes to be SIMD-friendly.
 - Improved error messages when user code has a syntax error in em_asm() statements.
 - Switched to using a new custom LLVM datalayout format for Emscripten. See
   https://github.com/emscripten-core/emscripten-fastcomp/commit/65405351ba0b32a8658c65940e0b65ceb2601ad4
 - Optimized function local stack space to use fewer temporary JS variables.
 - Full list of changes:
    - Emscripten: https://github.com/emscripten-core/emscripten/compare/1.13.0...1.13.1
    - Emscripten-LLVM: https://github.com/emscripten-core/emscripten-fastcomp/compare/1.13.0...1.13.1
    - Emscripten-Clang: https://github.com/emscripten-core/emscripten-fastcomp-clang/compare/1.13.0...1.13.1

v1.13.0: 3/3/2014
------------------
 - Fixed the deprecated source mapping syntax warning.
 - Fixed a buffer overflow issue in emscripten_get_callstack (#2171).
 - Added support for -Os (optimize for size) and -Oz (aggressively optimize for
   size) arguments to emcc.
 - Fixed a typo that broko the call signature of glCompressedTexSubImage2D()
   function (#2173).
 - Added new browser fullscreen resize logic that always retains aspect ratio
   and adds support for IE11.
 - Improve debug messaging with bad function pointer calls when -s ASSERTIONS=2
   is set.
 - Full list of changes: https://github.com/emscripten-core/emscripten/compare/1.12.3...1.13.0

v1.12.3: 2/27/2014
------------------
 - Fixed alcOpenDevice on Safari.
 - Improved the warning message on missing symbols to not show false positives (#2154).
 - Improved EmscriptenFullscreenChangeEvent HTML5 API structure to return
   information about HTML element and screen sizes for convenience.
 - Full list of changes: https://github.com/emscripten-core/emscripten/compare/1.12.2...1.12.3

v1.12.2: 2/25/2014
------------------
 - Added better warning message if Emscripten, LLVM and Clang versions don't match.
 - Introduced the asmjs-unknown-emscripten target triple that allows
   specializing LLVM codegen for Emscripten purposes.
 - Full list of changes: https://github.com/emscripten-core/emscripten/compare/1.12.1...1.12.2

v1.12.1: 2/25/2014
------------------
 - TURNED ON FASTCOMP BY DEFAULT. This means that you will need to migrate to
   fastcomp-clang build. Either use an Emscripten SDK distribution, or to build
   manually, see
   http://kripken.github.io/emscripten-site/docs/building_from_source/LLVM-Backend.html
   for info.
 - Migrate to requiring Clang 3.3 instead of Clang 3.2. The fastcomp-clang
   repository by Emscripten is based on Clang 3.3.
 - Deprecated old Emscripten libgc implementation.
 - asm.js will now be always enabled, even in -O0 builds in fastcomp.
 - Remove support for -s RUNTIME_TYPE_INFO, which is unsupported in fastcomp.
 - Added a new "powered by Emscripten" logo.
 - Updated default shell.html graphical layout.
 - Added new macro EM_ASM_, which allows sending values to JS without returning anything.
 - Deprecated the jcache compiler option. It should not be needed anymore.
 - Added support for fetching callstack column information in Firefox 30 in emscripten_get_callstack.
 - Fix issues with missing exceptions-related symbols in fastcomp.
 - Full list of changes: https://github.com/emscripten-core/emscripten/compare/1.12.0...1.12.1

v1.12.0: 2/22/2014
------------------
 - Improved the runtime abort error message when calling an invalid function
   pointer if compiled with -s ASSERTIONS=1 and 2. This allows the developer to
   better deduce errors with bad function pointers or function pointers casted
   and invoked via a wrong signature.
 - Added a new api function emscripten_set_main_loop_arg, which allows passing a
   userData pointer that will be carried via the function call, useful for
   object-oriented encapsulation purposes (#2114).
 - Fixed CMake MinSizeRel configuration type to actually optimize for minimal size with -Os.
 - Added support for GLES2 VAO extension OES_vertex_array_object for browsers that support it.
 - Fix issues with emscripten/html5.f when compiled with the SAFE_HEAP option.
 - Full list of changes: https://github.com/emscripten-core/emscripten/compare/1.11.1...1.12.0

v1.11.1: 2/19/2014
------------------
 - Improved eglSwapBuffers to be spec-conformant.
 - Fixed an issue with asm.js validation and va_args (#2120).
 - Fixed asm.js validation issues found with fuzzing.
 - Added new link-time compiler flag -s RETAIN_COMPILER_SETTINGS=1, which
   enables a runtime API for querying which Emscripten settings were used to
   compile the file.
 - Full list of changes: https://github.com/emscripten-core/emscripten/compare/1.11.0...1.11.1

v1.11.0: 2/14/2014
------------------
 - Implemented some new SDL library functions.
 - Renamed standard file descriptors to have handles 0, 1 and 2 rather than 1, 2
   and 3 to coincide with unix numbering.
 - Improved embind support with smart pointers and mixins.
 - Improved the registerization -O3 optimization pass around switch-case constructs.
 - Upper-case files with suffix .C are now also recognized (#2109).
 - Fixed an issue with glGetTexParameter (#2112).
 - Improved exceptions support in fastcomp.
 - Added new linker option -s NO_EXIT_RUNTIME=1, which can be used to set a
   default value for the Module["noExitRuntime"] parameter at compile-time.
 - Improved SDL audio buffer queueing when the sample rate matches the native
   web audio graph sample rate.
 - Added an optimization that removes redundant Math.frounds in -O3.
 - Improved the default shell.html file.
 - Full list of changes: https://github.com/emscripten-core/emscripten/compare/1.10.4...1.11.0

v1.10.4: 2/10/2014
------------------
 - Added support for legacy GL emulation in fastcomp.
 - Deprecated the --split-js compiler option. This is not supported in fastcomp.
 - Full list of changes: https://github.com/emscripten-core/emscripten/compare/1.10.3...1.10.4

v1.10.3: 2/9/2014
------------------
 - Work on supporting GL/EGL GetProcAddress.
 - Fixed issues with shared lib linking support.
 - Full list of changes: https://github.com/emscripten-core/emscripten/compare/1.10.2...1.10.3

v1.10.2: 2/7/2014
------------------
 - Added basic FS unmount support.
 - Improved screen orientation lock API to return a success code.
 - Added PRECISE_F32 support to fastcomp.
 - Fixed issues in fastcomp related to special floating point literal
   serialization.
 - Improved SDL audio buffer queueing.
 - Added new link-time option -s WARN_UNALIGNED=1 to fastcomp to report compiler
   warnings about generated unaligned memory accesses, which can hurt
   performance.
 - Optimized libc strcmp and memcmp with the implementations from musl libc.
 - Optimized libc memcpy and memset to back to native code for large buffer sizes.
 - Full list of changes: https://github.com/emscripten-core/emscripten/compare/1.10.1...1.10.2

v1.10.1: 1/31/2014
------------------
 - Improve srand() and rand() to be seedable and use a Linear Congruential
   Generator (LCG) for the rng generation for performance.
 - Improved OpenAL library support.
 - Full list of changes: https://github.com/emscripten-core/emscripten/compare/1.10.0...1.10.1

v1.10.0: 1/29/2014
------------------
 - Improved C++ exception handling.
 - Improved OpenAL library support.
 - Fixed an issue where loading side modules could try to allocate from sealed
   heap (#2060).
 - Fixed safe heap issues (2068).
 - Added new EM_ASM variants that return a value but do not receive any inputs
   (#2070).
 - Add support for simultaneously using setjmp and C++ exceptions in fastcomp.
 - Full list of changes: https://github.com/emscripten-core/emscripten/compare/1.9.5...1.10.0

v1.9.5: 1/25/2014
------------------
 - Added a spinner logo to default html shell.
 - Full list of changes: https://github.com/emscripten-core/emscripten/compare/1.9.4...1.9.5

v1.9.4: 1/24/2014
------------------
 - Add support for Ninja and Eclipse+Ninja builds with Emscripten+CMake.
 - Fixed regressions with GL emulation.
 - Added support for #if !X in .js library preprocessor.
 - Make the syntax EM_ASM("code"); not silently fail. Note that the proper form
   is EM_ASM(code); without double-quotes.
 - Optimize generated code size by minifying loop labels as well.
 - Revised the -O3 optimization level to mean "safe, but very slow optimizations
   on top of -O2", instead of the old meaning "unsafe optimizations". Using -O3
   will now only do safe optimizations, but can be very slow compared to -O2.
 - Implemented a new registerization optimization pass that does extra variable
   elimination in -O3 and later to reduce the number of local variables in
   functions.
 - Implemented a new emscripten/html5.h interface that exposes common HTML5 APIs
   directly to C code without having to handwrite JS wrappers.
 - Improved error messages reported on user-written .js libraries containing
   syntax errors (#2033).
 - Fixed glBufferData() function call signature with null data pointer.
 - Added new option Module['filePackagePrefixURL'] that allows customizing the
   URL where the VFS package is loaded from.
 - Implemented glGetTexEnviv and glGetTexEnvfv in GL emulation mode.
 - Optimized the size of large memory initializer sections.
 - Fixed issues with the safe heap compilation option.
 - Full list of changes: https://github.com/emscripten-core/emscripten/compare/1.9.3...1.9.4

v1.9.3: 1/17/2014
------------------
 - re-merge split blocks in multiples
 - Full list of changes: https://github.com/emscripten-core/emscripten/compare/1.9.2...1.9.3

v1.9.2: 1/16/2014
------------------
 - Full list of changes: https://github.com/emscripten-core/emscripten/compare/1.9.1...1.9.2

v1.9.1: 1/16/2014
------------------
 - Optimize desktop GL fixed function pipeline emulation texture load
   instruction counts when GL_COMBINE is used.
 - fix Math_floor coercion in unrecommended codegen modes
 - Full list of changes: https://github.com/emscripten-core/emscripten/compare/1.9.0...1.9.1

v1.9.0: 1/16/2014
------------------
 - Full list of changes: https://github.com/emscripten-core/emscripten/compare/1.8.14...1.9.0

v1.8.14: 1/15/2014
------------------
 - add musl fputws and fix vswprintf.
 - Full list of changes: https://github.com/emscripten-core/emscripten/compare/1.8.13...1.8.14

v1.8.13: 1/15/2014
------------------
 - remove musl use of fwritex
 - Full list of changes: https://github.com/emscripten-core/emscripten/compare/1.8.12...1.8.13

v1.8.12: 1/15/2014
------------------
 - Added new GLEW 1.10.0 emulation support.
 - Fixed an issue where the runtime could start more than once when run in a
   browser (#1992)
 - Fix a regression in wprintf.
 - Full list of changes: https://github.com/emscripten-core/emscripten/compare/1.8.11...1.8.12

v1.8.11: 1/15/2014
------------------
 - Full list of changes: https://github.com/emscripten-core/emscripten/compare/1.8.10...1.8.11

v1.8.10: 1/14/2014
------------------
 - Update libc implementation from musl libc.
 - Full list of changes: https://github.com/emscripten-core/emscripten/compare/1.8.9...1.8.10

v1.8.9: 1/14/2014
------------------
 - add fputwc, which enables wprintf.
 - Full list of changes: https://github.com/emscripten-core/emscripten/compare/1.8.8...1.8.9

v1.8.8: 1/14/2014
------------------
 - Update to latest libcxx and libcxxabi libraries.
 - Fix handling of floating point negative zero (#1898)
 - Fixed a memory leak in relooper in previous release.
 - Fixed an issue in previous release with VBO handling in GL optimizations.
 - Full list of changes: https://github.com/emscripten-core/emscripten/compare/1.8.7...1.8.8

v1.8.7: 1/13/2014
------------------
 - Added support to numpad keycodes in glut support library.
 - Fix SIMD support with fastcomp.
 - Fixed a compiler error 'ran out of names' that could occur with too many
   minified symbol names.
 - Work around webkit imul bug https://bugs.webkit.org/show_bug.cgi?id=126345
   (#1991)
 - Optimized desktop GL fixed function pipeline emulation path for better
   performance.
 - Added support for exceptions when building with fastcomp.
 - Fix and issue where the run() function could be called multiple times at
   startup (#1992)
 - Removed a relooper limitation with fixed buffer size.
 - Full list of changes: https://github.com/emscripten-core/emscripten/compare/1.8.6...1.8.7

v1.8.6: 1/8/2014
------------------
 - Added support for the libuuid library, see http://linux.die.net/man/3/libuuid.
 - Fixed .js file preprocessor to preprocess recursively (#1984).
 - Fixed a compiler codegen issue related to overflow arithmetic (#1975)
 - Added new link-time optimization flag -s AGGRESSIVE_VARIABLE_ELIMINATION=1
   that enables the aggressiveVariableElimination js optimizer pass, which tries
   to remove temporary variables in generated JS code at the expense of code
   size.
 - Full list of changes: https://github.com/emscripten-core/emscripten/compare/1.8.5...1.8.6

v1.8.5: 1/7/2014
------------------
 - Fixed compiler issues when used with LLVM 3.4.
 - Full list of changes: https://github.com/emscripten-core/emscripten/compare/1.8.4...1.8.5

v1.8.4: 1/6/2014
------------------
 - Added support to Return and Backspace keys to glut
 - Fixed compiler issues when used with LLVM 3.4.
 - Full list of changes: https://github.com/emscripten-core/emscripten/compare/1.8.3...1.8.4

v1.8.3: 1/5/2014
------------------
 - Improved SDL and page scroll pos handling support for IE10 and IE11.
 - Optimized SDL_UnlockSurface performance.
 - Full list of changes: https://github.com/emscripten-core/emscripten/compare/1.8.2...1.8.3

v1.8.2: 1/4/2014
------------------
 - Fixed glGetFramebufferAttachmentParameteriv and an issue with glGetXXX when
   the returned value was null.
 - Full list of changes: https://github.com/emscripten-core/emscripten/compare/1.8.1...1.8.2

v1.8.1: 1/3/2014
------------------
 - Added support for WebGL hardware instancing extension.
 - Improved fastcomp native LLVM backend support.
 - Added support for #include filename.js to JS libraries.
 - Deprecated --compression emcc command line parameter that manually compressed
   output JS files, due to performance issues. Instead, it is best to rely on
   the web server to serve compressed JS files.
 - Full list of changes: https://github.com/emscripten-core/emscripten/compare/1.8.0...1.8.1

v1.8.0: 12/28/2013
------------------
 - Fix two issues with function outliner and relooper.
 - Full list of changes: https://github.com/emscripten-core/emscripten/compare/1.7.9...1.8.0

v1.7.9: 12/27/2013
------------------
 - Added new command line parameter --em-config that allows specifying a custom
   location for the .emscripten configuration file.
 - Reintroduced relaxed asm.js heap sizes, which no longer need to be power of
   2, but a multiple of 16MB is sufficient.
 - Added emrun command line tool that allows launching .html pages from command
   line on desktop and Android as if they were native applications. See
   https://groups.google.com/forum/#!topic/emscripten-discuss/t2juu3q1H8E . Adds
   --emrun compiler link flag.
 - Began initial work on the "fastcomp" compiler toolchain, a rewrite of the
   previous JS LLVM AST parsing and codegen via a native LLVM backend.
 - Added --exclude-file command line flag to emcc and a matching --exclude
   command line flag to file packager, which allows specifying files and
   directories that should be excluded while packaging a VFS data blob.
 - Improved GLES2 and EGL support libraries to be more spec-conformant.
 - Optimized legacy GL emulation code path. Added new GL_FFP_ONLY optimization
   path to fixed function pipeline emulation.
 - Added new core functions emscripten_log() and emscripten_get_callstack() that
   allow printing out log messages with demangled and source-mapped callstack
   information.
 - Improved BSD Sockets support. Implemented getprotobyname() for BSD Sockets library.
 - Fixed issues with simd support.
 - Various bugfixes: #1573, #1846, #1886, #1908, #1918, #1930, #1931, #1942, #1948, ..
 - Full list of changes: https://github.com/emscripten-core/emscripten/compare/1.7.8...1.7.9

v1.7.8: 11/19/2013
------------------
 - Fixed an issue with -MMD compilation parameter.
 - Added EM_ASM_INT() and EM_ASM_DOUBLE() macros. For more information, read
   https://groups.google.com/forum/#!topic/emscripten-discuss/BFGTJPCgO6Y .
 - Fixed --split parameter to also work on Windows.
 - Fixed issues with BSD sockets accept() call.
 - Full list of changes: https://github.com/emscripten-core/emscripten/compare/1.7.7...1.7.8

v1.7.7: 11/16/2013
------------------
 - Improve SDL audio buffer queue timing support.
 - Improved default precision of clock_gettime even when not using CLOCK_REALTIME.
 - Optimize and fix issues with LLVM IR processing.
 - Full list of changes: https://github.com/emscripten-core/emscripten/compare/1.7.6...1.7.7

v1.7.6: 11/15/2013
------------------
 - Added regex implementation from musl libc.
 - The command line parameter -s DEAD_FUNCTIONS=[] can now be used to explicitly
   kill functions coming from built-in library_xx.js.
 - Improved EGL support and GLES2 spec conformance.
 - Reverted -s TOTAL_MEMORY=x to require pow2 values, instead of the relaxed
   'multiples of 16MB'. This is because the relaxed rule is released only in
   Firefox 26 which is currently in Beta and ships on the week of December 10th
   (currently in Beta). As of writing, current stable Firefox 25 does not yet
   support these.
 - Adjusted the default linker behavior to warn about all missing symbols,
   instead of silently ignoring them. Use -s WARN_ON_UNDEFINED_SYMBOLS=0 to
   suppress these warnings if necessary.
 - Full list of changes: https://github.com/emscripten-core/emscripten/compare/1.7.5...1.7.6

v1.7.5: 11/13/2013
------------------
 - Fix issues with the built-in C++ function name demangler.
 - Full list of changes: https://github.com/emscripten-core/emscripten/compare/1.7.4...1.7.5

v1.7.4: 11/12/2013
------------------
 - Fixed issues with BSD sockets code and SDL joystick implementation.
 - Full list of changes: https://github.com/emscripten-core/emscripten/compare/1.7.3...1.7.4

v1.7.3: 11/12/2013
------------------
 - Added support for generating single-precision floating point instructions.
    - For more information, read
      https://blog.mozilla.org/javascript/2013/11/07/efficient-float32-arithmetic-in-javascript/
 - Made GLES2 support library more spec-conformant by throwing fewer exceptions
   on errors. Be sure to build with -s GL_ASSERTIONS=1, remember to use
   glGetError() and check the browser console to best detect WebGL rendering
   errors.
 - Converted return value of emscripten_get_now() from float to double, to not
   lose precision in the function call.
 - Added support for joysticks in SDL via the Gamepad API
 - Full list of changes: https://github.com/emscripten-core/emscripten/compare/1.7.2...1.7.3

v1.7.2: 11/9/2013
------------------
 - The compiler now always generates a .js file that contains the generated
   source code even when compiling to a .html file.
    - Read https://groups.google.com/forum/#!topic/emscripten-discuss/EuHMwqdSsEs
 - Implemented depth+stencil buffer choosing behavior in GLUT, SDL and GLFW.
 - Fixed memory leaks generated by glGetString and eglGetString.
 - Greatly optimized startup times when virtual filesystems with a large amount
   of files in them.
 - Added some support for SIMD generated by LLVM.
 - Fixed some mappings with SDL keyboard codes.
 - Added a new command line parameter --no-heap-copy to compiler and file
   packager that can be used to optimize VFS memory usage at startup.
 - Updated libcxx to revision 194185, 2013-11-07.
 - Improvements to various library support.
 - Full list of changes: https://github.com/emscripten-core/emscripten/compare/1.7.1...1.7.2

v1.7.1: 10/24/2013
------------------
 - Remove old call to Runtime.warn in file packager code
 - Fix bug with parsing of empty types.
 - Full list of changes: https://github.com/emscripten-core/emscripten/compare/1.7.0...1.7.1

v1.7.0: 10/23/2013
------------------
 - Adds mouse wheel events support in GLUT library.
 - Adds support for a new link parameter -s CASE_INSENSITIVE_VFS=1 to enable
   Emscripten virtual filesystem to search files ignoring case.
 - *Numerous* optimizations in both compilation and runtime stages.
 - Remove unnecessary whitespace, compact postSets function, and other
   optimizations in compilation output to save on generated file size.
 - Fixes float parsing from negative zero.
 - Removes the -s EMIT_GENERATED_FUNCTIONS link parameter as unneeded.
 - Fixes an issue where updating subranges of GL uniform arrays was not
   possible.
 - asm.js heap size (-s TOTAL_MEMORY=x) no longer needs to be a power of 2. As a
   relaxed rule, choosing any multiple of 16MB is now possible.
 - O1 optimization no longer runs the 'simplifyExpressions' optimization pass.
   This is to improve build iteration times when using -O1. Use -O2 to run that
   pass.
 - EM_ASM() can now be used even when compiling to asm.js.
 - All currently specified non-debugging-related WebGL 1 extensions are now
   enabled by default on startup, no need to ctx.getExtension() manually to
   enable them.
 - Improve readability of uncaught JavaScript exceptions that are thrown all the
   way up to the web console by printing out the stack trace of where the throw
   occurred.
 - Fix an issue when renaming a directory to a subdirectory.
 - Several compiler stability fixes.
 - Adds a JavaScript implementation of cxa_demangle function for demangling call
   stack traces at runtime for easier debugging.
 - GL context MSAA antialising is now DISABLED by default, to make the GL
   behavior consistent with desktop usage.
 - Added support to SDL, GLUT and GLFW libraries to specify MSAA on/off at startup.
 - Implemented glColor4ubv in GL emulation mode.
 - Fix an issue with LLVM keyword __attribute__ ((__constructor__)) (#1155).
 - Fix an issue with va_args and -s UNALIGNED_MEMORY=1 (#1705).
 - Add initial support code for LLVM SIMD constructs and a JavaScript SIMD
   polyfill implementation from
   https://github.com/johnmccutchan/ecmascript_simd/ .
 - Fixed support for node.js native filesystem API NODEFS on Windows.
 - Optimize application startup times of Emscripten-compiled programs by
   enabling the virtual filesystem XHR and asm.js compilation to proceed in
   parallel when opening a page.
 - Full list of changes: https://github.com/emscripten-core/emscripten/compare/1.6.4...1.7.0

v1.6.4: 9/30/2013
------------------
 - Implements a new preprocessor tool for preparsing C struct definitions
   (#1554), useful for Emscripten support library implementors.
 - Fix parsing issue with sscanf (#1668).
 - Improved the responsiveness of compiler print output on Windows.
 - Improved compilation times at link stage.
 - Added support for new "NODEFS" filesystem that directly accesses files on the
   native filesystem. Only usable with node.js when compiling to JS.
 - Added support for new IDBFS filesystem for accessing files in IndexedDB storage (#1601.
 - Full list of changes: https://github.com/emscripten-core/emscripten/compare/1.6.3...1.6.4

v1.6.3: 9/26/2013
------------------
 - Emscripten CMake toolchain now generates archive files with .a suffix when
   project target type is static library, instead of generatic .bc files
   (#1648).
 - Adds iconv library from the musl project to implement wide functions in C
   library (#1670).
 - Full list of changes:
   https://github.com/emscripten-core/emscripten/compare/1.6.2...1.6.3

v1.6.2: 9/25/2013
------------------
 - Added support for dprintf() function (#1250).
 - Fixes several compiler stability issues (#1637, #1166, #1661, #1651 and more).
 - Enables support for WEBGL_depth_texture.
 - Adds support for new link flag -s GL_ASSERTIONS=1 which can be used to add
   extra validation layer to the Emscripten GL library to catch code issues.
 - Adds support to Web Audio API in SDL audio backend so that SDL audio now
   works in Chrome and new Opera as well.
 - Fixes an alpha blending issue with SDL_SetAlpha.
 - Implemented locale-related code in C library.
 - Full list of changes: https://github.com/emscripten-core/emscripten/compare/1.6.1...1.6.2

v1.6.1: 9/22/2013
------------------
 - Several optimizations to compiler link stage.
 - Full list of changes: https://github.com/emscripten-core/emscripten/compare/1.6.0...1.6.1

v1.6.0: 9/21/2013
------------------
 - Enable support for %[] pattern in scanf.
 - Added dependency tracking support to linked .js files in CMake toolchain.
 - The hex prefix 0x is now properly handled in sscanf (#1632).
 - Simplify internal compiler operations by removing the internal framework.js.
 - Full list of changes: https://github.com/emscripten-core/emscripten/compare/1.5.9...1.6.0

v1.5.9: 9/15/2013
------------------
 - Add support for SDL_Delay in web workers.
 - Full list of changes: https://github.com/emscripten-core/emscripten/compare/1.5.8...1.5.9

v1.5.8: 9/14/2013
------------------
 - Add support for the GCC -E compiler flag.
 - Update Emscripten libc headers to musl-0.9.13.
 - Added new utility function emscripten_async_load_script() to asynchronously
   load a new .js script URL.
 - Full list of changes: https://github.com/emscripten-core/emscripten/compare/1.5.7...1.5.8

v1.5.7: 8/30/2013
------------------
 - The script tag in default shell.html is now marked 'async', which enables
   loading the JS script code asynchronously in Firefox without making the main
   thread unresponsive.
 - Implemented new utility function emscripten_get_canvas_size() which returns
   the current Module <canvas> element size in pixels.
 - Optimize code size in compiled side modules.
 - Optimize startup memory usage by avoiding unnecessary copying of VFS data at
   startup.
 - Add support for SDL_WM_ToggleFullScreen().
 - Add support for emscripten_get_now() when running in SpiderMonkey shell.
 - Added new environment variable EM_BUILD_VERBOSE=0,1,2,3 to set an extra
   compiler output verbosity level for debugging.
 - Added better support for dlopen() to simulate dynamic library loading in
   JavaScript.
 - Improved support for BSD sockets and networking.
 - Added new SOCKFS filesystem, which reads files via a network connection.
 - Avoid issues with long command line limitations in CMake toolchain by using
   response files.
 - Fix issues with client-side vertex data rendering in GL emulation mode.
 - Improved precision of clock_gettime().
 - Improve function outlining support.
 - Added support for using NMake generator with CMake toolchain.
 - Improved support for flexible arrays in structs (#1602).
 - Added ability to marshal UTF16 and UTF32 strings between C++ <-> JS code.
 - Added a new commandline tool validate_asms.py to help automating asm.js
   validation testing.
 - Improved stability with inline asm() syntax.
 - Updated libc headers to new version.
 - Full list of changes: https://github.com/emscripten-core/emscripten/compare/1.5.6...1.5.7

v1.5.6: 8/17/2013
------------------
 - Improved BSD sockets support.
 - Added touch events support to GLUT library.
 - Added new --js-opts=0/1 command line option to control whether JS optimizer
   is run or not.
 - Improved OpenAL support.
 - Added new command line tool tools/find_bigvars.py which can be used on an
   output file to detect large functions and needs for outlining.
 - Merged link flags -s FORCE_GL_EMULATION and -s DISABLE_GL_EMULATION to a
   single opt-in flag -s LEGACY_GL_EMULATION=0/1 to control whether GL emulation
   is active.
 - Improved SDL input support.
 - Several stability-related compiler fixes.
 - Fixed source mapping generation support on Windows.
 - Added back the EMSCRIPTEN_KEEPALIVE attribute qualifier to help prevent
   inlining and to retain symbols in output without dead code elimination
   occurring.
 - Fix issues when marshalling UTF8 strings between C<->JS.
 - Full list of changes: https://github.com/emscripten-core/emscripten/compare/1.5.5...1.5.6

v1.5.5: 8/9/2013
------------------
 - Update libcxx to revision 187959, 2013-08-08.
 - Full list of changes: https://github.com/emscripten-core/emscripten/compare/1.5.4...1.5.5

v1.5.4: 8/9/2013
------------------
 - Fixed multiple issues with C stdlib support.
 - Fix audio buffer queueing issues with OpenAL.
 - Improved BSD sockets support.
 - Added a new compile+link time command line option -Wno-warn-absolute-paths to
   hide the emscripten compiler warning when absolute paths are passed into the
   compiler.
 - Added new link flag -s STB_IMAGE=0/1 and integrate it to SDL image loading to
   enable synchronous image loading support with SDL.
 - Several improvements on function outlining support.
 - Fix issues with GLES2 interop support.
 - Full list of changes: https://github.com/emscripten-core/emscripten/compare/1.5.3...1.5.4

v1.5.3: 6/28/2013
------------------
 - Added new optimization level --llvm-lto 3 to run even more aggressive LTO
   optimizations.
 - Improve optimizations for libc and other libraries.
 - Full list of changes: https://github.com/emscripten-core/emscripten/compare/1.5.2...1.5.3

v1.5.2: 6/27/2013
------------------
 - Added support for generating source maps along the built application when -g
   is specified. This lets the browser show original .cpp sources when
   debugging.
 - GLUT and SDL improvements.
 - Added new link option -g<level> where level=0-4, which allows controlling
   various levels of debuggability added to the output.
 - Full list of changes: https://github.com/emscripten-core/emscripten/compare/1.5.1...1.5.2

v1.5.1: 6/22/2013
------------------
 - File packager now skips all directories and files starting with '.', and hidden files on Windows.
 - Fix issues with strnlen, memmove, LDBL_ constants, va_args, float.h, and others.
 - Full list of changes: https://github.com/emscripten-core/emscripten/compare/1.5.0...1.5.1

v1.5.0: 6/17/2013
------------------
 - Several compiler optimizations.
 - Improve SDL key events support.
 - Increase debug logging when specifying emcc -v.
 - Full list of changes: https://github.com/emscripten-core/emscripten/compare/1.4.9...1.5.0

v1.4.9: 6/8/2013
------------------
 - Several compiler optimizations.
 - Full list of changes: https://github.com/emscripten-core/emscripten/compare/1.4.8...1.4.9

v1.4.8: 6/6/2013
------------------
 - Add support for webrtc-based sockets.
 - Full list of changes: https://github.com/emscripten-core/emscripten/compare/1.4.7...1.4.8

v1.4.7: 6/2/2013
------------------
 - Remove more unneeded break and continue statements in relooper.
 - Full list of changes: https://github.com/emscripten-core/emscripten/compare/1.4.6...1.4.7

v1.4.6: 6/2/2013
------------------
 - Improve relooper code.
 - Full list of changes: https://github.com/emscripten-core/emscripten/compare/1.4.5...1.4.6

v1.4.5: 6/1/2013
------------------
 - Improve relooper code.
 - Full list of changes: https://github.com/emscripten-core/emscripten/compare/1.4.4...1.4.5

v1.4.4: 6/1/2013
------------------
 - Add support for symlinks in source files.
 - Fix various issues with SDL.
 - Added -s FORCE_ALIGNED_MEMORY=0/1 link time flag to control whether all loads
   and stores are assumed to be aligned.
 - Fix file packager to work with closure.
 - Major improvements to embind support, and optimizations.
 - Improve GL emulation.
 - Optimize VFS usage.
 - Allow emscripten to compile .m and .mm files.
 - Added new syntax --preload-file src@dst to file packager command line to
   allow placing source files to custom destinations in the FS.
 - Full list of changes: https://github.com/emscripten-core/emscripten/compare/1.4.3...1.4.4

v1.4.3: 5/8/2013
------------------
 - Fix issue with strcat.
 - Major embind improvements.
 - Switch to le32-unknown-nacl LLVM target triple as default build option
   instead of the old i386-pc-linux-gnu target triple.
 - Improve compiler logging behavior.
 - Full list of changes: https://github.com/emscripten-core/emscripten/compare/1.4.2...1.4.3

v1.4.2: 5/3/2013
------------------
 - Fix issues with le32-unknown-nacl LLVM target triple.
 - Add some GLEW support.
 - Full list of changes: https://github.com/emscripten-core/emscripten/compare/1.4.1...1.4.2

v1.4.1: 4/28/2013
------------------
 - Implement support for le32-unknown-nacl LLVM target triple.
 - Added new cmdline option -s ERROR_ON_UNDEFINED_SYMBOLS=0/1 to give
   compile-time error on undefined symbols at link time. Default off.
 - Full list of changes: https://github.com/emscripten-core/emscripten/compare/1.3.8...1.4.1

v1.3.8: 4/29/2013
------------------
 - Improved 64-bit integer ops codegen.
 - Added Indexed DB support to vfs.
 - Improve warning message on dangerous function pointer casts when compiling in
   asm.js mode.
 - Added --use-preload-cache command line option to emcc, to be used with the
   file packager.
 - Fixes to libcextra.
 - Full list of changes: https://github.com/emscripten-core/emscripten/compare/1.3.7...1.3.8

v1.3.7: 4/24/2013
------------------
 - Merge IMVU implementation of embind to emscripten trunk. Embind allows
   high-level C++ <-> JS types interop.
 - Enable asm.js compilation in -O1 and higher by default. Fix issues when
   compiling to asm.js.
 - Improve libc support with Emscripten with the musl libc headers.
 - Full list of changes: https://github.com/emscripten-core/emscripten/compare/1.3.6...1.3.7

v1.3.6: 4/2/2013
------------------
 - Fix hang issue with strtof.
 - Update libcxx to upstream r178253 from March 29, 2013.
 - Fix issues with GL emulation.
 - Full list of changes: https://github.com/emscripten-core/emscripten/compare/1.3.5...1.3.6

v1.3.5: 3/25/2013
------------------
 - Get exceptions working as they did before.
 - Remove symbol removing hack.
 - Full list of changes: https://github.com/emscripten-core/emscripten/compare/1.3.4...1.3.5

v1.3.4: 3/24/2013
------------------
 - Update to new libcxx and libcxxabi versions from upstream.
 - Full list of changes: https://github.com/emscripten-core/emscripten/compare/1.3.3...1.3.4

v1.3.3: 3/23/2013
------------------
 - Remove unneeded check from relooper.
 - Full list of changes: https://github.com/emscripten-core/emscripten/compare/1.3.2...1.3.3

v1.3.2: 3/22/2013
------------------
 - Fix issues with fgets.
 - Add support for non-fullscreen pointer lock.
 - Improve OpenAL support.
 - Full list of changes: https://github.com/emscripten-core/emscripten/compare/1.3.1...1.3.2

v1.3.1: 3/19/2013
------------------
 - Improve SDL audio and mixer support.
 - Add GLES2 emulation features when -s FULL_ES2=1 is specified.
 - Add support for OpenAL.
 - Add new -s OPENAL_DEBUG=0/1 link command line option.
 - Fixed an issue with mouse coordinate being offset with canvas.
 - Removed -s UTF_STRING_SUPPORT=0 parameter, this is now always on.
 - Full list of changes: https://github.com/emscripten-core/emscripten/compare/1.3.0...1.3.1

v1.3.0: 3/11/2013
------------------
 - Improve GLES2 emulation with -s FULL_ES2=1.
 - Deprecated -s USE_TYPED_ARRAYS=1 and -s QUANTUM_SIZE=1.
 - Implement a minifier infrastructure when compiling for asm.js.
 - Full list of changes: https://github.com/emscripten-core/emscripten/compare/1.2.9...1.3.0

v1.2.9: 3/7/2013
------------------
 - Improved canvas behavior when transitioning between fullscreen.
 - Added support for getopt().
 - Fixed several libc issues.
 - Full list of changes: https://github.com/emscripten-core/emscripten/compare/1.2.8...1.2.9

v1.2.8: 3/6/2013
------------------
 - Remove unnecessary recursion in relooper RemoveUnneededFlows.
 - Full list of changes: https://github.com/emscripten-core/emscripten/compare/1.2.7...1.2.8

v1.2.7: 3/6/2013
------------------
 - Added SDL_Mixer support.
 - Implemented stubs for several Unix and threading-related functions.
 - Full list of changes: https://github.com/emscripten-core/emscripten/compare/1.2.6...1.2.7

v1.2.6: 3/5/2013
------------------
 - Relooper updates.
 - Full list of changes: https://github.com/emscripten-core/emscripten/compare/1.2.5...1.2.6

v1.2.5: 3/5/2013
------------------
 - Greatly improve GL emulation support.
 - Handle %c in sscanf.
 - Improve compilation times by optimizing parallel execution in the linker.
 - Improve several compiler stability issues detected from fuzzing tests.
 - Implemented emscripten_jcache_printf.
 - Allow running emscripten.py outside emcc itself.
 - Full list of changes: https://github.com/emscripten-core/emscripten/compare/1.2.4...1.2.5

v1.2.4: 2/2/2013
------------------
 - Work on adding support for asm.js compilation.
 - Improve EGL support.
 - Full list of changes: https://github.com/emscripten-core/emscripten/compare/1.2.3...1.2.4

v1.2.3: 1/9/2013
------------------
 - Work on adding support for asm.js compilation.
 - Full list of changes: https://github.com/emscripten-core/emscripten/compare/1.2.2...1.2.3

v1.2.2: 1/8/2013
------------------
 - Work on adding support for asm.js compilation.
 - Full list of changes: https://github.com/emscripten-core/emscripten/compare/1.2.1...1.2.2

v1.2.1: 1/8/2013
------------------
 - Improvements to GLUT, SDL and BSD sockets headers.
 - Full list of changes: https://github.com/emscripten-core/emscripten/compare/1.2.0...1.2.1

v1.2.0: 1/1/2013
------------------
 - Work on adding support for asm.js compilation.
 - Full list of changes: https://github.com/emscripten-core/emscripten/compare/1.1.0...1.2.0

v1.1.0: 12/12/2012
------------------
 - Fix several issues with Windows support.
 - Added a standalone toolchain for CMake.
 - Added emscripten_run_script_string().
 - Optimize compilation times via threading.
 - Update to requiring Clang 3.2. Older versions may no longer work.
 - Several improvements to emscripten library support headers.
 - Full list of changes: https://github.com/emscripten-core/emscripten/compare/1.0.1a...1.1.0

v1.0.1a: 11/11/2012
------------------
 - Add relooper code to repository.
 - Full list of changes: https://github.com/emscripten-core/emscripten/compare/1.0.1...1.0.1a

v1.0.1: 11/11/2012
------------------
 - First commit that introduced versioning to the Emscripten compiler.<|MERGE_RESOLUTION|>--- conflicted
+++ resolved
@@ -17,9 +17,7 @@
 
 Current Trunk
 -------------
-<<<<<<< HEAD
-- Allow polymorphic types to be used without RTTI when using embind.
-=======
+- Allow polymorphic types to be used without RTTI when using embind. (#10914)
 
 2.0.1: 08/21/2020
 -----------------
@@ -27,7 +25,6 @@
   from 2 to 1. This means that plain debug builds (`-O0`, which enables
   `ASSERTIONS`) do not have the most expensive stack checks on by default. You
   can still add them with `-s STACK_OVERFLOW_CHECK=2`.
->>>>>>> 1e790232
 - Remove the `RESERVED_FUNCTION_POINTERS` setting, which is no longer needed as
   we have `ALLOW_TABLE_GROWTH`. The old option allowed a fixed number of
   functions to be added to the table, while the new one allows an unlimited
