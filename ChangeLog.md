This document describes changes between tagged Emscripten SDK versions.

Note that in the compiler, version numbering is used as the mechanism to
invalidate internal compiler caches, so version numbers do not necessarily
reflect the amount of changes between versions.

To browse or download snapshots of old tagged versions, visit
https://github.com/emscripten-core/emscripten/releases.

Not all changes are documented here. In particular, new features, user-oriented
fixes, options, command-line parameters, usage changes, deprecations,
significant internal modifications and optimizations etc. generally deserve a
mention. To examine the full set of changes between versions, visit the link to
full changeset diff at the end of each section.

See docs/process.md for how version tagging works.

Current Trunk
-------------
- Remove `ALLOC_DYNAMIC` and deprecate `dynamicAlloc`. (#12057, which also
  removes the internal `DYNAMICTOP_PTR` API.)
<<<<<<< HEAD
- Add `ABORT_ON_EXCEPTIONS` which will abort when an unhandled WASM exception
  is encountered. This makes the Emscripten program behave more like a native
  program where the OS would terminate the process and no further code can be
  executed when an unhandled exception (e.g. out-of-bounds memory access) happens.
  Once the program aborts any exported function calls will fail with a "program 
  has already aborted" exception to prevent calls into code with a potentially
  corrupted program state.
=======
- Use `__indirect_function_table` as the import name for the table, which is
  what LLVM does.
>>>>>>> 9fb9b894

2.0.2: 09/02/2020
-----------------
- Simplify Fetch C API error handling: we used to check if the error code was
  0 and switch that to 404, but that only really helps `file://` URLs, which
  are not very useful for testing anyhow for other reasons (like not working
  in chrome), and it made things more complex. The behavior has been changed
  to be simpler and just leave the browser's error code as it is.
- Enable `--no-heap-copy` file packager option by default, and remove the old
  default behavior entirely. That is the behavior we should have had from the
  beginning as it is more memory-efficient. (#12027)
- `--no-entry` is now required in `STANDALONE_WASM` mode when building a reactor
  (application without a main function).  Previously exporting a list of
  functions that didn't include `_main` would imply this.  Now the list of
  `EXPORTED_FUNCTIONS` is not relevant in the deciding the type of application
  to build. (#12020)
- Allow polymorphic types to be used without RTTI when using embind. (#10914)
- Do not remove `__original_main` using `--inline-main`. We used to do this
  so that it didn't show up in stack traces (which could be confusing because
  it is added by the linker - it's not in the source code). But this has had
  several downsides, so we are stopping that now. This does not affect program
  behavior, unless you look at the wasm internals. However, one noticeable
  effect is that if you use `ASYNCIFY_ADD` or `ASYNCIFY_ONLY` then you may need
  to add `__original_main` to there (since you are doing manual fine-tuning of
  the list of functions, which depends on the wasm's internals). Note that this
  should not matter in `-O2+` anyhow as normal inlining generally removes
  `__original_main`. (#11995)

2.0.1: 08/21/2020
-----------------
- Change the default value of `STACK_OVERFLOW_CHECK` in builds with `ASSERTIONS`
  from 2 to 1. This means that plain debug builds (`-O0`, which enables
  `ASSERTIONS`) do not have the most expensive stack checks on by default. You
  can still add them with `-s STACK_OVERFLOW_CHECK=2`.
- Remove the `RESERVED_FUNCTION_POINTERS` setting, which is no longer needed as
  we have `ALLOW_TABLE_GROWTH`. The old option allowed a fixed number of
  functions to be added to the table, while the new one allows an unlimited
  number. (We needed the old option for fastcomp, which could not support
  growth.) The old setting is mapped to the new one, so that building with
  `-s RESERVED_FUNCTION_POINTERS=K` for any `K > 0` will simply turn on
  table growth. The only noticeable effect of this is that you will be able to
  add an unlimited amount of functions and not just `K`.

2.0.0: 08/10/2020
-----------------
- First release that only supports the new upstream wasm backend (which has been
  the default for a long time) and no longer supports the old fastcomp backend.
  (#11319)
- Python2 is no longer supported by Emscripten.  Emsdk now includes a bundled
  copy of Python3 on both macOS and Windows.  This means that only non-emsdk
  users and linux users should be effected by this change.
- Store exceptions metadata in wasm memory instead of JS. This makes exception
  handling almost 100% thread-safe. (#11518)

1.40.1: 08/01/2020
------------------
- Last release that still has optional support for the old fastcomp backend.
  The new upstream backend, which has been the default for a long time, will
  be the only one supported from 2.0.0 and onward (#11319).
- Fix the WebGL2 regression in 1.40.0 due to #11738 (#11780).
- If input files don't have a known extension assume they are object files
  (linker inputs) rather then source files.  This matches gcc/clang behaviour.
  See #10560.

1.40.0: 07/30/2020
------------------
- This release contains a WebGL2 regression due to #11738.
- The `EM_CONFIG` environment variable and `--em-config` command line option no
  longer support a literal python string. Instead the name of a config file is
  required. Since all config file settings are individually override-able using
  `EM_FOO` this should be enough.
- Running emscripten under python2 is now deprecated.  It will show up as a
  warning (which can be disabled with `-Wno-deprecated`).  Please update to
  python3 as we hope to remove support completely in the next releaase.

1.39.20: 07/20/2020
-------------------
- Remove the `--save-bc` command line option.  This was specific to fastcomp,
  which is deprecated, and for debugging purposes we already have `EMCC_DEBUG`
  which saves all intermediate files.
- It is now an error if a function listed in the `EXPORTED_FUNCTIONS` list is
  missing from the build (can be disabled via `-Wno-undefined`)
  (ERROR_ON_UNDEFINED_SYMBOLS and WARN_ON_UNDEFINED_SYMBOLS no longer apply
  to these symbols which are explicly exported).
- Support for pthreads with wasm2js (`WASM=0`; #11505).
- Rename `emscripten/math.h` to `emscripten/em_math.h` because if a user adds
  `emscripten/` as an include path with `-I`, that can override libc math.h,
  which leads to very confusing errors.

1.39.19: 07/07/2020
-------------------
- In standalone mode make `main` mandatory by default (#11536). To build a
  library ("reactor"), use `--no-entry`. The compiler will suggest that if
  `main` is not present.
- Automatically resume AudioContexts on user input in SDL and OpenAL (#10843).
- Asyncify now does liveness analysis to find which locals to save
  (Binaryen#2890).
- Settings on the command line no longer require a space between the `-s` and
  the name of the setting.   For example, `-sEXPORT_ALL` is now equivalent to
  `-s EXPORT_ALL`.
- Rename `EXCEPTION_CATCHING_WHITELIST` to `EXCEPTION_CATCHING_ALLOWED`. The
  functionality is unchanged, and the old name will be allowed as an alias
  for a few releases to give users time to migrate.
- Add support for the new add-list in Asyncify and update existing list names
  following the updates in Binaryen, so that now we have `ASYNCIFY_ADD` to
  add a function, `ASYNCIFY_REMOVE` to remove one (previously this was
  called `ASYNCIFY_BLACKLIST`), and `ASYNCIFY_ONLY` to set a list of the
  only functions to instrument and no others (previously this was called
  `ASYNCIFY_WHITELIST`). The updated lists also handle indirect calls properly,
  so that if you use `ASYNCIFY_IGNORE_INDIRECT` and then add (using either the
  add-list or the only-list) all the functions that are on the stack when
  pausing, then things will work (for more, see
  https://github.com/WebAssembly/binaryen/pull/2913).

1.39.18: 06/12/2020
-------------------
- Disable `LIBCXX_ABI_OPTIMIZED_FUNCTION` which is an ABI change in libc++
  (changing the layout of the `std::function` object) (#11403).
- New `WASM2C` option that integrates with wabt's wasm2c tool in order to
  compile everything into a single C file (#11213).

1.39.17: 06/05/2020
-------------------
- Use Promise polyfill for MODULARIZE when supporting legacy browsers. (#11320)
- Fix minification of wasm2js output when using --emit-symbol-map. (#11279)
- On first use, emscripten creates a sample config file.  This config file
  is now created in the emscripten directory by default.  The traditional
  `~/.emscripten` config file in the `$HOME` directory is still supported and
  the sample config will still be written there in the case that the emscripten
  root is read-only.
- The default location for downloaded ports is now a directory called "ports"
  within the cache directory.  In practice these means by default they live
  in `cache/ports` inside the emscripten source directory.  This can be
  controlled by setting the location of the cache directory, or for even more
  fine grained control the `EM_PORTS` environment variable and the `PORTS`
  config setting can be used.
- Added support for compiling SSE, SSE2, SSE3, SSSE3, SSE4.1, SSE 4.2 and
  128-bit wide AVX intrinsics, emulated on top of Wasm SIMD instruction set.
  (#11193, #11243, #11290, #11327). Pass -msimd128 -msse<version> to enable
  targeting SSE.
- Removed obsolete SIMD.js support (-s SIMD=1). Use -msimd128 to target Wasm
  SIMD. (#11180)
- Add warning about fastcomp deprecation (can be disabled via `-Wno-fastcomp`).
- The mmap method of JavaScript filesystem drivers (based on library_fs.js) no
  longer takes a target memory.  It's safer/cleaner/smaller to assume the target
  is the global memory buffer.
- Remove emterpreter and `EMTERPRETIFY` settings.  Emterpreter has largely
  been replaced by asyncify and is fastcomp only so due for removing in
  the near future anyway.
- Upgrade various musl string functions to 1.2 to fix aliasing issues. (#11215)

1.39.16: 05/15/2020
-------------------
- Add Math C API for direct access to JavaScript Math object (#11151).
- Address Sanitizer support now includes JavaScript as well, that is, memory
  access of HEAP\* arrays is checked by ASan. That allows errors to be found if
  JS glue code does something wrong like forget to shift a pointer. To use this,
  just build with ASan normally, `-fsanitize=address` at link (#11147).
- Fix embind string conversions in multithreaded builds (#10844).
- `ALLOW_MEMORY_GROWTH` used to silently disable `ABORTING_MALLOC`. It now
  just changes the default, which means you can pass `-s ABORTING_MALLOC=1` to
  override the default, which was not possible before. (If you pass the flag
  and don't want that behavior, stop passing the flag.) (#11131)
- Change the factory function created by using the `MODULARIZE` build option to
  return a Promise instead of the module instance. That is, beforehand

        Module()

  would return an instance (which was perhaps not ready yet if startup was
  async). In the new model, that returns a Promise which you can do `.then` or
  `await` on to get notified when the instance is ready, and the callback
  receives the instance. Note that both before and after this change
  doing `Module()` creates and runs an instance, so the only change is
  the return value from that call.
  This fixes some long-standing bugs with that option which have been reported
  multiple times, but is a breaking change - sorry about that. To reduce the
  risk of confusing breakage, in a build with `ASSERTIONS` we will show a clear
  warning on common errors. For more, see detailed examples for the current
  usage in `src/settings.js` on `MODULARIZE`. (#10697)
- A new `PRINTF_LONG_DOUBLE` option allows printf to print long doubles at full
  float128 precision. (#11130)
- `emscripten_async_queue_on_thread` has been renamed to
  `emscripten_dispatch_to_thread` which no longer implies that it is async -
  the operation is in fact only async if it is sent to another thread, while it
  is sync if on the same one. A new `emscripten_dispatch_to_thread_async`
  function is added which is always async.
- The emscripten cache now lives in a directory called `cache` at the root
  of the emscripten tree by default.  The `CACHE` config setting and the
  `EM_CACHE` environment variable can be used to override this (#11126).
- Honor `CACHE` setting in config file as an alternative to `EM_CACHE`
  environment variable.
- Remove `--cache` command line arg.  The `CACHE` config setting and the
  `EM_CACHE` environment variable can be used to control this.
- Compiling to a file with no suffix will now generate an executable (JS) rather
  than an object file.  This means simple cases like `emcc -o foo foo.c` do the
  expected thing and generate an executable.
- System libraries such as libc and libc++ are now included by default at
  link time rather than selectively included based on the symbols used in the
  input object files.  For small programs that don't use any system libraries
  this might result in slightly slower link times with the old fastcomp
  backend.  In order to exclude these libraries build with `-nostdlib` and/or
  `-nostdlib++`.

1.39.15: 05/06/2020
-------------------
- Add `--extern-pre-js` and `--extern-post-js` emcc flags. Files provided there
  are prepended/appended to the final JavaScript output, *after* all other
  work has been done, including optimization, optional `MODULARIZE`-ation,
  instrumentation like `SAFE_HEAP`, etc. They are the same as prepending/
  appending those files after `emcc` finishes running, and are just a convenient
  way to do that. (For comparison, `--pre-js` and `--post-js` optimize that code
  together with everything else, keep it in the same scope if running
  `MODULARIZE`, etc.).
- Stop defining `FE_INEXACT` and other floating point exception macros in libc,
  since we don't support them. That also prevents musl from including code using
  pragmas that don't make sense for wasm. Ifdef out other uses of those pragmas
  as well, as tip of tree LLVM now fails to compile them on wasm. (#11087)
- Update libcxx and libcxxabi to LLVM 10 release branch (#11038).
- Remove `BINARYEN_PASSES` setting (#11057). We still have
  `BINARYEN_EXTRA_PASSES` (the removed setting completely overrides the set
  of passes from the command line, which doesn't make much sense as some of
  them are mandatory like setting the sbrk ptr).
- Remove `MODULARIZE_INSTANCE` build option (#11037). This was a seldom used
  option that was complicating the logic for `MODULARIZE`. Module instances can
  be created by using `MODULARIZE` and calling the factory function explicitly.
  See the new `--extern-post-js` option added in this release, which can help
  code that used `MODULARIZE_INSTANCE` (you can add an extern post js which
  does `Module = Module();` for example).

1.39.14: 05/01/2020
-------------------
- Update SDL2 to latest in ports, which has recently been updated to include
  upstream 2.0.10.
- Add warning on use of `EMTERPRETIFY` which is soon to be removed.
- Emscripten can now compile assembly files in llvm's .s/.S file format.
- Remove test-only environment variable handling for `EMCC_LEAVE_INPUTS_RAW`.
  The two uses cases in our test code were covered by the `-nostdlib` option.
- Remove untested `CONFIGURE_CC`.  This could be used to override the underlying
  compiler used in emcc/em++ but only during configure tests.  There are other
  ways to control/fake the detected configure features that don't require such
  monkey patching. For example setting defaults via a site file:
  https://www.gnu.org/software/autoconf/manual/autoconf-2.67/html_node/Site-Defaults.html
- Remove undocumented and untested config settings: `COMPILER_OPTS`.  This was
  a global setting in the emscripten config file that would inject extra
  compiler options.
- Allow spaces in a path to Python interpreter when running emscripten from Unix
  shell (#11005).
- Support atexit() in standalone mode (#10995). This also fixes stdio stream
  flushing on exit in that mode.

v1.39.13: 04/17/2020
--------------------
- Support for WebAssembly BigInt integration with a new `WASM_BIGINT` flag. With
  that the VM will use a JS BigInt for a wasm i64, avoiding the need for JS
  legalization. See #10860.
- Add another value for ENVIRONMENT named 'webview' - it is a companion
  option for 'web' and enables some additional compatibility checks
  so that generated code works both in normal web and in a webview like Cordova.
  See #10846

v1.39.12: 04/09/2020
--------------------
- Pass linker flags directly to wasm-ld by default.  We still filter out certain
  flags explicitly.  If there are other flags that it would be useful for us
  to ignore we can add them to the list of ignored flags.
- Optionally support 2GB+ heap sizes. To do this we make the JS code have unsigned
  pointers (we need all 32 bits in them now), which can slightly increase code
  size (>>> instead of >>). This only happens when the heap size may be over
  2GB, which you must opt into explicitly, by setting `MAXIMUM_MEMORY` to a
  higher value (i.e. by default you do not get support for 2GB+ heaps).
  See #10601
- `--llvm-lto` flag is now ignored when using the upstream llvm backend.
  With the upstream backend LTO is controlled via `-flto`.
- Require format string for emscripten_log.
- Program entry points without extensions are now shell scripts rather than
  python programs. See #10729.  This means that `python emcc` no longer works.
  However `emcc`, `emcc.py` and `python emcc.py` all continue to work.
  The reason for this change is that `#!/usr/bin/env python` is no longer
  portable since the python symlink was dropped from Ubuntu 20.04.
- New EM_IMPORT macro to mark C/C++ symbols as imported from outside the module
  (i.e. imported from JS).  Currently we still default to assuming that *all*
  undefined symbols can come from JS, but in the future we hope to mark such
  symbols explicitly to allow the linker to report on genuinely undefined
  symbols.
- Dynamic linking optimizations: Stop emitting unnecessary `fp$` and `g$`
  accessors in main modules, possible in Binaryen thanks to ensuring function
  table indexes are unique (#10741).
- New `JS_MATH` option to use `Math.*` in JS instead of compiled musl (#10821).
- Pass `Module` to Module callback functions like `Module.preRun` (#10777).
- Support not having ports, for packagers of emscripten that don't want
  them (#10810).
- Rename syscalls to have meaningful names (#10750).

v1.39.11: 03/20/2020
--------------------
- The default c++ version is no longer fixed at c++03.  We now fall back to
  clang's default which is currently c++14.
- Remove arc4random function form library.js.  This is a BSD-only library
  function.  Anyone requiring BSD compat should be able to use something like
  https://libbsd.freedesktop.org/.
- Change the meaning of `ASYNCIFY_IMPORTS`: it now contains only new imports
  you add, and does not need to contain the list of default system imports like
  `emscripten_sleep`. There is no harm in providing them, though, so this
  is not a breaking change.
- Enable DWARF support: When compiling with `-g`, normal DWARF emitting happens,
  and when linking with `-g` we preserve that and update it. This is a change
  from before, where we assumed DWARF was unneeded and did not emit it, so this
  can increase the size of debug builds (i.e. builds compiling and/or linking
  with -g). This change is necessary for full debugging support, that is, to
  be able to build with `-g` and use a debugger. Before this change only the
  `-gforce_dwarf` flag enabled DWARF; that flag is now removed. If you want
  the old behavior, build your object files with `-gline-tables-only` (that will
  only add line table info, which is just enough for things like source maps and
  does not include full debug info). For more info and background see #10325.
- Remove hacks from `memset` handling, in particular, in the wasm backend,
  completely remove the JS version of memset from the JS library and from
  `DEFAULT_LIBRARY_FUNCS_TO_INCLUDE`. The regular C version will be linked in
  from compiler_rt normally. A noticeable difference you may see is that
  a JS library cannot add a `__dep` to `memset` - deps only work for JS
  library functions, but now we only have the regular C version. If you hit that
  issue, just add `_memset` to `EXPORTED_FUNCTIONS` (or adjust
  `deps_info.json`).
- Minimal runtime code size optimizations, see #10725, #10724, #10663.
- wasm2js fix for a long-existing but very rare correctness bug, see #10682.
- Use atomics in musl lock/unlock in pthreads builds, which may fix very rare
  pthreads + stdio issues (none have been reported though). See #10670.

v1.39.10: 03/09/2020
--------------------
- Fix a SIMD regression in 1.39.9 (#10658).
- Fix `emscripten_atomic_exchange_u8,16,32,64` (#10657).
- Switch bzip2 to an emscripten-ports mirror.

v1.39.9: 03/05/2020
-------------------
- Add support for -Wall, -Werror, -w, -Wno-error=, -Werror=, for controlling
  internal emscripten errors. The behavior of these flags matches the gcc/clang
  counterparts.
- Rename `TOTAL_MEMORY` to `INITIAL_MEMORY` and `WASM_MEM_MAX` to `MAXIMUM_MEMORY`,
  which are more accurate and match wasm conventions. The old names are still
  supported as aliases.
- Updated of libc++abi and libc++ to llvm 9.0.0 (#10510)
- Refactor syscall interface: Syscalls are no longer variadic (except those
  that are inherently such as open) and no longer take the syscall number as
  arg0.  This should be invisible to most users but will effect any external
  projects that try to implement/emulate the emscripten syscall interface.
  See #10474
- Removed src/library_vr.js, as it was outdated and nonfunctional, and the WebVR
  specification has been obsoleted in favor of the upcoming WebXR specification.
  (#10460)
- Deprecate `WASM_OBJECT_FILES` setting.  There are many standard ways to enable
  bitcode objects (-flto, -flto=full, -flto=thin, -emit-llvm).
- Removed EmscriptenWebGLContextAttributes::preferLowPowerToHighPerformance
  option that has become unsupported by WebGL. Access
  EmscriptenWebGLContextAttributes::powerPreference instead. (#10505)
- When implementing forwarding function aliases in JS libraries, either the
  alias or the target function must contain a signature annotation. (#10550)
- Add a check in Asyncify builds with `ASSERTIONS` that we do not have
  compiled code on the stack when starting to rewind, which is dangerous.
- Implement libc system() for node.js (#10547).
- Standalone mode improvements, time (#10530, #10536), sysconf (#10535),
  getpagesize (#10533), _Exit (#10534)
- Fix many closure compiler warnings (e.g. #10525).
- Avoid unnecessary syscall proxying (#10511).
- Added new link time command line option -jsDfoo=val to allow specifying
  custom preprocessor options to JS library files. (#10624, #10580)

v1.39.8: 02/14/2020
-------------------
- Add LLD_REPORT_UNDEFINED option that should allow for more detailed
  diagnostics when symbols are undefined at link time.  This currently has
  some limitations and is not enabled by default. For example, EM_JS symbols
  are reported as undefined at link time, as are `__invoke_*` functions.
- wasm2js optimizations. See binaryen#2623.
- WebGPU Compute fixes. Simple examples now work. See #10367.
- Many DWARF debug info fixes. Emitting of DWARF is correct as far as we know,
  including when optimizing (a few passes are disabled for now, but almost all
  work). We still only generate it behind the `-gforce_dwarf` flag for now,
  though (but that should be removed soon).

v1.39.7: 02/03/2020
-------------------
- The checked-in copy of the Closure compiler was removed in favor of getting it
  from npm.  This means that developers now need to run `npm install` after
  checking out emscripten if they want to use closure (--closure).  emsdk users
  are not effected because emsdk runs this as a post install step (#9989).
- Added support for specifying JSDoc minification annotations for Closure in
  JS library, pre and post files. See
  https://github.com/google/closure-compiler/wiki/Annotating-JavaScript-for-the-Closure-Compiler
  (#10272)
- Add new Fibers API for context switching, that supersedes the old coroutine
  API that only ran on fastcomp. See #9859
- Added new linker option -s WASM=2 which produces a dual Wasm+JS build, which
  falls back to using a JavaScript version if WebAssembly is not supported in
  target browser/shell. (#10118)
- Added new linker option -s CLOSURE_WARNINGS=quiet|warn|error that allows aborting
  the build if the Closure compiler produced any warnings.

v1.39.6: 01/15/2020
-------------------
- Development has switched from the "incoming" branch to "master".
- Added new system header <emscripten/heap.h>, which enables querying information
  about the current WebAssembly heap state.
- Reduced default geometric memory overgrowth rate from a very generous 2x factor
  to a more memory conserving +20% factor, and capped maximum reservation to 96MB
  at most.
- Added options MEMORY_GROWTH_GEOMETRIC_STEP and MEMORY_GROWTH_GEOMETRIC_CAP
  to allow customizing the heap growth rates.
- Renamed MEMORY_GROWTH_STEP option to MEMORY_GROWTH_LINEAR_STEP option.
- Added new linker option -s HTML5_SUPPORT_DEFERRING_USER_SENSITIVE_REQUESTS=0
  (default enabled) to allow disabling support for deferred fullscreen mode and
  pointer lock requests for applications that do not need deferring support.

v1.39.5: 12/20/2019
-------------------
- Added support for streaming Wasm compilation in MINIMAL_RUNTIME (off by default)
- All ports now install their headers into a shared directory under
  `EM_CACHE`.  This should not really be a user visible change although one
  side effect is that once a given port is built, its headers are then
  universally accessible, just like the library is universally available as
  `-l<name>`.
- Removed `timestamp` field from mouse, wheel, devicemotion and
  deviceorientation events. The presence of a `timestamp` on these events was
  slightly arbitrary, and populating this field caused a small profileable
  overhead that all users might not care about. It is easy to get a timestamp of
  an event by calling `emscripten_get_now()` or `emscripten_performance_now()`
  inside the event handler function of any event.
- Add fine-grained options for specific legacy browser support,
  `MIN_FIREFOX_VERSION`, `MIN_SAFARI_VERSION`, `MIN_IE_VERSION`,
  `MIN_EDGE_VERSION`, `MIN_CHROME_VERSION`. The existing `LEGACY_VM_SUPPORT`
  option sets all of them to 0, that is, maximal backwards compatibility.
  Note that going forward, we will use these settings in more places, so if
  you do need very old legacy browser support, you may need to set either
  `LEGACY_VM_SUPPORT` or the fine-grained options. For more details see #9937
- Default `DISABLE_DEPRECATED_FIND_EVENT_TARGET_BEHAVIOR` to 1. See #9895.
  With this change the old deprecated HTML5 API event target lookup behavior is
  disabled. There is no "Module.canvas" object, no magic "null" default handling,
  and DOM element 'target' parameters are taken to refer to CSS selectors, instead
  of referring to DOM IDs. For more information see:
  <https://groups.google.com/forum/#!msg/emscripten-discuss/xScZ_LRIByk/_gEy67utDgAJ>
- WASI API updated from `wasi_unstable` to `wasi_snapshot_preview1`. This
  is mostly an implementation detail, but if you use `STANDALONE_WASM` it means
  that the output of emscripten now requires a runtime with
  `wasi_snapshot_preview1` support.
- `SAFE_STACK` has been removed, as it overlaps with `STACK_OVERFLOW_CHECK`.
   Replace `SAFE_STACK=1` with `STACK_OVERFLOW_CHECK=2` (note the value is 2).
   This also has the effect of enabling stack checking on upstream builds when
   `ASSERTIONS` are enabled (as assertions enable `STACK_OVERFLOW_CHECK=2`).

v1.39.4: 12/03/2019
-------------------
- Remove deprecated `requestFullScreen` method from `library_browser.js`, please
  use `requestFullscreen` (without the capital S).
- Remove deprecated `requestFullScreen` and `cancelFullScreen` from `library_glut.js`
- Remove deprecated `requestFullScreen` and `cancelFullScreen`from `library_glfw.js`
- Fix SDL2_mixer support for ogg vorbis. See #9849
- Various source maps fixes, see #9926 #9882 #9837 #9814

v1.39.3: 11/14/2019
------------------

v1.39.2: 11/06/2019
------------------
 - Archives with missing indexes will now have ranlib run on them automatically
   at link time.  This avoids linker errors when using GNU ar to build archive
   files.
 - `ERROR_ON_MISSING_LIBRARIES` now also applies to internal symbols that start
   with `emscripten_`.  Prior to this change such missing symbols would result
   in a runtime error, now they are reported at compile time.
 - Pthread blocking on the main thread will now warn in the console. If
   `ALLOW_BLOCKING_ON_MAIN_THREAD` is unset then the warning is an error.
 - Add `pthread_tryjoin_np`, which is a POSIX API similar to `pthread_join`
   but without blocking.
 - New function `emscripten_has_asyncify()`.
 - Add support for pthreads in Node.js, using Node Workers. See #9745

v1.39.1: 10/30/2019
-------------------
 - Only MEMFS is included by default, others (NODEFS, IDBFS, WORKERFS, PROXYFS)
   must be linked in explicitly, using `-lnodefs.js`, `-lidbfs.js`',
   `-lworkerfs.js`, `-lproxyfs.js`. See #9645

v1.39.0: 10/18/2019
-------------------
 - The emsdk defaults to the upstream backend (instead of fastcomp) from this
   release onward (but both backends are still fully supported). See
   https://emscripten.org/docs/compiling/WebAssembly.html#backends
 - Add support for overriding `.emscripten` config variables using environment
   variables.  Any config variable `FOO` can be overridden by `EM_FOO` in the
   environment.
 - `-Werror` now also turns warnings in the python driver code into errors.
 - Internal settings have moved from `settings.js` to `settings_internal.js`.
   These are settings that are for internal use only and are not set-able from
   the command line.  If we misclassified any of these please open a bug.
 - `STANDALONE_WASM` mode now supports setting up argv via wasi APIs.
 - `STANDALONE_WASM` mode now supports running static constructors in `_start`.

v1.38.48: 10/11/2019
--------------------
 - Add support for `MAIN_THREAD_EM_ASM` in wasm backend. #9560
 - Add ability to disable FETCH worker in Fastcomp backend via
   `USE_FETCH_WORKER=0`.  This is useful for people who use FETCH, but don't
   perform any synchronous fetches on the main thread. #9567
 - Remove `EMCONFIGURE_JS`. Since #6269 we have set it to "2" which means never
   use native, always use JS.

v1.38.47: 10/02/2019
--------------------
 - Add support for FETCH API in WASM backend. This doesn't support FETCH in the
   main thread (`USE_FETCH_WORKER=0` is enforced). #9490
 - Redefine errno values to be consistent with wasi. This will let us avoid
   needing to convert the values back and forth as we use more wasi APIs.
   This is an ABI change, which should not be noticeable from user code
   unless you use errno defines (like EAGAIN) *and* keep around binaries
   compiled with an older version that you link against. In that case, you
   should rebuild them. See #9545.
 - Removed build option `-s ONLY_MY_CODE` as we now have much better solutions
   for that, like building to a wasm object file or using `STANDALONE_WASM`
   etc. (see
   https://github.com/emscripten-core/emscripten/wiki/WebAssembly-Standalone).
 - Emscripten now supports the config file (.emscripten) being placed in the
   emscripten directory rather that the current user's home directory.
   See #9543

v1.38.46: 09/25/2019
--------------------
 - Rename libpthreads to libpthread to match its normal name on other platforms.
   This change should be completely internal to emscripten.
 - Remove redundant `COMPILER_ENGINE` and `JS_ENGINE` options.  We only support
   node as the compiler engine so just use a single `NODE_JS` option for that.
 - Module.abort is no longer exported by default. It can be exported in the normal
   way using `EXTRA_EXPORTED_RUNTIME_METHODS`, and as with other such changes in
   the past, forgetting to export it will show a clear error in `ASSERTIONS` mode.
 - Remove `EMITTING_JS` flag, and replace it with `STANDALONE_WASM`. That flag indicates
   that we want the wasm to be as standalone as possible. We may still emit JS in
   that case, but the JS would just be a convenient way to run the wasm on the Web
   or in Node.js.
 - `ASYNCIFY_BLACKLIST` and `ASYNCIFY_WHITELIST` now support simple '\*' wildcard matching

v1.38.45: 09/12/2019
--------------------

v1.38.44: 09/11/2019
--------------------
 - Remove Binaryen from the ports system. This means that emscripten will
   no longer automatically build Binaryen from source. Instead, either use
   the emsdk (binaries are provided automatically, just like for LLVM), or
   build it yourself and point `BINARYEN_ROOT` in .emscripten to it. See #9409

v1.38.43: 08/30/2019
---------------------
 - noExitRuntime is no longer a property on the Module object. Use `noExitRuntime`
   instead of `Module.noExitRuntime`.

v1.38.42: 08/19/2019
--------------------
 - Add support for [address sanitizer](https://clang.llvm.org/docs/AddressSanitizer.html)
   and standalone [leak sanitizer](https://clang.llvm.org/docs/LeakSanitizer.html)
   with multiple threads. (#9060, #9076)
 - Remove `ERROR_ON_MISSING_LIBRARIES` setting (it's always on now)
 - Remove the ability to use Python operators in flags that support KB/MB/GB/TB
   suffixes, e.g. `TOTAL_MEMORY`. This means that `-s TOTAL_MEMORY=1024*1024`
   will no longer work. This is done because the mechanism may result in
   execution of arbitrary code via command line flags.

v1.38.41: 08/07/2019
--------------------
 - Remove fastcomp's implementation of Asyncify. This has been deprecated for
   a long time, since we added Emterpreter-Async, and now we have a new Asyncify
   implementation in the upstream wasm backend. It is recommended to upgrade to
   the upstream backend and use Asyncify there if you need it. (If you do still
   need the older version, you can use 1.38.40.)
 - Drop ExitStatus from inheriting from Error(), as that could capture the whole
   global scope, preventing temporary variables at page startup from being garbage
   collected. (#9108)
 - `__builtin_return_address` now requires `-s USE_OFFSET_CONVERTER=1` to work. (#9073)
 - emrun now uses HTTP/1.1 instead of HTTP/1.0.
 - `callMain` is no longer exported by default on Module, to allow better JS
   minification. You must add it to `EXTRA_EXPORTED_RUNTIME_METHODS` if you want
   to call it on Module. (In assertions builds, an error with an explanation is
   shown.)
 - Allow expressions with side effects as `EM_ASM`'s arguments and prohibit
   non-arithmetic arguments (e.g. pointers, functions, arrays, objects). (#9054)
 - `emcc` on Windows now uses native newline byte sequence to get a line to
   print for parse error reporting. (#9088)
 - Internal API update: one can now specialize embind's (un)marshalling for a
   group of types via SFINAE, instead of a single type. (#9089)
 - Options passed on the `Module` object during startup, like `Module.arguments`,
   are now copied to a local (in order to avoid writing `Module.*` everywhere,
   which wastes space). You can still provide them as always, but you can't
   modify `Module.arguments` and other things *after* startup (which is now
   after we've finished processing them). In a build with assertions enabled you
   will get an error if you access those properties after startup. (#9072)

v1.38.40: 07/24/2019
--------------------
 - LLVM backend pthread builds no longer use external memory initialization
   files, replacing them with passive data segments.
 - LLVM backend now supports thread local storage via the C extension `__thread`
   and the C11/C++11 keyword `thread_local`. (#8976)
 - Internal API change: Move read, readAsync, readBinary, setWindowTitle from
   the Module object to normal JS variables. If you use those internal APIs,
   you must change `Module.readAsync()/Module['readAsync']()` to `readAsync()`.
   Note that read is also renamed to `read_` (since "`read`" is an API call in
   the SpiderMonkey shell). In builds with ASSERTIONS, an error message is
   shown about the API change. This change allows better JS minification
   (the names read, readAsync etc. can be minified, and if the variables are
   not used they can be removed entirely). Defining these APIs on Module
   (which was never documented or intended, but happened to work) is also
   no longer allowed (but you can override `read_` etc. from JS).

v1.38.39: 07/16/2019
--------------------
 - Add support for [address sanitizer](https://clang.llvm.org/docs/AddressSanitizer.html). (#8884)
   - Currently, only supports one thread without dynamic linking.
 - Rename Bysyncify (the name used during development) to Asyncify. This keeps
   the name consistent with the old ASYNCIFY flag, no need for a new one, as
   they basically do the same thing.

v1.38.38: 07/08/2019
--------------------
 - Add support for standalone [leak sanitizer](https://clang.llvm.org/docs/LeakSanitizer.html). (#8711)

v1.38.37: 06/26/2019
--------------------
 - Set ENV['LANG'] following the user's preferred language (HTTP Accept-Language / navigator.languages[0])
 - `emscripten_run_script_string` now returns C `NULL` instead of the string `null`
   or `undefined` when the result of the `eval` is JavaScript `null` or `undefined`.
 - Add a new system for managing system libraries. (#8780)
   This may require minor changes when performing certain operations:
     - When using `embuilder.py` to build a specific library, the name may have
       changed: for consistency, all library names are prefixed with lib now.
     - `embuilder.py` now only builds the requested library, and not its dependencies
       and certain system libraries that are always built. For example, running
       `embuilder.py build libc` no longer builds `libcompiler_rt` if it hasn't be built.
     - When using `EMCC_FORCE_STDLIBS` with a list of libraries, you must now use
       the simplified names, for example, `libmalloc` and `libpthreads` instead of
       `libdlmalloc` or `libpthreads_stub`. These names will link in the correct
       version of the library: if the build is configured to use `emmalloc`, `libmalloc`
       will mean `libemmalloc`, and if thread support is disabled, `libpthreads` will
       mean `libpthreads_stub`. This allows you to say `libmalloc` or `libpthreads` without
       worrying about which implementation is supposed to be used, and avoid duplicate
       symbols if you used the wrong implementation.
 - LLVM wasm backend pthreads fixes, see #8811, #8718

v1.38.36: 06/15/2019
--------------------

v1.38.35: 06/13/2019
--------------------
 - Include some [waterfall fixes](https://github.com/WebAssembly/waterfall/pull/541)
   for the emsdk builds on linux regarding libtinfo.
 - NOTE: due to a CI failure, builds for mac and windows were not generated.

v1.38.34: 06/01/2019
--------------------
 - Add support for [undefined behavior sanitizer](https://clang.llvm.org/docs/UndefinedBehaviorSanitizer.html).
    - This allows `emcc -fsanitize=undefined` to work. (#8651)
    - The minimal runtime (`-fsanitize-minimal-runtime`) also works. (#8617)

v1.38.33: 05/23/2019
--------------------
 - First release to use the new chromium build infrastructure
   https://groups.google.com/forum/#!msg/emscripten-discuss/WhDtqVyW_Ak/8DfDnfk0BgAJ
 - Add `emscripten_return_address` which implements the functionality of
   gcc/clang's `__builtin_return_address`. (#8617)

v1.38.32: SKIPPED
-----------------
 - The transition from the old to the new CI occurred around here. To avoid
   ambiguity while both CIs were still generating builds, we just tagged a new
   one (1.38.33) on the new CI and skipped 1.38.32.
 - The transition also moves all builds and downloads away from the old
   mozilla-games infrastructure to the new chromium ones. As a result all links
   to *mozilla-games* URLs will not work (these were never documented, but could
   be seen from the internals of the emsdk; the new emsdk uses the proper new
   URLs, so you can either use the sdk normally or find the URLs from there).

v1.38.31: 04/24/2019
--------------------
 - Change `ino_t/off_t` to 64-bits. (#8467)
 - Add port for bzip2 library (`libbz2.a`). (#8349)
 - Add port for libjpeg library. (#8361)
 - Enable `ERROR_ON_MISSING_LIBRARIES` by default (#8461)

v1.38.30: 03/21/2019
--------------------
 - Remove Module.buffer which was exported by default unnecessarily. This was an
   undocumented internal detail, but in theory, code may have relied on it.
   (#8277)

v1.38.29: 03/11/2019
--------------------

v1.38.28: 02/22/2019
--------------------
 - Option `-s EMTERPRETIFY_WHITELIST` now accepts shell-style wildcards;
   this allows matching static functions with conflicting names that
   the linker distinguishes by appending a random suffix.
 - Normalize mouse wheel delta in `library_browser.js`. This changes the scroll
   amount in SDL, GLFW, and GLUT. (#7968)

v1.38.27: 02/10/2019
--------------------
 - Change how `EMCC_LOCAL_PORTS` works, to be more usable. See #7963
 - Remove deprecated Pointer_stringify (use UTF8ToString instead). See #8011
 - Added a new option `-s DISABLE_DEPRECATED_FIND_EVENT_TARGET_BEHAVIOR=1` that
   changes the lookup semantics of DOM elements in html5.h event handler
   callbacks and WebGL context creation. The new behavior is to use CSS selector
   strings to look up DOM elements over the old behavior, which was somewhat
   ad hoc constructed rules around default Emscripten uses. The old behavior
   will be deprecated and removed in the future. Build with -s ASSERTIONS=1
   to get diagnostics messages related to this transition.
 - Breaking change with -s USE_PTHREADS=1 + -s FETCH=1: When building with
   -o a.html, the generated worker script is now named "a.fetch.js" according
   to the base name of the specified output, instead of having a fixed name
   "fetch-worker.js".

v1.38.26: 02/04/2019
--------------------
 - Fix some pthreads proxying deadlocks. See #7865

v1.38.25: 01/18/2019
--------------------
 - Move kripken/emscripten,emscripten-fastcomp,emscripten-fastcomp-clang to
   emscripten-core/\*

v1.38.24: 01/17/2019
--------------------
 - Perform JS static allocations at compile time (#7850)

v1.38.23: 01/10/2019
--------------------
 - Remove BINARYEN_METHOD: no more support for interpret modes, and if you want
   non-wasm, use WASM=0.
 - Support specifying multiple possible ENVIRONMENTs (#7809)

v1.38.22: 01/08/2019
--------------------
 - Add Regal port. See #7674
 - System libraries have been renamed to include the `lib` prefix.  If you use
   `EMCC_FORCE_STDLIBS` or `EMCC_ONLY_FORCED_STDLIBS` to select system libraries
   you may need to add the `lib` prefix.
 - Rename `pthread-main.js` to `NAME.worker.js`, where `NAME` is the main
   name of your application, that is, if you emit `program.js` then you'll get
   `program.worker.js` (this allows more than one to exist in the same
   directory, etc.).
 - Dynamic linker has been taught to handle library -> library dependencies.

v1.38.21: 11/30/2018
--------------------
 - fastcomp: Remove `runPostSets` function and replace with normal static
   constructor function. See #7579

v1.38.20: 11/20/2018
--------------------
 - Remove SPLIT_MEMORY option.
 - Move getTempRet0/setTempRet0 to be JS library functions rather than
   auto-generated by fastcomp.
 - Change `strptime()`'s handling of the "%c" to match that of `strftime()`.
   This is a breaking change for code which depends on the old definition of
   "%c".

v1.38.19: 11/15/2018
--------------------

v1.38.18: 11/08/2018
--------------------
 - Wasm dynamic linking: Rename `tableBase/memoryBase` to
   `__table_base/__memory_base` (#7467)

v1.38.17: 11/07/2018
--------------------
 - Minify wasm import and export names. This decreases JS and wasm size by
   minifying the identifiers where JS calls into wasm or vice versa, which
   are not minifiable by closure or other JS-only tools. This happens in
   -O3, -Os and above. See #7431

v1.38.16: 11/02/2018
--------------------
 - Breaking change: Do not automatically set EXPORT_ALL for MAIN_MODULES or
   SIDE_MODULES. This means that you must explicitly export things that will
   be called from outside (normally, on EXPORTED_FUNCTIONS), or
   you can manually enable EXPORT_ALL yourself (which returns to the exact
   same behavior as before). This change brings us in line with more standard
   dynamic linking, and will match what the LLVM wasm backend will have.
   See #7312.
 - Invalid -s flags on the command line are now treated as errors.
 - Remove BUILD_AS_SHARED_LIBRARY setting.

v1.38.15: 10/25/2018
--------------------

v1.38.14: 10/22/2018
--------------------
 - Errors are now reported when functions listed in EXPORTED_FUNCTIONS are not
   defined. This can be disabled via ERROR_ON_UNDEFINED_SYMBOLS=0. See #7311.

v1.38.13: 10/10/2018
--------------------
 - Support `-s NO_X=1` as an alias for `-s X=0` and vice versa, which
   simplifies current settings with `NO_`-prefixed names. See #7151.
 - Various `EMULATED_FUNCTION_POINTER` improvements. See #7108, #7128.
 - `ERROR_ON_UNDEFINED_SYMBOLS` is now the default.  See #7196

v1.38.12: 09/03/2018
--------------------
 - Update SDL2 to 2.0.7. See #7016.
 - Optionally build using native object files (wasm backend only).
   For now this is behind a new option flag: `-s WASM_OBJECT_FILES=1`.
   See #6875.

v1.38.11: 08/02/2018
--------------------
 - Support for loading wasm files in the same dir as the JS file, using
   node.js/Web-specific techniques as applicable. See #5368 and followups.
 - Add an API for async side module compilation in wasm. See #6663.
 - Remove builtin Crunch support. See #6827.

v1.38.10: 07/23/2018
--------------------
 - Change the type of `size_t` and friends from int to long. This may have
   noticeable effects if you depend on the name mangling of a function that uses
   `size_t` (like in `EXPORTED_FUNCTIONS`), and you must rebuild source files to
   bitcode (so your bitcode is in sync with the system libraries after they are
   rebuilt with this change). Otherwise this should not have any noticeable
   effects for users. See #5916.

v1.38.9: 07/22/2018
-------------------
 - Fix `Module.locateFile` to resolve relative paths to *.wasm, *.mem and other
   files relatively to the main JavaScript file rather than the current working
   directory (see #5368).
   - Add second argument `prefix` to `Module.locateFile` function that contains
     the path to the JavaScript file where files are loaded from by default.
   - Remove `Module.*PrefixURL` APIs (use `Module.locateFile` instead).

v1.38.8: 07/06/2018
-------------------
 - Fix a regression in 1.38.7 with binaryen no longer bundling binaryen.js
   (which emscripten doesn't need, that's just for handwritten JS users, but
   emscripten did check for its presence).

v1.38.7: 07/06/2018
-------------------
 - Correctness fix for stack handling in `invoke_*()s`. This may add noticeable
   overhead to programs using C++ exceptions and (less likely) setjmp/longjmp -
   please report any issues. See #6666 #6702
 - Deprecate Module.ENVIRONMENT: Now that we have a compile-time option to set
   the environment, also having a runtime one on Module is complexity that we
   are better off without. When Module.ENVIRONMENT is used with ASSERTIONS it
   will show an error to direct users to the new option (-s ENVIRONMENT=web , or
   node, etc., at compile time).
 - Breaking change: Do not export print/printErr by default. Similar to other
   similar changes (like getValue/setValue). We now use out() and err()
   functions in JS to print to stdout/stderr respectively. See #6756.

v1.38.6: 06/13/2018
-------------------

v1.38.5: 06/04/2018
-------------------
 - Update libc++ to 6.0, bringing c++17 support (std::byte etc.)

v1.38.4: 05/29/2018
-------------------
 - Fix asm.js validation regression from 1.38.2.

v1.38.3: 05/25/2018
-------------------
 - Upgrade to LLVM 6.0.1.

v1.38.2: 05/25/2018
--------------------
 - Add ENVIRONMENT option to specify at compile time we only need JS to support
   one runtime environment (e.g., just the web). When emitting HTML, set that to
   web so we emit web code only. #6565
 - Regression in asm.js validation due to cttz optimization #6547

v1.38.1: 05/17/2018
-------------------
 - Remove special-case support for `src/struct_info.compiled.json`: Make it a
   normal cached thing like system libraries, not something checked into the
   source tree.
 - Breaking change: Emit WebAssembly by default. Only the default is changed -
   we of course still support asm.js, and will for a very long time. But
   changing the default makes sense as the recommended output for most use cases
   should be WebAssembly, given it has shipped in all major browsers and
   platforms and is more efficient than asm.js. Build with `-s WASM=0` to
   disable wasm and use asm.js if you want that (or use `-s
   LEGACY_VM_SUPPORT=1`, which emits output that can run in older browsers,
   which includes a bunch of polyfills as well as disables wasm). (#6419)

v1.38.0: 05/09/2018
-------------------

v1.37.40: 05/07/2018
--------------------
 - Fix regression in 1.37.39 on  -s X=@file  parsing (see #6497, #6436)

v1.37.39: 05/01/2018
--------------------
 - Regression: Parsing of `-s X=@file`  broke if the file contains a newline
   (see #6436; fixed in 1.37.40)

v1.37.38: 04/23/2018
--------------------
 - Breaking change: Simplify exception handling, disabling it by default.
   Previously it was disabled by default in -O1 and above and enabled in -O0,
   which could be confusing. You may notice this change if you need exceptions
   and only run in -O0 (since if you test in -O1 or above, you'd see you need to
   enable exceptions manually), in which case you will receive an error at
   runtime saying that exceptions are disabled by default and that you should
   build with `-s DISABLE_EXCEPTION_CATCHING=0` to enable them.
 - Fix regression in 1.37.37 on configure scripts on MacOS (see #6456)

v1.37.37: 04/13/2018
--------------------
 - Regression: configure scripts on MacOS may be broken (see #6456; fixed in 1.37.38)

v1.37.36: 03/13/2018
--------------------

v1.37.35: 02/23/2018
--------------------
 - MALLOC option, allowing picking between dlmalloc (previous allocator and
   still the default) and emmalloc, a new allocator which is smaller and
   simpler.
 - Binaryen update that should fix all known determinism bugs.

v1.37.34: 02/16/2018
--------------------
 - `addFunction` is now supported on LLVM wasm backend, but when being used on
   the wasm backend, you need to provide an additional second argument, a Wasm
   function signature string. Each character within a signature string
   represents a type. The first character represents the return type of a
   function, and remaining characters are for parameter types.
    - 'v': void type
    - 'i': 32-bit integer type
    - 'j': 64-bit integer type (currently does not exist in JavaScript)
    - 'f': 32-bit float type
    - 'd': 64-bit float type
   For asm.js and asm2wasm you can provide the optional second argument, but it
   isn't needed. For that reason this isn't a breaking change, however,
   providing the second argument is recommended so that code is portable across
   all backends and modes.

v1.37.33: 02/02/2018
--------------------

v1.37.32: 01/31/2018
--------------------

v1.37.31: 01/31/2018
--------------------
 - LLVM and clang updates from upstream (5.0svn, close 5.0 release).

v1.37.30: 01/31/2018
--------------------

v1.37.29: 01/24/2018
--------------------

v1.37.28: 01/08/2018
--------------------
 - Breaking change: Don't export the `ALLOC_*` numeric constants by default. As
   with previous changes, a warning will be shown in `-O0` and when `ASSERTIONS`
   are on if they are used.
 - Breaking change: Don't export FS methods by default. As with previous
   changes, a warning will be shown in `-O0` and when `ASSERTIONS` are on, which
   will suggest either exporting the specific methods you need, or using
   `FORCE_FILESYSTEM` which will auto export all the main filesystem methods.
   Aside from using FS methods yourself, you may notice this change when using a
   file package created standalone, that is, by running the file packager
   directly and then loading it at run time (as opposed to telling `emcc` to
   package the files for you, in which case it would be aware of them at compile
   time); you should build with `FORCE_FILESYSTEM` to ensure filesystem support
   for that case.

v1.37.27: 12/24/2017
--------------------
 - Breaking change: Remove the `Runtime` object, and move all the useful methods
   from it to simple top-level functions. Any usage of `Runtime.func` should be
   changed to `func`.

v1.37.26: 12/20/2017
--------------------
 - Breaking change: Change `NO_EXIT_RUNTIME` to 1 by default. This means that by
   default we don't include code to shut down the runtime, flush stdio streams,
   run atexits, etc., which is better for code size. When `ASSERTIONS` is on, we
   warn at runtime if there is text buffered in the streams that should be
   flushed, or atexits are used.
 - Meta-DCE for JS+wasm: remove unused code between JS+wasm more aggressively.
   This should not break valid code, but may break code that depended on unused
   code being kept around (like using a function from outside the emitted JS
   without exporting it - only exported things are guaranteed to be kept alive
   through optimization).

v1.37.24: 12/13/2017
--------------------
 - Breaking change: Similar to the getValue/setValue change from before (and
   with the same `ASSERTIONS` warnings to help users), do not export the
   following runtime methods by default: ccall, cwrap, allocate,
   Pointer_stringify, AsciiToString, stringToAscii, UTF8ArrayToString,
   UTF8ToString, stringToUTF8Array, stringToUTF8, lengthBytesUTF8, stackTrace,
   addOnPreRun, addOnInit, addOnPreMain, addOnExit, addOnPostRun,
   intArrayFromString, intArrayToString, writeStringToMemory,
   writeArrayToMemory, writeAsciiToMemory.

v1.37.23: 12/4/2017
-------------------
 - Breaking change: Do not polyfill Math.{clz32, fround, imul, trunc} by
   default. A new `LEGACY_VM_SUPPORT` option enables support for legacy
   browsers. In `ASSERTIONS` mode, a warning is shown if a polyfill was needed,
   suggesting using that option.
 - Breaking change: Do not export getValue/setValue runtime methods by default.
   You can still use them by calling them directly in code optimized with the
   main file (pre-js, post-js, js libraries; if the optimizer sees they are
   used, it preserves them), but if you try to use them on `Module` then you
   must export them by adding them to `EXTRA_EXPORTED_RUNTIME_METHODS`. In `-O0`
   or when `ASSERTIONS` is on, a run-time error message explains that, if they
   are attempted to be used incorrectly.

v1.37.17: 7/25/2017
------------------
 - Updated to libc++'s "v2" ABI, which provides better alignment for string data
   and other improvements. This is an ABI-incompatible change, so bitcode files
   from previous versions will not be compatible.

v1.37.13: 5/26/2017
-------------------
 - Improved Android support for emrun.
 - Duplicate function elimination fixes (#5186)
 - Fix problem with embinding derived classes (#5193)
 - Fix CMake compiler detection when EMCC_SKIP_SANITY_CHECK=1 is used. (#5145)
 - Implemented GLFW Joystick API (#5175)
 - Fixed a bug with emcc --clear-ports command (#5248)
 - Updated Binaryen to version 33.
 - Full list of changes:
    - Emscripten: https://github.com/emscripten-core/emscripten/compare/1.37.12...1.37.13
    - Emscripten-LLVM: no changes.
    - Emscripten-Clang: no changes.

v1.37.12: 5/1/2017
------------------
 - Added emscripten-legalize-javascript-ffi option to LLVM to allow disabling JS FFI mangling
 - Full list of changes:
    - Emscripten: https://github.com/emscripten-core/emscripten/compare/1.37.11...1.37.12
    - Emscripten-LLVM: https://github.com/emscripten-core/emscripten-fastcomp/compare/1.37.11...1.37.12
    - Emscripten-Clang: no changes.

v1.37.11: 5/1/2017
------------------
 - Added missing SIGSTKSZ define after musl 1.1.15 update (#5149)
 - Fix emscripten_get_mouse_status (#5152)
 - Fix _mm_set_epi64x() function (#5103)
 - Fix issue with number of gamepads connected at initial page load (#5169, #5170)
 - Full list of changes:
    - Emscripten: https://github.com/emscripten-core/emscripten/compare/1.37.10...1.37.11
    - Emscripten-LLVM: https://github.com/emscripten-core/emscripten-fastcomp/compare/1.37.10...1.37.11
    - Emscripten-Clang: https://github.com/emscripten-core/emscripten-fastcomp-clang/compare/1.37.10...1.37.11

v1.37.10: 4/20/2017
-------------------
 - Added stub for pthread_setcancelstate for singlethreaded runs.
 - Fixed an outlining bug on function returns (#5080)
 - Implemented new parallel test runner architecture (#5074)
 - Added Cocos2D to Emscripten ports. (-s USE_COCOS2D=1)
 - Updated Binaryen to version 32, which migrates Emscripten to use the new
   WebAssembly Names section. This is a forwards and backwards breaking change
   with respect to reading debug symbol names in Wasm callstacks. Use of the new
   Names section format first shipped in Emscripten 1.37.10, Binaryen version
   32, Firefox 55, Firefox Nightly 2017-05-18 and Chrome 59; earlier versions
   still used the old format. For more information, see
   https://github.com/WebAssembly/design/pull/984 and
   https://github.com/WebAssembly/binaryen/pull/933.
 - Full list of changes:
    - Emscripten: https://github.com/emscripten-core/emscripten/compare/1.37.9...1.37.10
    - Emscripten-LLVM: https://github.com/emscripten-core/emscripten-fastcomp/compare/1.37.9...1.37.10
    - Emscripten-Clang: no changes.

v1.37.9: 3/23/2017
------------------
 - Added new build feature -s GL_PREINITIALIZED_CONTEXT=1 which allows pages to
   manually precreate the GL context they use for customization purposes.
 - Added a custom callback hook Module.instantiateWasm() which allows user shell
   HTML file to manually perform Wasm instantiation for preloading and progress
   bar purposes.
 - Added a custom callback hook Module.getPreloadedPackage() to file preloader
   code to allow user shell HTML file to manually download .data files for
   preloading and progress bar purposes.
 - Full list of changes:
    - Emscripten: https://github.com/emscripten-core/emscripten/compare/1.37.8...1.37.9
    - Emscripten-LLVM: https://github.com/emscripten-core/emscripten-fastcomp/compare/1.37.8...1.37.9
    - Emscripten-Clang: no changes.

v1.37.8: 3/17/2017
------------------
 - Fixed a bug with robust_list initialization on pthreads build mode.
 - Full list of changes:
    - Emscripten: https://github.com/emscripten-core/emscripten/compare/1.37.7...1.37.8
    - Emscripten-LLVM: no changes.
    - Emscripten-Clang: no changes.

v1.37.7: 3/15/2017
------------------
 - Updated to LLVM 4.0.
 - Full list of changes:
    - Emscripten: https://github.com/emscripten-core/emscripten/compare/1.37.6...1.37.7
    - Emscripten-LLVM: https://github.com/emscripten-core/emscripten-fastcomp/compare/1.37.6...1.37.7
    - Emscripten-Clang: https://github.com/emscripten-core/emscripten-fastcomp-clang/compare/1.37.6...1.37.7

v1.37.6: 3/15/2017
------------------
 - Implemented readdir() function for WORKERFS.
 - Fixed bugs with Fetch API (#4995, #5027)
 - Full list of changes:
    - Emscripten: https://github.com/emscripten-core/emscripten/compare/1.37.5...1.37.6
    - Emscripten-LLVM: no changes.
    - Emscripten-Clang: no changes.

v1.37.5: 3/13/2017
------------------
 - Updated musl to version 1.1.15 from earlier version 1.0.5.
 - Full list of changes:
    - Emscripten: https://github.com/emscripten-core/emscripten/compare/1.37.4...1.37.5
    - Emscripten-LLVM: no changes.
    - Emscripten-Clang: no changes.

v1.37.4: 3/13/2017
------------------
 - Fixed glGetUniformLocation() to work according to spec with named uniform blocks.
 - Fixed WebAssembly Memory.grow() to work.
 - Switched to 16KB page size from earlier 64KB.
 - Optimize alBufferData() operation.
 - Fixed a resource lookup issue with multiple OpenAL audio contexts.
 - Full list of changes:
    - Emscripten: https://github.com/emscripten-core/emscripten/compare/1.37.3...1.37.4
    - Emscripten-LLVM: no changes.
    - Emscripten-Clang: no changes.

v1.37.3: 2/16/2017
------------------
 - Updated Binaryen to version 0x01. First official stable WebAssembly support version. (#4953)
 - Optimized memcpy and memset with unrolling and SIMD, when available.
 - Improved Emscripten toolchain profiler to track more hot code.
 - Added new linker flag -s WEBGL2_BACKWARDS_COMPATIBILITY_EMULATION=1 to allow
   simultaneously targeting WebGL 1 and WebGL 2.
 - Optimize Emscripten use of multiprocessing pools.
 - More WebGL 2 garbage free optimizations.
 - Full list of changes:
    - Emscripten: https://github.com/emscripten-core/emscripten/compare/1.37.2...1.37.3
    - Emscripten-LLVM: https://github.com/emscripten-core/emscripten-fastcomp/compare/1.37.2...1.37.3
    - Emscripten-Clang: no changes.

v1.37.2: 1/31/2017
------------------
 - Fixed a build error with boolean SIMD types.
 - Improved WebAssembly support, update Binaryen to version 22.
 - Update GL, GLES, GLES2 and GLES3 headers to latest upstream Khronos versions.
 - Implement support for new garbage free WebGL 2 API entrypoints which improve
   performance and reduce animation related stuttering.
 - Fixed a bug where -s USE_PTHREADS builds would not have correct heap size if
   -s TOTAL_MEMORY is not being used.
 - Fixed array type issue that prevented glTexImage3D() and glTexSubImage3D()
   from working.
 - Full list of changes:
    - Emscripten: https://github.com/emscripten-core/emscripten/compare/1.37.1...1.37.2
    - Emscripten-LLVM: https://github.com/emscripten-core/emscripten-fastcomp/compare/1.37.1...1.37.2
    - Emscripten-Clang: no changes.

v1.37.1: 12/26/2016
-------------------
 - Implemented new Fetch API for flexible multithreaded XHR and IndexedDB
   access.
 - Implemented initial version of new ASMFS filesystem for multithreaded
   filesystem operation.
 - Full list of changes:
    - Emscripten: https://github.com/emscripten-core/emscripten/compare/1.37.0...1.37.1
    - Emscripten-LLVM: no changes.
    - Emscripten-Clang: no changes.

v1.37.0: 12/23/2016
-------------------
 - Added support for LLVM sin&cos intrinsics.
 - Fix GLFW mouse button mappings (#4317, #4659)
 - Add support for --emit-symbol-map to wasm
 - Fixed handling of an invalid path in chdir (#4749)
 - Added new EMSCRIPTEN_STRICT mode, which can be enabled to opt in to removing
   support for deprecated behavior.
 - Remove references to Web Audio .setVelocity() function, which has been
   removed from the spec.
 - Full list of changes:
    - Emscripten: https://github.com/emscripten-core/emscripten/compare/1.36.14...1.37.0
    - Emscripten-LLVM: https://github.com/emscripten-core/emscripten-fastcomp/compare/1.36.14...1.37.0
    - Emscripten-Clang: no changes.

v1.36.14: 11/3/2016
-------------------
 - Added support to emscripten_async_wget() for relative paths.
 - Fixed FS.mkdirTree('/') to work.
 - Updated SDL 2 port to version 12.
 - Added more missing pthreads stubs.
 - Normalize system header includes to use the preferred form #include
   <emscripten/foo.h> to avoid polluting header include namespaces.
 - Fixed a bug where transitioning to fullscreen could cause a stack overflow in GLFW.
 - Added new system CMake option
   -DEMSCRIPTEN_GENERATE_BITCODE_STATIC_LIBRARIES=ON to choose if static
   libraries should be LLVM bitcode instead of .a files.
 - Improved SIMD support to be more correct to the spec.
 - Updated Binaryen to version 18. (#4674)
 - Fixed dlopen with RTLD_GLOBAL parameter.
 - Full list of changes:
    - Emscripten: https://github.com/emscripten-core/emscripten/compare/1.36.13...1.36.14
    - Emscripten-LLVM: no changes.
    - Emscripten-Clang: no changes.

v1.36.13: 10/21/2016
--------------------
 - Pass optimization settings to asm2wasm.
 - Fix to exporting emscripten_builtin_malloc() and emscripten_builtin_free()
   when heap is split to multiple parts.
 - Full list of changes:
    - Emscripten: https://github.com/emscripten-core/emscripten/compare/1.36.12...1.36.13
    - Emscripten-LLVM: no changes.
    - Emscripten-Clang: no changes.

v1.36.12: 10/20/2016
--------------------
 - Improved Emscripten toolchain profiler with more data. (#4566)
 - Export dlmalloc() and dlfree() as emscripten_builtin_malloc() and
   emscripten_builtin_free() to allow user applications to hook into memory
   allocation (#4603)
 - Improved asm.js -s USE_PTHREADS=2 build mode compatibility when
   multithreading is not supported.
 - Improved WebGL support with closure compiler (#4619)
 - Improved Bianaryen WebAssembly support
 - Added support for GL_disjoint_timer_query extension (#4575)
 - Improved Emscripten compiler detection with CMake (#4129, #4314, #4318)
 - Added support for int64 in wasm.
 - Optimize small constant length memcpys in wasm.
 - Full list of changes:
    - Emscripten: https://github.com/emscripten-core/emscripten/compare/1.36.11...1.36.12
    - Emscripten-LLVM: https://github.com/emscripten-core/emscripten-fastcomp/compare/1.36.11...1.36.12
    - Emscripten-Clang: no changes.

v1.36.11: 9/24/2016
-------------------
 - Added new runtime functions
   emscripten_sync/async/waitable_run_in_main_runtime_thread() for proxying
   calls with pthreads (#4569)
 - Full list of changes:
    - Emscripten: https://github.com/emscripten-core/emscripten/compare/1.36.10...1.36.11
    - Emscripten-LLVM: no changes.
    - Emscripten-Clang: no changes.

v1.36.10: 9/24/2016
-------------------
 - Improved compiler logging print messages on first run experience. (#4501)
 - Fixed log printing in glFlushMappedBufferRange() and glGetInfoLog()
   functions. (#4521)
 - Added setjmp/longjmp handling for wasm.
 - Improved support for --proxy-to-worker build mode.
 - Improved GLES3 support for glGet() features that WebGL2 does not have. (#4514)
 - Added support for implementation defined glReadPixels() format.
 - Improved WebGL 2 support with closure compilter. (#4554)
 - Implemented support for nanosleep() when building in pthreads mode (#4578)
 - Added support for  llvm_ceil_f64 and llvm_floor_f64 intrinsics.
 - Full list of changes:
    - Emscripten: https://github.com/emscripten-core/emscripten/compare/1.36.9...1.36.10
    - Emscripten-LLVM: https://github.com/emscripten-core/emscripten-fastcomp/compare/1.36.9...1.36.10
    - Emscripten-Clang: no changes.

v1.36.9: 8/24/2016
------------------
 - Fixed glGet for GL_VERTEX_ATTRIB_ARRAY_BUFFER_BINDING to work. (#1330)
 - Move the DYNAMICTOP variable from JS global scope to inside the heap so that
   the value is shared to multithreaded applications. This removes the global
   runtime variable DYNAMICTOP in favor of a new variable DYNAMICTOP_PTR.
   (#4391, #4496)
 - Implemented brk() system function.
 - Fixed --output-eol to work with --proxy-to-worker mode.
 - Improved reported error message when execution fails to stack overflow.
 - Full list of changes:
    - Emscripten: https://github.com/emscripten-core/emscripten/compare/1.36.8...1.36.9
    - Emscripten-LLVM: https://github.com/emscripten-core/emscripten-fastcomp/compare/1.36.8...1.36.9
    - Emscripten-Clang: no changes.

v1.36.8: 8/20/2016
------------------
 - Fixed a memory leak in ctor_evaller.py on Windows (#4446)
 - Migrate to requiring CMake 3.4.3 as the minimum version for Emscripten CMake
   build integration support.
 - Fixed an issue that prevented -s INLINING_LIMIT from working (#4471)
 - Fixed a bug with Building.llvm_nm interpretation of defined symbols (#4488)
 - Add support for DISABLE_EXCEPTION_CATCHING and EXCEPTION_CATCHING_WHITELIST
   options for wasm.
 - Added new emprofile.py script which can be used to profile toolchain wide
   performance. (#4491)
 - Added new linker flag --output-eol, which specifices what kind of line
   endings to generate to the output files. (#4492)
 - Fixed a Windows bug where aborting execution with Ctrl-C might hang
   Emscripten to an infinite loop instead. (#4494)
 - Implement support for touch events to GLUT (#4493)
 - Deprecated unsafe function writeStringToMemory() from src/preamble.js. Using
   stringToUTF8() is recommended instead. (#4497)
 - Full list of changes:
    - Emscripten: https://github.com/emscripten-core/emscripten/compare/1.36.7...1.36.8
    - Emscripten-LLVM: no changes.
    - Emscripten-Clang: no changes.

v1.36.7: 8/8/2016
-----------------
 - Updated to latest upstream LLVM 3.9.
 - Full list of changes:
    - Emscripten: https://github.com/emscripten-core/emscripten/compare/1.36.6...1.36.7
    - Emscripten-LLVM: https://github.com/emscripten-core/emscripten-fastcomp/compare/1.36.6...1.36.7
    - Emscripten-Clang: https://github.com/emscripten-core/emscripten-fastcomp-clang/compare/1.36.6...1.36.7

v1.36.6: 8/8/2016
-----------------
 - Fixed wheelDelta for MSIE (#4316)
 - Fixed inconsistencies in fullscreen API signatures (#4310, #4318, #4379)
 - Changed the behavior of Emscripten WebGL createContext() to not forcibly set
   CSS style on created canvases, but let page customize the style themselves
   (#3406, #4194 and #4350, #4355)
 - Adjusted the reported GL_VERSION field to adapt to the OpenGL ES
   specifications (#4345)
 - Added support for GLES3 GL_MAJOR/MINOR_VERSION fields. (#4368)
 - Improved -s USE_PTHREADS=1 and --proxy-to-worker linker options to be
   mutually compatible. (#4372)
 - Improved IDBFS to not fail on Safari where IndexedDB support is spotty
   (#4371)
 - Improved SIMD.js support when using Closure minifier. (#4374)
 - Improved glGetString to be able to read fields from WEBGL_debug_renderer_info
   extension. (#4381)
 - Fixed an issue with glFramebufferTextureLayer() not working correctly.
 - Fixed a bug with std::uncaught_exception() support (#4392)
 - Implemented a multiprocess lock to access the Emscripten cache. (#3850)
 - Implemented support for the pointerlockerror event in HTML5 API (#4373)
 - Report WebGL GLSL version number in GL_SHADING_LANGUAGE_VERSION string (#4365)
 - Optimized llvm_ctpop_i32() and conversion of strings from C to JS side
   (#4402, #4403)
 - Added support for the OffscreenCanvas proposal, and transferring canvases to
   offscreen in pthreads build mode, linker flag -s OFFSCREENCANVAS_SUPPORT=0/1
   (#4412)
 - Fixed an issue after updating to new LLVM version that response files passed
   to llvm-link must have forward slashes (#4434)
 - Fixed a memory leak in relooper in LLVM.
 - Full list of changes:
    - Emscripten: https://github.com/emscripten-core/emscripten/compare/1.36.5...1.36.6
    - Emscripten-LLVM: https://github.com/emscripten-core/emscripten-fastcomp/compare/1.36.5...1.36.6
    - Emscripten-Clang: no changes.

v1.36.5: 5/24/2016
------------------
 - Added support for passing custom messages when running in web worker.
 - Improved fp128 support when targeting WebAssembly.
 - Updated cpuprofiler.js to support tracing time spent in WebGL functions.
 - Fixed an issue with glFenceSync() function call signature (#4260, #4339)
 - Added missing zero argument version of emscripten_sync_run_in_main_thread().
 - Improves support for targeting pthreads when using Closure minifier (#4348).
 - Fixed an issue where pthreads enabled code did not correctly validate as asm.js
 - Fixed an issue with incorrect SIMD.js related imports (#4341)
 - Full list of changes:
    - Emscripten: https://github.com/emscripten-core/emscripten/compare/1.36.4...1.36.5
    - Emscripten-LLVM: https://github.com/emscripten-core/emscripten-fastcomp/compare/1.36.4...1.36.5
    - Emscripten-Clang: no changes.

v1.36.4: 5/9/2016
-----------------
 - Added EM_TRUE and EM_FALSE #defines to html5.h.
 - Fixed an issue with GLFW window and framebuffer size callbacks.
 - Added support for more missing WebGL 2 texture formats (#4277)
 - Added support for source files with no extension.
 - Updated emrun.py to latest version, adds support to precompressed content and
   running as just a web server without launching a browser.
 - Updated experimental WebAssembly support to generate 0xb version code.
 - Automatically build Binaryen when needed.
 - Updated libc++ to SVN revision 268153. (#4288)
 - Full list of changes:
    - Emscripten: https://github.com/emscripten-core/emscripten/compare/1.36.3...1.36.4
    - Emscripten-LLVM: no changes.
    - Emscripten-Clang: no changes.

v1.36.3: 4/27/2016
------------------
 - Fixed a deadlock bug with pthreads support.
 - Remove sources from temporary garbage being generated in OpenAL code (#4275)
 - Added support for calling alert() from pthreads code.
 - Full list of changes:
    - Emscripten: https://github.com/emscripten-core/emscripten/compare/1.36.2...1.36.3
    - Emscripten-LLVM: no changes.
    - Emscripten-Clang: no changes.

v1.36.2: 4/22/2016
------------------
 - Improve support for targeting WebAssembly with Binaryen.
 - Improve support for LLVM's WebAssembly backend (EMCC_WASM_BACKEND=1
   environment variable).
 - Separate out emscripten cache structure to asmjs and wasm directories.
 - Fix a bug where Emscripten would spawn too many unused python subprocesses (#4158)
 - Optimize Emscripten for large asm.js projects.
 - Added sdl2_net to Emscripten ports.
 - Updated to latest version of the SIMD polyfill (#4165)
 - Fixed an issue with missing texture formats support in GLES 3 (#4176)
 - Added a new WebAssembly linker option -s BINARYEN_IMPRECISE=1 (default=0)
   which mutes potential traps from WebAssembly int div/rem by zero and
   float-to-int conversions.
 - Added support for EXT_color_buffer_float extension.
 - Fixed behavior of SSE shift operations (#4165).
 - Fixed a bug where ctor_evaller.py (-Oz builds) would hang on Windows.
 - Fixed a bug where emscripten_set_main_loop() with EM_TIMING_SETTIMEOUT would
   incorrectly compute the delta times (#4200, #4208)
 - Update pthreads support to latest proposed spec version. (#4212, #4220)
 - Fixed an unresolved symbol linker error in embind (#4225)
 - Fix file_packager.py --use-preload-cache option to also work on Safari and
   iOS (#2977, #4253)
 - Added new file packager option --indexedDB-name to allow specifying the
   database name to use for the cache (#4219)
 - Added DWARF style debugging information.
 - Full list of changes:
    - Emscripten: https://github.com/emscripten-core/emscripten/compare/1.36.1...1.36.2
    - Emscripten-LLVM: https://github.com/emscripten-core/emscripten-fastcomp/compare/1.36.1...1.36.2
    - Emscripten-Clang: no changes.

v1.36.1: 3/8/2016
-----------------
 - Fixed glfwSetWindowSizeCallback to conform to GLFW2 API.
 - Update OpenAL sources only when the browser window is visible to avoid
   occasional stuttering static glitches when the page tab is hidden. (#4107)
 - Implemented LLVM math intrinsics powi, trunc and floor.
 - Added support for SDL_GL_ALPHA_SIZE in GL context initialization. (#4125)
 - Added no-op stubs for several pthread functions when building without
   pthreads enabled (#4130)
 - Optimize glUniform*fv and glVertexAttrib*fv functions to generate less
   garbage and perform much faster (#4128)
 - Added new EVAL_CTORS optimization pass which evaluates global data
   initializer constructors at link time, which would improve startup time and
   reduce code size of these ctors.
 - Implemented support for OpenAL AL_PITCH option.
 - Implemented new build options -s STACK_OVERFLOW_CHECK=0/1/2 which adds
   runtime stack overrun checks. 0: disabled, 1: minimal, between each frame, 2:
   at each explicit JS side stack allocation call to allocate().
 - Fixed an issue with -s SPLIT_MEMORY mode where an unsigned 32-bit memory
   access would come out as signed. (#4150)
 - Fixed asm.js validation in call handlers to llvm_powi_f*.
 - Full list of changes:
    - Emscripten: https://github.com/emscripten-core/emscripten/compare/1.36.0...1.36.1
    - Emscripten-LLVM: https://github.com/emscripten-core/emscripten-fastcomp/compare/1.36.0...1.36.1
    - Emscripten-Clang: no changes.

v1.36.0: 2/23/2016
------------------
 - Fixed an OpenAL bug where OpenAL sources would not respect global volume setting.
 - Fixed an issue where alGetListenerf() with AL_GAIN would not return the
   correct value. (#4091)
 - Fixed an issue where setting alListenerf() with AL_GAIN would not set the
   correct value. (#4092)
 - Implemented new JS optimizer "Duplicate Function Elimination" pass which
   collapses identical functions to save code size.
 - Implemented the _Exit() function.
 - Added support for SSE3 and SSSE3 intrinsics (#4099) and partially for SSE 4.1
   intrinsics (#4030, #4101)
 - Added support for -include-pch flag (#4086)
 - Fixed a regex syntax in ccall on Chrome Canary (#4111)
 - Full list of changes:
    - Emscripten: https://github.com/emscripten-core/emscripten/compare/1.35.23...1.36.0
    - Emscripten-LLVM: https://github.com/emscripten-core/emscripten-fastcomp/compare/1.35.23...1.36.0
    - Emscripten-Clang: no changes.

v1.35.23: 2/9/2016
------------------
 - Provide $NM environment variable to point to llvm-nm when running
   emconfigure, which helps e.g. libjansson to build (#4036)
 - Fixed glGetString(GL_SHADING_LANGUAGE_VERSION) to return appropriate result
   depending on if running on WebGL1 vs WebGL2, instead of hardcoding the result
   (#4040)
 - Fixed a regression with CMake try_run() possibly failing, caused by the
   addition of CMAKE_CROSSCOMPILING_EMULATOR in v1.32.3.
 - Fixed CMake to work in the case when NODE_JS is an array containing
   parameters to be passed to Node.js. (#4045)
 - Fixed a memory issue that caused the Emscripten memory initializer file
   (.mem.js) to be unnecessarily retained in memory during runtime (#4044)
 - Added support for complex valued mul and div ops.
 - Added new option "Module.environment" which allows overriding the runtime ENVIRONMENT_IS_WEB/ENVIRONMENT_IS_WORKER/ENVIRONMENT_IS_NODE/ENVIRONMENT_IS_SHELL fields.
 - Fixed an issue with SAFE_HEAP methods in async mode (#4046)
 - Fixed WebSocket constructor to work in web worker environment (#3849)
 - Fixed a potential issue with some browsers reporting gamepad axis values outside \[-1, 1\] (#3602)
 - Changed libcxxabi to be linked in last, so that it does not override weakly
   linked methods in libcxx (#4053)
 - Implemented new JSDCE code optimization pass which removes at JS link stage
   dead code that is not referenced anywhere (in addition to LLVM doing this for
   C++ link stage).
 - Fixed a Windows issue where embedding memory initializer as a string in JS
   code might cause corrupted output. (#3854)
 - Fixed an issue when spaces are present in directory names in response files
   (#4062)
 - Fixed a build issue when using --tracing and -s ALLOW_MEMORY_GROWTH=1
   simultaneously (#4064)
 - Greatly updated Emscripten support for SIMD.js intrinsics (non-SSE or NEON)
 - Fixed an issue where compiler would not generate a link error when JS library
   function depended on a nonexisting symbol. (#4077)
 - Removed UTF16 and UTF32 marshalling code from being exported by default.
 - Removed the -s NO_BROWSER linker option and automated the detection of when
   that option is needed.
 - Removed the JS implemented C++ symbol name demangler, now always depend on
   the libcxxabi compiled one.
 - Fixed an issue where Emscripten linker would redundantly generate missing
   function stubs for some functions that do exist.
 - Full list of changes:
    - Emscripten: https://github.com/emscripten-core/emscripten/compare/1.35.22...1.35.23
    - Emscripten-LLVM: https://github.com/emscripten-core/emscripten-fastcomp/compare/1.35.22...1.35.23
    - Emscripten-Clang: no changes.

v1.35.22: 1/13/2016
-------------------
 - Updated to latest upstream LLVM trunk as of January 13th.
 - Bumped up the required LLVM version from LLVM 3.8 to LLVM 3.9.
 - Full list of changes:
    - Emscripten: https://github.com/emscripten-core/emscripten/compare/1.35.21...1.35.22
    - Emscripten-LLVM: https://github.com/emscripten-core/emscripten-fastcomp/compare/1.35.21...1.35.22
    - Emscripten-Clang: https://github.com/emscripten-core/emscripten-fastcomp-clang/compare/1.35.21...1.35.22

v1.35.21: 1/13/2016
-------------------
 - Improved support for handling GLFW2 keycodes.
 - Improved emranlib, system/bin/sdl-config and system/bin/sdl2-config to be
   executable in both python2 and python3.
 - Fixed build flags -s AGGRESSIVE_VARIABLE_ELIMINATION=1 and -s USE_PTHREADS=2
   to correctly work when run on a browser that does not support pthreads.
 - Fixed a build issue that caused sequences of \r\r\n to be emitted on Windows.
 - Fixed an issue that prevented building LLVM on Visual Studio 2015
   (emscripten-fastcomp-clang #7)
 - Full list of changes:
    - Emscripten: https://github.com/emscripten-core/emscripten/compare/1.35.20...1.35.21
    - Emscripten-LLVM: https://github.com/emscripten-core/emscripten-fastcomp/compare/1.35.20...1.35.21
    - Emscripten-Clang: https://github.com/emscripten-core/emscripten-fastcomp-clang/compare/1.35.20...1.35.21

v1.35.20: 1/10/2016
-------------------
 - Fixed -s USE_PTHREADS compilation mode to account that SharedArrayBuffer
   specification no longer allows futex waiting on the main thread. (#4024)
 - Added new python2 vs python3 compatibility wrappers for emcmake, emconfigure, emmake and emar.
 - Fixed atomicrmw i64 codegen (#4025)
 - Optimized codegen to simplify "x != 0" to just "x" when output is a boolean.
 - Fixed a compiler crash when generating atomics code in debug builds of LLVM.
 - Fixed a compiler crash when generating SIMD.js code that utilizes
   non-canonical length vectors (e.g. <float x 3>)
 - Full list of changes:
    - Emscripten: https://github.com/emscripten-core/emscripten/compare/1.35.19...1.35.20
    - Emscripten-LLVM: https://github.com/emscripten-core/emscripten-fastcomp/compare/1.35.19...1.35.20
    - Emscripten-Clang: no changes.

v1.35.19: 1/7/2016
------------------
 - Updated to latest upstream LLVM trunk as of January 7th.
 - Full list of changes:
    - Emscripten: no changes.
    - Emscripten-LLVM: https://github.com/emscripten-core/emscripten-fastcomp/compare/1.35.18...1.35.19
    - Emscripten-Clang: https://github.com/emscripten-core/emscripten-fastcomp-clang/compare/1.35.18...1.35.19

v1.35.18: 1/7/2016
------------------
 - Implemented getpeername() and fixed issues with handling getsockname() (#3997)
 - Fixed an issue with daylight saving time in mktime() (#4001)
 - Optimized pthreads code to avoid unnecessary FFI transitions (#3504)
 - Fixed issues with strftime() (#3993)
 - Deprecated memory growth support in asm.js.
 - Implemented llvm_bitreverse_i32() (#3976)
 - Fixed missing include header that affected building relooper on some compilers.
 - Full list of changes:
    - Emscripten: https://github.com/emscripten-core/emscripten/compare/1.35.17...1.35.18
    - Emscripten-LLVM: https://github.com/emscripten-core/emscripten-fastcomp/compare/1.35.17...1.35.18
    - Emscripten-Clang: no changes.

v1.35.17: 1/4/2016
------------------
 - Updated to latest upstream LLVM trunk as of January 4th.
 - Full list of changes:
    - Emscripten: no changes.
    - Emscripten-LLVM: https://github.com/emscripten-core/emscripten-fastcomp/compare/1.35.16...1.35.17
    - Emscripten-Clang: https://github.com/emscripten-core/emscripten-fastcomp/compare/1.35.16...1.35.17

v1.35.16: 1/4/2016
------------------
 - Improved support for -s USE_PTHREADS=2 build mode and added support for Atomics.exchange().
 - Full list of changes:
    - Emscripten: https://github.com/emscripten-core/emscripten/compare/1.35.15...1.35.16
    - Emscripten-LLVM: https://github.com/emscripten-core/emscripten-fastcomp/compare/1.35.15...1.35.16
    - Emscripten-Clang: no changes.

v1.35.15: 1/4/2016
------------------
 - Fixed an error with glClearbufferfv not working. (#3961)
 - Improved file packager code so that file:// URLs work in Chrome too (#3965)
 - Fixed issues with the --memoryprofiler UI.
 - Fixed a Windows issue when generating system libraries in cache (#3939)
 - Fixed a regression from v1.35.13 where GLES2 compilation would not work when
   -s USE_PTHREADS=1 was passed.
 - Added support for WebIDL arrays as input parameters to WebIDL binder.
 - Updated build support when using the LLVM wasm backend.
 - Added new linker option --threadprofiler which generates a threads dashboard
   on the generated page for threads status overview. (#3971)
 - Improved backwards compatibility of building on GCC 4.3 - 4.6.
 - Fixed an asm.js validation issue when building against updated SIMD.js specification. (#3986)
 - Improved Rust support.
 - Full list of changes:
    - Emscripten: https://github.com/emscripten-core/emscripten/compare/1.35.14...1.35.15
    - Emscripten-LLVM: https://github.com/emscripten-core/emscripten-fastcomp/compare/1.35.14...1.35.15
    - Emscripten-Clang: no changes.

v1.35.14: 12/15/2015
--------------------
 - Updated to latest upstream LLVM trunk as of December 15th.
 - Full list of changes:
    - Emscripten: https://github.com/emscripten-core/emscripten/compare/1.35.13...1.35.14
    - Emscripten-LLVM: https://github.com/emscripten-core/emscripten-fastcomp/compare/1.35.13...1.35.14
    - Emscripten-Clang: https://github.com/emscripten-core/emscripten-fastcomp-clang/compare/1.35.13...1.35.14

v1.35.13: 12/15/2015
--------------------
 - Updated -s USE_PTHREADS code generation to reflect that the SharedInt*Array
   hierarchy no longer exists in the SharedArrayBuffer spec.
 - Removed references to Atomic.fence() which no longer is part of the
   SharedArrayBuffer specification.
 - Fixed an issue where JS code minifiers might generate bad code for cwrap
   (#3945)
 - Updated compiler to issue a warning when --separate-asm is being used and
   output suffix is .js.
 - Added new build option -s ONLY_MY_CODE which aims to eliminate most of the
   Emscripten runtime and generate a very minimal compiler output.
 - Added new build option -s WASM_BACKEND=0/1 which controls whether to utilize
   the upstream LLVM wasm emitting codegen backend.
 - Full list of changes:
    - Emscripten: https://github.com/emscripten-core/emscripten/compare/1.35.12...1.35.13
    - Emscripten-LLVM: https://github.com/emscripten-core/emscripten-fastcomp/compare/1.35.12...1.35.13
    - Emscripten-Clang: no changes.

v1.35.12: 11/28/2015
--------------------
 - Update to latest upstream LLVM trunk as of November 28th.
 - Fix Emscripten to handle new style format outputted by llvm-nm.
 - Added new build option BINARYEN_METHOD to allow choosing which wasm
   generation method to use.
 - Updates to Binaryen support.
 - Full list of changes:
    - Emscripten: https://github.com/emscripten-core/emscripten/compare/1.35.11...1.35.12
    - Emscripten-LLVM: https://github.com/emscripten-core/emscripten-fastcomp/compare/1.35.11...1.35.12
    - Emscripten-Clang: https://github.com/emscripten-core/emscripten-fastcomp-clang/compare/1.35.11...1.35.12

v1.35.11: 11/27/2015
--------------------
 - Updated atomics test to stress 64-bit atomics better (#3892)
 - Full list of changes:
    - Emscripten: https://github.com/emscripten-core/emscripten/compare/1.35.10...1.35.11
    - Emscripten-LLVM: https://github.com/emscripten-core/emscripten-fastcomp/compare/1.35.10...1.35.11
    - Emscripten-Clang: no changes.

v1.35.10: 11/25/2015
--------------------
 - Integration with Binaryen.
 - Add a performance warning when multiple FS.syncfs() calls are in flight simultaneously.
 - Correctly pass GLFW_REPEAT when sending key press repeats.
 - Improved filesystem performance when building in multithreaded mode (#3923)
 - Improve error detection when data file fails to load.
 - Clarified that -s NO_DYNAMIC_EXECUTION=1 and -s RELOCATABLE=1 build modes are mutually exclusive.
 - Added new build option -s NO_DYNAMIC_EXECUTION=2 which demotes eval() errors
   to warnings at runtime, useful for iterating fixes in a codebase for multiple
   eval()s  (#3930)
 - Added support to Module.locateFile(filename) to locate the pthread-main.js file (#3500)
 - Changed -s USE_PTHREADS=2 and -s PRECISE_F32=2 to imply --separate-asm
   instead of requiring it, to be backwards compatible (#3829, #3933)
 - Fixed bad codegen for some 64-bit atomics (#3892, #3936)
 - When emitting NaN canonicalization warning, also print the location in code
   where it occurs.
 - Full list of changes:
    - Emscripten: https://github.com/emscripten-core/emscripten/compare/1.35.9...1.35.10
    - Emscripten-LLVM: https://github.com/emscripten-core/emscripten-fastcomp/compare/1.35.9...1.35.10
    - Emscripten-Clang: no changes.

v1.35.9: 11/12/2015
-------------------
 - Implement glfwSetInputMode when mode is GLFW_CURSOR and value is GLFW_CURSOR_NORMAL|GLFW_CURSOR_DISABLED
 - Add explicit abort() when dlopen() is called without linking support
 - Make emcc explicitly reinvoke itself from python2 if called from python3.
 - Optimize memory initializer to omit zero-initialized values (#3907)
 - Full list of changes:
    - Emscripten: https://github.com/emscripten-core/emscripten/compare/1.35.8...1.35.9
    - Emscripten-LLVM: https://github.com/emscripten-core/emscripten-fastcomp/compare/1.35.8...1.35.9
    - Emscripten-Clang: no changes.

v1.35.8: 11/10/2015
-------------------
 - Removed obsoleted EXPORTED_GLOBALS build option.
 - Export filesystem as global object 'FS' in Emscripten runtime.
 - Fixed realpath() function on directories.
 - Fixed round() and roundf() to work when building without -s PRECISE_F32=1 and
   optimize these to be faster (#3876)
 - Full list of changes:
    - Emscripten: https://github.com/emscripten-core/emscripten/compare/1.35.7...1.35.8
    - Emscripten-LLVM: no changes.
    - Emscripten-Clang: no changes.

v1.35.7: 11/4/2015
------------------
 - Updated to latest upstream LLVM trunk version as of November 4th.
 - Full list of changes:
    - Emscripten: https://github.com/emscripten-core/emscripten/compare/1.35.6...1.35.7
    - Emscripten-LLVM: https://github.com/emscripten-core/emscripten-fastcomp/compare/1.35.6...1.35.7
    - Emscripten-Clang: https://github.com/emscripten-core/emscripten-fastcomp-clang/compare/1.35.6...1.35.7

v1.35.6: 11/4/2015
------------------
 - This tag was created for technical purposes, and has no changes compared to
   v1.35.6.

v1.35.5: 11/4/2015
------------------
 - Removed Content-Length and Connection: close headers in POST requests.
 - Migrate to using the native C++11-implemented optimizer by default.
 - Fixed call to glDrawBuffers(0, *); (#3890)
 - Fixed lazy file system to work with closure (#3842)
 - Fixed gzip compression with lazy file system (#3837)
 - Added no-op gracefully failing stubs for process spawn functions (#3819)
 - Clarified error message that memory growth is not supported with shared modules (#3893)
 - Initial work on wasm support in optimizer
 - Full list of changes:
    - Emscripten: https://github.com/emscripten-core/emscripten/compare/1.35.4...1.35.5
    - Emscripten-LLVM: no changes.
    - Emscripten-Clang: no changes.

v1.35.4: 10/26/2015
-------------------
 - Move to legalization in the JS backend.
 - Full list of changes:
    - Emscripten: https://github.com/emscripten-core/emscripten/compare/1.35.3...1.35.4
    - Emscripten-LLVM: https://github.com/emscripten-core/emscripten-fastcomp/compare/1.35.3...1.35.4
    - Emscripten-Clang: https://github.com/emscripten-core/emscripten-fastcomp-clang/compare/1.35.3...1.35.4

v1.35.3: 10/26/2015
-------------------
 - Ignore O_CLOEXEC on NODEFS (#3862)
 - Improved --js-library support in CMake by treating these as libraries (#3840)
 - Still support -Wno-warn-absolute-paths (#3833)
 - Add support to zext <4 x i1> to <4x i32>
 - Emit emscripten versions of llvm and clang in clang --version
 - Full list of changes:
    - Emscripten: https://github.com/emscripten-core/emscripten/compare/1.35.2...1.35.3
    - Emscripten-LLVM: https://github.com/emscripten-core/emscripten-fastcomp/compare/1.35.2...1.35.3
    - Emscripten-Clang: https://github.com/emscripten-core/emscripten-fastcomp-clang/compare/1.35.2...1.35.3

v1.35.2: 10/20/2015
-------------------
 - Rebase against upstream LLVM "google/stable" branch, bringing us to LLVM 3.8.
 - Full list of changes:
    - Emscripten: https://github.com/emscripten-core/emscripten/compare/1.35.1...1.35.2
    - Emscripten-LLVM: https://github.com/emscripten-core/emscripten-fastcomp/compare/1.35.1...1.35.2
    - Emscripten-Clang: https://github.com/emscripten-core/emscripten-fastcomp-clang/compare/1.35.1...1.35.2

v1.35.1: 10/20/2015
-------------------
 - Fixed a bug where passing -s option to LLVM would not work.
 - Work around a WebAudio bug on WebKit "pauseWebAudio failed: TypeError: Not
   enough arguments" (#3861)
 - Full list of changes:
    - Emscripten: https://github.com/emscripten-core/emscripten/compare/1.35.0...1.35.1
    - Emscripten-LLVM: no changes.
    - Emscripten-Clang: no changes.

v1.35.0: 10/19/2015
-------------------
 - Fixed out of memory abort message.
 - Full list of changes:
    - Emscripten: https://github.com/emscripten-core/emscripten/compare/1.34.12...1.35.0
    - Emscripten-LLVM: no changes.
    - Emscripten-Clang: no changes.

v1.34.12: 10/13/2015
--------------------
 - Added new experimental build option -s SPLIT_MEMORY=1, which splits up the
   Emscripten HEAP to multiple smaller slabs.
 - Added SDL2_ttf to Emscripten ports.
 - Added support for building GLES3 code to target WebGL 2. (#3757, #3782)
 - Fixed certain glUniform*() functions to work properly when called in
   conjunction with -s USE_PTHREADS=1.
 - Fixed support for -l, -L and -I command line parameters to accept a space
   between the path, i.e. "-l SDL". (#3777)
 - Fixed SSE2 support in optimized builds.
 - Changed the default behavior of warning when absolute paths are passed to -I
   to be silent. To enable the absolute paths warning, pass
   "-Wwarn-absolute-paths" flag to emcc.
 - Added new linker option -s ABORTING_MALLOC=0 that can be used to make
   malloc() return 0 on failed allocation (Current default is to abort execution
   of the page on OOM) (#3822)
 - Removed the default behavior of automatically decoding all preloaded assets on page startup (#3785)
 - Full list of changes:
    - Emscripten: https://github.com/emscripten-core/emscripten/compare/1.34.11...1.34.12
    - Emscripten-LLVM: https://github.com/emscripten-core/emscripten-fastcomp/compare/1.34.11...1.34.12
    - Emscripten-Clang: no changes.

v1.34.11: 9/29/2015
-------------------
 - Fixed asm.js validation on autovectorized output
 - Fix an issue with printing to iostream in global ctors (#3824)
 - Added support for LLVM pow intrinsics with integer exponent.
 - Full list of changes:
    - Emscripten: https://github.com/emscripten-core/emscripten/compare/1.34.10...1.34.11
    - Emscripten-LLVM: https://github.com/emscripten-core/emscripten-fastcomp/compare/1.34.10...1.34.11
    - Emscripten-Clang: no changes.

v1.34.10: 9/25/2015
-------------------
 - Added wasm compressor/decompressor polyfill (#3766)
 - Added support for sRGB texture formats.
 - Removed the deprecated --compression option.
 - Fixed an issue with asm.js validation for pthreads being broken since v1.34.7 (#3719)
 - Added built-in cpu performance profiler, which is enabled with linker flag --cpuprofiler. (#3781)
 - Added build-in memory usage profiler, which is enabled with linker flag --memoryprofiler. (#3781)
 - Fixed multiple arities per EM_ASM block (#3804)
 - Fixed issues with SSE2 an NaN bit patterns. (emscripten-fastcomp #116)
 - Full list of changes:
    - Emscripten: https://github.com/emscripten-core/emscripten/compare/1.34.9...1.34.10
    - Emscripten-LLVM: https://github.com/emscripten-core/emscripten-fastcomp/compare/1.34.9...1.34.10
    - Emscripten-Clang: no changes.

v1.34.9: 9/18/2015
------------------
 - Fixed an issue with --llvm-lto 3 builds (#3765)
 - Optimized LZ4 compression
 - Fixed a bug where glfwCreateWindow would return success even on failure
   (#3764)
 - Greatly optimized the -s SAFE_HEAP=1 linker flag option by executing the heap
   checks in asm.js side instead.
 - Fixed the return value of EM_ASM_DOUBLE (#3770)
 - Implemented getsockname syscall (#3769)
 - Don't warn on unresolved symbols when LINKABLE is specified.
 - Fixed various issues with SSE2 compilation in optimized builds.
 - Fixed a breakage with -s USE_PTHREADS=2 (#3774)
 - Added support for GL_HALF_FLOAT in WebGL 2. (#3790)
 - Full list of changes:
    - Emscripten: https://github.com/emscripten-core/emscripten/compare/1.34.8...1.34.9
    - Emscripten-LLVM: https://github.com/emscripten-core/emscripten-fastcomp/compare/1.34.8...1.34.9
    - Emscripten-Clang: no changes.

v1.34.8: 9/9/2015
-----------------
 - Fixed a race condition at worker startup (#3741)
 - Update emrun to latest, which improves unit test run automation with emrun.
 - Added support for LZ4 compressing file packages, used with the -s LZ4=1 linker flag. (#3754)
 - Fixed noisy build warning on "unexpected number of arguments in call to strtold" (#3760)
 - Added new linker flag --separate-asm that splits the asm.js module and the
   handwritten JS functions to separate files.
 - Full list of changes:
    - Emscripten: https://github.com/emscripten-core/emscripten/compare/1.34.7...1.34.8
    - Emscripten-LLVM: no changes.
    - Emscripten-Clang: no changes.

v1.34.7: 9/5/2015
-----------------
 - Fixed uses of i64* in side modules.
 - Improved GL support when proxying, and fake WebAudio calls when proxying.
 - Added new main loop timing mode EM_TIMING_SETIMMEDIATE for rendering with
   vsync disabled (#3717)
 - Updated emrun to latest version, adds --safe_firefox_profile option to run
   emrun pages in clean isolated environment.
 - Implemented glGetStringi() method for WebGL2/GLES3. (#3472, #3725)
 - Automatically emit loading code for EMTERPRETIFY_FILE if emitting html.
 - Added new build option -s USE_PTHREADS=2 for running pthreads-enabled pages
   in browsers that do not support SharedArrayBuffer.
 - Added support for building SSE2 intrinsics based code (emmintrin.h), when
   -msse2 is passed to the build.
 - Added exports for getting FS objects by their name (#3690)
 - Updated LLVM to latest upstream PNaCl version (Clang 3.7, July 29th).
 - Full list of changes:
    - Emscripten: https://github.com/emscripten-core/emscripten/compare/1.34.6...1.34.7
    - Emscripten-LLVM: https://github.com/emscripten-core/emscripten-fastcomp/compare/1.34.6...1.34.7
    - Emscripten-Clang: https://github.com/emscripten-core/emscripten-fastcomp-clang/compare/1.34.6...1.34.7

v1.34.6: 8/20/2015
------------------
 - Added new build option -s EMULATED_FUNCTION_POINTERS=2.
 - Fixed a bug with calling functions pointers that take float as parameter
   across dynamic modules.
 - Improved dynamic linking support with -s LINKABLE=1.
 - Added new build option -s MAIN_MODULE=2.
 - Cleaned up a few redundant linker warnings (#3702, #3704)
 - Full list of changes:
    - Emscripten: https://github.com/emscripten-core/emscripten/compare/1.34.5...1.34.6
    - Emscripten-LLVM: https://github.com/emscripten-core/emscripten-fastcomp/compare/1.34.5...1.34.6
    - Emscripten-Clang: no changes.

v1.34.5: 8/18/2015
------------------
 - Added Bullet physics, ogg and vorbis to emscripten-ports.
 - Added FreeType 2.6 to emscripten-ports.
 - Fixed CMake handling when building OpenCV.
 - Fixed and issue with exceptions being thrown in empty glBegin()-glEnd()
   blocks (#3693)
 - Improved function pointer handling between dynamically linked modules
 - Fixed some OpenAL alGetSource get calls (#3669)
 - Fixed issues with building the optimizer on 32-bit Windows (#3673)
 - Increased optimizer stack size on Windows to 10MB (#3679)
 - Added support for passing multiple input files to opt, to speed up
   optimization and linking in opt.
 - Full list of changes:
    - Emscripten: https://github.com/emscripten-core/emscripten/compare/1.34.4...1.34.5
    - Emscripten-LLVM: https://github.com/emscripten-core/emscripten-fastcomp/compare/1.34.4...1.34.5
    - Emscripten-Clang: no changes.

v1.34.4: 8/4/2015
-----------------
 - Add special handling support for /dev/null as an input file (#3552)
 - Added basic printf support in NO_FILESYSTEM mode (#3627)
 - Update WebVR support to the latest specification, and add support for
   retrieving device names
 - Improved --proxy-to-worker build mode with proxying (#3568, #3623)
 - Generalized EXPORT_FS_METHODS to EXPORT_RUNTIME_METHODS
 - Added node externs for closure
 - Fixed a memory allocation bug in pthreads code (#3636)
 - Cleaned up some debug assertion messages behind #ifdef ASSERTIONS (#3639)
 - Fixed umask syscall (#3637)
 - Fixed double alignment issue with formatStrind and emscripten_log (#3647)
 - Added new EXTRA_EXPORTED_RUNTIME_METHODS build option
 - Updated emrun to latest version
 - Full list of changes:
    - Emscripten: https://github.com/emscripten-core/emscripten/compare/1.34.3...1.34.4
    - Emscripten-LLVM: https://github.com/emscripten-core/emscripten-fastcomp/compare/1.34.3...1.34.4
    - Emscripten-Clang: no changes.

v1.34.3: 7/15/2015
------------------
 - Move libc to musl+syscalls
 - Full list of changes:
    - Emscripten: https://github.com/emscripten-core/emscripten/compare/1.34.2...1.34.3
    - Emscripten-LLVM: no changes.
    - Emscripten-Clang: no changes.

v1.34.2: 7/14/2015
------------------
 - Upgrade to new SIMD.js polyfill version and improved SIMD support.
 - Improved WebGL support in --proxy-to-worker mode (#3569)
 - Removed warning on unimplemented JS library functions
 - Fix WebGL 2 support with closure compiler
 - Fixed an issue with WebRTC support (#3574)
 - Fixed emcc to return a correct error process exit code when invoked with no input files
 - Fixed a compiler problem where global data might not get aligned correctly for SIMD.
 - Fixed a LLVM backend problem which caused recursive stack behavior when
   linking large codebases, which was seen to cause a stack overflow crash on
   Windows.
 - Full list of changes:
    - Emscripten: https://github.com/emscripten-core/emscripten/compare/1.34.1...1.34.2
    - Emscripten-LLVM: https://github.com/emscripten-core/emscripten-fastcomp/compare/1.34.1...1.34.2
    - Emscripten-Clang: no changes.

v1.34.1: 6/18/2015
------------------
 - Fixed an issue with resize canvas not working with GLFW.
 - Fixed handling of empty else blocks.
 - Full list of changes:
    - Emscripten: https://github.com/emscripten-core/emscripten/compare/1.34.0...1.34.1
    - Emscripten-LLVM: no changes.
    - Emscripten-Clang: no changes.

v1.34.0: 6/16/2015
------------------
 - Fixed an issue when generating .a files from object files that reside on
   separate drives on Windows (#3525).
 - Added a missing dependency for GLFW (#3530).
 - Removed the Emterpreter YIELDLIST option.
 - Added support for enabling memory growth before the runtime is ready.
 - Added a new feature to store the memory initializer in a string literal
   inside the generated .js file.
 - Fixed a code miscompilation issue with a constexpr in fcmp.
 - Full list of changes:
    - Emscripten: https://github.com/emscripten-core/emscripten/compare/1.33.2...1.34.0
    - Emscripten-LLVM: https://github.com/emscripten-core/emscripten-fastcomp/compare/1.33.2...1.34.0
    - Emscripten-Clang: no changes.

v1.33.2: 6/9/2015
-----------------
 - Added support for OpenAL Extension AL_EXT_float32 (#3492).
 - Added support for handling command line flags -M and -MM (#3518).
 - Fixed a code miscompilation issue with missing ';' character (#3520).
 - Full list of changes:
    - Emscripten: https://github.com/emscripten-core/emscripten/compare/1.33.1...1.33.2
    - Emscripten-LLVM: https://github.com/emscripten-core/emscripten-fastcomp/compare/1.33.1...1.33.2
    - Emscripten-Clang: no changes.

v1.33.1: 6/3/2015
-----------------
 - Added support for multithreading with the POSIX threads API (pthreads), used
   when compiling and linking with the -s USE_PTHREADS=1 flag (#3266).
 - Full list of changes:
    - Emscripten: https://github.com/emscripten-core/emscripten/compare/1.33.0...1.33.1
    - Emscripten-LLVM: https://github.com/emscripten-core/emscripten-fastcomp/compare/1.33.0...1.33.1
    - Emscripten-Clang: no changes.

v1.33.0: 5/29/2015
------------------
 - Fix an issue with writing to /dev/null (#3454).
 - Added a hash to objects inside .a files to support to linking duplicate
   symbol names inside .a files (#2142).
 - Provide extensions ANGLE_instanced_arrays and EXT_draw_buffers as aliases to
   the WebGL ones.
 - Fixed LLVM/Clang to build again on Windows after previous LLVM upgrade.
 - Full list of changes:
    - Emscripten: https://github.com/emscripten-core/emscripten/compare/1.32.4...1.33.0
    - Emscripten-LLVM: https://github.com/emscripten-core/emscripten-fastcomp/compare/1.32.4...1.33.0
    - Emscripten-Clang: no changes.

v1.32.4: 5/16/2015
------------------
 - Update LLVM and Clang to PNaCl's current 3.7 merge point (April 17 2015)
 - Added libpng to Emscripten-ports.
 - Added intrinsic llvm_fabs_f32.
 - Full list of changes:
    - Emscripten: https://github.com/emscripten-core/emscripten/compare/1.32.3...1.32.4
    - Emscripten-LLVM: https://github.com/emscripten-core/emscripten-fastcomp/compare/1.32.3...1.32.4
    - Emscripten-Clang: https://github.com/emscripten-core/emscripten-fastcomp-clang/compare/1.32.3...1.32.4

v1.32.3: 5/15/2015
------------------
 - Improved dynamic linking support.
 - Added new option to file_packager.py to store metadata externally.
 - Improved CMake support with CMAKE_CROSSCOMPILING_EMULATOR (#3447).
 - Added support for sysconf(_SC_PHYS_PAGES) (#3405, 3442).
 - Full list of changes:
    - Emscripten: https://github.com/emscripten-core/emscripten/compare/1.32.2...1.32.3
    - Emscripten-LLVM: https://github.com/emscripten-core/emscripten-fastcomp/compare/1.32.2...1.32.3
    - Emscripten-Clang: no changes.

v1.32.2: 5/8/2015
-----------------
 - Removed a (name+num)+num -> name+newnum optimization, which caused heavy
   performance regressions in Firefox when the intermediate computation wraps
   around the address space (#3438).
 - Improved dynamic linking support.
 - Improved emterpreter when doing dynamic linking.
 - Fixed an issue with source maps debug info containing zeroes as line numbers.
 - Full list of changes:
    - Emscripten: https://github.com/emscripten-core/emscripten/compare/1.32.1...1.32.2
    - Emscripten-LLVM: https://github.com/emscripten-core/emscripten-fastcomp/compare/1.32.1...1.32.2
    - Emscripten-Clang: no changes.

v1.32.1: 5/2/2015
-----------------
 - Removed old deprecated options -s INIT_HEAP, MICRO_OPTS, CLOSURE_ANNOTATIONS,
   INLINE_LIBRARY_FUNCS, SHOW_LABELS, COMPILER_ASSERTIONS and
   COMPILER_FASTPATHS.
 - Added support for dynamic linking and dlopen().
 - Fixed a compilation issue that affected -O2 builds and higher (#3430).
 - Full list of changes:
    - Emscripten: https://github.com/emscripten-core/emscripten/compare/1.32.0...1.32.1
    - Emscripten-LLVM: https://github.com/emscripten-core/emscripten-fastcomp/compare/1.32.0...1.32.1
    - Emscripten-Clang: no changes.

v1.32.0: 4/28/2015
------------------
 - Compile .i files properly as C and not C++ (#3365).
 - Removed old deprecated options -s PRECISE_I32_MUL, CORRECT_ROUNDINGS,
   CORRECT_OVERFLOWS, CORRECT_SIGNS, CHECK_HEAP_ALIGN, SAFE_HEAP_LINES,
   SAFE_HEAP >= 2, ASM_HEAP_LOG, SAFE_DYNCALLS, LABEL_DEBUG, RUNTIME_TYPE_INFO
   and EXECUTION_TIMEOUT, since these don't apply to fastcomp, which is now the
   only enabled compilation mode.
 - Preliminary work towards supporting dynamic linking and dlopen().
 - Fixed an issue where emrun stripped some characters at output (#3394).
 - Fixed alignment issues with varargs.
 - Full list of changes:
    - Emscripten: https://github.com/emscripten-core/emscripten/compare/1.31.3...1.32.0
    - Emscripten-LLVM: https://github.com/emscripten-core/emscripten-fastcomp/compare/1.31.3...1.32.0
    - Emscripten-Clang: no changes.

v1.31.3: 4/22/2015
------------------
 - Improved support for -E command line option (#3365).
 - Removed the old optimizeShifts optimization pass that was not valid for
   asm.js code.
 - Fixed an issue when simultaneously using EMULATE_FUNCTION_POINTER_CASTS and
   EMULATED_FUNCTION_POINTERS.
 - Fixed an issue with -s PRECISE_I64_MATH=2 not working (#3374).
 - Full list of changes:
    - Emscripten: https://github.com/emscripten-core/emscripten/compare/1.31.2...1.31.3
    - Emscripten-LLVM: https://github.com/emscripten-core/emscripten-fastcomp/compare/1.31.2...1.31.3
    - Emscripten-Clang: no changes.

v1.31.2: 4/20/2015
------------------
 - Added support for file suffixes .i and .ii (#3365).
 - Fixed an issue with embind and wide strings (#3299).
 - Removed more traces of the old non-fastcomp compiler code.
 - Full list of changes:
    - Emscripten: https://github.com/emscripten-core/emscripten/compare/1.31.1...1.31.2
    - Emscripten-LLVM: no changes.
    - Emscripten-Clang: no changes.

v1.31.1: 4/17/2015
------------------
 - Added support for unicode characters in EM_ASM() blocks (#3348).
 - Removed the pointer masking feature as experimental and unsupported.
 - Fixed an issue where exit() did not terminate execution of Emterpreter (#3360).
 - Removed traces of the old non-fastcomp compiler code.
 - Full list of changes:
    - Emscripten: https://github.com/emscripten-core/emscripten/compare/1.31.0...1.31.1
    - Emscripten-LLVM: https://github.com/emscripten-core/emscripten-fastcomp/compare/1.31.0...1.31.1
    - Emscripten-Clang: no changes.

v1.31.0: 4/14/2015
------------------
 - Remove references to unsupported EMCC_FAST_COMPILER mode, fastcomp is always enabled (#3347).
 - Full list of changes:
    - Emscripten: https://github.com/emscripten-core/emscripten/compare/1.30.6...1.31.0
    - Emscripten-LLVM: https://github.com/emscripten-core/emscripten-fastcomp/compare/1.30.6...1.31.0
    - Emscripten-Clang: no changes.

v1.30.6: 4/14/2015
------------------
 - Removed support for the deprecated jcache functionality (#3313).
 - Added support to emscripten_GetProcAddress() to fetch symbols with the ANGLE
   suffix (#3304, #3315).
 - Added immintrin.h header file to include all SSE support.
 - Added an async option to ccall (#3307).
 - Stopped from using 0 as a valid source ID for OpenAL (#3303).
 - When project has disabled exception catching, build an exceptions-disabled
   version of libcxx.
 - Split libcxx into two parts to optimize code size for projects that only need
   small amount of libcxx (#2545, #3308).
 - Avoid fprintf usage in emscripten_GetProcAddress() to allow using it with -s
   NO_FILESYSTEM=1 (#3327).
 - Removed old deprecated functionalities USE_TYPED_ARRAYS, FHEAP, GC emulation
   and non-asmjs-emscripten ABI.
 - Don't refer to prefixed GL extensions when creating a GL context (#3324).
 - Removed support code for x86_fp80 type (#3341).
 - Optimize EM_ASM() calls even more (#2596).
 - Full list of changes:
    - Emscripten: https://github.com/emscripten-core/emscripten/compare/1.30.5...1.30.6
    - Emscripten-LLVM: https://github.com/emscripten-core/emscripten-fastcomp/compare/1.30.5...1.30.6
    - Emscripten-Clang: no changes.

v1.30.5: 4/7/2015
-----------------
 - Fixed WebIDL operation when closure is enabled after the previous EM_ASM()
   optimizations.
 - Optimized jsCall() to handle variadic cases of number of arguments faster
   (#3290, #3305).
 - Removed support for the getwd() function (#1115, #3309).
 - Fixed a problem with -s IGNORED_FUNCTIONS and -s DEAD_FUNCTIONS not working
   as expected (#3239).
 - Fixed an issue with -s EMTERPRETIFY_ASYNC=1 and emscripten_sleep() not
   working (#3307).
 - Full list of changes:
    - Emscripten: https://github.com/emscripten-core/emscripten/compare/1.30.4...1.30.5
    - Emscripten-LLVM: https://github.com/emscripten-core/emscripten-fastcomp/compare/1.30.4...1.30.5
    - Emscripten-Clang: no changes.

v1.30.4: 4/3/2015
-----------------
 - Optimized the performance and security of EM_ASM() blocks by avoiding the use
   of eval() (#2596).
 - Full list of changes:
    - Emscripten: https://github.com/emscripten-core/emscripten/compare/1.30.3...1.30.4
    - Emscripten-LLVM: https://github.com/emscripten-core/emscripten-fastcomp/compare/1.30.3...1.30.4
    - Emscripten-Clang: no changes.

v1.30.3: 4/3/2015
-----------------
 - Improved error handling in library_idbstore.js.
 - Fixed an asm.js validation issue with EMULATE_FUNCTION_POINTER_CASTS=1 feature (#3300).
 - Fixed Clang build by adding missing nacltransforms project after latest
   LLVM/Clang upstream merge.
 - Full list of changes:
    - Emscripten: https://github.com/emscripten-core/emscripten/compare/1.30.2...1.30.3
    - Emscripten-LLVM: https://github.com/emscripten-core/emscripten-fastcomp/compare/1.30.2...1.30.3
    - Emscripten-Clang: https://github.com/emscripten-core/emscripten-fastcomp-clang/compare/1.30.2...1.30.3

v1.30.2: 4/1/2015
-----------------
 - Added support to writing to mmap()ed memory by implementing msync() (#3269).
 - Updated SDL2 port to version 7.
 - Exported new singleton function Module.createContext() for creating a GL
   context from SDL2.
 - Added support for asm.js/Emscripten arch in Clang.
 - Finished LLVM 3.6 upgrade merge.
 - Full list of changes:
    - Emscripten: https://github.com/emscripten-core/emscripten/compare/1.30.1...1.30.2
    - Emscripten-LLVM: https://github.com/emscripten-core/emscripten-fastcomp/compare/1.30.1...1.30.2
    - Emscripten-Clang: https://github.com/emscripten-core/emscripten-fastcomp-clang/compare/1.30.1...1.30.2

v1.30.1: 3/24/2015
------------------
 - Upgraded LLVM+Clang from vrsion 3.5 to version 3.6.
 - Full list of changes:
    - Emscripten: https://github.com/emscripten-core/emscripten/compare/1.30.0...1.30.1
    - Emscripten-LLVM: https://github.com/emscripten-core/emscripten-fastcomp/compare/1.30.0...1.30.1
    - Emscripten-Clang: https://github.com/emscripten-core/emscripten-fastcomp-clang/compare/1.30.0...1.30.1

v1.30.0: 3/24/2015
------------------
 - Fixed a bug where html5.h API would not remove event handlers on request.
 - Fixed a regression issue that broke building on Windows when attempting to
   invoke tools/gen_struct_info.py.
 - Improved memory growth feature to better handle growing to large memory sizes
   between 1GB and 2GB (#3253).
 - Fixed issues with emrun with terminating target browser process, managing
   lingering sockets and command line quote handling.
 - Fixed a bug where unsigned integer return values in embind could be returned
   as signed (#3249).
 - Improved handling of lost GL contexts.
 - Changed malloc to be fallible (return null on failure) when memory growth is
   enabled (#3253).
 - Fixed a bug with WebIDL not being able to handle enums (#3258).
 - Updated POINTER_MASKING feature to behave as a boolean rather than a mask
   (#3240).
 - Improved "emcmake cmake" on Windows to automatically remove from path any
   entries that contain sh.exe in them, which is not supported by CMake.
 - Fixed an issue with symlink handling in readlink (#3277).
 - Updated SDL2 port to version 6.
 - Removed the obsolete FAST_MEMORY build option.
 - Added reciprocalApproximation and reciprocalSqrtApproximation SIMD intrinsics.
 - Full list of changes:
    - Emscripten: https://github.com/emscripten-core/emscripten/compare/1.29.12...1.30.0
    - Emscripten-LLVM: https://github.com/emscripten-core/emscripten-fastcomp/compare/1.29.12...1.30.0
    - Emscripten-Clang: no changes.

v1.29.12: 3/15/2015
-------------------
 - Fix a bug where SDL_malloc and SDL_free were not available. (#3247)
 - Fix various issues with emrun usage. (#3234)
 - Fixed an off-by-one memory access in native optimizer.
 - Improve emterpreter support.
 - Full list of changes:
    - Emscripten: https://github.com/emscripten-core/emscripten/compare/1.29.11...1.29.12
    - Emscripten-LLVM: no changes.
    - Emscripten-Clang: no changes.

v1.29.11: 3/11/2015
-------------------
 - Remove the requirement to pass -s PRECISE_F32=1 manually when building with
   SIMD support.
 - Fix a temp directory leak that could leave behind empty directories in the
   temp directory after build (#706)
 - Improve support for growable Emscripten heap in asm.js mode.
 - Added a warning message when generating huge asset bundles with file packager.
 - Fixed a bug where emscripten_get_gamepad_status might throw a JS exception if
   called after a gamepad was disconnected.
 - Improve emterpreter sleep support.
 - Optimize code generation when multiple consecutive bitshifts are present.
 - Optimize redundant stack save and restores, and memcpy/memsets.
 - Full list of changes:
    - Emscripten: https://github.com/emscripten-core/emscripten/compare/1.29.10...1.29.11
    - Emscripten-LLVM: https://github.com/emscripten-core/emscripten-fastcomp/compare/1.29.10...1.29.11
    - Emscripten-Clang: no changes.

v1.29.10: 2/19/2015
-------------------
 - Add a warning message when generating code that has a very large number of
   variables, which optimization flags could remove.
 - Improve support for SIMD casts and special loads.
 - Fix the process return code when using EMCONFIGURE_JS=1.
 - Improved the error message in abort().
 - Fix main loop handling during emterpreter sync save/load.
 - Handle emscripten_async_call and friends during sleep, by pausing all
   safeSet*() operations.
 - Add support for Google WTF when building with --tracing.
 - Improve emterpreter stability with fuzzing.
 - Add an option to load the memory initializer file from a typed array (#3187)
 - Remove linker warning message when linking to -lm, since Emscripten includes
   musl that implements the math libraries built-in.
 - Add support for SDL_WM_SetCaption(), which calls to Module['setWindowTitle'],
   or if not present, sets the web page title. (#3192)
 - Full list of changes:
    - Emscripten: https://github.com/emscripten-core/emscripten/compare/1.29.9...1.29.10
    - Emscripten-LLVM: https://github.com/emscripten-core/emscripten-fastcomp/compare/1.29.9...1.29.10
    - Emscripten-Clang: no changes.

v1.29.9: 2/9/2015
-------------------
 - Documented FORCE_ALIGNED_MEMORY to be no longer supported.
 - Fixes issues with native optimizer handling of "if () else {}" statements.
   (#3129)
 - Improved cross-browser support for EMSCRIPTEN_FULLSCREEN_FILTERING_NEAREST.
   (#3165)
 - Added new linker option --profiling-funcs, which generates output that is
   otherwise minified, except that function names are kept intact, for use in
   profilers and getting descriptive call stacks.
 - The Module object is no longer written in global scope. (#3167)
 - Added new emscripten_idb_* API. (#3169)
 - Added new function emscripten_wget_data().
 - Add support for GL_RED with GLES3/WebGL2. (#3176)
 - Added basic WebVR support. (#3177)
 - Full list of changes:
    - Emscripten: https://github.com/emscripten-core/emscripten/compare/1.29.8...1.29.9
    - Emscripten-LLVM: no changes.
    - Emscripten-Clang: no changes.

v1.29.8: 1/31/2015
-------------------
 - Fix a temp file leak with emterpreter. (#3156)
 - Fix a typo that broke glBlitFramebuffer. (#3159)
 - Added scandir() and alphasort() from musl. (#3161)
 - Add a warning if multiple .a files with same basename are being linked
   together. (#2619)
 - Full list of changes:
    - Emscripten: https://github.com/emscripten-core/emscripten/compare/1.29.7...1.29.8
    - Emscripten-LLVM: https://github.com/emscripten-core/emscripten-fastcomp/compare/1.29.7...1.29.8
    - Emscripten-Clang: no changes.

v1.29.7: 1/28/2015
-------------------
 - Fixed an issue with backwards compatibility in emscripten-ports. (#3144)
 - Warn on duplicate entries in archives. (#2619)
 - Removed the MAX_SETJMPS limitation to improve setjmp/longjpmp support.
   (#3151)
 - Improve the native optimizer to not emit empty if clauses in some cases.
   (#3154)
 - Optimize Math.clz32, Math.min, NaN, and inf handling in asm.js.
 - Full list of changes:
    - Emscripten: https://github.com/emscripten-core/emscripten/compare/1.29.6...1.29.7
    - Emscripten-LLVM: https://github.com/emscripten-core/emscripten-fastcomp/compare/1.29.6...1.29.7
    - Emscripten-Clang: no changes.

v1.29.6: 1/23/2015
-------------------
 - Fixed an issue where calling glGen*() when the GL context was lost might
   throw a JS exception, instead a GL_INVALID_OPERATION is now recorded.
 - Improve label handling in native optimizer.
 - Full list of changes:
    - Emscripten: https://github.com/emscripten-core/emscripten/compare/1.29.5...1.29.6
    - Emscripten-LLVM: no changes.
    - Emscripten-Clang: no changes.

v1.29.5: 1/23/2015
-------------------
 - Enable compiling source files with the extension ".c++".
 - Enable versioning of the emscripten ports so that older Emscripten versions
   can keep using older versions of the ports (#3144)
 - Added a whitelist option to emterpreter, a linker flag of form -s
   EMTERPRETIFY_WHITELIST=["symbol1","symbol2"]. (#3129)
 - Improved emscripten_get_pointerlock_status() to always fill the output
   structure even when pointer lock is not supported.
 - Added an environment variable EMCC_NO_OPT_SORT=0/1 option to configure
   whether the generated output should have the functions sorted by length,
   useful for debugging.
 - Added new tool tools/merge_pair.py which allows bisecting differences between
   two output files to find discrepancies.
 - Improved parsing in cashew.
 - Improved output message from emconfigure and emmake when inputs are unexpected.
 - Added built-in asm handler for LLVM fabs operation.
 - Full list of changes:
    - Emscripten: https://github.com/emscripten-core/emscripten/compare/1.29.4...1.29.5
    - Emscripten-LLVM: https://github.com/emscripten-core/emscripten-fastcomp/compare/1.29.4...1.29.5
    - Emscripten-Clang: no changes.

v1.29.4: 1/21/2015
-------------------
 - Added new C <-> JS string marshalling functions asciiToString(),
   stringToAscii(), UTF8ToString(), stringToUTF8() that can be used to copy
   strings across the JS and C boundaries. (#2363)
 - Added new functions lengthBytesUTF8(), lengthBytesUTF16() and
   lengthBytesUTF32() to allow computing the byte lengths of strings in
   different encodings. (#2363)
 - Upgraded SDL2 port to version 4.
 - Add support for saving the emterpreter stack when there are functions
   returning a value on the stack (#3129)
 - Notice async state in emterpreter trampolines (#3129)
 - Optimize SDL1 pixel copying to the screen.
 - Fixed an issue with emterpreter parsing. (#3141)
 - Fixed an issue with native optimizer and -s PPRECISE_F32=1.
 - Full list of changes:
    - Emscripten: https://github.com/emscripten-core/emscripten/compare/1.29.3...1.29.4
    - Emscripten-LLVM: https://github.com/emscripten-core/emscripten-fastcomp/compare/1.29.3...1.29.4
    - Emscripten-Clang: no changes.

v1.29.3: 1/16/2015
-------------------
 - Fixed a bug with OpenGL context initialization enableExtensionsByDefault. (#3135)
 - Fixed an issue with nested if parsing in native optimizer.
 - Full list of changes:
    - Emscripten: https://github.com/emscripten-core/emscripten/compare/1.29.2...1.29.3
    - Emscripten-LLVM: no changes.
    - Emscripten-Clang: no changes.

v1.29.2: 1/16/2015
-------------------
 - Fixed an issue with embind compilation in LLVM 3.5.
 - Fixed an issue with SDL audio queueing stability, which would queue audio too
   eagerly and cause stutter in some applications (#3122, #3124)
 - Enabled native JS optimizer to be built automatically on Windows, requires
   VS2012 or VS2013.
 - Improve error message to reflect the fact that DLOPEN_SUPPORT is currently
   not available (#2365)
 - Improve SIMD load and store support.
 - Upgraded SDL2 port to version 3.
 - Fix a bug with native JS optimizer and braces in nested ifs.
 - Improved emterpreter support.
 - Fixed LLVM 3.5 to build with Visual Studio on Windows (emscripten-fastcomp #61)
 - Full list of changes:
    - Emscripten: https://github.com/emscripten-core/emscripten/compare/1.29.1...1.29.2
    - Emscripten-LLVM: https://github.com/emscripten-core/emscripten-fastcomp/compare/1.29.1...1.29.2
    - Emscripten-Clang: no changes.

v1.29.1: 1/7/2015
-------------------
 - Migrated to upstream PNaCl LLVM+Clang 3.5 from the previous 3.4.
 - Full list of changes:
    - Emscripten: https://github.com/emscripten-core/emscripten/compare/1.29.0...1.29.1
    - Emscripten-LLVM: https://github.com/emscripten-core/emscripten-fastcomp/compare/1.29.0...1.29.1
    - Emscripten-Clang: https://github.com/emscripten-core/emscripten-fastcomp-clang/compare/1.29.0...1.29.1

v1.29.0: 1/7/2015
-------------------
 - Full list of changes:
    - Emscripten: https://github.com/emscripten-core/emscripten/compare/1.28.3...1.29.0
    - Emscripten-LLVM: https://github.com/emscripten-core/emscripten-fastcomp/compare/1.28.3...1.29.0
    - Emscripten-Clang: no changes.

v1.28.3: 1/4/2015
-------------------
 - embuilder.py tool
 - Many fixes for native optimizer on Windows
 - Perform LLVM LTO in a separate invocation of opt, so that it does not mix
   with legalization and other stuff we do at link time
 - Full list of changes:
    - Emscripten: https://github.com/emscripten-core/emscripten/compare/1.28.2...1.28.3
    - Emscripten-LLVM: https://github.com/emscripten-core/emscripten-fastcomp/compare/1.28.2...1.28.3
    - Emscripten-Clang: https://github.com/emscripten-core/emscripten-fastcomp-clang/compare/1.28.2...1.28.3

v1.28.2: 12/17/2014
-------------------
 - Enable native optimizer by default
 - Disable slow2asm legacy testing (asm.js mode in pre-fastcomp)
 - Full list of changes:
    - Emscripten: https://github.com/emscripten-core/emscripten/compare/1.28.1...1.28.2
    - Emscripten-LLVM: https://github.com/emscripten-core/emscripten-fastcomp/compare/1.28.1...1.28.2
    - Emscripten-Clang: no changes.

v1.28.1: 12/15/2014
-------------------
 - Use a lot more MUSL math functions
 - Full list of changes:
    - Emscripten: https://github.com/emscripten-core/emscripten/compare/1.28.0...1.28.1
    - Emscripten-LLVM: https://github.com/emscripten-core/emscripten-fastcomp/compare/1.28.0...1.28.1
    - Emscripten-Clang: no changes.

v1.28.0: 12/12/2014
-------------------
 - Full list of changes:
    - Emscripten: https://github.com/emscripten-core/emscripten/compare/1.27.2...1.28.0
    - Emscripten-LLVM: https://github.com/emscripten-core/emscripten-fastcomp/compare/1.27.2...1.28.0
    - Emscripten-Clang: no changes.

v1.27.2: 12/10/2014
-------------------
 - Added more complete support for SSE1 SIMD intrinsics API. (#2792)
 - Fixed an issue with glTexImage2D on GL_LUMINANCE + GL_FLOAT textures. (#3039)
 - Use the cashew asm.js parser in native optimizer.
 - Fixed issues with IE when running closure minified pages. (#3012)
 - Enabled asm.js validation for SIMD compilation.
 - Full list of changes:
    - Emscripten: https://github.com/emscripten-core/emscripten/compare/1.27.1...1.27.2
    - Emscripten-LLVM: https://github.com/emscripten-core/emscripten-fastcomp/compare/1.27.1...1.27.2
    - Emscripten-Clang: no changes.

v1.27.1: 11/20/2014
-------------------
 - Migrated to upstream PNaCl LLVM+Clang 3.4 from the previous 3.3.
 - Added a FindOpenGL.cmake to support find_package() for OpenGL in CMake scripts.
 - Full list of changes:
    - Emscripten: https://github.com/emscripten-core/emscripten/compare/1.27.0...1.27.1
    - Emscripten-LLVM: https://github.com/emscripten-core/emscripten-fastcomp/compare/1.27.0...1.27.1
    - Emscripten-Clang: https://github.com/emscripten-core/emscripten-fastcomp-clang/compare/1.27.0...1.27.1

v1.27.0: 11/20/2014
-------------------
 - Added new work in progress option -s NATIVE_OPTIMIZER=1 that migrates
   optimizer code from JS to C++ for better performance.
 - Fixed an embind issue when compiling with closure (#2974)
 - Fixed an embind issue with unique_ptr (#2979)
 - Fixed a bug with new GL context initialization in proxy to worker mode.
 - Fixed an issue where GL context event handlers would leak after a GL context
   has been freed.
 - Optimized embind operation in Chrome by avoiding using Function.prototype.bind().
 - Full list of changes:
    - Emscripten: https://github.com/emscripten-core/emscripten/compare/1.26.1...1.27.0
    - Emscripten-LLVM: https://github.com/emscripten-core/emscripten-fastcomp/compare/1.26.1...1.27.0
    - Emscripten-Clang: no changes.

v1.26.1: 11/7/2014
------------------
 - Fixed emscripten::val handle for special js values (#2930)
 - Implemented SDL 1.2 SDL_SetClipRect / SDL_GetClipRect (#2931)
 - Added support for building zlib from Emscripten Ports with linker flag -s USE_ZLIB=1.
 - Improved experimental GLES3 support.
 - Fixed issues with llseek (#2945)
 - Enable using emscripten_get_now() in web workers (#2953)
 - Added stricter input data validation in GL code.
 - Added new HTML5 C API for managing fullscreen mode transitions to resolve
   cross-browser issue #2556 (#2975)
 - Fixed an issue with using structs in va_args (#2923)
 - Full list of changes:
    - Emscripten: https://github.com/emscripten-core/emscripten/compare/1.26.0...1.26.1
    - Emscripten-LLVM: https://github.com/emscripten-core/emscripten-fastcomp/compare/1.26.0...1.26.1
    - Emscripten-Clang: https://github.com/emscripten-core/emscripten-fastcomp-clang/compare/1.26.0...1.26.1

v1.26.0: 10/29/2014
-------------------
 - Fixed an issue where emar would forward --em-config to llvm-ar (#2886)
 - Added a new "emterpreter" feature that allows running Emscripten compiled
   code in interpreted form until asm.js compilation is ready (-s
   EMTERPRETIFY=1).
    - For more information, see
      https://groups.google.com/d/msg/emscripten-discuss/vhaPL9kULxk/_eD2G06eucwJ
 - Added new "Emscripten Ports" architecture that enables building SDL2 with -s
   USE_SDL=2 command line flag.
 - Added support for SDL 1.2 SDL_CreateRGBSurfaceFrom() function.
 - Improved experimental SIMD support.
 - Use only minimum necessary digits to print floating point literals in
   generated JS code for smaller code output.
 - Full list of changes:
    - Emscripten: https://github.com/emscripten-core/emscripten/compare/1.25.2...1.26.0
    - Emscripten-LLVM: https://github.com/emscripten-core/emscripten-fastcomp/compare/1.25.2...1.26.0
    - Emscripten-Clang: no changes.

v1.25.2: 10/16/2014
-------------------
 - Fixed a bug in tmpfile() function not allocating the mode argument correctly.
 - Fixed a bug with handling empty files in IDBFS (#2845)
 - Added an implementation of the utimes() function (#2845)
 - Added experimental WebGL 2.0 support with the linker flag -s USE_WEBGL2=1.
   (#2873)
 - Fixed a UnboundTypeError occurring in embind (#2875)
 - Fixed an error "IndexSizeError: Index or size is negative or greater than the
   allowed amount" being thrown by Emscripten SDL 1.2 surface blit code. (#2879)
 - Fixed a JS minifier issue that generated "x--y from x - -y" (#2869)
 - Added a new emcc command line flag "--cache <dir>" to control the location of
   the Emscripten cache directory (#2816)
 - Implemented SDL_ConvertSurface() and added support for SDL_SRCALPHA in
   SDL_SetAlpha (#2871)
 - Fixed issues with the GL library handling of invalid input values.
 - Optimized SDL copyIndexedColorData function (#2890)
 - Implemented GLES3 emulation for glMapBufferRange() for upcoming WebGL 2
   support, using the -s FULL_ES3=1 linker option.
 - Fixed a bug where setting up and cancelling the main loop multiple times
   would stack up the main loop to be called too frequently (#2839)
 - Introduced a new API emscripten_set_main_loop_timing() for managing the
   Emscripten main loop calling frequency (#2839)
 - Added new optimization flags SDL.discardOnLock and SDL.opaqueFrontBuffer to
   Emscripten SDL 1.2 SDL_LockSurface() and SDL_UnlockSurface() (#2870)
 - Fixed a bug with glfwGetProcAddress().
 - Added option to customize GLOBAL_BASE (the starting address of global
   variables in the Emscripten HEAP).
 - Added the ability to register mouseover and mouseout events from the HTML5
   API.
 - Improved experimental SIMD support.
 - Full list of changes:
    - Emscripten: https://github.com/emscripten-core/emscripten/compare/1.25.1...1.25.2
    - Emscripten-LLVM: no changes.
    - Emscripten-Clang: no changes.

v1.25.1: 10/1/2014
------------------
 - Updated heap resize support code when -s ALLOW_MEMORY_GROWTH=1 is defined.
 - Updated libc++ to new version from upstream svn revision 218372, 2014-09-24.
 - Fixed a bug where building on Windows might generate output JS files with
   incorrect syntax (emscripten-fastcomp #52)
 - Improved experimental SIMD support.
 - Full list of changes:
    - Emscripten: https://github.com/emscripten-core/emscripten/compare/1.25.0...1.25.1
    - Emscripten-LLVM: https://github.com/emscripten-core/emscripten-fastcomp/compare/1.25.0...1.25.1
    - Emscripten-Clang: no changes.


v1.25.0: 9/30/2014
------------------
 - Fixed a warning message with -s EXPORTED_FUNCTIONS.
 - Full list of changes:
    - Emscripten: https://github.com/emscripten-core/emscripten/compare/1.24.1...1.25.0
    - Emscripten-LLVM: no changes.
    - Emscripten-Clang: no changes.

v1.24.1: 9/27/2014
------------------
 - Fixed issues with the tmpnam and tmpfile functions (#2797, 2798)
 - Fixed CMake package find code to not search any system directories, because
   Emscripten is a cross-compiler.
 - Improved support for the proposed solution for heap resizing.
 - Fixed an issue where one could not run a main loop without having first a GL
   context created when -s FULL_ES2 or -s LEGACY_GL_EMULATION were set.
 - For compatibility, Emscripten will no longer warn about missing library files
   for -lGL, -lGLU and -lglut libraries, since Emscripten provides the
   implementation for these without having to explicitly link to anything.
 - Added support for readonly (const) attributes and automatically call
   Pointer_stringify on DOMStrings in WebIDL.
 - Improved SIMD support for the experimental Ecmascript SIMD spec.
 - Added support for GLFW 3.0.
 - Added new Emscripten HTML 5 functions emscripten_set_mouseenter_callback()
   and emscripten_set_mouseleave_callback().
 - Emscripten now recognizes an environment variable
   EMCC_JSOPT_BLACKLIST=a,b,c,d which can be used to force-disable Emscripten to
   skip running specific JS optimization passes. This is intended as a debugging
   aid to help zoom in on JS optimizer bugs when compiling with -O1 and greater.
   (#2819)
 - Fixed a bug where Module['TOTAL_STACK'] was ignored (#2837).
 - Improved SIMD support for the experimental Ecmascript SIMD spec. Preliminary asm.js validation.
 - Full list of changes:
    - Emscripten: https://github.com/emscripten-core/emscripten/compare/1.24.0...1.24.1
    - Emscripten-LLVM: https://github.com/emscripten-core/emscripten-fastcomp/compare/1.24.0...1.24.1
    - Emscripten-Clang: no changes.

v1.24.0: 9/16/2014
------------------
 - Renamed the earlier Module.locateFilePackage() to Module.locateFile() added
   in v1.22.2 to better reflect its extended usage.
 - Improved exceptions support with exception_ptr.
 - Fixed a bug where restoring files from IDBFS would not preserve their file modes.
 - Fixed and issue where one could not pass a null pointer to strftime() function.
 - Improved SIMD support for the experimental Ecmascript SIMD spec.
 - Full list of changes:
    - Emscripten: https://github.com/emscripten-core/emscripten/compare/1.23.5...1.24.0
    - Emscripten-LLVM: https://github.com/emscripten-core/emscripten-fastcomp/compare/1.23.5...1.24.0
    - Emscripten-Clang: no changes.

v1.23.5: 9/12/2014
------------------
 - Added new functions emscripten_get_device_pixel_ratio(),
   emscripten_set_canvas_css_size() and emscripten_get_canvas_css_size() which
   allow handling High DPI options from C code.
 - Fixed bugs with timzone-related functions in the JS-implemented C standard
   library.
 - Implemented clock_gettime(CLOCK_MONOTONIC) and added a new function
   emscripten_get_now_is_monotonic() to query whether the JS-provided timer is
   monotonic or not.
 - Fixed an issue where the user could not pass --llvm-opts=xxx when also
   specifying --llvm-lto=2.
 - Renamed the linker option -profiling to --profiling for consistency. The old
   form is still supported.
 - Formalized the set of valid characters to be used in files passed to the
   file_packager.py (#2765).
 - Implemented SDL function SDL_BlitScaled.
 - Fixed a bug with right modifier keys in SDL.
 - Full list of changes:
    - Emscripten: https://github.com/emscripten-core/emscripten/compare/1.23.4...1.23.5
    - Emscripten-LLVM: no changes.
    - Emscripten-Clang: no changes.

v1.23.4: 9/7/2014
------------------
 - Implemented new targetX and targetY fields for native HTML5 mouse and touch
   events (#2751)
 - Improved SIMD support for the experimental Ecmascript SIMD spec.
 - Full list of changes:
    - Emscripten: https://github.com/emscripten-core/emscripten/compare/1.23.3...1.23.4
    - Emscripten-LLVM: https://github.com/emscripten-core/emscripten-fastcomp/compare/1.23.3...1.23.4
    - Emscripten-Clang: no changes.

v1.23.3: 9/7/2014
------------------
 - Removed the scons-tools SCons build system as unused.
 - Fixed an issue where applications could not handle WebGL context creation
   failures gracefully.
 - Fixed a bug where the stringToC function in ccall/cwrap might not allocate
   enough space to hold unicode strings.
 - Removed CMake from attempting to link to library -ldl when building projects,
   by unsetting CMAKE_DL_LIBS.
 - Fixed a bug where write_sockaddr might return undefined data in its output
   structure.
 - Added a new _experimental_ -s POINTER_MASKING=1 linker option that might help
   JS VMs to optimize asm.js code.
 - Added first version of a memory tracing API to profile memory usage in
   Emscripten applications.
 - Added functions glob and globfree from musl regex library.
 - Improved SIMD support for the experimental Ecmascript SIMD spec.
 - Full list of changes:
    - Emscripten: https://github.com/emscripten-core/emscripten/compare/1.23.2...1.23.3
    - Emscripten-LLVM: https://github.com/emscripten-core/emscripten-fastcomp/compare/1.23.2...1.23.3
    - Emscripten-Clang: no changes.

v1.23.2: 9/2/2014
------------------
 - Adjusted the process and group ids reported by the stub library functions to
   be closer to native unix values.
 - Set stack to be aligned to 16 bytes. (#2721)
 - Fixed a compiler error "unresolved symbol:
   __cxa_decrement_exception_refcount" (#2715)
 - Added a new warning message that instructs that building .so, .dll and .dylib
   files is not actually supported, and is faked for compatibility reasons for
   existing build chains. (#2562)
 - Fixed problems with SDL mouse scrolling (#2643)
 - Implemented OpenAL function alSourceRewind.
 - Removed several old header files from the Emscripten repository that had been
   included for emulation purposes (zlib.h, png.h, tiff.h, tiffio.h), but their
   implementation is not included.
 - Work around an issue in d8 with binary file reading that broke e.g. printf
   when running in d8. (#2731)
 - Rigidified the semantics of Module.preRun and Module.postRun: These must
   always be JS arrays, single functions are not allowed (#2729)
 - Improved compiler warning diagnostics when generating output that will not
   validate as asm.js (#2737)
 - Updated to latest emrun version to enable support for passing arguments with
   hyphens to the program. (#2742)
 - Added Bessel math functions of the first kind  (j0, j1, jn) from musl.
 - Improved SIMD support for the experimental Ecmascript SIMD spec.
 - Full list of changes:
    - Emscripten: https://github.com/emscripten-core/emscripten/compare/1.23.1...1.23.2
    - Emscripten-LLVM: https://github.com/emscripten-core/emscripten-fastcomp/compare/1.23.1...1.23.2
    - Emscripten-Clang: no changes.

v1.23.1: 8/26/2014
------------------
 - Add support for the Chrome variant of the Gamepad API.
 - Updates to SIMD.js support.
 - Implemented glutSetCursor function.
 - Added new link-time options -s NO_FILESYSTEM=1 and -s NO_BROWSER=1 to enable
   reducing output file sizes when those functionalities are not necessary.
 - Added a new option --closure 2 to allow running closure even on the asm.js output.
 - Fixed a regression bug that broke the use of
   emscripten_set_socket_error_callback() in emscripten.h
 - Removed the support for old discontinued Mozilla Audio Data API in src/library_sdl.js.
 - Removed the support for using Web Audio ScriptProcessorNode to stream audio.
 - Improved SDL audio streaming by using the main rAF() callback instead of a
   separate setTimeout() callback to schedule the audio data.
 - Deprecated compiling without typed arrays support.
 - Migrated to using musl PRNG functions. Fixes reported bugs about the quality of randomness (#2341)
 - Improved SIMD support for the experimental Ecmascript SIMD spec.
 - Full list of changes:
    - Emscripten: https://github.com/emscripten-core/emscripten/compare/1.23.0...1.23.1
    - Emscripten-LLVM: https://github.com/emscripten-core/emscripten-fastcomp/compare/1.23.0...1.23.1
    - Emscripten-Clang: no changes.

v1.23.0: 8/21/2014
------------------
 - Added support for array attributes in WebIDL bindings.
 - Allow cloning pointers that are scheduled for deletion in embind, and add
   support for null in embind_repr().
 - Fixed possible issues with rounding and flooring operations.
 - Full list of changes:
    - Emscripten: https://github.com/emscripten-core/emscripten/compare/1.22.2...1.23.0
    - Emscripten-LLVM: no changes.
    - Emscripten-Clang: no changes.

v1.22.2: 8/19/2014
------------------
 - Adds stack overflow checks when building with the link flag -s ASSERTIONS=1.
 - Fix an issue where EM_ASM was not usable with closure when closure removed
   the Module object (#2639)
 - The locale "POSIX" is now recognized (#2636)
 - Fixed a problem with embind on IE11.
 - Added OpenAL functions alSource3i, alListener3f, alGetEnumValue and
   alSpeedOfSound and also recognize ALC_MAX_AUXILIARY_SENDS.
 - Fixed an issue where emcc would create .o files in the current directory when
   compiling multiple code files simultaneously (#2644)
 - The -s PROXY_TO_WORKER1= option now looks for a GET option "?noProxy" in the
   page URL to select at startup time whether proxying should be on or off.
 - Added new functions emscripten_yield, emscripten_coroutine_create and
   emscripten_coroutine_next which implement coroutines when building with the
   -s ASYNCIFY=1 option.
 - Optimized the size of intermediate generated .o files by omitting LLVM debug
   info from them when not needed. (#2657)
 - Fixed WebSocket connection URLs to allow a port number in them, e.g.
   "server:port/addr" (2610)
 - Added support for void* to the WebIDL binder, via the identifier VoidPtr.
 - Optimize emcc to not copy bitcode files around redundantly.
 - Fix stat() to correctly return ENOTDIR when expected (#2669).
 - Fixed issues with nested exception catching (#1714).
 - Increased the minimum size of the Emscripten HEAP to 64k instead of a previous 4k.
 - The {{{ cDefine('name') }}} macros now raise a compile-time error if the
   define name is not found, instead of hiding the error message inside the
   compiled output (#2672)
 - Fixed an issue where --emrun parameter was not compatible with the -s
   PROXY_TO_WORKER=1 option.
 - Improved WebGL support when compiling with the PROXY_TO_WORKER=1 option.
 - Fixed a regression issue with the handling of running dtors of classes that
   use virtual inheritance. (#2682)
 - Added an option Module.locateFilePackage() as a means to customize where data
   files are found in relative to the running page (#2680). NOTE: This parameter
   was later renamed to Module.locateFile() instead in release 1.24.0.
 - Fixed a bug where OpenAL sources would not properly delete.
 - Fixed a bug with upstream libc++ on std::map, std::multimap and
   std::unordered_map self-assignment
   (http://llvm.org/bugs/show_bug.cgi?id=18735)
 - Allow using __asm__ __volatile__("": : :"memory") as a compile-time
   reordering barrier (#2647)
 - Full list of changes:
    - Emscripten: https://github.com/emscripten-core/emscripten/compare/1.22.1...1.22.2
    - Emscripten-LLVM: https://github.com/emscripten-core/emscripten-fastcomp/compare/1.22.1...1.22.2
    - Emscripten-Clang: no changes.

v1.22.1: 8/7/2014
------------------
 - Added support for prefixing functions with '$' in JS libraries, in order to
   cause them not be prefixed with '_' when compiling.
 - Improved WebIDL compiler to support enums.
 - Fixed a bug with emscripten_force_exit() that would throw an exception (#2629).
 - Fixed setlocale() when setting a bad locale. (#2630)
 - Fixed a compiler miscompilation bug when optimizing loops. (#2626)
 - Fixed an issue with rethrowing an exception (#2627)
 - Fixed a bug where malloc()ing from JS code would leak memory if the C/C++
   side does not use malloc() (#2621)
 - Removed an unnecessary assert() in glReadPixels, and improved it to support
   more texture pixel types.
 - Fixed a bug with std::locale accepting unknown locale names (#2636)
 - Added support for WebIDL binder to work with Closure (#2620)
 - Added no-op SDL IMG_Quit() and TTF_Quit() symbols.
 - Migrated to building libcxx and libcxxapi with -Oz optimization flags.
 - Full list of changes:
    - Emscripten: https://github.com/emscripten-core/emscripten/compare/1.22.0...1.22.1
    - Emscripten-LLVM: no changes.
    - Emscripten-Clang: no changes.

v1.22.0: 8/5/2014
------------------
 - Added support to emrun to dump files to the local filesystem for debugging
   purposes.
 - Implemented emscripten_wget in ASYNCIFY mode.
 - Improved extension catching support (#2616)
 - Fixed .a link groups to also work when linking to bitcode. (#2568)
 - Full list of changes:
    - Emscripten: https://github.com/emscripten-core/emscripten/compare/1.21.10...1.22.0
    - Emscripten-LLVM: https://github.com/emscripten-core/emscripten-fastcomp/compare/1.21.10...1.22.0
    - Emscripten-Clang: no changes.

v1.21.10: 7/29/2014
-------------------
 - Fixed a Windows-specific issue where the generated output files might contain
   line endings of form \r\r\n. This caused browser debuggers to get confused
   with line numbers. (#2133)
 - Improved the node.js workaround introduced in v1.21.8.
 - Implemented new HTML5 API for direct WebGL context creation, emscripten_webgl_*().
 - Fixed a bug when loading in node.js and loaded by another module (#2586)
 - Full list of changes:
    - Emscripten: https://github.com/emscripten-core/emscripten/compare/1.21.9...1.21.10
    - Emscripten-LLVM: no changes.
    - Emscripten-Clang: no changes.

v1.21.9: 7/28/2014
------------------
 - Fixed issues with exception catching. (#2531)
 - Full list of changes:
    - Emscripten: https://github.com/emscripten-core/emscripten/compare/1.21.8...1.21.9
    - Emscripten-LLVM: no changes.
    - Emscripten-Clang: no changes.

v1.21.8: 7/28/2014
------------------
 - Fixed an issue when using --embed-file to embed very large files.
 - Worked around a Windows node.js bug where the compiler output might get cut
   off when the compilation ends in an error.
   (https://github.com/joyent/node/issues/1669)
 - Full list of changes:
    - Emscripten: https://github.com/emscripten-core/emscripten/compare/1.21.7...1.21.8
    - Emscripten-LLVM: https://github.com/emscripten-core/emscripten-fastcomp/compare/1.21.7...1.21.8
    - Emscripten-Clang: no changes.

v1.21.7: 7/25/2014
------------------
 - Added new environment varaible EMCC_ONLY_FORCED_STDLIBS which can be used to
   restrict to only linking to the chosen set of Emscripten-provided libraries.
   (See also EMCC_FORCE_STDLIBS)
 - Adjusted argv[0] and environment variables USER, HOME, LANG and _ to report a
   more convenient set of default values. (#2565)
 - Fixed an issue where the application could not use environ without also
   referring to getenv() (#2557)
 - Fixed an issue with IDBFS running in web workers.
 - Print out an error if IDBFS is used without IDB support.
 - Fixed calling Runtime.getFuncWrapper() when -s ALIASING_FUNCTION_POINTERS=1 (#2010)
 - Fixed an issue where deleting files during directory iteration would produce
   incorrect iteration results (#2528)
 - Fixed support for strftime with %z and %Z (#2570)
 - Fixed a bug with truncate() throwing an exception (#2572)
 - Improved the linker to generate warning messages if user specifies -s X=Y
   linker flags that do not exist (#2579)
 - Fixed an issue with creating read-only files (#2573)
 - Added first implementation for the ASYNCIFY option, which splits up
   synchronous blocking loops to asynchronous execution. For more information on
   this approach, see https://github.com/emscripten-core/emscripten/wiki/Asyncify
 - Full list of changes:
    - Emscripten: https://github.com/emscripten-core/emscripten/compare/1.21.6...1.21.7
    - Emscripten-LLVM: https://github.com/emscripten-core/emscripten-fastcomp/compare/1.21.6...1.21.7
    - Emscripten-Clang: no changes.

v1.21.6: 7/22/2014
------------------
 - Separated OpenAL AL and ALC errors to properly separate fields.
 - When using EGL to initialize a GL context, initialize a stencil buffer to the
   context as well, since proper EGL context choosing is not yet implemented.
 - Added new linker flag -s DEMANGLE_SUPPORT to choose whether to compile the
   application with libcxxabi-provided demangling support ___cxa_demangle().
 - Fixed a problem where calling stat() on a nonexisting file in the runtime VFS
   would result in an exception being thrown. (#2552)
 - When using the -v flag, no longer retain intermediate compilation files. To
   preserve the intermediate files, set the EMCC_DEBUG=1 environment variable.
   (#2538)
 - Added a new HTML setting Module.memoryInitializerPrefixURL which specifies a
   prefix for where the memory initializer file .mem.js should be loaded from
   (#2542)
 - Implemented eglReleaseThread to work according to spec.
 - Implemented a new function emscripten_force_exit() which immediately shuts
   down the C runtime.
 - Fixed a bug with exception handling that resulted in an error unresolved
   symbol: _ZTISt13bad_exception (#2560)
 - Full list of changes:
    - Emscripten: https://github.com/emscripten-core/emscripten/compare/1.21.5...1.21.6
    - Emscripten-LLVM: no changes.
    - Emscripten-Clang: no changes.

v1.21.5: 7/21/2014
------------------
 - Added support for glDrawBuffers with the WEBGL_draw_buffers extension.
 - Added stub implementation for eglReleaseThread.
 - Fixed a bug where passing -E to emcc used the system include headers instead
   of the built-in ones. (#2534)
 - Fixed the stacktrace() function to work on MSIE as well.
 - Removed the zlib.h header file from system include directory, since
   Emscripten does not provide an implementation of zlib built-in.
 - Added support for __cxa_bad_typeid (#2547)
 - Fixed an internal compiler crash with a certain pattern involving optimized
   builds and int64_t (#2539)
 - Fixed an issue with -s EXCEPTION_CATCHING_WHITELIST handling where an
   extension that was a substring of another might get erroneously handled.
 - Full list of changes:
    - Emscripten: https://github.com/emscripten-core/emscripten/compare/1.21.4...1.21.5
    - Emscripten-LLVM: https://github.com/emscripten-core/emscripten-fastcomp/compare/1.21.4...1.21.5
    - Emscripten-Clang: no changes.

v1.21.4: 7/17/2014
------------------
 - Implemented the getsockopt() function.
 - Added new event callback functions emscripten_set_socket_xx_callback() that
   allow listening to WebSocket events in an asynchronous manner.
 - Greatly improved CMake support, now various forms of configure-time test
   builds are supported, and the default extension is set to ".js"
 - Prohibit the virtual filesystem from creating files with name '.' or '..' at
   runtime.
 - Have runtime mkdir() function call normalize the path to be created before
   creation.
 - Fixed an issue with omitting the third paramter in cwrap() call (#2511).
 - Fixed an issue where mouse event handling would throw an exception if the
   page did not contain a canvas object.
 - Fixed a GL initialization problem when user has extended Array with custom
   functions (#2514)
 - Added new compiler defines __EMSCRIPTEN_major__, __EMSCRIPTEN_minor__ and
   __EMSCRIPTEN_tiny__ which communicate the compiler version major.minor.tiny
   to compiled applications (#2343)
 - Fixed a bug where emrun did not properly capture the exit code when exit
   runtime via not calling exit().
 - Fixed an error message when symlinkin invalid filenams at runtime.
 - Fixed a bug in EGL context creation that parsed the input context creation
   parameters with wrong terminator.
 - Improved ffdb.py to be smarter when to attempt port forwarding to connect to
   a FFOS device DevTools port.
 - Implemented strsignal() function (#2532)
 - Full list of changes:
    - Emscripten: https://github.com/emscripten-core/emscripten/compare/1.21.3...1.21.4
    - Emscripten-LLVM: no changes.
    - Emscripten-Clang: no changes.

v1.21.3: 7/10/2014
------------------
 - Added implementations for SDL function SDL_AudioQuit and SDL_VideoQuit.
 - Fix an issue with the optimizeShifts optimization enabled in previous version.
 - Fixed the -s RELOOPER command line parameter to work.
 - Fixed a bug where building the system libc migt result in a compiler deadlock
   on Windows.
 - Removed emcc from trying to link in .dll files as static libraries on
   Windows.
 - Added support for GL_HALF_FLOAT_OES.
 - Fixed a bug where emcmake did not work on Windows.
 - Use multithreaded compilation to build libc.
 - Fixed an issue where the GL interop library could throw an exception in an
   error condition, instead of raising a GL error.
 - Full list of changes:
    - Emscripten: https://github.com/emscripten-core/emscripten/compare/1.21.2...1.21.3
    - Emscripten-LLVM: no changes.
    - Emscripten-Clang: no changes.

v1.21.2: 7/5/2014
------------------
 - Improved the checks that detect that code is run only while the runtime is
   initialized.
 - The memory initializer file (.mem.js) is now emitted by default when
   compiling with at least -O2 optimization level.
 - Fixed a performance issue where built-in math functions (Math.sqrt, etc.)
   took a slightly slower path (#2484).
 - Added support for the ffs libc function.
 - Re-enabled optimizeShifts optimization when not compiling for asm.js (#2481)
 - Full list of changes:
    - Emscripten: https://github.com/emscripten-core/emscripten/compare/1.21.1...1.21.2
    - Emscripten-LLVM: no changes.
    - Emscripten-Clang: no changes.

v1.21.1: 7/3/2014
------------------
 - Fixed an issue where wrong python interpreter could get invoked on Windows
   when both native and cygwin python were installed.
 - Updated musl from version 0.9.13 to version 1.0.3.
 - Full list of changes:
    - Emscripten: https://github.com/emscripten-core/emscripten/compare/1.21.0...1.21.1
    - Emscripten-LLVM: no changes.
    - Emscripten-Clang: no changes.

v1.21.0: 7/2/2014
------------------
 - Enable memory init files (.mem) by default in optimized builds (-O2+), as if
   --memory-init-file 1  is specified. This makes the default behavior on
   optimized builds emit smaller and faster-to-load code, but does require that
   you ship both a .js and a .mem file (if you prefer not to, can use
   --memory-init-file 1  ).
 - Implemented new SDL 1.2 functions SDL_GetRGB, SDL_GetRGBA and SDL_putenv.
 - Added support for /dev/random, /dev/urandom and C++11 std::random_device,
   which will use cryptographically secure random api if available. (#2447)
 - Added support for CMake find_path() directive.
 - Added support for std::unique_ptr in embind.
 - Improved Windows support for ffdb.py.
 - Implemented the clip_rect structure for created SDL surfaces.
 - Fixed a regression with SDL touch events (#2466)
 - Added support for C++11 std::thread::hardware_concurrency which backs to
   navigator.hardwareConcurrency. See
   http://wiki.whatwg.org/wiki/Navigator_HW_Concurrency (#2456)
 - Optimized embind code generation with constexprs.
 - Enabled the use of Runtime.add&removeFunction when closure minification is
   active (#2446)
 - Implemented support for accessing WebGL when building via the proxy to worker
   architecture.
 - Full list of changes:
    - Emscripten: https://github.com/emscripten-core/emscripten/compare/1.20.0...1.21.0
    - Emscripten-LLVM: no changes.
    - Emscripten-Clang: no changes.

v1.20.0: 6/13/2014
------------------
 - Optimize in-memory virtual filesystem performance when serialized to an IndexedDB.
 - Fixed memcpy regression with ta0 and ta1 modes.
 - Fixed an issue with line numbers being messed up when generating source maps (#2410)
 - Fixed an ffdb logging bug that could cause it to drop messages if they were
   being received too fast. Added support getting memory and system descriptions
   with ffdb.
 - Added a new extension to SDL "emscripten_SDL_SetEventHandler()" which enabled
   application to perform SDL event handling inside a JS event handler to
   overcome browser security restrictions. (#2417)
 - Full list of changes:
    - Emscripten: https://github.com/emscripten-core/emscripten/compare/1.19.2...1.20.0
    - Emscripten-LLVM: no changes.
    - Emscripten-Clang: no changes.

v1.19.2: 6/9/2014
------------------
 - Updated CMake support for response file handling.
 - Fixed issues with glfwGetProcAddress and glfwSetWindowSizeCallback.
 - Fixed an issue with regexes that caused issues on IE11 runtime (#2400)
 - Added a new functions emscripten_get_preloaded_image_data() and
   emscripten_get_preloaded_image_data_from_FILE() to obtain pixel data of
   preloaded images.
 - Greatly improved ffdb capabilities to operate a FFOS device.
 - Fixed a Windows-specific bug where the user temp directory was littered with
   temporary .rsp files that did not get cleaned up.
 - Improved SIMD support.
 - Full list of changes:
    - Emscripten: https://github.com/emscripten-core/emscripten/compare/1.19.1...1.19.2
    - Emscripten-LLVM: https://github.com/emscripten-core/emscripten-fastcomp/compare/1.19.1...1.19.2
    - Emscripten-Clang: no changes.

v1.19.1: 6/3/2014
------------------
 - Migrate to using musl sscanf and sprintf and the family that writes to
   memory, and not directly to the filesystem.
 - Improve the error messages from -s SAFE_HEAP_ACCESS=1 runtime checks.
 - Added new linker flag -s NO_DYNAMIC_EXECUTION=1 which removes the use of
   eval() and new Function() in the generated output. For more information, see
   "Eval and related functions are disabled" in
   https://developer.chrome.com/extensions/contentSecurityPolicy .
 - Fixed a compiler issue when very large double constants are present. (#2392)
 - Full list of changes:
    - Emscripten: https://github.com/emscripten-core/emscripten/compare/1.19.0...1.19.1
    - Emscripten-LLVM: no changes.
    - Emscripten-Clang: no changes.

v1.19.0: 5/29/2014
------------------
 - Added an error message to signal that linkable modules are not supported in fastcomp.
 - Fixed a miscompilation issue that resulted in an error "SyntaxError: invalid
   increment operand" and a statement +(+0) being generated (#2314)
 - Make optimized compiler output smaller by running the shell code through
   uglify when not using closure.
 - Fixed a crash in SDL audio loading code introduced in v1.18.3
 - Fixed an issue where glTex(Sub)Image2D might throw an exception on error,
   instead of setting glGetError().
 - Added new typedefs emscripten_align1_short, emscripten_align{1/2}_int,
   emscripten_align{1/2}_float and emscripten_align{1/2/4}_double to ease
   signaling the compiler that unaligned data is present. (#2378)
 - Fixed an embind issue with refcount tracking on smart pointers.
 - Full list of changes:
    - Emscripten: https://github.com/emscripten-core/emscripten/compare/1.18.4...1.19.0
    - Emscripten-LLVM: https://github.com/emscripten-core/emscripten-fastcomp/compare/1.18.4...1.19.0
    - Emscripten-Clang: no changes.

v1.18.4: 5/27/2014
------------------
 - Fixed error message on unsupported linking options (#2365)
 - Updated embind to latest version from IMVU upstream.
 - Fixed an issue where source maps did not load properly in Firefox.
 - Added a more descriptive error message to fastcomp when MAX_SETJMPS limit is
   violated. (#2379)
 - Full list of changes:
    - Emscripten: https://github.com/emscripten-core/emscripten/compare/1.18.3...1.18.4
    - Emscripten-LLVM: https://github.com/emscripten-core/emscripten-fastcomp/compare/1.18.3...1.18.4
    - Emscripten-Clang: no changes.

v1.18.3: 5/21/2014
------------------
 - Added support to emcc command line for "archive groups": -Wl,--start-group
   and -Wl,--end-group
 - Greatly optimized ccall and cwrap implementations.
 - Added new support for SDL_Mix backend to use WebAudio to play back audio clips.
 - Fixed a registerizeHarder issue with elimination of conditional expressions.
 - Migrated single-character standard C functions (islower, tolower, and the
   family) to use musl implementations.
 - Updated relooper to not optimize out breaks if it causes excessive nesting.
 - Full list of changes:
    - Emscripten: https://github.com/emscripten-core/emscripten/compare/1.18.2...1.18.3
    - Emscripten-LLVM: https://github.com/emscripten-core/emscripten-fastcomp/compare/1.18.2...1.18.3
    - Emscripten-Clang: no changes.

v1.18.2: 5/19/2014
------------------
 - Fixed a problem which blocked user applications from handling WebGL context
   loss events themselves.
 - Added a new HTML5 api function emscripten_is_webgl_context_lost() which
   allows polling for context loss in addition to receiving events.
 - Improved async wget progress events to work better across browsers.
 - Improved WebIDL binder support.
 - Added new typeof() function to emscripten::val.
 - Added support for SDL window events SDL_WINDOWEVENT_FOCUS_GAINED,
   SDL_WINDOWEVENT_FOCUS_LOST, SDL_WINDOWEVENT_SHOWN, SDL_WINDOWEVENT_HIDDEN.
 - Fixed a compiler miscompilation on unsigned i1 bitcasts (#2350)
 - Fixed a compiler bug where doubles in varargs might not get 8-byte aligned (#2358)
 - Full list of changes:
    - Emscripten: https://github.com/emscripten-core/emscripten/compare/1.18.1...1.18.2
    - Emscripten-LLVM: https://github.com/emscripten-core/emscripten-fastcomp/compare/1.18.1...1.18.2
    - Emscripten-Clang: no changes.

v1.18.1: 5/12/2014
------------------
 - Fixed an issue where the mouse wheel scroll did not work with SDL.
 - Fixed an issue with emscripten_async_wget, which undesirably expected that
   the string pointer passed to it stayed alive for the duration of the
   operation (#2349)
 - Emscripten now issues a warning message when the EXPORTED_FUNCTIONS list
   contains invalid symbol names (#2338)
 - Full list of changes:
    - Emscripten: https://github.com/emscripten-core/emscripten/compare/1.18.0...1.18.1
    - Emscripten-LLVM: no changes.
    - Emscripten-Clang: no changes.

v1.18.0: 5/10/2014
------------------
 - Enable support for low-level C<->JS interop to marshall 64 bit integers from
   C to JS.
 - Fixed an issue that caused some programs to immediately run out of memory
   "(cannot enlarge memory arrays)" at startup. (#2334)
 - Fixed a crash issue with generated touch events that didn't correspond to a real touch.
 - Full list of changes:
    - Emscripten: https://github.com/emscripten-core/emscripten/compare/1.17.0...1.18.0
    - Emscripten-LLVM: https://github.com/emscripten-core/emscripten-fastcomp/compare/1.17.0...1.18.0
    - Emscripten-Clang: no changes.

v1.17.0: 5/6/2014
------------------
 - Enabled asm.js compilation and -s PRECISE_F32 support when using embind.
 - Improved relooper to emit switches in many-entried blocks.
 - Fixed a GLFW bug where mouse wheel direction was reversed.
 - Fixed glfwGetKey to work even when no callback is registered with
   glfwGetKeyCallback (#1320)
 - Added a new tool 'webidl_binder' that generates C <-> JS interop code from
   WebIDL descriptions.
 - Fix emscripten compilation to work on pages that don't contain a HTML canvas.
 - Added a new error message to default shell when an uncaught exception is thrown.
 - Improved error diagnostics reported by -s SAFE_HEAP=1.
 - Added support for registering callbacks hook to VFS file open, write, move,
   close and delete.
 - Added embind support to std::basic_string<unsigned char>
 - By default, the C runtime will no longer exit after returning from main()
   when safeSetTimeout() or safeSetInterval() is used.
 - Fixed an issue with sscanf formatting (#2322)
 - Fixed an issue where precompiled headers were given a wrong output filename (#2320)
 - Enabled registerizeHarder optimization pass to work when outlining is enabled.
 - Fixed an issue with strptime month handling (#2324)
 - Added an initial implementation of a new tool 'ffdb' which can be used to
   operate a Firefox OS phone from the command line.
 - Fixed a compiler crash on assertion failure '!contains(BranchesOut, Target)'
   (emscripten-fastcomp #32)
 - Added a new ABI to Clang that targets Emscripten specifically. Stop aligning
   member functions to save some space in the function table array.
 - Full list of changes:
    - Emscripten: https://github.com/emscripten-core/emscripten/compare/1.16.0...1.17.0
    - Emscripten-LLVM: https://github.com/emscripten-core/emscripten-fastcomp/compare/1.16.0...1.17.0
    - Emscripten-Clang: https://github.com/emscripten-core/emscripten-fastcomp-clang/compare/1.16.0...1.17.0

v1.16.0: 4/16/2014
------------------
 - Removed browser warnings message in VFS library about replacing __proto__ performance issue.
 - Full list of changes:
    - Emscripten: https://github.com/emscripten-core/emscripten/compare/1.15.1...1.16.0
    - Emscripten-LLVM: no changes.
    - Emscripten-Clang: https://github.com/emscripten-core/emscripten-fastcomp-clang/compare/1.15.1...1.16.0

v1.15.1: 4/15/2014
------------------
 - Added support for SDL2 touch api.
 - Added new user-controllable emdind-related define #define
   EMSCRIPTEN_HAS_UNBOUND_TYPE_NAMES, which allows optimizing embind for minimal
   size when std::type_info is not needed.
 - Fixed issues with CMake support where CMAKE_AR and CMAKE_RANLIB were not
   accessible from CMakeLists.txt files.
 - Full list of changes:
    - Emscripten: https://github.com/emscripten-core/emscripten/compare/1.15.0...1.15.1
    - Emscripten-LLVM: no changes.
    - Emscripten-Clang: no changes.

v1.15.0: 4/11/2014
------------------
 - Fix outlining feature for functions that return a double (#2278)
 - Added support for C++11 atomic constructs (#2273)
 - Adjusted stdout and stderr stream behavior in the default shell.html to
   always print out to both web page text log box, and the browser console.
 - Fixed an issue with loop variable optimization.
 - Full list of changes:
    - Emscripten: https://github.com/emscripten-core/emscripten/compare/1.14.1...1.15.0
    - Emscripten-LLVM: https://github.com/emscripten-core/emscripten-fastcomp/compare/1.14.1...1.15.0
    - Emscripten-Clang: https://github.com/emscripten-core/emscripten-fastcomp-clang/compare/1.14.1...1.15.0

v1.14.1: 4/8/2014
------------------
 - Added new command line utility 'emcmake', which can be used to call
   emconfigure for cmake.
 - Added a new emcc command line parameter '--valid-abspath', which allows
   selectively suppressing warning messages that occur when using absolute path
   names in include and link directories.
 - Added a new emcc linker command line parameter '--emit-symbol-map', which
   will save a map file between minified global names and the original function
   names.
 - Fixed an issue with --default-object-ext not always working properly.
 - Added optimizations to eliminate redundant loop variables and redundant
   self-assignments.
 - Migrated several libc functions to use compiled code from musl instead of
   handwritten JS implementations.
 - Improved embind support.
 - Renamed the EM_ASM_() macro to the form EM_ASM_ARGS().
 - Fixed mouse button ordering issue in glfw.
 - Fixed an issue when creating a path name that ends in a slash (#2258, #2263)
 - Full list of changes:
    - Emscripten: https://github.com/emscripten-core/emscripten/compare/1.14.0...1.14.1
    - Emscripten-LLVM: https://github.com/emscripten-core/emscripten-fastcomp/compare/1.14.0...1.14.1
    - Emscripten-Clang: no changes.

v1.14.0: 3/25/2014
------------------
 - Added new emcc linker command line option '-profiling', which defaults JS
   code generation options suited for benchmarking and profiling purposes.
 - Implemented the EGL function eglWaitGL().
 - Fixed an issue with the HTML5 API that caused the HTML5 event listener unregistration to fail.
 - Fixed issues with numpad keys in SDL support library.
 - Added a new JS optimizer pass 'simplifyIfs', which is run when -s
   SIMPLIFY_IFS=1 link flag is set and -g is not specified. This pass merges
   multiple nested if()s together into single comparisons, where possible.
 - Removed false positive messages on missing internal "emscripten_xxx" symbols at link stage.
 - Updated to latest relooper version.
 - Full list of changes:
    - Emscripten: https://github.com/emscripten-core/emscripten/compare/1.13.2...1.14.0
    - Emscripten-LLVM: https://github.com/emscripten-core/emscripten-fastcomp/compare/1.13.2...1.14.0
    - Emscripten-Clang: no changes.

v1.13.2: 3/15/2014
------------------
 - Fixed issues with SDL audio on Safari.
 - Fixed issues with HTML5 API mouse scroll events on Safari.
 - Fixed issues with HTML5 fullscreen requests in IE11.
 - Enabled support for emscripten_get_callstack on IE10+.
 - Fixed issues with Closure symbol minification.
 - Further improved em_asm()-related error messages.
 - Updated to latest relooper version.
 - Full list of changes:
    - Emscripten: https://github.com/emscripten-core/emscripten/compare/1.13.1...1.13.2
    - Emscripten-LLVM: https://github.com/emscripten-core/emscripten-fastcomp/compare/1.13.1...1.13.2
    - Emscripten-Clang: no changes.

v1.13.1: 3/10/2014
------------------
 - Disallow C implicit function declarations by making it an error instead of a
   warning by default. These will not work with Emscripten, due to strict
   Emscripten signature requirements when calling function pointers (#2175).
 - Allow transitioning to full screen from SDL as a response to mouse press
   events.
 - Fixed a bug in previous 1.13.0 release that broke fullscreen transitioning
   from working.
 - Fixed emscripten/html5.h to be used in C source files.
 - Fix an issue where extraneous system libraries would get included in the
   generated output (#2191).
 - Added a new function emscripten_async_wget2_data() that allows reading from
   an XMLHTTPRequest directly into memory while supporting advanced features.
 - Fixed esc key code in GLFW.
 - Added new emscripten_debugger() intrinsic function, which calls into JS
   "debugger;" statement to break into a JS debugger.
 - Fixed varargs function call alignment of doubles to 8 bytes.
 - Switched to using default function local stack alignment to 16 bytes to be SIMD-friendly.
 - Improved error messages when user code has a syntax error in em_asm() statements.
 - Switched to using a new custom LLVM datalayout format for Emscripten. See
   https://github.com/emscripten-core/emscripten-fastcomp/commit/65405351ba0b32a8658c65940e0b65ceb2601ad4
 - Optimized function local stack space to use fewer temporary JS variables.
 - Full list of changes:
    - Emscripten: https://github.com/emscripten-core/emscripten/compare/1.13.0...1.13.1
    - Emscripten-LLVM: https://github.com/emscripten-core/emscripten-fastcomp/compare/1.13.0...1.13.1
    - Emscripten-Clang: https://github.com/emscripten-core/emscripten-fastcomp-clang/compare/1.13.0...1.13.1

v1.13.0: 3/3/2014
------------------
 - Fixed the deprecated source mapping syntax warning.
 - Fixed a buffer overflow issue in emscripten_get_callstack (#2171).
 - Added support for -Os (optimize for size) and -Oz (aggressively optimize for
   size) arguments to emcc.
 - Fixed a typo that broko the call signature of glCompressedTexSubImage2D()
   function (#2173).
 - Added new browser fullscreen resize logic that always retains aspect ratio
   and adds support for IE11.
 - Improve debug messaging with bad function pointer calls when -s ASSERTIONS=2
   is set.
 - Full list of changes: https://github.com/emscripten-core/emscripten/compare/1.12.3...1.13.0

v1.12.3: 2/27/2014
------------------
 - Fixed alcOpenDevice on Safari.
 - Improved the warning message on missing symbols to not show false positives (#2154).
 - Improved EmscriptenFullscreenChangeEvent HTML5 API structure to return
   information about HTML element and screen sizes for convenience.
 - Full list of changes: https://github.com/emscripten-core/emscripten/compare/1.12.2...1.12.3

v1.12.2: 2/25/2014
------------------
 - Added better warning message if Emscripten, LLVM and Clang versions don't match.
 - Introduced the asmjs-unknown-emscripten target triple that allows
   specializing LLVM codegen for Emscripten purposes.
 - Full list of changes: https://github.com/emscripten-core/emscripten/compare/1.12.1...1.12.2

v1.12.1: 2/25/2014
------------------
 - TURNED ON FASTCOMP BY DEFAULT. This means that you will need to migrate to
   fastcomp-clang build. Either use an Emscripten SDK distribution, or to build
   manually, see
   http://kripken.github.io/emscripten-site/docs/building_from_source/LLVM-Backend.html
   for info.
 - Migrate to requiring Clang 3.3 instead of Clang 3.2. The fastcomp-clang
   repository by Emscripten is based on Clang 3.3.
 - Deprecated old Emscripten libgc implementation.
 - asm.js will now be always enabled, even in -O0 builds in fastcomp.
 - Remove support for -s RUNTIME_TYPE_INFO, which is unsupported in fastcomp.
 - Added a new "powered by Emscripten" logo.
 - Updated default shell.html graphical layout.
 - Added new macro EM_ASM_, which allows sending values to JS without returning anything.
 - Deprecated the jcache compiler option. It should not be needed anymore.
 - Added support for fetching callstack column information in Firefox 30 in emscripten_get_callstack.
 - Fix issues with missing exceptions-related symbols in fastcomp.
 - Full list of changes: https://github.com/emscripten-core/emscripten/compare/1.12.0...1.12.1

v1.12.0: 2/22/2014
------------------
 - Improved the runtime abort error message when calling an invalid function
   pointer if compiled with -s ASSERTIONS=1 and 2. This allows the developer to
   better deduce errors with bad function pointers or function pointers casted
   and invoked via a wrong signature.
 - Added a new api function emscripten_set_main_loop_arg, which allows passing a
   userData pointer that will be carried via the function call, useful for
   object-oriented encapsulation purposes (#2114).
 - Fixed CMake MinSizeRel configuration type to actually optimize for minimal size with -Os.
 - Added support for GLES2 VAO extension OES_vertex_array_object for browsers that support it.
 - Fix issues with emscripten/html5.f when compiled with the SAFE_HEAP option.
 - Full list of changes: https://github.com/emscripten-core/emscripten/compare/1.11.1...1.12.0

v1.11.1: 2/19/2014
------------------
 - Improved eglSwapBuffers to be spec-conformant.
 - Fixed an issue with asm.js validation and va_args (#2120).
 - Fixed asm.js validation issues found with fuzzing.
 - Added new link-time compiler flag -s RETAIN_COMPILER_SETTINGS=1, which
   enables a runtime API for querying which Emscripten settings were used to
   compile the file.
 - Full list of changes: https://github.com/emscripten-core/emscripten/compare/1.11.0...1.11.1

v1.11.0: 2/14/2014
------------------
 - Implemented some new SDL library functions.
 - Renamed standard file descriptors to have handles 0, 1 and 2 rather than 1, 2
   and 3 to coincide with unix numbering.
 - Improved embind support with smart pointers and mixins.
 - Improved the registerization -O3 optimization pass around switch-case constructs.
 - Upper-case files with suffix .C are now also recognized (#2109).
 - Fixed an issue with glGetTexParameter (#2112).
 - Improved exceptions support in fastcomp.
 - Added new linker option -s NO_EXIT_RUNTIME=1, which can be used to set a
   default value for the Module["noExitRuntime"] parameter at compile-time.
 - Improved SDL audio buffer queueing when the sample rate matches the native
   web audio graph sample rate.
 - Added an optimization that removes redundant Math.frounds in -O3.
 - Improved the default shell.html file.
 - Full list of changes: https://github.com/emscripten-core/emscripten/compare/1.10.4...1.11.0

v1.10.4: 2/10/2014
------------------
 - Added support for legacy GL emulation in fastcomp.
 - Deprecated the --split-js compiler option. This is not supported in fastcomp.
 - Full list of changes: https://github.com/emscripten-core/emscripten/compare/1.10.3...1.10.4

v1.10.3: 2/9/2014
------------------
 - Work on supporting GL/EGL GetProcAddress.
 - Fixed issues with shared lib linking support.
 - Full list of changes: https://github.com/emscripten-core/emscripten/compare/1.10.2...1.10.3

v1.10.2: 2/7/2014
------------------
 - Added basic FS unmount support.
 - Improved screen orientation lock API to return a success code.
 - Added PRECISE_F32 support to fastcomp.
 - Fixed issues in fastcomp related to special floating point literal
   serialization.
 - Improved SDL audio buffer queueing.
 - Added new link-time option -s WARN_UNALIGNED=1 to fastcomp to report compiler
   warnings about generated unaligned memory accesses, which can hurt
   performance.
 - Optimized libc strcmp and memcmp with the implementations from musl libc.
 - Optimized libc memcpy and memset to back to native code for large buffer sizes.
 - Full list of changes: https://github.com/emscripten-core/emscripten/compare/1.10.1...1.10.2

v1.10.1: 1/31/2014
------------------
 - Improve srand() and rand() to be seedable and use a Linear Congruential
   Generator (LCG) for the rng generation for performance.
 - Improved OpenAL library support.
 - Full list of changes: https://github.com/emscripten-core/emscripten/compare/1.10.0...1.10.1

v1.10.0: 1/29/2014
------------------
 - Improved C++ exception handling.
 - Improved OpenAL library support.
 - Fixed an issue where loading side modules could try to allocate from sealed
   heap (#2060).
 - Fixed safe heap issues (2068).
 - Added new EM_ASM variants that return a value but do not receive any inputs
   (#2070).
 - Add support for simultaneously using setjmp and C++ exceptions in fastcomp.
 - Full list of changes: https://github.com/emscripten-core/emscripten/compare/1.9.5...1.10.0

v1.9.5: 1/25/2014
------------------
 - Added a spinner logo to default html shell.
 - Full list of changes: https://github.com/emscripten-core/emscripten/compare/1.9.4...1.9.5

v1.9.4: 1/24/2014
------------------
 - Add support for Ninja and Eclipse+Ninja builds with Emscripten+CMake.
 - Fixed regressions with GL emulation.
 - Added support for #if !X in .js library preprocessor.
 - Make the syntax EM_ASM("code"); not silently fail. Note that the proper form
   is EM_ASM(code); without double-quotes.
 - Optimize generated code size by minifying loop labels as well.
 - Revised the -O3 optimization level to mean "safe, but very slow optimizations
   on top of -O2", instead of the old meaning "unsafe optimizations". Using -O3
   will now only do safe optimizations, but can be very slow compared to -O2.
 - Implemented a new registerization optimization pass that does extra variable
   elimination in -O3 and later to reduce the number of local variables in
   functions.
 - Implemented a new emscripten/html5.h interface that exposes common HTML5 APIs
   directly to C code without having to handwrite JS wrappers.
 - Improved error messages reported on user-written .js libraries containing
   syntax errors (#2033).
 - Fixed glBufferData() function call signature with null data pointer.
 - Added new option Module['filePackagePrefixURL'] that allows customizing the
   URL where the VFS package is loaded from.
 - Implemented glGetTexEnviv and glGetTexEnvfv in GL emulation mode.
 - Optimized the size of large memory initializer sections.
 - Fixed issues with the safe heap compilation option.
 - Full list of changes: https://github.com/emscripten-core/emscripten/compare/1.9.3...1.9.4

v1.9.3: 1/17/2014
------------------
 - re-merge split blocks in multiples
 - Full list of changes: https://github.com/emscripten-core/emscripten/compare/1.9.2...1.9.3

v1.9.2: 1/16/2014
------------------
 - Full list of changes: https://github.com/emscripten-core/emscripten/compare/1.9.1...1.9.2

v1.9.1: 1/16/2014
------------------
 - Optimize desktop GL fixed function pipeline emulation texture load
   instruction counts when GL_COMBINE is used.
 - fix Math_floor coercion in unrecommended codegen modes
 - Full list of changes: https://github.com/emscripten-core/emscripten/compare/1.9.0...1.9.1

v1.9.0: 1/16/2014
------------------
 - Full list of changes: https://github.com/emscripten-core/emscripten/compare/1.8.14...1.9.0

v1.8.14: 1/15/2014
------------------
 - add musl fputws and fix vswprintf.
 - Full list of changes: https://github.com/emscripten-core/emscripten/compare/1.8.13...1.8.14

v1.8.13: 1/15/2014
------------------
 - remove musl use of fwritex
 - Full list of changes: https://github.com/emscripten-core/emscripten/compare/1.8.12...1.8.13

v1.8.12: 1/15/2014
------------------
 - Added new GLEW 1.10.0 emulation support.
 - Fixed an issue where the runtime could start more than once when run in a
   browser (#1992)
 - Fix a regression in wprintf.
 - Full list of changes: https://github.com/emscripten-core/emscripten/compare/1.8.11...1.8.12

v1.8.11: 1/15/2014
------------------
 - Full list of changes: https://github.com/emscripten-core/emscripten/compare/1.8.10...1.8.11

v1.8.10: 1/14/2014
------------------
 - Update libc implementation from musl libc.
 - Full list of changes: https://github.com/emscripten-core/emscripten/compare/1.8.9...1.8.10

v1.8.9: 1/14/2014
------------------
 - add fputwc, which enables wprintf.
 - Full list of changes: https://github.com/emscripten-core/emscripten/compare/1.8.8...1.8.9

v1.8.8: 1/14/2014
------------------
 - Update to latest libcxx and libcxxabi libraries.
 - Fix handling of floating point negative zero (#1898)
 - Fixed a memory leak in relooper in previous release.
 - Fixed an issue in previous release with VBO handling in GL optimizations.
 - Full list of changes: https://github.com/emscripten-core/emscripten/compare/1.8.7...1.8.8

v1.8.7: 1/13/2014
------------------
 - Added support to numpad keycodes in glut support library.
 - Fix SIMD support with fastcomp.
 - Fixed a compiler error 'ran out of names' that could occur with too many
   minified symbol names.
 - Work around webkit imul bug https://bugs.webkit.org/show_bug.cgi?id=126345
   (#1991)
 - Optimized desktop GL fixed function pipeline emulation path for better
   performance.
 - Added support for exceptions when building with fastcomp.
 - Fix and issue where the run() function could be called multiple times at
   startup (#1992)
 - Removed a relooper limitation with fixed buffer size.
 - Full list of changes: https://github.com/emscripten-core/emscripten/compare/1.8.6...1.8.7

v1.8.6: 1/8/2014
------------------
 - Added support for the libuuid library, see http://linux.die.net/man/3/libuuid.
 - Fixed .js file preprocessor to preprocess recursively (#1984).
 - Fixed a compiler codegen issue related to overflow arithmetic (#1975)
 - Added new link-time optimization flag -s AGGRESSIVE_VARIABLE_ELIMINATION=1
   that enables the aggressiveVariableElimination js optimizer pass, which tries
   to remove temporary variables in generated JS code at the expense of code
   size.
 - Full list of changes: https://github.com/emscripten-core/emscripten/compare/1.8.5...1.8.6

v1.8.5: 1/7/2014
------------------
 - Fixed compiler issues when used with LLVM 3.4.
 - Full list of changes: https://github.com/emscripten-core/emscripten/compare/1.8.4...1.8.5

v1.8.4: 1/6/2014
------------------
 - Added support to Return and Backspace keys to glut
 - Fixed compiler issues when used with LLVM 3.4.
 - Full list of changes: https://github.com/emscripten-core/emscripten/compare/1.8.3...1.8.4

v1.8.3: 1/5/2014
------------------
 - Improved SDL and page scroll pos handling support for IE10 and IE11.
 - Optimized SDL_UnlockSurface performance.
 - Full list of changes: https://github.com/emscripten-core/emscripten/compare/1.8.2...1.8.3

v1.8.2: 1/4/2014
------------------
 - Fixed glGetFramebufferAttachmentParameteriv and an issue with glGetXXX when
   the returned value was null.
 - Full list of changes: https://github.com/emscripten-core/emscripten/compare/1.8.1...1.8.2

v1.8.1: 1/3/2014
------------------
 - Added support for WebGL hardware instancing extension.
 - Improved fastcomp native LLVM backend support.
 - Added support for #include filename.js to JS libraries.
 - Deprecated --compression emcc command line parameter that manually compressed
   output JS files, due to performance issues. Instead, it is best to rely on
   the web server to serve compressed JS files.
 - Full list of changes: https://github.com/emscripten-core/emscripten/compare/1.8.0...1.8.1

v1.8.0: 12/28/2013
------------------
 - Fix two issues with function outliner and relooper.
 - Full list of changes: https://github.com/emscripten-core/emscripten/compare/1.7.9...1.8.0

v1.7.9: 12/27/2013
------------------
 - Added new command line parameter --em-config that allows specifying a custom
   location for the .emscripten configuration file.
 - Reintroduced relaxed asm.js heap sizes, which no longer need to be power of
   2, but a multiple of 16MB is sufficient.
 - Added emrun command line tool that allows launching .html pages from command
   line on desktop and Android as if they were native applications. See
   https://groups.google.com/forum/#!topic/emscripten-discuss/t2juu3q1H8E . Adds
   --emrun compiler link flag.
 - Began initial work on the "fastcomp" compiler toolchain, a rewrite of the
   previous JS LLVM AST parsing and codegen via a native LLVM backend.
 - Added --exclude-file command line flag to emcc and a matching --exclude
   command line flag to file packager, which allows specifying files and
   directories that should be excluded while packaging a VFS data blob.
 - Improved GLES2 and EGL support libraries to be more spec-conformant.
 - Optimized legacy GL emulation code path. Added new GL_FFP_ONLY optimization
   path to fixed function pipeline emulation.
 - Added new core functions emscripten_log() and emscripten_get_callstack() that
   allow printing out log messages with demangled and source-mapped callstack
   information.
 - Improved BSD Sockets support. Implemented getprotobyname() for BSD Sockets library.
 - Fixed issues with simd support.
 - Various bugfixes: #1573, #1846, #1886, #1908, #1918, #1930, #1931, #1942, #1948, ..
 - Full list of changes: https://github.com/emscripten-core/emscripten/compare/1.7.8...1.7.9

v1.7.8: 11/19/2013
------------------
 - Fixed an issue with -MMD compilation parameter.
 - Added EM_ASM_INT() and EM_ASM_DOUBLE() macros. For more information, read
   https://groups.google.com/forum/#!topic/emscripten-discuss/BFGTJPCgO6Y .
 - Fixed --split parameter to also work on Windows.
 - Fixed issues with BSD sockets accept() call.
 - Full list of changes: https://github.com/emscripten-core/emscripten/compare/1.7.7...1.7.8

v1.7.7: 11/16/2013
------------------
 - Improve SDL audio buffer queue timing support.
 - Improved default precision of clock_gettime even when not using CLOCK_REALTIME.
 - Optimize and fix issues with LLVM IR processing.
 - Full list of changes: https://github.com/emscripten-core/emscripten/compare/1.7.6...1.7.7

v1.7.6: 11/15/2013
------------------
 - Added regex implementation from musl libc.
 - The command line parameter -s DEAD_FUNCTIONS=[] can now be used to explicitly
   kill functions coming from built-in library_xx.js.
 - Improved EGL support and GLES2 spec conformance.
 - Reverted -s TOTAL_MEMORY=x to require pow2 values, instead of the relaxed
   'multiples of 16MB'. This is because the relaxed rule is released only in
   Firefox 26 which is currently in Beta and ships on the week of December 10th
   (currently in Beta). As of writing, current stable Firefox 25 does not yet
   support these.
 - Adjusted the default linker behavior to warn about all missing symbols,
   instead of silently ignoring them. Use -s WARN_ON_UNDEFINED_SYMBOLS=0 to
   suppress these warnings if necessary.
 - Full list of changes: https://github.com/emscripten-core/emscripten/compare/1.7.5...1.7.6

v1.7.5: 11/13/2013
------------------
 - Fix issues with the built-in C++ function name demangler.
 - Full list of changes: https://github.com/emscripten-core/emscripten/compare/1.7.4...1.7.5

v1.7.4: 11/12/2013
------------------
 - Fixed issues with BSD sockets code and SDL joystick implementation.
 - Full list of changes: https://github.com/emscripten-core/emscripten/compare/1.7.3...1.7.4

v1.7.3: 11/12/2013
------------------
 - Added support for generating single-precision floating point instructions.
    - For more information, read
      https://blog.mozilla.org/javascript/2013/11/07/efficient-float32-arithmetic-in-javascript/
 - Made GLES2 support library more spec-conformant by throwing fewer exceptions
   on errors. Be sure to build with -s GL_ASSERTIONS=1, remember to use
   glGetError() and check the browser console to best detect WebGL rendering
   errors.
 - Converted return value of emscripten_get_now() from float to double, to not
   lose precision in the function call.
 - Added support for joysticks in SDL via the Gamepad API
 - Full list of changes: https://github.com/emscripten-core/emscripten/compare/1.7.2...1.7.3

v1.7.2: 11/9/2013
------------------
 - The compiler now always generates a .js file that contains the generated
   source code even when compiling to a .html file.
    - Read https://groups.google.com/forum/#!topic/emscripten-discuss/EuHMwqdSsEs
 - Implemented depth+stencil buffer choosing behavior in GLUT, SDL and GLFW.
 - Fixed memory leaks generated by glGetString and eglGetString.
 - Greatly optimized startup times when virtual filesystems with a large amount
   of files in them.
 - Added some support for SIMD generated by LLVM.
 - Fixed some mappings with SDL keyboard codes.
 - Added a new command line parameter --no-heap-copy to compiler and file
   packager that can be used to optimize VFS memory usage at startup.
 - Updated libcxx to revision 194185, 2013-11-07.
 - Improvements to various library support.
 - Full list of changes: https://github.com/emscripten-core/emscripten/compare/1.7.1...1.7.2

v1.7.1: 10/24/2013
------------------
 - Remove old call to Runtime.warn in file packager code
 - Fix bug with parsing of empty types.
 - Full list of changes: https://github.com/emscripten-core/emscripten/compare/1.7.0...1.7.1

v1.7.0: 10/23/2013
------------------
 - Adds mouse wheel events support in GLUT library.
 - Adds support for a new link parameter -s CASE_INSENSITIVE_VFS=1 to enable
   Emscripten virtual filesystem to search files ignoring case.
 - *Numerous* optimizations in both compilation and runtime stages.
 - Remove unnecessary whitespace, compact postSets function, and other
   optimizations in compilation output to save on generated file size.
 - Fixes float parsing from negative zero.
 - Removes the -s EMIT_GENERATED_FUNCTIONS link parameter as unneeded.
 - Fixes an issue where updating subranges of GL uniform arrays was not
   possible.
 - asm.js heap size (-s TOTAL_MEMORY=x) no longer needs to be a power of 2. As a
   relaxed rule, choosing any multiple of 16MB is now possible.
 - O1 optimization no longer runs the 'simplifyExpressions' optimization pass.
   This is to improve build iteration times when using -O1. Use -O2 to run that
   pass.
 - EM_ASM() can now be used even when compiling to asm.js.
 - All currently specified non-debugging-related WebGL 1 extensions are now
   enabled by default on startup, no need to ctx.getExtension() manually to
   enable them.
 - Improve readability of uncaught JavaScript exceptions that are thrown all the
   way up to the web console by printing out the stack trace of where the throw
   occurred.
 - Fix an issue when renaming a directory to a subdirectory.
 - Several compiler stability fixes.
 - Adds a JavaScript implementation of cxa_demangle function for demangling call
   stack traces at runtime for easier debugging.
 - GL context MSAA antialising is now DISABLED by default, to make the GL
   behavior consistent with desktop usage.
 - Added support to SDL, GLUT and GLFW libraries to specify MSAA on/off at startup.
 - Implemented glColor4ubv in GL emulation mode.
 - Fix an issue with LLVM keyword __attribute__ ((__constructor__)) (#1155).
 - Fix an issue with va_args and -s UNALIGNED_MEMORY=1 (#1705).
 - Add initial support code for LLVM SIMD constructs and a JavaScript SIMD
   polyfill implementation from
   https://github.com/johnmccutchan/ecmascript_simd/ .
 - Fixed support for node.js native filesystem API NODEFS on Windows.
 - Optimize application startup times of Emscripten-compiled programs by
   enabling the virtual filesystem XHR and asm.js compilation to proceed in
   parallel when opening a page.
 - Full list of changes: https://github.com/emscripten-core/emscripten/compare/1.6.4...1.7.0

v1.6.4: 9/30/2013
------------------
 - Implements a new preprocessor tool for preparsing C struct definitions
   (#1554), useful for Emscripten support library implementors.
 - Fix parsing issue with sscanf (#1668).
 - Improved the responsiveness of compiler print output on Windows.
 - Improved compilation times at link stage.
 - Added support for new "NODEFS" filesystem that directly accesses files on the
   native filesystem. Only usable with node.js when compiling to JS.
 - Added support for new IDBFS filesystem for accessing files in IndexedDB storage (#1601.
 - Full list of changes: https://github.com/emscripten-core/emscripten/compare/1.6.3...1.6.4

v1.6.3: 9/26/2013
------------------
 - Emscripten CMake toolchain now generates archive files with .a suffix when
   project target type is static library, instead of generatic .bc files
   (#1648).
 - Adds iconv library from the musl project to implement wide functions in C
   library (#1670).
 - Full list of changes:
   https://github.com/emscripten-core/emscripten/compare/1.6.2...1.6.3

v1.6.2: 9/25/2013
------------------
 - Added support for dprintf() function (#1250).
 - Fixes several compiler stability issues (#1637, #1166, #1661, #1651 and more).
 - Enables support for WEBGL_depth_texture.
 - Adds support for new link flag -s GL_ASSERTIONS=1 which can be used to add
   extra validation layer to the Emscripten GL library to catch code issues.
 - Adds support to Web Audio API in SDL audio backend so that SDL audio now
   works in Chrome and new Opera as well.
 - Fixes an alpha blending issue with SDL_SetAlpha.
 - Implemented locale-related code in C library.
 - Full list of changes: https://github.com/emscripten-core/emscripten/compare/1.6.1...1.6.2

v1.6.1: 9/22/2013
------------------
 - Several optimizations to compiler link stage.
 - Full list of changes: https://github.com/emscripten-core/emscripten/compare/1.6.0...1.6.1

v1.6.0: 9/21/2013
------------------
 - Enable support for %[] pattern in scanf.
 - Added dependency tracking support to linked .js files in CMake toolchain.
 - The hex prefix 0x is now properly handled in sscanf (#1632).
 - Simplify internal compiler operations by removing the internal framework.js.
 - Full list of changes: https://github.com/emscripten-core/emscripten/compare/1.5.9...1.6.0

v1.5.9: 9/15/2013
------------------
 - Add support for SDL_Delay in web workers.
 - Full list of changes: https://github.com/emscripten-core/emscripten/compare/1.5.8...1.5.9

v1.5.8: 9/14/2013
------------------
 - Add support for the GCC -E compiler flag.
 - Update Emscripten libc headers to musl-0.9.13.
 - Added new utility function emscripten_async_load_script() to asynchronously
   load a new .js script URL.
 - Full list of changes: https://github.com/emscripten-core/emscripten/compare/1.5.7...1.5.8

v1.5.7: 8/30/2013
------------------
 - The script tag in default shell.html is now marked 'async', which enables
   loading the JS script code asynchronously in Firefox without making the main
   thread unresponsive.
 - Implemented new utility function emscripten_get_canvas_size() which returns
   the current Module <canvas> element size in pixels.
 - Optimize code size in compiled side modules.
 - Optimize startup memory usage by avoiding unnecessary copying of VFS data at
   startup.
 - Add support for SDL_WM_ToggleFullScreen().
 - Add support for emscripten_get_now() when running in SpiderMonkey shell.
 - Added new environment variable EM_BUILD_VERBOSE=0,1,2,3 to set an extra
   compiler output verbosity level for debugging.
 - Added better support for dlopen() to simulate dynamic library loading in
   JavaScript.
 - Improved support for BSD sockets and networking.
 - Added new SOCKFS filesystem, which reads files via a network connection.
 - Avoid issues with long command line limitations in CMake toolchain by using
   response files.
 - Fix issues with client-side vertex data rendering in GL emulation mode.
 - Improved precision of clock_gettime().
 - Improve function outlining support.
 - Added support for using NMake generator with CMake toolchain.
 - Improved support for flexible arrays in structs (#1602).
 - Added ability to marshal UTF16 and UTF32 strings between C++ <-> JS code.
 - Added a new commandline tool validate_asms.py to help automating asm.js
   validation testing.
 - Improved stability with inline asm() syntax.
 - Updated libc headers to new version.
 - Full list of changes: https://github.com/emscripten-core/emscripten/compare/1.5.6...1.5.7

v1.5.6: 8/17/2013
------------------
 - Improved BSD sockets support.
 - Added touch events support to GLUT library.
 - Added new --js-opts=0/1 command line option to control whether JS optimizer
   is run or not.
 - Improved OpenAL support.
 - Added new command line tool tools/find_bigvars.py which can be used on an
   output file to detect large functions and needs for outlining.
 - Merged link flags -s FORCE_GL_EMULATION and -s DISABLE_GL_EMULATION to a
   single opt-in flag -s LEGACY_GL_EMULATION=0/1 to control whether GL emulation
   is active.
 - Improved SDL input support.
 - Several stability-related compiler fixes.
 - Fixed source mapping generation support on Windows.
 - Added back the EMSCRIPTEN_KEEPALIVE attribute qualifier to help prevent
   inlining and to retain symbols in output without dead code elimination
   occurring.
 - Fix issues when marshalling UTF8 strings between C<->JS.
 - Full list of changes: https://github.com/emscripten-core/emscripten/compare/1.5.5...1.5.6

v1.5.5: 8/9/2013
------------------
 - Update libcxx to revision 187959, 2013-08-08.
 - Full list of changes: https://github.com/emscripten-core/emscripten/compare/1.5.4...1.5.5

v1.5.4: 8/9/2013
------------------
 - Fixed multiple issues with C stdlib support.
 - Fix audio buffer queueing issues with OpenAL.
 - Improved BSD sockets support.
 - Added a new compile+link time command line option -Wno-warn-absolute-paths to
   hide the emscripten compiler warning when absolute paths are passed into the
   compiler.
 - Added new link flag -s STB_IMAGE=0/1 and integrate it to SDL image loading to
   enable synchronous image loading support with SDL.
 - Several improvements on function outlining support.
 - Fix issues with GLES2 interop support.
 - Full list of changes: https://github.com/emscripten-core/emscripten/compare/1.5.3...1.5.4

v1.5.3: 6/28/2013
------------------
 - Added new optimization level --llvm-lto 3 to run even more aggressive LTO
   optimizations.
 - Improve optimizations for libc and other libraries.
 - Full list of changes: https://github.com/emscripten-core/emscripten/compare/1.5.2...1.5.3

v1.5.2: 6/27/2013
------------------
 - Added support for generating source maps along the built application when -g
   is specified. This lets the browser show original .cpp sources when
   debugging.
 - GLUT and SDL improvements.
 - Added new link option -g<level> where level=0-4, which allows controlling
   various levels of debuggability added to the output.
 - Full list of changes: https://github.com/emscripten-core/emscripten/compare/1.5.1...1.5.2

v1.5.1: 6/22/2013
------------------
 - File packager now skips all directories and files starting with '.', and hidden files on Windows.
 - Fix issues with strnlen, memmove, LDBL_ constants, va_args, float.h, and others.
 - Full list of changes: https://github.com/emscripten-core/emscripten/compare/1.5.0...1.5.1

v1.5.0: 6/17/2013
------------------
 - Several compiler optimizations.
 - Improve SDL key events support.
 - Increase debug logging when specifying emcc -v.
 - Full list of changes: https://github.com/emscripten-core/emscripten/compare/1.4.9...1.5.0

v1.4.9: 6/8/2013
------------------
 - Several compiler optimizations.
 - Full list of changes: https://github.com/emscripten-core/emscripten/compare/1.4.8...1.4.9

v1.4.8: 6/6/2013
------------------
 - Add support for webrtc-based sockets.
 - Full list of changes: https://github.com/emscripten-core/emscripten/compare/1.4.7...1.4.8

v1.4.7: 6/2/2013
------------------
 - Remove more unneeded break and continue statements in relooper.
 - Full list of changes: https://github.com/emscripten-core/emscripten/compare/1.4.6...1.4.7

v1.4.6: 6/2/2013
------------------
 - Improve relooper code.
 - Full list of changes: https://github.com/emscripten-core/emscripten/compare/1.4.5...1.4.6

v1.4.5: 6/1/2013
------------------
 - Improve relooper code.
 - Full list of changes: https://github.com/emscripten-core/emscripten/compare/1.4.4...1.4.5

v1.4.4: 6/1/2013
------------------
 - Add support for symlinks in source files.
 - Fix various issues with SDL.
 - Added -s FORCE_ALIGNED_MEMORY=0/1 link time flag to control whether all loads
   and stores are assumed to be aligned.
 - Fix file packager to work with closure.
 - Major improvements to embind support, and optimizations.
 - Improve GL emulation.
 - Optimize VFS usage.
 - Allow emscripten to compile .m and .mm files.
 - Added new syntax --preload-file src@dst to file packager command line to
   allow placing source files to custom destinations in the FS.
 - Full list of changes: https://github.com/emscripten-core/emscripten/compare/1.4.3...1.4.4

v1.4.3: 5/8/2013
------------------
 - Fix issue with strcat.
 - Major embind improvements.
 - Switch to le32-unknown-nacl LLVM target triple as default build option
   instead of the old i386-pc-linux-gnu target triple.
 - Improve compiler logging behavior.
 - Full list of changes: https://github.com/emscripten-core/emscripten/compare/1.4.2...1.4.3

v1.4.2: 5/3/2013
------------------
 - Fix issues with le32-unknown-nacl LLVM target triple.
 - Add some GLEW support.
 - Full list of changes: https://github.com/emscripten-core/emscripten/compare/1.4.1...1.4.2

v1.4.1: 4/28/2013
------------------
 - Implement support for le32-unknown-nacl LLVM target triple.
 - Added new cmdline option -s ERROR_ON_UNDEFINED_SYMBOLS=0/1 to give
   compile-time error on undefined symbols at link time. Default off.
 - Full list of changes: https://github.com/emscripten-core/emscripten/compare/1.3.8...1.4.1

v1.3.8: 4/29/2013
------------------
 - Improved 64-bit integer ops codegen.
 - Added Indexed DB support to vfs.
 - Improve warning message on dangerous function pointer casts when compiling in
   asm.js mode.
 - Added --use-preload-cache command line option to emcc, to be used with the
   file packager.
 - Fixes to libcextra.
 - Full list of changes: https://github.com/emscripten-core/emscripten/compare/1.3.7...1.3.8

v1.3.7: 4/24/2013
------------------
 - Merge IMVU implementation of embind to emscripten trunk. Embind allows
   high-level C++ <-> JS types interop.
 - Enable asm.js compilation in -O1 and higher by default. Fix issues when
   compiling to asm.js.
 - Improve libc support with Emscripten with the musl libc headers.
 - Full list of changes: https://github.com/emscripten-core/emscripten/compare/1.3.6...1.3.7

v1.3.6: 4/2/2013
------------------
 - Fix hang issue with strtof.
 - Update libcxx to upstream r178253 from March 29, 2013.
 - Fix issues with GL emulation.
 - Full list of changes: https://github.com/emscripten-core/emscripten/compare/1.3.5...1.3.6

v1.3.5: 3/25/2013
------------------
 - Get exceptions working as they did before.
 - Remove symbol removing hack.
 - Full list of changes: https://github.com/emscripten-core/emscripten/compare/1.3.4...1.3.5

v1.3.4: 3/24/2013
------------------
 - Update to new libcxx and libcxxabi versions from upstream.
 - Full list of changes: https://github.com/emscripten-core/emscripten/compare/1.3.3...1.3.4

v1.3.3: 3/23/2013
------------------
 - Remove unneeded check from relooper.
 - Full list of changes: https://github.com/emscripten-core/emscripten/compare/1.3.2...1.3.3

v1.3.2: 3/22/2013
------------------
 - Fix issues with fgets.
 - Add support for non-fullscreen pointer lock.
 - Improve OpenAL support.
 - Full list of changes: https://github.com/emscripten-core/emscripten/compare/1.3.1...1.3.2

v1.3.1: 3/19/2013
------------------
 - Improve SDL audio and mixer support.
 - Add GLES2 emulation features when -s FULL_ES2=1 is specified.
 - Add support for OpenAL.
 - Add new -s OPENAL_DEBUG=0/1 link command line option.
 - Fixed an issue with mouse coordinate being offset with canvas.
 - Removed -s UTF_STRING_SUPPORT=0 parameter, this is now always on.
 - Full list of changes: https://github.com/emscripten-core/emscripten/compare/1.3.0...1.3.1

v1.3.0: 3/11/2013
------------------
 - Improve GLES2 emulation with -s FULL_ES2=1.
 - Deprecated -s USE_TYPED_ARRAYS=1 and -s QUANTUM_SIZE=1.
 - Implement a minifier infrastructure when compiling for asm.js.
 - Full list of changes: https://github.com/emscripten-core/emscripten/compare/1.2.9...1.3.0

v1.2.9: 3/7/2013
------------------
 - Improved canvas behavior when transitioning between fullscreen.
 - Added support for getopt().
 - Fixed several libc issues.
 - Full list of changes: https://github.com/emscripten-core/emscripten/compare/1.2.8...1.2.9

v1.2.8: 3/6/2013
------------------
 - Remove unnecessary recursion in relooper RemoveUnneededFlows.
 - Full list of changes: https://github.com/emscripten-core/emscripten/compare/1.2.7...1.2.8

v1.2.7: 3/6/2013
------------------
 - Added SDL_Mixer support.
 - Implemented stubs for several Unix and threading-related functions.
 - Full list of changes: https://github.com/emscripten-core/emscripten/compare/1.2.6...1.2.7

v1.2.6: 3/5/2013
------------------
 - Relooper updates.
 - Full list of changes: https://github.com/emscripten-core/emscripten/compare/1.2.5...1.2.6

v1.2.5: 3/5/2013
------------------
 - Greatly improve GL emulation support.
 - Handle %c in sscanf.
 - Improve compilation times by optimizing parallel execution in the linker.
 - Improve several compiler stability issues detected from fuzzing tests.
 - Implemented emscripten_jcache_printf.
 - Allow running emscripten.py outside emcc itself.
 - Full list of changes: https://github.com/emscripten-core/emscripten/compare/1.2.4...1.2.5

v1.2.4: 2/2/2013
------------------
 - Work on adding support for asm.js compilation.
 - Improve EGL support.
 - Full list of changes: https://github.com/emscripten-core/emscripten/compare/1.2.3...1.2.4

v1.2.3: 1/9/2013
------------------
 - Work on adding support for asm.js compilation.
 - Full list of changes: https://github.com/emscripten-core/emscripten/compare/1.2.2...1.2.3

v1.2.2: 1/8/2013
------------------
 - Work on adding support for asm.js compilation.
 - Full list of changes: https://github.com/emscripten-core/emscripten/compare/1.2.1...1.2.2

v1.2.1: 1/8/2013
------------------
 - Improvements to GLUT, SDL and BSD sockets headers.
 - Full list of changes: https://github.com/emscripten-core/emscripten/compare/1.2.0...1.2.1

v1.2.0: 1/1/2013
------------------
 - Work on adding support for asm.js compilation.
 - Full list of changes: https://github.com/emscripten-core/emscripten/compare/1.1.0...1.2.0

v1.1.0: 12/12/2012
------------------
 - Fix several issues with Windows support.
 - Added a standalone toolchain for CMake.
 - Added emscripten_run_script_string().
 - Optimize compilation times via threading.
 - Update to requiring Clang 3.2. Older versions may no longer work.
 - Several improvements to emscripten library support headers.
 - Full list of changes: https://github.com/emscripten-core/emscripten/compare/1.0.1a...1.1.0

v1.0.1a: 11/11/2012
------------------
 - Add relooper code to repository.
 - Full list of changes: https://github.com/emscripten-core/emscripten/compare/1.0.1...1.0.1a

v1.0.1: 11/11/2012
------------------
 - First commit that introduced versioning to the Emscripten compiler.<|MERGE_RESOLUTION|>--- conflicted
+++ resolved
@@ -19,7 +19,6 @@
 -------------
 - Remove `ALLOC_DYNAMIC` and deprecate `dynamicAlloc`. (#12057, which also
   removes the internal `DYNAMICTOP_PTR` API.)
-<<<<<<< HEAD
 - Add `ABORT_ON_EXCEPTIONS` which will abort when an unhandled WASM exception
   is encountered. This makes the Emscripten program behave more like a native
   program where the OS would terminate the process and no further code can be
@@ -27,10 +26,8 @@
   Once the program aborts any exported function calls will fail with a "program 
   has already aborted" exception to prevent calls into code with a potentially
   corrupted program state.
-=======
 - Use `__indirect_function_table` as the import name for the table, which is
   what LLVM does.
->>>>>>> 9fb9b894
 
 2.0.2: 09/02/2020
 -----------------
