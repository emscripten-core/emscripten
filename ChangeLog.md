--- conflicted
+++ resolved
@@ -17,14 +17,12 @@
 
 Current Trunk
 -------------
-<<<<<<< HEAD
-- Support 2GB+ heap sizes. To do this we modify the JS code to have unsigned
+- Optionally support 2GB+ heap sizes. To do this we make the JS code have unsigned
   pointers (we need all 32 bits in them now), which can slightly increase code
   size (>>> instead of >>). This only happens when the heap size may be over
   2GB, which you must opt into explicity, by setting `MAXIMUM_MEMORY` to a
   higher value (i.e. by default you do not get support for 2GB+ heaps).
   See #10601
-=======
 - `--llvm-lto` flag is now ignored when using the upstream llvm backend.
   With the upstrema backend LTO is controlled via `-flto`.
 - Require format string for emscripten_log.
@@ -41,7 +39,6 @@
 
 v1.39.11: 03/20/2020
 --------------------
->>>>>>> cce365f3
 - The default c++ version is no longer fixed at c++03.  We now fall back to
   clang's default which is currently c++14.
 - Remove arc4random function form library.js.  This is a BSD-only library
