--- conflicted
+++ resolved
@@ -19,10 +19,8 @@
 Current Trunk
 -------------
 
-<<<<<<< HEAD
  - `emscripten_run_script_string` now returns C `NULL` instead of the string `null`
    or `undefined` when the result of the `eval` is JavaScript `null` or `undefined`.
-=======
  - Add a new system for managing system libraries. (#8780)
    This may require minor changes when performing certain operations:
      - When using `embuilder.py` to build a specific library, the name may have
@@ -47,7 +45,6 @@
  - Include some [waterfall fixes](https://github.com/WebAssembly/waterfall/pull/541)
    for the emsdk builds on linux regarding libtinfo.
  - NOTE: due to a CI failure, builds for mac and windows were not generated.
->>>>>>> 08382c75
 
 v1.38.34: 06/01/2019
 --------------------
