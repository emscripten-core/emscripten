This document describes changes between tagged Emscripten SDK versions.

Note that in the compiler, version numbering is used as the mechanism to
invalidate internal compiler caches, so version numbers do not necessarily
reflect the amount of changes between versions.

To browse or download snapshots of old tagged versions, visit
https://github.com/emscripten-core/emscripten/releases.

Not all changes are documented here. In particular, new features, user-oriented
fixes, options, command-line parameters, usage changes, deprecations,
significant internal modifications and optimizations etc. generally deserve a
mention. To examine the full set of changes between versions, visit the link to
full changeset diff at the end of each section.

See docs/process.md for how version tagging works.

Current Trunk
-------------
- Simplify Fetch C API error handling: we used to check if the error code was
  0 and switch that to 404, but that only really helps `file://` URLs, which
  are not very useful for testing anyhow for other reasons (like not working
  in chrome), and it made things more complex. The behavior has been changed
  to be simpler and just leave the browser's error code as it is.
- Enable `--no-heap-copy` file packager option by default, and remove the old
  defualt behavior entirely. That is the behavior we should have had from the
  beginning as it is more memory-efficient.
- `--no-entry` is now required in `STANDALONE_WASM` mode when building a reactor
  (application without a main function).  Previously exporting a list of
  functions that didn't include `_main` would imply this.  Now the list of
  `EXPORTED_FUNCTIONS` is not relevant in the deciding the type of application
  to build.
- Allow polymorphic types to be used without RTTI when using embind. (#10914)
<<<<<<< HEAD
=======
- Only strip debug info in release builds + when `-g` is not present. Previously
  even in an `-O0` build without `-g` we would strip it. This was not documented
  behavior, and has no effect on program behavior, but may be noticeable
  if you inspect a build output with `-O0`.
>>>>>>> 3e2c1073
- Do not remove `__original_main` using `--inline-main`. We used to do this
  so that it didn't show up in stack traces (which could be confusing because
  it is added by the linker - it's not in the source code). But this has had
  several downsides, so we are stopping that now. This does not affect program
  behavior, unless you look at the wasm internals. However, one noticeable
  effect is that if you use `ASYNCIFY_ADD` or `ASYNCIFY_ONLY` then you may need
  to add `__original_main` to there (since you are doing manual fine-tuning of
  the list of functions, which depends on the wasm's internals). Note that this
  should not matter in `-O2+` anyhow as normal inlining generally removes
  `__original_main`.

2.0.1: 08/21/2020
-----------------
- Change the default value of `STACK_OVERFLOW_CHECK` in builds with `ASSERTIONS`
  from 2 to 1. This means that plain debug builds (`-O0`, which enables
  `ASSERTIONS`) do not have the most expensive stack checks on by default. You
  can still add them with `-s STACK_OVERFLOW_CHECK=2`.
- Remove the `RESERVED_FUNCTION_POINTERS` setting, which is no longer needed as
  we have `ALLOW_TABLE_GROWTH`. The old option allowed a fixed number of
  functions to be added to the table, while the new one allows an unlimited
  number. (We needed the old option for fastcomp, which could not support
  growth.) The old setting is mapped to the new one, so that building with
  `-s RESERVED_FUNCTION_POINTERS=K` for any `K > 0` will simply turn on
  table growth. The only noticeable effect of this is that you will be able to
  add an unlimited amount of functions and not just `K`.

2.0.0: 08/10/2020
-----------------
- First release that only supports the new upstream wasm backend (which has been
  the default for a long time) and no longer supports the old fastcomp backend.
  (#11319)
- Python2 is no longer supported by Emscripten.  Emsdk now includes a bundled
  copy of Python3 on both macOS and Windows.  This means that only non-emsdk
  users and linux users should be effected by this change.
- Store exceptions metadata in wasm memory instead of JS. This makes exception
  handling almost 100% thread-safe. (#11518)

1.40.1: 08/01/2020
------------------
- Last release that still has optional support for the old fastcomp backend.
  The new upstream backend, which has been the default for a long time, will
  be the only one supported from 2.0.0 and onward (#11319).
- Fix the WebGL2 regression in 1.40.0 due to #11738 (#11780).
- If input files don't have a known extension assume they are object files
  (linker inputs) rather then source files.  This matches gcc/clang behaviour.
  See #10560.

1.40.0: 07/30/2020
------------------
- This release contains a WebGL2 regression due to #11738.
- The `EM_CONFIG` environment variable and `--em-config` command line option no
  longer support a literal python string. Instead the name of a config file is
  required. Since all config file settings are individually override-able using
  `EM_FOO` this should be enough.
- Running emscripten under python2 is now deprecated.  It will show up as a
  warning (which can be disabled with `-Wno-deprecated`).  Please update to
  python3 as we hope to remove support completely in the next releaase.

1.39.20: 07/20/2020
-------------------
- Remove the `--save-bc` command line option.  This was specific to fastcomp,
  which is deprecated, and for debugging purposes we already have `EMCC_DEBUG`
  which saves all intermediate files.
- It is now an error if a function listed in the `EXPORTED_FUNCTIONS` list is
  missing from the build (can be disabled via `-Wno-undefined`)
  (ERROR_ON_UNDEFINED_SYMBOLS and WARN_ON_UNDEFINED_SYMBOLS no longer apply
  to these symbols which are explicly exported).
- Support for pthreads with wasm2js (`WASM=0`; #11505).
- Rename `emscripten/math.h` to `emscripten/em_math.h` because if a user adds
  `emscripten/` as an include path with `-I`, that can override libc math.h,
  which leads to very confusing errors.

1.39.19: 07/07/2020
-------------------
- In standalone mode make `main` mandatory by default (#11536). To build a
  library ("reactor"), use `--no-entry`. The compiler will suggest that if
  `main` is not present.
- Automatically resume AudioContexts on user input in SDL and OpenAL (#10843).
- Asyncify now does liveness analysis to find which locals to save
  (Binaryen#2890).
- Settings on the command line no longer require a space between the `-s` and
  the name of the setting.   For example, `-sEXPORT_ALL` is now equivalent to
  `-s EXPORT_ALL`.
- Rename `EXCEPTION_CATCHING_WHITELIST` to `EXCEPTION_CATCHING_ALLOWED`. The
  functionality is unchanged, and the old name will be allowed as an alias
  for a few releases to give users time to migrate.
- Add support for the new add-list in Asyncify and update existing list names
  following the updates in Binaryen, so that now we have `ASYNCIFY_ADD` to
  add a function, `ASYNCIFY_REMOVE` to remove one (previously this was
  called `ASYNCIFY_BLACKLIST`), and `ASYNCIFY_ONLY` to set a list of the
  only functions to instrument and no others (previously this was called
  `ASYNCIFY_WHITELIST`). The updated lists also handle indirect calls properly,
  so that if you use `ASYNCIFY_IGNORE_INDIRECT` and then add (using either the
  add-list or the only-list) all the functions that are on the stack when
  pausing, then things will work (for more, see
  https://github.com/WebAssembly/binaryen/pull/2913).

1.39.18: 06/12/2020
-------------------
- Disable `LIBCXX_ABI_OPTIMIZED_FUNCTION` which is an ABI change in libc++
  (changing the layout of the `std::function` object) (#11403).
- New `WASM2C` option that integrates with wabt's wasm2c tool in order to
  compile everything into a single C file (#11213).

1.39.17: 06/05/2020
-------------------
- Use Promise polyfill for MODULARIZE when supporting legacy browsers. (#11320)
- Fix minification of wasm2js output when using --emit-symbol-map. (#11279)
- On first use, emscripten creates a sample config file.  This config file
  is now created in the emscripten directory by default.  The traditional
  `~/.emscripten` config file in the `$HOME` directory is still supported and
  the sample config will still be written there in the case that the emscripten
  root is read-only.
- The default location for downloaded ports is now a directory called "ports"
  within the cache directory.  In practice these means by default they live
  in `cache/ports` inside the emscripten source directory.  This can be
  controlled by setting the location of the cache directory, or for even more
  fine grained control the `EM_PORTS` environment variable and the `PORTS`
  config setting can be used.
- Added support for compiling SSE, SSE2, SSE3, SSSE3, SSE4.1, SSE 4.2 and
  128-bit wide AVX intrinsics, emulated on top of Wasm SIMD instruction set.
  (#11193, #11243, #11290, #11327). Pass -msimd128 -msse<version> to enable
  targeting SSE.
- Removed obsolete SIMD.js support (-s SIMD=1). Use -msimd128 to target Wasm
  SIMD. (#11180)
- Add warning about fastcomp deprecation (can be disabled via `-Wno-fastcomp`).
- The mmap method of JavaScript filesystem drivers (based on library_fs.js) no
  longer takes a target memory.  It's safer/cleaner/smaller to assume the target
  is the global memory buffer.
- Remove emterpreter and `EMTERPRETIFY` settings.  Emterpreter has largely
  been replaced by asyncify and is fastcomp only so due for removing in
  the near future anyway.
- Upgrade various musl string functions to 1.2 to fix aliasing issues. (#11215)

1.39.16: 05/15/2020
-------------------
- Add Math C API for direct access to JavaScript Math object (#11151).
- Address Sanitizer support now includes JavaScript as well, that is, memory
  access of HEAP\* arrays is checked by ASan. That allows errors to be found if
  JS glue code does something wrong like forget to shift a pointer. To use this,
  just build with ASan normally, `-fsanitize=address` at link (#11147).
- Fix embind string conversions in multithreaded builds (#10844).
- `ALLOW_MEMORY_GROWTH` used to silently disable `ABORTING_MALLOC`. It now
  just changes the default, which means you can pass `-s ABORTING_MALLOC=1` to
  override the default, which was not possible before. (If you pass the flag
  and don't want that behavior, stop passing the flag.) (#11131)
- Change the factory function created by using the `MODULARIZE` build option to
  return a Promise instead of the module instance. That is, beforehand

        Module()

  would return an instance (which was perhaps not ready yet if startup was
  async). In the new model, that returns a Promise which you can do `.then` or
  `await` on to get notified when the instance is ready, and the callback
  receives the instance. Note that both before and after this change
  doing `Module()` creates and runs an instance, so the only change is
  the return value from that call.
  This fixes some long-standing bugs with that option which have been reported
  multiple times, but is a breaking change - sorry about that. To reduce the
  risk of confusing breakage, in a build with `ASSERTIONS` we will show a clear
  warning on common errors. For more, see detailed examples for the current
  usage in `src/settings.js` on `MODULARIZE`. (#10697)
- A new `PRINTF_LONG_DOUBLE` option allows printf to print long doubles at full
  float128 precision. (#11130)
- `emscripten_async_queue_on_thread` has been renamed to
  `emscripten_dispatch_to_thread` which no longer implies that it is async -
  the operation is in fact only async if it is sent to another thread, while it
  is sync if on the same one. A new `emscripten_dispatch_to_thread_async`
  function is added which is always async.
- The emscripten cache now lives in a directory called `cache` at the root
  of the emscripten tree by default.  The `CACHE` config setting and the
  `EM_CACHE` environment variable can be used to override this (#11126).
- Honor `CACHE` setting in config file as an alternative to `EM_CACHE`
  environment variable.
- Remove `--cache` command line arg.  The `CACHE` config setting and the
  `EM_CACHE` environment variable can be used to control this.
- Compiling to a file with no suffix will now generate an executable (JS) rather
  than an object file.  This means simple cases like `emcc -o foo foo.c` do the
  expected thing and generate an executable.
- System libraries such as libc and libc++ are now included by default at
  link time rather than selectively included based on the symbols used in the
  input object files.  For small programs that don't use any system libraries
  this might result in slightly slower link times with the old fastcomp
  backend.  In order to exclude these libraries build with `-nostdlib` and/or
  `-nostdlib++`.

1.39.15: 05/06/2020
-------------------
- Add `--extern-pre-js` and `--extern-post-js` emcc flags. Files provided there
  are prepended/appended to the final JavaScript output, *after* all other
  work has been done, including optimization, optional `MODULARIZE`-ation,
  instrumentation like `SAFE_HEAP`, etc. They are the same as prepending/
  appending those files after `emcc` finishes running, and are just a convenient
  way to do that. (For comparison, `--pre-js` and `--post-js` optimize that code
  together with everything else, keep it in the same scope if running
  `MODULARIZE`, etc.).
- Stop defining `FE_INEXACT` and other floating point exception macros in libc,
  since we don't support them. That also prevents musl from including code using
  pragmas that don't make sense for wasm. Ifdef out other uses of those pragmas
  as well, as tip of tree LLVM now fails to compile them on wasm. (#11087)
- Update libcxx and libcxxabi to LLVM 10 release branch (#11038).
- Remove `BINARYEN_PASSES` setting (#11057). We still have
  `BINARYEN_EXTRA_PASSES` (the removed setting completely overrides the set
  of passes from the command line, which doesn't make much sense as some of
  them are mandatory like setting the sbrk ptr).
- Remove `MODULARIZE_INSTANCE` build option (#11037). This was a seldom used
  option that was complicating the logic for `MODULARIZE`. Module instances can
  be created by using `MODULARIZE` and calling the factory function explicitly.
  See the new `--extern-post-js` option added in this release, which can help
  code that used `MODULARIZE_INSTANCE` (you can add an extern post js which
  does `Module = Module();` for example).

1.39.14: 05/01/2020
-------------------
- Update SDL2 to latest in ports, which has recently been updated to include
  upstream 2.0.10.
- Add warning on use of `EMTERPRETIFY` which is soon to be removed.
- Emscripten can now compile assembly files in llvm's .s/.S file format.
- Remove test-only environment variable handling for `EMCC_LEAVE_INPUTS_RAW`.
  The two uses cases in our test code were covered by the `-nostdlib` option.
- Remove untested `CONFIGURE_CC`.  This could be used to override the underlying
  compiler used in emcc/em++ but only during configure tests.  There are other
  ways to control/fake the detected configure features that don't require such
  monkey patching. For example setting defaults via a site file:
  https://www.gnu.org/software/autoconf/manual/autoconf-2.67/html_node/Site-Defaults.html
- Remove undocumented and untested config settings: `COMPILER_OPTS`.  This was
  a global setting in the emscripten config file that would inject extra
  compiler options.
- Allow spaces in a path to Python interpreter when running emscripten from Unix
  shell (#11005).
- Support atexit() in standalone mode (#10995). This also fixes stdio stream
  flushing on exit in that mode.

v1.39.13: 04/17/2020
--------------------
- Support for WebAssembly BigInt integration with a new `WASM_BIGINT` flag. With
  that the VM will use a JS BigInt for a wasm i64, avoiding the need for JS
  legalization. See #10860.
- Add another value for ENVIRONMENT named 'webview' - it is a companion
  option for 'web' and enables some additional compatibility checks
  so that generated code works both in normal web and in a webview like Cordova.
  See #10846

v1.39.12: 04/09/2020
--------------------
- Pass linker flags directly to wasm-ld by default.  We still filter out certain
  flags explicitly.  If there are other flags that it would be useful for us
  to ignore we can add them to the list of ignored flags.
- Optionally support 2GB+ heap sizes. To do this we make the JS code have unsigned
  pointers (we need all 32 bits in them now), which can slightly increase code
  size (>>> instead of >>). This only happens when the heap size may be over
  2GB, which you must opt into explicitly, by setting `MAXIMUM_MEMORY` to a
  higher value (i.e. by default you do not get support for 2GB+ heaps).
  See #10601
- `--llvm-lto` flag is now ignored when using the upstream llvm backend.
  With the upstream backend LTO is controlled via `-flto`.
- Require format string for emscripten_log.
- Program entry points without extensions are now shell scripts rather than
  python programs. See #10729.  This means that `python emcc` no longer works.
  However `emcc`, `emcc.py` and `python emcc.py` all continue to work.
  The reason for this change is that `#!/usr/bin/env python` is no longer
  portable since the python symlink was dropped from Ubuntu 20.04.
- New EM_IMPORT macro to mark C/C++ symbols as imported from outside the module
  (i.e. imported from JS).  Currently we still default to assuming that *all*
  undefined symbols can come from JS, but in the future we hope to mark such
  symbols explicitly to allow the linker to report on genuinely undefined
  symbols.
- Dynamic linking optimizations: Stop emitting unnecessary `fp$` and `g$`
  accessors in main modules, possible in Binaryen thanks to ensuring function
  table indexes are unique (#10741).
- New `JS_MATH` option to use `Math.*` in JS instead of compiled musl (#10821).
- Pass `Module` to Module callback functions like `Module.preRun` (#10777).
- Support not having ports, for packagers of emscripten that don't want
  them (#10810).
- Rename syscalls to have meaningful names (#10750).

v1.39.11: 03/20/2020
--------------------
- The default c++ version is no longer fixed at c++03.  We now fall back to
  clang's default which is currently c++14.
- Remove arc4random function form library.js.  This is a BSD-only library
  function.  Anyone requiring BSD compat should be able to use something like
  https://libbsd.freedesktop.org/.
- Change the meaning of `ASYNCIFY_IMPORTS`: it now contains only new imports
  you add, and does not need to contain the list of default system imports like
  `emscripten_sleep`. There is no harm in providing them, though, so this
  is not a breaking change.
- Enable DWARF support: When compiling with `-g`, normal DWARF emitting happens,
  and when linking with `-g` we preserve that and update it. This is a change
  from before, where we assumed DWARF was unneeded and did not emit it, so this
  can increase the size of debug builds (i.e. builds compiling and/or linking
  with -g). This change is necessary for full debugging support, that is, to
  be able to build with `-g` and use a debugger. Before this change only the
  `-gforce_dwarf` flag enabled DWARF; that flag is now removed. If you want
  the old behavior, build your object files with `-gline-tables-only` (that will
  only add line table info, which is just enough for things like source maps and
  does not include full debug info). For more info and background see #10325.
- Remove hacks from `memset` handling, in particular, in the wasm backend,
  completely remove the JS version of memset from the JS library and from
  `DEFAULT_LIBRARY_FUNCS_TO_INCLUDE`. The regular C version will be linked in
  from compiler_rt normally. A noticeable difference you may see is that
  a JS library cannot add a `__dep` to `memset` - deps only work for JS
  library functions, but now we only have the regular C version. If you hit that
  issue, just add `_memset` to `EXPORTED_FUNCTIONS` (or adjust
  `deps_info.json`).
- Minimal runtime code size optimizations, see #10725, #10724, #10663.
- wasm2js fix for a long-existing but very rare correctness bug, see #10682.
- Use atomics in musl lock/unlock in pthreads builds, which may fix very rare
  pthreads + stdio issues (none have been reported though). See #10670.

v1.39.10: 03/09/2020
--------------------
- Fix a SIMD regression in 1.39.9 (#10658).
- Fix `emscripten_atomic_exchange_u8,16,32,64` (#10657).
- Switch bzip2 to an emscripten-ports mirror.

v1.39.9: 03/05/2020
-------------------
- Add support for -Wall, -Werror, -w, -Wno-error=, -Werror=, for controlling
  internal emscripten errors. The behavior of these flags matches the gcc/clang
  counterparts.
- Rename `TOTAL_MEMORY` to `INITIAL_MEMORY` and `WASM_MEM_MAX` to `MAXIMUM_MEMORY`,
  which are more accurate and match wasm conventions. The old names are still
  supported as aliases.
- Updated of libc++abi and libc++ to llvm 9.0.0 (#10510)
- Refactor syscall interface: Syscalls are no longer variadic (except those
  that are inherently such as open) and no longer take the syscall number as
  arg0.  This should be invisible to most users but will effect any external
  projects that try to implement/emulate the emscripten syscall interface.
  See #10474
- Removed src/library_vr.js, as it was outdated and nonfunctional, and the WebVR
  specification has been obsoleted in favor of the upcoming WebXR specification.
  (#10460)
- Deprecate `WASM_OBJECT_FILES` setting.  There are many standard ways to enable
  bitcode objects (-flto, -flto=full, -flto=thin, -emit-llvm).
- Removed EmscriptenWebGLContextAttributes::preferLowPowerToHighPerformance
  option that has become unsupported by WebGL. Access
  EmscriptenWebGLContextAttributes::powerPreference instead. (#10505)
- When implementing forwarding function aliases in JS libraries, either the
  alias or the target function must contain a signature annotation. (#10550)
- Add a check in Asyncify builds with `ASSERTIONS` that we do not have
  compiled code on the stack when starting to rewind, which is dangerous.
- Implement libc system() for node.js (#10547).
- Standalone mode improvements, time (#10530, #10536), sysconf (#10535),
  getpagesize (#10533), _Exit (#10534)
- Fix many closure compiler warnings (e.g. #10525).
- Avoid unnecessary syscall proxying (#10511).
- Added new link time command line option -jsDfoo=val to allow specifying
  custom preprocessor options to JS library files. (#10624, #10580)

v1.39.8: 02/14/2020
-------------------
- Add LLD_REPORT_UNDEFINED option that should allow for more detailed
  diagnostics when symbols are undefined at link time.  This currently has
  some limitations and is not enabled by default. For example, EM_JS symbols
  are reported as undefined at link time, as are `__invoke_*` functions.
- wasm2js optimizations. See binaryen#2623.
- WebGPU Compute fixes. Simple examples now work. See #10367.
- Many DWARF debug info fixes. Emitting of DWARF is correct as far as we know,
  including when optimizing (a few passes are disabled for now, but almost all
  work). We still only generate it behind the `-gforce_dwarf` flag for now,
  though (but that should be removed soon).

v1.39.7: 02/03/2020
-------------------
- The checked-in copy of the Closure compiler was removed in favor of getting it
  from npm.  This means that developers now need to run `npm install` after
  checking out emscripten if they want to use closure (--closure).  emsdk users
  are not effected because emsdk runs this as a post install step (#9989).
- Added support for specifying JSDoc minification annotations for Closure in
  JS library, pre and post files. See
  https://github.com/google/closure-compiler/wiki/Annotating-JavaScript-for-the-Closure-Compiler
  (#10272)
- Add new Fibers API for context switching, that supersedes the old coroutine
  API that only ran on fastcomp. See #9859
- Added new linker option -s WASM=2 which produces a dual Wasm+JS build, which
  falls back to using a JavaScript version if WebAssembly is not supported in
  target browser/shell. (#10118)
- Added new linker option -s CLOSURE_WARNINGS=quiet|warn|error that allows aborting
  the build if the Closure compiler produced any warnings.

v1.39.6: 01/15/2020
-------------------
- Development has switched from the "incoming" branch to "master".
- Added new system header <emscripten/heap.h>, which enables querying information
  about the current WebAssembly heap state.
- Reduced default geometric memory overgrowth rate from a very generous 2x factor
  to a more memory conserving +20% factor, and capped maximum reservation to 96MB
  at most.
- Added options MEMORY_GROWTH_GEOMETRIC_STEP and MEMORY_GROWTH_GEOMETRIC_CAP
  to allow customizing the heap growth rates.
- Renamed MEMORY_GROWTH_STEP option to MEMORY_GROWTH_LINEAR_STEP option.
- Added new linker option -s HTML5_SUPPORT_DEFERRING_USER_SENSITIVE_REQUESTS=0
  (default enabled) to allow disabling support for deferred fullscreen mode and
  pointer lock requests for applications that do not need deferring support.

v1.39.5: 12/20/2019
-------------------
- Added support for streaming Wasm compilation in MINIMAL_RUNTIME (off by default)
- All ports now install their headers into a shared directory under
  `EM_CACHE`.  This should not really be a user visible change although one
  side effect is that once a given port is built, its headers are then
  universally accessible, just like the library is universally available as
  `-l<name>`.
- Removed `timestamp` field from mouse, wheel, devicemotion and
  deviceorientation events. The presence of a `timestamp` on these events was
  slightly arbitrary, and populating this field caused a small profileable
  overhead that all users might not care about. It is easy to get a timestamp of
  an event by calling `emscripten_get_now()` or `emscripten_performance_now()`
  inside the event handler function of any event.
- Add fine-grained options for specific legacy browser support,
  `MIN_FIREFOX_VERSION`, `MIN_SAFARI_VERSION`, `MIN_IE_VERSION`,
  `MIN_EDGE_VERSION`, `MIN_CHROME_VERSION`. The existing `LEGACY_VM_SUPPORT`
  option sets all of them to 0, that is, maximal backwards compatibility.
  Note that going forward, we will use these settings in more places, so if
  you do need very old legacy browser support, you may need to set either
  `LEGACY_VM_SUPPORT` or the fine-grained options. For more details see #9937
- Default `DISABLE_DEPRECATED_FIND_EVENT_TARGET_BEHAVIOR` to 1. See #9895.
  With this change the old deprecated HTML5 API event target lookup behavior is
  disabled. There is no "Module.canvas" object, no magic "null" default handling,
  and DOM element 'target' parameters are taken to refer to CSS selectors, instead
  of referring to DOM IDs. For more information see:
  <https://groups.google.com/forum/#!msg/emscripten-discuss/xScZ_LRIByk/_gEy67utDgAJ>
- WASI API updated from `wasi_unstable` to `wasi_snapshot_preview1`. This
  is mostly an implementation detail, but if you use `STANDALONE_WASM` it means
  that the output of emscripten now requires a runtime with
  `wasi_snapshot_preview1` support.
- `SAFE_STACK` has been removed, as it overlaps with `STACK_OVERFLOW_CHECK`.
   Replace `SAFE_STACK=1` with `STACK_OVERFLOW_CHECK=2` (note the value is 2).
   This also has the effect of enabling stack checking on upstream builds when
   `ASSERTIONS` are enabled (as assertions enable `STACK_OVERFLOW_CHECK=2`).

v1.39.4: 12/03/2019
-------------------
- Remove deprecated `requestFullScreen` method from `library_browser.js`, please
  use `requestFullscreen` (without the capital S).
- Remove deprecated `requestFullScreen` and `cancelFullScreen` from `library_glut.js`
- Remove deprecated `requestFullScreen` and `cancelFullScreen`from `library_glfw.js`
- Fix SDL2_mixer support for ogg vorbis. See #9849
- Various source maps fixes, see #9926 #9882 #9837 #9814

v1.39.3: 11/14/2019
------------------

v1.39.2: 11/06/2019
------------------
 - Archives with missing indexes will now have ranlib run on them automatically
   at link time.  This avoids linker errors when using GNU ar to build archive
   files.
 - `ERROR_ON_MISSING_LIBRARIES` now also applies to internal symbols that start
   with `emscripten_`.  Prior to this change such missing symbols would result
   in a runtime error, now they are reported at compile time.
 - Pthread blocking on the main thread will now warn in the console. If
   `ALLOW_BLOCKING_ON_MAIN_THREAD` is unset then the warning is an error.
 - Add `pthread_tryjoin_np`, which is a POSIX API similar to `pthread_join`
   but without blocking.
 - New function `emscripten_has_asyncify()`.
 - Add support for pthreads in Node.js, using Node Workers. See #9745

v1.39.1: 10/30/2019
-------------------
 - Only MEMFS is included by default, others (NODEFS, IDBFS, WORKERFS, PROXYFS)
   must be linked in explicitly, using `-lnodefs.js`, `-lidbfs.js`',
   `-lworkerfs.js`, `-lproxyfs.js`. See #9645

v1.39.0: 10/18/2019
-------------------
 - The emsdk defaults to the upstream backend (instead of fastcomp) from this
   release onward (but both backends are still fully supported). See
   https://emscripten.org/docs/compiling/WebAssembly.html#backends
 - Add support for overriding `.emscripten` config variables using environment
   variables.  Any config variable `FOO` can be overridden by `EM_FOO` in the
   environment.
 - `-Werror` now also turns warnings in the python driver code into errors.
 - Internal settings have moved from `settings.js` to `settings_internal.js`.
   These are settings that are for internal use only and are not set-able from
   the command line.  If we misclassified any of these please open a bug.
 - `STANDALONE_WASM` mode now supports setting up argv via wasi APIs.
 - `STANDALONE_WASM` mode now supports running static constructors in `_start`.

v1.38.48: 10/11/2019
--------------------
 - Add support for `MAIN_THREAD_EM_ASM` in wasm backend. #9560
 - Add ability to disable FETCH worker in Fastcomp backend via
   `USE_FETCH_WORKER=0`.  This is useful for people who use FETCH, but don't
   perform any synchronous fetches on the main thread. #9567
 - Remove `EMCONFIGURE_JS`. Since #6269 we have set it to "2" which means never
   use native, always use JS.

v1.38.47: 10/02/2019
--------------------
 - Add support for FETCH API in WASM backend. This doesn't support FETCH in the
   main thread (`USE_FETCH_WORKER=0` is enforced). #9490
 - Redefine errno values to be consistent with wasi. This will let us avoid
   needing to convert the values back and forth as we use more wasi APIs.
   This is an ABI change, which should not be noticeable from user code
   unless you use errno defines (like EAGAIN) *and* keep around binaries
   compiled with an older version that you link against. In that case, you
   should rebuild them. See #9545.
 - Removed build option `-s ONLY_MY_CODE` as we now have much better solutions
   for that, like building to a wasm object file or using `STANDALONE_WASM`
   etc. (see
   https://github.com/emscripten-core/emscripten/wiki/WebAssembly-Standalone).
 - Emscripten now supports the config file (.emscripten) being placed in the
   emscripten directory rather that the current user's home directory.
   See #9543

v1.38.46: 09/25/2019
--------------------
 - Rename libpthreads to libpthread to match its normal name on other platforms.
   This change should be completely internal to emscripten.
 - Remove redundant `COMPILER_ENGINE` and `JS_ENGINE` options.  We only support
   node as the compiler engine so just use a single `NODE_JS` option for that.
 - Module.abort is no longer exported by default. It can be exported in the normal
   way using `EXTRA_EXPORTED_RUNTIME_METHODS`, and as with other such changes in
   the past, forgetting to export it will show a clear error in `ASSERTIONS` mode.
 - Remove `EMITTING_JS` flag, and replace it with `STANDALONE_WASM`. That flag indicates
   that we want the wasm to be as standalone as possible. We may still emit JS in
   that case, but the JS would just be a convenient way to run the wasm on the Web
   or in Node.js.
 - `ASYNCIFY_BLACKLIST` and `ASYNCIFY_WHITELIST` now support simple '\*' wildcard matching

v1.38.45: 09/12/2019
--------------------

v1.38.44: 09/11/2019
--------------------
 - Remove Binaryen from the ports system. This means that emscripten will
   no longer automatically build Binaryen from source. Instead, either use
   the emsdk (binaries are provided automatically, just like for LLVM), or
   build it yourself and point `BINARYEN_ROOT` in .emscripten to it. See #9409

v1.38.43: 08/30/2019
---------------------
 - noExitRuntime is no longer a property on the Module object. Use `noExitRuntime`
   instead of `Module.noExitRuntime`.

v1.38.42: 08/19/2019
--------------------
 - Add support for [address sanitizer](https://clang.llvm.org/docs/AddressSanitizer.html)
   and standalone [leak sanitizer](https://clang.llvm.org/docs/LeakSanitizer.html)
   with multiple threads. (#9060, #9076)
 - Remove `ERROR_ON_MISSING_LIBRARIES` setting (it's always on now)
 - Remove the ability to use Python operators in flags that support KB/MB/GB/TB
   suffixes, e.g. `TOTAL_MEMORY`. This means that `-s TOTAL_MEMORY=1024*1024`
   will no longer work. This is done because the mechanism may result in
   execution of arbitrary code via command line flags.

v1.38.41: 08/07/2019
--------------------
 - Remove fastcomp's implementation of Asyncify. This has been deprecated for
   a long time, since we added Emterpreter-Async, and now we have a new Asyncify
   implementation in the upstream wasm backend. It is recommended to upgrade to
   the upstream backend and use Asyncify there if you need it. (If you do still
   need the older version, you can use 1.38.40.)
 - Drop ExitStatus from inheriting from Error(), as that could capture the whole
   global scope, preventing temporary variables at page startup from being garbage
   collected. (#9108)
 - `__builtin_return_address` now requires `-s USE_OFFSET_CONVERTER=1` to work. (#9073)
 - emrun now uses HTTP/1.1 instead of HTTP/1.0.
 - `callMain` is no longer exported by default on Module, to allow better JS
   minification. You must add it to `EXTRA_EXPORTED_RUNTIME_METHODS` if you want
   to call it on Module. (In assertions builds, an error with an explanation is
   shown.)
 - Allow expressions with side effects as `EM_ASM`'s arguments and prohibit
   non-arithmetic arguments (e.g. pointers, functions, arrays, objects). (#9054)
 - `emcc` on Windows now uses native newline byte sequence to get a line to
   print for parse error reporting. (#9088)
 - Internal API update: one can now specialize embind's (un)marshalling for a
   group of types via SFINAE, instead of a single type. (#9089)
 - Options passed on the `Module` object during startup, like `Module.arguments`,
   are now copied to a local (in order to avoid writing `Module.*` everywhere,
   which wastes space). You can still provide them as always, but you can't
   modify `Module.arguments` and other things *after* startup (which is now
   after we've finished processing them). In a build with assertions enabled you
   will get an error if you access those properties after startup. (#9072)

v1.38.40: 07/24/2019
--------------------
 - LLVM backend pthread builds no longer use external memory initialization
   files, replacing them with passive data segments.
 - LLVM backend now supports thread local storage via the C extension `__thread`
   and the C11/C++11 keyword `thread_local`. (#8976)
 - Internal API change: Move read, readAsync, readBinary, setWindowTitle from
   the Module object to normal JS variables. If you use those internal APIs,
   you must change `Module.readAsync()/Module['readAsync']()` to `readAsync()`.
   Note that read is also renamed to `read_` (since "`read`" is an API call in
   the SpiderMonkey shell). In builds with ASSERTIONS, an error message is
   shown about the API change. This change allows better JS minification
   (the names read, readAsync etc. can be minified, and if the variables are
   not used they can be removed entirely). Defining these APIs on Module
   (which was never documented or intended, but happened to work) is also
   no longer allowed (but you can override `read_` etc. from JS).

v1.38.39: 07/16/2019
--------------------
 - Add support for [address sanitizer](https://clang.llvm.org/docs/AddressSanitizer.html). (#8884)
   - Currently, only supports one thread without dynamic linking.
 - Rename Bysyncify (the name used during development) to Asyncify. This keeps
   the name consistent with the old ASYNCIFY flag, no need for a new one, as
   they basically do the same thing.

v1.38.38: 07/08/2019
--------------------
 - Add support for standalone [leak sanitizer](https://clang.llvm.org/docs/LeakSanitizer.html). (#8711)

v1.38.37: 06/26/2019
--------------------
 - Set ENV['LANG'] following the user's preferred language (HTTP Accept-Language / navigator.languages[0])
 - `emscripten_run_script_string` now returns C `NULL` instead of the string `null`
   or `undefined` when the result of the `eval` is JavaScript `null` or `undefined`.
 - Add a new system for managing system libraries. (#8780)
   This may require minor changes when performing certain operations:
     - When using `embuilder.py` to build a specific library, the name may have
       changed: for consistency, all library names are prefixed with lib now.
     - `embuilder.py` now only builds the requested library, and not its dependencies
       and certain system libraries that are always built. For example, running
       `embuilder.py build libc` no longer builds `libcompiler_rt` if it hasn't be built.
     - When using `EMCC_FORCE_STDLIBS` with a list of libraries, you must now use
       the simplified names, for example, `libmalloc` and `libpthreads` instead of
       `libdlmalloc` or `libpthreads_stub`. These names will link in the correct
       version of the library: if the build is configured to use `emmalloc`, `libmalloc`
       will mean `libemmalloc`, and if thread support is disabled, `libpthreads` will
       mean `libpthreads_stub`. This allows you to say `libmalloc` or `libpthreads` without
       worrying about which implementation is supposed to be used, and avoid duplicate
       symbols if you used the wrong implementation.
 - LLVM wasm backend pthreads fixes, see #8811, #8718

v1.38.36: 06/15/2019
--------------------

v1.38.35: 06/13/2019
--------------------
 - Include some [waterfall fixes](https://github.com/WebAssembly/waterfall/pull/541)
   for the emsdk builds on linux regarding libtinfo.
 - NOTE: due to a CI failure, builds for mac and windows were not generated.

v1.38.34: 06/01/2019
--------------------
 - Add support for [undefined behavior sanitizer](https://clang.llvm.org/docs/UndefinedBehaviorSanitizer.html).
    - This allows `emcc -fsanitize=undefined` to work. (#8651)
    - The minimal runtime (`-fsanitize-minimal-runtime`) also works. (#8617)

v1.38.33: 05/23/2019
--------------------
 - First release to use the new chromium build infrastructure
   https://groups.google.com/forum/#!msg/emscripten-discuss/WhDtqVyW_Ak/8DfDnfk0BgAJ
 - Add `emscripten_return_address` which implements the functionality of
   gcc/clang's `__builtin_return_address`. (#8617)

v1.38.32: SKIPPED
-----------------
 - The transition from the old to the new CI occurred around here. To avoid
   ambiguity while both CIs were still generating builds, we just tagged a new
   one (1.38.33) on the new CI and skipped 1.38.32.
 - The transition also moves all builds and downloads away from the old
   mozilla-games infrastructure to the new chromium ones. As a result all links
   to *mozilla-games* URLs will not work (these were never documented, but could
   be seen from the internals of the emsdk; the new emsdk uses the proper new
   URLs, so you can either use the sdk normally or find the URLs from there).

v1.38.31: 04/24/2019
--------------------
 - Change `ino_t/off_t` to 64-bits. (#8467)
 - Add port for bzip2 library (`libbz2.a`). (#8349)
 - Add port for libjpeg library. (#8361)
 - Enable `ERROR_ON_MISSING_LIBRARIES` by default (#8461)

v1.38.30: 03/21/2019
--------------------
 - Remove Module.buffer which was exported by default unnecessarily. This was an
   undocumented internal detail, but in theory, code may have relied on it.
   (#8277)

v1.38.29: 03/11/2019
--------------------

v1.38.28: 02/22/2019
--------------------
 - Option `-s EMTERPRETIFY_WHITELIST` now accepts shell-style wildcards;
   this allows matching static functions with conflicting names that
   the linker distinguishes by appending a random suffix.
 - Normalize mouse wheel delta in `library_browser.js`. This changes the scroll
   amount in SDL, GLFW, and GLUT. (#7968)

v1.38.27: 02/10/2019
--------------------
 - Change how `EMCC_LOCAL_PORTS` works, to be more usable. See #7963
 - Remove deprecated Pointer_stringify (use UTF8ToString instead). See #8011
 - Added a new option `-s DISABLE_DEPRECATED_FIND_EVENT_TARGET_BEHAVIOR=1` that
   changes the lookup semantics of DOM elements in html5.h event handler
   callbacks and WebGL context creation. The new behavior is to use CSS selector
   strings to look up DOM elements over the old behavior, which was somewhat
   ad hoc constructed rules around default Emscripten uses. The old behavior
   will be deprecated and removed in the future. Build with -s ASSERTIONS=1
   to get diagnostics messages related to this transition.
 - Breaking change with -s USE_PTHREADS=1 + -s FETCH=1: When building with
   -o a.html, the generated worker script is now named "a.fetch.js" according
   to the base name of the specified output, instead of having a fixed name
   "fetch-worker.js".

v1.38.26: 02/04/2019
--------------------
 - Fix some pthreads proxying deadlocks. See #7865

v1.38.25: 01/18/2019
--------------------
 - Move kripken/emscripten,emscripten-fastcomp,emscripten-fastcomp-clang to
   emscripten-core/\*

v1.38.24: 01/17/2019
--------------------
 - Perform JS static allocations at compile time (#7850)

v1.38.23: 01/10/2019
--------------------
 - Remove BINARYEN_METHOD: no more support for interpret modes, and if you want
   non-wasm, use WASM=0.
 - Support specifying multiple possible ENVIRONMENTs (#7809)

v1.38.22: 01/08/2019
--------------------
 - Add Regal port. See #7674
 - System libraries have been renamed to include the `lib` prefix.  If you use
   `EMCC_FORCE_STDLIBS` or `EMCC_ONLY_FORCED_STDLIBS` to select system libraries
   you may need to add the `lib` prefix.
 - Rename `pthread-main.js` to `NAME.worker.js`, where `NAME` is the main
   name of your application, that is, if you emit `program.js` then you'll get
   `program.worker.js` (this allows more than one to exist in the same
   directory, etc.).
 - Dynamic linker has been taught to handle library -> library dependencies.

v1.38.21: 11/30/2018
--------------------
 - fastcomp: Remove `runPostSets` function and replace with normal static
   constructor function. See #7579

v1.38.20: 11/20/2018
--------------------
 - Remove SPLIT_MEMORY option.
 - Move getTempRet0/setTempRet0 to be JS library functions rather than
   auto-generated by fastcomp.
 - Change `strptime()`'s handling of the "%c" to match that of `strftime()`.
   This is a breaking change for code which depends on the old definition of
   "%c".

v1.38.19: 11/15/2018
--------------------

v1.38.18: 11/08/2018
--------------------
 - Wasm dynamic linking: Rename `tableBase/memoryBase` to
   `__table_base/__memory_base` (#7467)

v1.38.17: 11/07/2018
--------------------
 - Minify wasm import and export names. This decreases JS and wasm size by
   minifying the identifiers where JS calls into wasm or vice versa, which
   are not minifiable by closure or other JS-only tools. This happens in
   -O3, -Os and above. See #7431

v1.38.16: 11/02/2018
--------------------
 - Breaking change: Do not automatically set EXPORT_ALL for MAIN_MODULES or
   SIDE_MODULES. This means that you must explicitly export things that will
   be called from outside (normally, on EXPORTED_FUNCTIONS), or
   you can manually enable EXPORT_ALL yourself (which returns to the exact
   same behavior as before). This change brings us in line with more standard
   dynamic linking, and will match what the LLVM wasm backend will have.
   See #7312.
 - Invalid -s flags on the command line are now treated as errors.
 - Remove BUILD_AS_SHARED_LIBRARY setting.

v1.38.15: 10/25/2018
--------------------

v1.38.14: 10/22/2018
--------------------
 - Errors are now reported when functions listed in EXPORTED_FUNCTIONS are not
   defined. This can be disabled via ERROR_ON_UNDEFINED_SYMBOLS=0. See #7311.

v1.38.13: 10/10/2018
--------------------
 - Support `-s NO_X=1` as an alias for `-s X=0` and vice versa, which
   simplifies current settings with `NO_`-prefixed names. See #7151.
 - Various `EMULATED_FUNCTION_POINTER` improvements. See #7108, #7128.
 - `ERROR_ON_UNDEFINED_SYMBOLS` is now the default.  See #7196

v1.38.12: 09/03/2018
--------------------
 - Update SDL2 to 2.0.7. See #7016.
 - Optionally build using native object files (wasm backend only).
   For now this is behind a new option flag: `-s WASM_OBJECT_FILES=1`.
   See #6875.

v1.38.11: 08/02/2018
--------------------
 - Support for loading wasm files in the same dir as the JS file, using
   node.js/Web-specific techniques as applicable. See #5368 and followups.
 - Add an API for async side module compilation in wasm. See #6663.
 - Remove builtin Crunch support. See #6827.

v1.38.10: 07/23/2018
--------------------
 - Change the type of `size_t` and friends from int to long. This may have
   noticeable effects if you depend on the name mangling of a function that uses
   `size_t` (like in `EXPORTED_FUNCTIONS`), and you must rebuild source files to
   bitcode (so your bitcode is in sync with the system libraries after they are
   rebuilt with this change). Otherwise this should not have any noticeable
   effects for users. See #5916.

v1.38.9: 07/22/2018
-------------------
 - Fix `Module.locateFile` to resolve relative paths to *.wasm, *.mem and other
   files relatively to the main JavaScript file rather than the current working
   directory (see #5368).
   - Add second argument `prefix` to `Module.locateFile` function that contains
     the path to the JavaScript file where files are loaded from by default.
   - Remove `Module.*PrefixURL` APIs (use `Module.locateFile` instead).

v1.38.8: 07/06/2018
-------------------
 - Fix a regression in 1.38.7 with binaryen no longer bundling binaryen.js
   (which emscripten doesn't need, that's just for handwritten JS users, but
   emscripten did check for its presence).

v1.38.7: 07/06/2018
-------------------
 - Correctness fix for stack handling in `invoke_*()s`. This may add noticeable
   overhead to programs using C++ exceptions and (less likely) setjmp/longjmp -
   please report any issues. See #6666 #6702
 - Deprecate Module.ENVIRONMENT: Now that we have a compile-time option to set
   the environment, also having a runtime one on Module is complexity that we
   are better off without. When Module.ENVIRONMENT is used with ASSERTIONS it
   will show an error to direct users to the new option (-s ENVIRONMENT=web , or
   node, etc., at compile time).
 - Breaking change: Do not export print/printErr by default. Similar to other
   similar changes (like getValue/setValue). We now use out() and err()
   functions in JS to print to stdout/stderr respectively. See #6756.

v1.38.6: 06/13/2018
-------------------

v1.38.5: 06/04/2018
-------------------
 - Update libc++ to 6.0, bringing c++17 support (std::byte etc.)

v1.38.4: 05/29/2018
-------------------
 - Fix asm.js validation regression from 1.38.2.

v1.38.3: 05/25/2018
-------------------
 - Upgrade to LLVM 6.0.1.

v1.38.2: 05/25/2018
--------------------
 - Add ENVIRONMENT option to specify at compile time we only need JS to support
   one runtime environment (e.g., just the web). When emitting HTML, set that to
   web so we emit web code only. #6565
 - Regression in asm.js validation due to cttz optimization #6547

v1.38.1: 05/17/2018
-------------------
 - Remove special-case support for `src/struct_info.compiled.json`: Make it a
   normal cached thing like system libraries, not something checked into the
   source tree.
 - Breaking change: Emit WebAssembly by default. Only the default is changed -
   we of course still support asm.js, and will for a very long time. But
   changing the default makes sense as the recommended output for most use cases
   should be WebAssembly, given it has shipped in all major browsers and
   platforms and is more efficient than asm.js. Build with `-s WASM=0` to
   disable wasm and use asm.js if you want that (or use `-s
   LEGACY_VM_SUPPORT=1`, which emits output that can run in older browsers,
   which includes a bunch of polyfills as well as disables wasm). (#6419)

v1.38.0: 05/09/2018
-------------------

v1.37.40: 05/07/2018
--------------------
 - Fix regression in 1.37.39 on  -s X=@file  parsing (see #6497, #6436)

v1.37.39: 05/01/2018
--------------------
 - Regression: Parsing of `-s X=@file`  broke if the file contains a newline
   (see #6436; fixed in 1.37.40)

v1.37.38: 04/23/2018
--------------------
 - Breaking change: Simplify exception handling, disabling it by default.
   Previously it was disabled by default in -O1 and above and enabled in -O0,
   which could be confusing. You may notice this change if you need exceptions
   and only run in -O0 (since if you test in -O1 or above, you'd see you need to
   enable exceptions manually), in which case you will receive an error at
   runtime saying that exceptions are disabled by default and that you should
   build with `-s DISABLE_EXCEPTION_CATCHING=0` to enable them.
 - Fix regression in 1.37.37 on configure scripts on MacOS (see #6456)

v1.37.37: 04/13/2018
--------------------
 - Regression: configure scripts on MacOS may be broken (see #6456; fixed in 1.37.38)

v1.37.36: 03/13/2018
--------------------

v1.37.35: 02/23/2018
--------------------
 - MALLOC option, allowing picking between dlmalloc (previous allocator and
   still the default) and emmalloc, a new allocator which is smaller and
   simpler.
 - Binaryen update that should fix all known determinism bugs.

v1.37.34: 02/16/2018
--------------------
 - `addFunction` is now supported on LLVM wasm backend, but when being used on
   the wasm backend, you need to provide an additional second argument, a Wasm
   function signature string. Each character within a signature string
   represents a type. The first character represents the return type of a
   function, and remaining characters are for parameter types.
    - 'v': void type
    - 'i': 32-bit integer type
    - 'j': 64-bit integer type (currently does not exist in JavaScript)
    - 'f': 32-bit float type
    - 'd': 64-bit float type
   For asm.js and asm2wasm you can provide the optional second argument, but it
   isn't needed. For that reason this isn't a breaking change, however,
   providing the second argument is recommended so that code is portable across
   all backends and modes.

v1.37.33: 02/02/2018
--------------------

v1.37.32: 01/31/2018
--------------------

v1.37.31: 01/31/2018
--------------------
 - LLVM and clang updates from upstream (5.0svn, close 5.0 release).

v1.37.30: 01/31/2018
--------------------

v1.37.29: 01/24/2018
--------------------

v1.37.28: 01/08/2018
--------------------
 - Breaking change: Don't export the `ALLOC_*` numeric constants by default. As
   with previous changes, a warning will be shown in `-O0` and when `ASSERTIONS`
   are on if they are used.
 - Breaking change: Don't export FS methods by default. As with previous
   changes, a warning will be shown in `-O0` and when `ASSERTIONS` are on, which
   will suggest either exporting the specific methods you need, or using
   `FORCE_FILESYSTEM` which will auto export all the main filesystem methods.
   Aside from using FS methods yourself, you may notice this change when using a
   file package created standalone, that is, by running the file packager
   directly and then loading it at run time (as opposed to telling `emcc` to
   package the files for you, in which case it would be aware of them at compile
   time); you should build with `FORCE_FILESYSTEM` to ensure filesystem support
   for that case.

v1.37.27: 12/24/2017
--------------------
 - Breaking change: Remove the `Runtime` object, and move all the useful methods
   from it to simple top-level functions. Any usage of `Runtime.func` should be
   changed to `func`.

v1.37.26: 12/20/2017
--------------------
 - Breaking change: Change `NO_EXIT_RUNTIME` to 1 by default. This means that by
   default we don't include code to shut down the runtime, flush stdio streams,
   run atexits, etc., which is better for code size. When `ASSERTIONS` is on, we
   warn at runtime if there is text buffered in the streams that should be
   flushed, or atexits are used.
 - Meta-DCE for JS+wasm: remove unused code between JS+wasm more aggressively.
   This should not break valid code, but may break code that depended on unused
   code being kept around (like using a function from outside the emitted JS
   without exporting it - only exported things are guaranteed to be kept alive
   through optimization).

v1.37.24: 12/13/2017
--------------------
 - Breaking change: Similar to the getValue/setValue change from before (and
   with the same `ASSERTIONS` warnings to help users), do not export the
   following runtime methods by default: ccall, cwrap, allocate,
   Pointer_stringify, AsciiToString, stringToAscii, UTF8ArrayToString,
   UTF8ToString, stringToUTF8Array, stringToUTF8, lengthBytesUTF8, stackTrace,
   addOnPreRun, addOnInit, addOnPreMain, addOnExit, addOnPostRun,
   intArrayFromString, intArrayToString, writeStringToMemory,
   writeArrayToMemory, writeAsciiToMemory.

v1.37.23: 12/4/2017
-------------------
 - Breaking change: Do not polyfill Math.{clz32, fround, imul, trunc} by
   default. A new `LEGACY_VM_SUPPORT` option enables support for legacy
   browsers. In `ASSERTIONS` mode, a warning is shown if a polyfill was needed,
   suggesting using that option.
 - Breaking change: Do not export getValue/setValue runtime methods by default.
   You can still use them by calling them directly in code optimized with the
   main file (pre-js, post-js, js libraries; if the optimizer sees they are
   used, it preserves them), but if you try to use them on `Module` then you
   must export them by adding them to `EXTRA_EXPORTED_RUNTIME_METHODS`. In `-O0`
   or when `ASSERTIONS` is on, a run-time error message explains that, if they
   are attempted to be used incorrectly.

v1.37.17: 7/25/2017
------------------
 - Updated to libc++'s "v2" ABI, which provides better alignment for string data
   and other improvements. This is an ABI-incompatible change, so bitcode files
   from previous versions will not be compatible.

v1.37.13: 5/26/2017
-------------------
 - Improved Android support for emrun.
 - Duplicate function elimination fixes (#5186)
 - Fix problem with embinding derived classes (#5193)
 - Fix CMake compiler detection when EMCC_SKIP_SANITY_CHECK=1 is used. (#5145)
 - Implemented GLFW Joystick API (#5175)
 - Fixed a bug with emcc --clear-ports command (#5248)
 - Updated Binaryen to version 33.
 - Full list of changes:
    - Emscripten: https://github.com/emscripten-core/emscripten/compare/1.37.12...1.37.13
    - Emscripten-LLVM: no changes.
    - Emscripten-Clang: no changes.

v1.37.12: 5/1/2017
------------------
 - Added emscripten-legalize-javascript-ffi option to LLVM to allow disabling JS FFI mangling
 - Full list of changes:
    - Emscripten: https://github.com/emscripten-core/emscripten/compare/1.37.11...1.37.12
    - Emscripten-LLVM: https://github.com/emscripten-core/emscripten-fastcomp/compare/1.37.11...1.37.12
    - Emscripten-Clang: no changes.

v1.37.11: 5/1/2017
------------------
 - Added missing SIGSTKSZ define after musl 1.1.15 update (#5149)
 - Fix emscripten_get_mouse_status (#5152)
 - Fix _mm_set_epi64x() function (#5103)
 - Fix issue with number of gamepads connected at initial page load (#5169, #5170)
 - Full list of changes:
    - Emscripten: https://github.com/emscripten-core/emscripten/compare/1.37.10...1.37.11
    - Emscripten-LLVM: https://github.com/emscripten-core/emscripten-fastcomp/compare/1.37.10...1.37.11
    - Emscripten-Clang: https://github.com/emscripten-core/emscripten-fastcomp-clang/compare/1.37.10...1.37.11

v1.37.10: 4/20/2017
-------------------
 - Added stub for pthread_setcancelstate for singlethreaded runs.
 - Fixed an outlining bug on function returns (#5080)
 - Implemented new parallel test runner architecture (#5074)
 - Added Cocos2D to Emscripten ports. (-s USE_COCOS2D=1)
 - Updated Binaryen to version 32, which migrates Emscripten to use the new
   WebAssembly Names section. This is a forwards and backwards breaking change
   with respect to reading debug symbol names in Wasm callstacks. Use of the new
   Names section format first shipped in Emscripten 1.37.10, Binaryen version
   32, Firefox 55, Firefox Nightly 2017-05-18 and Chrome 59; earlier versions
   still used the old format. For more information, see
   https://github.com/WebAssembly/design/pull/984 and
   https://github.com/WebAssembly/binaryen/pull/933.
 - Full list of changes:
    - Emscripten: https://github.com/emscripten-core/emscripten/compare/1.37.9...1.37.10
    - Emscripten-LLVM: https://github.com/emscripten-core/emscripten-fastcomp/compare/1.37.9...1.37.10
    - Emscripten-Clang: no changes.

v1.37.9: 3/23/2017
------------------
 - Added new build feature -s GL_PREINITIALIZED_CONTEXT=1 which allows pages to
   manually precreate the GL context they use for customization purposes.
 - Added a custom callback hook Module.instantiateWasm() which allows user shell
   HTML file to manually perform Wasm instantiation for preloading and progress
   bar purposes.
 - Added a custom callback hook Module.getPreloadedPackage() to file preloader
   code to allow user shell HTML file to manually download .data files for
   preloading and progress bar purposes.
 - Full list of changes:
    - Emscripten: https://github.com/emscripten-core/emscripten/compare/1.37.8...1.37.9
    - Emscripten-LLVM: https://github.com/emscripten-core/emscripten-fastcomp/compare/1.37.8...1.37.9
    - Emscripten-Clang: no changes.

v1.37.8: 3/17/2017
------------------
 - Fixed a bug with robust_list initialization on pthreads build mode.
 - Full list of changes:
    - Emscripten: https://github.com/emscripten-core/emscripten/compare/1.37.7...1.37.8
    - Emscripten-LLVM: no changes.
    - Emscripten-Clang: no changes.

v1.37.7: 3/15/2017
------------------
 - Updated to LLVM 4.0.
 - Full list of changes:
    - Emscripten: https://github.com/emscripten-core/emscripten/compare/1.37.6...1.37.7
    - Emscripten-LLVM: https://github.com/emscripten-core/emscripten-fastcomp/compare/1.37.6...1.37.7
    - Emscripten-Clang: https://github.com/emscripten-core/emscripten-fastcomp-clang/compare/1.37.6...1.37.7

v1.37.6: 3/15/2017
------------------
 - Implemented readdir() function for WORKERFS.
 - Fixed bugs with Fetch API (#4995, #5027)
 - Full list of changes:
    - Emscripten: https://github.com/emscripten-core/emscripten/compare/1.37.5...1.37.6
    - Emscripten-LLVM: no changes.
    - Emscripten-Clang: no changes.

v1.37.5: 3/13/2017
------------------
 - Updated musl to version 1.1.15 from earlier version 1.0.5.
 - Full list of changes:
    - Emscripten: https://github.com/emscripten-core/emscripten/compare/1.37.4...1.37.5
    - Emscripten-LLVM: no changes.
    - Emscripten-Clang: no changes.

v1.37.4: 3/13/2017
------------------
 - Fixed glGetUniformLocation() to work according to spec with named uniform blocks.
 - Fixed WebAssembly Memory.grow() to work.
 - Switched to 16KB page size from earlier 64KB.
 - Optimize alBufferData() operation.
 - Fixed a resource lookup issue with multiple OpenAL audio contexts.
 - Full list of changes:
    - Emscripten: https://github.com/emscripten-core/emscripten/compare/1.37.3...1.37.4
    - Emscripten-LLVM: no changes.
    - Emscripten-Clang: no changes.

v1.37.3: 2/16/2017
------------------
 - Updated Binaryen to version 0x01. First official stable WebAssembly support version. (#4953)
 - Optimized memcpy and memset with unrolling and SIMD, when available.
 - Improved Emscripten toolchain profiler to track more hot code.
 - Added new linker flag -s WEBGL2_BACKWARDS_COMPATIBILITY_EMULATION=1 to allow
   simultaneously targeting WebGL 1 and WebGL 2.
 - Optimize Emscripten use of multiprocessing pools.
 - More WebGL 2 garbage free optimizations.
 - Full list of changes:
    - Emscripten: https://github.com/emscripten-core/emscripten/compare/1.37.2...1.37.3
    - Emscripten-LLVM: https://github.com/emscripten-core/emscripten-fastcomp/compare/1.37.2...1.37.3
    - Emscripten-Clang: no changes.

v1.37.2: 1/31/2017
------------------
 - Fixed a build error with boolean SIMD types.
 - Improved WebAssembly support, update Binaryen to version 22.
 - Update GL, GLES, GLES2 and GLES3 headers to latest upstream Khronos versions.
 - Implement support for new garbage free WebGL 2 API entrypoints which improve
   performance and reduce animation related stuttering.
 - Fixed a bug where -s USE_PTHREADS builds would not have correct heap size if
   -s TOTAL_MEMORY is not being used.
 - Fixed array type issue that prevented glTexImage3D() and glTexSubImage3D()
   from working.
 - Full list of changes:
    - Emscripten: https://github.com/emscripten-core/emscripten/compare/1.37.1...1.37.2
    - Emscripten-LLVM: https://github.com/emscripten-core/emscripten-fastcomp/compare/1.37.1...1.37.2
    - Emscripten-Clang: no changes.

v1.37.1: 12/26/2016
-------------------
 - Implemented new Fetch API for flexible multithreaded XHR and IndexedDB
   access.
 - Implemented initial version of new ASMFS filesystem for multithreaded
   filesystem operation.
 - Full list of changes:
    - Emscripten: https://github.com/emscripten-core/emscripten/compare/1.37.0...1.37.1
    - Emscripten-LLVM: no changes.
    - Emscripten-Clang: no changes.

v1.37.0: 12/23/2016
-------------------
 - Added support for LLVM sin&cos intrinsics.
 - Fix GLFW mouse button mappings (#4317, #4659)
 - Add support for --emit-symbol-map to wasm
 - Fixed handling of an invalid path in chdir (#4749)
 - Added new EMSCRIPTEN_STRICT mode, which can be enabled to opt in to removing
   support for deprecated behavior.
 - Remove references to Web Audio .setVelocity() function, which has been
   removed from the spec.
 - Full list of changes:
    - Emscripten: https://github.com/emscripten-core/emscripten/compare/1.36.14...1.37.0
    - Emscripten-LLVM: https://github.com/emscripten-core/emscripten-fastcomp/compare/1.36.14...1.37.0
    - Emscripten-Clang: no changes.

v1.36.14: 11/3/2016
-------------------
 - Added support to emscripten_async_wget() for relative paths.
 - Fixed FS.mkdirTree('/') to work.
 - Updated SDL 2 port to version 12.
 - Added more missing pthreads stubs.
 - Normalize system header includes to use the preferred form #include
   <emscripten/foo.h> to avoid polluting header include namespaces.
 - Fixed a bug where transitioning to fullscreen could cause a stack overflow in GLFW.
 - Added new system CMake option
   -DEMSCRIPTEN_GENERATE_BITCODE_STATIC_LIBRARIES=ON to choose if static
   libraries should be LLVM bitcode instead of .a files.
 - Improved SIMD support to be more correct to the spec.
 - Updated Binaryen to version 18. (#4674)
 - Fixed dlopen with RTLD_GLOBAL parameter.
 - Full list of changes:
    - Emscripten: https://github.com/emscripten-core/emscripten/compare/1.36.13...1.36.14
    - Emscripten-LLVM: no changes.
    - Emscripten-Clang: no changes.

v1.36.13: 10/21/2016
--------------------
 - Pass optimization settings to asm2wasm.
 - Fix to exporting emscripten_builtin_malloc() and emscripten_builtin_free()
   when heap is split to multiple parts.
 - Full list of changes:
    - Emscripten: https://github.com/emscripten-core/emscripten/compare/1.36.12...1.36.13
    - Emscripten-LLVM: no changes.
    - Emscripten-Clang: no changes.

v1.36.12: 10/20/2016
--------------------
 - Improved Emscripten toolchain profiler with more data. (#4566)
 - Export dlmalloc() and dlfree() as emscripten_builtin_malloc() and
   emscripten_builtin_free() to allow user applications to hook into memory
   allocation (#4603)
 - Improved asm.js -s USE_PTHREADS=2 build mode compatibility when
   multithreading is not supported.
 - Improved WebGL support with closure compiler (#4619)
 - Improved Bianaryen WebAssembly support
 - Added support for GL_disjoint_timer_query extension (#4575)
 - Improved Emscripten compiler detection with CMake (#4129, #4314, #4318)
 - Added support for int64 in wasm.
 - Optimize small constant length memcpys in wasm.
 - Full list of changes:
    - Emscripten: https://github.com/emscripten-core/emscripten/compare/1.36.11...1.36.12
    - Emscripten-LLVM: https://github.com/emscripten-core/emscripten-fastcomp/compare/1.36.11...1.36.12
    - Emscripten-Clang: no changes.

v1.36.11: 9/24/2016
-------------------
 - Added new runtime functions
   emscripten_sync/async/waitable_run_in_main_runtime_thread() for proxying
   calls with pthreads (#4569)
 - Full list of changes:
    - Emscripten: https://github.com/emscripten-core/emscripten/compare/1.36.10...1.36.11
    - Emscripten-LLVM: no changes.
    - Emscripten-Clang: no changes.

v1.36.10: 9/24/2016
-------------------
 - Improved compiler logging print messages on first run experience. (#4501)
 - Fixed log printing in glFlushMappedBufferRange() and glGetInfoLog()
   functions. (#4521)
 - Added setjmp/longjmp handling for wasm.
 - Improved support for --proxy-to-worker build mode.
 - Improved GLES3 support for glGet() features that WebGL2 does not have. (#4514)
 - Added support for implementation defined glReadPixels() format.
 - Improved WebGL 2 support with closure compilter. (#4554)
 - Implemented support for nanosleep() when building in pthreads mode (#4578)
 - Added support for  llvm_ceil_f64 and llvm_floor_f64 intrinsics.
 - Full list of changes:
    - Emscripten: https://github.com/emscripten-core/emscripten/compare/1.36.9...1.36.10
    - Emscripten-LLVM: https://github.com/emscripten-core/emscripten-fastcomp/compare/1.36.9...1.36.10
    - Emscripten-Clang: no changes.

v1.36.9: 8/24/2016
------------------
 - Fixed glGet for GL_VERTEX_ATTRIB_ARRAY_BUFFER_BINDING to work. (#1330)
 - Move the DYNAMICTOP variable from JS global scope to inside the heap so that
   the value is shared to multithreaded applications. This removes the global
   runtime variable DYNAMICTOP in favor of a new variable DYNAMICTOP_PTR.
   (#4391, #4496)
 - Implemented brk() system function.
 - Fixed --output-eol to work with --proxy-to-worker mode.
 - Improved reported error message when execution fails to stack overflow.
 - Full list of changes:
    - Emscripten: https://github.com/emscripten-core/emscripten/compare/1.36.8...1.36.9
    - Emscripten-LLVM: https://github.com/emscripten-core/emscripten-fastcomp/compare/1.36.8...1.36.9
    - Emscripten-Clang: no changes.

v1.36.8: 8/20/2016
------------------
 - Fixed a memory leak in ctor_evaller.py on Windows (#4446)
 - Migrate to requiring CMake 3.4.3 as the minimum version for Emscripten CMake
   build integration support.
 - Fixed an issue that prevented -s INLINING_LIMIT from working (#4471)
 - Fixed a bug with Building.llvm_nm interpretation of defined symbols (#4488)
 - Add support for DISABLE_EXCEPTION_CATCHING and EXCEPTION_CATCHING_WHITELIST
   options for wasm.
 - Added new emprofile.py script which can be used to profile toolchain wide
   performance. (#4491)
 - Added new linker flag --output-eol, which specifices what kind of line
   endings to generate to the output files. (#4492)
 - Fixed a Windows bug where aborting execution with Ctrl-C might hang
   Emscripten to an infinite loop instead. (#4494)
 - Implement support for touch events to GLUT (#4493)
 - Deprecated unsafe function writeStringToMemory() from src/preamble.js. Using
   stringToUTF8() is recommended instead. (#4497)
 - Full list of changes:
    - Emscripten: https://github.com/emscripten-core/emscripten/compare/1.36.7...1.36.8
    - Emscripten-LLVM: no changes.
    - Emscripten-Clang: no changes.

v1.36.7: 8/8/2016
-----------------
 - Updated to latest upstream LLVM 3.9.
 - Full list of changes:
    - Emscripten: https://github.com/emscripten-core/emscripten/compare/1.36.6...1.36.7
    - Emscripten-LLVM: https://github.com/emscripten-core/emscripten-fastcomp/compare/1.36.6...1.36.7
    - Emscripten-Clang: https://github.com/emscripten-core/emscripten-fastcomp-clang/compare/1.36.6...1.36.7

v1.36.6: 8/8/2016
-----------------
 - Fixed wheelDelta for MSIE (#4316)
 - Fixed inconsistencies in fullscreen API signatures (#4310, #4318, #4379)
 - Changed the behavior of Emscripten WebGL createContext() to not forcibly set
   CSS style on created canvases, but let page customize the style themselves
   (#3406, #4194 and #4350, #4355)
 - Adjusted the reported GL_VERSION field to adapt to the OpenGL ES
   specifications (#4345)
 - Added support for GLES3 GL_MAJOR/MINOR_VERSION fields. (#4368)
 - Improved -s USE_PTHREADS=1 and --proxy-to-worker linker options to be
   mutually compatible. (#4372)
 - Improved IDBFS to not fail on Safari where IndexedDB support is spotty
   (#4371)
 - Improved SIMD.js support when using Closure minifier. (#4374)
 - Improved glGetString to be able to read fields from WEBGL_debug_renderer_info
   extension. (#4381)
 - Fixed an issue with glFramebufferTextureLayer() not working correctly.
 - Fixed a bug with std::uncaught_exception() support (#4392)
 - Implemented a multiprocess lock to access the Emscripten cache. (#3850)
 - Implemented support for the pointerlockerror event in HTML5 API (#4373)
 - Report WebGL GLSL version number in GL_SHADING_LANGUAGE_VERSION string (#4365)
 - Optimized llvm_ctpop_i32() and conversion of strings from C to JS side
   (#4402, #4403)
 - Added support for the OffscreenCanvas proposal, and transferring canvases to
   offscreen in pthreads build mode, linker flag -s OFFSCREENCANVAS_SUPPORT=0/1
   (#4412)
 - Fixed an issue after updating to new LLVM version that response files passed
   to llvm-link must have forward slashes (#4434)
 - Fixed a memory leak in relooper in LLVM.
 - Full list of changes:
    - Emscripten: https://github.com/emscripten-core/emscripten/compare/1.36.5...1.36.6
    - Emscripten-LLVM: https://github.com/emscripten-core/emscripten-fastcomp/compare/1.36.5...1.36.6
    - Emscripten-Clang: no changes.

v1.36.5: 5/24/2016
------------------
 - Added support for passing custom messages when running in web worker.
 - Improved fp128 support when targeting WebAssembly.
 - Updated cpuprofiler.js to support tracing time spent in WebGL functions.
 - Fixed an issue with glFenceSync() function call signature (#4260, #4339)
 - Added missing zero argument version of emscripten_sync_run_in_main_thread().
 - Improves support for targeting pthreads when using Closure minifier (#4348).
 - Fixed an issue where pthreads enabled code did not correctly validate as asm.js
 - Fixed an issue with incorrect SIMD.js related imports (#4341)
 - Full list of changes:
    - Emscripten: https://github.com/emscripten-core/emscripten/compare/1.36.4...1.36.5
    - Emscripten-LLVM: https://github.com/emscripten-core/emscripten-fastcomp/compare/1.36.4...1.36.5
    - Emscripten-Clang: no changes.

v1.36.4: 5/9/2016
-----------------
 - Added EM_TRUE and EM_FALSE #defines to html5.h.
 - Fixed an issue with GLFW window and framebuffer size callbacks.
 - Added support for more missing WebGL 2 texture formats (#4277)
 - Added support for source files with no extension.
 - Updated emrun.py to latest version, adds support to precompressed content and
   running as just a web server without launching a browser.
 - Updated experimental WebAssembly support to generate 0xb version code.
 - Automatically build Binaryen when needed.
 - Updated libc++ to SVN revision 268153. (#4288)
 - Full list of changes:
    - Emscripten: https://github.com/emscripten-core/emscripten/compare/1.36.3...1.36.4
    - Emscripten-LLVM: no changes.
    - Emscripten-Clang: no changes.

v1.36.3: 4/27/2016
------------------
 - Fixed a deadlock bug with pthreads support.
 - Remove sources from temporary garbage being generated in OpenAL code (#4275)
 - Added support for calling alert() from pthreads code.
 - Full list of changes:
    - Emscripten: https://github.com/emscripten-core/emscripten/compare/1.36.2...1.36.3
    - Emscripten-LLVM: no changes.
    - Emscripten-Clang: no changes.

v1.36.2: 4/22/2016
------------------
 - Improve support for targeting WebAssembly with Binaryen.
 - Improve support for LLVM's WebAssembly backend (EMCC_WASM_BACKEND=1
   environment variable).
 - Separate out emscripten cache structure to asmjs and wasm directories.
 - Fix a bug where Emscripten would spawn too many unused python subprocesses (#4158)
 - Optimize Emscripten for large asm.js projects.
 - Added sdl2_net to Emscripten ports.
 - Updated to latest version of the SIMD polyfill (#4165)
 - Fixed an issue with missing texture formats support in GLES 3 (#4176)
 - Added a new WebAssembly linker option -s BINARYEN_IMPRECISE=1 (default=0)
   which mutes potential traps from WebAssembly int div/rem by zero and
   float-to-int conversions.
 - Added support for EXT_color_buffer_float extension.
 - Fixed behavior of SSE shift operations (#4165).
 - Fixed a bug where ctor_evaller.py (-Oz builds) would hang on Windows.
 - Fixed a bug where emscripten_set_main_loop() with EM_TIMING_SETTIMEOUT would
   incorrectly compute the delta times (#4200, #4208)
 - Update pthreads support to latest proposed spec version. (#4212, #4220)
 - Fixed an unresolved symbol linker error in embind (#4225)
 - Fix file_packager.py --use-preload-cache option to also work on Safari and
   iOS (#2977, #4253)
 - Added new file packager option --indexedDB-name to allow specifying the
   database name to use for the cache (#4219)
 - Added DWARF style debugging information.
 - Full list of changes:
    - Emscripten: https://github.com/emscripten-core/emscripten/compare/1.36.1...1.36.2
    - Emscripten-LLVM: https://github.com/emscripten-core/emscripten-fastcomp/compare/1.36.1...1.36.2
    - Emscripten-Clang: no changes.

v1.36.1: 3/8/2016
-----------------
 - Fixed glfwSetWindowSizeCallback to conform to GLFW2 API.
 - Update OpenAL sources only when the browser window is visible to avoid
   occasional stuttering static glitches when the page tab is hidden. (#4107)
 - Implemented LLVM math intrinsics powi, trunc and floor.
 - Added support for SDL_GL_ALPHA_SIZE in GL context initialization. (#4125)
 - Added no-op stubs for several pthread functions when building without
   pthreads enabled (#4130)
 - Optimize glUniform*fv and glVertexAttrib*fv functions to generate less
   garbage and perform much faster (#4128)
 - Added new EVAL_CTORS optimization pass which evaluates global data
   initializer constructors at link time, which would improve startup time and
   reduce code size of these ctors.
 - Implemented support for OpenAL AL_PITCH option.
 - Implemented new build options -s STACK_OVERFLOW_CHECK=0/1/2 which adds
   runtime stack overrun checks. 0: disabled, 1: minimal, between each frame, 2:
   at each explicit JS side stack allocation call to allocate().
 - Fixed an issue with -s SPLIT_MEMORY mode where an unsigned 32-bit memory
   access would come out as signed. (#4150)
 - Fixed asm.js validation in call handlers to llvm_powi_f*.
 - Full list of changes:
    - Emscripten: https://github.com/emscripten-core/emscripten/compare/1.36.0...1.36.1
    - Emscripten-LLVM: https://github.com/emscripten-core/emscripten-fastcomp/compare/1.36.0...1.36.1
    - Emscripten-Clang: no changes.

v1.36.0: 2/23/2016
------------------
 - Fixed an OpenAL bug where OpenAL sources would not respect global volume setting.
 - Fixed an issue where alGetListenerf() with AL_GAIN would not return the
   correct value. (#4091)
 - Fixed an issue where setting alListenerf() with AL_GAIN would not set the
   correct value. (#4092)
 - Implemented new JS optimizer "Duplicate Function Elimination" pass which
   collapses identical functions to save code size.
 - Implemented the _Exit() function.
 - Added support for SSE3 and SSSE3 intrinsics (#4099) and partially for SSE 4.1
   intrinsics (#4030, #4101)
 - Added support for -include-pch flag (#4086)
 - Fixed a regex syntax in ccall on Chrome Canary (#4111)
 - Full list of changes:
    - Emscripten: https://github.com/emscripten-core/emscripten/compare/1.35.23...1.36.0
    - Emscripten-LLVM: https://github.com/emscripten-core/emscripten-fastcomp/compare/1.35.23...1.36.0
    - Emscripten-Clang: no changes.

v1.35.23: 2/9/2016
------------------
 - Provide $NM environment variable to point to llvm-nm when running
   emconfigure, which helps e.g. libjansson to build (#4036)
 - Fixed glGetString(GL_SHADING_LANGUAGE_VERSION) to return appropriate result
   depending on if running on WebGL1 vs WebGL2, instead of hardcoding the result
   (#4040)
 - Fixed a regression with CMake try_run() possibly failing, caused by the
   addition of CMAKE_CROSSCOMPILING_EMULATOR in v1.32.3.
 - Fixed CMake to work in the case when NODE_JS is an array containing
   parameters to be passed to Node.js. (#4045)
 - Fixed a memory issue that caused the Emscripten memory initializer file
   (.mem.js) to be unnecessarily retained in memory during runtime (#4044)
 - Added support for complex valued mul and div ops.
 - Added new option "Module.environment" which allows overriding the runtime ENVIRONMENT_IS_WEB/ENVIRONMENT_IS_WORKER/ENVIRONMENT_IS_NODE/ENVIRONMENT_IS_SHELL fields.
 - Fixed an issue with SAFE_HEAP methods in async mode (#4046)
 - Fixed WebSocket constructor to work in web worker environment (#3849)
 - Fixed a potential issue with some browsers reporting gamepad axis values outside \[-1, 1\] (#3602)
 - Changed libcxxabi to be linked in last, so that it does not override weakly
   linked methods in libcxx (#4053)
 - Implemented new JSDCE code optimization pass which removes at JS link stage
   dead code that is not referenced anywhere (in addition to LLVM doing this for
   C++ link stage).
 - Fixed a Windows issue where embedding memory initializer as a string in JS
   code might cause corrupted output. (#3854)
 - Fixed an issue when spaces are present in directory names in response files
   (#4062)
 - Fixed a build issue when using --tracing and -s ALLOW_MEMORY_GROWTH=1
   simultaneously (#4064)
 - Greatly updated Emscripten support for SIMD.js intrinsics (non-SSE or NEON)
 - Fixed an issue where compiler would not generate a link error when JS library
   function depended on a nonexisting symbol. (#4077)
 - Removed UTF16 and UTF32 marshalling code from being exported by default.
 - Removed the -s NO_BROWSER linker option and automated the detection of when
   that option is needed.
 - Removed the JS implemented C++ symbol name demangler, now always depend on
   the libcxxabi compiled one.
 - Fixed an issue where Emscripten linker would redundantly generate missing
   function stubs for some functions that do exist.
 - Full list of changes:
    - Emscripten: https://github.com/emscripten-core/emscripten/compare/1.35.22...1.35.23
    - Emscripten-LLVM: https://github.com/emscripten-core/emscripten-fastcomp/compare/1.35.22...1.35.23
    - Emscripten-Clang: no changes.

v1.35.22: 1/13/2016
-------------------
 - Updated to latest upstream LLVM trunk as of January 13th.
 - Bumped up the required LLVM version from LLVM 3.8 to LLVM 3.9.
 - Full list of changes:
    - Emscripten: https://github.com/emscripten-core/emscripten/compare/1.35.21...1.35.22
    - Emscripten-LLVM: https://github.com/emscripten-core/emscripten-fastcomp/compare/1.35.21...1.35.22
    - Emscripten-Clang: https://github.com/emscripten-core/emscripten-fastcomp-clang/compare/1.35.21...1.35.22

v1.35.21: 1/13/2016
-------------------
 - Improved support for handling GLFW2 keycodes.
 - Improved emranlib, system/bin/sdl-config and system/bin/sdl2-config to be
   executable in both python2 and python3.
 - Fixed build flags -s AGGRESSIVE_VARIABLE_ELIMINATION=1 and -s USE_PTHREADS=2
   to correctly work when run on a browser that does not support pthreads.
 - Fixed a build issue that caused sequences of \r\r\n to be emitted on Windows.
 - Fixed an issue that prevented building LLVM on Visual Studio 2015
   (emscripten-fastcomp-clang #7)
 - Full list of changes:
    - Emscripten: https://github.com/emscripten-core/emscripten/compare/1.35.20...1.35.21
    - Emscripten-LLVM: https://github.com/emscripten-core/emscripten-fastcomp/compare/1.35.20...1.35.21
    - Emscripten-Clang: https://github.com/emscripten-core/emscripten-fastcomp-clang/compare/1.35.20...1.35.21

v1.35.20: 1/10/2016
-------------------
 - Fixed -s USE_PTHREADS compilation mode to account that SharedArrayBuffer
   specification no longer allows futex waiting on the main thread. (#4024)
 - Added new python2 vs python3 compatibility wrappers for emcmake, emconfigure, emmake and emar.
 - Fixed atomicrmw i64 codegen (#4025)
 - Optimized codegen to simplify "x != 0" to just "x" when output is a boolean.
 - Fixed a compiler crash when generating atomics code in debug builds of LLVM.
 - Fixed a compiler crash when generating SIMD.js code that utilizes
   non-canonical length vectors (e.g. <float x 3>)
 - Full list of changes:
    - Emscripten: https://github.com/emscripten-core/emscripten/compare/1.35.19...1.35.20
    - Emscripten-LLVM: https://github.com/emscripten-core/emscripten-fastcomp/compare/1.35.19...1.35.20
    - Emscripten-Clang: no changes.

v1.35.19: 1/7/2016
------------------
 - Updated to latest upstream LLVM trunk as of January 7th.
 - Full list of changes:
    - Emscripten: no changes.
    - Emscripten-LLVM: https://github.com/emscripten-core/emscripten-fastcomp/compare/1.35.18...1.35.19
    - Emscripten-Clang: https://github.com/emscripten-core/emscripten-fastcomp-clang/compare/1.35.18...1.35.19

v1.35.18: 1/7/2016
------------------
 - Implemented getpeername() and fixed issues with handling getsockname() (#3997)
 - Fixed an issue with daylight saving time in mktime() (#4001)
 - Optimized pthreads code to avoid unnecessary FFI transitions (#3504)
 - Fixed issues with strftime() (#3993)
 - Deprecated memory growth support in asm.js.
 - Implemented llvm_bitreverse_i32() (#3976)
 - Fixed missing include header that affected building relooper on some compilers.
 - Full list of changes:
    - Emscripten: https://github.com/emscripten-core/emscripten/compare/1.35.17...1.35.18
    - Emscripten-LLVM: https://github.com/emscripten-core/emscripten-fastcomp/compare/1.35.17...1.35.18
    - Emscripten-Clang: no changes.

v1.35.17: 1/4/2016
------------------
 - Updated to latest upstream LLVM trunk as of January 4th.
 - Full list of changes:
    - Emscripten: no changes.
    - Emscripten-LLVM: https://github.com/emscripten-core/emscripten-fastcomp/compare/1.35.16...1.35.17
    - Emscripten-Clang: https://github.com/emscripten-core/emscripten-fastcomp/compare/1.35.16...1.35.17

v1.35.16: 1/4/2016
------------------
 - Improved support for -s USE_PTHREADS=2 build mode and added support for Atomics.exchange().
 - Full list of changes:
    - Emscripten: https://github.com/emscripten-core/emscripten/compare/1.35.15...1.35.16
    - Emscripten-LLVM: https://github.com/emscripten-core/emscripten-fastcomp/compare/1.35.15...1.35.16
    - Emscripten-Clang: no changes.

v1.35.15: 1/4/2016
------------------
 - Fixed an error with glClearbufferfv not working. (#3961)
 - Improved file packager code so that file:// URLs work in Chrome too (#3965)
 - Fixed issues with the --memoryprofiler UI.
 - Fixed a Windows issue when generating system libraries in cache (#3939)
 - Fixed a regression from v1.35.13 where GLES2 compilation would not work when
   -s USE_PTHREADS=1 was passed.
 - Added support for WebIDL arrays as input parameters to WebIDL binder.
 - Updated build support when using the LLVM wasm backend.
 - Added new linker option --threadprofiler which generates a threads dashboard
   on the generated page for threads status overview. (#3971)
 - Improved backwards compatibility of building on GCC 4.3 - 4.6.
 - Fixed an asm.js validation issue when building against updated SIMD.js specification. (#3986)
 - Improved Rust support.
 - Full list of changes:
    - Emscripten: https://github.com/emscripten-core/emscripten/compare/1.35.14...1.35.15
    - Emscripten-LLVM: https://github.com/emscripten-core/emscripten-fastcomp/compare/1.35.14...1.35.15
    - Emscripten-Clang: no changes.

v1.35.14: 12/15/2015
--------------------
 - Updated to latest upstream LLVM trunk as of December 15th.
 - Full list of changes:
    - Emscripten: https://github.com/emscripten-core/emscripten/compare/1.35.13...1.35.14
    - Emscripten-LLVM: https://github.com/emscripten-core/emscripten-fastcomp/compare/1.35.13...1.35.14
    - Emscripten-Clang: https://github.com/emscripten-core/emscripten-fastcomp-clang/compare/1.35.13...1.35.14

v1.35.13: 12/15/2015
--------------------
 - Updated -s USE_PTHREADS code generation to reflect that the SharedInt*Array
   hierarchy no longer exists in the SharedArrayBuffer spec.
 - Removed references to Atomic.fence() which no longer is part of the
   SharedArrayBuffer specification.
 - Fixed an issue where JS code minifiers might generate bad code for cwrap
   (#3945)
 - Updated compiler to issue a warning when --separate-asm is being used and
   output suffix is .js.
 - Added new build option -s ONLY_MY_CODE which aims to eliminate most of the
   Emscripten runtime and generate a very minimal compiler output.
 - Added new build option -s WASM_BACKEND=0/1 which controls whether to utilize
   the upstream LLVM wasm emitting codegen backend.
 - Full list of changes:
    - Emscripten: https://github.com/emscripten-core/emscripten/compare/1.35.12...1.35.13
    - Emscripten-LLVM: https://github.com/emscripten-core/emscripten-fastcomp/compare/1.35.12...1.35.13
    - Emscripten-Clang: no changes.

v1.35.12: 11/28/2015
--------------------
 - Update to latest upstream LLVM trunk as of November 28th.
 - Fix Emscripten to handle new style format outputted by llvm-nm.
 - Added new build option BINARYEN_METHOD to allow choosing which wasm
   generation method to use.
 - Updates to Binaryen support.
 - Full list of changes:
    - Emscripten: https://github.com/emscripten-core/emscripten/compare/1.35.11...1.35.12
    - Emscripten-LLVM: https://github.com/emscripten-core/emscripten-fastcomp/compare/1.35.11...1.35.12
    - Emscripten-Clang: https://github.com/emscripten-core/emscripten-fastcomp-clang/compare/1.35.11...1.35.12

v1.35.11: 11/27/2015
--------------------
 - Updated atomics test to stress 64-bit atomics better (#3892)
 - Full list of changes:
    - Emscripten: https://github.com/emscripten-core/emscripten/compare/1.35.10...1.35.11
    - Emscripten-LLVM: https://github.com/emscripten-core/emscripten-fastcomp/compare/1.35.10...1.35.11
    - Emscripten-Clang: no changes.

v1.35.10: 11/25/2015
--------------------
 - Integration with Binaryen.
 - Add a performance warning when multiple FS.syncfs() calls are in flight simultaneously.
 - Correctly pass GLFW_REPEAT when sending key press repeats.
 - Improved filesystem performance when building in multithreaded mode (#3923)
 - Improve error detection when data file fails to load.
 - Clarified that -s NO_DYNAMIC_EXECUTION=1 and -s RELOCATABLE=1 build modes are mutually exclusive.
 - Added new build option -s NO_DYNAMIC_EXECUTION=2 which demotes eval() errors
   to warnings at runtime, useful for iterating fixes in a codebase for multiple
   eval()s  (#3930)
 - Added support to Module.locateFile(filename) to locate the pthread-main.js file (#3500)
 - Changed -s USE_PTHREADS=2 and -s PRECISE_F32=2 to imply --separate-asm
   instead of requiring it, to be backwards compatible (#3829, #3933)
 - Fixed bad codegen for some 64-bit atomics (#3892, #3936)
 - When emitting NaN canonicalization warning, also print the location in code
   where it occurs.
 - Full list of changes:
    - Emscripten: https://github.com/emscripten-core/emscripten/compare/1.35.9...1.35.10
    - Emscripten-LLVM: https://github.com/emscripten-core/emscripten-fastcomp/compare/1.35.9...1.35.10
    - Emscripten-Clang: no changes.

v1.35.9: 11/12/2015
-------------------
 - Implement glfwSetInputMode when mode is GLFW_CURSOR and value is GLFW_CURSOR_NORMAL|GLFW_CURSOR_DISABLED
 - Add explicit abort() when dlopen() is called without linking support
 - Make emcc explicitly reinvoke itself from python2 if called from python3.
 - Optimize memory initializer to omit zero-initialized values (#3907)
 - Full list of changes:
    - Emscripten: https://github.com/emscripten-core/emscripten/compare/1.35.8...1.35.9
    - Emscripten-LLVM: https://github.com/emscripten-core/emscripten-fastcomp/compare/1.35.8...1.35.9
    - Emscripten-Clang: no changes.

v1.35.8: 11/10/2015
-------------------
 - Removed obsoleted EXPORTED_GLOBALS build option.
 - Export filesystem as global object 'FS' in Emscripten runtime.
 - Fixed realpath() function on directories.
 - Fixed round() and roundf() to work when building without -s PRECISE_F32=1 and
   optimize these to be faster (#3876)
 - Full list of changes:
    - Emscripten: https://github.com/emscripten-core/emscripten/compare/1.35.7...1.35.8
    - Emscripten-LLVM: no changes.
    - Emscripten-Clang: no changes.

v1.35.7: 11/4/2015
------------------
 - Updated to latest upstream LLVM trunk version as of November 4th.
 - Full list of changes:
    - Emscripten: https://github.com/emscripten-core/emscripten/compare/1.35.6...1.35.7
    - Emscripten-LLVM: https://github.com/emscripten-core/emscripten-fastcomp/compare/1.35.6...1.35.7
    - Emscripten-Clang: https://github.com/emscripten-core/emscripten-fastcomp-clang/compare/1.35.6...1.35.7

v1.35.6: 11/4/2015
------------------
 - This tag was created for technical purposes, and has no changes compared to
   v1.35.6.

v1.35.5: 11/4/2015
------------------
 - Removed Content-Length and Connection: close headers in POST requests.
 - Migrate to using the native C++11-implemented optimizer by default.
 - Fixed call to glDrawBuffers(0, *); (#3890)
 - Fixed lazy file system to work with closure (#3842)
 - Fixed gzip compression with lazy file system (#3837)
 - Added no-op gracefully failing stubs for process spawn functions (#3819)
 - Clarified error message that memory growth is not supported with shared modules (#3893)
 - Initial work on wasm support in optimizer
 - Full list of changes:
    - Emscripten: https://github.com/emscripten-core/emscripten/compare/1.35.4...1.35.5
    - Emscripten-LLVM: no changes.
    - Emscripten-Clang: no changes.

v1.35.4: 10/26/2015
-------------------
 - Move to legalization in the JS backend.
 - Full list of changes:
    - Emscripten: https://github.com/emscripten-core/emscripten/compare/1.35.3...1.35.4
    - Emscripten-LLVM: https://github.com/emscripten-core/emscripten-fastcomp/compare/1.35.3...1.35.4
    - Emscripten-Clang: https://github.com/emscripten-core/emscripten-fastcomp-clang/compare/1.35.3...1.35.4

v1.35.3: 10/26/2015
-------------------
 - Ignore O_CLOEXEC on NODEFS (#3862)
 - Improved --js-library support in CMake by treating these as libraries (#3840)
 - Still support -Wno-warn-absolute-paths (#3833)
 - Add support to zext <4 x i1> to <4x i32>
 - Emit emscripten versions of llvm and clang in clang --version
 - Full list of changes:
    - Emscripten: https://github.com/emscripten-core/emscripten/compare/1.35.2...1.35.3
    - Emscripten-LLVM: https://github.com/emscripten-core/emscripten-fastcomp/compare/1.35.2...1.35.3
    - Emscripten-Clang: https://github.com/emscripten-core/emscripten-fastcomp-clang/compare/1.35.2...1.35.3

v1.35.2: 10/20/2015
-------------------
 - Rebase against upstream LLVM "google/stable" branch, bringing us to LLVM 3.8.
 - Full list of changes:
    - Emscripten: https://github.com/emscripten-core/emscripten/compare/1.35.1...1.35.2
    - Emscripten-LLVM: https://github.com/emscripten-core/emscripten-fastcomp/compare/1.35.1...1.35.2
    - Emscripten-Clang: https://github.com/emscripten-core/emscripten-fastcomp-clang/compare/1.35.1...1.35.2

v1.35.1: 10/20/2015
-------------------
 - Fixed a bug where passing -s option to LLVM would not work.
 - Work around a WebAudio bug on WebKit "pauseWebAudio failed: TypeError: Not
   enough arguments" (#3861)
 - Full list of changes:
    - Emscripten: https://github.com/emscripten-core/emscripten/compare/1.35.0...1.35.1
    - Emscripten-LLVM: no changes.
    - Emscripten-Clang: no changes.

v1.35.0: 10/19/2015
-------------------
 - Fixed out of memory abort message.
 - Full list of changes:
    - Emscripten: https://github.com/emscripten-core/emscripten/compare/1.34.12...1.35.0
    - Emscripten-LLVM: no changes.
    - Emscripten-Clang: no changes.

v1.34.12: 10/13/2015
--------------------
 - Added new experimental build option -s SPLIT_MEMORY=1, which splits up the
   Emscripten HEAP to multiple smaller slabs.
 - Added SDL2_ttf to Emscripten ports.
 - Added support for building GLES3 code to target WebGL 2. (#3757, #3782)
 - Fixed certain glUniform*() functions to work properly when called in
   conjunction with -s USE_PTHREADS=1.
 - Fixed support for -l, -L and -I command line parameters to accept a space
   between the path, i.e. "-l SDL". (#3777)
 - Fixed SSE2 support in optimized builds.
 - Changed the default behavior of warning when absolute paths are passed to -I
   to be silent. To enable the absolute paths warning, pass
   "-Wwarn-absolute-paths" flag to emcc.
 - Added new linker option -s ABORTING_MALLOC=0 that can be used to make
   malloc() return 0 on failed allocation (Current default is to abort execution
   of the page on OOM) (#3822)
 - Removed the default behavior of automatically decoding all preloaded assets on page startup (#3785)
 - Full list of changes:
    - Emscripten: https://github.com/emscripten-core/emscripten/compare/1.34.11...1.34.12
    - Emscripten-LLVM: https://github.com/emscripten-core/emscripten-fastcomp/compare/1.34.11...1.34.12
    - Emscripten-Clang: no changes.

v1.34.11: 9/29/2015
-------------------
 - Fixed asm.js validation on autovectorized output
 - Fix an issue with printing to iostream in global ctors (#3824)
 - Added support for LLVM pow intrinsics with integer exponent.
 - Full list of changes:
    - Emscripten: https://github.com/emscripten-core/emscripten/compare/1.34.10...1.34.11
    - Emscripten-LLVM: https://github.com/emscripten-core/emscripten-fastcomp/compare/1.34.10...1.34.11
    - Emscripten-Clang: no changes.

v1.34.10: 9/25/2015
-------------------
 - Added wasm compressor/decompressor polyfill (#3766)
 - Added support for sRGB texture formats.
 - Removed the deprecated --compression option.
 - Fixed an issue with asm.js validation for pthreads being broken since v1.34.7 (#3719)
 - Added built-in cpu performance profiler, which is enabled with linker flag --cpuprofiler. (#3781)
 - Added build-in memory usage profiler, which is enabled with linker flag --memoryprofiler. (#3781)
 - Fixed multiple arities per EM_ASM block (#3804)
 - Fixed issues with SSE2 an NaN bit patterns. (emscripten-fastcomp #116)
 - Full list of changes:
    - Emscripten: https://github.com/emscripten-core/emscripten/compare/1.34.9...1.34.10
    - Emscripten-LLVM: https://github.com/emscripten-core/emscripten-fastcomp/compare/1.34.9...1.34.10
    - Emscripten-Clang: no changes.

v1.34.9: 9/18/2015
------------------
 - Fixed an issue with --llvm-lto 3 builds (#3765)
 - Optimized LZ4 compression
 - Fixed a bug where glfwCreateWindow would return success even on failure
   (#3764)
 - Greatly optimized the -s SAFE_HEAP=1 linker flag option by executing the heap
   checks in asm.js side instead.
 - Fixed the return value of EM_ASM_DOUBLE (#3770)
 - Implemented getsockname syscall (#3769)
 - Don't warn on unresolved symbols when LINKABLE is specified.
 - Fixed various issues with SSE2 compilation in optimized builds.
 - Fixed a breakage with -s USE_PTHREADS=2 (#3774)
 - Added support for GL_HALF_FLOAT in WebGL 2. (#3790)
 - Full list of changes:
    - Emscripten: https://github.com/emscripten-core/emscripten/compare/1.34.8...1.34.9
    - Emscripten-LLVM: https://github.com/emscripten-core/emscripten-fastcomp/compare/1.34.8...1.34.9
    - Emscripten-Clang: no changes.

v1.34.8: 9/9/2015
-----------------
 - Fixed a race condition at worker startup (#3741)
 - Update emrun to latest, which improves unit test run automation with emrun.
 - Added support for LZ4 compressing file packages, used with the -s LZ4=1 linker flag. (#3754)
 - Fixed noisy build warning on "unexpected number of arguments in call to strtold" (#3760)
 - Added new linker flag --separate-asm that splits the asm.js module and the
   handwritten JS functions to separate files.
 - Full list of changes:
    - Emscripten: https://github.com/emscripten-core/emscripten/compare/1.34.7...1.34.8
    - Emscripten-LLVM: no changes.
    - Emscripten-Clang: no changes.

v1.34.7: 9/5/2015
-----------------
 - Fixed uses of i64* in side modules.
 - Improved GL support when proxying, and fake WebAudio calls when proxying.
 - Added new main loop timing mode EM_TIMING_SETIMMEDIATE for rendering with
   vsync disabled (#3717)
 - Updated emrun to latest version, adds --safe_firefox_profile option to run
   emrun pages in clean isolated environment.
 - Implemented glGetStringi() method for WebGL2/GLES3. (#3472, #3725)
 - Automatically emit loading code for EMTERPRETIFY_FILE if emitting html.
 - Added new build option -s USE_PTHREADS=2 for running pthreads-enabled pages
   in browsers that do not support SharedArrayBuffer.
 - Added support for building SSE2 intrinsics based code (emmintrin.h), when
   -msse2 is passed to the build.
 - Added exports for getting FS objects by their name (#3690)
 - Updated LLVM to latest upstream PNaCl version (Clang 3.7, July 29th).
 - Full list of changes:
    - Emscripten: https://github.com/emscripten-core/emscripten/compare/1.34.6...1.34.7
    - Emscripten-LLVM: https://github.com/emscripten-core/emscripten-fastcomp/compare/1.34.6...1.34.7
    - Emscripten-Clang: https://github.com/emscripten-core/emscripten-fastcomp-clang/compare/1.34.6...1.34.7

v1.34.6: 8/20/2015
------------------
 - Added new build option -s EMULATED_FUNCTION_POINTERS=2.
 - Fixed a bug with calling functions pointers that take float as parameter
   across dynamic modules.
 - Improved dynamic linking support with -s LINKABLE=1.
 - Added new build option -s MAIN_MODULE=2.
 - Cleaned up a few redundant linker warnings (#3702, #3704)
 - Full list of changes:
    - Emscripten: https://github.com/emscripten-core/emscripten/compare/1.34.5...1.34.6
    - Emscripten-LLVM: https://github.com/emscripten-core/emscripten-fastcomp/compare/1.34.5...1.34.6
    - Emscripten-Clang: no changes.

v1.34.5: 8/18/2015
------------------
 - Added Bullet physics, ogg and vorbis to emscripten-ports.
 - Added FreeType 2.6 to emscripten-ports.
 - Fixed CMake handling when building OpenCV.
 - Fixed and issue with exceptions being thrown in empty glBegin()-glEnd()
   blocks (#3693)
 - Improved function pointer handling between dynamically linked modules
 - Fixed some OpenAL alGetSource get calls (#3669)
 - Fixed issues with building the optimizer on 32-bit Windows (#3673)
 - Increased optimizer stack size on Windows to 10MB (#3679)
 - Added support for passing multiple input files to opt, to speed up
   optimization and linking in opt.
 - Full list of changes:
    - Emscripten: https://github.com/emscripten-core/emscripten/compare/1.34.4...1.34.5
    - Emscripten-LLVM: https://github.com/emscripten-core/emscripten-fastcomp/compare/1.34.4...1.34.5
    - Emscripten-Clang: no changes.

v1.34.4: 8/4/2015
-----------------
 - Add special handling support for /dev/null as an input file (#3552)
 - Added basic printf support in NO_FILESYSTEM mode (#3627)
 - Update WebVR support to the latest specification, and add support for
   retrieving device names
 - Improved --proxy-to-worker build mode with proxying (#3568, #3623)
 - Generalized EXPORT_FS_METHODS to EXPORT_RUNTIME_METHODS
 - Added node externs for closure
 - Fixed a memory allocation bug in pthreads code (#3636)
 - Cleaned up some debug assertion messages behind #ifdef ASSERTIONS (#3639)
 - Fixed umask syscall (#3637)
 - Fixed double alignment issue with formatStrind and emscripten_log (#3647)
 - Added new EXTRA_EXPORTED_RUNTIME_METHODS build option
 - Updated emrun to latest version
 - Full list of changes:
    - Emscripten: https://github.com/emscripten-core/emscripten/compare/1.34.3...1.34.4
    - Emscripten-LLVM: https://github.com/emscripten-core/emscripten-fastcomp/compare/1.34.3...1.34.4
    - Emscripten-Clang: no changes.

v1.34.3: 7/15/2015
------------------
 - Move libc to musl+syscalls
 - Full list of changes:
    - Emscripten: https://github.com/emscripten-core/emscripten/compare/1.34.2...1.34.3
    - Emscripten-LLVM: no changes.
    - Emscripten-Clang: no changes.

v1.34.2: 7/14/2015
------------------
 - Upgrade to new SIMD.js polyfill version and improved SIMD support.
 - Improved WebGL support in --proxy-to-worker mode (#3569)
 - Removed warning on unimplemented JS library functions
 - Fix WebGL 2 support with closure compiler
 - Fixed an issue with WebRTC support (#3574)
 - Fixed emcc to return a correct error process exit code when invoked with no input files
 - Fixed a compiler problem where global data might not get aligned correctly for SIMD.
 - Fixed a LLVM backend problem which caused recursive stack behavior when
   linking large codebases, which was seen to cause a stack overflow crash on
   Windows.
 - Full list of changes:
    - Emscripten: https://github.com/emscripten-core/emscripten/compare/1.34.1...1.34.2
    - Emscripten-LLVM: https://github.com/emscripten-core/emscripten-fastcomp/compare/1.34.1...1.34.2
    - Emscripten-Clang: no changes.

v1.34.1: 6/18/2015
------------------
 - Fixed an issue with resize canvas not working with GLFW.
 - Fixed handling of empty else blocks.
 - Full list of changes:
    - Emscripten: https://github.com/emscripten-core/emscripten/compare/1.34.0...1.34.1
    - Emscripten-LLVM: no changes.
    - Emscripten-Clang: no changes.

v1.34.0: 6/16/2015
------------------
 - Fixed an issue when generating .a files from object files that reside on
   separate drives on Windows (#3525).
 - Added a missing dependency for GLFW (#3530).
 - Removed the Emterpreter YIELDLIST option.
 - Added support for enabling memory growth before the runtime is ready.
 - Added a new feature to store the memory initializer in a string literal
   inside the generated .js file.
 - Fixed a code miscompilation issue with a constexpr in fcmp.
 - Full list of changes:
    - Emscripten: https://github.com/emscripten-core/emscripten/compare/1.33.2...1.34.0
    - Emscripten-LLVM: https://github.com/emscripten-core/emscripten-fastcomp/compare/1.33.2...1.34.0
    - Emscripten-Clang: no changes.

v1.33.2: 6/9/2015
-----------------
 - Added support for OpenAL Extension AL_EXT_float32 (#3492).
 - Added support for handling command line flags -M and -MM (#3518).
 - Fixed a code miscompilation issue with missing ';' character (#3520).
 - Full list of changes:
    - Emscripten: https://github.com/emscripten-core/emscripten/compare/1.33.1...1.33.2
    - Emscripten-LLVM: https://github.com/emscripten-core/emscripten-fastcomp/compare/1.33.1...1.33.2
    - Emscripten-Clang: no changes.

v1.33.1: 6/3/2015
-----------------
 - Added support for multithreading with the POSIX threads API (pthreads), used
   when compiling and linking with the -s USE_PTHREADS=1 flag (#3266).
 - Full list of changes:
    - Emscripten: https://github.com/emscripten-core/emscripten/compare/1.33.0...1.33.1
    - Emscripten-LLVM: https://github.com/emscripten-core/emscripten-fastcomp/compare/1.33.0...1.33.1
    - Emscripten-Clang: no changes.

v1.33.0: 5/29/2015
------------------
 - Fix an issue with writing to /dev/null (#3454).
 - Added a hash to objects inside .a files to support to linking duplicate
   symbol names inside .a files (#2142).
 - Provide extensions ANGLE_instanced_arrays and EXT_draw_buffers as aliases to
   the WebGL ones.
 - Fixed LLVM/Clang to build again on Windows after previous LLVM upgrade.
 - Full list of changes:
    - Emscripten: https://github.com/emscripten-core/emscripten/compare/1.32.4...1.33.0
    - Emscripten-LLVM: https://github.com/emscripten-core/emscripten-fastcomp/compare/1.32.4...1.33.0
    - Emscripten-Clang: no changes.

v1.32.4: 5/16/2015
------------------
 - Update LLVM and Clang to PNaCl's current 3.7 merge point (April 17 2015)
 - Added libpng to Emscripten-ports.
 - Added intrinsic llvm_fabs_f32.
 - Full list of changes:
    - Emscripten: https://github.com/emscripten-core/emscripten/compare/1.32.3...1.32.4
    - Emscripten-LLVM: https://github.com/emscripten-core/emscripten-fastcomp/compare/1.32.3...1.32.4
    - Emscripten-Clang: https://github.com/emscripten-core/emscripten-fastcomp-clang/compare/1.32.3...1.32.4

v1.32.3: 5/15/2015
------------------
 - Improved dynamic linking support.
 - Added new option to file_packager.py to store metadata externally.
 - Improved CMake support with CMAKE_CROSSCOMPILING_EMULATOR (#3447).
 - Added support for sysconf(_SC_PHYS_PAGES) (#3405, 3442).
 - Full list of changes:
    - Emscripten: https://github.com/emscripten-core/emscripten/compare/1.32.2...1.32.3
    - Emscripten-LLVM: https://github.com/emscripten-core/emscripten-fastcomp/compare/1.32.2...1.32.3
    - Emscripten-Clang: no changes.

v1.32.2: 5/8/2015
-----------------
 - Removed a (name+num)+num -> name+newnum optimization, which caused heavy
   performance regressions in Firefox when the intermediate computation wraps
   around the address space (#3438).
 - Improved dynamic linking support.
 - Improved emterpreter when doing dynamic linking.
 - Fixed an issue with source maps debug info containing zeroes as line numbers.
 - Full list of changes:
    - Emscripten: https://github.com/emscripten-core/emscripten/compare/1.32.1...1.32.2
    - Emscripten-LLVM: https://github.com/emscripten-core/emscripten-fastcomp/compare/1.32.1...1.32.2
    - Emscripten-Clang: no changes.

v1.32.1: 5/2/2015
-----------------
 - Removed old deprecated options -s INIT_HEAP, MICRO_OPTS, CLOSURE_ANNOTATIONS,
   INLINE_LIBRARY_FUNCS, SHOW_LABELS, COMPILER_ASSERTIONS and
   COMPILER_FASTPATHS.
 - Added support for dynamic linking and dlopen().
 - Fixed a compilation issue that affected -O2 builds and higher (#3430).
 - Full list of changes:
    - Emscripten: https://github.com/emscripten-core/emscripten/compare/1.32.0...1.32.1
    - Emscripten-LLVM: https://github.com/emscripten-core/emscripten-fastcomp/compare/1.32.0...1.32.1
    - Emscripten-Clang: no changes.

v1.32.0: 4/28/2015
------------------
 - Compile .i files properly as C and not C++ (#3365).
 - Removed old deprecated options -s PRECISE_I32_MUL, CORRECT_ROUNDINGS,
   CORRECT_OVERFLOWS, CORRECT_SIGNS, CHECK_HEAP_ALIGN, SAFE_HEAP_LINES,
   SAFE_HEAP >= 2, ASM_HEAP_LOG, SAFE_DYNCALLS, LABEL_DEBUG, RUNTIME_TYPE_INFO
   and EXECUTION_TIMEOUT, since these don't apply to fastcomp, which is now the
   only enabled compilation mode.
 - Preliminary work towards supporting dynamic linking and dlopen().
 - Fixed an issue where emrun stripped some characters at output (#3394).
 - Fixed alignment issues with varargs.
 - Full list of changes:
    - Emscripten: https://github.com/emscripten-core/emscripten/compare/1.31.3...1.32.0
    - Emscripten-LLVM: https://github.com/emscripten-core/emscripten-fastcomp/compare/1.31.3...1.32.0
    - Emscripten-Clang: no changes.

v1.31.3: 4/22/2015
------------------
 - Improved support for -E command line option (#3365).
 - Removed the old optimizeShifts optimization pass that was not valid for
   asm.js code.
 - Fixed an issue when simultaneously using EMULATE_FUNCTION_POINTER_CASTS and
   EMULATED_FUNCTION_POINTERS.
 - Fixed an issue with -s PRECISE_I64_MATH=2 not working (#3374).
 - Full list of changes:
    - Emscripten: https://github.com/emscripten-core/emscripten/compare/1.31.2...1.31.3
    - Emscripten-LLVM: https://github.com/emscripten-core/emscripten-fastcomp/compare/1.31.2...1.31.3
    - Emscripten-Clang: no changes.

v1.31.2: 4/20/2015
------------------
 - Added support for file suffixes .i and .ii (#3365).
 - Fixed an issue with embind and wide strings (#3299).
 - Removed more traces of the old non-fastcomp compiler code.
 - Full list of changes:
    - Emscripten: https://github.com/emscripten-core/emscripten/compare/1.31.1...1.31.2
    - Emscripten-LLVM: no changes.
    - Emscripten-Clang: no changes.

v1.31.1: 4/17/2015
------------------
 - Added support for unicode characters in EM_ASM() blocks (#3348).
 - Removed the pointer masking feature as experimental and unsupported.
 - Fixed an issue where exit() did not terminate execution of Emterpreter (#3360).
 - Removed traces of the old non-fastcomp compiler code.
 - Full list of changes:
    - Emscripten: https://github.com/emscripten-core/emscripten/compare/1.31.0...1.31.1
    - Emscripten-LLVM: https://github.com/emscripten-core/emscripten-fastcomp/compare/1.31.0...1.31.1
    - Emscripten-Clang: no changes.

v1.31.0: 4/14/2015
------------------
 - Remove references to unsupported EMCC_FAST_COMPILER mode, fastcomp is always enabled (#3347).
 - Full list of changes:
    - Emscripten: https://github.com/emscripten-core/emscripten/compare/1.30.6...1.31.0
    - Emscripten-LLVM: https://github.com/emscripten-core/emscripten-fastcomp/compare/1.30.6...1.31.0
    - Emscripten-Clang: no changes.

v1.30.6: 4/14/2015
------------------
 - Removed support for the deprecated jcache functionality (#3313).
 - Added support to emscripten_GetProcAddress() to fetch symbols with the ANGLE
   suffix (#3304, #3315).
 - Added immintrin.h header file to include all SSE support.
 - Added an async option to ccall (#3307).
 - Stopped from using 0 as a valid source ID for OpenAL (#3303).
 - When project has disabled exception catching, build an exceptions-disabled
   version of libcxx.
 - Split libcxx into two parts to optimize code size for projects that only need
   small amount of libcxx (#2545, #3308).
 - Avoid fprintf usage in emscripten_GetProcAddress() to allow using it with -s
   NO_FILESYSTEM=1 (#3327).
 - Removed old deprecated functionalities USE_TYPED_ARRAYS, FHEAP, GC emulation
   and non-asmjs-emscripten ABI.
 - Don't refer to prefixed GL extensions when creating a GL context (#3324).
 - Removed support code for x86_fp80 type (#3341).
 - Optimize EM_ASM() calls even more (#2596).
 - Full list of changes:
    - Emscripten: https://github.com/emscripten-core/emscripten/compare/1.30.5...1.30.6
    - Emscripten-LLVM: https://github.com/emscripten-core/emscripten-fastcomp/compare/1.30.5...1.30.6
    - Emscripten-Clang: no changes.

v1.30.5: 4/7/2015
-----------------
 - Fixed WebIDL operation when closure is enabled after the previous EM_ASM()
   optimizations.
 - Optimized jsCall() to handle variadic cases of number of arguments faster
   (#3290, #3305).
 - Removed support for the getwd() function (#1115, #3309).
 - Fixed a problem with -s IGNORED_FUNCTIONS and -s DEAD_FUNCTIONS not working
   as expected (#3239).
 - Fixed an issue with -s EMTERPRETIFY_ASYNC=1 and emscripten_sleep() not
   working (#3307).
 - Full list of changes:
    - Emscripten: https://github.com/emscripten-core/emscripten/compare/1.30.4...1.30.5
    - Emscripten-LLVM: https://github.com/emscripten-core/emscripten-fastcomp/compare/1.30.4...1.30.5
    - Emscripten-Clang: no changes.

v1.30.4: 4/3/2015
-----------------
 - Optimized the performance and security of EM_ASM() blocks by avoiding the use
   of eval() (#2596).
 - Full list of changes:
    - Emscripten: https://github.com/emscripten-core/emscripten/compare/1.30.3...1.30.4
    - Emscripten-LLVM: https://github.com/emscripten-core/emscripten-fastcomp/compare/1.30.3...1.30.4
    - Emscripten-Clang: no changes.

v1.30.3: 4/3/2015
-----------------
 - Improved error handling in library_idbstore.js.
 - Fixed an asm.js validation issue with EMULATE_FUNCTION_POINTER_CASTS=1 feature (#3300).
 - Fixed Clang build by adding missing nacltransforms project after latest
   LLVM/Clang upstream merge.
 - Full list of changes:
    - Emscripten: https://github.com/emscripten-core/emscripten/compare/1.30.2...1.30.3
    - Emscripten-LLVM: https://github.com/emscripten-core/emscripten-fastcomp/compare/1.30.2...1.30.3
    - Emscripten-Clang: https://github.com/emscripten-core/emscripten-fastcomp-clang/compare/1.30.2...1.30.3

v1.30.2: 4/1/2015
-----------------
 - Added support to writing to mmap()ed memory by implementing msync() (#3269).
 - Updated SDL2 port to version 7.
 - Exported new singleton function Module.createContext() for creating a GL
   context from SDL2.
 - Added support for asm.js/Emscripten arch in Clang.
 - Finished LLVM 3.6 upgrade merge.
 - Full list of changes:
    - Emscripten: https://github.com/emscripten-core/emscripten/compare/1.30.1...1.30.2
    - Emscripten-LLVM: https://github.com/emscripten-core/emscripten-fastcomp/compare/1.30.1...1.30.2
    - Emscripten-Clang: https://github.com/emscripten-core/emscripten-fastcomp-clang/compare/1.30.1...1.30.2

v1.30.1: 3/24/2015
------------------
 - Upgraded LLVM+Clang from vrsion 3.5 to version 3.6.
 - Full list of changes:
    - Emscripten: https://github.com/emscripten-core/emscripten/compare/1.30.0...1.30.1
    - Emscripten-LLVM: https://github.com/emscripten-core/emscripten-fastcomp/compare/1.30.0...1.30.1
    - Emscripten-Clang: https://github.com/emscripten-core/emscripten-fastcomp-clang/compare/1.30.0...1.30.1

v1.30.0: 3/24/2015
------------------
 - Fixed a bug where html5.h API would not remove event handlers on request.
 - Fixed a regression issue that broke building on Windows when attempting to
   invoke tools/gen_struct_info.py.
 - Improved memory growth feature to better handle growing to large memory sizes
   between 1GB and 2GB (#3253).
 - Fixed issues with emrun with terminating target browser process, managing
   lingering sockets and command line quote handling.
 - Fixed a bug where unsigned integer return values in embind could be returned
   as signed (#3249).
 - Improved handling of lost GL contexts.
 - Changed malloc to be fallible (return null on failure) when memory growth is
   enabled (#3253).
 - Fixed a bug with WebIDL not being able to handle enums (#3258).
 - Updated POINTER_MASKING feature to behave as a boolean rather than a mask
   (#3240).
 - Improved "emcmake cmake" on Windows to automatically remove from path any
   entries that contain sh.exe in them, which is not supported by CMake.
 - Fixed an issue with symlink handling in readlink (#3277).
 - Updated SDL2 port to version 6.
 - Removed the obsolete FAST_MEMORY build option.
 - Added reciprocalApproximation and reciprocalSqrtApproximation SIMD intrinsics.
 - Full list of changes:
    - Emscripten: https://github.com/emscripten-core/emscripten/compare/1.29.12...1.30.0
    - Emscripten-LLVM: https://github.com/emscripten-core/emscripten-fastcomp/compare/1.29.12...1.30.0
    - Emscripten-Clang: no changes.

v1.29.12: 3/15/2015
-------------------
 - Fix a bug where SDL_malloc and SDL_free were not available. (#3247)
 - Fix various issues with emrun usage. (#3234)
 - Fixed an off-by-one memory access in native optimizer.
 - Improve emterpreter support.
 - Full list of changes:
    - Emscripten: https://github.com/emscripten-core/emscripten/compare/1.29.11...1.29.12
    - Emscripten-LLVM: no changes.
    - Emscripten-Clang: no changes.

v1.29.11: 3/11/2015
-------------------
 - Remove the requirement to pass -s PRECISE_F32=1 manually when building with
   SIMD support.
 - Fix a temp directory leak that could leave behind empty directories in the
   temp directory after build (#706)
 - Improve support for growable Emscripten heap in asm.js mode.
 - Added a warning message when generating huge asset bundles with file packager.
 - Fixed a bug where emscripten_get_gamepad_status might throw a JS exception if
   called after a gamepad was disconnected.
 - Improve emterpreter sleep support.
 - Optimize code generation when multiple consecutive bitshifts are present.
 - Optimize redundant stack save and restores, and memcpy/memsets.
 - Full list of changes:
    - Emscripten: https://github.com/emscripten-core/emscripten/compare/1.29.10...1.29.11
    - Emscripten-LLVM: https://github.com/emscripten-core/emscripten-fastcomp/compare/1.29.10...1.29.11
    - Emscripten-Clang: no changes.

v1.29.10: 2/19/2015
-------------------
 - Add a warning message when generating code that has a very large number of
   variables, which optimization flags could remove.
 - Improve support for SIMD casts and special loads.
 - Fix the process return code when using EMCONFIGURE_JS=1.
 - Improved the error message in abort().
 - Fix main loop handling during emterpreter sync save/load.
 - Handle emscripten_async_call and friends during sleep, by pausing all
   safeSet*() operations.
 - Add support for Google WTF when building with --tracing.
 - Improve emterpreter stability with fuzzing.
 - Add an option to load the memory initializer file from a typed array (#3187)
 - Remove linker warning message when linking to -lm, since Emscripten includes
   musl that implements the math libraries built-in.
 - Add support for SDL_WM_SetCaption(), which calls to Module['setWindowTitle'],
   or if not present, sets the web page title. (#3192)
 - Full list of changes:
    - Emscripten: https://github.com/emscripten-core/emscripten/compare/1.29.9...1.29.10
    - Emscripten-LLVM: https://github.com/emscripten-core/emscripten-fastcomp/compare/1.29.9...1.29.10
    - Emscripten-Clang: no changes.

v1.29.9: 2/9/2015
-------------------
 - Documented FORCE_ALIGNED_MEMORY to be no longer supported.
 - Fixes issues with native optimizer handling of "if () else {}" statements.
   (#3129)
 - Improved cross-browser support for EMSCRIPTEN_FULLSCREEN_FILTERING_NEAREST.
   (#3165)
 - Added new linker option --profiling-funcs, which generates output that is
   otherwise minified, except that function names are kept intact, for use in
   profilers and getting descriptive call stacks.
 - The Module object is no longer written in global scope. (#3167)
 - Added new emscripten_idb_* API. (#3169)
 - Added new function emscripten_wget_data().
 - Add support for GL_RED with GLES3/WebGL2. (#3176)
 - Added basic WebVR support. (#3177)
 - Full list of changes:
    - Emscripten: https://github.com/emscripten-core/emscripten/compare/1.29.8...1.29.9
    - Emscripten-LLVM: no changes.
    - Emscripten-Clang: no changes.

v1.29.8: 1/31/2015
-------------------
 - Fix a temp file leak with emterpreter. (#3156)
 - Fix a typo that broke glBlitFramebuffer. (#3159)
 - Added scandir() and alphasort() from musl. (#3161)
 - Add a warning if multiple .a files with same basename are being linked
   together. (#2619)
 - Full list of changes:
    - Emscripten: https://github.com/emscripten-core/emscripten/compare/1.29.7...1.29.8
    - Emscripten-LLVM: https://github.com/emscripten-core/emscripten-fastcomp/compare/1.29.7...1.29.8
    - Emscripten-Clang: no changes.

v1.29.7: 1/28/2015
-------------------
 - Fixed an issue with backwards compatibility in emscripten-ports. (#3144)
 - Warn on duplicate entries in archives. (#2619)
 - Removed the MAX_SETJMPS limitation to improve setjmp/longjpmp support.
   (#3151)
 - Improve the native optimizer to not emit empty if clauses in some cases.
   (#3154)
 - Optimize Math.clz32, Math.min, NaN, and inf handling in asm.js.
 - Full list of changes:
    - Emscripten: https://github.com/emscripten-core/emscripten/compare/1.29.6...1.29.7
    - Emscripten-LLVM: https://github.com/emscripten-core/emscripten-fastcomp/compare/1.29.6...1.29.7
    - Emscripten-Clang: no changes.

v1.29.6: 1/23/2015
-------------------
 - Fixed an issue where calling glGen*() when the GL context was lost might
   throw a JS exception, instead a GL_INVALID_OPERATION is now recorded.
 - Improve label handling in native optimizer.
 - Full list of changes:
    - Emscripten: https://github.com/emscripten-core/emscripten/compare/1.29.5...1.29.6
    - Emscripten-LLVM: no changes.
    - Emscripten-Clang: no changes.

v1.29.5: 1/23/2015
-------------------
 - Enable compiling source files with the extension ".c++".
 - Enable versioning of the emscripten ports so that older Emscripten versions
   can keep using older versions of the ports (#3144)
 - Added a whitelist option to emterpreter, a linker flag of form -s
   EMTERPRETIFY_WHITELIST=["symbol1","symbol2"]. (#3129)
 - Improved emscripten_get_pointerlock_status() to always fill the output
   structure even when pointer lock is not supported.
 - Added an environment variable EMCC_NO_OPT_SORT=0/1 option to configure
   whether the generated output should have the functions sorted by length,
   useful for debugging.
 - Added new tool tools/merge_pair.py which allows bisecting differences between
   two output files to find discrepancies.
 - Improved parsing in cashew.
 - Improved output message from emconfigure and emmake when inputs are unexpected.
 - Added built-in asm handler for LLVM fabs operation.
 - Full list of changes:
    - Emscripten: https://github.com/emscripten-core/emscripten/compare/1.29.4...1.29.5
    - Emscripten-LLVM: https://github.com/emscripten-core/emscripten-fastcomp/compare/1.29.4...1.29.5
    - Emscripten-Clang: no changes.

v1.29.4: 1/21/2015
-------------------
 - Added new C <-> JS string marshalling functions asciiToString(),
   stringToAscii(), UTF8ToString(), stringToUTF8() that can be used to copy
   strings across the JS and C boundaries. (#2363)
 - Added new functions lengthBytesUTF8(), lengthBytesUTF16() and
   lengthBytesUTF32() to allow computing the byte lengths of strings in
   different encodings. (#2363)
 - Upgraded SDL2 port to version 4.
 - Add support for saving the emterpreter stack when there are functions
   returning a value on the stack (#3129)
 - Notice async state in emterpreter trampolines (#3129)
 - Optimize SDL1 pixel copying to the screen.
 - Fixed an issue with emterpreter parsing. (#3141)
 - Fixed an issue with native optimizer and -s PPRECISE_F32=1.
 - Full list of changes:
    - Emscripten: https://github.com/emscripten-core/emscripten/compare/1.29.3...1.29.4
    - Emscripten-LLVM: https://github.com/emscripten-core/emscripten-fastcomp/compare/1.29.3...1.29.4
    - Emscripten-Clang: no changes.

v1.29.3: 1/16/2015
-------------------
 - Fixed a bug with OpenGL context initialization enableExtensionsByDefault. (#3135)
 - Fixed an issue with nested if parsing in native optimizer.
 - Full list of changes:
    - Emscripten: https://github.com/emscripten-core/emscripten/compare/1.29.2...1.29.3
    - Emscripten-LLVM: no changes.
    - Emscripten-Clang: no changes.

v1.29.2: 1/16/2015
-------------------
 - Fixed an issue with embind compilation in LLVM 3.5.
 - Fixed an issue with SDL audio queueing stability, which would queue audio too
   eagerly and cause stutter in some applications (#3122, #3124)
 - Enabled native JS optimizer to be built automatically on Windows, requires
   VS2012 or VS2013.
 - Improve error message to reflect the fact that DLOPEN_SUPPORT is currently
   not available (#2365)
 - Improve SIMD load and store support.
 - Upgraded SDL2 port to version 3.
 - Fix a bug with native JS optimizer and braces in nested ifs.
 - Improved emterpreter support.
 - Fixed LLVM 3.5 to build with Visual Studio on Windows (emscripten-fastcomp #61)
 - Full list of changes:
    - Emscripten: https://github.com/emscripten-core/emscripten/compare/1.29.1...1.29.2
    - Emscripten-LLVM: https://github.com/emscripten-core/emscripten-fastcomp/compare/1.29.1...1.29.2
    - Emscripten-Clang: no changes.

v1.29.1: 1/7/2015
-------------------
 - Migrated to upstream PNaCl LLVM+Clang 3.5 from the previous 3.4.
 - Full list of changes:
    - Emscripten: https://github.com/emscripten-core/emscripten/compare/1.29.0...1.29.1
    - Emscripten-LLVM: https://github.com/emscripten-core/emscripten-fastcomp/compare/1.29.0...1.29.1
    - Emscripten-Clang: https://github.com/emscripten-core/emscripten-fastcomp-clang/compare/1.29.0...1.29.1

v1.29.0: 1/7/2015
-------------------
 - Full list of changes:
    - Emscripten: https://github.com/emscripten-core/emscripten/compare/1.28.3...1.29.0
    - Emscripten-LLVM: https://github.com/emscripten-core/emscripten-fastcomp/compare/1.28.3...1.29.0
    - Emscripten-Clang: no changes.

v1.28.3: 1/4/2015
-------------------
 - embuilder.py tool
 - Many fixes for native optimizer on Windows
 - Perform LLVM LTO in a separate invocation of opt, so that it does not mix
   with legalization and other stuff we do at link time
 - Full list of changes:
    - Emscripten: https://github.com/emscripten-core/emscripten/compare/1.28.2...1.28.3
    - Emscripten-LLVM: https://github.com/emscripten-core/emscripten-fastcomp/compare/1.28.2...1.28.3
    - Emscripten-Clang: https://github.com/emscripten-core/emscripten-fastcomp-clang/compare/1.28.2...1.28.3

v1.28.2: 12/17/2014
-------------------
 - Enable native optimizer by default
 - Disable slow2asm legacy testing (asm.js mode in pre-fastcomp)
 - Full list of changes:
    - Emscripten: https://github.com/emscripten-core/emscripten/compare/1.28.1...1.28.2
    - Emscripten-LLVM: https://github.com/emscripten-core/emscripten-fastcomp/compare/1.28.1...1.28.2
    - Emscripten-Clang: no changes.

v1.28.1: 12/15/2014
-------------------
 - Use a lot more MUSL math functions
 - Full list of changes:
    - Emscripten: https://github.com/emscripten-core/emscripten/compare/1.28.0...1.28.1
    - Emscripten-LLVM: https://github.com/emscripten-core/emscripten-fastcomp/compare/1.28.0...1.28.1
    - Emscripten-Clang: no changes.

v1.28.0: 12/12/2014
-------------------
 - Full list of changes:
    - Emscripten: https://github.com/emscripten-core/emscripten/compare/1.27.2...1.28.0
    - Emscripten-LLVM: https://github.com/emscripten-core/emscripten-fastcomp/compare/1.27.2...1.28.0
    - Emscripten-Clang: no changes.

v1.27.2: 12/10/2014
-------------------
 - Added more complete support for SSE1 SIMD intrinsics API. (#2792)
 - Fixed an issue with glTexImage2D on GL_LUMINANCE + GL_FLOAT textures. (#3039)
 - Use the cashew asm.js parser in native optimizer.
 - Fixed issues with IE when running closure minified pages. (#3012)
 - Enabled asm.js validation for SIMD compilation.
 - Full list of changes:
    - Emscripten: https://github.com/emscripten-core/emscripten/compare/1.27.1...1.27.2
    - Emscripten-LLVM: https://github.com/emscripten-core/emscripten-fastcomp/compare/1.27.1...1.27.2
    - Emscripten-Clang: no changes.

v1.27.1: 11/20/2014
-------------------
 - Migrated to upstream PNaCl LLVM+Clang 3.4 from the previous 3.3.
 - Added a FindOpenGL.cmake to support find_package() for OpenGL in CMake scripts.
 - Full list of changes:
    - Emscripten: https://github.com/emscripten-core/emscripten/compare/1.27.0...1.27.1
    - Emscripten-LLVM: https://github.com/emscripten-core/emscripten-fastcomp/compare/1.27.0...1.27.1
    - Emscripten-Clang: https://github.com/emscripten-core/emscripten-fastcomp-clang/compare/1.27.0...1.27.1

v1.27.0: 11/20/2014
-------------------
 - Added new work in progress option -s NATIVE_OPTIMIZER=1 that migrates
   optimizer code from JS to C++ for better performance.
 - Fixed an embind issue when compiling with closure (#2974)
 - Fixed an embind issue with unique_ptr (#2979)
 - Fixed a bug with new GL context initialization in proxy to worker mode.
 - Fixed an issue where GL context event handlers would leak after a GL context
   has been freed.
 - Optimized embind operation in Chrome by avoiding using Function.prototype.bind().
 - Full list of changes:
    - Emscripten: https://github.com/emscripten-core/emscripten/compare/1.26.1...1.27.0
    - Emscripten-LLVM: https://github.com/emscripten-core/emscripten-fastcomp/compare/1.26.1...1.27.0
    - Emscripten-Clang: no changes.

v1.26.1: 11/7/2014
------------------
 - Fixed emscripten::val handle for special js values (#2930)
 - Implemented SDL 1.2 SDL_SetClipRect / SDL_GetClipRect (#2931)
 - Added support for building zlib from Emscripten Ports with linker flag -s USE_ZLIB=1.
 - Improved experimental GLES3 support.
 - Fixed issues with llseek (#2945)
 - Enable using emscripten_get_now() in web workers (#2953)
 - Added stricter input data validation in GL code.
 - Added new HTML5 C API for managing fullscreen mode transitions to resolve
   cross-browser issue #2556 (#2975)
 - Fixed an issue with using structs in va_args (#2923)
 - Full list of changes:
    - Emscripten: https://github.com/emscripten-core/emscripten/compare/1.26.0...1.26.1
    - Emscripten-LLVM: https://github.com/emscripten-core/emscripten-fastcomp/compare/1.26.0...1.26.1
    - Emscripten-Clang: https://github.com/emscripten-core/emscripten-fastcomp-clang/compare/1.26.0...1.26.1

v1.26.0: 10/29/2014
-------------------
 - Fixed an issue where emar would forward --em-config to llvm-ar (#2886)
 - Added a new "emterpreter" feature that allows running Emscripten compiled
   code in interpreted form until asm.js compilation is ready (-s
   EMTERPRETIFY=1).
    - For more information, see
      https://groups.google.com/d/msg/emscripten-discuss/vhaPL9kULxk/_eD2G06eucwJ
 - Added new "Emscripten Ports" architecture that enables building SDL2 with -s
   USE_SDL=2 command line flag.
 - Added support for SDL 1.2 SDL_CreateRGBSurfaceFrom() function.
 - Improved experimental SIMD support.
 - Use only minimum necessary digits to print floating point literals in
   generated JS code for smaller code output.
 - Full list of changes:
    - Emscripten: https://github.com/emscripten-core/emscripten/compare/1.25.2...1.26.0
    - Emscripten-LLVM: https://github.com/emscripten-core/emscripten-fastcomp/compare/1.25.2...1.26.0
    - Emscripten-Clang: no changes.

v1.25.2: 10/16/2014
-------------------
 - Fixed a bug in tmpfile() function not allocating the mode argument correctly.
 - Fixed a bug with handling empty files in IDBFS (#2845)
 - Added an implementation of the utimes() function (#2845)
 - Added experimental WebGL 2.0 support with the linker flag -s USE_WEBGL2=1.
   (#2873)
 - Fixed a UnboundTypeError occurring in embind (#2875)
 - Fixed an error "IndexSizeError: Index or size is negative or greater than the
   allowed amount" being thrown by Emscripten SDL 1.2 surface blit code. (#2879)
 - Fixed a JS minifier issue that generated "x--y from x - -y" (#2869)
 - Added a new emcc command line flag "--cache <dir>" to control the location of
   the Emscripten cache directory (#2816)
 - Implemented SDL_ConvertSurface() and added support for SDL_SRCALPHA in
   SDL_SetAlpha (#2871)
 - Fixed issues with the GL library handling of invalid input values.
 - Optimized SDL copyIndexedColorData function (#2890)
 - Implemented GLES3 emulation for glMapBufferRange() for upcoming WebGL 2
   support, using the -s FULL_ES3=1 linker option.
 - Fixed a bug where setting up and cancelling the main loop multiple times
   would stack up the main loop to be called too frequently (#2839)
 - Introduced a new API emscripten_set_main_loop_timing() for managing the
   Emscripten main loop calling frequency (#2839)
 - Added new optimization flags SDL.discardOnLock and SDL.opaqueFrontBuffer to
   Emscripten SDL 1.2 SDL_LockSurface() and SDL_UnlockSurface() (#2870)
 - Fixed a bug with glfwGetProcAddress().
 - Added option to customize GLOBAL_BASE (the starting address of global
   variables in the Emscripten HEAP).
 - Added the ability to register mouseover and mouseout events from the HTML5
   API.
 - Improved experimental SIMD support.
 - Full list of changes:
    - Emscripten: https://github.com/emscripten-core/emscripten/compare/1.25.1...1.25.2
    - Emscripten-LLVM: no changes.
    - Emscripten-Clang: no changes.

v1.25.1: 10/1/2014
------------------
 - Updated heap resize support code when -s ALLOW_MEMORY_GROWTH=1 is defined.
 - Updated libc++ to new version from upstream svn revision 218372, 2014-09-24.
 - Fixed a bug where building on Windows might generate output JS files with
   incorrect syntax (emscripten-fastcomp #52)
 - Improved experimental SIMD support.
 - Full list of changes:
    - Emscripten: https://github.com/emscripten-core/emscripten/compare/1.25.0...1.25.1
    - Emscripten-LLVM: https://github.com/emscripten-core/emscripten-fastcomp/compare/1.25.0...1.25.1
    - Emscripten-Clang: no changes.


v1.25.0: 9/30/2014
------------------
 - Fixed a warning message with -s EXPORTED_FUNCTIONS.
 - Full list of changes:
    - Emscripten: https://github.com/emscripten-core/emscripten/compare/1.24.1...1.25.0
    - Emscripten-LLVM: no changes.
    - Emscripten-Clang: no changes.

v1.24.1: 9/27/2014
------------------
 - Fixed issues with the tmpnam and tmpfile functions (#2797, 2798)
 - Fixed CMake package find code to not search any system directories, because
   Emscripten is a cross-compiler.
 - Improved support for the proposed solution for heap resizing.
 - Fixed an issue where one could not run a main loop without having first a GL
   context created when -s FULL_ES2 or -s LEGACY_GL_EMULATION were set.
 - For compatibility, Emscripten will no longer warn about missing library files
   for -lGL, -lGLU and -lglut libraries, since Emscripten provides the
   implementation for these without having to explicitly link to anything.
 - Added support for readonly (const) attributes and automatically call
   Pointer_stringify on DOMStrings in WebIDL.
 - Improved SIMD support for the experimental Ecmascript SIMD spec.
 - Added support for GLFW 3.0.
 - Added new Emscripten HTML 5 functions emscripten_set_mouseenter_callback()
   and emscripten_set_mouseleave_callback().
 - Emscripten now recognizes an environment variable
   EMCC_JSOPT_BLACKLIST=a,b,c,d which can be used to force-disable Emscripten to
   skip running specific JS optimization passes. This is intended as a debugging
   aid to help zoom in on JS optimizer bugs when compiling with -O1 and greater.
   (#2819)
 - Fixed a bug where Module['TOTAL_STACK'] was ignored (#2837).
 - Improved SIMD support for the experimental Ecmascript SIMD spec. Preliminary asm.js validation.
 - Full list of changes:
    - Emscripten: https://github.com/emscripten-core/emscripten/compare/1.24.0...1.24.1
    - Emscripten-LLVM: https://github.com/emscripten-core/emscripten-fastcomp/compare/1.24.0...1.24.1
    - Emscripten-Clang: no changes.

v1.24.0: 9/16/2014
------------------
 - Renamed the earlier Module.locateFilePackage() to Module.locateFile() added
   in v1.22.2 to better reflect its extended usage.
 - Improved exceptions support with exception_ptr.
 - Fixed a bug where restoring files from IDBFS would not preserve their file modes.
 - Fixed and issue where one could not pass a null pointer to strftime() function.
 - Improved SIMD support for the experimental Ecmascript SIMD spec.
 - Full list of changes:
    - Emscripten: https://github.com/emscripten-core/emscripten/compare/1.23.5...1.24.0
    - Emscripten-LLVM: https://github.com/emscripten-core/emscripten-fastcomp/compare/1.23.5...1.24.0
    - Emscripten-Clang: no changes.

v1.23.5: 9/12/2014
------------------
 - Added new functions emscripten_get_device_pixel_ratio(),
   emscripten_set_canvas_css_size() and emscripten_get_canvas_css_size() which
   allow handling High DPI options from C code.
 - Fixed bugs with timzone-related functions in the JS-implemented C standard
   library.
 - Implemented clock_gettime(CLOCK_MONOTONIC) and added a new function
   emscripten_get_now_is_monotonic() to query whether the JS-provided timer is
   monotonic or not.
 - Fixed an issue where the user could not pass --llvm-opts=xxx when also
   specifying --llvm-lto=2.
 - Renamed the linker option -profiling to --profiling for consistency. The old
   form is still supported.
 - Formalized the set of valid characters to be used in files passed to the
   file_packager.py (#2765).
 - Implemented SDL function SDL_BlitScaled.
 - Fixed a bug with right modifier keys in SDL.
 - Full list of changes:
    - Emscripten: https://github.com/emscripten-core/emscripten/compare/1.23.4...1.23.5
    - Emscripten-LLVM: no changes.
    - Emscripten-Clang: no changes.

v1.23.4: 9/7/2014
------------------
 - Implemented new targetX and targetY fields for native HTML5 mouse and touch
   events (#2751)
 - Improved SIMD support for the experimental Ecmascript SIMD spec.
 - Full list of changes:
    - Emscripten: https://github.com/emscripten-core/emscripten/compare/1.23.3...1.23.4
    - Emscripten-LLVM: https://github.com/emscripten-core/emscripten-fastcomp/compare/1.23.3...1.23.4
    - Emscripten-Clang: no changes.

v1.23.3: 9/7/2014
------------------
 - Removed the scons-tools SCons build system as unused.
 - Fixed an issue where applications could not handle WebGL context creation
   failures gracefully.
 - Fixed a bug where the stringToC function in ccall/cwrap might not allocate
   enough space to hold unicode strings.
 - Removed CMake from attempting to link to library -ldl when building projects,
   by unsetting CMAKE_DL_LIBS.
 - Fixed a bug where write_sockaddr might return undefined data in its output
   structure.
 - Added a new _experimental_ -s POINTER_MASKING=1 linker option that might help
   JS VMs to optimize asm.js code.
 - Added first version of a memory tracing API to profile memory usage in
   Emscripten applications.
 - Added functions glob and globfree from musl regex library.
 - Improved SIMD support for the experimental Ecmascript SIMD spec.
 - Full list of changes:
    - Emscripten: https://github.com/emscripten-core/emscripten/compare/1.23.2...1.23.3
    - Emscripten-LLVM: https://github.com/emscripten-core/emscripten-fastcomp/compare/1.23.2...1.23.3
    - Emscripten-Clang: no changes.

v1.23.2: 9/2/2014
------------------
 - Adjusted the process and group ids reported by the stub library functions to
   be closer to native unix values.
 - Set stack to be aligned to 16 bytes. (#2721)
 - Fixed a compiler error "unresolved symbol:
   __cxa_decrement_exception_refcount" (#2715)
 - Added a new warning message that instructs that building .so, .dll and .dylib
   files is not actually supported, and is faked for compatibility reasons for
   existing build chains. (#2562)
 - Fixed problems with SDL mouse scrolling (#2643)
 - Implemented OpenAL function alSourceRewind.
 - Removed several old header files from the Emscripten repository that had been
   included for emulation purposes (zlib.h, png.h, tiff.h, tiffio.h), but their
   implementation is not included.
 - Work around an issue in d8 with binary file reading that broke e.g. printf
   when running in d8. (#2731)
 - Rigidified the semantics of Module.preRun and Module.postRun: These must
   always be JS arrays, single functions are not allowed (#2729)
 - Improved compiler warning diagnostics when generating output that will not
   validate as asm.js (#2737)
 - Updated to latest emrun version to enable support for passing arguments with
   hyphens to the program. (#2742)
 - Added Bessel math functions of the first kind  (j0, j1, jn) from musl.
 - Improved SIMD support for the experimental Ecmascript SIMD spec.
 - Full list of changes:
    - Emscripten: https://github.com/emscripten-core/emscripten/compare/1.23.1...1.23.2
    - Emscripten-LLVM: https://github.com/emscripten-core/emscripten-fastcomp/compare/1.23.1...1.23.2
    - Emscripten-Clang: no changes.

v1.23.1: 8/26/2014
------------------
 - Add support for the Chrome variant of the Gamepad API.
 - Updates to SIMD.js support.
 - Implemented glutSetCursor function.
 - Added new link-time options -s NO_FILESYSTEM=1 and -s NO_BROWSER=1 to enable
   reducing output file sizes when those functionalities are not necessary.
 - Added a new option --closure 2 to allow running closure even on the asm.js output.
 - Fixed a regression bug that broke the use of
   emscripten_set_socket_error_callback() in emscripten.h
 - Removed the support for old discontinued Mozilla Audio Data API in src/library_sdl.js.
 - Removed the support for using Web Audio ScriptProcessorNode to stream audio.
 - Improved SDL audio streaming by using the main rAF() callback instead of a
   separate setTimeout() callback to schedule the audio data.
 - Deprecated compiling without typed arrays support.
 - Migrated to using musl PRNG functions. Fixes reported bugs about the quality of randomness (#2341)
 - Improved SIMD support for the experimental Ecmascript SIMD spec.
 - Full list of changes:
    - Emscripten: https://github.com/emscripten-core/emscripten/compare/1.23.0...1.23.1
    - Emscripten-LLVM: https://github.com/emscripten-core/emscripten-fastcomp/compare/1.23.0...1.23.1
    - Emscripten-Clang: no changes.

v1.23.0: 8/21/2014
------------------
 - Added support for array attributes in WebIDL bindings.
 - Allow cloning pointers that are scheduled for deletion in embind, and add
   support for null in embind_repr().
 - Fixed possible issues with rounding and flooring operations.
 - Full list of changes:
    - Emscripten: https://github.com/emscripten-core/emscripten/compare/1.22.2...1.23.0
    - Emscripten-LLVM: no changes.
    - Emscripten-Clang: no changes.

v1.22.2: 8/19/2014
------------------
 - Adds stack overflow checks when building with the link flag -s ASSERTIONS=1.
 - Fix an issue where EM_ASM was not usable with closure when closure removed
   the Module object (#2639)
 - The locale "POSIX" is now recognized (#2636)
 - Fixed a problem with embind on IE11.
 - Added OpenAL functions alSource3i, alListener3f, alGetEnumValue and
   alSpeedOfSound and also recognize ALC_MAX_AUXILIARY_SENDS.
 - Fixed an issue where emcc would create .o files in the current directory when
   compiling multiple code files simultaneously (#2644)
 - The -s PROXY_TO_WORKER1= option now looks for a GET option "?noProxy" in the
   page URL to select at startup time whether proxying should be on or off.
 - Added new functions emscripten_yield, emscripten_coroutine_create and
   emscripten_coroutine_next which implement coroutines when building with the
   -s ASYNCIFY=1 option.
 - Optimized the size of intermediate generated .o files by omitting LLVM debug
   info from them when not needed. (#2657)
 - Fixed WebSocket connection URLs to allow a port number in them, e.g.
   "server:port/addr" (2610)
 - Added support for void* to the WebIDL binder, via the identifier VoidPtr.
 - Optimize emcc to not copy bitcode files around redundantly.
 - Fix stat() to correctly return ENOTDIR when expected (#2669).
 - Fixed issues with nested exception catching (#1714).
 - Increased the minimum size of the Emscripten HEAP to 64k instead of a previous 4k.
 - The {{{ cDefine('name') }}} macros now raise a compile-time error if the
   define name is not found, instead of hiding the error message inside the
   compiled output (#2672)
 - Fixed an issue where --emrun parameter was not compatible with the -s
   PROXY_TO_WORKER=1 option.
 - Improved WebGL support when compiling with the PROXY_TO_WORKER=1 option.
 - Fixed a regression issue with the handling of running dtors of classes that
   use virtual inheritance. (#2682)
 - Added an option Module.locateFilePackage() as a means to customize where data
   files are found in relative to the running page (#2680). NOTE: This parameter
   was later renamed to Module.locateFile() instead in release 1.24.0.
 - Fixed a bug where OpenAL sources would not properly delete.
 - Fixed a bug with upstream libc++ on std::map, std::multimap and
   std::unordered_map self-assignment
   (http://llvm.org/bugs/show_bug.cgi?id=18735)
 - Allow using __asm__ __volatile__("": : :"memory") as a compile-time
   reordering barrier (#2647)
 - Full list of changes:
    - Emscripten: https://github.com/emscripten-core/emscripten/compare/1.22.1...1.22.2
    - Emscripten-LLVM: https://github.com/emscripten-core/emscripten-fastcomp/compare/1.22.1...1.22.2
    - Emscripten-Clang: no changes.

v1.22.1: 8/7/2014
------------------
 - Added support for prefixing functions with '$' in JS libraries, in order to
   cause them not be prefixed with '_' when compiling.
 - Improved WebIDL compiler to support enums.
 - Fixed a bug with emscripten_force_exit() that would throw an exception (#2629).
 - Fixed setlocale() when setting a bad locale. (#2630)
 - Fixed a compiler miscompilation bug when optimizing loops. (#2626)
 - Fixed an issue with rethrowing an exception (#2627)
 - Fixed a bug where malloc()ing from JS code would leak memory if the C/C++
   side does not use malloc() (#2621)
 - Removed an unnecessary assert() in glReadPixels, and improved it to support
   more texture pixel types.
 - Fixed a bug with std::locale accepting unknown locale names (#2636)
 - Added support for WebIDL binder to work with Closure (#2620)
 - Added no-op SDL IMG_Quit() and TTF_Quit() symbols.
 - Migrated to building libcxx and libcxxapi with -Oz optimization flags.
 - Full list of changes:
    - Emscripten: https://github.com/emscripten-core/emscripten/compare/1.22.0...1.22.1
    - Emscripten-LLVM: no changes.
    - Emscripten-Clang: no changes.

v1.22.0: 8/5/2014
------------------
 - Added support to emrun to dump files to the local filesystem for debugging
   purposes.
 - Implemented emscripten_wget in ASYNCIFY mode.
 - Improved extension catching support (#2616)
 - Fixed .a link groups to also work when linking to bitcode. (#2568)
 - Full list of changes:
    - Emscripten: https://github.com/emscripten-core/emscripten/compare/1.21.10...1.22.0
    - Emscripten-LLVM: https://github.com/emscripten-core/emscripten-fastcomp/compare/1.21.10...1.22.0
    - Emscripten-Clang: no changes.

v1.21.10: 7/29/2014
-------------------
 - Fixed a Windows-specific issue where the generated output files might contain
   line endings of form \r\r\n. This caused browser debuggers to get confused
   with line numbers. (#2133)
 - Improved the node.js workaround introduced in v1.21.8.
 - Implemented new HTML5 API for direct WebGL context creation, emscripten_webgl_*().
 - Fixed a bug when loading in node.js and loaded by another module (#2586)
 - Full list of changes:
    - Emscripten: https://github.com/emscripten-core/emscripten/compare/1.21.9...1.21.10
    - Emscripten-LLVM: no changes.
    - Emscripten-Clang: no changes.

v1.21.9: 7/28/2014
------------------
 - Fixed issues with exception catching. (#2531)
 - Full list of changes:
    - Emscripten: https://github.com/emscripten-core/emscripten/compare/1.21.8...1.21.9
    - Emscripten-LLVM: no changes.
    - Emscripten-Clang: no changes.

v1.21.8: 7/28/2014
------------------
 - Fixed an issue when using --embed-file to embed very large files.
 - Worked around a Windows node.js bug where the compiler output might get cut
   off when the compilation ends in an error.
   (https://github.com/joyent/node/issues/1669)
 - Full list of changes:
    - Emscripten: https://github.com/emscripten-core/emscripten/compare/1.21.7...1.21.8
    - Emscripten-LLVM: https://github.com/emscripten-core/emscripten-fastcomp/compare/1.21.7...1.21.8
    - Emscripten-Clang: no changes.

v1.21.7: 7/25/2014
------------------
 - Added new environment varaible EMCC_ONLY_FORCED_STDLIBS which can be used to
   restrict to only linking to the chosen set of Emscripten-provided libraries.
   (See also EMCC_FORCE_STDLIBS)
 - Adjusted argv[0] and environment variables USER, HOME, LANG and _ to report a
   more convenient set of default values. (#2565)
 - Fixed an issue where the application could not use environ without also
   referring to getenv() (#2557)
 - Fixed an issue with IDBFS running in web workers.
 - Print out an error if IDBFS is used without IDB support.
 - Fixed calling Runtime.getFuncWrapper() when -s ALIASING_FUNCTION_POINTERS=1 (#2010)
 - Fixed an issue where deleting files during directory iteration would produce
   incorrect iteration results (#2528)
 - Fixed support for strftime with %z and %Z (#2570)
 - Fixed a bug with truncate() throwing an exception (#2572)
 - Improved the linker to generate warning messages if user specifies -s X=Y
   linker flags that do not exist (#2579)
 - Fixed an issue with creating read-only files (#2573)
 - Added first implementation for the ASYNCIFY option, which splits up
   synchronous blocking loops to asynchronous execution. For more information on
   this approach, see https://github.com/emscripten-core/emscripten/wiki/Asyncify
 - Full list of changes:
    - Emscripten: https://github.com/emscripten-core/emscripten/compare/1.21.6...1.21.7
    - Emscripten-LLVM: https://github.com/emscripten-core/emscripten-fastcomp/compare/1.21.6...1.21.7
    - Emscripten-Clang: no changes.

v1.21.6: 7/22/2014
------------------
 - Separated OpenAL AL and ALC errors to properly separate fields.
 - When using EGL to initialize a GL context, initialize a stencil buffer to the
   context as well, since proper EGL context choosing is not yet implemented.
 - Added new linker flag -s DEMANGLE_SUPPORT to choose whether to compile the
   application with libcxxabi-provided demangling support ___cxa_demangle().
 - Fixed a problem where calling stat() on a nonexisting file in the runtime VFS
   would result in an exception being thrown. (#2552)
 - When using the -v flag, no longer retain intermediate compilation files. To
   preserve the intermediate files, set the EMCC_DEBUG=1 environment variable.
   (#2538)
 - Added a new HTML setting Module.memoryInitializerPrefixURL which specifies a
   prefix for where the memory initializer file .mem.js should be loaded from
   (#2542)
 - Implemented eglReleaseThread to work according to spec.
 - Implemented a new function emscripten_force_exit() which immediately shuts
   down the C runtime.
 - Fixed a bug with exception handling that resulted in an error unresolved
   symbol: _ZTISt13bad_exception (#2560)
 - Full list of changes:
    - Emscripten: https://github.com/emscripten-core/emscripten/compare/1.21.5...1.21.6
    - Emscripten-LLVM: no changes.
    - Emscripten-Clang: no changes.

v1.21.5: 7/21/2014
------------------
 - Added support for glDrawBuffers with the WEBGL_draw_buffers extension.
 - Added stub implementation for eglReleaseThread.
 - Fixed a bug where passing -E to emcc used the system include headers instead
   of the built-in ones. (#2534)
 - Fixed the stacktrace() function to work on MSIE as well.
 - Removed the zlib.h header file from system include directory, since
   Emscripten does not provide an implementation of zlib built-in.
 - Added support for __cxa_bad_typeid (#2547)
 - Fixed an internal compiler crash with a certain pattern involving optimized
   builds and int64_t (#2539)
 - Fixed an issue with -s EXCEPTION_CATCHING_WHITELIST handling where an
   extension that was a substring of another might get erroneously handled.
 - Full list of changes:
    - Emscripten: https://github.com/emscripten-core/emscripten/compare/1.21.4...1.21.5
    - Emscripten-LLVM: https://github.com/emscripten-core/emscripten-fastcomp/compare/1.21.4...1.21.5
    - Emscripten-Clang: no changes.

v1.21.4: 7/17/2014
------------------
 - Implemented the getsockopt() function.
 - Added new event callback functions emscripten_set_socket_xx_callback() that
   allow listening to WebSocket events in an asynchronous manner.
 - Greatly improved CMake support, now various forms of configure-time test
   builds are supported, and the default extension is set to ".js"
 - Prohibit the virtual filesystem from creating files with name '.' or '..' at
   runtime.
 - Have runtime mkdir() function call normalize the path to be created before
   creation.
 - Fixed an issue with omitting the third paramter in cwrap() call (#2511).
 - Fixed an issue where mouse event handling would throw an exception if the
   page did not contain a canvas object.
 - Fixed a GL initialization problem when user has extended Array with custom
   functions (#2514)
 - Added new compiler defines __EMSCRIPTEN_major__, __EMSCRIPTEN_minor__ and
   __EMSCRIPTEN_tiny__ which communicate the compiler version major.minor.tiny
   to compiled applications (#2343)
 - Fixed a bug where emrun did not properly capture the exit code when exit
   runtime via not calling exit().
 - Fixed an error message when symlinkin invalid filenams at runtime.
 - Fixed a bug in EGL context creation that parsed the input context creation
   parameters with wrong terminator.
 - Improved ffdb.py to be smarter when to attempt port forwarding to connect to
   a FFOS device DevTools port.
 - Implemented strsignal() function (#2532)
 - Full list of changes:
    - Emscripten: https://github.com/emscripten-core/emscripten/compare/1.21.3...1.21.4
    - Emscripten-LLVM: no changes.
    - Emscripten-Clang: no changes.

v1.21.3: 7/10/2014
------------------
 - Added implementations for SDL function SDL_AudioQuit and SDL_VideoQuit.
 - Fix an issue with the optimizeShifts optimization enabled in previous version.
 - Fixed the -s RELOOPER command line parameter to work.
 - Fixed a bug where building the system libc migt result in a compiler deadlock
   on Windows.
 - Removed emcc from trying to link in .dll files as static libraries on
   Windows.
 - Added support for GL_HALF_FLOAT_OES.
 - Fixed a bug where emcmake did not work on Windows.
 - Use multithreaded compilation to build libc.
 - Fixed an issue where the GL interop library could throw an exception in an
   error condition, instead of raising a GL error.
 - Full list of changes:
    - Emscripten: https://github.com/emscripten-core/emscripten/compare/1.21.2...1.21.3
    - Emscripten-LLVM: no changes.
    - Emscripten-Clang: no changes.

v1.21.2: 7/5/2014
------------------
 - Improved the checks that detect that code is run only while the runtime is
   initialized.
 - The memory initializer file (.mem.js) is now emitted by default when
   compiling with at least -O2 optimization level.
 - Fixed a performance issue where built-in math functions (Math.sqrt, etc.)
   took a slightly slower path (#2484).
 - Added support for the ffs libc function.
 - Re-enabled optimizeShifts optimization when not compiling for asm.js (#2481)
 - Full list of changes:
    - Emscripten: https://github.com/emscripten-core/emscripten/compare/1.21.1...1.21.2
    - Emscripten-LLVM: no changes.
    - Emscripten-Clang: no changes.

v1.21.1: 7/3/2014
------------------
 - Fixed an issue where wrong python interpreter could get invoked on Windows
   when both native and cygwin python were installed.
 - Updated musl from version 0.9.13 to version 1.0.3.
 - Full list of changes:
    - Emscripten: https://github.com/emscripten-core/emscripten/compare/1.21.0...1.21.1
    - Emscripten-LLVM: no changes.
    - Emscripten-Clang: no changes.

v1.21.0: 7/2/2014
------------------
 - Enable memory init files (.mem) by default in optimized builds (-O2+), as if
   --memory-init-file 1  is specified. This makes the default behavior on
   optimized builds emit smaller and faster-to-load code, but does require that
   you ship both a .js and a .mem file (if you prefer not to, can use
   --memory-init-file 1  ).
 - Implemented new SDL 1.2 functions SDL_GetRGB, SDL_GetRGBA and SDL_putenv.
 - Added support for /dev/random, /dev/urandom and C++11 std::random_device,
   which will use cryptographically secure random api if available. (#2447)
 - Added support for CMake find_path() directive.
 - Added support for std::unique_ptr in embind.
 - Improved Windows support for ffdb.py.
 - Implemented the clip_rect structure for created SDL surfaces.
 - Fixed a regression with SDL touch events (#2466)
 - Added support for C++11 std::thread::hardware_concurrency which backs to
   navigator.hardwareConcurrency. See
   http://wiki.whatwg.org/wiki/Navigator_HW_Concurrency (#2456)
 - Optimized embind code generation with constexprs.
 - Enabled the use of Runtime.add&removeFunction when closure minification is
   active (#2446)
 - Implemented support for accessing WebGL when building via the proxy to worker
   architecture.
 - Full list of changes:
    - Emscripten: https://github.com/emscripten-core/emscripten/compare/1.20.0...1.21.0
    - Emscripten-LLVM: no changes.
    - Emscripten-Clang: no changes.

v1.20.0: 6/13/2014
------------------
 - Optimize in-memory virtual filesystem performance when serialized to an IndexedDB.
 - Fixed memcpy regression with ta0 and ta1 modes.
 - Fixed an issue with line numbers being messed up when generating source maps (#2410)
 - Fixed an ffdb logging bug that could cause it to drop messages if they were
   being received too fast. Added support getting memory and system descriptions
   with ffdb.
 - Added a new extension to SDL "emscripten_SDL_SetEventHandler()" which enabled
   application to perform SDL event handling inside a JS event handler to
   overcome browser security restrictions. (#2417)
 - Full list of changes:
    - Emscripten: https://github.com/emscripten-core/emscripten/compare/1.19.2...1.20.0
    - Emscripten-LLVM: no changes.
    - Emscripten-Clang: no changes.

v1.19.2: 6/9/2014
------------------
 - Updated CMake support for response file handling.
 - Fixed issues with glfwGetProcAddress and glfwSetWindowSizeCallback.
 - Fixed an issue with regexes that caused issues on IE11 runtime (#2400)
 - Added a new functions emscripten_get_preloaded_image_data() and
   emscripten_get_preloaded_image_data_from_FILE() to obtain pixel data of
   preloaded images.
 - Greatly improved ffdb capabilities to operate a FFOS device.
 - Fixed a Windows-specific bug where the user temp directory was littered with
   temporary .rsp files that did not get cleaned up.
 - Improved SIMD support.
 - Full list of changes:
    - Emscripten: https://github.com/emscripten-core/emscripten/compare/1.19.1...1.19.2
    - Emscripten-LLVM: https://github.com/emscripten-core/emscripten-fastcomp/compare/1.19.1...1.19.2
    - Emscripten-Clang: no changes.

v1.19.1: 6/3/2014
------------------
 - Migrate to using musl sscanf and sprintf and the family that writes to
   memory, and not directly to the filesystem.
 - Improve the error messages from -s SAFE_HEAP_ACCESS=1 runtime checks.
 - Added new linker flag -s NO_DYNAMIC_EXECUTION=1 which removes the use of
   eval() and new Function() in the generated output. For more information, see
   "Eval and related functions are disabled" in
   https://developer.chrome.com/extensions/contentSecurityPolicy .
 - Fixed a compiler issue when very large double constants are present. (#2392)
 - Full list of changes:
    - Emscripten: https://github.com/emscripten-core/emscripten/compare/1.19.0...1.19.1
    - Emscripten-LLVM: no changes.
    - Emscripten-Clang: no changes.

v1.19.0: 5/29/2014
------------------
 - Added an error message to signal that linkable modules are not supported in fastcomp.
 - Fixed a miscompilation issue that resulted in an error "SyntaxError: invalid
   increment operand" and a statement +(+0) being generated (#2314)
 - Make optimized compiler output smaller by running the shell code through
   uglify when not using closure.
 - Fixed a crash in SDL audio loading code introduced in v1.18.3
 - Fixed an issue where glTex(Sub)Image2D might throw an exception on error,
   instead of setting glGetError().
 - Added new typedefs emscripten_align1_short, emscripten_align{1/2}_int,
   emscripten_align{1/2}_float and emscripten_align{1/2/4}_double to ease
   signaling the compiler that unaligned data is present. (#2378)
 - Fixed an embind issue with refcount tracking on smart pointers.
 - Full list of changes:
    - Emscripten: https://github.com/emscripten-core/emscripten/compare/1.18.4...1.19.0
    - Emscripten-LLVM: https://github.com/emscripten-core/emscripten-fastcomp/compare/1.18.4...1.19.0
    - Emscripten-Clang: no changes.

v1.18.4: 5/27/2014
------------------
 - Fixed error message on unsupported linking options (#2365)
 - Updated embind to latest version from IMVU upstream.
 - Fixed an issue where source maps did not load properly in Firefox.
 - Added a more descriptive error message to fastcomp when MAX_SETJMPS limit is
   violated. (#2379)
 - Full list of changes:
    - Emscripten: https://github.com/emscripten-core/emscripten/compare/1.18.3...1.18.4
    - Emscripten-LLVM: https://github.com/emscripten-core/emscripten-fastcomp/compare/1.18.3...1.18.4
    - Emscripten-Clang: no changes.

v1.18.3: 5/21/2014
------------------
 - Added support to emcc command line for "archive groups": -Wl,--start-group
   and -Wl,--end-group
 - Greatly optimized ccall and cwrap implementations.
 - Added new support for SDL_Mix backend to use WebAudio to play back audio clips.
 - Fixed a registerizeHarder issue with elimination of conditional expressions.
 - Migrated single-character standard C functions (islower, tolower, and the
   family) to use musl implementations.
 - Updated relooper to not optimize out breaks if it causes excessive nesting.
 - Full list of changes:
    - Emscripten: https://github.com/emscripten-core/emscripten/compare/1.18.2...1.18.3
    - Emscripten-LLVM: https://github.com/emscripten-core/emscripten-fastcomp/compare/1.18.2...1.18.3
    - Emscripten-Clang: no changes.

v1.18.2: 5/19/2014
------------------
 - Fixed a problem which blocked user applications from handling WebGL context
   loss events themselves.
 - Added a new HTML5 api function emscripten_is_webgl_context_lost() which
   allows polling for context loss in addition to receiving events.
 - Improved async wget progress events to work better across browsers.
 - Improved WebIDL binder support.
 - Added new typeof() function to emscripten::val.
 - Added support for SDL window events SDL_WINDOWEVENT_FOCUS_GAINED,
   SDL_WINDOWEVENT_FOCUS_LOST, SDL_WINDOWEVENT_SHOWN, SDL_WINDOWEVENT_HIDDEN.
 - Fixed a compiler miscompilation on unsigned i1 bitcasts (#2350)
 - Fixed a compiler bug where doubles in varargs might not get 8-byte aligned (#2358)
 - Full list of changes:
    - Emscripten: https://github.com/emscripten-core/emscripten/compare/1.18.1...1.18.2
    - Emscripten-LLVM: https://github.com/emscripten-core/emscripten-fastcomp/compare/1.18.1...1.18.2
    - Emscripten-Clang: no changes.

v1.18.1: 5/12/2014
------------------
 - Fixed an issue where the mouse wheel scroll did not work with SDL.
 - Fixed an issue with emscripten_async_wget, which undesirably expected that
   the string pointer passed to it stayed alive for the duration of the
   operation (#2349)
 - Emscripten now issues a warning message when the EXPORTED_FUNCTIONS list
   contains invalid symbol names (#2338)
 - Full list of changes:
    - Emscripten: https://github.com/emscripten-core/emscripten/compare/1.18.0...1.18.1
    - Emscripten-LLVM: no changes.
    - Emscripten-Clang: no changes.

v1.18.0: 5/10/2014
------------------
 - Enable support for low-level C<->JS interop to marshall 64 bit integers from
   C to JS.
 - Fixed an issue that caused some programs to immediately run out of memory
   "(cannot enlarge memory arrays)" at startup. (#2334)
 - Fixed a crash issue with generated touch events that didn't correspond to a real touch.
 - Full list of changes:
    - Emscripten: https://github.com/emscripten-core/emscripten/compare/1.17.0...1.18.0
    - Emscripten-LLVM: https://github.com/emscripten-core/emscripten-fastcomp/compare/1.17.0...1.18.0
    - Emscripten-Clang: no changes.

v1.17.0: 5/6/2014
------------------
 - Enabled asm.js compilation and -s PRECISE_F32 support when using embind.
 - Improved relooper to emit switches in many-entried blocks.
 - Fixed a GLFW bug where mouse wheel direction was reversed.
 - Fixed glfwGetKey to work even when no callback is registered with
   glfwGetKeyCallback (#1320)
 - Added a new tool 'webidl_binder' that generates C <-> JS interop code from
   WebIDL descriptions.
 - Fix emscripten compilation to work on pages that don't contain a HTML canvas.
 - Added a new error message to default shell when an uncaught exception is thrown.
 - Improved error diagnostics reported by -s SAFE_HEAP=1.
 - Added support for registering callbacks hook to VFS file open, write, move,
   close and delete.
 - Added embind support to std::basic_string<unsigned char>
 - By default, the C runtime will no longer exit after returning from main()
   when safeSetTimeout() or safeSetInterval() is used.
 - Fixed an issue with sscanf formatting (#2322)
 - Fixed an issue where precompiled headers were given a wrong output filename (#2320)
 - Enabled registerizeHarder optimization pass to work when outlining is enabled.
 - Fixed an issue with strptime month handling (#2324)
 - Added an initial implementation of a new tool 'ffdb' which can be used to
   operate a Firefox OS phone from the command line.
 - Fixed a compiler crash on assertion failure '!contains(BranchesOut, Target)'
   (emscripten-fastcomp #32)
 - Added a new ABI to Clang that targets Emscripten specifically. Stop aligning
   member functions to save some space in the function table array.
 - Full list of changes:
    - Emscripten: https://github.com/emscripten-core/emscripten/compare/1.16.0...1.17.0
    - Emscripten-LLVM: https://github.com/emscripten-core/emscripten-fastcomp/compare/1.16.0...1.17.0
    - Emscripten-Clang: https://github.com/emscripten-core/emscripten-fastcomp-clang/compare/1.16.0...1.17.0

v1.16.0: 4/16/2014
------------------
 - Removed browser warnings message in VFS library about replacing __proto__ performance issue.
 - Full list of changes:
    - Emscripten: https://github.com/emscripten-core/emscripten/compare/1.15.1...1.16.0
    - Emscripten-LLVM: no changes.
    - Emscripten-Clang: https://github.com/emscripten-core/emscripten-fastcomp-clang/compare/1.15.1...1.16.0

v1.15.1: 4/15/2014
------------------
 - Added support for SDL2 touch api.
 - Added new user-controllable emdind-related define #define
   EMSCRIPTEN_HAS_UNBOUND_TYPE_NAMES, which allows optimizing embind for minimal
   size when std::type_info is not needed.
 - Fixed issues with CMake support where CMAKE_AR and CMAKE_RANLIB were not
   accessible from CMakeLists.txt files.
 - Full list of changes:
    - Emscripten: https://github.com/emscripten-core/emscripten/compare/1.15.0...1.15.1
    - Emscripten-LLVM: no changes.
    - Emscripten-Clang: no changes.

v1.15.0: 4/11/2014
------------------
 - Fix outlining feature for functions that return a double (#2278)
 - Added support for C++11 atomic constructs (#2273)
 - Adjusted stdout and stderr stream behavior in the default shell.html to
   always print out to both web page text log box, and the browser console.
 - Fixed an issue with loop variable optimization.
 - Full list of changes:
    - Emscripten: https://github.com/emscripten-core/emscripten/compare/1.14.1...1.15.0
    - Emscripten-LLVM: https://github.com/emscripten-core/emscripten-fastcomp/compare/1.14.1...1.15.0
    - Emscripten-Clang: https://github.com/emscripten-core/emscripten-fastcomp-clang/compare/1.14.1...1.15.0

v1.14.1: 4/8/2014
------------------
 - Added new command line utility 'emcmake', which can be used to call
   emconfigure for cmake.
 - Added a new emcc command line parameter '--valid-abspath', which allows
   selectively suppressing warning messages that occur when using absolute path
   names in include and link directories.
 - Added a new emcc linker command line parameter '--emit-symbol-map', which
   will save a map file between minified global names and the original function
   names.
 - Fixed an issue with --default-object-ext not always working properly.
 - Added optimizations to eliminate redundant loop variables and redundant
   self-assignments.
 - Migrated several libc functions to use compiled code from musl instead of
   handwritten JS implementations.
 - Improved embind support.
 - Renamed the EM_ASM_() macro to the form EM_ASM_ARGS().
 - Fixed mouse button ordering issue in glfw.
 - Fixed an issue when creating a path name that ends in a slash (#2258, #2263)
 - Full list of changes:
    - Emscripten: https://github.com/emscripten-core/emscripten/compare/1.14.0...1.14.1
    - Emscripten-LLVM: https://github.com/emscripten-core/emscripten-fastcomp/compare/1.14.0...1.14.1
    - Emscripten-Clang: no changes.

v1.14.0: 3/25/2014
------------------
 - Added new emcc linker command line option '-profiling', which defaults JS
   code generation options suited for benchmarking and profiling purposes.
 - Implemented the EGL function eglWaitGL().
 - Fixed an issue with the HTML5 API that caused the HTML5 event listener unregistration to fail.
 - Fixed issues with numpad keys in SDL support library.
 - Added a new JS optimizer pass 'simplifyIfs', which is run when -s
   SIMPLIFY_IFS=1 link flag is set and -g is not specified. This pass merges
   multiple nested if()s together into single comparisons, where possible.
 - Removed false positive messages on missing internal "emscripten_xxx" symbols at link stage.
 - Updated to latest relooper version.
 - Full list of changes:
    - Emscripten: https://github.com/emscripten-core/emscripten/compare/1.13.2...1.14.0
    - Emscripten-LLVM: https://github.com/emscripten-core/emscripten-fastcomp/compare/1.13.2...1.14.0
    - Emscripten-Clang: no changes.

v1.13.2: 3/15/2014
------------------
 - Fixed issues with SDL audio on Safari.
 - Fixed issues with HTML5 API mouse scroll events on Safari.
 - Fixed issues with HTML5 fullscreen requests in IE11.
 - Enabled support for emscripten_get_callstack on IE10+.
 - Fixed issues with Closure symbol minification.
 - Further improved em_asm()-related error messages.
 - Updated to latest relooper version.
 - Full list of changes:
    - Emscripten: https://github.com/emscripten-core/emscripten/compare/1.13.1...1.13.2
    - Emscripten-LLVM: https://github.com/emscripten-core/emscripten-fastcomp/compare/1.13.1...1.13.2
    - Emscripten-Clang: no changes.

v1.13.1: 3/10/2014
------------------
 - Disallow C implicit function declarations by making it an error instead of a
   warning by default. These will not work with Emscripten, due to strict
   Emscripten signature requirements when calling function pointers (#2175).
 - Allow transitioning to full screen from SDL as a response to mouse press
   events.
 - Fixed a bug in previous 1.13.0 release that broke fullscreen transitioning
   from working.
 - Fixed emscripten/html5.h to be used in C source files.
 - Fix an issue where extraneous system libraries would get included in the
   generated output (#2191).
 - Added a new function emscripten_async_wget2_data() that allows reading from
   an XMLHTTPRequest directly into memory while supporting advanced features.
 - Fixed esc key code in GLFW.
 - Added new emscripten_debugger() intrinsic function, which calls into JS
   "debugger;" statement to break into a JS debugger.
 - Fixed varargs function call alignment of doubles to 8 bytes.
 - Switched to using default function local stack alignment to 16 bytes to be SIMD-friendly.
 - Improved error messages when user code has a syntax error in em_asm() statements.
 - Switched to using a new custom LLVM datalayout format for Emscripten. See
   https://github.com/emscripten-core/emscripten-fastcomp/commit/65405351ba0b32a8658c65940e0b65ceb2601ad4
 - Optimized function local stack space to use fewer temporary JS variables.
 - Full list of changes:
    - Emscripten: https://github.com/emscripten-core/emscripten/compare/1.13.0...1.13.1
    - Emscripten-LLVM: https://github.com/emscripten-core/emscripten-fastcomp/compare/1.13.0...1.13.1
    - Emscripten-Clang: https://github.com/emscripten-core/emscripten-fastcomp-clang/compare/1.13.0...1.13.1

v1.13.0: 3/3/2014
------------------
 - Fixed the deprecated source mapping syntax warning.
 - Fixed a buffer overflow issue in emscripten_get_callstack (#2171).
 - Added support for -Os (optimize for size) and -Oz (aggressively optimize for
   size) arguments to emcc.
 - Fixed a typo that broko the call signature of glCompressedTexSubImage2D()
   function (#2173).
 - Added new browser fullscreen resize logic that always retains aspect ratio
   and adds support for IE11.
 - Improve debug messaging with bad function pointer calls when -s ASSERTIONS=2
   is set.
 - Full list of changes: https://github.com/emscripten-core/emscripten/compare/1.12.3...1.13.0

v1.12.3: 2/27/2014
------------------
 - Fixed alcOpenDevice on Safari.
 - Improved the warning message on missing symbols to not show false positives (#2154).
 - Improved EmscriptenFullscreenChangeEvent HTML5 API structure to return
   information about HTML element and screen sizes for convenience.
 - Full list of changes: https://github.com/emscripten-core/emscripten/compare/1.12.2...1.12.3

v1.12.2: 2/25/2014
------------------
 - Added better warning message if Emscripten, LLVM and Clang versions don't match.
 - Introduced the asmjs-unknown-emscripten target triple that allows
   specializing LLVM codegen for Emscripten purposes.
 - Full list of changes: https://github.com/emscripten-core/emscripten/compare/1.12.1...1.12.2

v1.12.1: 2/25/2014
------------------
 - TURNED ON FASTCOMP BY DEFAULT. This means that you will need to migrate to
   fastcomp-clang build. Either use an Emscripten SDK distribution, or to build
   manually, see
   http://kripken.github.io/emscripten-site/docs/building_from_source/LLVM-Backend.html
   for info.
 - Migrate to requiring Clang 3.3 instead of Clang 3.2. The fastcomp-clang
   repository by Emscripten is based on Clang 3.3.
 - Deprecated old Emscripten libgc implementation.
 - asm.js will now be always enabled, even in -O0 builds in fastcomp.
 - Remove support for -s RUNTIME_TYPE_INFO, which is unsupported in fastcomp.
 - Added a new "powered by Emscripten" logo.
 - Updated default shell.html graphical layout.
 - Added new macro EM_ASM_, which allows sending values to JS without returning anything.
 - Deprecated the jcache compiler option. It should not be needed anymore.
 - Added support for fetching callstack column information in Firefox 30 in emscripten_get_callstack.
 - Fix issues with missing exceptions-related symbols in fastcomp.
 - Full list of changes: https://github.com/emscripten-core/emscripten/compare/1.12.0...1.12.1

v1.12.0: 2/22/2014
------------------
 - Improved the runtime abort error message when calling an invalid function
   pointer if compiled with -s ASSERTIONS=1 and 2. This allows the developer to
   better deduce errors with bad function pointers or function pointers casted
   and invoked via a wrong signature.
 - Added a new api function emscripten_set_main_loop_arg, which allows passing a
   userData pointer that will be carried via the function call, useful for
   object-oriented encapsulation purposes (#2114).
 - Fixed CMake MinSizeRel configuration type to actually optimize for minimal size with -Os.
 - Added support for GLES2 VAO extension OES_vertex_array_object for browsers that support it.
 - Fix issues with emscripten/html5.f when compiled with the SAFE_HEAP option.
 - Full list of changes: https://github.com/emscripten-core/emscripten/compare/1.11.1...1.12.0

v1.11.1: 2/19/2014
------------------
 - Improved eglSwapBuffers to be spec-conformant.
 - Fixed an issue with asm.js validation and va_args (#2120).
 - Fixed asm.js validation issues found with fuzzing.
 - Added new link-time compiler flag -s RETAIN_COMPILER_SETTINGS=1, which
   enables a runtime API for querying which Emscripten settings were used to
   compile the file.
 - Full list of changes: https://github.com/emscripten-core/emscripten/compare/1.11.0...1.11.1

v1.11.0: 2/14/2014
------------------
 - Implemented some new SDL library functions.
 - Renamed standard file descriptors to have handles 0, 1 and 2 rather than 1, 2
   and 3 to coincide with unix numbering.
 - Improved embind support with smart pointers and mixins.
 - Improved the registerization -O3 optimization pass around switch-case constructs.
 - Upper-case files with suffix .C are now also recognized (#2109).
 - Fixed an issue with glGetTexParameter (#2112).
 - Improved exceptions support in fastcomp.
 - Added new linker option -s NO_EXIT_RUNTIME=1, which can be used to set a
   default value for the Module["noExitRuntime"] parameter at compile-time.
 - Improved SDL audio buffer queueing when the sample rate matches the native
   web audio graph sample rate.
 - Added an optimization that removes redundant Math.frounds in -O3.
 - Improved the default shell.html file.
 - Full list of changes: https://github.com/emscripten-core/emscripten/compare/1.10.4...1.11.0

v1.10.4: 2/10/2014
------------------
 - Added support for legacy GL emulation in fastcomp.
 - Deprecated the --split-js compiler option. This is not supported in fastcomp.
 - Full list of changes: https://github.com/emscripten-core/emscripten/compare/1.10.3...1.10.4

v1.10.3: 2/9/2014
------------------
 - Work on supporting GL/EGL GetProcAddress.
 - Fixed issues with shared lib linking support.
 - Full list of changes: https://github.com/emscripten-core/emscripten/compare/1.10.2...1.10.3

v1.10.2: 2/7/2014
------------------
 - Added basic FS unmount support.
 - Improved screen orientation lock API to return a success code.
 - Added PRECISE_F32 support to fastcomp.
 - Fixed issues in fastcomp related to special floating point literal
   serialization.
 - Improved SDL audio buffer queueing.
 - Added new link-time option -s WARN_UNALIGNED=1 to fastcomp to report compiler
   warnings about generated unaligned memory accesses, which can hurt
   performance.
 - Optimized libc strcmp and memcmp with the implementations from musl libc.
 - Optimized libc memcpy and memset to back to native code for large buffer sizes.
 - Full list of changes: https://github.com/emscripten-core/emscripten/compare/1.10.1...1.10.2

v1.10.1: 1/31/2014
------------------
 - Improve srand() and rand() to be seedable and use a Linear Congruential
   Generator (LCG) for the rng generation for performance.
 - Improved OpenAL library support.
 - Full list of changes: https://github.com/emscripten-core/emscripten/compare/1.10.0...1.10.1

v1.10.0: 1/29/2014
------------------
 - Improved C++ exception handling.
 - Improved OpenAL library support.
 - Fixed an issue where loading side modules could try to allocate from sealed
   heap (#2060).
 - Fixed safe heap issues (2068).
 - Added new EM_ASM variants that return a value but do not receive any inputs
   (#2070).
 - Add support for simultaneously using setjmp and C++ exceptions in fastcomp.
 - Full list of changes: https://github.com/emscripten-core/emscripten/compare/1.9.5...1.10.0

v1.9.5: 1/25/2014
------------------
 - Added a spinner logo to default html shell.
 - Full list of changes: https://github.com/emscripten-core/emscripten/compare/1.9.4...1.9.5

v1.9.4: 1/24/2014
------------------
 - Add support for Ninja and Eclipse+Ninja builds with Emscripten+CMake.
 - Fixed regressions with GL emulation.
 - Added support for #if !X in .js library preprocessor.
 - Make the syntax EM_ASM("code"); not silently fail. Note that the proper form
   is EM_ASM(code); without double-quotes.
 - Optimize generated code size by minifying loop labels as well.
 - Revised the -O3 optimization level to mean "safe, but very slow optimizations
   on top of -O2", instead of the old meaning "unsafe optimizations". Using -O3
   will now only do safe optimizations, but can be very slow compared to -O2.
 - Implemented a new registerization optimization pass that does extra variable
   elimination in -O3 and later to reduce the number of local variables in
   functions.
 - Implemented a new emscripten/html5.h interface that exposes common HTML5 APIs
   directly to C code without having to handwrite JS wrappers.
 - Improved error messages reported on user-written .js libraries containing
   syntax errors (#2033).
 - Fixed glBufferData() function call signature with null data pointer.
 - Added new option Module['filePackagePrefixURL'] that allows customizing the
   URL where the VFS package is loaded from.
 - Implemented glGetTexEnviv and glGetTexEnvfv in GL emulation mode.
 - Optimized the size of large memory initializer sections.
 - Fixed issues with the safe heap compilation option.
 - Full list of changes: https://github.com/emscripten-core/emscripten/compare/1.9.3...1.9.4

v1.9.3: 1/17/2014
------------------
 - re-merge split blocks in multiples
 - Full list of changes: https://github.com/emscripten-core/emscripten/compare/1.9.2...1.9.3

v1.9.2: 1/16/2014
------------------
 - Full list of changes: https://github.com/emscripten-core/emscripten/compare/1.9.1...1.9.2

v1.9.1: 1/16/2014
------------------
 - Optimize desktop GL fixed function pipeline emulation texture load
   instruction counts when GL_COMBINE is used.
 - fix Math_floor coercion in unrecommended codegen modes
 - Full list of changes: https://github.com/emscripten-core/emscripten/compare/1.9.0...1.9.1

v1.9.0: 1/16/2014
------------------
 - Full list of changes: https://github.com/emscripten-core/emscripten/compare/1.8.14...1.9.0

v1.8.14: 1/15/2014
------------------
 - add musl fputws and fix vswprintf.
 - Full list of changes: https://github.com/emscripten-core/emscripten/compare/1.8.13...1.8.14

v1.8.13: 1/15/2014
------------------
 - remove musl use of fwritex
 - Full list of changes: https://github.com/emscripten-core/emscripten/compare/1.8.12...1.8.13

v1.8.12: 1/15/2014
------------------
 - Added new GLEW 1.10.0 emulation support.
 - Fixed an issue where the runtime could start more than once when run in a
   browser (#1992)
 - Fix a regression in wprintf.
 - Full list of changes: https://github.com/emscripten-core/emscripten/compare/1.8.11...1.8.12

v1.8.11: 1/15/2014
------------------
 - Full list of changes: https://github.com/emscripten-core/emscripten/compare/1.8.10...1.8.11

v1.8.10: 1/14/2014
------------------
 - Update libc implementation from musl libc.
 - Full list of changes: https://github.com/emscripten-core/emscripten/compare/1.8.9...1.8.10

v1.8.9: 1/14/2014
------------------
 - add fputwc, which enables wprintf.
 - Full list of changes: https://github.com/emscripten-core/emscripten/compare/1.8.8...1.8.9

v1.8.8: 1/14/2014
------------------
 - Update to latest libcxx and libcxxabi libraries.
 - Fix handling of floating point negative zero (#1898)
 - Fixed a memory leak in relooper in previous release.
 - Fixed an issue in previous release with VBO handling in GL optimizations.
 - Full list of changes: https://github.com/emscripten-core/emscripten/compare/1.8.7...1.8.8

v1.8.7: 1/13/2014
------------------
 - Added support to numpad keycodes in glut support library.
 - Fix SIMD support with fastcomp.
 - Fixed a compiler error 'ran out of names' that could occur with too many
   minified symbol names.
 - Work around webkit imul bug https://bugs.webkit.org/show_bug.cgi?id=126345
   (#1991)
 - Optimized desktop GL fixed function pipeline emulation path for better
   performance.
 - Added support for exceptions when building with fastcomp.
 - Fix and issue where the run() function could be called multiple times at
   startup (#1992)
 - Removed a relooper limitation with fixed buffer size.
 - Full list of changes: https://github.com/emscripten-core/emscripten/compare/1.8.6...1.8.7

v1.8.6: 1/8/2014
------------------
 - Added support for the libuuid library, see http://linux.die.net/man/3/libuuid.
 - Fixed .js file preprocessor to preprocess recursively (#1984).
 - Fixed a compiler codegen issue related to overflow arithmetic (#1975)
 - Added new link-time optimization flag -s AGGRESSIVE_VARIABLE_ELIMINATION=1
   that enables the aggressiveVariableElimination js optimizer pass, which tries
   to remove temporary variables in generated JS code at the expense of code
   size.
 - Full list of changes: https://github.com/emscripten-core/emscripten/compare/1.8.5...1.8.6

v1.8.5: 1/7/2014
------------------
 - Fixed compiler issues when used with LLVM 3.4.
 - Full list of changes: https://github.com/emscripten-core/emscripten/compare/1.8.4...1.8.5

v1.8.4: 1/6/2014
------------------
 - Added support to Return and Backspace keys to glut
 - Fixed compiler issues when used with LLVM 3.4.
 - Full list of changes: https://github.com/emscripten-core/emscripten/compare/1.8.3...1.8.4

v1.8.3: 1/5/2014
------------------
 - Improved SDL and page scroll pos handling support for IE10 and IE11.
 - Optimized SDL_UnlockSurface performance.
 - Full list of changes: https://github.com/emscripten-core/emscripten/compare/1.8.2...1.8.3

v1.8.2: 1/4/2014
------------------
 - Fixed glGetFramebufferAttachmentParameteriv and an issue with glGetXXX when
   the returned value was null.
 - Full list of changes: https://github.com/emscripten-core/emscripten/compare/1.8.1...1.8.2

v1.8.1: 1/3/2014
------------------
 - Added support for WebGL hardware instancing extension.
 - Improved fastcomp native LLVM backend support.
 - Added support for #include filename.js to JS libraries.
 - Deprecated --compression emcc command line parameter that manually compressed
   output JS files, due to performance issues. Instead, it is best to rely on
   the web server to serve compressed JS files.
 - Full list of changes: https://github.com/emscripten-core/emscripten/compare/1.8.0...1.8.1

v1.8.0: 12/28/2013
------------------
 - Fix two issues with function outliner and relooper.
 - Full list of changes: https://github.com/emscripten-core/emscripten/compare/1.7.9...1.8.0

v1.7.9: 12/27/2013
------------------
 - Added new command line parameter --em-config that allows specifying a custom
   location for the .emscripten configuration file.
 - Reintroduced relaxed asm.js heap sizes, which no longer need to be power of
   2, but a multiple of 16MB is sufficient.
 - Added emrun command line tool that allows launching .html pages from command
   line on desktop and Android as if they were native applications. See
   https://groups.google.com/forum/#!topic/emscripten-discuss/t2juu3q1H8E . Adds
   --emrun compiler link flag.
 - Began initial work on the "fastcomp" compiler toolchain, a rewrite of the
   previous JS LLVM AST parsing and codegen via a native LLVM backend.
 - Added --exclude-file command line flag to emcc and a matching --exclude
   command line flag to file packager, which allows specifying files and
   directories that should be excluded while packaging a VFS data blob.
 - Improved GLES2 and EGL support libraries to be more spec-conformant.
 - Optimized legacy GL emulation code path. Added new GL_FFP_ONLY optimization
   path to fixed function pipeline emulation.
 - Added new core functions emscripten_log() and emscripten_get_callstack() that
   allow printing out log messages with demangled and source-mapped callstack
   information.
 - Improved BSD Sockets support. Implemented getprotobyname() for BSD Sockets library.
 - Fixed issues with simd support.
 - Various bugfixes: #1573, #1846, #1886, #1908, #1918, #1930, #1931, #1942, #1948, ..
 - Full list of changes: https://github.com/emscripten-core/emscripten/compare/1.7.8...1.7.9

v1.7.8: 11/19/2013
------------------
 - Fixed an issue with -MMD compilation parameter.
 - Added EM_ASM_INT() and EM_ASM_DOUBLE() macros. For more information, read
   https://groups.google.com/forum/#!topic/emscripten-discuss/BFGTJPCgO6Y .
 - Fixed --split parameter to also work on Windows.
 - Fixed issues with BSD sockets accept() call.
 - Full list of changes: https://github.com/emscripten-core/emscripten/compare/1.7.7...1.7.8

v1.7.7: 11/16/2013
------------------
 - Improve SDL audio buffer queue timing support.
 - Improved default precision of clock_gettime even when not using CLOCK_REALTIME.
 - Optimize and fix issues with LLVM IR processing.
 - Full list of changes: https://github.com/emscripten-core/emscripten/compare/1.7.6...1.7.7

v1.7.6: 11/15/2013
------------------
 - Added regex implementation from musl libc.
 - The command line parameter -s DEAD_FUNCTIONS=[] can now be used to explicitly
   kill functions coming from built-in library_xx.js.
 - Improved EGL support and GLES2 spec conformance.
 - Reverted -s TOTAL_MEMORY=x to require pow2 values, instead of the relaxed
   'multiples of 16MB'. This is because the relaxed rule is released only in
   Firefox 26 which is currently in Beta and ships on the week of December 10th
   (currently in Beta). As of writing, current stable Firefox 25 does not yet
   support these.
 - Adjusted the default linker behavior to warn about all missing symbols,
   instead of silently ignoring them. Use -s WARN_ON_UNDEFINED_SYMBOLS=0 to
   suppress these warnings if necessary.
 - Full list of changes: https://github.com/emscripten-core/emscripten/compare/1.7.5...1.7.6

v1.7.5: 11/13/2013
------------------
 - Fix issues with the built-in C++ function name demangler.
 - Full list of changes: https://github.com/emscripten-core/emscripten/compare/1.7.4...1.7.5

v1.7.4: 11/12/2013
------------------
 - Fixed issues with BSD sockets code and SDL joystick implementation.
 - Full list of changes: https://github.com/emscripten-core/emscripten/compare/1.7.3...1.7.4

v1.7.3: 11/12/2013
------------------
 - Added support for generating single-precision floating point instructions.
    - For more information, read
      https://blog.mozilla.org/javascript/2013/11/07/efficient-float32-arithmetic-in-javascript/
 - Made GLES2 support library more spec-conformant by throwing fewer exceptions
   on errors. Be sure to build with -s GL_ASSERTIONS=1, remember to use
   glGetError() and check the browser console to best detect WebGL rendering
   errors.
 - Converted return value of emscripten_get_now() from float to double, to not
   lose precision in the function call.
 - Added support for joysticks in SDL via the Gamepad API
 - Full list of changes: https://github.com/emscripten-core/emscripten/compare/1.7.2...1.7.3

v1.7.2: 11/9/2013
------------------
 - The compiler now always generates a .js file that contains the generated
   source code even when compiling to a .html file.
    - Read https://groups.google.com/forum/#!topic/emscripten-discuss/EuHMwqdSsEs
 - Implemented depth+stencil buffer choosing behavior in GLUT, SDL and GLFW.
 - Fixed memory leaks generated by glGetString and eglGetString.
 - Greatly optimized startup times when virtual filesystems with a large amount
   of files in them.
 - Added some support for SIMD generated by LLVM.
 - Fixed some mappings with SDL keyboard codes.
 - Added a new command line parameter --no-heap-copy to compiler and file
   packager that can be used to optimize VFS memory usage at startup.
 - Updated libcxx to revision 194185, 2013-11-07.
 - Improvements to various library support.
 - Full list of changes: https://github.com/emscripten-core/emscripten/compare/1.7.1...1.7.2

v1.7.1: 10/24/2013
------------------
 - Remove old call to Runtime.warn in file packager code
 - Fix bug with parsing of empty types.
 - Full list of changes: https://github.com/emscripten-core/emscripten/compare/1.7.0...1.7.1

v1.7.0: 10/23/2013
------------------
 - Adds mouse wheel events support in GLUT library.
 - Adds support for a new link parameter -s CASE_INSENSITIVE_VFS=1 to enable
   Emscripten virtual filesystem to search files ignoring case.
 - *Numerous* optimizations in both compilation and runtime stages.
 - Remove unnecessary whitespace, compact postSets function, and other
   optimizations in compilation output to save on generated file size.
 - Fixes float parsing from negative zero.
 - Removes the -s EMIT_GENERATED_FUNCTIONS link parameter as unneeded.
 - Fixes an issue where updating subranges of GL uniform arrays was not
   possible.
 - asm.js heap size (-s TOTAL_MEMORY=x) no longer needs to be a power of 2. As a
   relaxed rule, choosing any multiple of 16MB is now possible.
 - O1 optimization no longer runs the 'simplifyExpressions' optimization pass.
   This is to improve build iteration times when using -O1. Use -O2 to run that
   pass.
 - EM_ASM() can now be used even when compiling to asm.js.
 - All currently specified non-debugging-related WebGL 1 extensions are now
   enabled by default on startup, no need to ctx.getExtension() manually to
   enable them.
 - Improve readability of uncaught JavaScript exceptions that are thrown all the
   way up to the web console by printing out the stack trace of where the throw
   occurred.
 - Fix an issue when renaming a directory to a subdirectory.
 - Several compiler stability fixes.
 - Adds a JavaScript implementation of cxa_demangle function for demangling call
   stack traces at runtime for easier debugging.
 - GL context MSAA antialising is now DISABLED by default, to make the GL
   behavior consistent with desktop usage.
 - Added support to SDL, GLUT and GLFW libraries to specify MSAA on/off at startup.
 - Implemented glColor4ubv in GL emulation mode.
 - Fix an issue with LLVM keyword __attribute__ ((__constructor__)) (#1155).
 - Fix an issue with va_args and -s UNALIGNED_MEMORY=1 (#1705).
 - Add initial support code for LLVM SIMD constructs and a JavaScript SIMD
   polyfill implementation from
   https://github.com/johnmccutchan/ecmascript_simd/ .
 - Fixed support for node.js native filesystem API NODEFS on Windows.
 - Optimize application startup times of Emscripten-compiled programs by
   enabling the virtual filesystem XHR and asm.js compilation to proceed in
   parallel when opening a page.
 - Full list of changes: https://github.com/emscripten-core/emscripten/compare/1.6.4...1.7.0

v1.6.4: 9/30/2013
------------------
 - Implements a new preprocessor tool for preparsing C struct definitions
   (#1554), useful for Emscripten support library implementors.
 - Fix parsing issue with sscanf (#1668).
 - Improved the responsiveness of compiler print output on Windows.
 - Improved compilation times at link stage.
 - Added support for new "NODEFS" filesystem that directly accesses files on the
   native filesystem. Only usable with node.js when compiling to JS.
 - Added support for new IDBFS filesystem for accessing files in IndexedDB storage (#1601.
 - Full list of changes: https://github.com/emscripten-core/emscripten/compare/1.6.3...1.6.4

v1.6.3: 9/26/2013
------------------
 - Emscripten CMake toolchain now generates archive files with .a suffix when
   project target type is static library, instead of generatic .bc files
   (#1648).
 - Adds iconv library from the musl project to implement wide functions in C
   library (#1670).
 - Full list of changes:
   https://github.com/emscripten-core/emscripten/compare/1.6.2...1.6.3

v1.6.2: 9/25/2013
------------------
 - Added support for dprintf() function (#1250).
 - Fixes several compiler stability issues (#1637, #1166, #1661, #1651 and more).
 - Enables support for WEBGL_depth_texture.
 - Adds support for new link flag -s GL_ASSERTIONS=1 which can be used to add
   extra validation layer to the Emscripten GL library to catch code issues.
 - Adds support to Web Audio API in SDL audio backend so that SDL audio now
   works in Chrome and new Opera as well.
 - Fixes an alpha blending issue with SDL_SetAlpha.
 - Implemented locale-related code in C library.
 - Full list of changes: https://github.com/emscripten-core/emscripten/compare/1.6.1...1.6.2

v1.6.1: 9/22/2013
------------------
 - Several optimizations to compiler link stage.
 - Full list of changes: https://github.com/emscripten-core/emscripten/compare/1.6.0...1.6.1

v1.6.0: 9/21/2013
------------------
 - Enable support for %[] pattern in scanf.
 - Added dependency tracking support to linked .js files in CMake toolchain.
 - The hex prefix 0x is now properly handled in sscanf (#1632).
 - Simplify internal compiler operations by removing the internal framework.js.
 - Full list of changes: https://github.com/emscripten-core/emscripten/compare/1.5.9...1.6.0

v1.5.9: 9/15/2013
------------------
 - Add support for SDL_Delay in web workers.
 - Full list of changes: https://github.com/emscripten-core/emscripten/compare/1.5.8...1.5.9

v1.5.8: 9/14/2013
------------------
 - Add support for the GCC -E compiler flag.
 - Update Emscripten libc headers to musl-0.9.13.
 - Added new utility function emscripten_async_load_script() to asynchronously
   load a new .js script URL.
 - Full list of changes: https://github.com/emscripten-core/emscripten/compare/1.5.7...1.5.8

v1.5.7: 8/30/2013
------------------
 - The script tag in default shell.html is now marked 'async', which enables
   loading the JS script code asynchronously in Firefox without making the main
   thread unresponsive.
 - Implemented new utility function emscripten_get_canvas_size() which returns
   the current Module <canvas> element size in pixels.
 - Optimize code size in compiled side modules.
 - Optimize startup memory usage by avoiding unnecessary copying of VFS data at
   startup.
 - Add support for SDL_WM_ToggleFullScreen().
 - Add support for emscripten_get_now() when running in SpiderMonkey shell.
 - Added new environment variable EM_BUILD_VERBOSE=0,1,2,3 to set an extra
   compiler output verbosity level for debugging.
 - Added better support for dlopen() to simulate dynamic library loading in
   JavaScript.
 - Improved support for BSD sockets and networking.
 - Added new SOCKFS filesystem, which reads files via a network connection.
 - Avoid issues with long command line limitations in CMake toolchain by using
   response files.
 - Fix issues with client-side vertex data rendering in GL emulation mode.
 - Improved precision of clock_gettime().
 - Improve function outlining support.
 - Added support for using NMake generator with CMake toolchain.
 - Improved support for flexible arrays in structs (#1602).
 - Added ability to marshal UTF16 and UTF32 strings between C++ <-> JS code.
 - Added a new commandline tool validate_asms.py to help automating asm.js
   validation testing.
 - Improved stability with inline asm() syntax.
 - Updated libc headers to new version.
 - Full list of changes: https://github.com/emscripten-core/emscripten/compare/1.5.6...1.5.7

v1.5.6: 8/17/2013
------------------
 - Improved BSD sockets support.
 - Added touch events support to GLUT library.
 - Added new --js-opts=0/1 command line option to control whether JS optimizer
   is run or not.
 - Improved OpenAL support.
 - Added new command line tool tools/find_bigvars.py which can be used on an
   output file to detect large functions and needs for outlining.
 - Merged link flags -s FORCE_GL_EMULATION and -s DISABLE_GL_EMULATION to a
   single opt-in flag -s LEGACY_GL_EMULATION=0/1 to control whether GL emulation
   is active.
 - Improved SDL input support.
 - Several stability-related compiler fixes.
 - Fixed source mapping generation support on Windows.
 - Added back the EMSCRIPTEN_KEEPALIVE attribute qualifier to help prevent
   inlining and to retain symbols in output without dead code elimination
   occurring.
 - Fix issues when marshalling UTF8 strings between C<->JS.
 - Full list of changes: https://github.com/emscripten-core/emscripten/compare/1.5.5...1.5.6

v1.5.5: 8/9/2013
------------------
 - Update libcxx to revision 187959, 2013-08-08.
 - Full list of changes: https://github.com/emscripten-core/emscripten/compare/1.5.4...1.5.5

v1.5.4: 8/9/2013
------------------
 - Fixed multiple issues with C stdlib support.
 - Fix audio buffer queueing issues with OpenAL.
 - Improved BSD sockets support.
 - Added a new compile+link time command line option -Wno-warn-absolute-paths to
   hide the emscripten compiler warning when absolute paths are passed into the
   compiler.
 - Added new link flag -s STB_IMAGE=0/1 and integrate it to SDL image loading to
   enable synchronous image loading support with SDL.
 - Several improvements on function outlining support.
 - Fix issues with GLES2 interop support.
 - Full list of changes: https://github.com/emscripten-core/emscripten/compare/1.5.3...1.5.4

v1.5.3: 6/28/2013
------------------
 - Added new optimization level --llvm-lto 3 to run even more aggressive LTO
   optimizations.
 - Improve optimizations for libc and other libraries.
 - Full list of changes: https://github.com/emscripten-core/emscripten/compare/1.5.2...1.5.3

v1.5.2: 6/27/2013
------------------
 - Added support for generating source maps along the built application when -g
   is specified. This lets the browser show original .cpp sources when
   debugging.
 - GLUT and SDL improvements.
 - Added new link option -g<level> where level=0-4, which allows controlling
   various levels of debuggability added to the output.
 - Full list of changes: https://github.com/emscripten-core/emscripten/compare/1.5.1...1.5.2

v1.5.1: 6/22/2013
------------------
 - File packager now skips all directories and files starting with '.', and hidden files on Windows.
 - Fix issues with strnlen, memmove, LDBL_ constants, va_args, float.h, and others.
 - Full list of changes: https://github.com/emscripten-core/emscripten/compare/1.5.0...1.5.1

v1.5.0: 6/17/2013
------------------
 - Several compiler optimizations.
 - Improve SDL key events support.
 - Increase debug logging when specifying emcc -v.
 - Full list of changes: https://github.com/emscripten-core/emscripten/compare/1.4.9...1.5.0

v1.4.9: 6/8/2013
------------------
 - Several compiler optimizations.
 - Full list of changes: https://github.com/emscripten-core/emscripten/compare/1.4.8...1.4.9

v1.4.8: 6/6/2013
------------------
 - Add support for webrtc-based sockets.
 - Full list of changes: https://github.com/emscripten-core/emscripten/compare/1.4.7...1.4.8

v1.4.7: 6/2/2013
------------------
 - Remove more unneeded break and continue statements in relooper.
 - Full list of changes: https://github.com/emscripten-core/emscripten/compare/1.4.6...1.4.7

v1.4.6: 6/2/2013
------------------
 - Improve relooper code.
 - Full list of changes: https://github.com/emscripten-core/emscripten/compare/1.4.5...1.4.6

v1.4.5: 6/1/2013
------------------
 - Improve relooper code.
 - Full list of changes: https://github.com/emscripten-core/emscripten/compare/1.4.4...1.4.5

v1.4.4: 6/1/2013
------------------
 - Add support for symlinks in source files.
 - Fix various issues with SDL.
 - Added -s FORCE_ALIGNED_MEMORY=0/1 link time flag to control whether all loads
   and stores are assumed to be aligned.
 - Fix file packager to work with closure.
 - Major improvements to embind support, and optimizations.
 - Improve GL emulation.
 - Optimize VFS usage.
 - Allow emscripten to compile .m and .mm files.
 - Added new syntax --preload-file src@dst to file packager command line to
   allow placing source files to custom destinations in the FS.
 - Full list of changes: https://github.com/emscripten-core/emscripten/compare/1.4.3...1.4.4

v1.4.3: 5/8/2013
------------------
 - Fix issue with strcat.
 - Major embind improvements.
 - Switch to le32-unknown-nacl LLVM target triple as default build option
   instead of the old i386-pc-linux-gnu target triple.
 - Improve compiler logging behavior.
 - Full list of changes: https://github.com/emscripten-core/emscripten/compare/1.4.2...1.4.3

v1.4.2: 5/3/2013
------------------
 - Fix issues with le32-unknown-nacl LLVM target triple.
 - Add some GLEW support.
 - Full list of changes: https://github.com/emscripten-core/emscripten/compare/1.4.1...1.4.2

v1.4.1: 4/28/2013
------------------
 - Implement support for le32-unknown-nacl LLVM target triple.
 - Added new cmdline option -s ERROR_ON_UNDEFINED_SYMBOLS=0/1 to give
   compile-time error on undefined symbols at link time. Default off.
 - Full list of changes: https://github.com/emscripten-core/emscripten/compare/1.3.8...1.4.1

v1.3.8: 4/29/2013
------------------
 - Improved 64-bit integer ops codegen.
 - Added Indexed DB support to vfs.
 - Improve warning message on dangerous function pointer casts when compiling in
   asm.js mode.
 - Added --use-preload-cache command line option to emcc, to be used with the
   file packager.
 - Fixes to libcextra.
 - Full list of changes: https://github.com/emscripten-core/emscripten/compare/1.3.7...1.3.8

v1.3.7: 4/24/2013
------------------
 - Merge IMVU implementation of embind to emscripten trunk. Embind allows
   high-level C++ <-> JS types interop.
 - Enable asm.js compilation in -O1 and higher by default. Fix issues when
   compiling to asm.js.
 - Improve libc support with Emscripten with the musl libc headers.
 - Full list of changes: https://github.com/emscripten-core/emscripten/compare/1.3.6...1.3.7

v1.3.6: 4/2/2013
------------------
 - Fix hang issue with strtof.
 - Update libcxx to upstream r178253 from March 29, 2013.
 - Fix issues with GL emulation.
 - Full list of changes: https://github.com/emscripten-core/emscripten/compare/1.3.5...1.3.6

v1.3.5: 3/25/2013
------------------
 - Get exceptions working as they did before.
 - Remove symbol removing hack.
 - Full list of changes: https://github.com/emscripten-core/emscripten/compare/1.3.4...1.3.5

v1.3.4: 3/24/2013
------------------
 - Update to new libcxx and libcxxabi versions from upstream.
 - Full list of changes: https://github.com/emscripten-core/emscripten/compare/1.3.3...1.3.4

v1.3.3: 3/23/2013
------------------
 - Remove unneeded check from relooper.
 - Full list of changes: https://github.com/emscripten-core/emscripten/compare/1.3.2...1.3.3

v1.3.2: 3/22/2013
------------------
 - Fix issues with fgets.
 - Add support for non-fullscreen pointer lock.
 - Improve OpenAL support.
 - Full list of changes: https://github.com/emscripten-core/emscripten/compare/1.3.1...1.3.2

v1.3.1: 3/19/2013
------------------
 - Improve SDL audio and mixer support.
 - Add GLES2 emulation features when -s FULL_ES2=1 is specified.
 - Add support for OpenAL.
 - Add new -s OPENAL_DEBUG=0/1 link command line option.
 - Fixed an issue with mouse coordinate being offset with canvas.
 - Removed -s UTF_STRING_SUPPORT=0 parameter, this is now always on.
 - Full list of changes: https://github.com/emscripten-core/emscripten/compare/1.3.0...1.3.1

v1.3.0: 3/11/2013
------------------
 - Improve GLES2 emulation with -s FULL_ES2=1.
 - Deprecated -s USE_TYPED_ARRAYS=1 and -s QUANTUM_SIZE=1.
 - Implement a minifier infrastructure when compiling for asm.js.
 - Full list of changes: https://github.com/emscripten-core/emscripten/compare/1.2.9...1.3.0

v1.2.9: 3/7/2013
------------------
 - Improved canvas behavior when transitioning between fullscreen.
 - Added support for getopt().
 - Fixed several libc issues.
 - Full list of changes: https://github.com/emscripten-core/emscripten/compare/1.2.8...1.2.9

v1.2.8: 3/6/2013
------------------
 - Remove unnecessary recursion in relooper RemoveUnneededFlows.
 - Full list of changes: https://github.com/emscripten-core/emscripten/compare/1.2.7...1.2.8

v1.2.7: 3/6/2013
------------------
 - Added SDL_Mixer support.
 - Implemented stubs for several Unix and threading-related functions.
 - Full list of changes: https://github.com/emscripten-core/emscripten/compare/1.2.6...1.2.7

v1.2.6: 3/5/2013
------------------
 - Relooper updates.
 - Full list of changes: https://github.com/emscripten-core/emscripten/compare/1.2.5...1.2.6

v1.2.5: 3/5/2013
------------------
 - Greatly improve GL emulation support.
 - Handle %c in sscanf.
 - Improve compilation times by optimizing parallel execution in the linker.
 - Improve several compiler stability issues detected from fuzzing tests.
 - Implemented emscripten_jcache_printf.
 - Allow running emscripten.py outside emcc itself.
 - Full list of changes: https://github.com/emscripten-core/emscripten/compare/1.2.4...1.2.5

v1.2.4: 2/2/2013
------------------
 - Work on adding support for asm.js compilation.
 - Improve EGL support.
 - Full list of changes: https://github.com/emscripten-core/emscripten/compare/1.2.3...1.2.4

v1.2.3: 1/9/2013
------------------
 - Work on adding support for asm.js compilation.
 - Full list of changes: https://github.com/emscripten-core/emscripten/compare/1.2.2...1.2.3

v1.2.2: 1/8/2013
------------------
 - Work on adding support for asm.js compilation.
 - Full list of changes: https://github.com/emscripten-core/emscripten/compare/1.2.1...1.2.2

v1.2.1: 1/8/2013
------------------
 - Improvements to GLUT, SDL and BSD sockets headers.
 - Full list of changes: https://github.com/emscripten-core/emscripten/compare/1.2.0...1.2.1

v1.2.0: 1/1/2013
------------------
 - Work on adding support for asm.js compilation.
 - Full list of changes: https://github.com/emscripten-core/emscripten/compare/1.1.0...1.2.0

v1.1.0: 12/12/2012
------------------
 - Fix several issues with Windows support.
 - Added a standalone toolchain for CMake.
 - Added emscripten_run_script_string().
 - Optimize compilation times via threading.
 - Update to requiring Clang 3.2. Older versions may no longer work.
 - Several improvements to emscripten library support headers.
 - Full list of changes: https://github.com/emscripten-core/emscripten/compare/1.0.1a...1.1.0

v1.0.1a: 11/11/2012
------------------
 - Add relooper code to repository.
 - Full list of changes: https://github.com/emscripten-core/emscripten/compare/1.0.1...1.0.1a

v1.0.1: 11/11/2012
------------------
 - First commit that introduced versioning to the Emscripten compiler.<|MERGE_RESOLUTION|>--- conflicted
+++ resolved
@@ -31,13 +31,10 @@
   `EXPORTED_FUNCTIONS` is not relevant in the deciding the type of application
   to build.
 - Allow polymorphic types to be used without RTTI when using embind. (#10914)
-<<<<<<< HEAD
-=======
 - Only strip debug info in release builds + when `-g` is not present. Previously
   even in an `-O0` build without `-g` we would strip it. This was not documented
   behavior, and has no effect on program behavior, but may be noticeable
   if you inspect a build output with `-O0`.
->>>>>>> 3e2c1073
 - Do not remove `__original_main` using `--inline-main`. We used to do this
   so that it didn't show up in stack traces (which could be confusing because
   it is added by the linker - it's not in the source code). But this has had
