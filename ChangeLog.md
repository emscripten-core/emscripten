This document describes changes between tagged Emscripten SDK versions.

Note that in the compiler, version numbering is used as the mechanism to
invalidate internal compiler caches, so version numbers do not necessarily
reflect the amount of changes between versions.

To browse or download snapshots of old tagged versions, visit
https://github.com/emscripten-core/emscripten/releases.

Not all changes are documented here. In particular, new features, user-oriented
fixes, options, command-line parameters, usage changes, deprecations,
significant internal modifications and optimizations etc. generally deserve a
mention. To examine the full set of changes between versions, visit the link to
full changeset diff at the end of each section.

See docs/process.md for how version tagging works.

Current Trunk
-------------
<<<<<<< HEAD
- Enable DWARF support: with building with -g, normal DWARF emitting happens,
  and when linking with -g we preserve that and update it. This is a change
  from before, where we assumed DWARF was unneeded and did not emit it, so this
  can increase the size of debug builds (i.e. builds compiling and/or linking
  with -g). This change is necessary for full debugging support, that is, to
  be able to build with -g and use a debugger. Before this change only the
  -gforce_dwarf flag enabled DWARF; that flag is now removed. For more info
  and background see #10325.
=======
- Refactor syscall interface: Syscalls are no longer variadic (except those
  that are inherantly such as open) and no longer take the syscall number as
  arg0.  This should be invisible to most users but will effect any external
  projects that try to implement/emulate the emscripten syscall interface.
  See #10474
>>>>>>> bd9294ee
- Removed src/library_vr.js, as it was outdated and nonfunctional, and the WebVR
  specification has been obsoleted in favor of the upcoming WebXR specification.
  (#10460)
- Remove WASM_OBJECT_FILES settting.  There are many standard ways to enable
  bitcode abjects (-flto, -flto=full, -flto=thin, -emit-llvm).
- Removed EmscriptenWebGLContextAttributes::preferLowPowerToHighPerformance
  option that has become unsupported by WebGL. Access
  EmscriptenWebGLContextAttributes::powerPreference instead. (#10505)

v1.39.8: 02/14/2020
-------------------
- Add LLD_REPORT_UNDEFINED option that should allow for more detailed
  diagnostics when symbols are undefined at link time.  This currently has
  some limitations and is not enabled by default. For example, EM_JS symbols
  are reported as undefined at link time, as are `__invoke_*` functions.
- wasm2js optimizations. See binaryen#2623.
- WebGPU Compute fixes. Simple examples now work. See #10367.
- Many DWARF debug info fixes. Emitting of DWARF is correct as far as we know,
  including when optimizing (a few passes are disabled for now, but almost all
  work). We still only generate it behind the `-gforce_dwarf` flag for now,
  though (but that should be removed soon).

v1.39.7: 02/03/2020
-------------------
- The checked-in copy of closure compiler was removed in favor of getting it
  from npm.  This means that developers now need to run `npm install` after
  checking out emscripten if they want to use closure (--closure).  emsdk users
  are not effected because emsdk runs this as a post install step (#9989).
- Added support for specifying JSDoc minification annotations for Closure in
  JS library, pre and post files. See
  https://github.com/google/closure-compiler/wiki/Annotating-JavaScript-for-the-Closure-Compiler
  (#10272)
- Add new Fibers API for context switching, that supercedes the old coroutine
  API that only ran on fastcomp. See #9859
- Added new linker option -s WASM=2 which produces a dual Wasm+JS build, which
  falls back to using a JavaScript version if WebAssembly is not supported in
  target browser/shell. (#10118)
- Added new linker option -s CLOSURE_WARNINGS=quiet|warn|error that allows aborting
  the build if Closure compiler produced any warnings.

v1.39.6: 01/15/2020
-------------------
- Development has switched from "incoming" branches to "master".
- Added new system header <emscripten/heap.h>, which enables querying information
  about the current WebAssembly heap state.
- Reduced default geometric memory overgrowth rate from very generous 2x factor
  to a more memory conserving +20% factor, and capped maximum reservation to 96MB
  at most.
- Added options MEMORY_GROWTH_GEOMETRIC_STEP and MEMORY_GROWTH_GEOMETRIC_CAP
  to allow customizing the heap growth rates.
- Renamed MEMORY_GROWTH_STEP option to MEMORY_GROWTH_LINEAR_STEP option.
- Added new linker option -s HTML5_SUPPORT_DEFERRING_USER_SENSITIVE_REQUESTS=0
  (default enabled) to allow disabling support for deferred fullscreen mode and
  pointer lock requests for applications that do not need deferring support.

v1.39.5: 12/20/2019
-------------------
- Added support for streaming Wasm compilation in MINIMAL_RUNTIME (off by default)
- All ports now install their headers into a shared directory under
  `EM_CACHE`.  This should not really be a user visible change although one
  side effect is that once a give ports is built its headers are then
  universally accessible, just like the library is universally available as
  `-l<name>`.
- Removed `timestamp` field from mouse, wheel, devicemotion and
  deviceorientation events. The presence of a `timestamp` on these events was
  slightly arbitrary, and populating this field caused a small profileable
  overhead that all users might not care about. It is easy to get a timestamp of
  an event by calling `emscripten_get_now()` or `emscripten_performance_now()`
  inside the event handler function of any event.
- Add fine-grained options for specific legacy browser support,
  `MIN_FIREFOX_VERSION`, `MIN_SAFARI_VERSION`, `MIN_IE_VERSION`,
  `MIN_EDGE_VERSION`, `MIN_CHROME_VERSION`. The existing `LEGACY_VM_SUPPORT`
  option sets all of them to 0, that is, maximal backwards compatibility.
  Note that going forwards we will use these settings in more places, so if
  you do need very old legacy browser support, you may need to set either
  `LEGACY_VM_SUPPORT` or the fine-grained options. For more details see #9937
- Default `DISABLE_DEPRECATED_FIND_EVENT_TARGET_BEHAVIOR` to 1. See #9895.
  With this change the old deprecated HTML5 API event target lookup behavior is
  disabled. There is no "Module.canvas" object, no magic "null" default handling,
  and DOM element 'target' parameters are taken to refer to CSS selectors, instead 
  of referring to DOM IDs. For more information see:
  <https://groups.google.com/forum/#!msg/emscripten-discuss/xScZ_LRIByk/_gEy67utDgAJ>
- WASI API updated from `wasi_unstable` to `wasi_snapshot_preview1`. This
  is mostly an implementation detail, but if you use `STANDALONE_WASM` it means
  that the output of emscripten now requires a runtime with
  `wasi_snapshot_preview1` support.
- `SAFE_STACK` has been removed, as it overlaps with `STACK_OVERFLOW_CHECK`.
   Replace `SAFE_STACK=1` with `STACK_OVERFLOW_CHECK=2` (note the value is 2).
   This also has the effect of enabling stack checking on upstream builds when
   `ASSERTIONS` are enabled (as assertions enable `STACK_OVERFLOW_CHECK=2`).

v1.39.4: 12/03/2019
-------------------
- Remove deprecated `requestFullScreen` method from `library_browser.js`, please
  use `requestFullscreen` (without the capital S).
- Remove deprecated `requestFullScreen` and `cancelFullScreen` from `library_glut.js`
- Remove deprecated `requestFullScreen` and `cancelFullScreen`from `library_glfw.js`
- Fix SDL2_mixer support for ogg vorbis. See #9849
- Various source maps fixes, see #9926 #9882 #9837 #9814

v1.39.3: 11/14/2019
------------------

v1.39.2: 11/06/2019
------------------
 - Archives with missing indexes will now have ranlib run on them automatically
   at link time.  This avoids linker errors when using GNU ar to build archive
   files.
 - `ERROR_ON_MISSING_LIBRARIES` now also applies to internal symbols that start
   with `emscripten_`.  Prior to this change such missing symbols would result
   in a runtime error, now they are reported at compile time.
 - Pthread blocking on the main thread will now warn in the console. If
   `ALLOW_BLOCKING_ON_MAIN_THREAD` is unset then the warning is an error.
 - Add `pthread_tryjoin_np`, which is a POSIX API similar to `pthread_join`
   but without blocking.
 - New function `emscripten_has_asyncify()`.
 - Add support for pthreads in Node.js, using Node Workers. See #9745

v1.39.1: 10/30/2019
-------------------
 - Only MEMFS is included by default, others (NODEFS, IDBFS, WORKERFS, PROXYFS)
   must be linked in explicitly, using `-lnodefs.js`, `-lidbfs.js`',
   `-lworkerfs.js`, `-lproxyfs.js`. See #9645

v1.39.0: 10/18/2019
-------------------
 - The emsdk defaults to the upstream backend (instead of fastcomp) from this
   release onward (but both backends are still fully supported).
 - Add support for overriding `.emscripten` config variables using environment
   variables.  Any config variable `FOO` can be overridden by `EM_FOO` in the
   environment.
 - `-Werror` now also turns warnings in the python driver code into errors.
 - Internal settings have moved from `settings.js` to `settings_internal.js`.
   These are settings that are for internal use only and are not set-able from
   the command line.  If we misclassified any of these please open a bug.
 - `STANDALONE_WASM` mode now supports settings up argv via wasi APIs.
 - `STANDALONE_WASM` mode now supports running static constructors in `_start`.

v1.38.48: 10/11/2019
--------------------
 - Add support for `MAIN_THREAD_EM_ASM` in wasm backend. #9560
 - Add ability to disable FETCH worker in Fastcomp backend via
   `USE_FETCH_WORKER=0`.  This is useful for people who use FETCH, but don't
   perform any synchronous fetches on the main thread. #9567
 - Remove `EMCONFIGURE_JS`. Since #6269 we have set it to "2" which means never
   use native, always use JS.

v1.38.47: 10/02/2019
--------------------
 - Add support for FETCH API in WASM backend. This doesn't support FETCH in the
   main thread (`USE_FETCH_WORKER=0` is enforced). #9490
 - Redefine errno values to be consistent with wasi. This will let us avoid
   needing to convert the values back and forth as we use more wasi APIs.
   This is an ABI change, which should not be noticeable from user code
   unless you use errno defines (like EAGAIN) *and* keep around binaries
   compiled with an older version that you link against. In that case, you
   should rebuild them. See #9545.
 - Removed build option `-s ONLY_MY_CODE` as we now have much better solutions
   for that, like building to a wasm object file or using `STANDALONE_WASM`
   etc. (see
   https://github.com/emscripten-core/emscripten/wiki/WebAssembly-Standalone).
 - Emscripten now supports the config file (.emscripten) being placed in the
   emscripten directory rather that the current user's home directory.
   See #9543

v1.38.46: 09/25/2019
--------------------
 - Rename libpthreads to libpthread to match its normal name on other platforms.
   This change should be completely internal to emscripten.
 - Remove redundant `COMPILER_ENGINE` and `JS_ENGINE` options.  We only support
   node as the compiler engine so just use a single `NODE_JS` option for that.
 - Module.abort is no longer exported by default. It can be exported in the normal
   way using `EXTRA_EXPORTED_RUNTIME_METHODS`, and as with other such changes in
   the past, forgetting to export it will show a clear error in `ASSERTIONS` mode.
 - Remove `EMITTING_JS` flag, and replace it with `STANDALONE_WASM`. That flag indicates
   that we want the wasm to be as standalone as possible. We may still emit JS in
   that case, but the JS would just be a convenient way to run the wasm on the Web
   or in Node.js.
 - `ASYNCIFY_BLACKLIST` and `ASYNCIFY_WHITELIST` now support simple '\*' wildcard matching

v1.38.45: 09/12/2019
--------------------

v1.38.44: 09/11/2019
--------------------
 - Remove Binaryen from the ports system. This means that emscripten will
   no longer automatically build Binaryen from source. Instead, either use
   the emsdk (binaries are provided automatically, just like for LLVM), or
   build it yourself and point `BINARYEN_ROOT` in .emscripten to it. See #9409

v1.38.43: 08/30/2019
---------------------
 - noExitRuntime is no longer a property on the Module object. Use `noExitRuntime`
   instead of `Module.noExitRuntime`.

v1.38.42: 08/19/2019
--------------------
 - Add support for [address sanitizer](https://clang.llvm.org/docs/AddressSanitizer.html)
   and standalone [leak sanitizer](https://clang.llvm.org/docs/LeakSanitizer.html)
   with multiple threads. (#9060, #9076)
 - Remove `ERROR_ON_MISSING_LIBRARIES` setting (it's always on now)
 - Remove the ability to use Python operators in flags that support KB/MB/GB/TB
   suffixes, e.g. `TOTAL_MEMORY`. This means that `-s TOTAL_MEMORY=1024*1024`
   will no longer work. This is done because the mechanism may result in
   execution of arbitrary code via command line flags.

v1.38.41: 08/07/2019
--------------------
 - Remove fastcomp's implementation of Asyncify. This has been deprecated for
   a long time, since we added Emterpreter-Async, and now we have a new Asyncify
   implementation in the upstream wasm backend. It is recommended to upgrade to
   the upstream backend and use Asyncify there if you need it. (If you do still
   need the older version, you can use 1.38.40.)
 - Drop ExitStatus from inheriting from Error(), as that could capture the whole
   global scope, preventing temporary variables at page startup from being garbage
   collected. (#9108)
 - `__builtin_return_address` now requires `-s USE_OFFSET_CONVERTER=1` to work. (#9073)
 - emrun now uses HTTP/1.1 instead of HTTP/1.0.
 - `callMain` is no longer exported by default on Module, to allow better JS
   minification. You must add it to `EXTRA_EXPORTED_RUNTIME_METHODS` if you want
   to call it on Module. (In assertions builds, an error with an explanation is
   shown.)
 - Allow expressions with side effects as `EM_ASM`'s arguments and prohibit
   non-arithmetic arguments (e.g. pointers, functions, arrays, objects). (#9054)
 - `emcc` on Windows now uses native newline byte sequence to get a line to
   print for parse error reporting. (#9088)
 - Internal API update: one can now specialize embind's (un)marshalling for a
   group of types via SFINAE, instead of a single type. (#9089)

v1.38.40: 07/24/2019
--------------------
 - LLVM backend pthread builds no longer use external memory initialization
   files, replacing them with passive data segments.
 - LLVM backend now supports thread local storage via the C extension `__thread`
   and C11/C++11 keyword `thread_local`. (#8976)
 - Internal API change: Move read, readAsync, readBinary, setWindowTitle from
   the Module object to normal JS variables. If you use those internal APIs,
   you must change `Module.readAsync()/Module['readAsync']()` to `readAsync()`.
   Note that read is also renamed to `read_` (since "`read`" is an API call in
   the SpiderMonkey shell). In builds with ASSERTIONS an error message is
   shown about the API change. This change allows better JS minification
   (the names read, readAsync etc. can be minified, and if the variables are
   not used they can be removed entirely). Defining these APIs on Module
   (which was never documented or intended, but happened to work) is also
   no longer allowed (but you can override `read_` etc. from JS).

v1.38.39: 07/16/2019
--------------------
 - Add support for [address sanitizer](https://clang.llvm.org/docs/AddressSanitizer.html). (#8884)
   - Currently, only supports one thread without dynamic linking.
 - Rename Bysyncify (the name used during development) to Asyncify. This keeps
   the name consistent with the old ASYNCIFY flag, no need for a new one, as
   they do basically the same thing.

v1.38.38: 07/08/2019
--------------------
 - Add support for standalone [leak sanitizer](https://clang.llvm.org/docs/LeakSanitizer.html). (#8711)

v1.38.37: 06/26/2019
--------------------
 - Set ENV['LANG'] following the user's preferred language (HTTP Accept-Language / navigator.languages[0])
 - `emscripten_run_script_string` now returns C `NULL` instead of the string `null`
   or `undefined` when the result of the `eval` is JavaScript `null` or `undefined`.
 - Add a new system for managing system libraries. (#8780)
   This may require minor changes when performing certain operations:
     - When using `embuilder.py` to build a specific library, the name may have
       changed: for consistency, all library names are prefixed with lib now.
     - `embuilder.py` now only builds the requested library, and not its dependencies
       and certain system libraries that are always built. For example, running
       `embuilder.py build libc` no longer builds `libcompiler_rt` if it hasn't be built.
     - When using `EMCC_FORCE_STDLIBS` with a list of libraries, you must now use
       the simplified names, for example, `libmalloc` and `libpthreads` instead of
       `libdlmalloc` or `libpthreads_stub`. These names will link in the correct
       version of the library: if the build is configured to use `emmalloc`, `libmalloc`
       will mean `libemmalloc`, and if thread support is disabled, `libpthreads` will
       mean `libpthreads_stub`. This allows you to say `libmalloc` or `libpthreads` without
       worrying about which implementation is supposed to be used, and avoid duplicate
       symbols if you used the wrong implementation.
 - LLVM wasm backend pthreads fixes, see #8811, #8718

v1.38.36: 06/15/2019
--------------------

v1.38.35: 06/13/2019
--------------------
 - Include some [waterfall fixes](https://github.com/WebAssembly/waterfall/pull/541)
   for the emsdk builds on linux regarding libtinfo.
 - NOTE: due to a CI failure, builds for mac and windows were not generated.

v1.38.34: 06/01/2019
--------------------
 - Add support for [undefined behavior sanitizer](https://clang.llvm.org/docs/UndefinedBehaviorSanitizer.html).
    - This allows `emcc -fsanitize=undefined` to work. (#8651)
    - The minimal runtime (`-fsanitize-minimal-runtime`) also works. (#8617)

v1.38.33: 05/23/2019
--------------------
 - First release to use the new chromium build infrastructure
   https://groups.google.com/forum/#!msg/emscripten-discuss/WhDtqVyW_Ak/8DfDnfk0BgAJ
 - Add `emscripten_return_address` which implements the functionality of
   gcc/clang's `__builtin_return_address`. (#8617)

v1.38.32: SKIPPED
-----------------
 - The transition from the old to the new CI occurred around here. To avoid
   ambiguity while both CIs were still generating builds, we just tagged a new
   one (1.38.33) on the new CI and skipped 1.38.32.
 - The transition also moves all builds and downloads away from the old
   mozilla-games infrastructure to the new chromium ones. As a result all links
   to *mozilla-games* URLs will not work (these were never documented, but could
   be seen from the internals of the emsdk; the new emsdk uses the proper new
   URLs, so you can either use the sdk normally or find the URLs from there).

v1.38.31: 04/24/2019
--------------------
 - Change `ino_t/off_t` to 64-bits. (#8467)
 - Add port for bzip2 library (`libbz2.a`). (#8349)
 - Add port for libjpeg library. (#8361)
 - Enable `ERROR_ON_MISSING_LIBRARIES` by by default (#8461)

v1.38.30: 03/21/2019
--------------------
 - Remove Module.buffer which was exported by default unnecessarily. This was an
   undocumented internal detail, but in theory code may have relied on it.
   (#8277)

v1.38.29: 03/11/2019
--------------------

v1.38.28: 02/22/2019
--------------------
 - Option `-s EMTERPRETIFY_WHITELIST` now accepts shell-style wildcards;
   this allows matching static functions with conflicting names that
   the linker distinguishes by appending a random suffix.
 - Normalize mouse wheel delta in `library_browser.js`. This changes the scroll
   amount in SDL, GLFW, and GLUT. (#7968)

v1.38.27: 02/10/2019
--------------------
 - Change how `EMCC_LOCAL_PORTS` works, to be more usable. See #7963
 - Remove deprecated Pointer_stringify (use UTF8ToString instead). See #8011
 - Added a new option `-s DISABLE_DEPRECATED_FIND_EVENT_TARGET_BEHAVIOR=1` that
   changes the lookup semantics of DOM elements in html5.h event handler
   callback and WebGL context creation. New behavior is to use CSS selector
   strings to look up DOM elements over the old behavior, which was somewhat
   ad hoc constructed rules around default Emscripten uses. The old behavior
   will be deprecated and removed in the future. Build with -s ASSERTIONS=1
   to get diagnostics messages related to this transition.
 - Breaking change with -s USE_PTHREADS=1 + -s FETCH=1: When building with
   -o a.html, the generated worker script is now named "a.fetch.js" according
   to the base name of the specified output, instead of having a fixed name
   "fetch-worker.js".

v1.38.26: 02/04/2019
--------------------
 - Fix some pthreads proxying deadlocks. See #7865

v1.38.25: 01/18/2019
--------------------
 - Move kripken/emscripten,emscripten-fastcomp,emscripten-fastcomp-clang to
   emscripten-core/\*

v1.38.24: 01/17/2019
--------------------
 - Perform JS static allocations at compile time (#7850)

v1.38.23: 01/10/2019
--------------------
 - Remove BINARYEN_METHOD: no more support for interpret modes, and if you want
   non-wasm, use WASM=0.
 - Support specifying multiple possible ENVIRONMENTs (#7809)

v1.38.22: 01/08/2019
--------------------
 - Add Regal port. See #7674
 - System libraries have been renamed to include the `lib` prefix.  If you use
   `EMCC_FORCE_STDLIBS` or `EMCC_ONLY_FORCED_STDLIBS` to select system libraries
   you may need to add the `lib` prefix.
 - Rename `pthread-main.js` to `NAME.worker.js`, where `NAME` is the main
   name of your application, that is, if you emit `program.js` then you'll get
   `program.worker.js` (this allows more than one to exist in the same
   directory, etc.).
 - Dynamic linker has been taught to handle library -> library dependencies.

v1.38.21: 11/30/2018
--------------------
 - fastcomp: Remove `runPostSets` function and replace with normal static
   constructor function. See #7579

v1.38.20: 11/20/2018
--------------------
 - Remove SPLIT_MEMORY option.
 - Move getTempRet0/setTempRet0 to be JS library functions rather than
   auto-generated by fastcomp.
 - Change `strptime()`'s handling of the "%c" to match that of `strftime()`.
   This is a breaking change for code which depends on the old definition of
   "%c".

v1.38.19: 11/15/2018
--------------------

v1.38.18: 11/08/2018
--------------------
 - Wasm dynamic linking: Rename `tableBase/memoryBase` to
   `__table_base/__memory_base` (#7467)

v1.38.17: 11/07/2018
--------------------
 - Minify wasm import and export names. This decreases JS and wasm size by
   minifying the identifiers where JS calls into wasm or vice versa, which
   are not minifiable by closure or other JS-only tools. This happens in
   -O3, -Os and above. See #7431

v1.38.16: 11/02/2018
--------------------
 - Breaking change: Do not automatically set EXPORT_ALL for MAIN_MODULES or
   SIDE_MODULES. This means that you must explicitly export things that will
   be called from outside (normally, on EXPORTED_FUNCTIONS), or
   you can manually enable EXPORT_ALL yourself (which returns to the exact
   same behavior as before). This change brings us in line with more standard
   dynamic linking, and will match what the LLVM wasm backend will have.
   See #7312.
 - Invalid -s flags on the command line are now treated as errors.
 - Remove BUILD_AS_SHARED_LIBRARY setting.

v1.38.15: 10/25/2018
--------------------

v1.38.14: 10/22/2018
--------------------
 - Errors are now reported when functions listed in EXPORTED_FUNCTIONS are not
   defined. This can be disabled via ERROR_ON_UNDEFINED_SYMBOLS=0. See #7311.

v1.38.13: 10/10/2018
--------------------
 - Support `-s NO_X=1` as an alias for `-s X=0` and vice versa, which
   simplifies current settings with `NO_`-prefixed names. See #7151.
 - Various `EMULATED_FUNCTION_POINTER` improvements. See #7108, #7128.
 - `ERROR_ON_UNDEFINED_SYMBOLS` is now the default.  See #7196

v1.38.12: 09/03/2018
--------------------
 - Update SDL2 to 2.0.7. See #7016.
 - Optionally build using native object files (wasm backend only).
   For now this is behind a new option flag: `-s WASM_OBJECT_FILES=1`.
   See #6875.

v1.38.11: 08/02/2018
--------------------
 - Support for loading wasm files in the same dir as the JS file, using
   node.js/Web-specific techniques as applicable. See #5368 and followups.
 - Add an API for async side module compilation in wasm. See #6663.
 - Remove builtin Crunch support. See #6827.

v1.38.10: 07/23/2018
--------------------
 - Change the type of `size_t` and friends from int to long. This may have
   noticeable effects if you depend on the name mangling of a function that uses
   `size_t` (like in `EXPORTED_FUNCTIONS`), and you must rebuild source files to
   bitcode (so your bitcode is in sync with the system libraries after they are
   rebuilt with this change). Otherwise this should not have any noticeable
   effects for users. See #5916.

v1.38.9: 07/22/2018
-------------------
 - Fix `Module.locateFile` to resolve relative paths to *.wasm, *.mem and other
   files relatively to the main JavaScript file rather than the current working
   directory (see #5368).
   - Add second argument `prefix` to `Module.locateFile` function that contains
     path to JavaScript file where files are loaded from by default.
   - Remove `Module.*PrefixURL` APIs (use `Module.locateFile` instead).

v1.38.8: 07/06/2018
-------------------
 - Fix a regression in 1.38.7 with binaryen no longer bundling binaryen.js
   (which emscripten doesn't need, that's just for handwritten JS users, but
   emscripten did check for its presence).

v1.38.7: 07/06/2018
-------------------
 - Correctness fix for stack handling in `invoke_*()s`. This may add noticeable
   overhead to programs using C++ exceptions and (less likely) setjmp/longjmp -
   please report any issues. See #6666 #6702
 - Deprecate Module.ENVIRONMENT: Now that we have a compile-time option to set
   the environment, also having a runtime one on Module is complexity that we
   are better off without. When Module.ENVIRONMENT is used with ASSERTIONS it
   will show an error to direct users to the new option (-s ENVIRONMENT=web , or
   node, etc., at compile time).
 - Breaking change: Do not export print/printErr by default. Similar to other
   similar changes (like getValue/setValue). We now use out() and err()
   functions in JS to print to stdout/stderr respectively. See #6756.

v1.38.6: 06/13/2018
-------------------

v1.38.5: 06/04/2018
-------------------
 - Update libc++ to 6.0, bringing c++17 support (std::byte etc.)

v1.38.4: 05/29/2018
-------------------
 - Fix asm.js validation regression from 1.38.2.

v1.38.3: 05/25/2018
-------------------
 - Upgrade to LLVM 6.0.1.

v1.38.2: 05/25/2018
--------------------
 - Add ENVIRONMENT option to specify at compile time we only need JS to support
   one runtime environment (e.g., just the web). When emitting HTML, set that to
   web so we emit web code only. #6565
 - Regression in asm.js validation due to cttz optimization #6547

v1.38.1: 05/17/2018
-------------------
 - Remove special-case support for `src/struct_info.compiled.json`: Make it a
   normal cached thing like system libraries, not something checked into the
   source tree.
 - Breaking change: Emit WebAssembly by default. Only the default is changed -
   we of course still support asm.js, and will for a very long time. But
   changing the default makes sense as the recommended output for most use cases
   should be WebAssembly, given it has shipped in all major browsers and
   platforms and is more efficient than asm.js. Build with `-s WASM=0` to
   disable wasm and use asm.js if you want that (or use `-s
   LEGACY_VM_SUPPORT=1`, which emits output that can run in older browsers,
   which includes a bunch of polyfills as well as disables wasm). (#6419)

v1.38.0: 05/09/2018
-------------------

v1.37.40: 05/07/2018
--------------------
 - Fix regression in 1.37.39 on  -s X=@file  parsing (see #6497, #6436)

v1.37.39: 05/01/2018
--------------------
 - Regression: Parsing of `-s X=@file`  broke if the file contains a newline
   (see #6436; fixed in 1.37.40)

v1.37.38: 04/23/2018
--------------------
 - Breaking change: Simplify exception handling, disabling it by default.
   Previously it was disabled by default in -O1 and above and enabled in -O0,
   which could be confusing. You may notice this change if you need exceptions
   and only run in -O0 (since if you test in -O1 or above, you'd see you need to
   enable exceptions manually), in which case you will receive an error at
   runtime saying that exceptions are disabled by default and that you should
   build with `-s DISABLE_EXCEPTION_CATCHING=0` to enable them.
 - Fix regression in 1.37.37 on configure scripts on MacOS (see #6456)

v1.37.37: 04/13/2018
--------------------
 - Regression: configure scripts on MacOS may be broken (see #6456; fixed in 1.37.38)

v1.37.36: 03/13/2018
--------------------

v1.37.35: 02/23/2018
--------------------
 - MALLOC option, allowing picking between dlmalloc (previous allocator and
   still the default) and emmalloc, a new allocator which is smaller and
   simpler.
 - Binaryen update that should fix all known determinism bugs.

v1.37.34: 02/16/2018
--------------------
 - `addFunction` is now supported on LLVM wasm backend, but when being used on
   the wasm backend, you need to provide an additional second argument, a Wasm
   function signature string. Each character within a signature string
   represents a type. The first character represents the return type of a
   function, and remaining characters are for parameter types.
    - 'v': void type
    - 'i': 32-bit integer type
    - 'j': 64-bit integer type (currently does not exist in JavaScript)
    - 'f': 32-bit float type
    - 'd': 64-bit float type
   For asm.js and asm2wasm you can provide the optional second argument, but it
   isn't needed. For that reason this isn't a breaking change, however,
   providing the second argument is recommended so that code is portable across
   all backends and modes.

v1.37.33: 02/02/2018
--------------------

v1.37.32: 01/31/2018
--------------------

v1.37.31: 01/31/2018
--------------------
 - LLVM and clang updates from upstream (5.0svn, close 5.0 release).

v1.37.30: 01/31/2018
--------------------

v1.37.29: 01/24/2018
--------------------

v1.37.28: 01/08/2018
--------------------
 - Breaking change: Don't export the `ALLOC_*` numeric constants by default. As
   with previous changes, a warning will be shown in `-O0` and when `ASSERTIONS`
   are on if they are used.
 - Breaking change: Don't export FS methods by default. As with previous
   changes, a warning will be shown in `-O0` and when `ASSERTIONS` are on, which
   will suggest either exporting the specific methods you need, or using
   `FORCE_FILESYSTEM` which will auto export all the main filesystem methods.
   Aside from using FS methods yourself, you may notice this change when using a
   file package created standalone, that is, by running the file packager
   directly and then loading it at run time (as opposed to telling `emcc` to
   package the files for you, in which case it would be aware of them at compile
   time); you should build with `FORCE_FILESYSTEM` to ensure filesystem support
   for that case.

v1.37.27: 12/24/2017
--------------------
 - Breaking change: Remove the `Runtime` object, and move all the useful methods
   from it to simple top-level functions. Any usage of `Runtime.func` should be
   changed to `func`.

v1.37.26: 12/20/2017
--------------------
 - Breaking change: Change `NO_EXIT_RUNTIME` to 1 by default. This means that by
   default we don't include code to shut down the runtime, flush stdio streams,
   run atexits, etc., which is better for code size. When `ASSERTIONS` is on, we
   warn at runtime if there is text buffered in the streams that should be
   flushed, or atexits are used.
 - Meta-DCE for JS+wasm: remove unused code between JS+wasm more aggressively.
   This should not break valid code, but may break code that depended on unused
   code being kept around (like using a function from outside the emitted JS
   without exporting it - only exported things are guaranteed to be kept alive
   through optimization).

v1.37.24: 12/13/2017
--------------------
 - Breaking change: Similar to the getValue/setValue change from before (and
   with the same `ASSERTIONS` warnings to help users), do not export the
   following runtime methods by default: ccall, cwrap, allocate,
   Pointer_stringify, AsciiToString, stringToAscii, UTF8ArrayToString,
   UTF8ToString, stringToUTF8Array, stringToUTF8, lengthBytesUTF8, stackTrace,
   addOnPreRun, addOnInit, addOnPreMain, addOnExit, addOnPostRun,
   intArrayFromString, intArrayToString, writeStringToMemory,
   writeArrayToMemory, writeAsciiToMemory.

v1.37.23: 12/4/2017
-------------------
 - Breaking change: Do not polyfill Math.{clz32, fround, imul, trunc} by
   default. A new `LEGACY_VM_SUPPORT` option enables support for legacy
   browsers. In `ASSERTIONS` mode, a warning is shown if a polyfill was needed,
   suggesting using that option.
 - Breaking change: Do not export getValue/setValue runtime methods by default.
   You can still use them by calling them directly in code optimized with the
   main file (pre-js, post-js, js libraries; if the optimizer sees they are
   used, it preserves them), but if you try to use them on `Module` then you
   must export them by adding them to `EXTRA_EXPORTED_RUNTIME_METHODS`. In `-O0`
   or when `ASSERTIONS` is on, a run-time error message explains that, if they
   are attempted to be used incorrectly.

v1.37.17: 7/25/2017
------------------
 - Updated to libc++'s "v2" ABI, which provides better alignment for string data
   and other improvements. This is an ABI-incompatible change, so bitcode files
   from previous versions will not be compatible.

v1.37.13: 5/26/2017
-------------------
 - Improved Android support for emrun.
 - Duplicate function elimination fixes (#5186)
 - Fix problem with embinding derived classes (#5193)
 - Fix CMake compiler detection when EMCC_SKIP_SANITY_CHECK=1 is used. (#5145)
 - Implemented GLFW Joystick API (#5175)
 - Fixed a bug with emcc --clear-ports command (#5248)
 - Updated Binaryen to version 33.
 - Full list of changes:
    - Emscripten: https://github.com/emscripten-core/emscripten/compare/1.37.12...1.37.13
    - Emscripten-LLVM: no changes.
    - Emscripten-Clang: no changes.

v1.37.12: 5/1/2017
------------------
 - Added emscripten-legalize-javascript-ffi option to LLVM to allow disabling JS FFI mangling
 - Full list of changes:
    - Emscripten: https://github.com/emscripten-core/emscripten/compare/1.37.11...1.37.12
    - Emscripten-LLVM: https://github.com/emscripten-core/emscripten-fastcomp/compare/1.37.11...1.37.12
    - Emscripten-Clang: no changes.

v1.37.11: 5/1/2017
------------------
 - Added missing SIGSTKSZ define after musl 1.1.15 update (#5149)
 - Fix emscripten_get_mouse_status (#5152)
 - Fix _mm_set_epi64x() function (#5103)
 - Fix issue with number of gamepads connected at initial page load (#5169, #5170)
 - Full list of changes:
    - Emscripten: https://github.com/emscripten-core/emscripten/compare/1.37.10...1.37.11
    - Emscripten-LLVM: https://github.com/emscripten-core/emscripten-fastcomp/compare/1.37.10...1.37.11
    - Emscripten-Clang: https://github.com/emscripten-core/emscripten-fastcomp-clang/compare/1.37.10...1.37.11

v1.37.10: 4/20/2017
-------------------
 - Added stub for pthread_setcancelstate for singlethreaded runs.
 - Fixed an outlining bug on function returns (#5080)
 - Implemented new parallel test runner architecture (#5074)
 - Added Cocos2D to Emscripten ports. (-s USE_COCOS2D=1)
 - Updated Binaryen to version 32, which migrates Emscripten to use the new
   WebAssembly Names section. This is a forwards and backwards breaking change
   with respect to reading debug symbol names in Wasm callstacks. Use of the new
   Names section format first shipped in Emscripten 1.37.10, Binaryen version
   32, Firefox 55, Firefox Nightly 2017-05-18 and Chrome 59; earlier versions
   still used the old format. For more information, see
   https://github.com/WebAssembly/design/pull/984 and
   https://github.com/WebAssembly/binaryen/pull/933.
 - Full list of changes:
    - Emscripten: https://github.com/emscripten-core/emscripten/compare/1.37.9...1.37.10
    - Emscripten-LLVM: https://github.com/emscripten-core/emscripten-fastcomp/compare/1.37.9...1.37.10
    - Emscripten-Clang: no changes.

v1.37.9: 3/23/2017
------------------
 - Added new build feature -s GL_PREINITIALIZED_CONTEXT=1 which allows pages to
   manually precreate the GL context they use for customization purposes.
 - Added a custom callback hook Module.instantiateWasm() which allows user shell
   HTML file to manually perform Wasm instantiation for preloading and progress
   bar purposes.
 - Added a custom callback hook Module.getPreloadedPackage() to file preloader
   code to allow user shell HTML file to manually download .data files for
   preloading and progress bar purposes.
 - Full list of changes:
    - Emscripten: https://github.com/emscripten-core/emscripten/compare/1.37.8...1.37.9
    - Emscripten-LLVM: https://github.com/emscripten-core/emscripten-fastcomp/compare/1.37.8...1.37.9
    - Emscripten-Clang: no changes.

v1.37.8: 3/17/2017
------------------
 - Fixed a bug with robust_list initialization on pthreads build mode.
 - Full list of changes:
    - Emscripten: https://github.com/emscripten-core/emscripten/compare/1.37.7...1.37.8
    - Emscripten-LLVM: no changes.
    - Emscripten-Clang: no changes.

v1.37.7: 3/15/2017
------------------
 - Updated to LLVM 4.0.
 - Full list of changes:
    - Emscripten: https://github.com/emscripten-core/emscripten/compare/1.37.6...1.37.7
    - Emscripten-LLVM: https://github.com/emscripten-core/emscripten-fastcomp/compare/1.37.6...1.37.7
    - Emscripten-Clang: https://github.com/emscripten-core/emscripten-fastcomp-clang/compare/1.37.6...1.37.7

v1.37.6: 3/15/2017
------------------
 - Implemented readdir() function for WORKERFS.
 - Fixed bugs with Fetch API (#4995, #5027)
 - Full list of changes:
    - Emscripten: https://github.com/emscripten-core/emscripten/compare/1.37.5...1.37.6
    - Emscripten-LLVM: no changes.
    - Emscripten-Clang: no changes.

v1.37.5: 3/13/2017
------------------
 - Updated musl to version 1.1.15 from earlier version 1.0.5.
 - Full list of changes:
    - Emscripten: https://github.com/emscripten-core/emscripten/compare/1.37.4...1.37.5
    - Emscripten-LLVM: no changes.
    - Emscripten-Clang: no changes.

v1.37.4: 3/13/2017
------------------
 - Fixed glGetUniformLocation() to work according to spec with named uniform blocks.
 - Fixed WebAssembly Memory.grow() to work.
 - Switched to 16KB page size from earlier 64KB.
 - Optimize alBufferData() operation.
 - Fixed a resource lookup issue with multiple OpenAL audio contexts.
 - Full list of changes:
    - Emscripten: https://github.com/emscripten-core/emscripten/compare/1.37.3...1.37.4
    - Emscripten-LLVM: no changes.
    - Emscripten-Clang: no changes.

v1.37.3: 2/16/2017
------------------
 - Updated Binaryen to version 0x01. First official stable WebAssembly support version. (#4953)
 - Optimized memcpy and memset with unrolling and SIMD, when available.
 - Improved Emscripten toolchain profiler to track more hot code.
 - Added new linker flag -s WEBGL2_BACKWARDS_COMPATIBILITY_EMULATION=1 to allow
   simultaneously targeting WebGL 1 and WebGL 2.
 - Optimize Emscripten use of multiprocessing pools.
 - More WebGL 2 garbage free optimizations.
 - Full list of changes:
    - Emscripten: https://github.com/emscripten-core/emscripten/compare/1.37.2...1.37.3
    - Emscripten-LLVM: https://github.com/emscripten-core/emscripten-fastcomp/compare/1.37.2...1.37.3
    - Emscripten-Clang: no changes.

v1.37.2: 1/31/2017
------------------
 - Fixed a build error with boolean SIMD types.
 - Improved WebAssembly support, update Binaryen to version 22.
 - Update GL, GLES, GLES2 and GLES3 headers to latest upstream Khronos versions.
 - Implement support for new garbage free WebGL 2 API entrypoints which improve
   performance and reduce animation related stuttering.
 - Fixed a bug where -s USE_PTHREADS builds would not have correct heap size if
   -s TOTAL_MEMORY is not being used.
 - Fixed array type issue that prevented glTexImage3D() and glTexSubImage3D()
   from working.
 - Full list of changes:
    - Emscripten: https://github.com/emscripten-core/emscripten/compare/1.37.1...1.37.2
    - Emscripten-LLVM: https://github.com/emscripten-core/emscripten-fastcomp/compare/1.37.1...1.37.2
    - Emscripten-Clang: no changes.

v1.37.1: 12/26/2016
-------------------
 - Implemented new Fetch API for flexible multithreaded XHR and IndexedDB
   access.
 - Implemented initial version of new ASMFS filesystem for multithreaded
   filesystem operation.
 - Full list of changes:
    - Emscripten: https://github.com/emscripten-core/emscripten/compare/1.37.0...1.37.1
    - Emscripten-LLVM: no changes.
    - Emscripten-Clang: no changes.

v1.37.0: 12/23/2016
-------------------
 - Added support for LLVM sin&cos intrinsics.
 - Fix GLFW mouse button mappings (#4317, #4659)
 - Add support for --emit-symbol-map to wasm
 - Fixed handling of an invalid path in chdir (#4749)
 - Added new EMSCRIPTEN_STRICT mode, which can be enabled to opt in to removing
   support for deprecated behavior.
 - Remove references to Web Audio .setVelocity() function, which has been
   removed from the spec.
 - Full list of changes:
    - Emscripten: https://github.com/emscripten-core/emscripten/compare/1.36.14...1.37.0
    - Emscripten-LLVM: https://github.com/emscripten-core/emscripten-fastcomp/compare/1.36.14...1.37.0
    - Emscripten-Clang: no changes.

v1.36.14: 11/3/2016
-------------------
 - Added support to emscripten_async_wget() for relative paths.
 - Fixed FS.mkdirTree('/') to work.
 - Updated SDL 2 port to version 12.
 - Added more missing pthreads stubs.
 - Normalize system header includes to use the preferred form #include
   <emscripten/foo.h> to avoid polluting header include namespaces.
 - Fixed a bug where transitioning to fullscreen could cause a stack overflow in GLFW.
 - Added new system CMake option
   -DEMSCRIPTEN_GENERATE_BITCODE_STATIC_LIBRARIES=ON to choose if static
   libraries should be LLVM bitcode instead of .a files.
 - Improved SIMD support to be more correct to the spec.
 - Updated Binaryen to version 18. (#4674)
 - Fixed dlopen with RTLD_GLOBAL parameter.
 - Full list of changes:
    - Emscripten: https://github.com/emscripten-core/emscripten/compare/1.36.13...1.36.14
    - Emscripten-LLVM: no changes.
    - Emscripten-Clang: no changes.

v1.36.13: 10/21/2016
--------------------
 - Pass optimization settings to asm2wasm.
 - Fix to exporting emscripten_builtin_malloc() and emscripten_builtin_free()
   when heap is split to multiple parts.
 - Full list of changes:
    - Emscripten: https://github.com/emscripten-core/emscripten/compare/1.36.12...1.36.13
    - Emscripten-LLVM: no changes.
    - Emscripten-Clang: no changes.

v1.36.12: 10/20/2016
--------------------
 - Improved Emscripten toolchain profiler with more data. (#4566)
 - Export dlmalloc() and dlfree() as emscripten_builtin_malloc() and
   emscripten_builtin_free() to allow user applications to hook into memory
   allocation (#4603)
 - Improved asm.js -s USE_PTHREADS=2 build mode compatibility when
   multithreading is not supported.
 - Improved WebGL support with closure compiler (#4619)
 - Improved Bianaryen WebAssembly support
 - Added support for GL_disjoint_timer_query extension (#4575)
 - Improved Emscripten compiler detection with CMake (#4129, #4314, #4318)
 - Added support for int64 in wasm.
 - Optimize small constant length memcpys in wasm.
 - Full list of changes:
    - Emscripten: https://github.com/emscripten-core/emscripten/compare/1.36.11...1.36.12
    - Emscripten-LLVM: https://github.com/emscripten-core/emscripten-fastcomp/compare/1.36.11...1.36.12
    - Emscripten-Clang: no changes.

v1.36.11: 9/24/2016
-------------------
 - Added new runtime functions
   emscripten_sync/async/waitable_run_in_main_runtime_thread() for proxying
   calls with pthreads (#4569)
 - Full list of changes:
    - Emscripten: https://github.com/emscripten-core/emscripten/compare/1.36.10...1.36.11
    - Emscripten-LLVM: no changes.
    - Emscripten-Clang: no changes.

v1.36.10: 9/24/2016
-------------------
 - Improved compiler logging print messages on first run experience. (#4501)
 - Fixed log printing in glFlushMappedBufferRange() and glGetInfoLog()
   functions. (#4521)
 - Added setjmp/longjmp handling for wasm.
 - Improved support for --proxy-to-worker build mode.
 - Improved GLES3 support for glGet() features that WebGL2 does not have. (#4514)
 - Added support for implementation defined glReadPixels() format.
 - Improved WebGL 2 support with closure compilter. (#4554)
 - Implemented support for nanosleep() when building in pthreads mode (#4578)
 - Added support for  llvm_ceil_f64 and llvm_floor_f64 intrinsics.
 - Full list of changes:
    - Emscripten: https://github.com/emscripten-core/emscripten/compare/1.36.9...1.36.10
    - Emscripten-LLVM: https://github.com/emscripten-core/emscripten-fastcomp/compare/1.36.9...1.36.10
    - Emscripten-Clang: no changes.

v1.36.9: 8/24/2016
------------------
 - Fixed glGet for GL_VERTEX_ATTRIB_ARRAY_BUFFER_BINDING to work. (#1330)
 - Move the DYNAMICTOP variable from JS global scope to inside the heap so that
   the value is shared to multithreaded applications. This removes the global
   runtime variable DYNAMICTOP in favor of a new variable DYNAMICTOP_PTR.
   (#4391, #4496)
 - Implemented brk() system function.
 - Fixed --output-eol to work with --proxy-to-worker mode.
 - Improved reported error message when execution fails to stack overflow.
 - Full list of changes:
    - Emscripten: https://github.com/emscripten-core/emscripten/compare/1.36.8...1.36.9
    - Emscripten-LLVM: https://github.com/emscripten-core/emscripten-fastcomp/compare/1.36.8...1.36.9
    - Emscripten-Clang: no changes.

v1.36.8: 8/20/2016
------------------
 - Fixed a memory leak in ctor_evaller.py on Windows (#4446)
 - Migrate to requiring CMake 3.4.3 as the minimum version for Emscripten CMake
   build integration support.
 - Fixed an issue that prevented -s INLINING_LIMIT from working (#4471)
 - Fixed a bug with Building.llvm_nm interpretation of defined symbols (#4488)
 - Add support for DISABLE_EXCEPTION_CATCHING and EXCEPTION_CATCHING_WHITELIST
   options for wasm.
 - Added new emprofile.py script which can be used to profile toolchain wide
   performance. (#4491)
 - Added new linker flag --output-eol, which specifices what kind of line
   endings to generate to the output files. (#4492)
 - Fixed a Windows bug where aborting execution with Ctrl-C might hang
   Emscripten to an infinite loop instead. (#4494)
 - Implement support for touch events to GLUT (#4493)
 - Deprecated unsafe function writeStringToMemory() from src/preamble.js. Using
   stringToUTF8() is recommended instead. (#4497)
 - Full list of changes:
    - Emscripten: https://github.com/emscripten-core/emscripten/compare/1.36.7...1.36.8
    - Emscripten-LLVM: no changes.
    - Emscripten-Clang: no changes.

v1.36.7: 8/8/2016
-----------------
 - Updated to latest upstream LLVM 3.9.
 - Full list of changes:
    - Emscripten: https://github.com/emscripten-core/emscripten/compare/1.36.6...1.36.7
    - Emscripten-LLVM: https://github.com/emscripten-core/emscripten-fastcomp/compare/1.36.6...1.36.7
    - Emscripten-Clang: https://github.com/emscripten-core/emscripten-fastcomp-clang/compare/1.36.6...1.36.7

v1.36.6: 8/8/2016
-----------------
 - Fixed wheelDelta for MSIE (#4316)
 - Fixed inconsistencies in fullscreen API signatures (#4310, #4318, #4379)
 - Changed the behavior of Emscripten WebGL createContext() to not forcibly set
   CSS style on created canvases, but let page customize the style themselves
   (#3406, #4194 and #4350, #4355)
 - Adjusted the reported GL_VERSION field to adapt to the OpenGL ES
   specifications (#4345)
 - Added support for GLES3 GL_MAJOR/MINOR_VERSION fields. (#4368)
 - Improved -s USE_PTHREADS=1 and --proxy-to-worker linker options to be
   mutually compatible. (#4372)
 - Improved IDBFS to not fail on Safari where IndexedDB support is spotty
   (#4371)
 - Improved SIMD.js support when using Closure minifier. (#4374)
 - Improved glGetString to be able to read fields from WEBGL_debug_renderer_info
   extension. (#4381)
 - Fixed an issue with glFramebufferTextureLayer() not working correctly.
 - Fixed a bug with std::uncaught_exception() support (#4392)
 - Implemented a multiprocess lock to access the Emscripten cache. (#3850)
 - Implemented support for the pointerlockerror event in HTML5 API (#4373)
 - Report WebGL GLSL version number in GL_SHADING_LANGUAGE_VERSION string (#4365)
 - Optimized llvm_ctpop_i32() and conversion of strings from C to JS side
   (#4402, #4403)
 - Added support for the OffscreenCanvas proposal, and transferring canvases to
   offscreen in pthreads build mode, linker flag -s OFFSCREENCANVAS_SUPPORT=0/1
   (#4412)
 - Fixed an issue after updating to new LLVM version that response files passed
   to llvm-link must have forward slashes (#4434)
 - Fixed a memory leak in relooper in LLVM.
 - Full list of changes:
    - Emscripten: https://github.com/emscripten-core/emscripten/compare/1.36.5...1.36.6
    - Emscripten-LLVM: https://github.com/emscripten-core/emscripten-fastcomp/compare/1.36.5...1.36.6
    - Emscripten-Clang: no changes.

v1.36.5: 5/24/2016
------------------
 - Added support for passing custom messages when running in web worker.
 - Improved fp128 support when targeting WebAssembly.
 - Updated cpuprofiler.js to support tracing time spent in WebGL functions.
 - Fixed an issue with glFenceSync() function call signature (#4260, #4339)
 - Added missing zero argument version of emscripten_sync_run_in_main_thread().
 - Improves support for targeting pthreads when using Closure minifier (#4348).
 - Fixed an issue where pthreads enabled code did not correctly validate as asm.js
 - Fixed an issue with incorrect SIMD.js related imports (#4341)
 - Full list of changes:
    - Emscripten: https://github.com/emscripten-core/emscripten/compare/1.36.4...1.36.5
    - Emscripten-LLVM: https://github.com/emscripten-core/emscripten-fastcomp/compare/1.36.4...1.36.5
    - Emscripten-Clang: no changes.

v1.36.4: 5/9/2016
-----------------
 - Added EM_TRUE and EM_FALSE #defines to html5.h.
 - Fixed an issue with GLFW window and framebuffer size callbacks.
 - Added support for more missing WebGL 2 texture formats (#4277)
 - Added support for source files with no extension.
 - Updated emrun.py to latest version, adds support to precompressed content and
   running as just a web server without launching a browser.
 - Updated experimental WebAssembly support to generate 0xb version code.
 - Automatically build Binaryen when needed.
 - Updated libc++ to SVN revision 268153. (#4288)
 - Full list of changes:
    - Emscripten: https://github.com/emscripten-core/emscripten/compare/1.36.3...1.36.4
    - Emscripten-LLVM: no changes.
    - Emscripten-Clang: no changes.

v1.36.3: 4/27/2016
------------------
 - Fixed a deadlock bug with pthreads support.
 - Remove sources from temporary garbage being generated in OpenAL code (#4275)
 - Added support for calling alert() from pthreads code.
 - Full list of changes:
    - Emscripten: https://github.com/emscripten-core/emscripten/compare/1.36.2...1.36.3
    - Emscripten-LLVM: no changes.
    - Emscripten-Clang: no changes.

v1.36.2: 4/22/2016
------------------
 - Improve support for targeting WebAssembly with Binaryen.
 - Improve support for LLVM's WebAssembly backend (EMCC_WASM_BACKEND=1
   environment variable).
 - Separate out emscripten cache structure to asmjs and wasm directories.
 - Fix a bug where Emscripten would spawn too many unused python subprocesses (#4158)
 - Optimize Emscripten for large asm.js projects.
 - Added sdl2_net to Emscripten ports.
 - Updated to latest version of the SIMD polyfill (#4165)
 - Fixed an issue with missing texture formats support in GLES 3 (#4176)
 - Added a new WebAssembly linker option -s BINARYEN_IMPRECISE=1 (default=0)
   which mutes potential traps from WebAssembly int div/rem by zero and
   float-to-int conversions.
 - Added support for EXT_color_buffer_float extension.
 - Fixed behavior of SSE shift operations (#4165).
 - Fixed a bug where ctor_evaller.py (-Oz builds) would hang on Windows.
 - Fixed a bug where emscripten_set_main_loop() with EM_TIMING_SETTIMEOUT would
   incorrectly compute the delta times (#4200, #4208)
 - Update pthreads support to latest proposed spec version. (#4212, #4220)
 - Fixed an unresolved symbol linker error in embind (#4225)
 - Fix file_packager.py --use-preload-cache option to also work on Safari and
   iOS (#2977, #4253)
 - Added new file packager option --indexedDB-name to allow specifying the
   database name to use for the cache (#4219)
 - Added DWARF style debugging information.
 - Full list of changes:
    - Emscripten: https://github.com/emscripten-core/emscripten/compare/1.36.1...1.36.2
    - Emscripten-LLVM: https://github.com/emscripten-core/emscripten-fastcomp/compare/1.36.1...1.36.2
    - Emscripten-Clang: no changes.

v1.36.1: 3/8/2016
-----------------
 - Fixed glfwSetWindowSizeCallback to conform to GLFW2 API.
 - Update OpenAL sources only when the browser window is visible to avoid
   occasional stuttering static glitches when the page tab is hidden. (#4107)
 - Implemented LLVM math intrinsics powi, trunc and floor.
 - Added support for SDL_GL_ALPHA_SIZE in GL context initialization. (#4125)
 - Added no-op stubs for several pthread functions when building without
   pthreads enabled (#4130)
 - Optimize glUniform*fv and glVertexAttrib*fv functions to generate less
   garbage and perform much faster (#4128)
 - Added new EVAL_CTORS optimization pass which evaluates global data
   initializer constructors at link time, which would improve startup time and
   reduce code size of these ctors.
 - Implemented support for OpenAL AL_PITCH option.
 - Implemented new build options -s STACK_OVERFLOW_CHECK=0/1/2 which adds
   runtime stack overrun checks. 0: disabled, 1: minimal, between each frame, 2:
   at each explicit JS side stack allocation call to allocate().
 - Fixed an issue with -s SPLIT_MEMORY mode where an unsigned 32-bit memory
   access would come out as signed. (#4150)
 - Fixed asm.js validation in call handlers to llvm_powi_f*.
 - Full list of changes:
    - Emscripten: https://github.com/emscripten-core/emscripten/compare/1.36.0...1.36.1
    - Emscripten-LLVM: https://github.com/emscripten-core/emscripten-fastcomp/compare/1.36.0...1.36.1
    - Emscripten-Clang: no changes.

v1.36.0: 2/23/2016
------------------
 - Fixed an OpenAL bug where OpenAL sources would not respect global volume setting.
 - Fixed an issue where alGetListenerf() with AL_GAIN would not return the
   correct value. (#4091)
 - Fixed an issue where setting alListenerf() with AL_GAIN would not set the
   correct value. (#4092)
 - Implemented new JS optimizer "Duplicate Function Elimination" pass which
   collapses identical functions to save code size.
 - Implemented the _Exit() function.
 - Added support for SSE3 and SSSE3 intrinsics (#4099) and partially for SSE 4.1
   intrinsics (#4030, #4101)
 - Added support for -include-pch flag (#4086)
 - Fixed a regex syntax in ccall on Chrome Canary (#4111)
 - Full list of changes:
    - Emscripten: https://github.com/emscripten-core/emscripten/compare/1.35.23...1.36.0
    - Emscripten-LLVM: https://github.com/emscripten-core/emscripten-fastcomp/compare/1.35.23...1.36.0
    - Emscripten-Clang: no changes.

v1.35.23: 2/9/2016
------------------
 - Provide $NM environment variable to point to llvm-nm when running
   emconfigure, which helps e.g. libjansson to build (#4036)
 - Fixed glGetString(GL_SHADING_LANGUAGE_VERSION) to return appropriate result
   depending on if running on WebGL1 vs WebGL2, instead of hardcoding the result
   (#4040)
 - Fixed a regression with CMake try_run() possibly failing, caused by the
   addition of CMAKE_CROSSCOMPILING_EMULATOR in v1.32.3.
 - Fixed CMake to work in the case when NODE_JS is an array containing
   parameters to be passed to Node.js. (#4045)
 - Fixed a memory issue that caused the Emscripten memory initializer file
   (.mem.js) to be unnecessarily retained in memory during runtime (#4044)
 - Added support for complex valued mul and div ops.
 - Added new option "Module.environment" which allows overriding the runtime ENVIRONMENT_IS_WEB/ENVIRONMENT_IS_WORKER/ENVIRONMENT_IS_NODE/ENVIRONMENT_IS_SHELL fields.
 - Fixed an issue with SAFE_HEAP methods in async mode (#4046)
 - Fixed WebSocket constructor to work in web worker environment (#3849)
 - Fixed a potential issue with some browsers reporting gamepad axis values outside \[-1, 1\] (#3602)
 - Changed libcxxabi to be linked in last, so that it does not override weakly
   linked methods in libcxx (#4053)
 - Implemented new JSDCE code optimization pass which removes at JS link stage
   dead code that is not referenced anywhere (in addition to LLVM doing this for
   C++ link stage).
 - Fixed a Windows issue where embedding memory initializer as a string in JS
   code might cause corrupted output. (#3854)
 - Fixed an issue when spaces are present in directory names in response files
   (#4062)
 - Fixed a build issue when using --tracing and -s ALLOW_MEMORY_GROWTH=1
   simultaneously (#4064)
 - Greatly updated Emscripten support for SIMD.js intrinsics (non-SSE or NEON)
 - Fixed an issue where compiler would not generate a link error when JS library
   function depended on a nonexisting symbol. (#4077)
 - Removed UTF16 and UTF32 marshalling code from being exported by default.
 - Removed the -s NO_BROWSER linker option and automated the detection of when
   that option is needed.
 - Removed the JS implemented C++ symbol name demangler, now always depend on
   the libcxxabi compiled one.
 - Fixed an issue where Emscripten linker would redundantly generate missing
   function stubs for some functions that do exist.
 - Full list of changes:
    - Emscripten: https://github.com/emscripten-core/emscripten/compare/1.35.22...1.35.23
    - Emscripten-LLVM: https://github.com/emscripten-core/emscripten-fastcomp/compare/1.35.22...1.35.23
    - Emscripten-Clang: no changes.

v1.35.22: 1/13/2016
-------------------
 - Updated to latest upstream LLVM trunk as of January 13th.
 - Bumped up the required LLVM version from LLVM 3.8 to LLVM 3.9.
 - Full list of changes:
    - Emscripten: https://github.com/emscripten-core/emscripten/compare/1.35.21...1.35.22
    - Emscripten-LLVM: https://github.com/emscripten-core/emscripten-fastcomp/compare/1.35.21...1.35.22
    - Emscripten-Clang: https://github.com/emscripten-core/emscripten-fastcomp-clang/compare/1.35.21...1.35.22

v1.35.21: 1/13/2016
-------------------
 - Improved support for handling GLFW2 keycodes.
 - Improved emranlib, system/bin/sdl-config and system/bin/sdl2-config to be
   executable in both python2 and python3.
 - Fixed build flags -s AGGRESSIVE_VARIABLE_ELIMINATION=1 and -s USE_PTHREADS=2
   to correctly work when run on a browser that does not support pthreads.
 - Fixed a build issue that caused sequences of \r\r\n to be emitted on Windows.
 - Fixed an issue that prevented building LLVM on Visual Studio 2015
   (emscripten-fastcomp-clang #7)
 - Full list of changes:
    - Emscripten: https://github.com/emscripten-core/emscripten/compare/1.35.20...1.35.21
    - Emscripten-LLVM: https://github.com/emscripten-core/emscripten-fastcomp/compare/1.35.20...1.35.21
    - Emscripten-Clang: https://github.com/emscripten-core/emscripten-fastcomp-clang/compare/1.35.20...1.35.21

v1.35.20: 1/10/2016
-------------------
 - Fixed -s USE_PTHREADS compilation mode to account that SharedArrayBuffer
   specification no longer allows futex waiting on the main thread. (#4024)
 - Added new python2 vs python3 compatibility wrappers for emcmake, emconfigure, emmake and emar.
 - Fixed atomicrmw i64 codegen (#4025)
 - Optimized codegen to simplify "x != 0" to just "x" when output is a boolean.
 - Fixed a compiler crash when generating atomics code in debug builds of LLVM.
 - Fixed a compiler crash when generating SIMD.js code that utilizes
   non-canonical length vectors (e.g. <float x 3>)
 - Full list of changes:
    - Emscripten: https://github.com/emscripten-core/emscripten/compare/1.35.19...1.35.20
    - Emscripten-LLVM: https://github.com/emscripten-core/emscripten-fastcomp/compare/1.35.19...1.35.20
    - Emscripten-Clang: no changes.

v1.35.19: 1/7/2016
------------------
 - Updated to latest upstream LLVM trunk as of January 7th.
 - Full list of changes:
    - Emscripten: no changes.
    - Emscripten-LLVM: https://github.com/emscripten-core/emscripten-fastcomp/compare/1.35.18...1.35.19
    - Emscripten-Clang: https://github.com/emscripten-core/emscripten-fastcomp-clang/compare/1.35.18...1.35.19

v1.35.18: 1/7/2016
------------------
 - Implemented getpeername() and fixed issues with handling getsockname() (#3997)
 - Fixed an issue with daylight saving time in mktime() (#4001)
 - Optimized pthreads code to avoid unnecessary FFI transitions (#3504)
 - Fixed issues with strftime() (#3993)
 - Deprecated memory growth support in asm.js.
 - Implemented llvm_bitreverse_i32() (#3976)
 - Fixed missing include header that affected building relooper on some compilers.
 - Full list of changes:
    - Emscripten: https://github.com/emscripten-core/emscripten/compare/1.35.17...1.35.18
    - Emscripten-LLVM: https://github.com/emscripten-core/emscripten-fastcomp/compare/1.35.17...1.35.18
    - Emscripten-Clang: no changes.

v1.35.17: 1/4/2016
------------------
 - Updated to latest upstream LLVM trunk as of January 4th.
 - Full list of changes:
    - Emscripten: no changes.
    - Emscripten-LLVM: https://github.com/emscripten-core/emscripten-fastcomp/compare/1.35.16...1.35.17
    - Emscripten-Clang: https://github.com/emscripten-core/emscripten-fastcomp/compare/1.35.16...1.35.17

v1.35.16: 1/4/2016
------------------
 - Improved support for -s USE_PTHREADS=2 build mode and added support for Atomics.exchange().
 - Full list of changes:
    - Emscripten: https://github.com/emscripten-core/emscripten/compare/1.35.15...1.35.16
    - Emscripten-LLVM: https://github.com/emscripten-core/emscripten-fastcomp/compare/1.35.15...1.35.16
    - Emscripten-Clang: no changes.

v1.35.15: 1/4/2016
------------------
 - Fixed an error with glClearbufferfv not working. (#3961)
 - Improved file packager code so that file:// URLs work in Chrome too (#3965)
 - Fixed issues with the --memoryprofiler UI.
 - Fixed a Windows issue when generating system libraries in cache (#3939)
 - Fixed a regression from v1.35.13 where GLES2 compilation would not work when
   -s USE_PTHREADS=1 was passed.
 - Added support for WebIDL arrays as input parameters to WebIDL binder.
 - Updated build support when using the LLVM wasm backend.
 - Added new linker option --threadprofiler which generates a threads dashboard
   on the generated page for threads status overview. (#3971)
 - Improved backwards compatibility of building on GCC 4.3 - 4.6.
 - Fixed an asm.js validation issue when building against updated SIMD.js specification. (#3986)
 - Improved Rust support.
 - Full list of changes:
    - Emscripten: https://github.com/emscripten-core/emscripten/compare/1.35.14...1.35.15
    - Emscripten-LLVM: https://github.com/emscripten-core/emscripten-fastcomp/compare/1.35.14...1.35.15
    - Emscripten-Clang: no changes.

v1.35.14: 12/15/2015
--------------------
 - Updated to latest upstream LLVM trunk as of December 15th.
 - Full list of changes:
    - Emscripten: https://github.com/emscripten-core/emscripten/compare/1.35.13...1.35.14
    - Emscripten-LLVM: https://github.com/emscripten-core/emscripten-fastcomp/compare/1.35.13...1.35.14
    - Emscripten-Clang: https://github.com/emscripten-core/emscripten-fastcomp-clang/compare/1.35.13...1.35.14

v1.35.13: 12/15/2015
--------------------
 - Updated -s USE_PTHREADS code generation to reflect that the SharedInt*Array
   hierarchy no longer exists in the SharedArrayBuffer spec.
 - Removed references to Atomic.fence() which no longer is part of the
   SharedArrayBuffer specification.
 - Fixed an issue where JS code minifiers might generate bad code for cwrap
   (#3945)
 - Updated compiler to issue a warning when --separate-asm is being used and
   output suffix is .js.
 - Added new build option -s ONLY_MY_CODE which aims to eliminate most of the
   Emscripten runtime and generate a very minimal compiler output.
 - Added new build option -s WASM_BACKEND=0/1 which controls whether to utilize
   the upstream LLVM wasm emitting codegen backend.
 - Full list of changes:
    - Emscripten: https://github.com/emscripten-core/emscripten/compare/1.35.12...1.35.13
    - Emscripten-LLVM: https://github.com/emscripten-core/emscripten-fastcomp/compare/1.35.12...1.35.13
    - Emscripten-Clang: no changes.

v1.35.12: 11/28/2015
--------------------
 - Update to latest upstream LLVM trunk as of November 28th.
 - Fix Emscripten to handle new style format outputted by llvm-nm.
 - Added new build option BINARYEN_METHOD to allow choosing which wasm
   generation method to use.
 - Updates to Binaryen support.
 - Full list of changes:
    - Emscripten: https://github.com/emscripten-core/emscripten/compare/1.35.11...1.35.12
    - Emscripten-LLVM: https://github.com/emscripten-core/emscripten-fastcomp/compare/1.35.11...1.35.12
    - Emscripten-Clang: https://github.com/emscripten-core/emscripten-fastcomp-clang/compare/1.35.11...1.35.12

v1.35.11: 11/27/2015
--------------------
 - Updated atomics test to stress 64-bit atomics better (#3892)
 - Full list of changes:
    - Emscripten: https://github.com/emscripten-core/emscripten/compare/1.35.10...1.35.11
    - Emscripten-LLVM: https://github.com/emscripten-core/emscripten-fastcomp/compare/1.35.10...1.35.11
    - Emscripten-Clang: no changes.

v1.35.10: 11/25/2015
--------------------
 - Integration with Binaryen.
 - Add a performance warning when multiple FS.syncfs() calls are in flight simultaneously.
 - Correctly pass GLFW_REPEAT when sending key press repeats.
 - Improved filesystem performance when building in multithreaded mode (#3923)
 - Improve error detection when data file fails to load.
 - Clarified that -s NO_DYNAMIC_EXECUTION=1 and -s RELOCATABLE=1 build modes are mutually exclusive.
 - Added new build option -s NO_DYNAMIC_EXECUTION=2 which demotes eval() errors
   to warnings at runtime, useful for iterating fixes in a codebase for multiple
   eval()s  (#3930)
 - Added support to Module.locateFile(filename) to locate the pthread-main.js file (#3500)
 - Changed -s USE_PTHREADS=2 and -s PRECISE_F32=2 to imply --separate-asm
   instead of requiring it, to be backwards compatible (#3829, #3933)
 - Fixed bad codegen for some 64-bit atomics (#3892, #3936)
 - When emitting NaN canonicalization warning, also print the location in code
   where it occurs.
 - Full list of changes:
    - Emscripten: https://github.com/emscripten-core/emscripten/compare/1.35.9...1.35.10
    - Emscripten-LLVM: https://github.com/emscripten-core/emscripten-fastcomp/compare/1.35.9...1.35.10
    - Emscripten-Clang: no changes.

v1.35.9: 11/12/2015
-------------------
 - Implement glfwSetInputMode when mode is GLFW_CURSOR and value is GLFW_CURSOR_NORMAL|GLFW_CURSOR_DISABLED
 - Add explicit abort() when dlopen() is called without linking support
 - Make emcc explicitly reinvoke itself from python2 if called from python3.
 - Optimize memory initializer to omit zero-initialized values (#3907)
 - Full list of changes:
    - Emscripten: https://github.com/emscripten-core/emscripten/compare/1.35.8...1.35.9
    - Emscripten-LLVM: https://github.com/emscripten-core/emscripten-fastcomp/compare/1.35.8...1.35.9
    - Emscripten-Clang: no changes.

v1.35.8: 11/10/2015
-------------------
 - Removed obsoleted EXPORTED_GLOBALS build option.
 - Export filesystem as global object 'FS' in Emscripten runtime.
 - Fixed realpath() function on directories.
 - Fixed round() and roundf() to work when building without -s PRECISE_F32=1 and
   optimize these to be faster (#3876)
 - Full list of changes:
    - Emscripten: https://github.com/emscripten-core/emscripten/compare/1.35.7...1.35.8
    - Emscripten-LLVM: no changes.
    - Emscripten-Clang: no changes.

v1.35.7: 11/4/2015
------------------
 - Updated to latest upstream LLVM trunk version as of November 4th.
 - Full list of changes:
    - Emscripten: https://github.com/emscripten-core/emscripten/compare/1.35.6...1.35.7
    - Emscripten-LLVM: https://github.com/emscripten-core/emscripten-fastcomp/compare/1.35.6...1.35.7
    - Emscripten-Clang: https://github.com/emscripten-core/emscripten-fastcomp-clang/compare/1.35.6...1.35.7

v1.35.6: 11/4/2015
------------------
 - This tag was created for technical purposes, and has no changes compared to
   v1.35.6.

v1.35.5: 11/4/2015
------------------
 - Removed Content-Length and Connection: close headers in POST requests.
 - Migrate to using the native C++11-implemented optimizer by default.
 - Fixed call to glDrawBuffers(0, *); (#3890)
 - Fixed lazy file system to work with closure (#3842)
 - Fixed gzip compression with lazy file system (#3837)
 - Added no-op gracefully failing stubs for process spawn functions (#3819)
 - Clarified error message that memory growth is not supported with shared modules (#3893)
 - Initial work on wasm support in optimizer
 - Full list of changes:
    - Emscripten: https://github.com/emscripten-core/emscripten/compare/1.35.4...1.35.5
    - Emscripten-LLVM: no changes.
    - Emscripten-Clang: no changes.

v1.35.4: 10/26/2015
-------------------
 - Move to legalization in the JS backend.
 - Full list of changes:
    - Emscripten: https://github.com/emscripten-core/emscripten/compare/1.35.3...1.35.4
    - Emscripten-LLVM: https://github.com/emscripten-core/emscripten-fastcomp/compare/1.35.3...1.35.4
    - Emscripten-Clang: https://github.com/emscripten-core/emscripten-fastcomp-clang/compare/1.35.3...1.35.4

v1.35.3: 10/26/2015
-------------------
 - Ignore O_CLOEXEC on NODEFS (#3862)
 - Improved --js-library support in CMake by treating these as libraries (#3840)
 - Still support -Wno-warn-absolute-paths (#3833)
 - Add support to zext <4 x i1> to <4x i32>
 - Emit emscripten versions of llvm and clang in clang --version
 - Full list of changes:
    - Emscripten: https://github.com/emscripten-core/emscripten/compare/1.35.2...1.35.3
    - Emscripten-LLVM: https://github.com/emscripten-core/emscripten-fastcomp/compare/1.35.2...1.35.3
    - Emscripten-Clang: https://github.com/emscripten-core/emscripten-fastcomp-clang/compare/1.35.2...1.35.3

v1.35.2: 10/20/2015
-------------------
 - Rebase against upstream LLVM "google/stable" branch, bringing us to LLVM 3.8.
 - Full list of changes:
    - Emscripten: https://github.com/emscripten-core/emscripten/compare/1.35.1...1.35.2
    - Emscripten-LLVM: https://github.com/emscripten-core/emscripten-fastcomp/compare/1.35.1...1.35.2
    - Emscripten-Clang: https://github.com/emscripten-core/emscripten-fastcomp-clang/compare/1.35.1...1.35.2

v1.35.1: 10/20/2015
-------------------
 - Fixed a bug where passing -s option to LLVM would not work.
 - Work around a WebAudio bug on WebKit "pauseWebAudio failed: TypeError: Not
   enough arguments" (#3861)
 - Full list of changes:
    - Emscripten: https://github.com/emscripten-core/emscripten/compare/1.35.0...1.35.1
    - Emscripten-LLVM: no changes.
    - Emscripten-Clang: no changes.

v1.35.0: 10/19/2015
-------------------
 - Fixed out of memory abort message.
 - Full list of changes:
    - Emscripten: https://github.com/emscripten-core/emscripten/compare/1.34.12...1.35.0
    - Emscripten-LLVM: no changes.
    - Emscripten-Clang: no changes.

v1.34.12: 10/13/2015
--------------------
 - Added new experimental build option -s SPLIT_MEMORY=1, which splits up the
   Emscripten HEAP to multiple smaller slabs.
 - Added SDL2_ttf to Emscripten ports.
 - Added support for building GLES3 code to target WebGL 2. (#3757, #3782)
 - Fixed certain glUniform*() functions to work properly when called in
   conjunction with -s USE_PTHREADS=1.
 - Fixed support for -l, -L and -I command line parameters to accept a space
   between the path, i.e. "-l SDL". (#3777)
 - Fixed SSE2 support in optimized builds.
 - Changed the default behavior of warning when absolute paths are passed to -I
   to be silent. To enable the absolute paths warning, pass
   "-Wwarn-absolute-paths" flag to emcc.
 - Added new linker option -s ABORTING_MALLOC=0 that can be used to make
   malloc() return 0 on failed allocation (Current default is to abort execution
   of the page on OOM) (#3822)
 - Removed the default behavior of automatically decoding all preloaded assets on page startup (#3785)
 - Full list of changes:
    - Emscripten: https://github.com/emscripten-core/emscripten/compare/1.34.11...1.34.12
    - Emscripten-LLVM: https://github.com/emscripten-core/emscripten-fastcomp/compare/1.34.11...1.34.12
    - Emscripten-Clang: no changes.

v1.34.11: 9/29/2015
-------------------
 - Fixed asm.js validation on autovectorized output
 - Fix an issue with printing to iostream in global ctors (#3824)
 - Added support for LLVM pow intrinsics with integer exponent.
 - Full list of changes:
    - Emscripten: https://github.com/emscripten-core/emscripten/compare/1.34.10...1.34.11
    - Emscripten-LLVM: https://github.com/emscripten-core/emscripten-fastcomp/compare/1.34.10...1.34.11
    - Emscripten-Clang: no changes.

v1.34.10: 9/25/2015
-------------------
 - Added wasm compressor/decompressor polyfill (#3766)
 - Added support for sRGB texture formats.
 - Removed the deprecated --compression option.
 - Fixed an issue with asm.js validation for pthreads being broken since v1.34.7 (#3719)
 - Added built-in cpu performance profiler, which is enabled with linker flag --cpuprofiler. (#3781)
 - Added build-in memory usage profiler, which is enabled with linker flag --memoryprofiler. (#3781)
 - Fixed multiple arities per EM_ASM block (#3804)
 - Fixed issues with SSE2 an NaN bit patterns. (emscripten-fastcomp #116)
 - Full list of changes:
    - Emscripten: https://github.com/emscripten-core/emscripten/compare/1.34.9...1.34.10
    - Emscripten-LLVM: https://github.com/emscripten-core/emscripten-fastcomp/compare/1.34.9...1.34.10
    - Emscripten-Clang: no changes.

v1.34.9: 9/18/2015
------------------
 - Fixed an issue with --llvm-lto 3 builds (#3765)
 - Optimized LZ4 compression
 - Fixed a bug where glfwCreateWindow would return success even on failure
   (#3764)
 - Greatly optimized the -s SAFE_HEAP=1 linker flag option by executing the heap
   checks in asm.js side instead.
 - Fixed the return value of EM_ASM_DOUBLE (#3770)
 - Implemented getsockname syscall (#3769)
 - Don't warn on unresolved symbols when LINKABLE is specified.
 - Fixed various issues with SSE2 compilation in optimized builds.
 - Fixed a breakage with -s USE_PTHREADS=2 (#3774)
 - Added support for GL_HALF_FLOAT in WebGL 2. (#3790)
 - Full list of changes:
    - Emscripten: https://github.com/emscripten-core/emscripten/compare/1.34.8...1.34.9
    - Emscripten-LLVM: https://github.com/emscripten-core/emscripten-fastcomp/compare/1.34.8...1.34.9
    - Emscripten-Clang: no changes.

v1.34.8: 9/9/2015
-----------------
 - Fixed a race condition at worker startup (#3741)
 - Update emrun to latest, which improves unit test run automation with emrun.
 - Added support for LZ4 compressing file packages, used with the -s LZ4=1 linker flag. (#3754)
 - Fixed noisy build warning on "unexpected number of arguments in call to strtold" (#3760)
 - Added new linker flag --separate-asm that splits the asm.js module and the
   handwritten JS functions to separate files.
 - Full list of changes:
    - Emscripten: https://github.com/emscripten-core/emscripten/compare/1.34.7...1.34.8
    - Emscripten-LLVM: no changes.
    - Emscripten-Clang: no changes.

v1.34.7: 9/5/2015
-----------------
 - Fixed uses of i64* in side modules.
 - Improved GL support when proxying, and fake WebAudio calls when proxying.
 - Added new main loop timing mode EM_TIMING_SETIMMEDIATE for rendering with
   vsync disabled (#3717)
 - Updated emrun to latest version, adds --safe_firefox_profile option to run
   emrun pages in clean isolated environment.
 - Implemented glGetStringi() method for WebGL2/GLES3. (#3472, #3725)
 - Automatically emit loading code for EMTERPRETIFY_FILE if emitting html.
 - Added new build option -s USE_PTHREADS=2 for running pthreads-enabled pages
   in browsers that do not support SharedArrayBuffer.
 - Added support for building SSE2 intrinsics based code (emmintrin.h), when
   -msse2 is passed to the build.
 - Added exports for getting FS objects by their name (#3690)
 - Updated LLVM to latest upstream PNaCl version (Clang 3.7, July 29th).
 - Full list of changes:
    - Emscripten: https://github.com/emscripten-core/emscripten/compare/1.34.6...1.34.7
    - Emscripten-LLVM: https://github.com/emscripten-core/emscripten-fastcomp/compare/1.34.6...1.34.7
    - Emscripten-Clang: https://github.com/emscripten-core/emscripten-fastcomp-clang/compare/1.34.6...1.34.7

v1.34.6: 8/20/2015
------------------
 - Added new build option -s EMULATED_FUNCTION_POINTERS=2.
 - Fixed a bug with calling functions pointers that take float as parameter
   across dynamic modules.
 - Improved dynamic linking support with -s LINKABLE=1.
 - Added new build option -s MAIN_MODULE=2.
 - Cleaned up a few redundant linker warnings (#3702, #3704)
 - Full list of changes:
    - Emscripten: https://github.com/emscripten-core/emscripten/compare/1.34.5...1.34.6
    - Emscripten-LLVM: https://github.com/emscripten-core/emscripten-fastcomp/compare/1.34.5...1.34.6
    - Emscripten-Clang: no changes.

v1.34.5: 8/18/2015
------------------
 - Added Bullet physics, ogg and vorbis to emscripten-ports.
 - Added FreeType 2.6 to emscripten-ports.
 - Fixed CMake handling when building OpenCV.
 - Fixed and issue with exceptions being thrown in empty glBegin()-glEnd()
   blocks (#3693)
 - Improved function pointer handling between dynamically linked modules
 - Fixed some OpenAL alGetSource get calls (#3669)
 - Fixed issues with building the optimizer on 32-bit Windows (#3673)
 - Increased optimizer stack size on Windows to 10MB (#3679)
 - Added support for passing multiple input files to opt, to speed up
   optimization and linking in opt.  
 - Full list of changes:
    - Emscripten: https://github.com/emscripten-core/emscripten/compare/1.34.4...1.34.5
    - Emscripten-LLVM: https://github.com/emscripten-core/emscripten-fastcomp/compare/1.34.4...1.34.5
    - Emscripten-Clang: no changes.

v1.34.4: 8/4/2015
-----------------
 - Add special handling support for /dev/null as an input file (#3552)
 - Added basic printf support in NO_FILESYSTEM mode (#3627)
 - Update WebVR support to the latest specification, and add support for
   retrieving device names
 - Improved --proxy-to-worker build mode with proxying (#3568, #3623)
 - Generalized EXPORT_FS_METHODS to EXPORT_RUNTIME_METHODS
 - Added node externs for closure
 - Fixed a memory allocation bug in pthreads code (#3636)
 - Cleaned up some debug assertion messages behind #ifdef ASSERTIONS (#3639)
 - Fixed umask syscall (#3637)
 - Fixed double alignment issue with formatStrind and emscripten_log (#3647)
 - Added new EXTRA_EXPORTED_RUNTIME_METHODS build option
 - Updated emrun to latest version
 - Full list of changes:
    - Emscripten: https://github.com/emscripten-core/emscripten/compare/1.34.3...1.34.4
    - Emscripten-LLVM: https://github.com/emscripten-core/emscripten-fastcomp/compare/1.34.3...1.34.4
    - Emscripten-Clang: no changes.

v1.34.3: 7/15/2015
------------------
 - Move libc to musl+syscalls
 - Full list of changes:
    - Emscripten: https://github.com/emscripten-core/emscripten/compare/1.34.2...1.34.3
    - Emscripten-LLVM: no changes.
    - Emscripten-Clang: no changes.

v1.34.2: 7/14/2015
------------------
 - Upgrade to new SIMD.js polyfill version and improved SIMD support.
 - Improved WebGL support in --proxy-to-worker mode (#3569)
 - Removed warning on unimplemented JS library functions
 - Fix WebGL 2 support with closure compiler
 - Fixed an issue with WebRTC support (#3574)
 - Fixed emcc to return a correct error process exit code when invoked with no input files
 - Fixed a compiler problem where global data might not get aligned correctly for SIMD.
 - Fixed a LLVM backend problem which caused recursive stack behavior when
   linking large codebases, which was seen to cause a stack overflow crash on
   Windows.
 - Full list of changes:
    - Emscripten: https://github.com/emscripten-core/emscripten/compare/1.34.1...1.34.2
    - Emscripten-LLVM: https://github.com/emscripten-core/emscripten-fastcomp/compare/1.34.1...1.34.2
    - Emscripten-Clang: no changes.

v1.34.1: 6/18/2015
------------------
 - Fixed an issue with resize canvas not working with GLFW.
 - Fixed handling of empty else blocks.
 - Full list of changes:
    - Emscripten: https://github.com/emscripten-core/emscripten/compare/1.34.0...1.34.1
    - Emscripten-LLVM: no changes.
    - Emscripten-Clang: no changes.

v1.34.0: 6/16/2015
------------------
 - Fixed an issue when generating .a files from object files that reside on
   separate drives on Windows (#3525).
 - Added a missing dependency for GLFW (#3530).
 - Removed the Emterpreter YIELDLIST option.
 - Added support for enabling memory growth before the runtime is ready.
 - Added a new feature to store the memory initializer in a string literal
   inside the generated .js file.
 - Fixed a code miscompilation issue with a constexpr in fcmp.
 - Full list of changes:
    - Emscripten: https://github.com/emscripten-core/emscripten/compare/1.33.2...1.34.0
    - Emscripten-LLVM: https://github.com/emscripten-core/emscripten-fastcomp/compare/1.33.2...1.34.0
    - Emscripten-Clang: no changes.

v1.33.2: 6/9/2015
-----------------
 - Added support for OpenAL Extension AL_EXT_float32 (#3492).
 - Added support for handling command line flags -M and -MM (#3518).
 - Fixed a code miscompilation issue with missing ';' character (#3520).
 - Full list of changes:
    - Emscripten: https://github.com/emscripten-core/emscripten/compare/1.33.1...1.33.2
    - Emscripten-LLVM: https://github.com/emscripten-core/emscripten-fastcomp/compare/1.33.1...1.33.2
    - Emscripten-Clang: no changes.

v1.33.1: 6/3/2015
-----------------
 - Added support for multithreading with the POSIX threads API (pthreads), used
   when compiling and linking with the -s USE_PTHREADS=1 flag (#3266).
 - Full list of changes:
    - Emscripten: https://github.com/emscripten-core/emscripten/compare/1.33.0...1.33.1
    - Emscripten-LLVM: https://github.com/emscripten-core/emscripten-fastcomp/compare/1.33.0...1.33.1
    - Emscripten-Clang: no changes.

v1.33.0: 5/29/2015
------------------
 - Fix an issue with writing to /dev/null (#3454).
 - Added a hash to objects inside .a files to support to linking duplicate
   symbol names inside .a files (#2142).
 - Provide extensions ANGLE_instanced_arrays and EXT_draw_buffers as aliases to
   the WebGL ones.
 - Fixed LLVM/Clang to build again on Windows after previous LLVM upgrade.
 - Full list of changes:
    - Emscripten: https://github.com/emscripten-core/emscripten/compare/1.32.4...1.33.0
    - Emscripten-LLVM: https://github.com/emscripten-core/emscripten-fastcomp/compare/1.32.4...1.33.0
    - Emscripten-Clang: no changes.

v1.32.4: 5/16/2015
------------------
 - Update LLVM and Clang to PNaCl's current 3.7 merge point (April 17 2015)
 - Added libpng to Emscripten-ports.
 - Added intrinsic llvm_fabs_f32.
 - Full list of changes:
    - Emscripten: https://github.com/emscripten-core/emscripten/compare/1.32.3...1.32.4
    - Emscripten-LLVM: https://github.com/emscripten-core/emscripten-fastcomp/compare/1.32.3...1.32.4
    - Emscripten-Clang: https://github.com/emscripten-core/emscripten-fastcomp-clang/compare/1.32.3...1.32.4

v1.32.3: 5/15/2015
------------------
 - Improved dynamic linking support.
 - Added new option to file_packager.py to store metadata externally.
 - Improved CMake support with CMAKE_CROSSCOMPILING_EMULATOR (#3447).
 - Added support for sysconf(_SC_PHYS_PAGES) (#3405, 3442).
 - Full list of changes:
    - Emscripten: https://github.com/emscripten-core/emscripten/compare/1.32.2...1.32.3
    - Emscripten-LLVM: https://github.com/emscripten-core/emscripten-fastcomp/compare/1.32.2...1.32.3
    - Emscripten-Clang: no changes.

v1.32.2: 5/8/2015
-----------------
 - Removed a (name+num)+num -> name+newnum optimization, which caused heavy
   performance regressions in Firefox when the intermediate computation wraps
   around the address space (#3438).
 - Improved dynamic linking support.
 - Improved emterpreter when doing dynamic linking.
 - Fixed an issue with source maps debug info containing zeroes as line numbers.
 - Full list of changes:
    - Emscripten: https://github.com/emscripten-core/emscripten/compare/1.32.1...1.32.2
    - Emscripten-LLVM: https://github.com/emscripten-core/emscripten-fastcomp/compare/1.32.1...1.32.2
    - Emscripten-Clang: no changes.

v1.32.1: 5/2/2015
-----------------
 - Removed old deprecated options -s INIT_HEAP, MICRO_OPTS, CLOSURE_ANNOTATIONS,
   INLINE_LIBRARY_FUNCS, SHOW_LABELS, COMPILER_ASSERTIONS and
   COMPILER_FASTPATHS.
 - Added support for dynamic linking and dlopen().
 - Fixed a compilation issue that affected -O2 builds and higher (#3430).
 - Full list of changes:
    - Emscripten: https://github.com/emscripten-core/emscripten/compare/1.32.0...1.32.1
    - Emscripten-LLVM: https://github.com/emscripten-core/emscripten-fastcomp/compare/1.32.0...1.32.1
    - Emscripten-Clang: no changes.

v1.32.0: 4/28/2015
------------------
 - Compile .i files properly as C and not C++ (#3365).
 - Removed old deprecated options -s PRECISE_I32_MUL, CORRECT_ROUNDINGS,
   CORRECT_OVERFLOWS, CORRECT_SIGNS, CHECK_HEAP_ALIGN, SAFE_HEAP_LINES,
   SAFE_HEAP >= 2, ASM_HEAP_LOG, SAFE_DYNCALLS, LABEL_DEBUG, RUNTIME_TYPE_INFO
   and EXECUTION_TIMEOUT, since these don't apply to fastcomp, which is now the
   only enabled compilation mode.
 - Preliminary work towards supporting dynamic linking and dlopen().
 - Fixed an issue where emrun stripped some characters at output (#3394).
 - Fixed alignment issues with varargs.
 - Full list of changes:
    - Emscripten: https://github.com/emscripten-core/emscripten/compare/1.31.3...1.32.0
    - Emscripten-LLVM: https://github.com/emscripten-core/emscripten-fastcomp/compare/1.31.3...1.32.0
    - Emscripten-Clang: no changes.

v1.31.3: 4/22/2015
------------------
 - Improved support for -E command line option (#3365).
 - Removed the old optimizeShifts optimization pass that was not valid for
   asm.js code.
 - Fixed an issue when simultaneously using EMULATE_FUNCTION_POINTER_CASTS and
   EMULATED_FUNCTION_POINTERS.
 - Fixed an issue with -s PRECISE_I64_MATH=2 not working (#3374).
 - Full list of changes:
    - Emscripten: https://github.com/emscripten-core/emscripten/compare/1.31.2...1.31.3
    - Emscripten-LLVM: https://github.com/emscripten-core/emscripten-fastcomp/compare/1.31.2...1.31.3
    - Emscripten-Clang: no changes.

v1.31.2: 4/20/2015
------------------
 - Added support for file suffixes .i and .ii (#3365).
 - Fixed an issue with embind and wide strings (#3299).
 - Removed more traces of the old non-fastcomp compiler code.
 - Full list of changes:
    - Emscripten: https://github.com/emscripten-core/emscripten/compare/1.31.1...1.31.2
    - Emscripten-LLVM: no changes.
    - Emscripten-Clang: no changes.

v1.31.1: 4/17/2015
------------------
 - Added support for unicode characters in EM_ASM() blocks (#3348).
 - Removed the pointer masking feature as experimental and unsupported.
 - Fixed an issue where exit() did not terminate execution of Emterpreter (#3360).
 - Removed traces of the old non-fastcomp compiler code.
 - Full list of changes:
    - Emscripten: https://github.com/emscripten-core/emscripten/compare/1.31.0...1.31.1
    - Emscripten-LLVM: https://github.com/emscripten-core/emscripten-fastcomp/compare/1.31.0...1.31.1
    - Emscripten-Clang: no changes.

v1.31.0: 4/14/2015
------------------
 - Remove references to unsupported EMCC_FAST_COMPILER mode, fastcomp is always enabled (#3347).
 - Full list of changes:
    - Emscripten: https://github.com/emscripten-core/emscripten/compare/1.30.6...1.31.0
    - Emscripten-LLVM: https://github.com/emscripten-core/emscripten-fastcomp/compare/1.30.6...1.31.0
    - Emscripten-Clang: no changes.

v1.30.6: 4/14/2015
------------------
 - Removed support for the deprecated jcache functionality (#3313).
 - Added support to emscripten_GetProcAddress() to fetch symbols with the ANGLE
   suffix (#3304, #3315).
 - Added immintrin.h header file to include all SSE support.
 - Added an async option to ccall (#3307).
 - Stopped from using 0 as a valid source ID for OpenAL (#3303).
 - When project has disabled exception catching, build an exceptions-disabled
   version of libcxx.
 - Split libcxx into two parts to optimize code size for projects that only need
   small amount of libcxx (#2545, #3308).
 - Avoid fprintf usage in emscripten_GetProcAddress() to allow using it with -s
   NO_FILESYSTEM=1 (#3327).
 - Removed old deprecated functionalities USE_TYPED_ARRAYS, FHEAP, GC emulation
   and non-asmjs-emscripten ABI.
 - Don't refer to prefixed GL extensions when creating a GL context (#3324).
 - Removed support code for x86_fp80 type (#3341).
 - Optimize EM_ASM() calls even more (#2596).
 - Full list of changes:
    - Emscripten: https://github.com/emscripten-core/emscripten/compare/1.30.5...1.30.6
    - Emscripten-LLVM: https://github.com/emscripten-core/emscripten-fastcomp/compare/1.30.5...1.30.6
    - Emscripten-Clang: no changes.

v1.30.5: 4/7/2015
-----------------
 - Fixed WebIDL operation when closure is enabled after the previous EM_ASM()
   optimizations.
 - Optimized jsCall() to handle variadic cases of number of arguments faster
   (#3290, #3305).
 - Removed support for the getwd() function (#1115, #3309).
 - Fixed a problem with -s IGNORED_FUNCTIONS and -s DEAD_FUNCTIONS not working
   as expected (#3239).
 - Fixed an issue with -s EMTERPRETIFY_ASYNC=1 and emscripten_sleep() not
   working (#3307).
 - Full list of changes:
    - Emscripten: https://github.com/emscripten-core/emscripten/compare/1.30.4...1.30.5
    - Emscripten-LLVM: https://github.com/emscripten-core/emscripten-fastcomp/compare/1.30.4...1.30.5
    - Emscripten-Clang: no changes.

v1.30.4: 4/3/2015
-----------------
 - Optimized the performance and security of EM_ASM() blocks by avoiding the use
   of eval() (#2596).
 - Full list of changes:
    - Emscripten: https://github.com/emscripten-core/emscripten/compare/1.30.3...1.30.4
    - Emscripten-LLVM: https://github.com/emscripten-core/emscripten-fastcomp/compare/1.30.3...1.30.4
    - Emscripten-Clang: no changes.

v1.30.3: 4/3/2015
-----------------
 - Improved error handling in library_idbstore.js.
 - Fixed an asm.js validation issue with EMULATE_FUNCTION_POINTER_CASTS=1 feature (#3300).
 - Fixed Clang build by adding missing nacltransforms project after latest
   LLVM/Clang upstream merge.
 - Full list of changes:
    - Emscripten: https://github.com/emscripten-core/emscripten/compare/1.30.2...1.30.3
    - Emscripten-LLVM: https://github.com/emscripten-core/emscripten-fastcomp/compare/1.30.2...1.30.3
    - Emscripten-Clang: https://github.com/emscripten-core/emscripten-fastcomp-clang/compare/1.30.2...1.30.3

v1.30.2: 4/1/2015
-----------------
 - Added support to writing to mmap()ed memory by implementing msync() (#3269).
 - Updated SDL2 port to version 7.
 - Exported new singleton function Module.createContext() for creating a GL
   context from SDL2.
 - Added support for asm.js/Emscripten arch in Clang.
 - Finished LLVM 3.6 upgrade merge.
 - Full list of changes:
    - Emscripten: https://github.com/emscripten-core/emscripten/compare/1.30.1...1.30.2
    - Emscripten-LLVM: https://github.com/emscripten-core/emscripten-fastcomp/compare/1.30.1...1.30.2
    - Emscripten-Clang: https://github.com/emscripten-core/emscripten-fastcomp-clang/compare/1.30.1...1.30.2

v1.30.1: 3/24/2015
------------------
 - Upgraded LLVM+Clang from vrsion 3.5 to version 3.6.
 - Full list of changes:
    - Emscripten: https://github.com/emscripten-core/emscripten/compare/1.30.0...1.30.1
    - Emscripten-LLVM: https://github.com/emscripten-core/emscripten-fastcomp/compare/1.30.0...1.30.1
    - Emscripten-Clang: https://github.com/emscripten-core/emscripten-fastcomp-clang/compare/1.30.0...1.30.1

v1.30.0: 3/24/2015
------------------
 - Fixed a bug where html5.h API would not remove event handlers on request.
 - Fixed a regression issue that broke building on Windows when attempting to
   invoke tools/gen_struct_info.py.
 - Improved memory growth feature to better handle growing to large memory sizes
   between 1GB and 2GB (#3253).
 - Fixed issues with emrun with terminating target browser process, managing
   lingering sockets and command line quote handling.
 - Fixed a bug where unsigned integer return values in embind could be returned
   as signed (#3249).
 - Improved handling of lost GL contexts.
 - Changed malloc to be fallible (return null on failure) when memory growth is
   enabled (#3253).
 - Fixed a bug with WebIDL not being able to handle enums (#3258).
 - Updated POINTER_MASKING feature to behave as a boolean rather than a mask
   (#3240).
 - Improved "emcmake cmake" on Windows to automatically remove from path any
   entries that contain sh.exe in them, which is not supported by CMake.
 - Fixed an issue with symlink handling in readlink (#3277).
 - Updated SDL2 port to version 6.
 - Removed the obsolete FAST_MEMORY build option.
 - Added reciprocalApproximation and reciprocalSqrtApproximation SIMD intrinsics.
 - Full list of changes:
    - Emscripten: https://github.com/emscripten-core/emscripten/compare/1.29.12...1.30.0
    - Emscripten-LLVM: https://github.com/emscripten-core/emscripten-fastcomp/compare/1.29.12...1.30.0
    - Emscripten-Clang: no changes.

v1.29.12: 3/15/2015
-------------------
 - Fix a bug where SDL_malloc and SDL_free were not available. (#3247)
 - Fix various issues with emrun usage. (#3234)
 - Fixed an off-by-one memory access in native optimizer.
 - Improve emterpreter support.
 - Full list of changes:
    - Emscripten: https://github.com/emscripten-core/emscripten/compare/1.29.11...1.29.12
    - Emscripten-LLVM: no changes.
    - Emscripten-Clang: no changes.

v1.29.11: 3/11/2015
-------------------
 - Remove the requirement to pass -s PRECISE_F32=1 manually when building with
   SIMD support.
 - Fix a temp directory leak that could leave behind empty directories in the
   temp directory after build (#706)
 - Improve support for growable Emscripten heap in asm.js mode.
 - Added a warning message when generating huge asset bundles with file packager.
 - Fixed a bug where emscripten_get_gamepad_status might throw a JS exception if
   called after a gamepad was disconnected.
 - Improve emterpreter sleep support.
 - Optimize code generation when multiple consecutive bitshifts are present.
 - Optimize redundant stack save and restores, and memcpy/memsets.
 - Full list of changes:
    - Emscripten: https://github.com/emscripten-core/emscripten/compare/1.29.10...1.29.11
    - Emscripten-LLVM: https://github.com/emscripten-core/emscripten-fastcomp/compare/1.29.10...1.29.11
    - Emscripten-Clang: no changes.

v1.29.10: 2/19/2015
-------------------
 - Add a warning message when generating code that has a very large number of
   variables, which optimization flags could remove.
 - Improve support for SIMD casts and special loads.
 - Fix the process return code when using EMCONFIGURE_JS=1.
 - Improved the error message in abort().
 - Fix main loop handling during emterpreter sync save/load.
 - Handle emscripten_async_call and friends during sleep, by pausing all
   safeSet*() operations.
 - Add support for Google WTF when building with --tracing.
 - Improve emterpreter stability with fuzzing.
 - Add an option to load the memory initializer file from a typed array (#3187)
 - Remove linker warning message when linking to -lm, since Emscripten includes
   musl that implements the math libraries built-in.
 - Add support for SDL_WM_SetCaption(), which calls to Module['setWindowTitle'],
   or if not present, sets the web page title. (#3192)
 - Full list of changes:
    - Emscripten: https://github.com/emscripten-core/emscripten/compare/1.29.9...1.29.10
    - Emscripten-LLVM: https://github.com/emscripten-core/emscripten-fastcomp/compare/1.29.9...1.29.10
    - Emscripten-Clang: no changes.

v1.29.9: 2/9/2015
-------------------
 - Documented FORCE_ALIGNED_MEMORY to be no longer supported.
 - Fixes issues with native optimizer handling of "if () else {}" statements.
   (#3129)
 - Improved cross-browser support for EMSCRIPTEN_FULLSCREEN_FILTERING_NEAREST.
   (#3165)
 - Added new linker option --profiling-funcs, which generates output that is
   otherwise minified, except that function names are kept intact, for use in
   profilers and getting descriptive call stacks.
 - The Module object is no longer written in global scope. (#3167)
 - Added new emscripten_idb_* API. (#3169)
 - Added new function emscripten_wget_data().
 - Add support for GL_RED with GLES3/WebGL2. (#3176)
 - Added basic WebVR support. (#3177)
 - Full list of changes:
    - Emscripten: https://github.com/emscripten-core/emscripten/compare/1.29.8...1.29.9
    - Emscripten-LLVM: no changes.
    - Emscripten-Clang: no changes.

v1.29.8: 1/31/2015
-------------------
 - Fix a temp file leak with emterpreter. (#3156)
 - Fix a typo that broke glBlitFramebuffer. (#3159)
 - Added scandir() and alphasort() from musl. (#3161)
 - Add a warning if multiple .a files with same basename are being linked
   together. (#2619)
 - Full list of changes:
    - Emscripten: https://github.com/emscripten-core/emscripten/compare/1.29.7...1.29.8
    - Emscripten-LLVM: https://github.com/emscripten-core/emscripten-fastcomp/compare/1.29.7...1.29.8
    - Emscripten-Clang: no changes.

v1.29.7: 1/28/2015
-------------------
 - Fixed an issue with backwards compatibility in emscripten-ports. (#3144)
 - Warn on duplicate entries in archives. (#2619)
 - Removed the MAX_SETJMPS limitation to improve setjmp/longjpmp support.
   (#3151)
 - Improve the native optimizer to not emit empty if clauses in some cases.
   (#3154)
 - Optimize Math.clz32, Math.min, NaN, and inf handling in asm.js.
 - Full list of changes:
    - Emscripten: https://github.com/emscripten-core/emscripten/compare/1.29.6...1.29.7
    - Emscripten-LLVM: https://github.com/emscripten-core/emscripten-fastcomp/compare/1.29.6...1.29.7
    - Emscripten-Clang: no changes.

v1.29.6: 1/23/2015
-------------------
 - Fixed an issue where calling glGen*() when the GL context was lost might
   throw a JS exception, instead a GL_INVALID_OPERATION is now recorded.
 - Improve label handling in native optimizer.
 - Full list of changes:
    - Emscripten: https://github.com/emscripten-core/emscripten/compare/1.29.5...1.29.6
    - Emscripten-LLVM: no changes.
    - Emscripten-Clang: no changes.

v1.29.5: 1/23/2015
-------------------
 - Enable compiling source files with the extension ".c++".
 - Enable versioning of the emscripten ports so that older Emscripten versions
   can keep using older versions of the ports (#3144)
 - Added a whitelist option to emterpreter, a linker flag of form -s
   EMTERPRETIFY_WHITELIST=["symbol1","symbol2"]. (#3129)
 - Improved emscripten_get_pointerlock_status() to always fill the output
   structure even when pointer lock is not supported.
 - Added an environment variable EMCC_NO_OPT_SORT=0/1 option to configure
   whether the generated output should have the functions sorted by length,
   useful for debugging.
 - Added new tool tools/merge_pair.py which allows bisecting differences between
   two output files to find discrepancies.
 - Improved parsing in cashew.
 - Improved output message from emconfigure and emmake when inputs are unexpected.
 - Added built-in asm handler for LLVM fabs operation.
 - Full list of changes:
    - Emscripten: https://github.com/emscripten-core/emscripten/compare/1.29.4...1.29.5
    - Emscripten-LLVM: https://github.com/emscripten-core/emscripten-fastcomp/compare/1.29.4...1.29.5
    - Emscripten-Clang: no changes.

v1.29.4: 1/21/2015
-------------------
 - Added new C <-> JS string marshalling functions asciiToString(),
   stringToAscii(), UTF8ToString(), stringToUTF8() that can be used to copy
   strings across the JS and C boundaries. (#2363)
 - Added new functions lengthBytesUTF8(), lengthBytesUTF16() and
   lengthBytesUTF32() to allow computing the byte lengths of strings in
   different encodings. (#2363)
 - Upgraded SDL2 port to version 4.
 - Add support for saving the emterpreter stack when there are functions
   returning a value on the stack (#3129)
 - Notice async state in emterpreter trampolines (#3129)
 - Optimize SDL1 pixel copying to the screen.
 - Fixed an issue with emterpreter parsing. (#3141)
 - Fixed an issue with native optimizer and -s PPRECISE_F32=1.
 - Full list of changes:
    - Emscripten: https://github.com/emscripten-core/emscripten/compare/1.29.3...1.29.4
    - Emscripten-LLVM: https://github.com/emscripten-core/emscripten-fastcomp/compare/1.29.3...1.29.4
    - Emscripten-Clang: no changes.

v1.29.3: 1/16/2015
-------------------
 - Fixed a bug with OpenGL context initialization enableExtensionsByDefault. (#3135)
 - Fixed an issue with nested if parsing in native optimizer.
 - Full list of changes:
    - Emscripten: https://github.com/emscripten-core/emscripten/compare/1.29.2...1.29.3
    - Emscripten-LLVM: no changes.
    - Emscripten-Clang: no changes.

v1.29.2: 1/16/2015
-------------------
 - Fixed an issue with embind compilation in LLVM 3.5.
 - Fixed an issue with SDL audio queueing stability, which would queue audio too
   eagerly and cause stutter in some applications (#3122, #3124)
 - Enabled native JS optimizer to be built automatically on Windows, requires
   VS2012 or VS2013. 
 - Improve error message to reflect the fact that DLOPEN_SUPPORT is currently
   not available (#2365)
 - Improve SIMD load and store support.
 - Upgraded SDL2 port to version 3.
 - Fix a bug with native JS optimizer and braces in nested ifs.
 - Improved emterpreter support.
 - Fixed LLVM 3.5 to build with Visual Studio on Windows (emscripten-fastcomp #61)
 - Full list of changes:
    - Emscripten: https://github.com/emscripten-core/emscripten/compare/1.29.1...1.29.2
    - Emscripten-LLVM: https://github.com/emscripten-core/emscripten-fastcomp/compare/1.29.1...1.29.2
    - Emscripten-Clang: no changes.

v1.29.1: 1/7/2015
-------------------
 - Migrated to upstream PNaCl LLVM+Clang 3.5 from the previous 3.4.
 - Full list of changes:
    - Emscripten: https://github.com/emscripten-core/emscripten/compare/1.29.0...1.29.1
    - Emscripten-LLVM: https://github.com/emscripten-core/emscripten-fastcomp/compare/1.29.0...1.29.1
    - Emscripten-Clang: https://github.com/emscripten-core/emscripten-fastcomp-clang/compare/1.29.0...1.29.1

v1.29.0: 1/7/2015
-------------------
 - Full list of changes:
    - Emscripten: https://github.com/emscripten-core/emscripten/compare/1.28.3...1.29.0
    - Emscripten-LLVM: https://github.com/emscripten-core/emscripten-fastcomp/compare/1.28.3...1.29.0
    - Emscripten-Clang: no changes.

v1.28.3: 1/4/2015
-------------------
 - embuilder.py tool
 - Many fixes for native optimizer on Windows
 - Perform LLVM LTO in a separate invocation of opt, so that it does not mix
   with legalization and other stuff we do at link time
 - Full list of changes:
    - Emscripten: https://github.com/emscripten-core/emscripten/compare/1.28.2...1.28.3
    - Emscripten-LLVM: https://github.com/emscripten-core/emscripten-fastcomp/compare/1.28.2...1.28.3
    - Emscripten-Clang: https://github.com/emscripten-core/emscripten-fastcomp-clang/compare/1.28.2...1.28.3

v1.28.2: 12/17/2014
-------------------
 - Enable native optimizer by default
 - Disable slow2asm legacy testing (asm.js mode in pre-fastcomp)
 - Full list of changes:
    - Emscripten: https://github.com/emscripten-core/emscripten/compare/1.28.1...1.28.2
    - Emscripten-LLVM: https://github.com/emscripten-core/emscripten-fastcomp/compare/1.28.1...1.28.2
    - Emscripten-Clang: no changes.

v1.28.1: 12/15/2014
-------------------
 - Use a lot more MUSL math functions
 - Full list of changes:
    - Emscripten: https://github.com/emscripten-core/emscripten/compare/1.28.0...1.28.1
    - Emscripten-LLVM: https://github.com/emscripten-core/emscripten-fastcomp/compare/1.28.0...1.28.1
    - Emscripten-Clang: no changes.

v1.28.0: 12/12/2014
-------------------
 - Full list of changes:
    - Emscripten: https://github.com/emscripten-core/emscripten/compare/1.27.2...1.28.0
    - Emscripten-LLVM: https://github.com/emscripten-core/emscripten-fastcomp/compare/1.27.2...1.28.0
    - Emscripten-Clang: no changes.

v1.27.2: 12/10/2014
-------------------
 - Added more complete support for SSE1 SIMD intrinsics API. (#2792)
 - Fixed an issue with glTexImage2D on GL_LUMINANCE + GL_FLOAT textures. (#3039)
 - Use the cashew asm.js parser in native optimizer.
 - Fixed issues with IE when running closure minified pages. (#3012)
 - Enabled asm.js validation for SIMD compilation.
 - Full list of changes:
    - Emscripten: https://github.com/emscripten-core/emscripten/compare/1.27.1...1.27.2
    - Emscripten-LLVM: https://github.com/emscripten-core/emscripten-fastcomp/compare/1.27.1...1.27.2
    - Emscripten-Clang: no changes.

v1.27.1: 11/20/2014
-------------------
 - Migrated to upstream PNaCl LLVM+Clang 3.4 from the previous 3.3.
 - Added a FindOpenGL.cmake to support find_package() for OpenGL in CMake scripts.
 - Full list of changes:
    - Emscripten: https://github.com/emscripten-core/emscripten/compare/1.27.0...1.27.1
    - Emscripten-LLVM: https://github.com/emscripten-core/emscripten-fastcomp/compare/1.27.0...1.27.1
    - Emscripten-Clang: https://github.com/emscripten-core/emscripten-fastcomp-clang/compare/1.27.0...1.27.1

v1.27.0: 11/20/2014
-------------------
 - Added new work in progress option -s NATIVE_OPTIMIZER=1 that migrates
   optimizer code from JS to C++ for better performance.
 - Fixed an embind issue when compiling with closure (#2974)
 - Fixed an embind issue with unique_ptr (#2979)
 - Fixed a bug with new GL context initialization in proxy to worker mode.
 - Fixed an issue where GL context event handlers would leak after a GL context
   has been freed.
 - Optimized embind operation in Chrome by avoiding using Function.prototype.bind().
 - Full list of changes:
    - Emscripten: https://github.com/emscripten-core/emscripten/compare/1.26.1...1.27.0
    - Emscripten-LLVM: https://github.com/emscripten-core/emscripten-fastcomp/compare/1.26.1...1.27.0
    - Emscripten-Clang: no changes.

v1.26.1: 11/7/2014
------------------
 - Fixed emscripten::val handle for special js values (#2930)
 - Implemented SDL 1.2 SDL_SetClipRect / SDL_GetClipRect (#2931)
 - Added support for building zlib from Emscripten Ports with linker flag -s USE_ZLIB=1.
 - Improved experimental GLES3 support.
 - Fixed issues with llseek (#2945)
 - Enable using emscripten_get_now() in web workers (#2953)
 - Added stricter input data validation in GL code.
 - Added new HTML5 C API for managing fullscreen mode transitions to resolve
   cross-browser issue #2556 (#2975)
 - Fixed an issue with using structs in va_args (#2923)
 - Full list of changes:
    - Emscripten: https://github.com/emscripten-core/emscripten/compare/1.26.0...1.26.1
    - Emscripten-LLVM: https://github.com/emscripten-core/emscripten-fastcomp/compare/1.26.0...1.26.1
    - Emscripten-Clang: https://github.com/emscripten-core/emscripten-fastcomp-clang/compare/1.26.0...1.26.1

v1.26.0: 10/29/2014
-------------------
 - Fixed an issue where emar would forward --em-config to llvm-ar (#2886)
 - Added a new "emterpreter" feature that allows running Emscripten compiled
   code in interpreted form until asm.js compilation is ready (-s
   EMTERPRETIFY=1).
    - For more information, see
      https://groups.google.com/d/msg/emscripten-discuss/vhaPL9kULxk/_eD2G06eucwJ
 - Added new "Emscripten Ports" architecture that enables building SDL2 with -s
   USE_SDL=2 command line flag.
 - Added support for SDL 1.2 SDL_CreateRGBSurfaceFrom() function.
 - Improved experimental SIMD support.
 - Use only minimum necessary digits to print floating point literals in
   generated JS code for smaller code output.
 - Full list of changes:
    - Emscripten: https://github.com/emscripten-core/emscripten/compare/1.25.2...1.26.0
    - Emscripten-LLVM: https://github.com/emscripten-core/emscripten-fastcomp/compare/1.25.2...1.26.0
    - Emscripten-Clang: no changes.

v1.25.2: 10/16/2014
-------------------
 - Fixed a bug in tmpfile() function not allocating the mode argument correctly.
 - Fixed a bug with handling empty files in IDBFS (#2845)
 - Added an implementation of the utimes() function (#2845)
 - Added experimental WebGL 2.0 support with the linker flag -s USE_WEBGL2=1.
   (#2873)
 - Fixed a UnboundTypeError occurring in embind (#2875)
 - Fixed an error "IndexSizeError: Index or size is negative or greater than the
   allowed amount" being thrown by Emscripten SDL 1.2 surface blit code. (#2879)
 - Fixed a JS minifier issue that generated "x--y from x - -y" (#2869)
 - Added a new emcc command line flag "--cache <dir>" to control the location of
   the Emscripten cache directory (#2816)
 - Implemented SDL_ConvertSurface() and added support for SDL_SRCALPHA in
   SDL_SetAlpha (#2871)
 - Fixed issues with the GL library handling of invalid input values.
 - Optimized SDL copyIndexedColorData function (#2890)
 - Implemented GLES3 emulation for glMapBufferRange() for upcoming WebGL 2
   support, using the -s FULL_ES3=1 linker option.
 - Fixed a bug where setting up and cancelling the main loop multiple times
   would stack up the main loop to be called too frequently (#2839)
 - Introduced a new API emscripten_set_main_loop_timing() for managing the
   Emscripten main loop calling frequency (#2839)
 - Added new optimization flags SDL.discardOnLock and SDL.opaqueFrontBuffer to
   Emscripten SDL 1.2 SDL_LockSurface() and SDL_UnlockSurface() (#2870)
 - Fixed a bug with glfwGetProcAddress().
 - Added option to customize GLOBAL_BASE (the starting address of global
   variables in the Emscripten HEAP).
 - Added the ability to register mouseover and mouseout events from the HTML5
   API.
 - Improved experimental SIMD support.
 - Full list of changes:
    - Emscripten: https://github.com/emscripten-core/emscripten/compare/1.25.1...1.25.2
    - Emscripten-LLVM: no changes.
    - Emscripten-Clang: no changes.

v1.25.1: 10/1/2014
------------------
 - Updated heap resize support code when -s ALLOW_MEMORY_GROWTH=1 is defined.
 - Updated libc++ to new version from upstream svn revision 218372, 2014-09-24.
 - Fixed a bug where building on Windows might generate output JS files with
   incorrect syntax (emscripten-fastcomp #52)
 - Improved experimental SIMD support.
 - Full list of changes:
    - Emscripten: https://github.com/emscripten-core/emscripten/compare/1.25.0...1.25.1
    - Emscripten-LLVM: https://github.com/emscripten-core/emscripten-fastcomp/compare/1.25.0...1.25.1
    - Emscripten-Clang: no changes.


v1.25.0: 9/30/2014
------------------
 - Fixed a warning message with -s EXPORTED_FUNCTIONS.
 - Full list of changes:
    - Emscripten: https://github.com/emscripten-core/emscripten/compare/1.24.1...1.25.0
    - Emscripten-LLVM: no changes.
    - Emscripten-Clang: no changes.

v1.24.1: 9/27/2014
------------------
 - Fixed issues with the tmpnam and tmpfile functions (#2797, 2798)
 - Fixed CMake package find code to not search any system directories, because
   Emscripten is a cross-compiler.
 - Improved support for the proposed solution for heap resizing.
 - Fixed an issue where one could not run a main loop without having first a GL
   context created when -s FULL_ES2 or -s LEGACY_GL_EMULATION were set.
 - For compatibility, Emscripten will no longer warn about missing library files
   for -lGL, -lGLU and -lglut libraries, since Emscripten provides the
   implementation for these without having to explicitly link to anything.
 - Added support for readonly (const) attributes and automatically call
   Pointer_stringify on DOMStrings in WebIDL.
 - Improved SIMD support for the experimental Ecmascript SIMD spec.
 - Added support for GLFW 3.0.
 - Added new Emscripten HTML 5 functions emscripten_set_mouseenter_callback()
   and emscripten_set_mouseleave_callback().
 - Emscripten now recognizes an environment variable
   EMCC_JSOPT_BLACKLIST=a,b,c,d which can be used to force-disable Emscripten to
   skip running specific JS optimization passes. This is intended as a debugging
   aid to help zoom in on JS optimizer bugs when compiling with -O1 and greater.
   (#2819)
 - Fixed a bug where Module['TOTAL_STACK'] was ignored (#2837).
 - Improved SIMD support for the experimental Ecmascript SIMD spec. Preliminary asm.js validation.
 - Full list of changes:
    - Emscripten: https://github.com/emscripten-core/emscripten/compare/1.24.0...1.24.1
    - Emscripten-LLVM: https://github.com/emscripten-core/emscripten-fastcomp/compare/1.24.0...1.24.1
    - Emscripten-Clang: no changes.

v1.24.0: 9/16/2014
------------------
 - Renamed the earlier Module.locateFilePackage() to Module.locateFile() added
   in v1.22.2 to better reflect its extended usage.
 - Improved exceptions support with exception_ptr.
 - Fixed a bug where restoring files from IDBFS would not preserve their file modes.
 - Fixed and issue where one could not pass a null pointer to strftime() function.
 - Improved SIMD support for the experimental Ecmascript SIMD spec.
 - Full list of changes:
    - Emscripten: https://github.com/emscripten-core/emscripten/compare/1.23.5...1.24.0
    - Emscripten-LLVM: https://github.com/emscripten-core/emscripten-fastcomp/compare/1.23.5...1.24.0
    - Emscripten-Clang: no changes.

v1.23.5: 9/12/2014
------------------
 - Added new functions emscripten_get_device_pixel_ratio(),
   emscripten_set_canvas_css_size() and emscripten_get_canvas_css_size() which
   allow handling High DPI options from C code.
 - Fixed bugs with timzone-related functions in the JS-implemented C standard
   library.
 - Implemented clock_gettime(CLOCK_MONOTONIC) and added a new function
   emscripten_get_now_is_monotonic() to query whether the JS-provided timer is
   monotonic or not.
 - Fixed an issue where the user could not pass --llvm-opts=xxx when also
   specifying --llvm-lto=2.
 - Renamed the linker option -profiling to --profiling for consistency. The old
   form is still supported.
 - Formalized the set of valid characters to be used in files passed to the
   file_packager.py (#2765).
 - Implemented SDL function SDL_BlitScaled.
 - Fixed a bug with right modifier keys in SDL.
 - Full list of changes:
    - Emscripten: https://github.com/emscripten-core/emscripten/compare/1.23.4...1.23.5
    - Emscripten-LLVM: no changes.
    - Emscripten-Clang: no changes.

v1.23.4: 9/7/2014
------------------
 - Implemented new targetX and targetY fields for native HTML5 mouse and touch
   events (#2751)
 - Improved SIMD support for the experimental Ecmascript SIMD spec.
 - Full list of changes:
    - Emscripten: https://github.com/emscripten-core/emscripten/compare/1.23.3...1.23.4
    - Emscripten-LLVM: https://github.com/emscripten-core/emscripten-fastcomp/compare/1.23.3...1.23.4
    - Emscripten-Clang: no changes.

v1.23.3: 9/7/2014
------------------
 - Removed the scons-tools SCons build system as unused.
 - Fixed an issue where applications could not handle WebGL context creation
   failures gracefully.
 - Fixed a bug where the stringToC function in ccall/cwrap might not allocate
   enough space to hold unicode strings.
 - Removed CMake from attempting to link to library -ldl when building projects,
   by unsetting CMAKE_DL_LIBS.
 - Fixed a bug where write_sockaddr might return undefined data in its output
   structure.
 - Added a new _experimental_ -s POINTER_MASKING=1 linker option that might help
   JS VMs to optimize asm.js code.
 - Added first version of a memory tracing API to profile memory usage in
   Emscripten applications.
 - Added functions glob and globfree from musl regex library.
 - Improved SIMD support for the experimental Ecmascript SIMD spec.
 - Full list of changes:
    - Emscripten: https://github.com/emscripten-core/emscripten/compare/1.23.2...1.23.3
    - Emscripten-LLVM: https://github.com/emscripten-core/emscripten-fastcomp/compare/1.23.2...1.23.3
    - Emscripten-Clang: no changes.

v1.23.2: 9/2/2014
------------------
 - Adjusted the process and group ids reported by the stub library functions to
   be closer to native unix values.
 - Set stack to be aligned to 16 bytes. (#2721)
 - Fixed a compiler error "unresolved symbol:
   __cxa_decrement_exception_refcount" (#2715)
 - Added a new warning message that instructs that building .so, .dll and .dylib
   files is not actually supported, and is faked for compatibility reasons for
   existing build chains. (#2562)
 - Fixed problems with SDL mouse scrolling (#2643)
 - Implemented OpenAL function alSourceRewind.
 - Removed several old header files from the Emscripten repository that had been
   included for emulation purposes (zlib.h, png.h, tiff.h, tiffio.h), but their
   implementation is not included.
 - Work around an issue in d8 with binary file reading that broke e.g. printf
   when running in d8. (#2731)
 - Rigidified the semantics of Module.preRun and Module.postRun: These must
   always be JS arrays, single functions are not allowed (#2729)
 - Improved compiler warning diagnostics when generating output that will not
   validate as asm.js (#2737)
 - Updated to latest emrun version to enable support for passing arguments with
   hyphens to the program. (#2742)
 - Added Bessel math functions of the first kind  (j0, j1, jn) from musl.
 - Improved SIMD support for the experimental Ecmascript SIMD spec.
 - Full list of changes:
    - Emscripten: https://github.com/emscripten-core/emscripten/compare/1.23.1...1.23.2
    - Emscripten-LLVM: https://github.com/emscripten-core/emscripten-fastcomp/compare/1.23.1...1.23.2
    - Emscripten-Clang: no changes.

v1.23.1: 8/26/2014
------------------
 - Add support for the Chrome variant of the Gamepad API.
 - Updates to SIMD.js support.
 - Implemented glutSetCursor function.
 - Added new link-time options -s NO_FILESYSTEM=1 and -s NO_BROWSER=1 to enable
   reducing output file sizes when those functionalities are not necessary.
 - Added a new option --closure 2 to allow running closure even on the asm.js output.
 - Fixed a regression bug that broke the use of
   emscripten_set_socket_error_callback() in emscripten.h
 - Removed the support for old discontinued Mozilla Audio Data API in src/library_sdl.js.
 - Removed the support for using Web Audio ScriptProcessorNode to stream audio.
 - Improved SDL audio streaming by using the main rAF() callback instead of a
   separate setTimeout() callback to schedule the audio data.
 - Deprecated compiling without typed arrays support. 
 - Migrated to using musl PRNG functions. Fixes reported bugs about the quality of randomness (#2341)
 - Improved SIMD support for the experimental Ecmascript SIMD spec.
 - Full list of changes:
    - Emscripten: https://github.com/emscripten-core/emscripten/compare/1.23.0...1.23.1
    - Emscripten-LLVM: https://github.com/emscripten-core/emscripten-fastcomp/compare/1.23.0...1.23.1
    - Emscripten-Clang: no changes.

v1.23.0: 8/21/2014
------------------
 - Added support for array attributes in WebIDL bindings.
 - Allow cloning pointers that are scheduled for deletion in embind, and add
   support for null in embind_repr().
 - Fixed possible issues with rounding and flooring operations.
 - Full list of changes:
    - Emscripten: https://github.com/emscripten-core/emscripten/compare/1.22.2...1.23.0
    - Emscripten-LLVM: no changes.
    - Emscripten-Clang: no changes.

v1.22.2: 8/19/2014
------------------
 - Adds stack overflow checks when building with the link flag -s ASSERTIONS=1.
 - Fix an issue where EM_ASM was not usable with closure when closure removed
   the Module object (#2639)
 - The locale "POSIX" is now recognized (#2636)
 - Fixed a problem with embind on IE11.
 - Added OpenAL functions alSource3i, alListener3f, alGetEnumValue and
   alSpeedOfSound and also recognize ALC_MAX_AUXILIARY_SENDS.
 - Fixed an issue where emcc would create .o files in the current directory when
   compiling multiple code files simultaneously (#2644)
 - The -s PROXY_TO_WORKER1= option now looks for a GET option "?noProxy" in the
   page URL to select at startup time whether proxying should be on or off.
 - Added new functions emscripten_yield, emscripten_coroutine_create and
   emscripten_coroutine_next which implement coroutines when building with the
   -s ASYNCIFY=1 option.
 - Optimized the size of intermediate generated .o files by omitting LLVM debug
   info from them when not needed. (#2657)
 - Fixed WebSocket connection URLs to allow a port number in them, e.g.
   "server:port/addr" (2610)
 - Added support for void* to the WebIDL binder, via the identifier VoidPtr.
 - Optimize emcc to not copy bitcode files around redundantly.
 - Fix stat() to correctly return ENOTDIR when expected (#2669).
 - Fixed issues with nested exception catching (#1714).
 - Increased the minimum size of the Emscripten HEAP to 64k instead of a previous 4k.
 - The {{{ cDefine('name') }}} macros now raise a compile-time error if the
   define name is not found, instead of hiding the error message inside the
   compiled output (#2672)
 - Fixed an issue where --emrun parameter was not compatible with the -s
   PROXY_TO_WORKER=1 option.
 - Improved WebGL support when compiling with the PROXY_TO_WORKER=1 option.
 - Fixed a regression issue with the handling of running dtors of classes that
   use virtual inheritance. (#2682)
 - Added an option Module.locateFilePackage() as a means to customize where data
   files are found in relative to the running page (#2680). NOTE: This parameter
   was later renamed to Module.locateFile() instead in release 1.24.0.
 - Fixed a bug where OpenAL sources would not properly delete.
 - Fixed a bug with upstream libc++ on std::map, std::multimap and
   std::unordered_map self-assignment
   (http://llvm.org/bugs/show_bug.cgi?id=18735)
 - Allow using __asm__ __volatile__("": : :"memory") as a compile-time
   reordering barrier (#2647)
 - Full list of changes:
    - Emscripten: https://github.com/emscripten-core/emscripten/compare/1.22.1...1.22.2
    - Emscripten-LLVM: https://github.com/emscripten-core/emscripten-fastcomp/compare/1.22.1...1.22.2
    - Emscripten-Clang: no changes.

v1.22.1: 8/7/2014
------------------
 - Added support for prefixing functions with '$' in JS libraries, in order to
   cause them not be prefixed with '_' when compiling.
 - Improved WebIDL compiler to support enums.
 - Fixed a bug with emscripten_force_exit() that would throw an exception (#2629).
 - Fixed setlocale() when setting a bad locale. (#2630)
 - Fixed a compiler miscompilation bug when optimizing loops. (#2626)
 - Fixed an issue with rethrowing an exception (#2627)
 - Fixed a bug where malloc()ing from JS code would leak memory if the C/C++
   side does not use malloc() (#2621)
 - Removed an unnecessary assert() in glReadPixels, and improved it to support
   more texture pixel types.
 - Fixed a bug with std::locale accepting unknown locale names (#2636)
 - Added support for WebIDL binder to work with Closure (#2620)
 - Added no-op SDL IMG_Quit() and TTF_Quit() symbols.
 - Migrated to building libcxx and libcxxapi with -Oz optimization flags.
 - Full list of changes:
    - Emscripten: https://github.com/emscripten-core/emscripten/compare/1.22.0...1.22.1
    - Emscripten-LLVM: no changes.
    - Emscripten-Clang: no changes.

v1.22.0: 8/5/2014
------------------
 - Added support to emrun to dump files to the local filesystem for debugging
   purposes.
 - Implemented emscripten_wget in ASYNCIFY mode.
 - Improved extension catching support (#2616)
 - Fixed .a link groups to also work when linking to bitcode. (#2568)
 - Full list of changes:
    - Emscripten: https://github.com/emscripten-core/emscripten/compare/1.21.10...1.22.0
    - Emscripten-LLVM: https://github.com/emscripten-core/emscripten-fastcomp/compare/1.21.10...1.22.0
    - Emscripten-Clang: no changes.

v1.21.10: 7/29/2014
-------------------
 - Fixed a Windows-specific issue where the generated output files might contain
   line endings of form \r\r\n. This caused browser debuggers to get confused
   with line numbers. (#2133)
 - Improved the node.js workaround introduced in v1.21.8.
 - Implemented new HTML5 API for direct WebGL context creation, emscripten_webgl_*().
 - Fixed a bug when loading in node.js and loaded by another module (#2586)
 - Full list of changes:
    - Emscripten: https://github.com/emscripten-core/emscripten/compare/1.21.9...1.21.10
    - Emscripten-LLVM: no changes.
    - Emscripten-Clang: no changes.

v1.21.9: 7/28/2014
------------------
 - Fixed issues with exception catching. (#2531)
 - Full list of changes:
    - Emscripten: https://github.com/emscripten-core/emscripten/compare/1.21.8...1.21.9
    - Emscripten-LLVM: no changes.
    - Emscripten-Clang: no changes.

v1.21.8: 7/28/2014
------------------
 - Fixed an issue when using --embed-file to embed very large files.
 - Worked around a Windows node.js bug where the compiler output might get cut
   off when the compilation ends in an error.
   (https://github.com/joyent/node/issues/1669)
 - Full list of changes:
    - Emscripten: https://github.com/emscripten-core/emscripten/compare/1.21.7...1.21.8
    - Emscripten-LLVM: https://github.com/emscripten-core/emscripten-fastcomp/compare/1.21.7...1.21.8
    - Emscripten-Clang: no changes.

v1.21.7: 7/25/2014
------------------
 - Added new environment varaible EMCC_ONLY_FORCED_STDLIBS which can be used to
   restrict to only linking to the chosen set of Emscripten-provided libraries.
   (See also EMCC_FORCE_STDLIBS)
 - Adjusted argv[0] and environment variables USER, HOME, LANG and _ to report a
   more convenient set of default values. (#2565)
 - Fixed an issue where the application could not use environ without also
   referring to getenv() (#2557)
 - Fixed an issue with IDBFS running in web workers.
 - Print out an error if IDBFS is used without IDB support.
 - Fixed calling Runtime.getFuncWrapper() when -s ALIASING_FUNCTION_POINTERS=1 (#2010)
 - Fixed an issue where deleting files during directory iteration would produce
   incorrect iteration results (#2528)
 - Fixed support for strftime with %z and %Z (#2570)
 - Fixed a bug with truncate() throwing an exception (#2572)
 - Improved the linker to generate warning messages if user specifies -s X=Y
   linker flags that do not exist (#2579)
 - Fixed an issue with creating read-only files (#2573)
 - Added first implementation for the ASYNCIFY option, which splits up
   synchronous blocking loops to asynchronous execution. For more information on
   this approach, see https://github.com/emscripten-core/emscripten/wiki/Asyncify
 - Full list of changes:
    - Emscripten: https://github.com/emscripten-core/emscripten/compare/1.21.6...1.21.7
    - Emscripten-LLVM: https://github.com/emscripten-core/emscripten-fastcomp/compare/1.21.6...1.21.7
    - Emscripten-Clang: no changes.

v1.21.6: 7/22/2014
------------------
 - Separated OpenAL AL and ALC errors to properly separate fields.
 - When using EGL to initialize a GL context, initialize a stencil buffer to the
   context as well, since proper EGL context choosing is not yet implemented.
 - Added new linker flag -s DEMANGLE_SUPPORT to choose whether to compile the
   application with libcxxabi-provided demangling support ___cxa_demangle().
 - Fixed a problem where calling stat() on a nonexisting file in the runtime VFS
   would result in an exception being thrown. (#2552)
 - When using the -v flag, no longer retain intermediate compilation files. To
   preserve the intermediate files, set the EMCC_DEBUG=1 environment variable.
   (#2538)
 - Added a new HTML setting Module.memoryInitializerPrefixURL which specifies a
   prefix for where the memory initializer file .mem.js should be loaded from
   (#2542)
 - Implemented eglReleaseThread to work according to spec.
 - Implemented a new function emscripten_force_exit() which immediately shuts
   down the C runtime.
 - Fixed a bug with exception handling that resulted in an error unresolved
   symbol: _ZTISt13bad_exception (#2560)
 - Full list of changes:
    - Emscripten: https://github.com/emscripten-core/emscripten/compare/1.21.5...1.21.6
    - Emscripten-LLVM: no changes.
    - Emscripten-Clang: no changes.

v1.21.5: 7/21/2014
------------------
 - Added support for glDrawBuffers with the WEBGL_draw_buffers extension.
 - Added stub implementation for eglReleaseThread.
 - Fixed a bug where passing -E to emcc used the system include headers instead
   of the built-in ones. (#2534)
 - Fixed the stacktrace() function to work on MSIE as well.
 - Removed the zlib.h header file from system include directory, since
   Emscripten does not provide an implementation of zlib built-in.
 - Added support for __cxa_bad_typeid (#2547)
 - Fixed an internal compiler crash with a certain pattern involving optimized
   builds and int64_t (#2539)
 - Fixed an issue with -s EXCEPTION_CATCHING_WHITELIST handling where an
   extension that was a substring of another might get erroneously handled.
 - Full list of changes:
    - Emscripten: https://github.com/emscripten-core/emscripten/compare/1.21.4...1.21.5
    - Emscripten-LLVM: https://github.com/emscripten-core/emscripten-fastcomp/compare/1.21.4...1.21.5
    - Emscripten-Clang: no changes.

v1.21.4: 7/17/2014
------------------
 - Implemented the getsockopt() function.
 - Added new event callback functions emscripten_set_socket_xx_callback() that
   allow listening to WebSocket events in an asynchronous manner.
 - Greatly improved CMake support, now various forms of configure-time test
   builds are supported, and the default extension is set to ".js"
 - Prohibit the virtual filesystem from creating files with name '.' or '..' at
   runtime.
 - Have runtime mkdir() function call normalize the path to be created before
   creation.
 - Fixed an issue with omitting the third paramter in cwrap() call (#2511).
 - Fixed an issue where mouse event handling would throw an exception if the
   page did not contain a canvas object.
 - Fixed a GL initialization problem when user has extended Array with custom
   functions (#2514)
 - Added new compiler defines __EMSCRIPTEN_major__, __EMSCRIPTEN_minor__ and
   __EMSCRIPTEN_tiny__ which communicate the compiler version major.minor.tiny
   to compiled applications (#2343)
 - Fixed a bug where emrun did not properly capture the exit code when exit
   runtime via not calling exit().
 - Fixed an error message when symlinkin invalid filenams at runtime.
 - Fixed a bug in EGL context creation that parsed the input context creation
   parameters with wrong terminator.
 - Improved ffdb.py to be smarter when to attempt port forwarding to connect to
   a FFOS device DevTools port.
 - Implemented strsignal() function (#2532)
 - Full list of changes:
    - Emscripten: https://github.com/emscripten-core/emscripten/compare/1.21.3...1.21.4
    - Emscripten-LLVM: no changes.
    - Emscripten-Clang: no changes.

v1.21.3: 7/10/2014
------------------
 - Added implementations for SDL function SDL_AudioQuit and SDL_VideoQuit.
 - Fix an issue with the optimizeShifts optimization enabled in previous version.
 - Fixed the -s RELOOPER command line parameter to work.
 - Fixed a bug where building the system libc migt result in a compiler deadlock
   on Windows.
 - Removed emcc from trying to link in .dll files as static libraries on
   Windows.
 - Added support for GL_HALF_FLOAT_OES.
 - Fixed a bug where emcmake did not work on Windows.
 - Use multithreaded compilation to build libc.
 - Fixed an issue where the GL interop library could throw an exception in an
   error condition, instead of raising a GL error.
 - Full list of changes:
    - Emscripten: https://github.com/emscripten-core/emscripten/compare/1.21.2...1.21.3
    - Emscripten-LLVM: no changes.
    - Emscripten-Clang: no changes.

v1.21.2: 7/5/2014
------------------
 - Improved the checks that detect that code is run only while the runtime is
   initialized.
 - The memory initializer file (.mem.js) is now emitted by default when
   compiling with at least -O2 optimization level.
 - Fixed a performance issue where built-in math functions (Math.sqrt, etc.)
   took a slightly slower path (#2484).
 - Added support for the ffs libc function.
 - Re-enabled optimizeShifts optimization when not compiling for asm.js (#2481)
 - Full list of changes:
    - Emscripten: https://github.com/emscripten-core/emscripten/compare/1.21.1...1.21.2
    - Emscripten-LLVM: no changes.
    - Emscripten-Clang: no changes.

v1.21.1: 7/3/2014
------------------
 - Fixed an issue where wrong python interpreter could get invoked on Windows
   when both native and cygwin python were installed.
 - Updated musl from version 0.9.13 to version 1.0.3.
 - Full list of changes:
    - Emscripten: https://github.com/emscripten-core/emscripten/compare/1.21.0...1.21.1
    - Emscripten-LLVM: no changes.
    - Emscripten-Clang: no changes.

v1.21.0: 7/2/2014
------------------
 - Enable memory init files (.mem) by default in optimized builds (-O2+), as if
   --memory-init-file 1  is specified. This makes the default behavior on
   optimized builds emit smaller and faster-to-load code, but does require that
   you ship both a .js and a .mem file (if you prefer not to, can use
   --memory-init-file 1  ).
 - Implemented new SDL 1.2 functions SDL_GetRGB, SDL_GetRGBA and SDL_putenv.
 - Added support for /dev/random, /dev/urandom and C++11 std::random_device,
   which will use cryptographically secure random api if available. (#2447)
 - Added support for CMake find_path() directive.
 - Added support for std::unique_ptr in embind.
 - Improved Windows support for ffdb.py.
 - Implemented the clip_rect structure for created SDL surfaces.
 - Fixed a regression with SDL touch events (#2466)
 - Added support for C++11 std::thread::hardware_concurrency which backs to
   navigator.hardwareConcurrency. See
   http://wiki.whatwg.org/wiki/Navigator_HW_Concurrency (#2456)
 - Optimized embind code generation with constexprs.
 - Enabled the use of Runtime.add&removeFunction when closure minification is
   active (#2446)
 - Implemented support for accessing WebGL when building via the proxy to worker
   architecture.
 - Full list of changes:
    - Emscripten: https://github.com/emscripten-core/emscripten/compare/1.20.0...1.21.0
    - Emscripten-LLVM: no changes.
    - Emscripten-Clang: no changes.

v1.20.0: 6/13/2014
------------------
 - Optimize in-memory virtual filesystem performance when serialized to an IndexedDB.
 - Fixed memcpy regression with ta0 and ta1 modes.
 - Fixed an issue with line numbers being messed up when generating source maps (#2410)
 - Fixed an ffdb logging bug that could cause it to drop messages if they were
   being received too fast. Added support getting memory and system descriptions
   with ffdb.
 - Added a new extension to SDL "emscripten_SDL_SetEventHandler()" which enabled
   application to perform SDL event handling inside a JS event handler to
   overcome browser security restrictions. (#2417)
 - Full list of changes:
    - Emscripten: https://github.com/emscripten-core/emscripten/compare/1.19.2...1.20.0
    - Emscripten-LLVM: no changes.
    - Emscripten-Clang: no changes.

v1.19.2: 6/9/2014
------------------
 - Updated CMake support for response file handling.
 - Fixed issues with glfwGetProcAddress and glfwSetWindowSizeCallback.
 - Fixed an issue with regexes that caused issues on IE11 runtime (#2400)
 - Added a new functions emscripten_get_preloaded_image_data() and
   emscripten_get_preloaded_image_data_from_FILE() to obtain pixel data of
   preloaded images.
 - Greatly improved ffdb capabilities to operate a FFOS device.
 - Fixed a Windows-specific bug where the user temp directory was littered with
   temporary .rsp files that did not get cleaned up.
 - Improved SIMD support.
 - Full list of changes:
    - Emscripten: https://github.com/emscripten-core/emscripten/compare/1.19.1...1.19.2
    - Emscripten-LLVM: https://github.com/emscripten-core/emscripten-fastcomp/compare/1.19.1...1.19.2
    - Emscripten-Clang: no changes.

v1.19.1: 6/3/2014
------------------
 - Migrate to using musl sscanf and sprintf and the family that writes to
   memory, and not directly to the filesystem.
 - Improve the error messages from -s SAFE_HEAP_ACCESS=1 runtime checks.
 - Added new linker flag -s NO_DYNAMIC_EXECUTION=1 which removes the use of
   eval() and new Function() in the generated output. For more information, see
   "Eval and related functions are disabled" in
   https://developer.chrome.com/extensions/contentSecurityPolicy .
 - Fixed a compiler issue when very large double constants are present. (#2392)
 - Full list of changes:
    - Emscripten: https://github.com/emscripten-core/emscripten/compare/1.19.0...1.19.1
    - Emscripten-LLVM: no changes.
    - Emscripten-Clang: no changes.

v1.19.0: 5/29/2014
------------------
 - Added an error message to signal that linkable modules are not supported in fastcomp.
 - Fixed a miscompilation issue that resulted in an error "SyntaxError: invalid
   increment operand" and a statement +(+0) being generated (#2314)
 - Make optimized compiler output smaller by running the shell code through
   uglify when not using closure.
 - Fixed a crash in SDL audio loading code introduced in v1.18.3
 - Fixed an issue where glTex(Sub)Image2D might throw an exception on error,
   instead of setting glGetError().
 - Added new typedefs emscripten_align1_short, emscripten_align{1/2}_int,
   emscripten_align{1/2}_float and emscripten_align{1/2/4}_double to ease
   signaling the compiler that unaligned data is present. (#2378)
 - Fixed an embind issue with refcount tracking on smart pointers.
 - Full list of changes:
    - Emscripten: https://github.com/emscripten-core/emscripten/compare/1.18.4...1.19.0
    - Emscripten-LLVM: https://github.com/emscripten-core/emscripten-fastcomp/compare/1.18.4...1.19.0
    - Emscripten-Clang: no changes.

v1.18.4: 5/27/2014
------------------
 - Fixed error message on unsupported linking options (#2365)
 - Updated embind to latest version from IMVU upstream.
 - Fixed an issue where source maps did not load properly in Firefox.
 - Added a more descriptive error message to fastcomp when MAX_SETJMPS limit is
   violated. (#2379)
 - Full list of changes:
    - Emscripten: https://github.com/emscripten-core/emscripten/compare/1.18.3...1.18.4
    - Emscripten-LLVM: https://github.com/emscripten-core/emscripten-fastcomp/compare/1.18.3...1.18.4
    - Emscripten-Clang: no changes.

v1.18.3: 5/21/2014
------------------
 - Added support to emcc command line for "archive groups": -Wl,--start-group
   and -Wl,--end-group
 - Greatly optimized ccall and cwrap implementations.
 - Added new support for SDL_Mix backend to use WebAudio to play back audio clips.
 - Fixed a registerizeHarder issue with elimination of conditional expressions.
 - Migrated single-character standard C functions (islower, tolower, and the
   family) to use musl implementations.
 - Updated relooper to not optimize out breaks if it causes excessive nesting.
 - Full list of changes:
    - Emscripten: https://github.com/emscripten-core/emscripten/compare/1.18.2...1.18.3
    - Emscripten-LLVM: https://github.com/emscripten-core/emscripten-fastcomp/compare/1.18.2...1.18.3
    - Emscripten-Clang: no changes.

v1.18.2: 5/19/2014
------------------
 - Fixed a problem which blocked user applications from handling WebGL context
   loss events themselves.
 - Added a new HTML5 api function emscripten_is_webgl_context_lost() which
   allows polling for context loss in addition to receiving events.
 - Improved async wget progress events to work better across browsers.
 - Improved WebIDL binder support.
 - Added new typeof() function to emscripten::val.
 - Added support for SDL window events SDL_WINDOWEVENT_FOCUS_GAINED,
   SDL_WINDOWEVENT_FOCUS_LOST, SDL_WINDOWEVENT_SHOWN, SDL_WINDOWEVENT_HIDDEN.
 - Fixed a compiler miscompilation on unsigned i1 bitcasts (#2350)
 - Fixed a compiler bug where doubles in varargs might not get 8-byte aligned (#2358)
 - Full list of changes:
    - Emscripten: https://github.com/emscripten-core/emscripten/compare/1.18.1...1.18.2
    - Emscripten-LLVM: https://github.com/emscripten-core/emscripten-fastcomp/compare/1.18.1...1.18.2
    - Emscripten-Clang: no changes.

v1.18.1: 5/12/2014
------------------
 - Fixed an issue where the mouse wheel scroll did not work with SDL.
 - Fixed an issue with emscripten_async_wget, which undesirably expected that
   the string pointer passed to it stayed alive for the duration of the
   operation (#2349)
 - Emscripten now issues a warning message when the EXPORTED_FUNCTIONS list
   contains invalid symbol names (#2338)
 - Full list of changes:
    - Emscripten: https://github.com/emscripten-core/emscripten/compare/1.18.0...1.18.1
    - Emscripten-LLVM: no changes.
    - Emscripten-Clang: no changes.

v1.18.0: 5/10/2014
------------------
 - Enable support for low-level C<->JS interop to marshall 64 bit integers from
   C to JS.
 - Fixed an issue that caused some programs to immediately run out of memory
   "(cannot enlarge memory arrays)" at startup. (#2334)
 - Fixed a crash issue with generated touch events that didn't correspond to a real touch.
 - Full list of changes:
    - Emscripten: https://github.com/emscripten-core/emscripten/compare/1.17.0...1.18.0
    - Emscripten-LLVM: https://github.com/emscripten-core/emscripten-fastcomp/compare/1.17.0...1.18.0
    - Emscripten-Clang: no changes.

v1.17.0: 5/6/2014
------------------
 - Enabled asm.js compilation and -s PRECISE_F32 support when using embind.
 - Improved relooper to emit switches in many-entried blocks.
 - Fixed a GLFW bug where mouse wheel direction was reversed.
 - Fixed glfwGetKey to work even when no callback is registered with
   glfwGetKeyCallback (#1320)
 - Added a new tool 'webidl_binder' that generates C <-> JS interop code from
   WebIDL descriptions.
 - Fix emscripten compilation to work on pages that don't contain a HTML canvas.
 - Added a new error message to default shell when an uncaught exception is thrown.
 - Improved error diagnostics reported by -s SAFE_HEAP=1.
 - Added support for registering callbacks hook to VFS file open, write, move,
   close and delete.
 - Added embind support to std::basic_string<unsigned char>
 - By default, the C runtime will no longer exit after returning from main()
   when safeSetTimeout() or safeSetInterval() is used.
 - Fixed an issue with sscanf formatting (#2322)
 - Fixed an issue where precompiled headers were given a wrong output filename (#2320)
 - Enabled registerizeHarder optimization pass to work when outlining is enabled.
 - Fixed an issue with strptime month handling (#2324)
 - Added an initial implementation of a new tool 'ffdb' which can be used to
   operate a Firefox OS phone from the command line.
 - Fixed a compiler crash on assertion failure '!contains(BranchesOut, Target)'
   (emscripten-fastcomp #32)
 - Added a new ABI to Clang that targets Emscripten specifically. Stop aligning
   member functions to save some space in the function table array.
 - Full list of changes:
    - Emscripten: https://github.com/emscripten-core/emscripten/compare/1.16.0...1.17.0
    - Emscripten-LLVM: https://github.com/emscripten-core/emscripten-fastcomp/compare/1.16.0...1.17.0
    - Emscripten-Clang: https://github.com/emscripten-core/emscripten-fastcomp-clang/compare/1.16.0...1.17.0

v1.16.0: 4/16/2014
------------------
 - Removed browser warnings message in VFS library about replacing __proto__ performance issue. 
 - Full list of changes:
    - Emscripten: https://github.com/emscripten-core/emscripten/compare/1.15.1...1.16.0
    - Emscripten-LLVM: no changes.
    - Emscripten-Clang: https://github.com/emscripten-core/emscripten-fastcomp-clang/compare/1.15.1...1.16.0

v1.15.1: 4/15/2014
------------------
 - Added support for SDL2 touch api.
 - Added new user-controllable emdind-related define #define
   EMSCRIPTEN_HAS_UNBOUND_TYPE_NAMES, which allows optimizing embind for minimal
   size when std::type_info is not needed. 
 - Fixed issues with CMake support where CMAKE_AR and CMAKE_RANLIB were not
   accessible from CMakeLists.txt files.
 - Full list of changes:
    - Emscripten: https://github.com/emscripten-core/emscripten/compare/1.15.0...1.15.1
    - Emscripten-LLVM: no changes.
    - Emscripten-Clang: no changes.

v1.15.0: 4/11/2014
------------------
 - Fix outlining feature for functions that return a double (#2278)
 - Added support for C++11 atomic constructs (#2273)
 - Adjusted stdout and stderr stream behavior in the default shell.html to
   always print out to both web page text log box, and the browser console.
 - Fixed an issue with loop variable optimization.
 - Full list of changes:
    - Emscripten: https://github.com/emscripten-core/emscripten/compare/1.14.1...1.15.0
    - Emscripten-LLVM: https://github.com/emscripten-core/emscripten-fastcomp/compare/1.14.1...1.15.0
    - Emscripten-Clang: https://github.com/emscripten-core/emscripten-fastcomp-clang/compare/1.14.1...1.15.0

v1.14.1: 4/8/2014
------------------
 - Added new command line utility 'emcmake', which can be used to call
   emconfigure for cmake.
 - Added a new emcc command line parameter '--valid-abspath', which allows
   selectively suppressing warning messages that occur when using absolute path
   names in include and link directories.
 - Added a new emcc linker command line parameter '--emit-symbol-map', which
   will save a map file between minified global names and the original function
   names.
 - Fixed an issue with --default-object-ext not always working properly.
 - Added optimizations to eliminate redundant loop variables and redundant
   self-assignments.
 - Migrated several libc functions to use compiled code from musl instead of
   handwritten JS implementations.
 - Improved embind support.
 - Renamed the EM_ASM_() macro to the form EM_ASM_ARGS().
 - Fixed mouse button ordering issue in glfw.
 - Fixed an issue when creating a path name that ends in a slash (#2258, #2263)
 - Full list of changes:
    - Emscripten: https://github.com/emscripten-core/emscripten/compare/1.14.0...1.14.1
    - Emscripten-LLVM: https://github.com/emscripten-core/emscripten-fastcomp/compare/1.14.0...1.14.1
    - Emscripten-Clang: no changes.

v1.14.0: 3/25/2014
------------------
 - Added new emcc linker command line option '-profiling', which defaults JS
   code generation options suited for benchmarking and profiling purposes.
 - Implemented the EGL function eglWaitGL().
 - Fixed an issue with the HTML5 API that caused the HTML5 event listener unregistration to fail.
 - Fixed issues with numpad keys in SDL support library.
 - Added a new JS optimizer pass 'simplifyIfs', which is run when -s
   SIMPLIFY_IFS=1 link flag is set and -g is not specified. This pass merges
   multiple nested if()s together into single comparisons, where possible.
 - Removed false positive messages on missing internal "emscripten_xxx" symbols at link stage.
 - Updated to latest relooper version.
 - Full list of changes:
    - Emscripten: https://github.com/emscripten-core/emscripten/compare/1.13.2...1.14.0
    - Emscripten-LLVM: https://github.com/emscripten-core/emscripten-fastcomp/compare/1.13.2...1.14.0
    - Emscripten-Clang: no changes.

v1.13.2: 3/15/2014
------------------
 - Fixed issues with SDL audio on Safari.
 - Fixed issues with HTML5 API mouse scroll events on Safari.
 - Fixed issues with HTML5 fullscreen requests in IE11.
 - Enabled support for emscripten_get_callstack on IE10+.
 - Fixed issues with Closure symbol minification.
 - Further improved em_asm()-related error messages.
 - Updated to latest relooper version.
 - Full list of changes:
    - Emscripten: https://github.com/emscripten-core/emscripten/compare/1.13.1...1.13.2
    - Emscripten-LLVM: https://github.com/emscripten-core/emscripten-fastcomp/compare/1.13.1...1.13.2
    - Emscripten-Clang: no changes.

v1.13.1: 3/10/2014
------------------
 - Disallow C implicit function declarations by making it an error instead of a
   warning by default. These will not work with Emscripten, due to strict
   Emscripten signature requirements when calling function pointers (#2175).
 - Allow transitioning to full screen from SDL as a response to mouse press
   events.
 - Fixed a bug in previous 1.13.0 release that broke fullscreen transitioning
   from working.
 - Fixed emscripten/html5.h to be used in C source files.
 - Fix an issue where extraneous system libraries would get included in the
   generated output (#2191).
 - Added a new function emscripten_async_wget2_data() that allows reading from
   an XMLHTTPRequest directly into memory while supporting advanced features.
 - Fixed esc key code in GLFW.
 - Added new emscripten_debugger() intrinsic function, which calls into JS
   "debugger;" statement to break into a JS debugger.
 - Fixed varargs function call alignment of doubles to 8 bytes.
 - Switched to using default function local stack alignment to 16 bytes to be SIMD-friendly.
 - Improved error messages when user code has a syntax error in em_asm() statements.
 - Switched to using a new custom LLVM datalayout format for Emscripten. See
   https://github.com/emscripten-core/emscripten-fastcomp/commit/65405351ba0b32a8658c65940e0b65ceb2601ad4
 - Optimized function local stack space to use fewer temporary JS variables.
 - Full list of changes:
    - Emscripten: https://github.com/emscripten-core/emscripten/compare/1.13.0...1.13.1
    - Emscripten-LLVM: https://github.com/emscripten-core/emscripten-fastcomp/compare/1.13.0...1.13.1
    - Emscripten-Clang: https://github.com/emscripten-core/emscripten-fastcomp-clang/compare/1.13.0...1.13.1

v1.13.0: 3/3/2014
------------------
 - Fixed the deprecated source mapping syntax warning.
 - Fixed a buffer overflow issue in emscripten_get_callstack (#2171).
 - Added support for -Os (optimize for size) and -Oz (aggressively optimize for
   size) arguments to emcc.
 - Fixed a typo that broko the call signature of glCompressedTexSubImage2D()
   function (#2173).
 - Added new browser fullscreen resize logic that always retains aspect ratio
   and adds support for IE11.
 - Improve debug messaging with bad function pointer calls when -s ASSERTIONS=2
   is set.
 - Full list of changes: https://github.com/emscripten-core/emscripten/compare/1.12.3...1.13.0

v1.12.3: 2/27/2014
------------------
 - Fixed alcOpenDevice on Safari.
 - Improved the warning message on missing symbols to not show false positives (#2154).
 - Improved EmscriptenFullscreenChangeEvent HTML5 API structure to return
   information about HTML element and screen sizes for convenience.
 - Full list of changes: https://github.com/emscripten-core/emscripten/compare/1.12.2...1.12.3

v1.12.2: 2/25/2014
------------------
 - Added better warning message if Emscripten, LLVM and Clang versions don't match.
 - Introduced the asmjs-unknown-emscripten target triple that allows
   specializing LLVM codegen for Emscripten purposes.
 - Full list of changes: https://github.com/emscripten-core/emscripten/compare/1.12.1...1.12.2

v1.12.1: 2/25/2014
------------------
 - TURNED ON FASTCOMP BY DEFAULT. This means that you will need to migrate to
   fastcomp-clang build. Either use an Emscripten SDK distribution, or to build
   manually, see
   http://kripken.github.io/emscripten-site/docs/building_from_source/LLVM-Backend.html
   for info.
 - Migrate to requiring Clang 3.3 instead of Clang 3.2. The fastcomp-clang
   repository by Emscripten is based on Clang 3.3.
 - Deprecated old Emscripten libgc implementation.
 - asm.js will now be always enabled, even in -O0 builds in fastcomp.
 - Remove support for -s RUNTIME_TYPE_INFO, which is unsupported in fastcomp.
 - Added a new "powered by Emscripten" logo.
 - Updated default shell.html graphical layout.
 - Added new macro EM_ASM_, which allows sending values to JS without returning anything.
 - Deprecated the jcache compiler option. It should not be needed anymore.
 - Added support for fetching callstack column information in Firefox 30 in emscripten_get_callstack.
 - Fix issues with missing exceptions-related symbols in fastcomp.
 - Full list of changes: https://github.com/emscripten-core/emscripten/compare/1.12.0...1.12.1

v1.12.0: 2/22/2014
------------------
 - Improved the runtime abort error message when calling an invalid function
   pointer if compiled with -s ASSERTIONS=1 and 2. This allows the developer to
   better deduce errors with bad function pointers or function pointers casted
   and invoked via a wrong signature.
 - Added a new api function emscripten_set_main_loop_arg, which allows passing a
   userData pointer that will be carried via the function call, useful for
   object-oriented encapsulation purposes (#2114).
 - Fixed CMake MinSizeRel configuration type to actually optimize for minimal size with -Os.
 - Added support for GLES2 VAO extension OES_vertex_array_object for browsers that support it.
 - Fix issues with emscripten/html5.f when compiled with the SAFE_HEAP option.
 - Full list of changes: https://github.com/emscripten-core/emscripten/compare/1.11.1...1.12.0

v1.11.1: 2/19/2014
------------------
 - Improved eglSwapBuffers to be spec-conformant.
 - Fixed an issue with asm.js validation and va_args (#2120).
 - Fixed asm.js validation issues found with fuzzing.
 - Added new link-time compiler flag -s RETAIN_COMPILER_SETTINGS=1, which
   enables a runtime API for querying which Emscripten settings were used to
   compile the file.
 - Full list of changes: https://github.com/emscripten-core/emscripten/compare/1.11.0...1.11.1

v1.11.0: 2/14/2014
------------------
 - Implemented some new SDL library functions.
 - Renamed standard file descriptors to have handles 0, 1 and 2 rather than 1, 2
   and 3 to coincide with unix numbering.
 - Improved embind support with smart pointers and mixins.
 - Improved the registerization -O3 optimization pass around switch-case constructs.
 - Upper-case files with suffix .C are now also recognized (#2109).
 - Fixed an issue with glGetTexParameter (#2112).
 - Improved exceptions support in fastcomp.
 - Added new linker option -s NO_EXIT_RUNTIME=1, which can be used to set a
   default value for the Module["noExitRuntime"] parameter at compile-time.
 - Improved SDL audio buffer queueing when the sample rate matches the native
   web audio graph sample rate.
 - Added an optimization that removes redundant Math.frounds in -O3.
 - Improved the default shell.html file.
 - Full list of changes: https://github.com/emscripten-core/emscripten/compare/1.10.4...1.11.0

v1.10.4: 2/10/2014
------------------
 - Added support for legacy GL emulation in fastcomp.
 - Deprecated the --split-js compiler option. This is not supported in fastcomp. 
 - Full list of changes: https://github.com/emscripten-core/emscripten/compare/1.10.3...1.10.4

v1.10.3: 2/9/2014
------------------
 - Work on supporting GL/EGL GetProcAddress.
 - Fixed issues with shared lib linking support.
 - Full list of changes: https://github.com/emscripten-core/emscripten/compare/1.10.2...1.10.3

v1.10.2: 2/7/2014
------------------
 - Added basic FS unmount support.
 - Improved screen orientation lock API to return a success code.
 - Added PRECISE_F32 support to fastcomp.
 - Fixed issues in fastcomp related to special floating point literal
   serialization.
 - Improved SDL audio buffer queueing.
 - Added new link-time option -s WARN_UNALIGNED=1 to fastcomp to report compiler
   warnings about generated unaligned memory accesses, which can hurt
   performance.
 - Optimized libc strcmp and memcmp with the implementations from musl libc.
 - Optimized libc memcpy and memset to back to native code for large buffer sizes.
 - Full list of changes: https://github.com/emscripten-core/emscripten/compare/1.10.1...1.10.2

v1.10.1: 1/31/2014
------------------
 - Improve srand() and rand() to be seedable and use a Linear Congruential
   Generator (LCG) for the rng generation for performance.
 - Improved OpenAL library support.
 - Full list of changes: https://github.com/emscripten-core/emscripten/compare/1.10.0...1.10.1

v1.10.0: 1/29/2014
------------------
 - Improved C++ exception handling.
 - Improved OpenAL library support.
 - Fixed an issue where loading side modules could try to allocate from sealed
   heap (#2060).
 - Fixed safe heap issues (2068).
 - Added new EM_ASM variants that return a value but do not receive any inputs
   (#2070).
 - Add support for simultaneously using setjmp and C++ exceptions in fastcomp.
 - Full list of changes: https://github.com/emscripten-core/emscripten/compare/1.9.5...1.10.0

v1.9.5: 1/25/2014
------------------
 - Added a spinner logo to default html shell.
 - Full list of changes: https://github.com/emscripten-core/emscripten/compare/1.9.4...1.9.5

v1.9.4: 1/24/2014
------------------
 - Add support for Ninja and Eclipse+Ninja builds with Emscripten+CMake.
 - Fixed regressions with GL emulation.
 - Added support for #if !X in .js library preprocessor.
 - Make the syntax EM_ASM("code"); not silently fail. Note that the proper form
   is EM_ASM(code); without double-quotes.
 - Optimize generated code size by minifying loop labels as well.
 - Revised the -O3 optimization level to mean "safe, but very slow optimizations
   on top of -O2", instead of the old meaning "unsafe optimizations". Using -O3
   will now only do safe optimizations, but can be very slow compared to -O2.
 - Implemented a new registerization optimization pass that does extra variable
   elimination in -O3 and later to reduce the number of local variables in
   functions.
 - Implemented a new emscripten/html5.h interface that exposes common HTML5 APIs
   directly to C code without having to handwrite JS wrappers.
 - Improved error messages reported on user-written .js libraries containing
   syntax errors (#2033).
 - Fixed glBufferData() function call signature with null data pointer.
 - Added new option Module['filePackagePrefixURL'] that allows customizing the
   URL where the VFS package is loaded from.
 - Implemented glGetTexEnviv and glGetTexEnvfv in GL emulation mode.
 - Optimized the size of large memory initializer sections.
 - Fixed issues with the safe heap compilation option.
 - Full list of changes: https://github.com/emscripten-core/emscripten/compare/1.9.3...1.9.4

v1.9.3: 1/17/2014
------------------
 - re-merge split blocks in multiples
 - Full list of changes: https://github.com/emscripten-core/emscripten/compare/1.9.2...1.9.3

v1.9.2: 1/16/2014
------------------
 - Full list of changes: https://github.com/emscripten-core/emscripten/compare/1.9.1...1.9.2

v1.9.1: 1/16/2014
------------------
 - Optimize desktop GL fixed function pipeline emulation texture load
   instruction counts when GL_COMBINE is used.
 - fix Math_floor coercion in unrecommended codegen modes
 - Full list of changes: https://github.com/emscripten-core/emscripten/compare/1.9.0...1.9.1

v1.9.0: 1/16/2014
------------------
 - Full list of changes: https://github.com/emscripten-core/emscripten/compare/1.8.14...1.9.0

v1.8.14: 1/15/2014
------------------
 - add musl fputws and fix vswprintf.
 - Full list of changes: https://github.com/emscripten-core/emscripten/compare/1.8.13...1.8.14

v1.8.13: 1/15/2014
------------------
 - remove musl use of fwritex
 - Full list of changes: https://github.com/emscripten-core/emscripten/compare/1.8.12...1.8.13

v1.8.12: 1/15/2014
------------------
 - Added new GLEW 1.10.0 emulation support.
 - Fixed an issue where the runtime could start more than once when run in a
   browser (#1992)
 - Fix a regression in wprintf.
 - Full list of changes: https://github.com/emscripten-core/emscripten/compare/1.8.11...1.8.12

v1.8.11: 1/15/2014
------------------
 - Full list of changes: https://github.com/emscripten-core/emscripten/compare/1.8.10...1.8.11

v1.8.10: 1/14/2014
------------------
 - Update libc implementation from musl libc.
 - Full list of changes: https://github.com/emscripten-core/emscripten/compare/1.8.9...1.8.10

v1.8.9: 1/14/2014
------------------
 - add fputwc, which enables wprintf.
 - Full list of changes: https://github.com/emscripten-core/emscripten/compare/1.8.8...1.8.9

v1.8.8: 1/14/2014
------------------
 - Update to latest libcxx and libcxxabi libraries.
 - Fix handling of floating point negative zero (#1898)
 - Fixed a memory leak in relooper in previous release.
 - Fixed an issue in previous release with VBO handling in GL optimizations.
 - Full list of changes: https://github.com/emscripten-core/emscripten/compare/1.8.7...1.8.8

v1.8.7: 1/13/2014
------------------
 - Added support to numpad keycodes in glut support library.
 - Fix SIMD support with fastcomp.
 - Fixed a compiler error 'ran out of names' that could occur with too many
   minified symbol names.
 - Work around webkit imul bug https://bugs.webkit.org/show_bug.cgi?id=126345
   (#1991)
 - Optimized desktop GL fixed function pipeline emulation path for better
   performance.
 - Added support for exceptions when building with fastcomp.
 - Fix and issue where the run() function could be called multiple times at
   startup (#1992)
 - Removed a relooper limitation with fixed buffer size.
 - Full list of changes: https://github.com/emscripten-core/emscripten/compare/1.8.6...1.8.7

v1.8.6: 1/8/2014
------------------
 - Added support for the libuuid library, see http://linux.die.net/man/3/libuuid.
 - Fixed .js file preprocessor to preprocess recursively (#1984).
 - Fixed a compiler codegen issue related to overflow arithmetic (#1975)
 - Added new link-time optimization flag -s AGGRESSIVE_VARIABLE_ELIMINATION=1
   that enables the aggressiveVariableElimination js optimizer pass, which tries
   to remove temporary variables in generated JS code at the expense of code
   size.
 - Full list of changes: https://github.com/emscripten-core/emscripten/compare/1.8.5...1.8.6

v1.8.5: 1/7/2014
------------------
 - Fixed compiler issues when used with LLVM 3.4.
 - Full list of changes: https://github.com/emscripten-core/emscripten/compare/1.8.4...1.8.5

v1.8.4: 1/6/2014
------------------
 - Added support to Return and Backspace keys to glut
 - Fixed compiler issues when used with LLVM 3.4.
 - Full list of changes: https://github.com/emscripten-core/emscripten/compare/1.8.3...1.8.4

v1.8.3: 1/5/2014
------------------
 - Improved SDL and page scroll pos handling support for IE10 and IE11.
 - Optimized SDL_UnlockSurface performance.
 - Full list of changes: https://github.com/emscripten-core/emscripten/compare/1.8.2...1.8.3

v1.8.2: 1/4/2014
------------------
 - Fixed glGetFramebufferAttachmentParameteriv and an issue with glGetXXX when
   the returned value was null.
 - Full list of changes: https://github.com/emscripten-core/emscripten/compare/1.8.1...1.8.2

v1.8.1: 1/3/2014
------------------
 - Added support for WebGL hardware instancing extension.
 - Improved fastcomp native LLVM backend support.
 - Added support for #include filename.js to JS libraries.
 - Deprecated --compression emcc command line parameter that manually compressed
   output JS files, due to performance issues. Instead, it is best to rely on
   the web server to serve compressed JS files.
 - Full list of changes: https://github.com/emscripten-core/emscripten/compare/1.8.0...1.8.1

v1.8.0: 12/28/2013
------------------
 - Fix two issues with function outliner and relooper.
 - Full list of changes: https://github.com/emscripten-core/emscripten/compare/1.7.9...1.8.0

v1.7.9: 12/27/2013
------------------
 - Added new command line parameter --em-config that allows specifying a custom
   location for the .emscripten configuration file.
 - Reintroduced relaxed asm.js heap sizes, which no longer need to be power of
   2, but a multiple of 16MB is sufficient.
 - Added emrun command line tool that allows launching .html pages from command
   line on desktop and Android as if they were native applications. See
   https://groups.google.com/forum/#!topic/emscripten-discuss/t2juu3q1H8E . Adds
   --emrun compiler link flag.
 - Began initial work on the "fastcomp" compiler toolchain, a rewrite of the
   previous JS LLVM AST parsing and codegen via a native LLVM backend.
 - Added --exclude-file command line flag to emcc and a matching --exclude
   command line flag to file packager, which allows specifying files and
   directories that should be excluded while packaging a VFS data blob.
 - Improved GLES2 and EGL support libraries to be more spec-conformant.
 - Optimized legacy GL emulation code path. Added new GL_FFP_ONLY optimization
   path to fixed function pipeline emulation.
 - Added new core functions emscripten_log() and emscripten_get_callstack() that
   allow printing out log messages with demangled and source-mapped callstack
   information.
 - Improved BSD Sockets support. Implemented getprotobyname() for BSD Sockets library.
 - Fixed issues with simd support.
 - Various bugfixes: #1573, #1846, #1886, #1908, #1918, #1930, #1931, #1942, #1948, ..
 - Full list of changes: https://github.com/emscripten-core/emscripten/compare/1.7.8...1.7.9

v1.7.8: 11/19/2013
------------------
 - Fixed an issue with -MMD compilation parameter.
 - Added EM_ASM_INT() and EM_ASM_DOUBLE() macros. For more information, read
   https://groups.google.com/forum/#!topic/emscripten-discuss/BFGTJPCgO6Y .
 - Fixed --split parameter to also work on Windows.
 - Fixed issues with BSD sockets accept() call.
 - Full list of changes: https://github.com/emscripten-core/emscripten/compare/1.7.7...1.7.8

v1.7.7: 11/16/2013
------------------
 - Improve SDL audio buffer queue timing support.
 - Improved default precision of clock_gettime even when not using CLOCK_REALTIME.
 - Optimize and fix issues with LLVM IR processing.
 - Full list of changes: https://github.com/emscripten-core/emscripten/compare/1.7.6...1.7.7

v1.7.6: 11/15/2013
------------------
 - Added regex implementation from musl libc.
 - The command line parameter -s DEAD_FUNCTIONS=[] can now be used to explicitly
   kill functions coming from built-in library_xx.js.
 - Improved EGL support and GLES2 spec conformance.
 - Reverted -s TOTAL_MEMORY=x to require pow2 values, instead of the relaxed
   'multiples of 16MB'. This is because the relaxed rule is released only in
   Firefox 26 which is currently in Beta and ships on the week of December 10th
   (currently in Beta). As of writing, current stable Firefox 25 does not yet
   support these.
 - Adjusted the default linker behavior to warn about all missing symbols,
   instead of silently ignoring them. Use -s WARN_ON_UNDEFINED_SYMBOLS=0 to
   suppress these warnings if necessary.
 - Full list of changes: https://github.com/emscripten-core/emscripten/compare/1.7.5...1.7.6

v1.7.5: 11/13/2013
------------------
 - Fix issues with the built-in C++ function name demangler.
 - Full list of changes: https://github.com/emscripten-core/emscripten/compare/1.7.4...1.7.5

v1.7.4: 11/12/2013
------------------
 - Fixed issues with BSD sockets code and SDL joystick implementation.
 - Full list of changes: https://github.com/emscripten-core/emscripten/compare/1.7.3...1.7.4

v1.7.3: 11/12/2013
------------------
 - Added support for generating single-precision floating point instructions.
    - For more information, read
      https://blog.mozilla.org/javascript/2013/11/07/efficient-float32-arithmetic-in-javascript/
 - Made GLES2 support library more spec-conformant by throwing fewer exceptions
   on errors. Be sure to build with -s GL_ASSERTIONS=1, remember to use
   glGetError() and check the browser console to best detect WebGL rendering
   errors.
 - Converted return value of emscripten_get_now() from float to double, to not
   lose precision in the function call.
 - Added support for joysticks in SDL via the Gamepad API
 - Full list of changes: https://github.com/emscripten-core/emscripten/compare/1.7.2...1.7.3
 
v1.7.2: 11/9/2013
------------------
 - The compiler now always generates a .js file that contains the generated
   source code even when compiling to a .html file.
    - Read https://groups.google.com/forum/#!topic/emscripten-discuss/EuHMwqdSsEs
 - Implemented depth+stencil buffer choosing behavior in GLUT, SDL and GLFW.
 - Fixed memory leaks generated by glGetString and eglGetString.
 - Greatly optimized startup times when virtual filesystems with a large amount
   of files in them.
 - Added some support for SIMD generated by LLVM.
 - Fixed some mappings with SDL keyboard codes.
 - Added a new command line parameter --no-heap-copy to compiler and file
   packager that can be used to optimize VFS memory usage at startup.
 - Updated libcxx to revision 194185, 2013-11-07.
 - Improvements to various library support. 
 - Full list of changes: https://github.com/emscripten-core/emscripten/compare/1.7.1...1.7.2

v1.7.1: 10/24/2013
------------------
 - Remove old call to Runtime.warn in file packager code
 - Fix bug with parsing of empty types.
 - Full list of changes: https://github.com/emscripten-core/emscripten/compare/1.7.0...1.7.1

v1.7.0: 10/23/2013
------------------
 - Adds mouse wheel events support in GLUT library.
 - Adds support for a new link parameter -s CASE_INSENSITIVE_VFS=1 to enable
   Emscripten virtual filesystem to search files ignoring case.
 - *Numerous* optimizations in both compilation and runtime stages.
 - Remove unnecessary whitespace, compact postSets function, and other
   optimizations in compilation output to save on generated file size.
 - Fixes float parsing from negative zero.
 - Removes the -s EMIT_GENERATED_FUNCTIONS link parameter as unneeded.
 - Fixes an issue where updating subranges of GL uniform arrays was not
   possible.
 - asm.js heap size (-s TOTAL_MEMORY=x) no longer needs to be a power of 2. As a
   relaxed rule, choosing any multiple of 16MB is now possible.
 - O1 optimization no longer runs the 'simplifyExpressions' optimization pass.
   This is to improve build iteration times when using -O1. Use -O2 to run that
   pass.
 - EM_ASM() can now be used even when compiling to asm.js.
 - All currently specified non-debugging-related WebGL 1 extensions are now
   enabled by default on startup, no need to ctx.getExtension() manually to
   enable them.
 - Improve readability of uncaught JavaScript exceptions that are thrown all the
   way up to the web console by printing out the stack trace of where the throw
   occurred.
 - Fix an issue when renaming a directory to a subdirectory.
 - Several compiler stability fixes.
 - Adds a JavaScript implementation of cxa_demangle function for demangling call
   stack traces at runtime for easier debugging.
 - GL context MSAA antialising is now DISABLED by default, to make the GL
   behavior consistent with desktop usage.
 - Added support to SDL, GLUT and GLFW libraries to specify MSAA on/off at startup.
 - Implemented glColor4ubv in GL emulation mode.
 - Fix an issue with LLVM keyword __attribute__ ((__constructor__)) (#1155).
 - Fix an issue with va_args and -s UNALIGNED_MEMORY=1 (#1705).
 - Add initial support code for LLVM SIMD constructs and a JavaScript SIMD
   polyfill implementation from
   https://github.com/johnmccutchan/ecmascript_simd/ .
 - Fixed support for node.js native filesystem API NODEFS on Windows.
 - Optimize application startup times of Emscripten-compiled programs by
   enabling the virtual filesystem XHR and asm.js compilation to proceed in
   parallel when opening a page.
 - Full list of changes: https://github.com/emscripten-core/emscripten/compare/1.6.4...1.7.0

v1.6.4: 9/30/2013
------------------
 - Implements a new preprocessor tool for preparsing C struct definitions
   (#1554), useful for Emscripten support library implementors.
 - Fix parsing issue with sscanf (#1668).
 - Improved the responsiveness of compiler print output on Windows.
 - Improved compilation times at link stage.
 - Added support for new "NODEFS" filesystem that directly accesses files on the
   native filesystem. Only usable with node.js when compiling to JS.
 - Added support for new IDBFS filesystem for accessing files in IndexedDB storage (#1601.
 - Full list of changes: https://github.com/emscripten-core/emscripten/compare/1.6.3...1.6.4

v1.6.3: 9/26/2013
------------------
 - Emscripten CMake toolchain now generates archive files with .a suffix when
   project target type is static library, instead of generatic .bc files
   (#1648).
 - Adds iconv library from the musl project to implement wide functions in C
   library (#1670).
 - Full list of changes:
   https://github.com/emscripten-core/emscripten/compare/1.6.2...1.6.3

v1.6.2: 9/25/2013
------------------
 - Added support for dprintf() function (#1250).
 - Fixes several compiler stability issues (#1637, #1166, #1661, #1651 and more).
 - Enables support for WEBGL_depth_texture.
 - Adds support for new link flag -s GL_ASSERTIONS=1 which can be used to add
   extra validation layer to the Emscripten GL library to catch code issues.
 - Adds support to Web Audio API in SDL audio backend so that SDL audio now
   works in Chrome and new Opera as well.
 - Fixes an alpha blending issue with SDL_SetAlpha.
 - Implemented locale-related code in C library.
 - Full list of changes: https://github.com/emscripten-core/emscripten/compare/1.6.1...1.6.2

v1.6.1: 9/22/2013
------------------
 - Several optimizations to compiler link stage.
 - Full list of changes: https://github.com/emscripten-core/emscripten/compare/1.6.0...1.6.1

v1.6.0: 9/21/2013
------------------
 - Enable support for %[] pattern in scanf.
 - Added dependency tracking support to linked .js files in CMake toolchain.
 - The hex prefix 0x is now properly handled in sscanf (#1632).
 - Simplify internal compiler operations by removing the internal framework.js. 
 - Full list of changes: https://github.com/emscripten-core/emscripten/compare/1.5.9...1.6.0

v1.5.9: 9/15/2013
------------------
 - Add support for SDL_Delay in web workers.
 - Full list of changes: https://github.com/emscripten-core/emscripten/compare/1.5.8...1.5.9

v1.5.8: 9/14/2013
------------------
 - Add support for the GCC -E compiler flag.
 - Update Emscripten libc headers to musl-0.9.13.
 - Added new utility function emscripten_async_load_script() to asynchronously
   load a new .js script URL.
 - Full list of changes: https://github.com/emscripten-core/emscripten/compare/1.5.7...1.5.8

v1.5.7: 8/30/2013
------------------
 - The script tag in default shell.html is now marked 'async', which enables
   loading the JS script code asynchronously in Firefox without making the main
   thread unresponsive.
 - Implemented new utility function emscripten_get_canvas_size() which returns
   the current Module <canvas> element size in pixels.
 - Optimize code size in compiled side modules.
 - Optimize startup memory usage by avoiding unnecessary copying of VFS data at
   startup.
 - Add support for SDL_WM_ToggleFullScreen().
 - Add support for emscripten_get_now() when running in SpiderMonkey shell.
 - Added new environment variable EM_BUILD_VERBOSE=0,1,2,3 to set an extra
   compiler output verbosity level for debugging.
 - Added better support for dlopen() to simulate dynamic library loading in
   JavaScript.
 - Improved support for BSD sockets and networking.
 - Added new SOCKFS filesystem, which reads files via a network connection.
 - Avoid issues with long command line limitations in CMake toolchain by using
   response files.
 - Fix issues with client-side vertex data rendering in GL emulation mode.
 - Improved precision of clock_gettime().
 - Improve function outlining support.
 - Added support for using NMake generator with CMake toolchain.
 - Improved support for flexible arrays in structs (#1602).
 - Added ability to marshal UTF16 and UTF32 strings between C++ <-> JS code.
 - Added a new commandline tool validate_asms.py to help automating asm.js
   validation testing.
 - Improved stability with inline asm() syntax.
 - Updated libc headers to new version.
 - Full list of changes: https://github.com/emscripten-core/emscripten/compare/1.5.6...1.5.7

v1.5.6: 8/17/2013
------------------
 - Improved BSD sockets support.
 - Added touch events support to GLUT library.
 - Added new --js-opts=0/1 command line option to control whether JS optimizer
   is run or not.
 - Improved OpenAL support.
 - Added new command line tool tools/find_bigvars.py which can be used on an
   output file to detect large functions and needs for outlining.
 - Merged link flags -s FORCE_GL_EMULATION and -s DISABLE_GL_EMULATION to a
   single opt-in flag -s LEGACY_GL_EMULATION=0/1 to control whether GL emulation
   is active.
 - Improved SDL input support.
 - Several stability-related compiler fixes.
 - Fixed source mapping generation support on Windows.
 - Added back the EMSCRIPTEN_KEEPALIVE attribute qualifier to help prevent
   inlining and to retain symbols in output without dead code elimination
   occurring.
 - Fix issues when marshalling UTF8 strings between C<->JS.
 - Full list of changes: https://github.com/emscripten-core/emscripten/compare/1.5.5...1.5.6

v1.5.5: 8/9/2013
------------------
 - Update libcxx to revision 187959, 2013-08-08.
 - Full list of changes: https://github.com/emscripten-core/emscripten/compare/1.5.4...1.5.5

v1.5.4: 8/9/2013
------------------
 - Fixed multiple issues with C stdlib support.
 - Fix audio buffer queueing issues with OpenAL.
 - Improved BSD sockets support.
 - Added a new compile+link time command line option -Wno-warn-absolute-paths to
   hide the emscripten compiler warning when absolute paths are passed into the
   compiler.
 - Added new link flag -s STB_IMAGE=0/1 and integrate it to SDL image loading to
   enable synchronous image loading support with SDL.
 - Several improvements on function outlining support.
 - Fix issues with GLES2 interop support.
 - Full list of changes: https://github.com/emscripten-core/emscripten/compare/1.5.3...1.5.4

v1.5.3: 6/28/2013
------------------
 - Added new optimization level --llvm-lto 3 to run even more aggressive LTO
   optimizations.
 - Improve optimizations for libc and other libraries.
 - Full list of changes: https://github.com/emscripten-core/emscripten/compare/1.5.2...1.5.3

v1.5.2: 6/27/2013
------------------
 - Added support for generating source maps along the built application when -g
   is specified. This lets the browser show original .cpp sources when
   debugging.
 - GLUT and SDL improvements.
 - Added new link option -g<level> where level=0-4, which allows controlling
   various levels of debuggability added to the output.
 - Full list of changes: https://github.com/emscripten-core/emscripten/compare/1.5.1...1.5.2

v1.5.1: 6/22/2013
------------------
 - File packager now skips all directories and files starting with '.', and hidden files on Windows.
 - Fix issues with strnlen, memmove, LDBL_ constants, va_args, float.h, and others.
 - Full list of changes: https://github.com/emscripten-core/emscripten/compare/1.5.0...1.5.1

v1.5.0: 6/17/2013
------------------
 - Several compiler optimizations.
 - Improve SDL key events support.
 - Increase debug logging when specifying emcc -v.
 - Full list of changes: https://github.com/emscripten-core/emscripten/compare/1.4.9...1.5.0

v1.4.9: 6/8/2013
------------------
 - Several compiler optimizations.
 - Full list of changes: https://github.com/emscripten-core/emscripten/compare/1.4.8...1.4.9

v1.4.8: 6/6/2013
------------------
 - Add support for webrtc-based sockets.
 - Full list of changes: https://github.com/emscripten-core/emscripten/compare/1.4.7...1.4.8

v1.4.7: 6/2/2013
------------------
 - Remove more unneeded break and continue statements in relooper.
 - Full list of changes: https://github.com/emscripten-core/emscripten/compare/1.4.6...1.4.7

v1.4.6: 6/2/2013
------------------
 - Improve relooper code.
 - Full list of changes: https://github.com/emscripten-core/emscripten/compare/1.4.5...1.4.6

v1.4.5: 6/1/2013
------------------
 - Improve relooper code.
 - Full list of changes: https://github.com/emscripten-core/emscripten/compare/1.4.4...1.4.5

v1.4.4: 6/1/2013
------------------
 - Add support for symlinks in source files.
 - Fix various issues with SDL.
 - Added -s FORCE_ALIGNED_MEMORY=0/1 link time flag to control whether all loads
   and stores are assumed to be aligned.
 - Fix file packager to work with closure.
 - Major improvements to embind support, and optimizations.
 - Improve GL emulation.
 - Optimize VFS usage.
 - Allow emscripten to compile .m and .mm files.
 - Added new syntax --preload-file src@dst to file packager command line to
   allow placing source files to custom destinations in the FS.
 - Full list of changes: https://github.com/emscripten-core/emscripten/compare/1.4.3...1.4.4

v1.4.3: 5/8/2013
------------------
 - Fix issue with strcat.
 - Major embind improvements.
 - Switch to le32-unknown-nacl LLVM target triple as default build option
   instead of the old i386-pc-linux-gnu target triple.
 - Improve compiler logging behavior.
 - Full list of changes: https://github.com/emscripten-core/emscripten/compare/1.4.2...1.4.3

v1.4.2: 5/3/2013
------------------
 - Fix issues with le32-unknown-nacl LLVM target triple.
 - Add some GLEW support.
 - Full list of changes: https://github.com/emscripten-core/emscripten/compare/1.4.1...1.4.2

v1.4.1: 4/28/2013
------------------
 - Implement support for le32-unknown-nacl LLVM target triple.
 - Added new cmdline option -s ERROR_ON_UNDEFINED_SYMBOLS=0/1 to give
   compile-time error on undefined symbols at link time. Default off.
 - Full list of changes: https://github.com/emscripten-core/emscripten/compare/1.3.8...1.4.1

v1.3.8: 4/29/2013
------------------
 - Improved 64-bit integer ops codegen.
 - Added Indexed DB support to vfs.
 - Improve warning message on dangerous function pointer casts when compiling in
   asm.js mode.
 - Added --use-preload-cache command line option to emcc, to be used with the
   file packager.
 - Fixes to libcextra.
 - Full list of changes: https://github.com/emscripten-core/emscripten/compare/1.3.7...1.3.8

v1.3.7: 4/24/2013
------------------
 - Merge IMVU implementation of embind to emscripten trunk. Embind allows
   high-level C++ <-> JS types interop.
 - Enable asm.js compilation in -O1 and higher by default. Fix issues when
   compiling to asm.js.
 - Improve libc support with Emscripten with the musl libc headers.
 - Full list of changes: https://github.com/emscripten-core/emscripten/compare/1.3.6...1.3.7

v1.3.6: 4/2/2013
------------------
 - Fix hang issue with strtof.
 - Update libcxx to upstream r178253 from March 29, 2013.
 - Fix issues with GL emulation.
 - Full list of changes: https://github.com/emscripten-core/emscripten/compare/1.3.5...1.3.6

v1.3.5: 3/25/2013
------------------
 - Get exceptions working as they did before.
 - Remove symbol removing hack.
 - Full list of changes: https://github.com/emscripten-core/emscripten/compare/1.3.4...1.3.5

v1.3.4: 3/24/2013
------------------
 - Update to new libcxx and libcxxabi versions from upstream.
 - Full list of changes: https://github.com/emscripten-core/emscripten/compare/1.3.3...1.3.4

v1.3.3: 3/23/2013
------------------
 - Remove unneeded check from relooper.
 - Full list of changes: https://github.com/emscripten-core/emscripten/compare/1.3.2...1.3.3

v1.3.2: 3/22/2013
------------------
 - Fix issues with fgets. 
 - Add support for non-fullscreen pointer lock.
 - Improve OpenAL support.
 - Full list of changes: https://github.com/emscripten-core/emscripten/compare/1.3.1...1.3.2

v1.3.1: 3/19/2013
------------------
 - Improve SDL audio and mixer support.
 - Add GLES2 emulation features when -s FULL_ES2=1 is specified.
 - Add support for OpenAL.
 - Add new -s OPENAL_DEBUG=0/1 link command line option.
 - Fixed an issue with mouse coordinate being offset with canvas.
 - Removed -s UTF_STRING_SUPPORT=0 parameter, this is now always on.
 - Full list of changes: https://github.com/emscripten-core/emscripten/compare/1.3.0...1.3.1

v1.3.0: 3/11/2013
------------------
 - Improve GLES2 emulation with -s FULL_ES2=1.
 - Deprecated -s USE_TYPED_ARRAYS=1 and -s QUANTUM_SIZE=1.
 - Implement a minifier infrastructure when compiling for asm.js.
 - Full list of changes: https://github.com/emscripten-core/emscripten/compare/1.2.9...1.3.0

v1.2.9: 3/7/2013
------------------
 - Improved canvas behavior when transitioning between fullscreen.
 - Added support for getopt().
 - Fixed several libc issues.
 - Full list of changes: https://github.com/emscripten-core/emscripten/compare/1.2.8...1.2.9

v1.2.8: 3/6/2013
------------------
 - Remove unnecessary recursion in relooper RemoveUnneededFlows.
 - Full list of changes: https://github.com/emscripten-core/emscripten/compare/1.2.7...1.2.8

v1.2.7: 3/6/2013
------------------
 - Added SDL_Mixer support.
 - Implemented stubs for several Unix and threading-related functions.
 - Full list of changes: https://github.com/emscripten-core/emscripten/compare/1.2.6...1.2.7

v1.2.6: 3/5/2013
------------------
 - Relooper updates.
 - Full list of changes: https://github.com/emscripten-core/emscripten/compare/1.2.5...1.2.6

v1.2.5: 3/5/2013
------------------
 - Greatly improve GL emulation support.
 - Handle %c in sscanf.
 - Improve compilation times by optimizing parallel execution in the linker.
 - Improve several compiler stability issues detected from fuzzing tests.
 - Implemented emscripten_jcache_printf.
 - Allow running emscripten.py outside emcc itself.
 - Full list of changes: https://github.com/emscripten-core/emscripten/compare/1.2.4...1.2.5

v1.2.4: 2/2/2013
------------------
 - Work on adding support for asm.js compilation.
 - Improve EGL support.
 - Full list of changes: https://github.com/emscripten-core/emscripten/compare/1.2.3...1.2.4

v1.2.3: 1/9/2013
------------------
 - Work on adding support for asm.js compilation.
 - Full list of changes: https://github.com/emscripten-core/emscripten/compare/1.2.2...1.2.3

v1.2.2: 1/8/2013
------------------
 - Work on adding support for asm.js compilation.
 - Full list of changes: https://github.com/emscripten-core/emscripten/compare/1.2.1...1.2.2

v1.2.1: 1/8/2013
------------------
 - Improvements to GLUT, SDL and BSD sockets headers.
 - Full list of changes: https://github.com/emscripten-core/emscripten/compare/1.2.0...1.2.1

v1.2.0: 1/1/2013
------------------
 - Work on adding support for asm.js compilation.
 - Full list of changes: https://github.com/emscripten-core/emscripten/compare/1.1.0...1.2.0

v1.1.0: 12/12/2012
------------------
 - Fix several issues with Windows support.
 - Added a standalone toolchain for CMake.
 - Added emscripten_run_script_string().
 - Optimize compilation times via threading.
 - Update to requiring Clang 3.2. Older versions may no longer work.
 - Several improvements to emscripten library support headers.
 - Full list of changes: https://github.com/emscripten-core/emscripten/compare/1.0.1a...1.1.0

v1.0.1a: 11/11/2012
------------------
 - Add relooper code to repository.
 - Full list of changes: https://github.com/emscripten-core/emscripten/compare/1.0.1...1.0.1a

v1.0.1: 11/11/2012
------------------
 - First commit that introduced versioning to the Emscripten compiler.<|MERGE_RESOLUTION|>--- conflicted
+++ resolved
@@ -17,7 +17,6 @@
 
 Current Trunk
 -------------
-<<<<<<< HEAD
 - Enable DWARF support: with building with -g, normal DWARF emitting happens,
   and when linking with -g we preserve that and update it. This is a change
   from before, where we assumed DWARF was unneeded and did not emit it, so this
@@ -26,13 +25,11 @@
   be able to build with -g and use a debugger. Before this change only the
   -gforce_dwarf flag enabled DWARF; that flag is now removed. For more info
   and background see #10325.
-=======
 - Refactor syscall interface: Syscalls are no longer variadic (except those
   that are inherantly such as open) and no longer take the syscall number as
   arg0.  This should be invisible to most users but will effect any external
   projects that try to implement/emulate the emscripten syscall interface.
   See #10474
->>>>>>> bd9294ee
 - Removed src/library_vr.js, as it was outdated and nonfunctional, and the WebVR
   specification has been obsoleted in favor of the upcoming WebXR specification.
   (#10460)
