This document describes changes between tagged Emscripten SDK versions.

Note that version numbers do not necessarily reflect the amount of changes
between versions. A version number reflects a release that is known to pass all
tests, and versions may be tagged more or less frequently at different times.

Note that there is *no* ABI compatibility guarantee between versions - the ABI
may change, so that we can keep improving and optimizing it. The compiler will
automatically invalidate system caches when the version number updates, so that
libc etc. are rebuilt for you. You should also rebuild object files and
libraries in your project when you upgrade emscripten.

Not all changes are documented here. In particular, new features, user-oriented
fixes, options, command-line parameters, breaking ABI changes, deprecations,
significant internal modifications and optimizations etc. generally deserve a
mention. To examine the full set of changes between versions, you can use git
to browse the changes between the tags.

See docs/process.md for more on how version tagging works.

4.0.11 (in development)
-----------------------
<<<<<<< HEAD
- Removed `-sHEADLESS` option. It tried to simulate a minimal browser-like
  environment before browser engines had real headless modes. For headless
  testing, users are now encouraged to use
  [Playwright](https://playwright.dev/), [Puppeteer](https://pptr.dev/) or
  Node.js with [JSDOM](https://github.com/jsdom/jsdom) instead.
=======
- The `ENVIRONMENT` setting will now be automatically updated to include
  `worker` if multi-threading is enabled. (#24525)
>>>>>>> 3e1cffc7

4.0.10 - 06/07/25
-----------------
- Emscripten ports now install pkg-config `.pc` files so they will show up, for
  example, when you run `pkg-config --list-all` or `pkg-config --cflags
  <portname>`. Bare in mind that the correct PKG_CONFIG_PATH needs to be set for
  this to work.  One way to do this is to run `emmake pkg-config`. (#24426)
- libcxx, libcxxabi, and compiler-rt were updated to LLVM 20.1.4. (#24346 and
  #24357)
- Emscripten will not longer generate trampoline functions for Wasm exports
  prior to the module being instantiated.  Storing a reference to a Wasm export
  (e.g. `Module['_malloc']`) prior to instantiation will no longer work.  In
  debug builds we generate stub functions that can detect this case. (#24384)
- The `-sASYNCIFY_LAZY_LOAD_CODE` setting was deprecated.  This setting was
  added as an experiment a long time ago and as far we know has no active users.
  In addition, it cannot work with JSPI (the future of ASYNCIFY). (#24383)
- `-sUSE_WEBGPU` was deprecated in favor of the external port Emdawnwebgpu, a
  fork of Emscripten's original bindings, implementing a newer, more stable
  version of the standardized `webgpu.h` interface. Please try migrating using
  `--use-port=emdawnwebgpu`. If you find issues, verify in the [latest
  nightly release](https://github.com/google/dawn/releases) and file feedback
  with Dawn. (Emdawnwebgpu is maintained as part of Dawn, the open-source
  WebGPU implementation used by Chromium, but it is still cross-browser.)
- The `-sMAYBE_WASM2JS` setting was removed.  This was originally added for
  debugging purposes, and we now have `-sWASM=2` for folks that want to be able
  to fall back to js if wasm fails. (#24176)
- The field `responseUrl` is added to `emscripten_fetch_t`. This is notably
  usable for obtaining resolved URL, in line with JS `XMLHttpRequest.responseURL`
  field. (#24414)
- `emscripten_fetch_get_response_headers_length` now excludes the trailing
  null character from the length calculation to match the documented behaviour.
  (#24486)
- `--closure=1` can now be used while preserving readable function names with
  `-g2` or `-g`.
- Functions `UTF8ToString`, `UTF16ToString` and `UTF32ToString` take a new
  optional `ignoreNul` parameter that allows to ignore the NUL characters and
  read the entire string up to the specific byte length. (#24487)

4.0.9 - 05/19/25
----------------
- cmake will not longer detect SDL2 or SDL3 as being present until they are
  installed in the sysroot.  This means that they now need to be installed,
  either indirectly (e.g. by running any emcc command with `-sUSE_SDL=2`) or
  directly (e.g. by running `./embuilder build sdl2`). (#24306)
- libunwind was updated to LLVM 20.1.4. (#24251)
- When using cmake the EMSCRIPTEN_FORCE_COMPILERS setting was reverted to
  being on by default due to issues that were found with disabling it. (#24223)
- Several symbols from embind (`InternalError`, `BindingError`,
  `count_emval_handles`) and from `libbrowser.py` (`requestFullscreen`,
  `requestFullScreen`, `createContext`, `getUserMedia`, `setCanvasSize`) are no
  longer exported by default. They can be exported using
  `-sEXPORTED_RUNTIME_METHODS=requestFullscreen`, for example. (#24223, #24269)
- Embind: fixed support for unsigned 64-bit integers, which were previously
  returned to JavaScript as their signed counterparts. (#24285)
- Added handing for 64-bit integer access to AddressSanitizer, `-sSAFE_HEAP` and
  `-sSUPPORT_BIG_ENDIAN` features. (#24283)

4.0.8 - 04/30/25
----------------
- Programs built with `-sWASM_WORKERS` and `-sAUDIO_WORKLET` no longer generate
  separate `.ww.js` and `.aw.js` files.  This is similar to the change that was
  already made for pthreads in #21701.  This saves on complexity, code size and
  network requests. (#24163, #24190)
- Closure arguments can now be used from ports using `settings.CLOSURE_ARGS`
  (#24192)
- Embind's `val` now requires a pointer policy when using pointers. e.g.
  `(val v(pointer, allow_raw_pointers())`.

4.0.7 - 04/15/25
----------------
- Added experimental support for Wasm ESM integration with
  `-sWASM_ESM_INTEGRATION`. This is currently only supported in node behind a
  flag and not in any browsers. (#23985)
- Runtime callbacks registered in `Module['preRun']` or `Module['postRun']`, or
  using `addOnPreRun()`, `addOnInit()`, `addOnPostCtor()`, `addOnPreMain()`,
  `addOnExit()`, or `addOnPostRun()`, are now enqueued and executed following
  the order of registration (i.e. `Module['preRun'] = [a, b]`, or equivalently
  `addOnPreRun(a); addOnPreRun(b);` will run `a` then `b`; the previous behavior
  was to run `b` then `a`). While this might be a breaking change for some users,
  the intention is to be more consistent by making those callbacks match the
  behavior of `Module['preInit']` and compile time callbacks (rather than the
  contrary, as we generally expect an array of functions to be executed left to
  right). (#24012)
- The standard memory views (HEAP8, HEAP32, etc) are no longer exported by
  default.  This matches the existing behaviour of `-sSTRICT` and
  `-sMINIMAL_RUNTIME`.  If you need to access those from outside the module code
  you can export them by adding them to `-sEXPORTED_RUNTIME_METHODS`.  For
  example, `-sEXPORTED_RUNTIME_METHODS=HEAP8,HEAPU32` (if you need `HEAP8` and
  `HEAPU32`). (#24079)
- libjpeg port updated from 9c to 9f. (#24085)
- Missing exports in EXPORTED_RUNTIME_METHODS will now error instead of warn.

4.0.6 - 03/26/25
----------------
- Added support for applying path prefix substitution to the sources of the
  source map : use `-sSOURCE_MAP_PREFIXES=["<old>=<new>"]` with `-gsource-map`.
  Alternatively, you can now embed the sources content into the source map file
  using `-gsource-map=inline`. (#23741)
- The python `__file__` builtin now works in the emscripten config file.
  (#23973)
- Three deprecated settings were removed.  These settings were marked as
  deprecated for more than year:
  - SUPPORT_ERRNO: Instead, export `__errno_location` if needed.
  - EXTRA_EXPORTED_RUNTIME_METHODS: Instead use EXPORTED_RUNTIME_METHODS.
  - DEMANGLE_SUPPORT: Instead use the `$demangle` JS libary function.
  (#23975)

4.0.5 - 03/12/25
----------------
- Added initial support for wasm source phase imports via
  `-sSOURCE_PHASE_IMPORTS`.  This is currently experimental and not yet
  implemented in browsers. (#23175)
- The `FS.allocate` API was removed. This was originally intended to
  implement the fallocate/posix_fallocate system calls, but without the ability
  to punch holes (`FALLOC_FL_PUNCH_HOLE`) the `FS.truncate` API is sufficient
  for resizing files.

4.0.4 - 02/25/25
----------------
- An initial port of SDL3 was added.  Use it with `-sUSE_SDL=3`.  This port
  is still experimental. (#23630)
- The `--output_eol` command line flag was renamed `--output-eol` for
  consistency with other flags. The old name continues to work as an alias.
  (#20735)
- Added Lua contrib port (`--use-port=contrib.lua`) to easily embed the Lua
  scripting language in any C/C++ Emscripten project (#23682)
- The `USE_ES6_IMPORT_META` settings was removed.  This setting was always
  on by default, but now it cannot be disabled.  This setting was originally
  added in 2019 as a temporary measure while engines and bundlers learned to
  deal with `import.meta`. (#23171)

4.0.3 - 02/07/25
----------------
- emscan-deps tools was added.  This tool wraps clang-scan-deps and injects the
  needed `--target` and `--sysroot` argument that would normally be injected by
  emcc itself.  This enables support for C++20 in cmake projects. (#21987)
- The version of python required to run emscripten was bumped from 3.6 to 3.8.
  (#23417)
- The `EM_LOG_C_STACK` flag to `emscripten_log` was deprecated and the helper
  file on which it was based (`emscripten-source-map.min.js`) deleted.  This
  feature (userspace source map parsing in logs) was never ported to wasm
  source maps, so it has not worked in many years, and there have been no
  requests for it. This has no impact on the source map support in browser
  devtools. (#23553)
- The WASMFS fetch backend now fetches files in chunks using HTTP range
  requests (if supported by the server). `wasmfs_create_fetch_backend` now
  takes a second parameter (`uint32_t chunk_size`) to configure the size of
  each chunk. If a file is read a few times with random accesses, a small
  chunk size will minimize bandwidth; if a file is read in larger contiguous
  ranges, a larger chunk size will reduce the number of requests. (#23021)

4.0.2 - 01/30/25
----------------
- The standard Wasm EH, enabled by `-sWASM_LEGACY_EXCEPTIONS=0`, now uses the
  LLVM backend implementation rather than the previously used Binaryen
  translator
  (https://github.com/WebAssembly/binaryen/blob/main/src/passes/TranslateEH.cpp).
  (#23469) No specific action from the user is required.
- Added support for compiling AVX2 intrinsics, 256-bit wide intrinsic is emulated
  on top of 128-bit Wasm SIMD instruction set. (#23035). Pass `-msimd128 -mavx2`
  to enable targeting AVX2.
- The system JS libraries in `src/` were renamed from `library_foo.js` to
  `lib/libfoo.js`. They are still included via the same `-lfoo.js` flag so
  this should not be a user-visible change. (#23348)
- When using cmake the emscripten toolchain will no longer skip the toolchain
  detection stages.  This means the initial cmake run will be slower, but will
  result in more accruate information.  If cmake is running too slow for you,
  you can revert to the previous behaviour with `-DEMSCRIPTEN_FORCE_COMPILERS=ON`.

4.0.1 - 01/17/25
----------------
- The minimum version of node required to run emscripten was bumped from v16.20
  to v18.3.  Version 4.0 was mistakenly shipped with a change that required v20,
  but that was reverted. (#23410)
- `emscripten_webgl_create_context` now displays a warning message when there is
  a conflict between the `majorVersion` requested and the WebGL support defined
  via linker flags (`MIN_WEBGL_VERSION` and `MAX_WEBGL_VERSION`). This warning
  will be turned into a hard failure in a future release. (#23372, #23416)
- zlib port updated from 1.2.13 to 1.3.1. (#23462)

4.0.0 - 01/14/25
----------------
- Emscripten version was bumped to 4.0.0. Happy new year, happy new major
  version!  While version has a few interesting changes, there is nothing huge
  that makes it different from any other release. (#19053)
- `-sWASM_LEAGCY_EXCEPTIONS` option is added. (#23365) If true, it will emit
  instructions for the legacy Wasm exception handling proposal
  (https://github.com/WebAssembly/exception-handling/blob/main/proposals/exception-handling/legacy/Exceptions.md),
  and if false, the new standardized exception handling proposal
  (https://github.com/WebAssembly/exception-handling/blob/main/proposals/exception-handling/Exceptions.md).
  This option defaults to true, given that major web browsers do not support the
  new proposal by default yet. This option replaces the existing
  `-sWASM_EXNREF`, whose meaning was the opposite.
- compiler-rt, libcxx, libcxxabi, and libunwind were updated to LLVM 19.1.6.
  (#22937, #22994, and #23294)
- The default Safari version targeted by Emscripten has been raised from 14.1
  to 15.0 (the `MIN_SAFARI_VERSION` setting) (#23312). This has several effects:
  - The Wasm nontrapping-fptoint feature is enabled by default. Clang will
    generate nontrapping (saturating) float-to-int conversion instructions for
    C typecasts. This should have no effect on programs that do not have
    undefined behavior but if the casted floating-point value is outside the range
    of the target integer type, the result will be a number of the max or min value
    instead of a trap. This also results in a small code size improvement because
    of details of the LLVM IR semantics. This feature can be disabled in clang with
    the `-mno-nontrapping-fptoint` flag. (#23007)
  - The `WASM_BIGINT` feature is enabled by default. This has the effect that
    Wasm i64 values are passed and returned between Wasm and JS as BigInt values
    rather than being split by Binaryen into pairs of Numbers. (#22993)
  - The `BULK_MEMORY` feature is enabled by default. `memory.copy` and
    `memory.fill` instructions are used in the implementation of C `memcpy` and
    `memset`, and Clang may generate them elsewhere (#22873). It can be
    disabled with the `-mno-bulk-memory -mno-bulk-memory-opt` flags.
- When using `-sMODULARIZE` we now assert if the factory function is called with
  the JS `new` keyword.  e.g. `a = new Module()` rather than `b = Module()`.
  This paves the way for marking the function as `async` which does not allow
  `new` to be used.  This usage of `new` here was never documented and is
  considered an antipattern. (#23210)
- `PATH.basename()` no longer calls `PATH.normalize()`, so that
  `PATH.basename("a/.")` returns `"."` instead of `"a"` and
  `PATH.basename("a/b/..")` returns `".."` instead of `"a"`. This is in line with
  the behaviour of both node and coreutils, and is already the case when using
  NODERAWFS". (#23180)
- The factory function exposed in `-sMODULARIZE` mode is now marked as `async`
  when `WASM_ASYNC_COMPILATION` is enabled (the default). This allows us to use
  `await` during module creation.  One side effect of this is that code in
  `--post-js` files will now be delayed until after module creation and after
  `main` runs.  This matches the existing behaviour when using sync instantation
  (`-sWASM_ASYNC_COMPILATION=0`) but is an observable difference. (#23157)
- The `POLYFILL_OLD_MATH_FUNCTIONS` setting was removed.  The browser versions
  that require these polyfills are no longer supported by emscripten so the
  polyfills should never be needed. (#23262)
- JavaScript libraries can now be specified via `-lfoo.js`.  This works like the
  existing `--js-library` flag but will search the library path (all paths
  specified with `-L`) for `libfoo.js`. (#23338)
- The `mallinfo` struct members are now defined as `size_t` which makes them
  compatible with larger memories, and is also how linux defines them. (#23368)
- Emscripten now uses the debug version of malloc (i.e. assertions enabled)
  when linking in debug mode (`-O0` and/or `-sASSERTIONS`).  This means that
  things like double-free will be detected in these builds.  Previously this was
  only true with `-sASSERTIONS=2`. (#23330)
- The code geneated in `--proxy-to-worker` no longer contains support for
  reading the `?noProxy` URL parameter (this was not documented or tested).
  (#23297)

3.1.74 - 12/14/24
-----------------
- The file system was updated to independently track atime, mtime and ctime
  instead of using the same time for all three. (#22998)
- Emscripten-generated code will now use async/await internally when loading
  the Wasm module.  This will be lowered away by babel when targeting older
  browsers. (#23068)
- Due to the discontinued support for invalid specializations of
  `std::basic_string` (https://github.com/llvm/llvm-project/pull/72694), the
  support for `std::basic_string<unsigned char>` was removed from embind.
  (#23070)
- The minimum supported versions of browser engines that we support were updated
  to versions that support Promise, Fetch and Object.asign APIs, allowing the 
  polyfills for these to be removed.  Chrome 32 -> 45, Firefox 34 -> 40, Safari
  9.0 -> 10.1.  These browser engines version are all over 8 years old now.
  (#23077, #23118)

3.1.73 - 11/28/24
-----------------
- libunwind was updated to LLVM 19.1.4. (#22934)
- mimalloc was updated to 2.1.7. (#21548)

3.1.72 - 11/19/24
-----------------
- The `MEMORY64` setting is no longer experimental. At time of writing all
  browsers still require a flag to run the resulting binaries but that should
  change in the coming months since the proposal is now at stage 4. (#22864)
- GLFW: Fixed regression introduced in 3.1.51. CSS scaling is now available
  again. Note that CSS scaling is disabled in HiDPI mode. (#22847, #22900)

3.1.71 - 11/04/24
-----------------
- SDL2 port updated to 2.30.9. (#22830)
- LLVM's `-Wnontrivial-memaccess` warning has been updated to also warn about
  passing non-trivially-copyable destination parameter to `memcpy`,
  `memset` and similar functions for which it is a documented undefined
  behavior (#22798). See https://github.com/llvm/llvm-project/pull/111434
- The automatic fallback to `$HOME/.emscripten_cache` when the emscripten
  directory is read-only was removed.  This automatic behaviour could cause
  confusion.  Anyone who really wants to use `$HOME/.emscripten_cache` can
  still do so either via an environment variable (`EMCC_CACHE`) or via a config
  file setting `CACHE`.
- The standalone `file_packager.py` tool now outputs modern JS (specifically it
  includes nullish assignment).  If you use this output directly and you want
  to support older browsers you may need to transpile it.  If you use
  `file_packager` via emcc the output will be transpiled as part of the emcc
  output. (#22805)

3.1.70 - 10/25/24
-----------------
- Improvements to Audio Worklet support (#22731, #22681)
- Small improvements to embind (#22734)
  
3.1.69 - 10/12/24
-----------------
- The usage of `EM_BOOL` in the emscripten API has been replaced with C/C++
  bool.  This change should not be observable since `EM_BOOL` has been
  equivalent to `bool` since #22157. (#22155)
- Fix regression introduced in 3.1.67 (#22557) which broke webgpu / int64
  integration. (#22689)
- SDL2 port updated from 2.28.4 to 2.30.8. (#22697)
- embind no longer exports any library functions by default.  Previously we
  would export getInheritedInstanceCount, getLiveInheritedInstances,
  flushPendingDeletes and setDelayFunction.  If you need these library function
  exprted they can be added to `EXPORTED_RUNTIME_METHODS`. (#22705)

3.1.68 - 09/30/24
-----------------
- Added support for compiling 256-bit wide AVX intrinsics, emulated on top
  of 128-bit Wasm SIMD instruction set. (#22430). Pass `-msimd128 -mavx` to
  enable targeting AVX.
- Pthread-based programs no longer generates `.worker.js` file.  This file was
  made redundant back in 3.1.58 and now is completely removed. (#22598)
- The freetype port was updated from v2.6 to v2.13.3. (#22585)
- The number of arguments passed to Embind function calls is now only verified
  with ASSERTIONS enabled. (#22591)
- Optional arguments can now be omitted from Embind function calls. (#22591)
- Recent changes to Binaryen included in this version significantly improve
  the speed at which the post-link optimizations run for some large programs.

3.1.67 - 09/17/24
-----------------
- Add option `nonnull<ret_val>()` to Embind to omit `| null` from TS definitions
  for functions that return pointers.

3.1.66 - 09/10/24
-----------------
- The behaviour of the `pthread_kill` function was fixed to match the spec
  and will now run the designated handler on the target thread. (#22467)
- Added support for WebGL extensions EXT_clip_control, EXT_depth_clamp,
  EXT_polygon_offset_clamp and WEBGL_polygon_mode (#20841)
- New `emscripten_console_trace` and `emscripten_dbg_backtrace` APIs we were
  added to `console.h`.  The former simply maps directly to `console.trace`.
  The latter uses `dbg()` so it writes directly to stderr under node (better for
  multi-threaded apps).

3.1.65 - 08/22/24
-----------------
- A new `--emit-minification-map` command line flag was added, which can be used
  to emit a minifiction map in the case that import/export minification is
  performed (this happens at higher optimization levels). (#22428)
- Remove `Module['quit']` handling.  This could be used to override the internal
  method for shutting down the program, but it was neither documented nor
  tested.  Programs that want to intercept the shutting down of a program can
  use `Module['onExit']`. (#22371)
- The `NODEJS_CATCH_EXIT` setting is now disabled by default.  This setting
  is only useful under very specific circumstances, and has some downsides, so
  disabling it by default makes sense. (#22257)
- Add WebP (`.webp`) decoding support in file preloading. (#22282)

3.1.64 - 07/22/24
-----------------------
- Updated the SCons tool to not require the `EMSCRIPTEN_ROOT` environment
  variable, in which case it will assume that SCons will find the binaries in
  (its) `PATH`.
- Updated `emscons` to apply the `EMSCRIPTEN_ROOT`, `EMSCONS_PKG_CONFIG_LIBDIR`
  and `EMSCONS_PKG_CONFIG_PATH` environment variables. The SCons tool will use
  last two to set up `PKG_CONFIG_LIBDIR` and `PKG_CONFIG_PATH` respectively.

3.1.63 - 07/12/24
-----------------
- Fix html5 input event bug that was introduced in 3.1.62. (#22201)
- Fix webpack + pthreads bug that was introduced in 3.1.60. (#22165)

3.1.62 - 07/02/24
-----------------
- The `EM_BOOL` type changed from `int/u32` to `bool/u8`.  This changes the
  layout and size of some structs in the emscripten API. (#22157)
- The `EMSCRIPTEN_FETCH_WAITABLE` flag along with the `emscripten_fetch_wait`
  API were marked a deprecated.  These feature have not functions for several
  years now. (#22138)
- The internal `read_` function was removed.  We now just use `readBinary` or
  `readAsync`. (#22080)
- reference-types feature is now enabled by default in Emscripten, due to the
  upstream LLVM change (https://github.com/llvm/llvm-project/pull/93261).
- Emscripten now uses `strftime` from musl rather than using a custom
  JavaScript implementation. (#21379)
- Embind now supports return value policies for properties.

3.1.61 - 05/31/24
-----------------
- The internal `readAsync` function now returns a promise rather than accepting
  callback arguments.
- The JSPI feature now uses the updated browser API for JSPI (available in
  Chrome v126+). To support older versions of Chrome use Emscripten version
  3.1.60 or earlier.
- IDBFS mount has gained a new option { autoPersist: true }, which if passed,
  changes the semantics of the IDBFS mount to automatically persist any changes
  made to the filesystem. (#21938)

3.1.60 - 05/20/24
-----------------
- Under nodefs, symbolic links to files outside of mount locations no longer work.
  This reverts the previous behaviour added in #3277. (#21805)
- The `EXPORTED_FUNCTIONS` list can now include JS library symbols even if they
  have not been otherwise included (e.g. via `DEFAULT_LIBRARY_FUNCS_TO_INCLUDE`).
  (#21867)
- Due to the upstream LLVM changes
  (https://github.com/llvm/llvm-project/pull/80923 and
  https://github.com/llvm/llvm-project/pull/90792), multivalue feature is now
  enabled by default in Emscripten. This only enables the language features and
  does not turn on the multivalue ABI.
- Embind now supports return value policies to better define object lifetimes.
  See https://emscripten.org/docs/porting/connecting_cpp_and_javascript/embind.html#object-ownership for more information.

3.1.59 - 04/30/24
-----------------
- Fix the location of the dummy `.worker.js` file that is now generated as part
  of pthread builds so that is generated alongside the main JavaScript file.
  See #21701. ()
- `-sASYNCIFY=2` is setting now deprecated, use `-sJSPI` instead.

3.1.58 - 04/23/24
-----------------
- The `-sMAIN_MODULE=1` mode no longer exports all the main module symbols on
  `Module` object.  This saves a huge about of generated JS code due the fact
  that `-sMAIN_MODULE=1` includes *all* native symbols in your program as well
  is from the standard library.  The generated JS code for a simple program
  in this mode is reduced from from 3.3mb to 0.5mb.  The current implementation
  of this feature requires wasm-ld to be on the program twice which could have a
  noticeable effect on link times. (#21785)
- In `-sMODULARIZE` mode, the argument passed into the module constructor is
  no longer mutated in place.  The expectation is that the module instance will
  be available via the constructor return value.  Attempting to access methods
  on the object passed *into* the constructor will now abort. (#21775)
- Enable use of `::` to escape port option separator (#21710)
- In multi-threaded builds `--extern-pre-js` and `--extern-post-js` code is
  now only run on the main thread, and not on each of the workers. (#21750)
- Fix crash when throwing exceptions in dynamically linked int64 functions (#21759)
- Multi-threaded builds no depend on a separate `.worker.js` file.  This saves
  on code size and network requests.  In order to make this change go smoothly,
  without breaking build systems that expect a `worker.js`, emscripten will
  generate an empty `.worker.js` to give folks time to transition their
  deployment scripts.  In `-sSTRICT` mode, this empty file will not be
  generated. (#21701)

3.1.57 - 04/10/24
-----------------
- libcxx, libcxxabi, libunwind, and compiler-rt were updated to LLVM 18.1.2.
  (#21607, #21638, and #21663)
- musl libc updated from v1.2.4 to v1.2.5. (#21598)
- In `MODULARIZE` mode we no longer export the module ready promise as `ready`.
  This was previously exposed on the Module for historical reasons even though
  in `MODULARIZE` mode the only way to get access to the module is to wait on
  the promise returned from the factory function. (#21564)
- JS library code is now executed in its own context/scope, which limits how
  much of the compiler internals are accessible. If there are build time JS
  symbols that you are depending on, but that were not added to this scope,
  please file a bug and we can add more to this scope. (#21542)
- The JS functions for manipulating the native/shadow stack
  (`stackSave`/`stackRestore`/`stackAlloc`) are now just regular JS library
  function and as such are only included if you explicitly depend on them.  If
  you use these functions in your JS code you will need to depend on them via
  either:
  - The `EM_JS_DEPS` macro for `EM_ASM`/`EM_JS` code.
  - The `__deps` attribute for JS library functions
  - The `-sDEFAULT_LIBRARY_FUNCS_TO_INCLUDE` flag for `--pre-js`/`--post-js`
    code
  (#21555)
- TypeScript definitions for Wasm exports, runtime exports, and embind bindings
  can now be generated with `--emit-tsd`. The option `--embind-emit-tsd` has been
  deprecated, use `--emit-tsd` instead.
- Added the `ASYNCIFY_PROPAGATE_ADD` setting, to control whether the `ASYNCIFY_ADD`
  list propagates or not. By default this is enabled; as a result you may see larger
  ASYNCIFY builds as more of the function tree may be instrumented than you were
  previously manually specifying in `ASYNCIFY_ADD`. To stop propagation you can
  specify functions in the `ASYNCIFY_REMOVE` list, or to return to the previous
  behaviour, disable this setting (set `-sNO_ASYNCIFY_PROPAGATE_ADD`.) (#21672)
- ports changes:
  - Fixed transitive link dependencies (#21602)
  - Enable use of options in ports dependencies (#21629)

3.1.56 - 03/14/24
-----------------
- emscripten will now generate an `unused-command-line-argument` warning if
  a `-s` setting is specified more than once on the command line with
  conflicting values.  In this case the first setting is ignored. (#21464)

3.1.55 - 03/01/24
-----------------
- Update sdl2-mixer port from 2.6.0 to 2.8.0
- In `STRICT` mode the `HEAPXX` symbols (such as `HEAP8` and `HEAP32`) are now
  only exported on demand.  This means that they must be added to
  `EXPORTED_RUNTIME_METHODS` for them to appear on the `Module` object.  For
  now, this only effects users of `STRICT` mode. (#21439)
- Emscripten no longer supports `--memory-init-file` (i.e. extracting static
  data into an external .mem file).  This feature was only available under
  wasm2js (`-sWASM=0`) anyway so this change will only affect users of this
  setting. (#21217)
- `INITIAL_HEAP` setting is introduced to control the amount of initial
  memory available for dynamic allocation without capping it. If you are
  using `INITIAL_MEMORY`, consider switching to `INITIAL_HEAP`. Note that
  it is currently not supported in all configurations (#21071).

3.1.54 - 02/15/24
-----------------
- SDL2 port updated from v2.24.2 to v2.26.0. (#21337)
- The `DEMANGLE_SUPPORT` setting and the associated `demangle` function are
  now deprecated since Wasm stack traces always contain demangled symbols these
  days. (#21346)
- The type of `EMSCRIPTEN_WEBGL_CONTEXT_HANDLE` was changed to unsigned and
  the only valid error returned from `emscripten_webgl_create_context` is
  now zero.  This allows `EMSCRIPTEN_WEBGL_CONTEXT_HANDLE` to hold a pointer
  to memory even in 2GB+ mode.  Since `emscripten_webgl_create_context` never
  returns anything except zero for its errors today this change should not
  require any action. (#21268)
- Added `--use-port` option to `emcc`.  This option allows ports to be enabled
  by name and is designed to replace all existing `-sUSE_XXX` settings for
  ports. You can use `--show-ports` to get the list of available ports that
  can be used with this new option. (#21214)
- `--pre-js` and `--post-js` files can now opt into being run through the JS
  preprocessor. This change was originally landed in  #18525, but it got
  reverted in #19006.  Now it requires explicit opt-in by adding `#preprocess` to
  the top of the JS file.  This is useful as it allows things like `{{{
  POINTER_SIZE }}}` and `{{{ makeGetValue(..) }}}` to be used in pre/post JS
  files, just like they can be in JS library files. (#21227)
- Added concept of contrib ports which are ports contributed by the wider 
  community and supported on a "best effort" basis. See 
  `tools/ports/contrib/README.md` for details.A first contrib port is 
  available via `--use-port=contrib.glfw3`: an emscripten port of glfw written 
  in C++ with many features like support for multiple windows. (#21244 and 
  #21276)
- Added concept of external ports which live outside emscripten and are
  loaded on demand using the syntax `--use-port=/path/to/my_port.py` (#21316)
- `embuilder` can now build ports with options as well as external ports using
  the same syntax introduced with `--use-port`
  (ex: `embuilder sdl2_image:formats=png,jpg`) (#21345) 
- Allow comments in response files. Any line starting with `#` is now ignored.
  This is useful when listing exported symbols. (#21330)

3.1.53 - 01/29/24
-----------------
- The llvm version that emscripten uses was updated to 19.0.0 trunk. (#21165)

3.1.52 - 01/19/24
-----------------
- The core stack manipulation functions (`stackSave`, `stackRestore`,
  `stackAlloc`) are no longer exported by default.  Users of these function
  now need to depend on them explicitly (either via `__deps` attributes or via
  `-sEXPORTED_FUNCTIONS`). (#21075)
- Building with `pthreads+EXPORT_ES6` will now emit the worker file as
  `NAME.worker.mjs` rather than `.js`. This is a necessary breaking change to
  resolve other `pthreads+EXPORT_ES6` issues in Node.js (because Node.js is
  affected by the suffix in some cases). (#21041)
- Include paths added by ports (e.g. `-sUSE_SDL=2`) now use `-isystem` rather
  then `-I`.  This means that files in user-specified include directories will
  now take precedence over port includes. (#21014)
- Certain settings that only apply when generating JavaScript output will now
  trigger a warning if used when generating only Wasm.
- Fix bug where `main` was mistakenly included in debug builds but not in
  release builds. (#20971)
- Remove JAVA from the list of `.emscripten` config file settings.  In the
  past we used this to run the java version of closure compiler.  If there are
  folks who prefer to use the java version of closure compiler for some reason
  it should be possible by adding `--platform=java` to `--closure-args` or
  `EMCC_CLOSURE_ARGS` but emscripten will no longer do this automatically.
  (#20919)
- The WORKAROUND_OLD_WEBGL_UNIFORM_UPLOAD_IGNORED_OFFSET_BUG setting was
  removed.  This was a workaround from 2018 (#7459) that should no longer be
  needed. (#20925)
- The `--default-obj-ext` command line flag was removed. (#20917)
- emcc will now treat `.bc` files as source files.  These means that will get
  compiled by clang before being passed to the linker.  This matches the
  behaviour of clang. (#20922)
- Emscripten now only supports browsers going back to certain versions. The
  current set of minimum versions are: Chrome 32, Firefox 34, Safari 9.
  Attempting to targets version older this using, for example
  `MIN_CHROME_VERSION` will now result in build-time error.  All of these
  browser versions are at least 8 years old now so the hope is that nobody
  is intending to target them today.  (#20924)
- C++ objects passed into embind's val via constructors, methods, and call
  function will not be automatically destroyed after the function call. This
  makes the behavior consistent for invocations. 
- The `SUPPORT_ERRNO` setting is now deprecated as it only controlled setting
  errno from JS library functions and emscripten no longer requires this.
  (#21074)

3.1.51 - 12/13/23
-----------------
- Support for explicitly targeting the legacy Internet Explorer or EdgeHTML
  (edge version prior to the chromium-based edge) browsers via
  `-sMIN_EDGE_VERSION/-sMIN_IE_VERSION` was removed. (#20881)
- Emscripten is now more strict about handling unsupported shared library
  inputs.  For example, under the old behaviour if a system shared library
  such as `/usr/lib/libz.so` was passed to emscripten it would silently re-write
  this to `-lz`, which would then search this a libz in its own sysroot.  Now
  this file is passed though the linker like any other input file and you will
  see an `unknown file type` error from the linker (just like you would with the
  native clang or gcc toolchains). (#20886)
- Support for explicitly targeting the legacy EdgeHTML browser (edge version
  prior to the chromium-based edge) via `-sMIN_EDGE_VERSION` was removed.
  Using `-sLEGACY_VM_SUPPORT` should still work if anyone still wanted to target
  this or any other legacy browser.
- Breaking change: Using the `*glGetProcAddress()` family of functions now
  requires passing a linker flag -sGL_ENABLE_GET_PROC_ADDRESS. This prevents
  ports of native GL renderers from later accidentally attempting to activate
  "dormant" features if web browser implementations gain new WebGL extensions in
  the future, which `*glGetProcAddress()` is not able to support. (#20802)
- Added Hi DPI support to GLFW. When enabled, GLFW automatically accounts for
  the `devicePixelRatio` browser property and changes the size of the canvas
  accordingly (including dynamically if the canvas is moved from a 4K screen to
  a 2K screen and vice-versa). `glfwGetFramebufferSize` now properly returns the
  canvas size in pixels, while `glfwGetWindowSize` returns the canvas size is
  screen size. By default, this feature is disabled. You can enable it before
  creating a window by calling `glfwWindowHint(GLFW_SCALE_TO_MONITOR,
  GLFW_TRUE)`. You can also dynamically change it after the window has been
  created by calling `glfwSetWindowAttrib(window, GLFW_SCALE_TO_MONITOR,
  GLFW_TRUE)`. (#20584)
- Transpilation to support older environments/browsers is now performed by babel
  rather than closure compiler.  This means that folks targeting older browsers
  (e.g. `-sLEGACY_VM_SUPPORT`) do not need to ensure their code is closure
  compliant. (#20879)

3.1.50 - 11/29/23
-----------------
- Add a port of mimalloc, a fast and scalable multithreaded allocator. To use
  it, build with `-sMALLOC=mimalloc`. (#20651)
- When compiling, Emscripten will now invoke `clang` or `clang++` depending only
  on whether `emcc` or `em++` was run.  Previously it would determine which to
  run based on individual file extensions.  One side effect of this is that you
  may now see a clang warning when building `.c` source files using `em++`:
  `warning: treating 'c' input as 'c++' when in C++ mode`.  This also means that
  the `DEFAULT_TO_CXX` setting now only applies when linking and not when
  compiling. (#20712)
- JavaScript library code can now use the full range of ES6 features and we rely
  on closure compiler to transpile for ES5 when targeting older browsers.
  For those that would rather perform transpilation separately outside of
  emscripten you can use the `-sPOLYFILL=0` setting. (#20700)
- libcxx, libcxxabi, libunwind, and compiler-rt were updated to LLVM 17.0.4.
  (#20705, #20707, and #20708)
- Remove `BENCHMARK` setting. That has not been used by the benchmark suite for
  some time now (at least not by default), and is much less useful these days
  given lazy compilation in VMs (which makes it impossible to truly benchmark
  execution separately from compilation, which `BENCHMARK` hoped to do).
- Update GLFW handling of touch events to avoid sending duplicate mousedown and
  and mouseup events. Maps touchmove to mousemove events for a single primary
  touch. (#20805)

3.1.49 - 11/14/23
-----------------
- Many MEMORY64 fixes for browser and graphics APIs (#20678)
- The `glfwSetWindowSize` function no longer switches to fullscreen when the
  width/height provided as parameters match the screen size. This behavior
  now matches the behavior of SDL and glut. In order to switch to fullscreen,
  the client code should invoke `Module.requestFullscreen(...)` from a user 
  triggered event otherwise the browser raises an error. (#20600)

3.1.48 - 11/05/23
-----------------
- The JS `assert` function is no longer available in release builds when
  `-sSTRICT` is used.  This should only affect users with custom JS library code
  which doesn't use `#if ASSERTIONS` guards around their `assert` calls.  This
  behaviour matches that of `MINIMAL_RUNTIME`. (#20592)
- The minimum version of node required run the compiler was updated from
  10.19 to 16.20.  This does not effect the node requirements of the generated
  JavaScript code. (#20551)
- A new top-level `bootstrap` script was added.  This script is for emscripten
  developers and helps take a care of post-checkout tasks such as `npm install`.
  If this script needs to be run (e.g. because package.json was changed, emcc
  will exit with an error. (#19736)
- If exceptions are disabled, using `new` together with `std::nothrow` no
  longer aborts if the allocation fails. Instead `nullptr` is returned now.
  This does not change the behavior of regular usage of `new`.
- Default `MIN_CHROME_VERSION` was increased from 75 to 85 and default
  `MIN_FIREFOX_VERSION` was increased from 68 to 79 to allow Emscripten
  to use some ES2021 features for smaller JavaScript code size. (#20549)
- Emscripten now generates PowerShell wrappers for its CLIs. This allows to
  sidestep some of the issues with legacy cmd.exe, but developers must
  explicitly opt-in to running PowerShell scripts in system settings or
  via the `Set-ExecutionPolicy` command. (#20416)
- `emscripten::val` now supports C++20 `co_await` operator for JavaScript
  `Promise`s. (#20420)

3.1.47 - 10/09/23
-----------------
- The boost-headers port was updated to v1.83.0.
- The `noExitRuntime` global is now a JS library symbol that will only be
  included as needed.  User of `noExitRuntime` will now need to declare a
  dependency on it.  It will get implicitly included if `noExitRuntime` is part
  of `INCOMING_MODULE_JS_API.` (which it is by default), or it can be added to
  either `DEFAULT_LIBRARY_FUNCS_TO_INCLUDE` or `noExitRuntime`. (#20336)
- The egl, html5, sdl and webgpu libraries now support basic functionality with
  `-sMEMORY64`. (#20276)
- Value types in `emscripten/html5.h` that correspond the WebIDL `long` type are
  now represented as `int` rather than `long` types so that they are 32-bit wide
  on both wasm32 and wasm64.  (#20290)
- `EM_JS` and `EM_ASM` that are present in side module now have their syntax
  validated at build time. (#20258)
- `MAIN_THREAD_EM_ASM_PTR` macro added for code that returns a pointer.  This
  mirrors the existing `EM_ASM_PTR`. (#20261)
- Emscripten now implements default POSIX signal handlers. These can
  terminate or abort the program in response to `raise` cals. (#20257)
- `emscripten::val` now prevents accidental access to the underlying JavaScript
  value from threads other than its owner. This already didn't work correctly
  in majority of cases, but now it will throw a clear assertion failure. (#20344)
- `emscripten::val` can now be iterated over with a C++ range-based for loop.
  (#20364)

3.1.46 - 09/15/23
-----------------
- The `wasmTable` global is now a JS library function that will only be included
  as needed.  Code that references `wasmTable` will no need to declare a
  dependency on it.  It can also be explicitly included using
  `-sEXPORTED_RUNTIME_METHODS=wasmTable`.
- libunwind updated to LLVM 16.0.6. (#20088)
- The `--minify=0` command line flag will now preserve comments as well as
  whitespace.  This means the resulting output can then be run though closure
  compiler or some other tool that gives comments semantic meaning. (#20121)
- `-sSTRICT` now implies `-sINCOMING_MODULE_JS_API=[]` which is generally good
  for code size.  If you `-sSTRICT` you now need to be explicit about the
  incoming module APIs you are supplying.  Users who supply symbols on the
  incoming module but forget to include them in `-sINCOMING_MODULE_JS_API`
  will see an error in debug builds so this change will not generate any
  silent failures.
- JS library decorators such as `__deps` and `__async` are now type checked so
  that errors are not silently ignored.
- The `USE_GLFW` settings now defaults to 0 rather than 2.  This matches other
  other settings such as `USE_SDL` that default to 0 these days and also matches
  the existing behaviour for `MINIMAL_RUNTIME` and `STRICT` mode.
  If you use GLFW you now need to explicitly opt into it using `-sUSE_GLFW` or
  `-lglfw`. (#19939)
- A new settings `TABLE_BASE` was introduced that can be used to place static
  function addresses (table slots) at a certain offset.  This defaults to 1
  which is the previously fixed value. (#20149)
- Clang's error detection of unused variables `-Wunused-variable` improved,
  which may require changes in user code (see #20169).

3.1.45 - 08/23/23
-----------------
- The function used to add symbols the JS library has been renamed from
  `mergeInto`, to the more specific `addToLibrary`.  This new function does not
  require the passing of `LibraryManager.library` as a first argument.  The old
  `mergeInto` continues to exist for backwards compat.
- The `--log_html` option was removed from `emrun`.  This option was already not
  working with python3.8 or above so we hope is safe to say that nobody was
  relying on it.

3.1.44 - 07/25/23
-----------------
- musl libc updated from v1.2.3 to v1.2.4. (#19812)
- The `EM_LOG_FUNC_PARAMS` flag to `emscripten_log`/`emscripten_get_callstack`
  has been deprecated and no longer has any effect.  It was based on a
  long-deprecated JS API. (#19820)
- The internal `read_` and `readAsync` functions no longer handle data URIs.
  (Higher-level functions are expected to handle that themselves, before calling.)
  This only effects builds that use `-sSINGLE_FILE` or `--memory-init-file`.
  (#19792)
- The `asm` property of the Module object (which held the raw exports of the
  wasm module) has been removed.  Internally, this is now accessed via the
  `wasmExports` global. If necessary, it is possible to export `wasmExports`
  on the Module object using `-sEXPORTED_RUNTIME_METHODS=wasmExports`. (#19816)
- Embind now supports generating TypeScript definition files using the
  `--embind-emit-tsd <filename>` option.

3.1.43 - 07/10/23
-----------------
- Handling i64 arguments and return values in JS functions is now much simpler
  with the new `__i53abi` decorator.  When this is set to true, i64 values are
  automatically converted to JS numbers (i53) at the JS boundary.  Parameters
  outside of the i53 will show up as NaN in the JS code (#19711)
- EM_JS functions are now supported in side modules (#19705)

3.1.42 - 06/22/23
-----------------
- The default minimum Node version of Emscripten output was bumped from 10.19 to
  16.0. To run the output JS in an older version of node, you can use e.g.
  `-sMIN_NODE_VERSION=101900` which will apply the previous minimum version of
  10.19.0. (#19192).
- The log message that emcc will sometime print (for example when auto-building
  system libraries) can now be completely suppressed by running with
  `EMCC_LOGGING=0`.
- Runtime dynamic linking symbols such as dlopen and dlsym will no longer cause
  a linker error when building without `-sMAIN_MODULE`.  Instead stub functions
  will be included that fail at runtime.  This matches the behaviour of other
  libc functions that we don't implement.  For those that prefer to get a linker
  error we have the `-sALLOW_UNIMPLEMENTED_SYSCALLS` settings. (#19527)
- The `modifyFunction` helper in `parseTools.js` was renamed to
  `modifyJSFunction` and its callback function no longer takes the name of the
  function being modified.  The name is not relevant for JS library functions
  and can be safely ignored.
- JS library functions can now be implemented using ES6 arrow notation, which
  can save to a few bytes on JS code size. (#19539)

3.1.41 - 06/06/23
-----------------
- A new setting (`CHECK_NULL_WRITES`) was added to disabled the checking of
  address zero that is normally done when `STACK_OVERFLOW_CHECK` is enabled.
  (#19487)
- compiler-rt updated to LLVM 16. (#19506)
- libcxx and libcxxabi updated to LLVM 16. (#)

3.1.40 - 05/30/23
-----------------
- The `_emscripten_out()`, `_emscripten_err()` and `_emscripten_dbg()` functions
  declared in `emscripten/console.h` no longer have the underscore prefix and
  are now documented. (#19445)

3.1.39 - 05/18/23
-----------------
- The JS `err()` function will now bind to `console.error` by default rather
  than `console.warning`.  For debugging/tracing/logging we recommend the
  `dbg()` function instead. (#19326)
- The `WASM2C` options has been removed. All known users are using upstream wabt
  these days anyhow.

3.1.38 - 05/10/23
-----------------
- The `dladdr` function will now always return an error rather than filling in
  dummy values. (#19319)
- The restriction preventing the use of dynamic linking in combination with
  `-sDYNAMIC_EXECUTION=0` was removed.  This restriction was being enforced
  unnecessarily since dynamic linking has not depended on `eval()` for a while
  now.
- Remove extra code for falling back to long-deprecated BlobBuilder browser API
  when Blob constructor is missing.  This was a fix for an issue that has long
  been fixed. (#19277)

3.1.37 - 04/26/23
-----------------
- The `EM_PYTHON_MULTIPROCESSING` environment variable no longer has any effect.
  This was added a temporary fallback but should no longer be needed. (#19224)
- The old reverse dependency system based on `tools/deps_info.py` has been
  removed and the existing `__deps` entries in JS library files can now be used
  to express JS-to-native dependencies.  As well being more precise, and
  extensible via user-supplied JS libraries, this also speeds up link times
  since we no longer need scan linker inputs using `llvm-nm`.  It also
  completely removes the need for the `REVERSE_DEPS` settings which has now
  been deprecated. (#18905)
- Bump the default minimum Firefox version from 65 to 68 (#19191).
- Background pthreads no longer prevent a Node.js app from exiting. (#19073)

3.1.36 - 04/16/23
-----------------
- The `USES_DYNAMIC_ALLOC` setting has been deprecated.  You can get the same
  effect from `-sMALLOC=none`. (#19164)

3.1.35 - 04/03/23
-----------------
- The following JavaScript runtime functions were converted to JavaScript
  library functions:
   - UTF8ArrayToString
   - UTF8ToString
   - stringToUTF8Array
   - stringToUTF8
   - lengthBytesUTF8
  
  If you use any of these functions in your JS code you will now need to include
  them explicitly in one of the following ways:
   - Add them to a `__deps` entry in your JS library file (with leading $)
   - Add them to `DEFAULT_LIBRARY_FUNCS_TO_INCLUDE` (with leading $)
   - Add them to `EXPORTED_FUNCTIONS` (without leading $)
   - Set `-sLEGACY_RUNTIME` to include all of them at once.
- `FS.loadFilesFromDB` and `FS.saveFilesToDB` were removed.  We think it's
  unlikely there were any users of these functions since there is now a separate
  IDBFS filesystem for folks that want persistence. (#19049)
- `allocateUTF8` and `allocateUTF8OnStack` library function moved to
  `library_legacy.js`.  Prefer the more accurately named `stringToNewUTF8` and
  `stringToUTF8OnStack`. (#19089)
- `SDL_image` port was updated to version 2.6.0.
- `-z` arguments are now passed directly to wasm-ld without the need for the
  `-Wl,` prefix.  This matches the behaviour of both clang and gcc. (#18956)
- Reverted #18525 which runs the JS pre-processor over files passed via
  --pre-js and --post-js.  It turned out this change caused issue for several
  folks who had JS files with lines that start with `#` so can't be run through
  the pre-processor.  If folks want to re-enable this we can looks into ways to
  make it conditional/optional.
- The `{{{ cDefine('name') }}}` helper macro can now be simplified to just `{{{
  cDefs.name }}}`.

3.1.34 - 03/14/23
-----------------
- Fix for using `EM_JS` functions defined in other object files.  This was a bug
  that was introduced when `LLD_REPORT_UNDEFINED` was enabled by default back in
  3.1.28. (#18928)
- The preferred way to enable pthreads is now to just use the standard `-pthread`
  flag.  The `-sUSE_PTHREADS` setting still works but is marked as legacy and
  will generate a warning in `-sSTRICT` mode.
- When targeting node, and using `-sMODULARIZE`, we no longer internally catch
  unhandled promise rejections or exit status code. That is to say the,
  `NODEJS_CATCH_REJECTION` and `NODEJS_CATCH_EXIT` are no longer compatible
  with `-sMODULARIZE`.   

3.1.33 - 03/08/23
-----------------
- Initial support for C++20 modules.  We have added a very simple test in form
  of `other.test_cpp_module`. (#18915)
- Removed `sys/sysctl.h` compatibility header.  We don't implement the function
  it defines. (#18863)
- Update SDL2_ttf port to 2.20.2 (#18804)
- Update glfw header to 3.3.8 (#18826)
- The `LLD_REPORT_UNDEFINED` setting has been removed.  It's now essentially
  always enabled. (#18342)
- Added `-sEXPORT_KEEPALIVE` to export symbols. When using
  `MINIMAL_RUNTIME`, the option will be **disabled** by default.
  This option simply exports the symbols on the module object, i.e.,
  `Module['X'] = X;`
- The WasmFS OPFS backend is now faster in browsers that implement
  [`Atomics.waitAsync`](https://caniuse.com/mdn-javascript_builtins_atomics_waitasync).
  (#18861)
- The `emscripten_proxy_async_with_callback` API was replaced with a simpler
  `emscripten_proxy_callback` API that takes a second callback to be called if
  the worker thread dies before completing the proxied work.  

3.1.32 - 02/17/23
-----------------
- Added new linker option `-sEXCEPTION_STACK_TRACES` which will display a stack
  trace when an uncaught exception occurs. This defaults to true when
  `ASSERTIONS` is enabled. This option is mainly for the users who want only
  exceptions' stack traces without turning `ASSERTIONS` on. (#18642 and #18535)
- `SUPPORT_LONGJMP`'s default value now depends on the exception mode. If Wasm
  EH (`-fwasm-exceptions`) is used, it defaults to `wasm`, and if Emscripten EH
  (`-sDISABLE_EXCEPTION_CATCHING=0`) is used or no exception support is used, it
  defaults to `emscripten`. Previously it always defaulted to `emscripten`, so
  when a user specified `-fwasm-exceptions`, it resulted in Wasm EH + Emscripten
  SjLj, the combination we do not intend to support for the long term.
- Added support for Wasm-based AudioWorklets for realtime audio processing
  (#16449)
- Synchronous proxying functions in emscripten/proxying.h now return errors
  instead of hanging forever when the worker thread dies before the proxied work
  is finished.

3.1.31 - 01/26/23
-----------------
- Symbols that were previously exported from native code, but only for internal
  reasons, are no longer exported on the `Module` object by default.  For
  example, previously if you were using `Module._malloc` but not explicitly
  including `_malloc` in `EXPORTED_FUNCTIONS`, it might have been exported
  anyway due to internal use of `malloc` within the JS library code. (#18564)
- The `STACK_SIZE`, `STACK_ALIGN`, `POINTER_SIZE`, and `ASSERTIONS` JavaScript
  globals were removed by default.  In debug builds a clear error is shown if
  you try to use these. (#18503)
- --pre-js and --post-js files are now fed through the JS preprocessor, just
  like JS library files and the core runtime JS files.  This means they can
  now contain #if/#else/#endif blocks and {{{ }}} macro blocks. (#18525)
- `-sEXPORT_ALL` can now be used to export symbols on the `Module` object
  when used with `-sMINIMAL_RUNTIME` and `-sMODULARIZE` together. (#17911)
- The llvm version that emscripten uses was updated to 17.0.0 trunk.

3.1.30 - 01/11/23
-----------------
- The default pthread stack size will now be set to match `-sSTACK_SIZE` by
  default.  Set `DEFAULT_PTHREAD_STACK_SIZE` explicitly to override this.
  (#18479)
- The `buffer` JavaScript variable was removed.  This underlying buffer is
  still accessible via `wasmMemory.buffer` or `HEAPXX.buffer`.  In debug builds,
  a clear error is shown if you try to use it.  (#18454)
- The SDLv1 header directory is no longer added to the include path by default.
  This means if you include SDL headers without the explicit version in them
  (e.g. `SDL_events.h`) you will now need to add `-sUSE_SDL` explicitly at
  compile time.  If you include the SDL headers with the directory name included
  (e.g. `SDL/SDL_events.h`) you will not be affected by this change. (#18443)
- Significant improvements were made (in the version of LLVM associated with
  this emsdk release) to the quality of DWARF debug info when building in
  optimized mode. See https://reviews.llvm.org/D140373. Using the -O1 flag is
  recommended if a program is too large or slow to debug with -O0 (although
  -O0 is still better for debugging when feasible).

3.1.29 - 01/03/23
-----------------
- Fixed bug in `PROXY_TO_PTHREAD` whereby certain async operations on the main
  thread would cause the whole program to exit, even when the proxied main
  function was still running. (#18372)
- Added `Module.pthreadPoolReady` promise for the `PTHREAD_POOL_DELAY_LOAD`
  mode that allows to safely join spawned threads. (#18281)
- PThreads can now be safely spawned on-demand in Node.js even without a PThread
  pool (`PTHREAD_POOL_SIZE`) or proxying (`PROXY_TO_PTHREAD`) options. (#18305)

3.1.28 - 12/08/22
-----------------
- `LLD_REPORT_UNDEFINED` is now enabled by default.  This makes undefined symbol
  errors more precise by including the name of the object that references the
  undefined symbol. The old behaviour (of allowing all undefined symbols at
  wasm-ld time and reporting them later when processing JS library files) is
  still available using `-sLLD_REPORT_UNDEFINED=0`. (#16003)
- musl libc updated from v1.2.2 to v1.2.3. (#18270)
- The default emscripten config file no longer contains `EMSCRIPTEN_ROOT`.  This
  setting has long been completely ignored by emscripten itself. For
  applications that wish to know where emscripten is installed looking for
  `emcc` in the `PATH` has long been the recommended method (i.e. `which emcc`).
  (#18279)
- More accurate synchronisation of `emscripten_get_now` clocks between main
  thread and pthreads.
  This also changes the absolute value returned by the function, but it shouldn't
  affect correct usages as the function has always returned different values on
  different platforms, and is clearly documented as "only meaningful in
  comparison to other calls to this function". (#18267)
- Emscripten will now search your PATH for binaryen, llvm, and node if the
  corresponding config file settings (`BINARYEN_ROOT`, `LLVM_ROOT`, `NODE_JS`)
  are not set.  Allows emscripten to run with an empty config file given the
  right tools in the PATH. (#18289)

3.1.27 - 11/29/22
-----------------
- Add support for `-sEXPORT_ES6`/`*.mjs` on Node.js. (#17915)
- Idle workers in a PThread pool no longer prevent Node.js app from exiting. (#18227)
- The default `STACK_SIZE` was reduced from 5MB to 64KB.  Projects that use more
  than 64Kb of stack will now need specify `-sSTACK_SIZE` at link time.  For
  example, `-sSTACK_SIZE=5MB` can be used to restore the previous behaviour.
  To aid in debugging, as of #18154, we now also place the stack first in memory
  in debug builds so that overflows will be immediately detected, and result in
  runtime errors.  This change brings emscripten into line with `wasm-ld` and
  wasi-sdk defaults, and also reduces memory usage by default.  In general,
  WebAssembly stack usage should be lower than on other platforms since a lot of
  state normally stored on the stack is hidden within the runtime and does not
  occupy linear memory at all.  The default for `DEFAULT_PTHREAD_STACK_SIZE` was
  also reduced from 2MB to 64KB to match.
- Improved error messages for writing custom JS libraries. (#18266)
- EM_ASM code is now supported in side modules (#18228)

3.1.26 - 11/17/22
-----------------
- Inline with the recent changes to llvm and binaryen, emscripten will now, by
  default, enable the sign-extension and mutable-globals WebAssembly proposals.
  In order to do so the default minimum safari version (`MIN_SAFARI_VERSION`)
  was updated from 12.0 to 14.1, and support for the old EdgeHTML engine
  (`MIN_EDGE_VERSION`) was removed by default.  If you want to continue to
  support these older engines you can use these settings
  (`-sMIN_SAFARI_VERSION=120000` and/or `-sMIN_EDGE_VERSION=44`) to revert to
  the previous defaults, which will result in the new proposals being disabled.
  Note that in order to avoid support for the sign-extension emscripten uses
  a binaryen pass, so targeting older browsers requires the running of wasm-opt
  and is therefore incompatible with `ERROR_ON_WASM_CHANGES_AFTER_LINK` (i.e.
  fast linking). (#17690)
- Added `--reproduce` command line flag (or equivalently `EMCC_REPRODUCE`
  environment variable).  This options specifies the name of a tar file into
  which emscripten will copy all of the input files along with a response file
  that will allow the command to be replicated.  This can be useful for sharing
  reproduction cases with others (inspired by the lld option of the same name).
  (#18160)
- In non-optimizing builds emscripten will now place the stack first in memory,
  before global data.  This is to get more accurate stack overflow errors (since
  overflow will trap rather corrupting global data first).  This should not
  be a user-visible change (unless your program does something very odd such
  depending on the specific location of stack data in memory). (#18154)

3.1.25 - 11/08/22
-----------------
- The `TOTAL_STACK` setting was renamed to `STACK_SIZE`.  The old name will
  continue to work as an alias. (#18128)
- Exporting `print`/`printErr` via `-sEXPORTED_RUNTIME_METHODS` is deprecated in
  favor of `out`/`err`.  The former symbols are supposed to be used with
  `-sINCOMING_MODULE_JS_API` instead. (#17955)
- aio.h was removed from the sysroot.  Emscripten doesn't support any of the
  functions in this header.
- Clang's function pointer cast warnings (enabled with `-Wcast-function-type`)
  are now stricter. This warning is intended to help with CFI errors but also
  helps wasm builds since wasm traps on such type mismatches in indirect calls.
  We recommend that users enable it to prevent such errors (which can be hard to
  debug otherwise). The older (less strict) behavior is also still possible with
  `-Wcast-function-type -Wno-cast-function-type-strict` (or
  `-Wno-error=cast-function-type-strict` if you want the warnings to be visible
  but not errors). See https://reviews.llvm.org/D134831
- libcxx and libcxxabi updated to LLVM 15. (#18113)

3.1.24 - 10/11/22
-----------------
- In Wasm exception mode (`-fwasm-exceptions`), when `ASSERTIONS` is enabled,
  uncaught exceptions will display stack traces and what() message. (#17979 and
  #18003)
- It is now possible to specify indirect dependencies on JS library functions
  directly in C/C++ source code.  For example, in the case of a EM_JS or EM_ASM
  JavaScript function that depends on a JS library function.  See the
  `EM_JS_DEPS` macro in the `em_macros.h` header.  Adding dependencies in this
  way avoids the need to specify them on the command line with
  `-sDEFAULT_LIBRARY_FUNCS_TO_INCLUDE`. (#17854)

3.1.23 - 09/23/22
-----------------
- The `__EMSCRIPTEN_major__/minor__/tiny__` macros are no longer defined on the
  command line but require `<emscripten.h/>` (or just `<emscripten/version.h>`
  to be included. (#17883)
- Linking of bitcode files using `emcc -r` + `-flto` is no longer supported.
  `emcc -r` will now always use lld to link to an object file.  This matches the
  behavior of upstream llvm where bitcode linking using lld does not exist.
  The recommend way to combine bitcode input is to use library files (`ar`
  archives).  See #13492 for more details.

3.1.22 - 09/19/22
-----------------
- compiler-rt updated to LLVM 15. (#17802)
- Using `-Oz` or `-Os` will no longer pass `-fno-inline-functions` to clang and
  instead rely on clang's normal inline heuristics for these optimization
  levels.  `-fno-inline-functions` can be passed explicitly if needed.
- C++17 is now the default version of the C++ standard used by the compiler.
  This is due to an upstream change in llvm.  Use `-std=c++14` (or technically
  `-std=gnu++14`) to revert to the previous default.
- Closure warnings are now controlled via the standard `-Wclosure` warning flags
  rather than via a specific/custom `CLOSURE_WARNINGS` setting.  The old
  setting continues to work but will issue a deprecation warning.
  If you link with `-Werror` but you don't want closure warnings to be errors
  you can add `-Wno-error=closure` or `-Wno-closure`.

3.1.21 - 09/09/2022
-------------------
- Update SDL2 port to 2.24.0 (#17748)
- The `LEGACY_RUNTIME` setting is no longer enabled by default.  If you use any
  of these legacy runtime functions (except in library code with explicit
  dependencies) then you would need to set `LEGACY_RUNTIME` on the command line
  or add the ones you need to `DEFAULT_LIBRARY_FUNCS_TO_INCLUDE`:
   - addFunction
   - removeFunction
   - allocate
   - AsciiToString
   - stringToAscii
   - UTF16ToString
   - stringToUTF16
   - lengthBytesUTF16
   - UTF32ToString
   - stringToUTF32
   - lengthBytesUTF32
   - allocateUTF8
   - allocateUTF8OnStack
   - writeStringToMemory
   - writeArrayToMemory
   - writeAsciiToMemory
   - intArrayFromString
   - intArrayToString
   - warnOnce
   - ccall
   - cwrap
  Although this is technically a breaking change for those who use these
  functions, there are assertion in debug builds that catch such usages and
  direct towards how to fix the issue.

3.1.20 - 08/24/2022
-------------------
- The `getTempRet0`/`setTempRet0` helper functions are now implemented directly
  in WebAssembly, rather than supplied by the JS host.  This simplifies the
  wasm/JS interface.  These function are no longer exported in all cases.  If
  your code directly calls these functions from JS, you can add them to
  `-sEXPORTED_RUNTIME_METHODS`.
- Several linux-specific headers were removed from the emscripten sysroot. None
  of the functionality in these headers was ever supported by emscripten. For
  example `sys/soundcard.h` and `sys/ptrace.h`. (#17704)

3.1.19 - 08/17/2022
-------------------
- Old method of metadata extraction via wasm-emscripten-finalize removed
  in favor of local python code. (#16529)

3.1.18 - 08/01/2022
-------------------
- The tests/ directory was renamed to just test/ to match other project close
  emscripten (llvm, wabt, binaryen).  This should not effect any users of
  emscripten, only developers. (#17502)
- The llvm version that emscripten uses was updated to 16.0.0 (#17534)
- worker.js now propagates unhandled promise rejections to the main thread the
  same way it propagates uncaught exceptions.

3.1.17 - 07/22/2022
-------------------
- Add support for dynamic linking with Asyncify. (#15893)
- A source map file and DWARF info in the wasm can now be emitted at the same if
  the user gives the both options: `-g -gsource-map`. (#17484)
- The `align` argument to the makeGetValue/makeSetValue JS library macros was
  removed (and replaced with an assert) as it had no uses internally and was
  removed (and replaced with an assert) as it had now uses internally and was
  untested.
- Removed unused `calledMain` global variable from the JS runtime.  Folks who
  want to know when main is done can use `Module[postRun]`.

3.1.16 - 07/14/2022
-------------------
- Warnings generated by the JS compiler (compiler.js) are now propagated back
  to the emcc compiler driver which means that `-Werror` builds will now fail
  in the presence of JS compiler warnings.  As usual `-Wno-js-compiler` and
  `-Wno-error=js-compiler)` can be used to control these warnings. (#17365)
- When JS library functions are included as part of `EXPORTED_RUNTIME_METHODS`
  it is no longer necessary to also add them to
  `DEFAULT_LIBRARY_FUNCS_TO_INCLUDE`.  This change allows us to transition
  runtime functions to JS library functions without the need to folks to add
  `DEFAULT_LIBRARY_FUNCS_TO_INCLUDE`. (#17369)
- The following function, which were previously part of the default runtime, are
  now JS library functions:
   - addFunction
   - removeFunction
   - allocate
   - AsciiToString
   - stringToAscii
   - UTF16ToString
   - stringToUTF16
   - lengthBytesUTF16
   - UTF32ToString
   - stringToUTF32
   - lengthBytesUTF32
   - allocateUTF8
   - allocateUTF8OnStack
   - writeStringToMemory
   - writeArrayToMemory
   - writeAsciiToMemory
   - intArrayFromString
   - intArrayToString
   - warnOnce
   - ccall
   - cwrap
  However, they all still available by default due to a new setting called
  `LEGACY_RUNTIME` which is enabled by default.  When `LEGACY_RUNTIME` is
  disabled (which it may be in the future) these symbols would only be included
  if there were explicitly exported via `EXPORTED_RUNTIME_METHODS` or added to
  `DEFAULT_LIBRARY_FUNCS_TO_INCLUDE`.  `LEGACY_RUNTIME` is disabled by default
  in `STRICT` mode so this change only effects users of `STRICT` mode. (#17370,
  #17403)
- The `run` runtime function is no longer exported by default.  It can be added
  to `EXPORTED_RUNTIME_METHODS` if needed.
- The getWasmTableEntry/setWasmTableEntry library function are no longer
  included by default.  Add them to `DEFAULT_LIBRARY_FUNCS_TO_INCLUDE` or
  `EXPORTED_RUNTIME_METHODS` if you want to use them outside of JS library code.
- The type of `time_t` was restored 64-bit after being converted to 32-bit in
  3.1.11. (#17401)

3.1.15 - 07/01/2022
-------------------
- The JS library helper function `hasExportedFunction` has been replaced with
  `hasExportedSymbol`, which takes an unmangled (no leading underscore) symbol
  name.
- Post-link metadata extraction switched from wasm-emscripten-finalize
  (binaryen) to python code within emscripten.  This change should have no
  semantic effect, but can temporarily be reverted by setting
  `EMCC_READ_METADATA=binaryen` in the environment. (#17337)
- Added a shim for `BigInt64Array` so `-sWASM_BIGINT` can be used in Safari
  v14. (#17103)

3.1.14 - 06/20/2022
-------------------
- emcc now accepts `-print-file-name` and reports the correct library paths in
  `-print-search-dirs`.
- `tools/file_packager` no longer generates (or requires) any "pre-js" code when
  running in `--embed-file` mode.  Instead the embedded files are loaded at
  static constructor time.
- Emscripten now knows what minimum browser versions the `WASM_BIGINT` feature
  requires and will automatically set the defaults accordingly. (#17163)
- Embind now supports binding to functions specified as `noexcept`. (#17140)
- Weak undefined symbols fixed in dynamic linking. (#17164)
- Internally, the name of `main` function now gets mangled (by clang) in the
  same way as with other wasm targets.  This means that within the wasm module
  the name of the main function can now be `__main_argc_argv`, but, since we
  still export this to JS as `_main`, this should not be a user-visible change.
- Use of pkg-config from cmake not longer causes the C++ include path to be
  broken. (#17137)
- `emscripten_runtime_keeplive_push()` and `emscripten_runtime_keeplive_push()`
  are now exposed to native code and can be used to keep the runtime alive
  without immediately unwinding the event loop (as
  `emscripten_exit_with_live_runtime()` does). (#17160)
- The file packager option `--use-preload-cache` now only invalidates the
  cache if the data contents has changed. (#16807)

3.1.13 - 06/02/2022
-------------------
- xlocale.h compatibility header was restored after being removed in 3.1.12.

3.1.12 - 05/25/2022
-------------------
- Fix crash, introduced in 3.1.11, which occurred when using pointer types
  (types ending in `*`) with getValue/setValue library functions. (#17028)
- Fix possible deadlock in multi-threaded builds that use EXIT_RUNTIME=0 with
  ASSERTIONS enabled. This was introduced in 3.1.3 as part of #16130. (#17044)

3.1.11 - 05/21/2022
-------------------
- The return value of `emscripten_get_compiler_setting` was changed from `int`
  to `long` so that it is compatible with `MEMORY64`.  The return value of this
  function sometimes contains a pointer value so `int` is not sufficiently
  wide under `wasm64`. (#16938)
- The `EM_BUILD_VERBOSE` environment variable only effects test code these days
  and therefore was renamed to `EMTEST_BUILD_VERBOSE`. (#16904)
- compiler-rt updated to LLVM 14. (#16991)
- libc++ updated to LLVM 14. (#17000)
- libc++abi updated to LLVM 14. (#16993)

3.1.10 - 05/02/2022
-------------------
- Bug fixes

3.1.9 - 04/21/2022
------------------
- The `-sSHELL_FILE` setting, which (unlike the --shell-file command line
  options) we believe was never tested or externally used, has been removed.
  (#16589)
- A warning is now issued when passing C++-only settings such
  `-sEXCEPTION_CATCHING_ALLOWED` when not linking as C++. (#16609)
- Introduce a new [proxying
  API](https://emscripten.org/docs/api_reference/proxying.h.html) for proxying
  work between threads.

3.1.8 - 03/24/2022
------------------
- Command line settings (`-s`) are now type checked.  For example, passing a
  string to a boolean setting will now generate an error (e.g.
  `-sEXIT_RUNTIME=foo`).  Previously, the value of `foo` would have have been
  interpreted as non-zero and accepted as valid. (#16539)
- A warning (limited-postlink-optimizations) was added that gets shown when
  binaryen optimizations are limited due to DWARF information being requested.
  Several binaryen passed are not compatible with the preservation of DWARF
  information. (#16428)
- Use normalized mouse wheel delta for GLFW 3 in `library_glfw.js`. This changes
  the vertical scroll amount for GLFW 3. (#16480)
- The emsdk binaries for macOS now require macOS 10.14 Mojave (or above).
  Prior versions of emsdk could run on 10.11 (or above), but supporting those
  older versions recently became harder.
- The SDL_mixer library can be configured to support MIDIs by passing "mid"
  to the SDL2_MIXER_FORMATS setting. It uses Timidity, and you must provide
  your own instrument sound files and mount them at "/etc/timidity". (#16556)

3.1.7 - 03/07/2022
-------------------
- Remove unmaintained ASMFS filesystem backend and associated `-sASMFS`
  settings.  The new wasmfs filesystem is far enough along that it seems clear
  that ASMFS will not need to be revived.
- Fix deadlock in `munmap` that was introduced in 3.1.5.  The deadlock would
  occur in multi-threaded programs when a partial unmap was requested (which
  emscripten does not support). (#16413)
- Added new compiler+linker option -sSHARED_MEMORY=1, which enables targeting
  a shared WebAssembly.Memory. (#16419)
- Added new API "Wasm Workers", which is an alternative to pthreads for building
  multithreaded applications, enabled via -sWASM_WORKERS=1 (#12833)

3.1.6 - 02/24/2022
------------------
- Remove support for deprecated `EMMAKEN_COMPILER`, `EMMAKEN_CFLAGS`, and
  `EMMAKEN_NO_SDK`  environment variables.  These are all legacy and redundant
  in the face of other settings/flags:
   - `EMMAKEN_COMPILER` -> `LLVM_ROOT` in the config settings
   - `EMMAKEN_CFLAGS` -> `EMCC_CFLAGS`
   - `EMMAKEN_NO_SDK` -> standard `-nostdlib` and `-nostdinc` flags
- emscripten will no longer automatically create a config file if it can't
  find one in the configured location.  Instead, it will error out and point the
  user to the `--generate-config` option, in case that is what they want.
  (#13962)

3.1.5 - 02/17/2022
------------------
- Emscripten no longer uses the `allocate()` runtime function.  For backwards
  compatibility with external JS code we still include this function by default
  but it will no longer be included in `-sSTRICT` mode.  Usages of this function
  are generally best replaced with `_malloc`, `stackAlloc` or `allocateUTF8`.

3.1.4 - 02/14/2022
------------------
- Due to an llvm change (https://reviews.llvm.org/D118573) some clang flags
  that did not previously have any effect are now honored (e.g.
  `-fnew-alignment` and `-fshort-wchar`).
- llvm dependency updated to 15.0.0 to match upstream. (#16178)
- The `__EMSCRIPTEN_major__`, `__EMSCRIPTEN_minor__` and `__EMSCRIPTEN_tiny__`
  macros are now available via the `emscripten/version.h` header file.  For the
  time being, unless you enable `-sSTRICT`, these are still also defined
  directly on the command line.  If you use these macros please make sure you
  include `emscripten/version.h` (or `emscripten.h` which indirectly includes
  it). (#16147)

3.1.3 - 01/31/2022
------------------
- The file packager now supports embedding files directly into wasm memory and
  `emcc` now uses this mode when the `--embed-file` option is used.  If you
  use `file_packager` directly it is recommended that you switch to the new mode
  by adding `--obj-output` to the command line. (#16050)
- The `--bind` flag used to enable embind has been deprecated in favor of
  `-lembind`.  The semantics have not changed and the old flag continues to
  work. (#16087)
- New setjmp/longjmp support using Wasm EH instructions is added, which is
  faster and reduces code size. You need a browser that supports Wasm EH spec to
  use it. The new SjLj support is enabled by `-sSUPPORT_LONGJMP=wasm`. This can
  be used with Wasm exception support (`-fwasm-exceptions`), but not with
  Emscripten exception support (`-fexceptions` or
  `-sDISABLE_EXCEPTION_CATCHING=0`). When using Wasm EH with Wasm SjLj, there is
  one restriction that you cannot directly call `setjmp` within a `catch`
  clause. (Calling another function that calls `setjmp` is fine.)
  (#14976 and #16072)

3.1.2 - 01/20/2022
------------------
- A new setting, `POLYFILL`, was added which is on by default but can be disabled
  (via `-sNO_POLYFILL`) to prevent emscripten from outputting needed polyfills.
  For default browser targets, no polyfills are needed so this option only has
  meaning when targeting older browsers.
- `EVAL_CTORS` has been rewritten and improved. The main differences from before
  are that it is much more capable (it can now eval parts of functions and not
  just all or nothing, and it can eval more wasm constructs like globals). It is
  no longer run by default, so to use it you should build with `-s EVAL_CTORS`.
  See `settings.js` for more details. (#16011)
- `wasmX` test suites that are defined in `test_core.py` have been renamed to
  `coreX` to better reflect where they are defined.  The old suite names such
  as `wasm2` will continue to work for now as aliases.

3.1.1 - 01/08/2022
------------------
- Happy new year!
- Updated SDL 2 port to upstream version 2.0.18 (from a patched 2.0.10). This
  includes all downstream patches and many upstream changes.
- libc++ library updated to llvm-13. (#15901)
- libc++-abi library updated to llvm-13. (#15904)
- compiler-rt library updated to llvm-13. (#15906)
- Added new internal/debugging related environment variable
  EM_FORCE_RESPONSE_FILES that can be set to 0 to force disable the use of
  response files, and to 1 to force enable response files. If not set,
  response files will be used if command lines are long (> 8192 chars). (#15973)

3.1.0 - 12/22/2021
------------------
- Emscripten in starting to use ES6 features in its core libraries (at last!).
  For most users targeting the default set of browsers this is a code size win.
  For projects targeting older browsers (e.g. `-sMIN_CHROME_VERSION=10`),
  emscripten will now run closure compiler in `WHITESPACE_ONLY` mode in order to
  transpile any ES6 down to ES5.  When this automatic transpilation is performed
  we generate a warning which can be disabled (using `-Wno-transpile`) or by
  explicitly opting in-to or out-of closure using `--closure=1` or
  `--closure=0`. (#15763).

3.0.1 - 12/17/2021
------------------
- Deprecate `EMMAKEN_CFLAGS` is favor of `EMCC_CFLAGS`.
- Fixed an issue where user provided --js-library directives would not be
  processed as the last item after all system provided JS libraries have been
  added to the build. This fix enables overriding WebGL 2 symbols from user JS
  libraries.

3.0.0 - 11/22/2021
------------------
- A set of internally-unused functions were removed from `parseTools.js`.  While
  emscripten no longer needs any of these functions, there is slim chance that
  some external JS library is depending on them.  Please file issues if any such
  library code is found.  The removed/unused functions are:
   `removePointing`, `pointingLevels`, `removeAllPointing`, `isVoidType`,
   `isStructPointerType`, `isArrayType`, `isStructType`, `isVectorType`,
   `isStructuralType` `getStructuralTypeParts`, `getStructuralTypePartBits`,
   `isFunctionDef`, `isPossiblyFunctionType`, `isFunctionType`, `getReturnType`,
   `splitTokenList`, `_IntToHex`, `IEEEUnHex`, `Compiletime.isPointerType`,
   `Compiletime.isStructType`, `Compiletime.INT_TYPES`, `isType`.
- The example `shell.html` and `shell_minimal.html` templates no longer override
  `printErr` on the module object.  This means error message from emscripten and
  stderr from the application will go to the default location of `console.warn`
  rather than `console.error`.  This only effects application that use the
  example shell html files.
- The version of musl libc used by emscripten was upgraded from v1.1.15 to
  v1.2.2.  There could be some minor size regressions (or gains) due to changes
  in upstream musl code but we don't expect anything major.  Since this is a
  fairly substantial change (at least internally) we are bumping the major
  version of Emscripten to 3. (#13006)
- Added support for specifying the text encoding to be used in response filenames
  by passing the encoding as a file suffix (e.g. "a.rsp.utf-8" or "a.rsp.cp1252").
  If not specified, the encoding is autodetected as either UTF-8 or Python
  default "locale.getpreferredencoding()". (#15406, #15292, #15426)

2.0.34 - 11/04/2021
-------------------
- Symbols marked as visibility hidden are no longer exported from C/C++
  code when building with `SIDE_MODULE`, `MAIN_MODULE` or `LINKABLE`.  If you
  need to export a hidden symbol you can still do so by adding it to
  EXPORTED_FUNCTIONS.

2.0.33 - 11/01/2021
-------------------
- Bug fixes

2.0.32 - 10/19/2021
-------------------
- Internal-only library functions can now be marked as `__internal: true` in JS
  system libraries.  Such symbols should not be used by external libraries and
  are subject to change.  As of now we generate warning when external libraries
  depend on the these symbols.
- Stub functions from `library_syscall.js` and `library.js` were replaced with
  native code stubs (See `system/lib/libc/emscripten_syscall_stubs.c`).  This
  should be better for wasm module portability as well as code size.  As part
  of this change the return value of `popen` was fixed to return NULL rather
  than -1 and the `getpwnam` family of functions were changed to return an
  error rather than throw a JavaScript exception (this behaviour matches what
  the other stub functions do).  As before, the `ALLOW_UNIMPLEMENTED_SYSCALLS`
  setting controls whether of not these stubs get included at link time, and
  `STRICT` disables this setting.
- Emscripten will now warn when linker-only flags are specified in
  compile-only (`-c`) mode.  Just like with clang itself, this warning can be
  disabled using the flag: `-Wno-unused-command-line-argument`.
- Internal symbol names for musl syscalls changed from number-based (e.g.
  `__syscall22`) to name-based (e.g. `__syscall_open`).  This should not be
  a visible change except for folks trying to intercept/implement syscalls
  in native code (#15202).
- Fixed launcher batch script issues on Windows, and added two env. vars
  EM_WORKAROUND_PYTHON_BUG_34780 and EM_WORKAROUND_WIN7_BAD_ERRORLEVEL_BUG that
  can be enabled to work around a Windows Python issue
  https://bugs.python.org/issue34780 , and a Windows 7 exit code issue (#15146)
- Support a new CMake property `EMSCRIPTEN_SYSTEM_PROCESSOR` which can be used
  to override the default value of `CMAKE_SYSTEM_PROCESSOR` set by the
  toolchain file.
- Remove support for the `EMIT_EMSCRIPTEN_METADATA` setting.  This setting has
  been deprecated for some time now and we don't know of any remaining reasons to
  keep it around.
- Add JavaScript API `Emval.{toHandle, toValue}` as well as a C++ method
  `val::as_handle()` to allow passing values between the `val` class and
  `EM_JS`/ `EM_ASM` JavaScript snippets. (#15279)
- Added SAFE_HEAP=2 option which tests safe heap behavior for wasm-only builds
  (allowing unaligned memory accesses, which would not work in Wasm2JS but in
   wasm would be correct but potentially slow).

2.0.31 - 10/01/2021
-------------------
- Bug fixes

2.0.30 - 09/14/2021
-------------------
- Bug fixes

2.0.29 - 08/26/2021
-------------------
- Bug fixes

2.0.28 - 08/23/2021
-------------------
- Added some support for signal handling libc functions (raise, kill,
  sigaction, sigpending, etc).  We still don't have a way to deliver signals from
  the outside but these at least now work for sending signals to the current
  thread (JS context) (#14883).
- Remove the workaround used in emcmake and emmake that removed directories
  with sh.exe from PATH on Windows when MinGW Makefiles generator was used.
  This was needed with CMake versions older than 3.17.0. If you get an error
  "sh.exe was found in your PATH" on Windows, you can either update to CMake
  3.17.0 or newer, or remove the offending directory from your PATH. See
  https://github.com/Kitware/CMake/commit/82ddcf0db1d220564145122c3cce25d25ee0e254
  for more information. (#14930)

2.0.27 - 08/12/2021
-------------------
- Added `EM_ASYNC_JS` macro - similar to `EM_JS`, but allows using `await`
  inside the JS block and automatically integrates with Asyncify without
  the need for listing the declared function in `ASYNCIFY_IMPORTS` (#9709).
- Errors that occur on pthreads (e.g. uncaught exception) will now get re-thrown
  on the main thread rather than simply being logged (#13666).

2.0.26 - 07/26/2021
-------------------
- When building ports with the `embuilder` tool some of the names of the
  libraries have changed (they now match the filenames in the `tools/ports/`
  directory). For example `sdl-image` is now `sdl_image` (#14737).
- Undefined data symbols (in static executables) are no longer silently ignored
  at link time.  The previous behaviour (which was to silently give all
  undefined data symbols address zero, which could lead to bugs)
  can be enabled by passing either `-Wl,--allow-undefined` or
  `-Wl,--unresolved-symbols=ignore-all`.
- The alignment of `long double`, which is a 128-bit floating-point value
  implemented in software, is reduced from 16 to 8. The lower alignment allows
  `max_align_t` to properly match the alignment we use for malloc, which is 8
  (raising malloc's alignment to achieve correctness the other way would come
  with a performance regression). (#10072)
- The `alignMemory` function is now a library function and therefore not
  included by default.  Debug builds will automatically abort if you try
  to use this function without including it.  The normal library `__deps`
  mechanism can be used to include it, or can be added to
  `DEFAULT_LIBRARY_FUNCS_TO_INCLUDE`.
- dlopen can now load libraries at runtime from the web without preloading
  or embedding.  This features relies on `ASYNCIFY` to suspend execution until
  the library is loaded and then continue on as if dlopen was blocking.  For
  users who don't want to use `ASYNCIFY` (which has a size and runtime cost)
  there is a async (callback-based) version of the dlopen API available as
  `emscripten_dlopen()` declared in `emscropten/emscripten.h`.  See
  `docs/api_reference/emscripten.h.rst` (or the online version) for more
  details.
- Constructors, functions and methods bound with Embind can now be `await`ed.
  When Asyncify is used somewhere in the callstack, previously Embind would
  return `0` / `null` / `false` / instance with a NULL pointer, making it
  impossible to wait for the function to actually finish and retrieve its
  result. Now in those cases it will return a `Promise` instead that will
  resolve with the function's return value upon completion. (#11890)

2.0.25 - 06/30/2021
-------------------
- Support for the 'shell' environment is now disabled by default.  Running under
  `d8`, `js`, or `jsc` is not something that most emscripten users ever want to
  do, so including the support code is, more often than not, unnecessary.  Users
  who want shell support can enable it by including 'shell' in `-s ENVIRONMENT`
  (#14535).
- A new setting called `ALLOW_UNIMPLEMENTED_SYSCALLS` was added.  This setting
  is enabled by default but, if disabled, will generate link-time errors if
  a program references an unimplemented syscall.  This setting is disabled
  by default in `STRICT` mode.
- By default (unless `EXIT_RUNTIME=1` is specified) emscripten programs running
  under node will no longer call `process.exit()` on `exit()`.  Instead they
  will simply unwind the stack and return to the event loop, much like they do
  on the web.  In many cases the node process will then exit naturally if there
  is nothing keeping the event loop going.
  Note for users of node + pthreads: Because of the way that threads are
  implemented under node multi-threaded programs now require `EXIT_RUNTIME=1`
  (or call `emscripten_force_exit`) in order to actually bring down the process.
- Drop support for node versions older than v5.10.0.  We now assume the
  existence of `Buffer.from` which was added in v5.10.0.  If it turns out
  there is still a need to support these older node versions we can
  add a polyfil under LEGACY_VM_SUPPORT (#14447).

2.0.24 - 06/10/2021
-------------------
- Support `--preload-file` in Node.js. (#11785)
- System libraries are now passed to the linker internally via `-lfoo` rather
  than using their full path.  This is in line with how gcc and clang pass system
  libraries to the linker.  This should not effect any builds unless a project a
  happens to have, for example, a file called `libc.a` in one of its library
  paths.  This would have the effect of overriding the system library (as it
  would with gcc or clang) (#14342).
- CMake projects (those that either use emcmake or use Emscripten.cmake
  directly) are new configured to install (by default) directly into the
  emscripten sysroot.  This means that running `cmake --install` (or running the
  install target, via `make install` for example) will install resources into
  the sysroot such that they can later be found and used by `find_path`,
  `find_file`, `find_package`, etc.  Previously the default was to attempt to
  install into the host system (e.g `/usr/local`) which is almost always not
  desirable.  Folks that were previously using `CMAKE_INSTALL_PREFIX` to build
  their own secondary sysroot may be able to simplify their build system by
  removing this completely and relying on the new default.
- Reinstated the warning on linker-only `-s` settings passed when not linking
  (i.e. when compiling with `-c`).  As before this can be disabled with
  `-Wno-unused-command-line-argument` (#14182).
- Standalone wasm mode no longer does extra binaryen work during link. It used
  to remove unneeded imports, in hopes of avoiding nonstandard imports that
  could prevent running in WASI VMs, but that has not been needed any more. A
  minor side effect you might see from this is a larger wasm size in standalone
  mode when not optimizing (but optimized builds are unaffected). (#14338)
- You can now explicitly request that an environment variable remain unset by
  setting its value in `ENV` to `undefined`. This is useful for variables, such
  as `LANG`, for which Emscripten normally provides a default value.

2.0.23 - 05/26/2021
-------------------
- libcxxabi updated to llvm-12. (#14288)
- libcxx updated to llvm-12. (#14249)
- compiler-rt updated to llvm-12. (#14280)

2.0.22 - 05/25/2021
-------------------
- Fix a crash bug that was present in 2.0.21 with the use of `-g`.  See
  https://reviews.llvm.org/D102999.
- wasm-ld will now perform string tail merging in debug string sections as well
  as regular data sections.   This behaviour can be be disabled with `-Wl,-O0`.
  This should significantly reduce the size of dwarf debug information in the
  wasm binary.
- The experimental SPLIT_MODULE setting now expects the secondary module to be
  named `<module>.deferred.wasm` instead of `<module>.wasm.deferred`.
- sendfile.h header removed from musl. (#14248)

2.0.21: 05/18/2021
------------------
- Options such as EXPORTED_FUNCTIONS that can take a response file containing
  list of symbols can now use a simple one-symbol-per-line format.  This new
  format is much simpler and doesn't require commas between symbols, opening
  or closing braces, or any kind of escaping for special characters.
- The WebAssembly linker (`wasm-ld`) now performs string tail merging on any
  static string data in your program.   This has long been part of the native
  ELF linker and should not be observable in well-behaved programs.  This
  behavior can be disabled by passing `-Wl,-O0`.
- The functions `fork`, `vfork`, `posix_spawn` and `system` now fail with
  the errno value `ENOSYS` (52) rather than `EAGAIN` (6).  This is more
  correct, since they will never work and attempting to retry won't help.
- `EXPORT_ES6` will now emit static URLs for main WebAssembly file as well
  as for helper Worker used by `-pthread` that can be statically detected
  by modern bundlers at build time. In particular, you no longer have to set
  `Module.locateFile` hook and `Module.mainScriptUrlOrBlob` settings -
  both bundlers and browsers should pick up the required files automatically.
  Note: this doesn't yet cover other use-cases that emit external files,
  such as dynamic linking, `--proxy-to-worker`, external memory etc. (#14135)
- `EXPORT_ES6` can now be used in combination with `-o [filename].html`. (#14165)
- `EXPORT_ES6` no longer requires setting custom `EXPORT_NAME` too. (#14139)
- New diagnostics allow Emscripten to issue warnings when using Intel SIMD
  intrinsics (from xmmintrin.h) which have slow emulations rather than fast
  WebAssembly equivalents. To enable them, define WASM_SIMD_COMPAT_SLOW
  in the preprocessor (#14152)

2.0.20: 05/04/2021
------------------
- This ChangeLog and the `emscripten-version.txt` file that is checked into
  the repository now reflect the next, upcoming, release once a release is
  made.  Previously they would continue to reflect the old release until after
  we decide to cut the release.  Switching to this method allow for a slightly
  simpler release process that also allows us to tag a version that contains
  the correct version information.
- The version string reported by `-v`/`--version` now includes a `-git` suffix
  (e.g. `2.0.19-git`) when running from git checkout (to help distinguish
  unreleased git versions from official releases) (#14092).
- Temporarily back out new `-Wunused-command-line-argument` warnings introduced
  in 2.0.19.

2.0.19: 05/04/2021
------------------
- Emscripten will now warn when linker-only `-s` settings are specified in
  compile-only (`-c`) mode.  Just like with clang itself, this warning can be
  disabled using the flag: `-Wno-unused-command-line-argument`.
- When building with `-s MAIN_MODULE` emscripten will now error on undefined
  symbol by default.  This matches the behvious of clang/gcc/msvc.  This
  requires that your side modules be present on the command line.  If you do not
  specify your side modules on the command line (either directly or via
  `RUNTIME_LINKED_LIBS`) you may need to add `-s WARN_ON_UNDEFINED_SYMBOLS=0` to
  avoid errors about symbol that are missing at link time (but present in your
  side modules provided at runtime).  We hope that this case is not common and
  most users are building with side modules listed on the command line (#14060).
- The `RUNTIME_LINKED_LIBS` setting is now deprecated.  It's better to simply
  list dynamic library dependencies directly on the command line.

2.0.18: 04/23/2021
------------------
- The `makeBigInt` function was removed from the emscripten runtime since it
  had no internal users.
- Restored support for --cache command line flag to configure location of the
  Emscripten cache root directory.
- `EXTRA_EXPORTED_RUNTIME_METHODS` is deprecated in favor of just using
  `EXPORTED_RUNTIME_METHODS`.
- When building with `MAIN_MODULE=2` the linker will now automatically include
  any symbols required by side modules found on the command line.  This means
  that for many users of `MAIN_MODULE=2` it should no longer be necessary to
  list explicit `EXPORTED_FUNCTIONS`.  Also, users of `MAIN_MODULE=1` with
  dynamic linking (not dlopen) who list all side modules on the command line,
  should be able to switch to `MAIN_MODULE=2` and get a reduction in code size.
- When building with `MAIN_MODULE` it is now possible to warn or error on
  undefined symbols assuming all the side modules are passed at link time.  This
  means that for many projects it should now be possible to enable
  `ERROR_ON_UNDEFINED_SYMBOLS` along with `MAIN_MODULE`.

2.0.17: 04/10/2021
------------------
- Use of closure compiler (`--closure`) is now supported when using dynamic
  linking (building with `-s MAIN_MODULE`) (#13880)
- Specifying `EM_CONFIG` inline (python code in the environment variable itself)
  is no longer supported (#13855).  This has been long deprecated but finally
  completely removed.
- Deprecate `-g4`, which is a little confusing as it does not do more than `-g3`
  but instead emits source maps instead of DWARF. `-g4` will now warn. A new
  flag `-gsource-map` enables source maps without warning.
- In order to behave more like clang and gcc, emscripten no longer
  supports some nonstandard methods of library lookup (that worked
  unintentionally and were untested and not documented):
    1. Linking with `-llibc` rather than `-lc` will no longer work.
    2. Linking a library called `foo.a` via `-lfoo` will no longer work.
       (libraries found via `-l` have to start with `lib`)
- Use LLVM's new pass manager by default, as LLVM does. This changes a bunch of
  things about how LLVM optimizes and inlines, so it may cause noticeable
  changes in compile times, code size, and speed, either for better or for
  worse. You can use the old pass manager (until LLVM removes it) by passing
  `-flegacy-pass-manager` (and `-Wl,--lto-legacy-pass-manager` when doing LTO)
  (note however that neither workaround affects the building of system
  libraries, unless you modify emscripten or build them manually). (#13427)
- Removed use of Python multiprocessing library because of stability issues.
  Added a new environment variable `EM_PYTHON_MULTIPROCESSING=1` that can be set
  to revert back to using Python multiprocessing, in case there are reports of
  regressions (that variable is intended to be temporary). (#13493)
- Binaryen now always inlines single-use functions. This should reduce code size
  and improve performance. If you prefer the old default, you can get that with
  `-sBINARYEN_EXTRA_PASSES=--one-caller-inline-max-function-size=1` (#13744).
- Fix generating of symbol files with `--emit-symbol-map` for JS targets.
  When `-s WASM=2` is used. Two symbols are generated:
    - `[name].js.symbols` - storing Wasm mapping
    - `[name].wasm.js.symbols` - storing JS mapping
  In other cases a single `[name].js.symbols` file is created.

2.0.16: 03/25/2021
------------------
- Lists that are passed on the command line can now skip the opening an closing
  braces, allowing for simpler, more readable settings.  e.g.
    `-s EXPORTED_FUNCTIONS=foo,bar`
- Remove/deprecate no longer used `--llvm-opts` command line option.  Any
  arguments not processed by emcc will be passed through to clang directly
  these days.
- Values returned from `sysconf` now more closely match the definitions found in
  header files and in upstream musl (#13713).
- `DISABLE_EXCEPTION_CATCHING=2` is now deprecated since it can be inferred from
  the presence of the `EXCEPTION_CATCHING_ALLOWED` list.  This makes
  `DISABLE_EXCEPTION_CATCHING` a simple binary option (0 or 1) which defaults to
  0 which will be set to 1 internally if `EXCEPTION_CATCHING_ALLOWED` list is
  specified.
- Values returned from `pathconf` now match the definitions found in header files
  and/or upstream musl:
    _PC_LINK_MAX 3200 -> 8
    _PC_SYNC_IO -1 -> 1
    _PC_REC_INCR_XFER_SIZE -1 -> 4096
    _PC_REC_MAX_XFER_SIZE -1 -> 4096
    _PC_SYMLINK_MAX -1 -> 255
- Added support for wrapping emcc and em++ via ccache: install Emscripten port
  of ccache via emsdk, or from https://github.com/juj/ccache/tree/emscripten,
  and run explicitly with "ccache emcc ..." after installing, or automatically
  just with "emcc ..." after activating ccache via emsdk (#13498).
- Added support to use a custom set of substitution characters . # and ? to
  ease passing arrays of C symbols on the command line to ASYNCIFY_* settings.
  (#13477)
- In MINIMAL_RUNTIME build mode, errno support will now be disabled by default
  due to the code size that it adds. (MINIMAL_RUNTIME=1 implies SUPPORT_ERRNO=0
  by default) Pass -s SUPPORT_ERRNO=1 to enable errno support if necessary.
- Using EM_ASM and EM_JS in a side module will now result in an error (since
  this is not implemented yet).  This could effect users were previously
  inadvertently including (but not actually using) EM_ASM or EM_JS functions in
  side modules (#13649).
- Remove dependency on Uglify by finishing the rewrite of passes to acorn
 (#13636, #13621).
- Primary development branch switched from `master` to `main`.

2.0.15: 03/05/2021
------------------
- Calls to `newlocale` (and `new std::locale` in C++) with arbitrary names will
  now succeed.  This is the behaviour of musl libc which emscripten had
  previously inadvertently disabled.
- System libraries are now compiled with debug info (`-g`).  This doesn't
  affect release builds (builds without `-g`) but allows DWARF debugging of
  types defined in system libraries such as C++ STL types (#13078).
- uname machine field is now either wasm32 or wasm64 instead of x86-JS (#13440)
- Several pthreads exit-related fixes (#12985) (#10524).
- Fix IDBFS syncing with existing directories (#13574).
- Add libmodplug port and allow mod files to be played in SDL2 (#13478).
- `emscripten_GetProcAddress` is now part of `libGL`. Normally the change is not
  noticeable, unless you build in `STRICT` mode and do not already have `-lGL`
  to link in that library. If not, add `-lGL`. (#13524)

2.0.14: 02/14/2021
------------------
- Add new setting: `REVERSE_DEPS`. This can be used to control how emscripten
  decides which reverse dependencies to include.  See `settings.js` for more
  information.  The default setting ('auto') is the traditional way emscripten
  has worked in the past so there should be no change unless this options is
  actually used.  This option partially replaces the `EMCC_ONLY_FORCED_STDLIBS`
  environment variable which (among other things) essentially had the effect of
  setting `REVERSE_DEPS` to be 'all'.
- Clang now performs loop unrolling when targeting WebAssembly at -O2 and
  higher. It can be disabled using `-fno-unroll-loops`.

2.0.13: 01/19/2021
------------------
- Remove unused `Browser.safeSetInterval` and `Browser.safeCallback`.  These
  had no callers in emscripten itself or any testing.  If there are users of
  these functions we could re-enable them with some testing.
- Fix race condition when running many emcc processes after clearing the cache.
  The processes would race to run the sanity checks and could interfere with
  each other (#13299).
- Emscripten now builds a complete sysroot inside the EM_CACHE directory.
  This includes the system headers which get copied into place there rather
  than adding a sequence of extra include directories.
- Added support for -s MALLOC=emmalloc when -s MAXIMUM_MEMORY is more than 2GB.
  (#13258)
- Add back support for calling the legacy dynCall_sig() API to invoke function
  pointers to wasm functions from JavaScript. Pass -s DYNCALLS=1
  to include that functionality in the build. This fixes a regression that
  started in Aug 31st 2020 (Emscripten 2.0.2) in #12059. Also implement
  support for dynCall() in MINIMAL_RUNTIME builds. (#13296)
- `SDL2_ttf` now uses upstream compiled with `TTF_USE_HARFBUZ` flag.
- The system for linking native libraries on demand (based on the symbols
  present in input object files) has been removed.  Libraries such as libgl,
  libal, and libhtml5 are now included on the link line by default unless
  `-s AUTO_NATIVE_LIBRARIES=0` is used.  This should not effect most builds
  in any way since wasm-ld ignores unreferenced library files.  Only users
  of the `--whole-archive` linker flag (which is used when `MAIN_MODULE=1` is
  set) should be effected.

2.0.12: 01/09/2021
------------------
- `emscripten/vr.h` and other remnants of WebVR support removed. (#13210, which
  is a followup to #10460)
- Stop overriding CMake default flags based on build type. This will
  result in builds that are more like CMake does on other platforms. You
  may notice that `RelWithDebInfo` will now include debug info (it did not
  before, which appears to have been an error), and that `Release` will
  use `-O3` instead of `-O2` (which is a better choice anyhow). (#13083)

2.0.11: 12/17/2020
------------------
- `emcc -v` no longer forces the running the sanity checks.  Sanity checks
  are always run on first use or can be forced with `--check` or by setting
  `EMCC_DEBUG` is set in the environment.
- An upstream LLVM regression with global initializer linking has been fixed
  (#13038).
- Remove a racy unneeded assertion about async dynamic linking (#13060).

2.0.10: 12/04/2020
------------------
- Fix handling of exit() in pthreads. (#12933)
- Added support for C11 thread API. (#9243)
- The WebAssembly memory used by emscripten programs is now, by default, created
  in the wasm file and exported to JavaScript.  Previously we could create the
  memory in JavaScript and import it into the wasm file.  The new
  `IMPORTED_MEMORY` setting can be used to revert to the old behaviour.
  Breaking change: This new setting is required if you provide a runtime
  value for `wasmMemory` or `INITIAL_MEMORY` on the Module object.
- Internally, emscripten now uses the `--sysroot` argument to point clang at
  it headers.  This should not effect most projects but has a minor effect the
  order of the system include paths: The root include path
  (`<emscritpen_root>/system/include`) is now always last in the include path.
- Fix JS pthreads proxying + WASM_BIGINT (#12935)
- Optimize makeDynCall to use dynCall_xx function directly where needed (#12741)

2.0.9: 11/16/2020
-----------------
- dlopen, in conformace with the spec, now checks that one of either RTDL_LAZY
  or RTDL_NOW flags ar set.  Previously, it was possible set nether of these
  without generating an error.
- Allow `-lSDL2_mixer` to just work. (Others like `-lSDL2` always worked, but
  for `SDL2_mixer` things were broken because we build multiple variations of
  that library.) That link flag is now the same as `-s USE_SDL2_MIXER=2`.
- Stack state is no longer stored in JavaScript.  The following variables have
  been replaced with native functions in `<emscripten/stack.h>`:
  - STACK_BASE
  - STACK_MAX
  - STACKTOP
  - TOTAL_STACK
- The ABI used for importing symbol by address in dynamic linking (MAIN_MODULE +
  SIDE_MODULE) is now the same as the ABI used by llvm and wasm-ld.  That is,
  symbol addresses are imported from the 'GOT.mem' and 'GOT.func' pseudo
  modules.  As one side effect of this change it is now required that JavaScript
  functions that are imported by address are now required to have a `__sig`
  specified in the library JavaScript file.
- `MODULARIZE` + `WASM_ASYNC_COMPILATION=0`, that is, modularize mode but with
  async compilation turned off, so that startup is synchronous, now returns the
  Module object from the factory function (as it would not make sense to return
  a Promise without async startup). See #12647
- Added experimental support for using emscripten as a post link tool.  In this
  case the input to emscripten is a single wasm file (for example the output of
  `wasm-ld`).  When emcc is run with `--post-link` it will take a wasm file as
  input that perform all the normal post link steps such as finalizing and
  optimizing the wasm file and generating the JavaScript and/or html that will
  run it.
- Added emulation support and a build time warning for calling Wasm function
  pointers from JS library files via the old syntax
        {{{ makeDynCall('sig') }}} (ptr, arg1, arg2);
  that was broken on Aug 31st 2020 (Emscripten 2.0.2). A build warning will now
  be emitted if the old signature is used. Convert to using the new signature
        {{{ makeDynCall('sig', 'ptr') }}} (arg1, arg2);
  instead.

2.0.8: 10/24/2020
-----------------
- `-s ASSERTIONS=2` now implies `-s STACK_OVERFLOW_CHECK=2`. Previously only
  `-s ASSERTIONS=1` implied `-s STACK_OVERFLOW_CHECK=1`.
- Dynamic linking (MAIN_MODULE + SIDE_MODULE) now produces wasm binaries that
  depend on mutable globals.  Specifically the stack pointer global is mutable
  and shared between the modules. This is an ABI change for dynamic linking.
  (#12536)
- emcc now accepts `--arg=foo` as well as `--arg foo`.  For example
  `--js-library=file.js`.
- Reject promises returned from the factory function created by using the
  MODULARIZE build option if initialization of the module instance fails
  (#12396).
- emrun: Passing command line flags (arguments that start with `-`) to the
  program bring run now requires a `--` on the command line to signal the
  end of `emrun` arguments. e.g:
    `emrun filename.html -- --arg-for-page`
  This is standard behaviour for command line parsing and simplifies the
  emrun logic.

2.0.7: 10/13/2020
-----------------
- Don't run Binaryen postprocessing for Emscripten EH/SjLj. This lets us avoid
  running `wasm-emscripten-finalize` just for C++ exceptions or longjmp. This
  is an ABI change. (#12399)
- Run `SAFE_HEAP` on user JS code using a new Acorn pass, increasing the
  coverage of those tests to all JS in the output (#12450).
- `EM_LOG_DEMANGLE` is now deprecated.  Function names shown in wasm backtraces
  are never mangled (they are either missing or demangled already) so demangled
  is not possible anymore.
- In STRICT mode we no longer link in C++ mode by default.  This means if you
  are building a C++ program in STRICT mode you need to link via `em++` rather
  than `emcc`.  This matches the behaviour of gcc and clang.
- IDBFS now persists files whenever their timestamp changes; previously it acted
  on sync only if the timestamp increased and ignored the file changes otherwise.
- When `-s SUPPORT_LONGJMP=0` is passed to disable longjmp, do not run the LLVM
  wasm backend path that handles longjmp. Before this only affected linking, and
  now the flag gives you the ability to affect codegen at compile time too. This
  is necessary if one does not want any invokes generated for longjmp at all.
  (#12394)

2.0.6: 10/02/2020
-----------------
- Add new `COMPILER_WRAPPER` settings (with corresponding `EM_COMPILER_WRAPPER`
  environment variable.  This replaces the existing `EMMAKEN_COMPILER`
  environment variable which is deprecated, but still works for the time being.
  The main differences is that `EM_COMPILER_WRAPPER` only wraps the configured
  version of clang rather than replacing it.
- ASAN_SHADOW_SIZE is deprecated. When using AddressSanitizer, the correct
  amount of shadow memory will now be calculated automatically.

2.0.5: 09/28/2020
-----------------
- Fix a rare pthreads + exceptions/longjmp race condition (#12056).
- Add `WEBGL_multi_draw_instanced_base_vertex_base_instance` bindings (#12282).
- Fix a rare pthreads main thread deadlock (that worsened in 2.0.2, but existed
  before). (#12318)
- The WebAssembly table is now created and exported by the generated wasm
  module rather then constructed by the JS glue code.  This is an implementation
  detail that should not affect most users, but reduces code size. (#12296)
- Add `getentropy` in `sys/random.h`, and use that from libc++'s
  `random_device`. This is more efficient, see #12240.
- Fixed `ABORT_ON_WASM_EXCEPTIONS` to work with the recent dynCall changes where
  functions can be called via the WASM table directly, bypassing WASM exports
  (#12269).
- Add `ASYNCIFY_ADVISE` to output which functions have been instrumented for
  Asyncify mode, and why they need to be handled. (#12146)

2.0.4: 09/16/2020
-----------------
- First release with Bazel support.
- Stop including `malloc` and `free` by default. If you need access to them from
  JS, you must export them manually using
  `-s EXPORTED_FUNCTIONS=['_malloc', ..]`.
- Stop running Binaryen optimizations in `-O1`. This makes `-O1` builds a little
  larger but they compile a lot faster, which makes more sense in a "compromise"
  build (in between `-O0` and higher optimization levels suitable for release
  builds). (#12178)
- Add `ERROR_ON_WASM_CHANGES_AFTER_LINK` option that errors if we need to do
  any work in `wasm-emscripten-finalize` or `wasm-opt` after linking. This
  can verify the link is maximally fast and also does no DWARF rewriting.
  (#12173)

2.0.3: 09/10/2020
-----------------
- Breaking changes to calling Wasm function pointers from JavaScript:
  1. It is no longer possible to directly call dynCall_sig(funcPtr, param) to
    call a function pointer from JavaScript code. As a result, JavaScript code
    outside all JS libraries (pre-js/post-js/EM_ASM/EM_JS/external JS code) can no
    longer call a function pointer via static signature matching dynCall_sig, but
    must instead use the dynamic binding function

       dynCall(sig, ptr, args);

    This carries a significant performance overhead. The function dynCall is not
    available in -s MINIMAL_RUNTIME=1 builds.
  2. old syntax for calling a Wasm function pointer from a JS library file used
     to be

      {{{ makeDynCall('sig') }}} (ptr, arg1, arg2);

    This syntax will no longer work, and until Emscripten <2.0.9 causes
    a runtime error TypeError: WebAssembly.Table.get(): Argument 0 must be
    convertible to a valid number.

    New syntax for calling Wasm function pointers from JS library files is

      {{{ makeDynCall('sig', 'ptr') }}} (arg1, arg2);

  See PR #12059 for details.
- The native optimizer and the corresponding config setting
  (`EMSCRIPTEN_NATIVE_OPTIMIZER`) have been removed (it was only relevant to
  asmjs/fastcomp backend).
- Remove `ALLOC_DYNAMIC` and deprecate `dynamicAlloc`. (#12057, which also
  removes the internal `DYNAMICTOP_PTR` API.)
- Add `ABORT_ON_WASM_EXCEPTIONS` which will abort when an unhandled WASM exception
  is encountered. This makes the Emscripten program behave more like a native
  program where the OS would terminate the process and no further code can be
  executed when an unhandled exception (e.g. out-of-bounds memory access) happens.
  Once the program aborts any exported function calls will fail with a "program
  has already aborted" exception to prevent calls into code with a potentially
  corrupted program state.
- Use `__indirect_function_table` as the import name for the table, which is
  what LLVM does.
- Remove `BINARYEN_SCRIPTS` setting.
- The default output format is now executable JavaScript.  Previously we would
  default to output objecting files unless, for example, the output name ended
  in `.js`.  This is contrary to behaviour of clang and gcc.  Now emscripten
  will always produce and executable unless the `-c`, `-r` or `-shared` flags
  are given.  This is true even when the name of the output file ends in `.o`.
  e.g, `emcc foo.c -o foo.o` will produce a JavaScript file called `foo.o`.
  This might surprise some users (although it matches the behavior of existing
  toolchains) so we now produce a warning in this case.

2.0.2: 09/02/2020
-----------------
- Simplify Fetch C API error handling: we used to check if the error code was
  0 and switch that to 404, but that only really helps `file://` URLs, which
  are not very useful for testing anyhow for other reasons (like not working
  in chrome), and it made things more complex. The behavior has been changed
  to be simpler and just leave the browser's error code as it is.
- Enable `--no-heap-copy` file packager option by default, and remove the old
  default behavior entirely. That is the behavior we should have had from the
  beginning as it is more memory-efficient. (#12027)
- `--no-entry` is now required in `STANDALONE_WASM` mode when building a reactor
  (application without a main function).  Previously exporting a list of
  functions that didn't include `_main` would imply this.  Now the list of
  `EXPORTED_FUNCTIONS` is not relevant in the deciding the type of application
  to build. (#12020)
- Allow polymorphic types to be used without RTTI when using embind. (#10914)
- Do not remove `__original_main` using `--inline-main`. We used to do this
  so that it didn't show up in stack traces (which could be confusing because
  it is added by the linker - it's not in the source code). But this has had
  several downsides, so we are stopping that now. This does not affect program
  behavior, unless you look at the wasm internals. However, one noticeable
  effect is that if you use `ASYNCIFY_ADD` or `ASYNCIFY_ONLY` then you may need
  to add `__original_main` to there (since you are doing manual fine-tuning of
  the list of functions, which depends on the wasm's internals). Note that this
  should not matter in `-O2+` anyhow as normal inlining generally removes
  `__original_main`. (#11995)

2.0.1: 08/21/2020
-----------------
- Change the default value of `STACK_OVERFLOW_CHECK` in builds with `ASSERTIONS`
  from 2 to 1. This means that plain debug builds (`-O0`, which enables
  `ASSERTIONS`) do not have the most expensive stack checks on by default. You
  can still add them with `-s STACK_OVERFLOW_CHECK=2`.
- Remove the `RESERVED_FUNCTION_POINTERS` setting, which is no longer needed as
  we have `ALLOW_TABLE_GROWTH`. The old option allowed a fixed number of
  functions to be added to the table, while the new one allows an unlimited
  number. (We needed the old option for fastcomp, which could not support
  growth.) The old setting is mapped to the new one, so that building with
  `-s RESERVED_FUNCTION_POINTERS=K` for any `K > 0` will simply turn on
  table growth. The only noticeable effect of this is that you will be able to
  add an unlimited amount of functions and not just `K`.

2.0.0: 08/10/2020
-----------------
- First release that only supports the new upstream wasm backend (which has been
  the default for a long time) and no longer supports the old fastcomp backend.
  (#11319)
- Python2 is no longer supported by Emscripten.  Emsdk now includes a bundled
  copy of Python3 on both macOS and Windows.  This means that only non-emsdk
  users and linux users should be affected by this change.
- Store exceptions metadata in wasm memory instead of JS. This makes exception
  handling almost 100% thread-safe. (#11518)

1.40.1: 08/01/2020
------------------
- Last release that still has optional support for the old fastcomp backend.
  The new upstream backend, which has been the default for a long time, will
  be the only one supported from 2.0.0 and onward (#11319).
- Fix the WebGL2 regression in 1.40.0 due to #11738 (#11780).
- If input files don't have a known extension assume they are object files
  (linker inputs) rather then source files.  This matches gcc/clang behaviour.
  See #10560.

1.40.0: 07/30/2020
------------------
- This release contains a WebGL2 regression due to #11738.
- The `EM_CONFIG` environment variable and `--em-config` command line option no
  longer support a literal python string. Instead the name of a config file is
  required. Since all config file settings are individually override-able using
  `EM_FOO` this should be enough.
- Running emscripten under python2 is now deprecated.  It will show up as a
  warning (which can be disabled with `-Wno-deprecated`).  Please update to
  python3 as we hope to remove support completely in the next release.

1.39.20: 07/20/2020
-------------------
- Remove the `--save-bc` command line option.  This was specific to fastcomp,
  which is deprecated, and for debugging purposes we already have `EMCC_DEBUG`
  which saves all intermediate files.
- It is now an error if a function listed in the `EXPORTED_FUNCTIONS` list is
  missing from the build (can be disabled via `-Wno-undefined`)
  (ERROR_ON_UNDEFINED_SYMBOLS and WARN_ON_UNDEFINED_SYMBOLS no longer apply
  to these symbols which are explicly exported).
- Support for pthreads with wasm2js (`WASM=0`; #11505).
- Rename `emscripten/math.h` to `emscripten/em_math.h` because if a user adds
  `emscripten/` as an include path with `-I`, that can override libc math.h,
  which leads to very confusing errors.

1.39.19: 07/07/2020
-------------------
- In standalone mode make `main` mandatory by default (#11536). To build a
  library ("reactor"), use `--no-entry`. The compiler will suggest that if
  `main` is not present.
- Automatically resume AudioContexts on user input in SDL and OpenAL (#10843).
- Asyncify now does liveness analysis to find which locals to save
  (Binaryen#2890).
- Settings on the command line no longer require a space between the `-s` and
  the name of the setting.   For example, `-sEXPORT_ALL` is now equivalent to
  `-s EXPORT_ALL`.
- Rename `EXCEPTION_CATCHING_WHITELIST` to `EXCEPTION_CATCHING_ALLOWED`. The
  functionality is unchanged, and the old name will be allowed as an alias
  for a few releases to give users time to migrate.
- Add support for the new add-list in Asyncify and update existing list names
  following the updates in Binaryen, so that now we have `ASYNCIFY_ADD` to
  add a function, `ASYNCIFY_REMOVE` to remove one (previously this was
  called `ASYNCIFY_BLACKLIST`), and `ASYNCIFY_ONLY` to set a list of the
  only functions to instrument and no others (previously this was called
  `ASYNCIFY_WHITELIST`). The updated lists also handle indirect calls properly,
  so that if you use `ASYNCIFY_IGNORE_INDIRECT` and then add (using either the
  add-list or the only-list) all the functions that are on the stack when
  pausing, then things will work (for more, see
  https://github.com/WebAssembly/binaryen/pull/2913).

1.39.18: 06/12/2020
-------------------
- Disable `LIBCXX_ABI_OPTIMIZED_FUNCTION` which is an ABI change in libc++
  (changing the layout of the `std::function` object) (#11403).
- New `WASM2C` option that integrates with wabt's wasm2c tool in order to
  compile everything into a single C file (#11213).

1.39.17: 06/05/2020
-------------------
- Use Promise polyfill for MODULARIZE when supporting legacy browsers. (#11320)
- Fix minification of wasm2js output when using --emit-symbol-map. (#11279)
- On first use, emscripten creates a sample config file.  This config file
  is now created in the emscripten directory by default.  The traditional
  `~/.emscripten` config file in the `$HOME` directory is still supported and
  the sample config will still be written there in the case that the emscripten
  root is read-only.
- The default location for downloaded ports is now a directory called "ports"
  within the cache directory.  In practice these means by default they live
  in `cache/ports` inside the emscripten source directory.  This can be
  controlled by setting the location of the cache directory, or for even more
  fine grained control the `EM_PORTS` environment variable and the `PORTS`
  config setting can be used.
- Added support for compiling SSE, SSE2, SSE3, SSSE3, SSE4.1, SSE 4.2 and
  128-bit wide AVX intrinsics, emulated on top of Wasm SIMD instruction set.
  (#11193, #11243, #11290, #11327). Pass -msimd128 -msse<version> to enable
  targeting SSE.
- Removed obsolete SIMD.js support (-s SIMD=1). Use -msimd128 to target Wasm
  SIMD. (#11180)
- Add warning about fastcomp deprecation (can be disabled via `-Wno-fastcomp`).
- The mmap method of JavaScript filesystem drivers (based on library_fs.js) no
  longer takes a target memory.  It's safer/cleaner/smaller to assume the target
  is the global memory buffer.
- Remove emterpreter and `EMTERPRETIFY` settings.  Emterpreter has largely
  been replaced by asyncify and is fastcomp only so due for removing in
  the near future anyway.
- Upgrade various musl string functions to 1.2 to fix aliasing issues. (#11215)

1.39.16: 05/15/2020
-------------------
- Add Math C API for direct access to JavaScript Math object (#11151).
- Address Sanitizer support now includes JavaScript as well, that is, memory
  access of HEAP\* arrays is checked by ASan. That allows errors to be found if
  JS glue code does something wrong like forget to shift a pointer. To use this,
  just build with ASan normally, `-fsanitize=address` at link (#11147).
- Fix embind string conversions in multithreaded builds (#10844).
- `ALLOW_MEMORY_GROWTH` used to silently disable `ABORTING_MALLOC`. It now
  just changes the default, which means you can pass `-s ABORTING_MALLOC=1` to
  override the default, which was not possible before. (If you pass the flag
  and don't want that behavior, stop passing the flag.) (#11131)
- Change the factory function created by using the `MODULARIZE` build option to
  return a Promise instead of the module instance. That is, beforehand

        Module()

  would return an instance (which was perhaps not ready yet if startup was
  async). In the new model, that returns a Promise which you can do `.then` or
  `await` on to get notified when the instance is ready, and the callback
  receives the instance. Note that both before and after this change
  doing `Module()` creates and runs an instance, so the only change is
  the return value from that call.
  This fixes some long-standing bugs with that option which have been reported
  multiple times, but is a breaking change - sorry about that. To reduce the
  risk of confusing breakage, in a build with `ASSERTIONS` we will show a clear
  warning on common errors. For more, see detailed examples for the current
  usage in `src/settings.js` on `MODULARIZE`. (#10697)
- A new `PRINTF_LONG_DOUBLE` option allows printf to print long doubles at full
  float128 precision. (#11130)
- `emscripten_async_queue_on_thread` has been renamed to
  `emscripten_dispatch_to_thread` which no longer implies that it is async -
  the operation is in fact only async if it is sent to another thread, while it
  is sync if on the same one. A new `emscripten_dispatch_to_thread_async`
  function is added which is always async.
- The emscripten cache now lives in a directory called `cache` at the root
  of the emscripten tree by default.  The `CACHE` config setting and the
  `EM_CACHE` environment variable can be used to override this (#11126).
- Honor `CACHE` setting in config file as an alternative to `EM_CACHE`
  environment variable.
- Remove `--cache` command line arg.  The `CACHE` config setting and the
  `EM_CACHE` environment variable can be used to control this.
- Compiling to a file with no suffix will now generate an executable (JS) rather
  than an object file.  This means simple cases like `emcc -o foo foo.c` do the
  expected thing and generate an executable.
- System libraries such as libc and libc++ are now included by default at
  link time rather than selectively included based on the symbols used in the
  input object files.  For small programs that don't use any system libraries
  this might result in slightly slower link times with the old fastcomp
  backend.  In order to exclude these libraries build with `-nostdlib` and/or
  `-nostdlib++`.

1.39.15: 05/06/2020
-------------------
- Add `--extern-pre-js` and `--extern-post-js` emcc flags. Files provided there
  are prepended/appended to the final JavaScript output, *after* all other
  work has been done, including optimization, optional `MODULARIZE`-ation,
  instrumentation like `SAFE_HEAP`, etc. They are the same as prepending/
  appending those files after `emcc` finishes running, and are just a convenient
  way to do that. (For comparison, `--pre-js` and `--post-js` optimize that code
  together with everything else, keep it in the same scope if running
  `MODULARIZE`, etc.).
- Stop defining `FE_INEXACT` and other floating point exception macros in libc,
  since we don't support them. That also prevents musl from including code using
  pragmas that don't make sense for wasm. Ifdef out other uses of those pragmas
  as well, as tip of tree LLVM now fails to compile them on wasm. (#11087)
- Update libcxx and libcxxabi to LLVM 10 release branch (#11038).
- Remove `BINARYEN_PASSES` setting (#11057). We still have
  `BINARYEN_EXTRA_PASSES` (the removed setting completely overrides the set
  of passes from the command line, which doesn't make much sense as some of
  them are mandatory like setting the sbrk ptr).
- Remove `MODULARIZE_INSTANCE` build option (#11037). This was a seldom used
  option that was complicating the logic for `MODULARIZE`. Module instances can
  be created by using `MODULARIZE` and calling the factory function explicitly.
  See the new `--extern-post-js` option added in this release, which can help
  code that used `MODULARIZE_INSTANCE` (you can add an extern post js which
  does `Module = Module();` for example).

1.39.14: 05/01/2020
-------------------
- Update SDL2 to latest in ports, which has recently been updated to include
  upstream 2.0.10.
- Add warning on use of `EMTERPRETIFY` which is soon to be removed.
- Emscripten can now compile assembly files in llvm's .s/.S file format.
- Remove test-only environment variable handling for `EMCC_LEAVE_INPUTS_RAW`.
  The two uses cases in our test code were covered by the `-nostdlib` option.
- Remove untested `CONFIGURE_CC`.  This could be used to override the underlying
  compiler used in emcc/em++ but only during configure tests.  There are other
  ways to control/fake the detected configure features that don't require such
  monkey patching. For example setting defaults via a site file:
  https://www.gnu.org/software/autoconf/manual/autoconf-2.67/html_node/Site-Defaults.html
- Remove undocumented and untested config settings: `COMPILER_OPTS`.  This was
  a global setting in the emscripten config file that would inject extra
  compiler options.
- Allow spaces in a path to Python interpreter when running emscripten from Unix
  shell (#11005).
- Support atexit() in standalone mode (#10995). This also fixes stdio stream
  flushing on exit in that mode.

v1.39.13: 04/17/2020
--------------------
- Support for WebAssembly BigInt integration with a new `WASM_BIGINT` flag. With
  that the VM will use a JS BigInt for a wasm i64, avoiding the need for JS
  legalization. See #10860.
- Add another value for ENVIRONMENT named 'webview' - it is a companion
  option for 'web' and enables some additional compatibility checks
  so that generated code works both in normal web and in a webview like Cordova.
  See #10846

v1.39.12: 04/09/2020
--------------------
- Pass linker flags directly to wasm-ld by default.  We still filter out certain
  flags explicitly.  If there are other flags that it would be useful for us
  to ignore we can add them to the list of ignored flags.
- Optionally support 2GB+ heap sizes. To do this we make the JS code have unsigned
  pointers (we need all 32 bits in them now), which can slightly increase code
  size (>>> instead of >>). This only happens when the heap size may be over
  2GB, which you must opt into explicitly, by setting `MAXIMUM_MEMORY` to a
  higher value (i.e. by default you do not get support for 2GB+ heaps).
  See #10601
- `--llvm-lto` flag is now ignored when using the upstream llvm backend.
  With the upstream backend LTO is controlled via `-flto`.
- Require format string for emscripten_log.
- Program entry points without extensions are now shell scripts rather than
  python programs. See #10729.  This means that `python emcc` no longer works.
  However `emcc`, `emcc.py` and `python emcc.py` all continue to work.
  The reason for this change is that `#!/usr/bin/env python` is no longer
  portable since the python symlink was dropped from Ubuntu 20.04.
- New EM_IMPORT macro to mark C/C++ symbols as imported from outside the module
  (i.e. imported from JS).  Currently we still default to assuming that *all*
  undefined symbols can come from JS, but in the future we hope to mark such
  symbols explicitly to allow the linker to report on genuinely undefined
  symbols.
- Dynamic linking optimizations: Stop emitting unnecessary `fp$` and `g$`
  accessors in main modules, possible in Binaryen thanks to ensuring function
  table indexes are unique (#10741).
- New `JS_MATH` option to use `Math.*` in JS instead of compiled musl (#10821).
- Pass `Module` to Module callback functions like `Module.preRun` (#10777).
- Support not having ports, for packagers of emscripten that don't want
  them (#10810).
- Rename syscalls to have meaningful names (#10750).

v1.39.11: 03/20/2020
--------------------
- The default c++ version is no longer fixed at c++03.  We now fall back to
  clang's default which is currently c++14.
- Remove arc4random function form library.js.  This is a BSD-only library
  function.  Anyone requiring BSD compat should be able to use something like
  https://libbsd.freedesktop.org/.
- Change the meaning of `ASYNCIFY_IMPORTS`: it now contains only new imports
  you add, and does not need to contain the list of default system imports like
  `emscripten_sleep`. There is no harm in providing them, though, so this
  is not a breaking change.
- Enable DWARF support: When compiling with `-g`, normal DWARF emitting happens,
  and when linking with `-g` we preserve that and update it. This is a change
  from before, where we assumed DWARF was unneeded and did not emit it, so this
  can increase the size of debug builds (i.e. builds compiling and/or linking
  with -g). This change is necessary for full debugging support, that is, to
  be able to build with `-g` and use a debugger. Before this change only the
  `-gforce_dwarf` flag enabled DWARF; that flag is now removed. If you want
  the old behavior, build your object files with `-gline-tables-only` (that will
  only add line table info, which is just enough for things like source maps and
  does not include full debug info). For more info and background see #10325.
- Remove hacks from `memset` handling, in particular, in the wasm backend,
  completely remove the JS version of memset from the JS library and from
  `DEFAULT_LIBRARY_FUNCS_TO_INCLUDE`. The regular C version will be linked in
  from compiler_rt normally. A noticeable difference you may see is that
  a JS library cannot add a `__dep` to `memset` - deps only work for JS
  library functions, but now we only have the regular C version. If you hit that
  issue, just add `_memset` to `EXPORTED_FUNCTIONS` (or adjust
  `deps_info.json`).
- Minimal runtime code size optimizations, see #10725, #10724, #10663.
- wasm2js fix for a long-existing but very rare correctness bug, see #10682.
- Use atomics in musl lock/unlock in pthreads builds, which may fix very rare
  pthreads + stdio issues (none have been reported though). See #10670.

v1.39.10: 03/09/2020
--------------------
- Fix a SIMD regression in 1.39.9 (#10658).
- Fix `emscripten_atomic_exchange_u8,16,32,64` (#10657).
- Switch bzip2 to an emscripten-ports mirror.

v1.39.9: 03/05/2020
-------------------
- Add support for -Wall, -Werror, -w, -Wno-error=, -Werror=, for controlling
  internal emscripten errors. The behavior of these flags matches the gcc/clang
  counterparts.
- Rename `TOTAL_MEMORY` to `INITIAL_MEMORY` and `WASM_MEM_MAX` to `MAXIMUM_MEMORY`,
  which are more accurate and match wasm conventions. The old names are still
  supported as aliases.
- Updated of libc++abi and libc++ to llvm 9.0.0 (#10510)
- Refactor syscall interface: Syscalls are no longer variadic (except those
  that are inherently such as open) and no longer take the syscall number as
  arg0.  This should be invisible to most users but will effect any external
  projects that try to implement/emulate the emscripten syscall interface.
  See #10474
- Removed src/library_vr.js, as it was outdated and nonfunctional, and the WebVR
  specification has been obsoleted in favor of the upcoming WebXR specification.
  (#10460)
- Deprecate `WASM_OBJECT_FILES` setting.  There are many standard ways to enable
  bitcode objects (-flto, -flto=full, -flto=thin, -emit-llvm).
- Removed EmscriptenWebGLContextAttributes::preferLowPowerToHighPerformance
  option that has become unsupported by WebGL. Access
  EmscriptenWebGLContextAttributes::powerPreference instead. (#10505)
- When implementing forwarding function aliases in JS libraries, either the
  alias or the target function must contain a signature annotation. (#10550)
- Add a check in Asyncify builds with `ASSERTIONS` that we do not have
  compiled code on the stack when starting to rewind, which is dangerous.
- Implement libc system() for node.js (#10547).
- Standalone mode improvements, time (#10530, #10536), sysconf (#10535),
  getpagesize (#10533), _Exit (#10534)
- Fix many closure compiler warnings (e.g. #10525).
- Avoid unnecessary syscall proxying (#10511).
- Added new link time command line option -jsDfoo=val to allow specifying
  custom preprocessor options to JS library files. (#10624, #10580)

v1.39.8: 02/14/2020
-------------------
- Add LLD_REPORT_UNDEFINED option that should allow for more detailed
  diagnostics when symbols are undefined at link time.  This currently has
  some limitations and is not enabled by default. For example, EM_JS symbols
  are reported as undefined at link time, as are `__invoke_*` functions.
- wasm2js optimizations. See binaryen#2623.
- WebGPU Compute fixes. Simple examples now work. See #10367.
- Many DWARF debug info fixes. Emitting of DWARF is correct as far as we know,
  including when optimizing (a few passes are disabled for now, but almost all
  work). We still only generate it behind the `-gforce_dwarf` flag for now,
  though (but that should be removed soon).

v1.39.7: 02/03/2020
-------------------
- The checked-in copy of the Closure compiler was removed in favor of getting it
  from npm.  This means that developers now need to run `npm install` after
  checking out emscripten if they want to use closure (--closure).  emsdk users
  are not effected because emsdk runs this as a post install step (#9989).
- Added support for specifying JSDoc minification annotations for Closure in
  JS library, pre and post files. See
  https://github.com/google/closure-compiler/wiki/Annotating-JavaScript-for-the-Closure-Compiler
  (#10272)
- Add new Fibers API for context switching, that supersedes the old coroutine
  API that only ran on fastcomp. See #9859
- Added new linker option -s WASM=2 which produces a dual Wasm+JS build, which
  falls back to using a JavaScript version if WebAssembly is not supported in
  target browser/shell. (#10118)
- Added new linker option -s CLOSURE_WARNINGS=quiet|warn|error that allows aborting
  the build if the Closure compiler produced any warnings.

v1.39.6: 01/15/2020
-------------------
- Development has switched from the "incoming" branch to "master".
- Added new system header <emscripten/heap.h>, which enables querying information
  about the current WebAssembly heap state.
- Reduced default geometric memory overgrowth rate from a very generous 2x factor
  to a more memory conserving +20% factor, and capped maximum reservation to 96MB
  at most.
- Added options MEMORY_GROWTH_GEOMETRIC_STEP and MEMORY_GROWTH_GEOMETRIC_CAP
  to allow customizing the heap growth rates.
- Renamed MEMORY_GROWTH_STEP option to MEMORY_GROWTH_LINEAR_STEP option.
- Added new linker option -s HTML5_SUPPORT_DEFERRING_USER_SENSITIVE_REQUESTS=0
  (default enabled) to allow disabling support for deferred fullscreen mode and
  pointer lock requests for applications that do not need deferring support.

v1.39.5: 12/20/2019
-------------------
- Added support for streaming Wasm compilation in MINIMAL_RUNTIME (off by default)
- All ports now install their headers into a shared directory under
  `EM_CACHE`.  This should not really be a user visible change although one
  side effect is that once a given port is built, its headers are then
  universally accessible, just like the library is universally available as
  `-l<name>`.
- Removed `timestamp` field from mouse, wheel, devicemotion and
  deviceorientation events. The presence of a `timestamp` on these events was
  slightly arbitrary, and populating this field caused a small profileable
  overhead that all users might not care about. It is easy to get a timestamp of
  an event by calling `emscripten_get_now()` or `emscripten_performance_now()`
  inside the event handler function of any event.
- Add fine-grained options for specific legacy browser support,
  `MIN_FIREFOX_VERSION`, `MIN_SAFARI_VERSION`, `MIN_IE_VERSION`,
  `MIN_EDGE_VERSION`, `MIN_CHROME_VERSION`. The existing `LEGACY_VM_SUPPORT`
  option sets all of them to 0, that is, maximal backwards compatibility.
  Note that going forward, we will use these settings in more places, so if
  you do need very old legacy browser support, you may need to set either
  `LEGACY_VM_SUPPORT` or the fine-grained options. For more details see #9937
- Default `DISABLE_DEPRECATED_FIND_EVENT_TARGET_BEHAVIOR` to 1. See #9895.
  With this change the old deprecated HTML5 API event target lookup behavior is
  disabled. There is no "Module.canvas" object, no magic "null" default handling,
  and DOM element 'target' parameters are taken to refer to CSS selectors, instead
  of referring to DOM IDs. For more information see:
  <https://groups.google.com/forum/#!msg/emscripten-discuss/xScZ_LRIByk/_gEy67utDgAJ>
- WASI API updated from `wasi_unstable` to `wasi_snapshot_preview1`. This
  is mostly an implementation detail, but if you use `STANDALONE_WASM` it means
  that the output of emscripten now requires a runtime with
  `wasi_snapshot_preview1` support.
- `SAFE_STACK` has been removed, as it overlaps with `STACK_OVERFLOW_CHECK`.
   Replace `SAFE_STACK=1` with `STACK_OVERFLOW_CHECK=2` (note the value is 2).
   This also has the effect of enabling stack checking on upstream builds when
   `ASSERTIONS` are enabled (as assertions enable `STACK_OVERFLOW_CHECK=2`).

v1.39.4: 12/03/2019
-------------------
- Remove deprecated `requestFullScreen` method from `library_browser.js`, please
  use `requestFullscreen` (without the capital S).
- Remove deprecated `requestFullScreen` and `cancelFullScreen` from `library_glut.js`
- Remove deprecated `requestFullScreen` and `cancelFullScreen`from `library_glfw.js`
- Fix SDL2_mixer support for ogg vorbis. See #9849
- Various source maps fixes, see #9926 #9882 #9837 #9814

v1.39.3: 11/14/2019
------------------

v1.39.2: 11/06/2019
------------------
 - Archives with missing indexes will now have ranlib run on them automatically
   at link time.  This avoids linker errors when using GNU ar to build archive
   files.
 - `ERROR_ON_MISSING_LIBRARIES` now also applies to internal symbols that start
   with `emscripten_`.  Prior to this change such missing symbols would result
   in a runtime error, now they are reported at compile time.
 - Pthread blocking on the main thread will now warn in the console. If
   `ALLOW_BLOCKING_ON_MAIN_THREAD` is unset then the warning is an error.
 - Add `pthread_tryjoin_np`, which is a POSIX API similar to `pthread_join`
   but without blocking.
 - New function `emscripten_has_asyncify()`.
 - Add support for pthreads in Node.js, using Node Workers. See #9745

v1.39.1: 10/30/2019
-------------------
 - Only MEMFS is included by default, others (NODEFS, IDBFS, WORKERFS, PROXYFS)
   must be linked in explicitly, using `-lnodefs.js`, `-lidbfs.js`',
   `-lworkerfs.js`, `-lproxyfs.js`. See #9645

v1.39.0: 10/18/2019
-------------------
 - The emsdk defaults to the upstream backend (instead of fastcomp) from this
   release onward (but both backends are still fully supported). See
   https://emscripten.org/docs/compiling/WebAssembly.html#backends
 - Add support for overriding `.emscripten` config variables using environment
   variables.  Any config variable `FOO` can be overridden by `EM_FOO` in the
   environment.
 - `-Werror` now also turns warnings in the python driver code into errors.
 - Internal settings have moved from `settings.js` to `settings_internal.js`.
   These are settings that are for internal use only and are not set-able from
   the command line.  If we misclassified any of these please open a bug.
 - `STANDALONE_WASM` mode now supports setting up argv via wasi APIs.
 - `STANDALONE_WASM` mode now supports running static constructors in `_start`.

v1.38.48: 10/11/2019
--------------------
 - Add support for `MAIN_THREAD_EM_ASM` in wasm backend. #9560
 - Add ability to disable FETCH worker in Fastcomp backend via
   `USE_FETCH_WORKER=0`.  This is useful for people who use FETCH, but don't
   perform any synchronous fetches on the main thread. #9567
 - Remove `EMCONFIGURE_JS`. Since #6269 we have set it to "2" which means never
   use native, always use JS.

v1.38.47: 10/02/2019
--------------------
 - Add support for FETCH API in WASM backend. This doesn't support FETCH in the
   main thread (`USE_FETCH_WORKER=0` is enforced). #9490
 - Redefine errno values to be consistent with wasi. This will let us avoid
   needing to convert the values back and forth as we use more wasi APIs.
   This is an ABI change, which should not be noticeable from user code
   unless you use errno defines (like EAGAIN) *and* keep around binaries
   compiled with an older version that you link against. In that case, you
   should rebuild them. See #9545.
 - Removed build option `-s ONLY_MY_CODE` as we now have much better solutions
   for that, like building to a wasm object file or using `STANDALONE_WASM`
   etc. (see
   https://github.com/emscripten-core/emscripten/wiki/WebAssembly-Standalone).
 - Emscripten now supports the config file (.emscripten) being placed in the
   emscripten directory rather that the current user's home directory.
   See #9543

v1.38.46: 09/25/2019
--------------------
 - Rename libpthreads to libpthread to match its normal name on other platforms.
   This change should be completely internal to emscripten.
 - Remove redundant `COMPILER_ENGINE` and `JS_ENGINE` options.  We only support
   node as the compiler engine so just use a single `NODE_JS` option for that.
 - Module.abort is no longer exported by default. It can be exported in the normal
   way using `EXTRA_EXPORTED_RUNTIME_METHODS`, and as with other such changes in
   the past, forgetting to export it will show a clear error in `ASSERTIONS` mode.
 - Remove `EMITTING_JS` flag, and replace it with `STANDALONE_WASM`. That flag indicates
   that we want the wasm to be as standalone as possible. We may still emit JS in
   that case, but the JS would just be a convenient way to run the wasm on the Web
   or in Node.js.
 - `ASYNCIFY_BLACKLIST` and `ASYNCIFY_WHITELIST` now support simple '\*' wildcard matching

v1.38.45: 09/12/2019
--------------------

v1.38.44: 09/11/2019
--------------------
 - Remove Binaryen from the ports system. This means that emscripten will
   no longer automatically build Binaryen from source. Instead, either use
   the emsdk (binaries are provided automatically, just like for LLVM), or
   build it yourself and point `BINARYEN_ROOT` in .emscripten to it. See #9409

v1.38.43: 08/30/2019
---------------------
 - noExitRuntime is no longer a property on the Module object. Use `noExitRuntime`
   instead of `Module.noExitRuntime`.

v1.38.42: 08/19/2019
--------------------
 - Add support for [address sanitizer](https://clang.llvm.org/docs/AddressSanitizer.html)
   and standalone [leak sanitizer](https://clang.llvm.org/docs/LeakSanitizer.html)
   with multiple threads. (#9060, #9076)
 - Remove `ERROR_ON_MISSING_LIBRARIES` setting (it's always on now)
 - Remove the ability to use Python operators in flags that support KB/MB/GB/TB
   suffixes, e.g. `TOTAL_MEMORY`. This means that `-s TOTAL_MEMORY=1024*1024`
   will no longer work. This is done because the mechanism may result in
   execution of arbitrary code via command line flags.

v1.38.41: 08/07/2019
--------------------
 - Remove fastcomp's implementation of Asyncify. This has been deprecated for
   a long time, since we added Emterpreter-Async, and now we have a new Asyncify
   implementation in the upstream wasm backend. It is recommended to upgrade to
   the upstream backend and use Asyncify there if you need it. (If you do still
   need the older version, you can use 1.38.40.)
 - Drop ExitStatus from inheriting from Error(), as that could capture the whole
   global scope, preventing temporary variables at page startup from being garbage
   collected. (#9108)
 - `__builtin_return_address` now requires `-s USE_OFFSET_CONVERTER=1` to work. (#9073)
 - emrun now uses HTTP/1.1 instead of HTTP/1.0.
 - `callMain` is no longer exported by default on Module, to allow better JS
   minification. You must add it to `EXTRA_EXPORTED_RUNTIME_METHODS` if you want
   to call it on Module. (In assertions builds, an error with an explanation is
   shown.)
 - Allow expressions with side effects as `EM_ASM`'s arguments and prohibit
   non-arithmetic arguments (e.g. pointers, functions, arrays, objects). (#9054)
 - `emcc` on Windows now uses native newline byte sequence to get a line to
   print for parse error reporting. (#9088)
 - Internal API update: one can now specialize embind's (un)marshalling for a
   group of types via SFINAE, instead of a single type. (#9089)
 - Options passed on the `Module` object during startup, like `Module.arguments`,
   are now copied to a local (in order to avoid writing `Module.*` everywhere,
   which wastes space). You can still provide them as always, but you can't
   modify `Module.arguments` and other things *after* startup (which is now
   after we've finished processing them). In a build with assertions enabled you
   will get an error if you access those properties after startup. (#9072)

v1.38.40: 07/24/2019
--------------------
 - LLVM backend pthread builds no longer use external memory initialization
   files, replacing them with passive data segments.
 - LLVM backend now supports thread local storage via the C extension `__thread`
   and the C11/C++11 keyword `thread_local`. (#8976)
 - Internal API change: Move read, readAsync, readBinary, setWindowTitle from
   the Module object to normal JS variables. If you use those internal APIs,
   you must change `Module.readAsync()/Module['readAsync']()` to `readAsync()`.
   Note that read is also renamed to `read_` (since "`read`" is an API call in
   the SpiderMonkey shell). In builds with ASSERTIONS, an error message is
   shown about the API change. This change allows better JS minification
   (the names read, readAsync etc. can be minified, and if the variables are
   not used they can be removed entirely). Defining these APIs on Module
   (which was never documented or intended, but happened to work) is also
   no longer allowed (but you can override `read_` etc. from JS).

v1.38.39: 07/16/2019
--------------------
 - Add support for [address sanitizer](https://clang.llvm.org/docs/AddressSanitizer.html). (#8884)
   - Currently, only supports one thread without dynamic linking.
 - Rename Bysyncify (the name used during development) to Asyncify. This keeps
   the name consistent with the old ASYNCIFY flag, no need for a new one, as
   they basically do the same thing.

v1.38.38: 07/08/2019
--------------------
 - Add support for standalone [leak sanitizer](https://clang.llvm.org/docs/LeakSanitizer.html). (#8711)

v1.38.37: 06/26/2019
--------------------
 - Set ENV['LANG'] following the user's preferred language (HTTP Accept-Language / navigator.languages[0])
 - `emscripten_run_script_string` now returns C `NULL` instead of the string `null`
   or `undefined` when the result of the `eval` is JavaScript `null` or `undefined`.
 - Add a new system for managing system libraries. (#8780)
   This may require minor changes when performing certain operations:
     - When using `embuilder.py` to build a specific library, the name may have
       changed: for consistency, all library names are prefixed with lib now.
     - `embuilder.py` now only builds the requested library, and not its dependencies
       and certain system libraries that are always built. For example, running
       `embuilder.py build libc` no longer builds `libcompiler_rt` if it hasn't be built.
     - When using `EMCC_FORCE_STDLIBS` with a list of libraries, you must now use
       the simplified names, for example, `libmalloc` and `libpthreads` instead of
       `libdlmalloc` or `libpthreads_stub`. These names will link in the correct
       version of the library: if the build is configured to use `emmalloc`, `libmalloc`
       will mean `libemmalloc`, and if thread support is disabled, `libpthreads` will
       mean `libpthreads_stub`. This allows you to say `libmalloc` or `libpthreads` without
       worrying about which implementation is supposed to be used, and avoid duplicate
       symbols if you used the wrong implementation.
 - LLVM wasm backend pthreads fixes, see #8811, #8718

v1.38.36: 06/15/2019
--------------------

v1.38.35: 06/13/2019
--------------------
 - Include some [waterfall fixes](https://github.com/WebAssembly/waterfall/pull/541)
   for the emsdk builds on linux regarding libtinfo.
 - NOTE: due to a CI failure, builds for mac and windows were not generated.

v1.38.34: 06/01/2019
--------------------
 - Add support for [undefined behavior sanitizer](https://clang.llvm.org/docs/UndefinedBehaviorSanitizer.html).
    - This allows `emcc -fsanitize=undefined` to work. (#8651)
    - The minimal runtime (`-fsanitize-minimal-runtime`) also works. (#8617)

v1.38.33: 05/23/2019
--------------------
 - First release to use the new chromium build infrastructure
   https://groups.google.com/forum/#!msg/emscripten-discuss/WhDtqVyW_Ak/8DfDnfk0BgAJ
 - Add `emscripten_return_address` which implements the functionality of
   gcc/clang's `__builtin_return_address`. (#8617)

v1.38.32: SKIPPED
-----------------
 - The transition from the old to the new CI occurred around here. To avoid
   ambiguity while both CIs were still generating builds, we just tagged a new
   one (1.38.33) on the new CI and skipped 1.38.32.
 - The transition also moves all builds and downloads away from the old
   mozilla-games infrastructure to the new chromium ones. As a result all links
   to *mozilla-games* URLs will not work (these were never documented, but could
   be seen from the internals of the emsdk; the new emsdk uses the proper new
   URLs, so you can either use the sdk normally or find the URLs from there).

v1.38.31: 04/24/2019
--------------------
 - Change `ino_t/off_t` to 64-bits. (#8467)
 - Add port for bzip2 library (`libbz2.a`). (#8349)
 - Add port for libjpeg library. (#8361)
 - Enable `ERROR_ON_MISSING_LIBRARIES` by default (#8461)

v1.38.30: 03/21/2019
--------------------
 - Remove Module.buffer which was exported by default unnecessarily. This was an
   undocumented internal detail, but in theory, code may have relied on it.
   (#8277)

v1.38.29: 03/11/2019
--------------------

v1.38.28: 02/22/2019
--------------------
 - Option `-s EMTERPRETIFY_WHITELIST` now accepts shell-style wildcards;
   this allows matching static functions with conflicting names that
   the linker distinguishes by appending a random suffix.
 - Normalize mouse wheel delta in `library_browser.js`. This changes the scroll
   amount in SDL, GLFW, and GLUT. (#7968)

v1.38.27: 02/10/2019
--------------------
 - Change how `EMCC_LOCAL_PORTS` works, to be more usable. See #7963
 - Remove deprecated Pointer_stringify (use UTF8ToString instead). See #8011
 - Added a new option `-s DISABLE_DEPRECATED_FIND_EVENT_TARGET_BEHAVIOR=1` that
   changes the lookup semantics of DOM elements in html5.h event handler
   callbacks and WebGL context creation. The new behavior is to use CSS selector
   strings to look up DOM elements over the old behavior, which was somewhat
   ad hoc constructed rules around default Emscripten uses. The old behavior
   will be deprecated and removed in the future. Build with -s ASSERTIONS=1
   to get diagnostics messages related to this transition.
 - Breaking change with -s USE_PTHREADS=1 + -s FETCH=1: When building with
   -o a.html, the generated worker script is now named "a.fetch.js" according
   to the base name of the specified output, instead of having a fixed name
   "fetch-worker.js".

v1.38.26: 02/04/2019
--------------------
 - Fix some pthreads proxying deadlocks. See #7865

v1.38.25: 01/18/2019
--------------------
 - Move kripken/emscripten,emscripten-fastcomp,emscripten-fastcomp-clang to
   emscripten-core/\*

v1.38.24: 01/17/2019
--------------------
 - Perform JS static allocations at compile time (#7850)

v1.38.23: 01/10/2019
--------------------
 - Remove BINARYEN_METHOD: no more support for interpret modes, and if you want
   non-wasm, use WASM=0.
 - Support specifying multiple possible ENVIRONMENTs (#7809)

v1.38.22: 01/08/2019
--------------------
 - Add Regal port. See #7674
 - System libraries have been renamed to include the `lib` prefix.  If you use
   `EMCC_FORCE_STDLIBS` or `EMCC_ONLY_FORCED_STDLIBS` to select system libraries
   you may need to add the `lib` prefix.
 - Rename `pthread-main.js` to `NAME.worker.js`, where `NAME` is the main
   name of your application, that is, if you emit `program.js` then you'll get
   `program.worker.js` (this allows more than one to exist in the same
   directory, etc.).
 - Dynamic linker has been taught to handle library -> library dependencies.

v1.38.21: 11/30/2018
--------------------
 - fastcomp: Remove `runPostSets` function and replace with normal static
   constructor function. See #7579

v1.38.20: 11/20/2018
--------------------
 - Remove SPLIT_MEMORY option.
 - Move getTempRet0/setTempRet0 to be JS library functions rather than
   auto-generated by fastcomp.
 - Change `strptime()`'s handling of the "%c" to match that of `strftime()`.
   This is a breaking change for code which depends on the old definition of
   "%c".

v1.38.19: 11/15/2018
--------------------

v1.38.18: 11/08/2018
--------------------
 - Wasm dynamic linking: Rename `tableBase/memoryBase` to
   `__table_base/__memory_base` (#7467)

v1.38.17: 11/07/2018
--------------------
 - Minify wasm import and export names. This decreases JS and wasm size by
   minifying the identifiers where JS calls into wasm or vice versa, which
   are not minifiable by closure or other JS-only tools. This happens in
   -O3, -Os and above. See #7431

v1.38.16: 11/02/2018
--------------------
 - Breaking change: Do not automatically set EXPORT_ALL for MAIN_MODULES or
   SIDE_MODULES. This means that you must explicitly export things that will
   be called from outside (normally, on EXPORTED_FUNCTIONS), or
   you can manually enable EXPORT_ALL yourself (which returns to the exact
   same behavior as before). This change brings us in line with more standard
   dynamic linking, and will match what the LLVM wasm backend will have.
   See #7312.
 - Invalid -s flags on the command line are now treated as errors.
 - Remove BUILD_AS_SHARED_LIBRARY setting.

v1.38.15: 10/25/2018
--------------------

v1.38.14: 10/22/2018
--------------------
 - Errors are now reported when functions listed in EXPORTED_FUNCTIONS are not
   defined. This can be disabled via ERROR_ON_UNDEFINED_SYMBOLS=0. See #7311.

v1.38.13: 10/10/2018
--------------------
 - Support `-s NO_X=1` as an alias for `-s X=0` and vice versa, which
   simplifies current settings with `NO_`-prefixed names. See #7151.
 - Various `EMULATED_FUNCTION_POINTER` improvements. See #7108, #7128.
 - `ERROR_ON_UNDEFINED_SYMBOLS` is now the default.  See #7196

v1.38.12: 09/03/2018
--------------------
 - Update SDL2 to 2.0.7. See #7016.
 - Optionally build using native object files (wasm backend only).
   For now this is behind a new option flag: `-s WASM_OBJECT_FILES=1`.
   See #6875.

v1.38.11: 08/02/2018
--------------------
 - Support for loading wasm files in the same dir as the JS file, using
   node.js/Web-specific techniques as applicable. See #5368 and followups.
 - Add an API for async side module compilation in wasm. See #6663.
 - Remove builtin Crunch support. See #6827.

v1.38.10: 07/23/2018
--------------------
 - Change the type of `size_t` and friends from int to long. This may have
   noticeable effects if you depend on the name mangling of a function that uses
   `size_t` (like in `EXPORTED_FUNCTIONS`), and you must rebuild source files to
   bitcode (so your bitcode is in sync with the system libraries after they are
   rebuilt with this change). Otherwise this should not have any noticeable
   effects for users. See #5916.

v1.38.9: 07/22/2018
-------------------
 - Fix `Module.locateFile` to resolve relative paths to *.wasm, *.mem and other
   files relatively to the main JavaScript file rather than the current working
   directory (see #5368).
   - Add second argument `prefix` to `Module.locateFile` function that contains
     the path to the JavaScript file where files are loaded from by default.
   - Remove `Module.*PrefixURL` APIs (use `Module.locateFile` instead).

v1.38.8: 07/06/2018
-------------------
 - Fix a regression in 1.38.7 with binaryen no longer bundling binaryen.js
   (which emscripten doesn't need, that's just for handwritten JS users, but
   emscripten did check for its presence).

v1.38.7: 07/06/2018
-------------------
 - Correctness fix for stack handling in `invoke_*()s`. This may add noticeable
   overhead to programs using C++ exceptions and (less likely) setjmp/longjmp -
   please report any issues. See #6666 #6702
 - Deprecate Module.ENVIRONMENT: Now that we have a compile-time option to set
   the environment, also having a runtime one on Module is complexity that we
   are better off without. When Module.ENVIRONMENT is used with ASSERTIONS it
   will show an error to direct users to the new option (-s ENVIRONMENT=web , or
   node, etc., at compile time).
 - Breaking change: Do not export print/printErr by default. Similar to other
   similar changes (like getValue/setValue). We now use out() and err()
   functions in JS to print to stdout/stderr respectively. See #6756.

v1.38.6: 06/13/2018
-------------------

v1.38.5: 06/04/2018
-------------------
 - Update libc++ to 6.0, bringing c++17 support (std::byte etc.)

v1.38.4: 05/29/2018
-------------------
 - Fix asm.js validation regression from 1.38.2.

v1.38.3: 05/25/2018
-------------------
 - Upgrade to LLVM 6.0.1.

v1.38.2: 05/25/2018
--------------------
 - Add ENVIRONMENT option to specify at compile time we only need JS to support
   one runtime environment (e.g., just the web). When emitting HTML, set that to
   web so we emit web code only. #6565
 - Regression in asm.js validation due to cttz optimization #6547

v1.38.1: 05/17/2018
-------------------
 - Remove special-case support for `src/struct_info.compiled.json`: Make it a
   normal cached thing like system libraries, not something checked into the
   source tree.
 - Breaking change: Emit WebAssembly by default. Only the default is changed -
   we of course still support asm.js, and will for a very long time. But
   changing the default makes sense as the recommended output for most use cases
   should be WebAssembly, given it has shipped in all major browsers and
   platforms and is more efficient than asm.js. Build with `-s WASM=0` to
   disable wasm and use asm.js if you want that (or use `-s
   LEGACY_VM_SUPPORT=1`, which emits output that can run in older browsers,
   which includes a bunch of polyfills as well as disables wasm). (#6419)

v1.38.0: 05/09/2018
-------------------

v1.37.40: 05/07/2018
--------------------
 - Fix regression in 1.37.39 on  -s X=@file  parsing (see #6497, #6436)

v1.37.39: 05/01/2018
--------------------
 - Regression: Parsing of `-s X=@file`  broke if the file contains a newline
   (see #6436; fixed in 1.37.40)

v1.37.38: 04/23/2018
--------------------
 - Breaking change: Simplify exception handling, disabling it by default.
   Previously it was disabled by default in -O1 and above and enabled in -O0,
   which could be confusing. You may notice this change if you need exceptions
   and only run in -O0 (since if you test in -O1 or above, you'd see you need to
   enable exceptions manually), in which case you will receive an error at
   runtime saying that exceptions are disabled by default and that you should
   build with `-s DISABLE_EXCEPTION_CATCHING=0` to enable them.
 - Fix regression in 1.37.37 on configure scripts on MacOS (see #6456)

v1.37.37: 04/13/2018
--------------------
 - Regression: configure scripts on MacOS may be broken (see #6456; fixed in 1.37.38)

v1.37.36: 03/13/2018
--------------------

v1.37.35: 02/23/2018
--------------------
 - MALLOC option, allowing picking between dlmalloc (previous allocator and
   still the default) and emmalloc, a new allocator which is smaller and
   simpler.
 - Binaryen update that should fix all known determinism bugs.

v1.37.34: 02/16/2018
--------------------
 - `addFunction` is now supported on LLVM wasm backend, but when being used on
   the wasm backend, you need to provide an additional second argument, a Wasm
   function signature string. Each character within a signature string
   represents a type. The first character represents the return type of a
   function, and remaining characters are for parameter types.
    - 'v': void type
    - 'i': 32-bit integer type
    - 'j': 64-bit integer type (currently does not exist in JavaScript)
    - 'f': 32-bit float type
    - 'd': 64-bit float type
   For asm.js and asm2wasm you can provide the optional second argument, but it
   isn't needed. For that reason this isn't a breaking change, however,
   providing the second argument is recommended so that code is portable across
   all backends and modes.

v1.37.33: 02/02/2018
--------------------

v1.37.32: 01/31/2018
--------------------

v1.37.31: 01/31/2018
--------------------
 - LLVM and clang updates from upstream (5.0svn, close 5.0 release).

v1.37.30: 01/31/2018
--------------------

v1.37.29: 01/24/2018
--------------------

v1.37.28: 01/08/2018
--------------------
 - Breaking change: Don't export the `ALLOC_*` numeric constants by default. As
   with previous changes, a warning will be shown in `-O0` and when `ASSERTIONS`
   are on if they are used.
 - Breaking change: Don't export FS methods by default. As with previous
   changes, a warning will be shown in `-O0` and when `ASSERTIONS` are on, which
   will suggest either exporting the specific methods you need, or using
   `FORCE_FILESYSTEM` which will auto export all the main filesystem methods.
   Aside from using FS methods yourself, you may notice this change when using a
   file package created standalone, that is, by running the file packager
   directly and then loading it at run time (as opposed to telling `emcc` to
   package the files for you, in which case it would be aware of them at compile
   time); you should build with `FORCE_FILESYSTEM` to ensure filesystem support
   for that case.

v1.37.27: 12/24/2017
--------------------
 - Breaking change: Remove the `Runtime` object, and move all the useful methods
   from it to simple top-level functions. Any usage of `Runtime.func` should be
   changed to `func`.

v1.37.26: 12/20/2017
--------------------
 - Breaking change: Change `NO_EXIT_RUNTIME` to 1 by default. This means that by
   default we don't include code to shut down the runtime, flush stdio streams,
   run atexits, etc., which is better for code size. When `ASSERTIONS` is on, we
   warn at runtime if there is text buffered in the streams that should be
   flushed, or atexits are used.
 - Meta-DCE for JS+wasm: remove unused code between JS+wasm more aggressively.
   This should not break valid code, but may break code that depended on unused
   code being kept around (like using a function from outside the emitted JS
   without exporting it - only exported things are guaranteed to be kept alive
   through optimization).

v1.37.24: 12/13/2017
--------------------
 - Breaking change: Similar to the getValue/setValue change from before (and
   with the same `ASSERTIONS` warnings to help users), do not export the
   following runtime methods by default: ccall, cwrap, allocate,
   Pointer_stringify, AsciiToString, stringToAscii, UTF8ArrayToString,
   UTF8ToString, stringToUTF8Array, stringToUTF8, lengthBytesUTF8, stackTrace,
   addOnPreRun, addOnInit, addOnPreMain, addOnExit, addOnPostRun,
   intArrayFromString, intArrayToString, writeStringToMemory,
   writeArrayToMemory, writeAsciiToMemory.

v1.37.23: 12/4/2017
-------------------
 - Breaking change: Do not polyfill Math.{clz32, fround, imul, trunc} by
   default. A new `LEGACY_VM_SUPPORT` option enables support for legacy
   browsers. In `ASSERTIONS` mode, a warning is shown if a polyfill was needed,
   suggesting using that option.
 - Breaking change: Do not export getValue/setValue runtime methods by default.
   You can still use them by calling them directly in code optimized with the
   main file (pre-js, post-js, js libraries; if the optimizer sees they are
   used, it preserves them), but if you try to use them on `Module` then you
   must export them by adding them to `EXTRA_EXPORTED_RUNTIME_METHODS`. In `-O0`
   or when `ASSERTIONS` is on, a run-time error message explains that, if they
   are attempted to be used incorrectly.

v1.37.17: 7/25/2017
------------------
 - Updated to libc++'s "v2" ABI, which provides better alignment for string data
   and other improvements. This is an ABI-incompatible change, so bitcode files
   from previous versions will not be compatible.

v1.37.13: 5/26/2017
-------------------
 - Improved Android support for emrun.
 - Duplicate function elimination fixes (#5186)
 - Fix problem with embinding derived classes (#5193)
 - Fix CMake compiler detection when EMCC_SKIP_SANITY_CHECK=1 is used. (#5145)
 - Implemented GLFW Joystick API (#5175)
 - Fixed a bug with emcc --clear-ports command (#5248)
 - Updated Binaryen to version 33.
 - Full list of changes:
    - Emscripten: https://github.com/emscripten-core/emscripten/compare/1.37.12...1.37.13
    - Emscripten-LLVM: no changes.
    - Emscripten-Clang: no changes.

v1.37.12: 5/1/2017
------------------
 - Added emscripten-legalize-javascript-ffi option to LLVM to allow disabling JS FFI mangling
 - Full list of changes:
    - Emscripten: https://github.com/emscripten-core/emscripten/compare/1.37.11...1.37.12
    - Emscripten-LLVM: https://github.com/emscripten-core/emscripten-fastcomp/compare/1.37.11...1.37.12
    - Emscripten-Clang: no changes.

v1.37.11: 5/1/2017
------------------
 - Added missing SIGSTKSZ define after musl 1.1.15 update (#5149)
 - Fix emscripten_get_mouse_status (#5152)
 - Fix `_mm_set_epi64x()` function (#5103)
 - Fix issue with number of gamepads connected at initial page load (#5169, #5170)
 - Full list of changes:
    - Emscripten: https://github.com/emscripten-core/emscripten/compare/1.37.10...1.37.11
    - Emscripten-LLVM: https://github.com/emscripten-core/emscripten-fastcomp/compare/1.37.10...1.37.11
    - Emscripten-Clang: https://github.com/emscripten-core/emscripten-fastcomp-clang/compare/1.37.10...1.37.11

v1.37.10: 4/20/2017
-------------------
 - Added stub for pthread_setcancelstate for singlethreaded runs.
 - Fixed an outlining bug on function returns (#5080)
 - Implemented new parallel test runner architecture (#5074)
 - Added Cocos2D to Emscripten ports. (-s USE_COCOS2D=1)
 - Updated Binaryen to version 32, which migrates Emscripten to use the new
   WebAssembly Names section. This is a forwards and backwards breaking change
   with respect to reading debug symbol names in Wasm callstacks. Use of the new
   Names section format first shipped in Emscripten 1.37.10, Binaryen version
   32, Firefox 55, Firefox Nightly 2017-05-18 and Chrome 59; earlier versions
   still used the old format. For more information, see
   https://github.com/WebAssembly/design/pull/984 and
   https://github.com/WebAssembly/binaryen/pull/933.
 - Full list of changes:
    - Emscripten: https://github.com/emscripten-core/emscripten/compare/1.37.9...1.37.10
    - Emscripten-LLVM: https://github.com/emscripten-core/emscripten-fastcomp/compare/1.37.9...1.37.10
    - Emscripten-Clang: no changes.

v1.37.9: 3/23/2017
------------------
 - Added new build feature -s GL_PREINITIALIZED_CONTEXT=1 which allows pages to
   manually precreate the GL context they use for customization purposes.
 - Added a custom callback hook Module.instantiateWasm() which allows user shell
   HTML file to manually perform Wasm instantiation for preloading and progress
   bar purposes.
 - Added a custom callback hook Module.getPreloadedPackage() to file preloader
   code to allow user shell HTML file to manually download .data files for
   preloading and progress bar purposes.
 - Full list of changes:
    - Emscripten: https://github.com/emscripten-core/emscripten/compare/1.37.8...1.37.9
    - Emscripten-LLVM: https://github.com/emscripten-core/emscripten-fastcomp/compare/1.37.8...1.37.9
    - Emscripten-Clang: no changes.

v1.37.8: 3/17/2017
------------------
 - Fixed a bug with robust_list initialization on pthreads build mode.
 - Full list of changes:
    - Emscripten: https://github.com/emscripten-core/emscripten/compare/1.37.7...1.37.8
    - Emscripten-LLVM: no changes.
    - Emscripten-Clang: no changes.

v1.37.7: 3/15/2017
------------------
 - Updated to LLVM 4.0.
 - Full list of changes:
    - Emscripten: https://github.com/emscripten-core/emscripten/compare/1.37.6...1.37.7
    - Emscripten-LLVM: https://github.com/emscripten-core/emscripten-fastcomp/compare/1.37.6...1.37.7
    - Emscripten-Clang: https://github.com/emscripten-core/emscripten-fastcomp-clang/compare/1.37.6...1.37.7

v1.37.6: 3/15/2017
------------------
 - Implemented readdir() function for WORKERFS.
 - Fixed bugs with Fetch API (#4995, #5027)
 - Full list of changes:
    - Emscripten: https://github.com/emscripten-core/emscripten/compare/1.37.5...1.37.6
    - Emscripten-LLVM: no changes.
    - Emscripten-Clang: no changes.

v1.37.5: 3/13/2017
------------------
 - Updated musl to version 1.1.15 from earlier version 1.0.5.
 - Full list of changes:
    - Emscripten: https://github.com/emscripten-core/emscripten/compare/1.37.4...1.37.5
    - Emscripten-LLVM: no changes.
    - Emscripten-Clang: no changes.

v1.37.4: 3/13/2017
------------------
 - Fixed glGetUniformLocation() to work according to spec with named uniform blocks.
 - Fixed WebAssembly Memory.grow() to work.
 - Switched to 16KB page size from earlier 64KB.
 - Optimize alBufferData() operation.
 - Fixed a resource lookup issue with multiple OpenAL audio contexts.
 - Full list of changes:
    - Emscripten: https://github.com/emscripten-core/emscripten/compare/1.37.3...1.37.4
    - Emscripten-LLVM: no changes.
    - Emscripten-Clang: no changes.

v1.37.3: 2/16/2017
------------------
 - Updated Binaryen to version 0x01. First official stable WebAssembly support version. (#4953)
 - Optimized memcpy and memset with unrolling and SIMD, when available.
 - Improved Emscripten toolchain profiler to track more hot code.
 - Added new linker flag -s WEBGL2_BACKWARDS_COMPATIBILITY_EMULATION=1 to allow
   simultaneously targeting WebGL 1 and WebGL 2.
 - Optimize Emscripten use of multiprocessing pools.
 - More WebGL 2 garbage free optimizations.
 - Full list of changes:
    - Emscripten: https://github.com/emscripten-core/emscripten/compare/1.37.2...1.37.3
    - Emscripten-LLVM: https://github.com/emscripten-core/emscripten-fastcomp/compare/1.37.2...1.37.3
    - Emscripten-Clang: no changes.

v1.37.2: 1/31/2017
------------------
 - Fixed a build error with boolean SIMD types.
 - Improved WebAssembly support, update Binaryen to version 22.
 - Update GL, GLES, GLES2 and GLES3 headers to latest upstream Khronos versions.
 - Implement support for new garbage free WebGL 2 API entrypoints which improve
   performance and reduce animation related stuttering.
 - Fixed a bug where -s USE_PTHREADS builds would not have correct heap size if
   -s TOTAL_MEMORY is not being used.
 - Fixed array type issue that prevented glTexImage3D() and glTexSubImage3D()
   from working.
 - Full list of changes:
    - Emscripten: https://github.com/emscripten-core/emscripten/compare/1.37.1...1.37.2
    - Emscripten-LLVM: https://github.com/emscripten-core/emscripten-fastcomp/compare/1.37.1...1.37.2
    - Emscripten-Clang: no changes.

v1.37.1: 12/26/2016
-------------------
 - Implemented new Fetch API for flexible multithreaded XHR and IndexedDB
   access.
 - Implemented initial version of new ASMFS filesystem for multithreaded
   filesystem operation.
 - Full list of changes:
    - Emscripten: https://github.com/emscripten-core/emscripten/compare/1.37.0...1.37.1
    - Emscripten-LLVM: no changes.
    - Emscripten-Clang: no changes.

v1.37.0: 12/23/2016
-------------------
 - Added support for LLVM sin&cos intrinsics.
 - Fix GLFW mouse button mappings (#4317, #4659)
 - Add support for --emit-symbol-map to wasm
 - Fixed handling of an invalid path in chdir (#4749)
 - Added new EMSCRIPTEN_STRICT mode, which can be enabled to opt in to removing
   support for deprecated behavior.
 - Remove references to Web Audio .setVelocity() function, which has been
   removed from the spec.
 - Full list of changes:
    - Emscripten: https://github.com/emscripten-core/emscripten/compare/1.36.14...1.37.0
    - Emscripten-LLVM: https://github.com/emscripten-core/emscripten-fastcomp/compare/1.36.14...1.37.0
    - Emscripten-Clang: no changes.

v1.36.14: 11/3/2016
-------------------
 - Added support to emscripten_async_wget() for relative paths.
 - Fixed FS.mkdirTree('/') to work.
 - Updated SDL 2 port to version 12.
 - Added more missing pthreads stubs.
 - Normalize system header includes to use the preferred form #include
   <emscripten/foo.h> to avoid polluting header include namespaces.
 - Fixed a bug where transitioning to fullscreen could cause a stack overflow in GLFW.
 - Added new system CMake option
   -DEMSCRIPTEN_GENERATE_BITCODE_STATIC_LIBRARIES=ON to choose if static
   libraries should be LLVM bitcode instead of .a files.
 - Improved SIMD support to be more correct to the spec.
 - Updated Binaryen to version 18. (#4674)
 - Fixed dlopen with RTLD_GLOBAL parameter.
 - Full list of changes:
    - Emscripten: https://github.com/emscripten-core/emscripten/compare/1.36.13...1.36.14
    - Emscripten-LLVM: no changes.
    - Emscripten-Clang: no changes.

v1.36.13: 10/21/2016
--------------------
 - Pass optimization settings to asm2wasm.
 - Fix to exporting emscripten_builtin_malloc() and emscripten_builtin_free()
   when heap is split to multiple parts.
 - Full list of changes:
    - Emscripten: https://github.com/emscripten-core/emscripten/compare/1.36.12...1.36.13
    - Emscripten-LLVM: no changes.
    - Emscripten-Clang: no changes.

v1.36.12: 10/20/2016
--------------------
 - Improved Emscripten toolchain profiler with more data. (#4566)
 - Export dlmalloc() and dlfree() as emscripten_builtin_malloc() and
   emscripten_builtin_free() to allow user applications to hook into memory
   allocation (#4603)
 - Improved asm.js -s USE_PTHREADS=2 build mode compatibility when
   multithreading is not supported.
 - Improved WebGL support with closure compiler (#4619)
 - Improved Bianaryen WebAssembly support
 - Added support for GL_disjoint_timer_query extension (#4575)
 - Improved Emscripten compiler detection with CMake (#4129, #4314, #4318)
 - Added support for int64 in wasm.
 - Optimize small constant length memcpys in wasm.
 - Full list of changes:
    - Emscripten: https://github.com/emscripten-core/emscripten/compare/1.36.11...1.36.12
    - Emscripten-LLVM: https://github.com/emscripten-core/emscripten-fastcomp/compare/1.36.11...1.36.12
    - Emscripten-Clang: no changes.

v1.36.11: 9/24/2016
-------------------
 - Added new runtime functions
   emscripten_sync/async/waitable_run_in_main_runtime_thread() for proxying
   calls with pthreads (#4569)
 - Full list of changes:
    - Emscripten: https://github.com/emscripten-core/emscripten/compare/1.36.10...1.36.11
    - Emscripten-LLVM: no changes.
    - Emscripten-Clang: no changes.

v1.36.10: 9/24/2016
-------------------
 - Improved compiler logging print messages on first run experience. (#4501)
 - Fixed log printing in glFlushMappedBufferRange() and glGetInfoLog()
   functions. (#4521)
 - Added setjmp/longjmp handling for wasm.
 - Improved support for --proxy-to-worker build mode.
 - Improved GLES3 support for glGet() features that WebGL2 does not have. (#4514)
 - Added support for implementation defined glReadPixels() format.
 - Improved WebGL 2 support with closure compiler. (#4554)
 - Implemented support for nanosleep() when building in pthreads mode (#4578)
 - Added support for  llvm_ceil_f64 and llvm_floor_f64 intrinsics.
 - Full list of changes:
    - Emscripten: https://github.com/emscripten-core/emscripten/compare/1.36.9...1.36.10
    - Emscripten-LLVM: https://github.com/emscripten-core/emscripten-fastcomp/compare/1.36.9...1.36.10
    - Emscripten-Clang: no changes.

v1.36.9: 8/24/2016
------------------
 - Fixed glGet for GL_VERTEX_ATTRIB_ARRAY_BUFFER_BINDING to work. (#1330)
 - Move the DYNAMICTOP variable from JS global scope to inside the heap so that
   the value is shared to multithreaded applications. This removes the global
   runtime variable DYNAMICTOP in favor of a new variable DYNAMICTOP_PTR.
   (#4391, #4496)
 - Implemented brk() system function.
 - Fixed --output-eol to work with --proxy-to-worker mode.
 - Improved reported error message when execution fails to stack overflow.
 - Full list of changes:
    - Emscripten: https://github.com/emscripten-core/emscripten/compare/1.36.8...1.36.9
    - Emscripten-LLVM: https://github.com/emscripten-core/emscripten-fastcomp/compare/1.36.8...1.36.9
    - Emscripten-Clang: no changes.

v1.36.8: 8/20/2016
------------------
 - Fixed a memory leak in ctor_evaller.py on Windows (#4446)
 - Migrate to requiring CMake 3.4.3 as the minimum version for Emscripten CMake
   build integration support.
 - Fixed an issue that prevented -s INLINING_LIMIT from working (#4471)
 - Fixed a bug with Building.llvm_nm interpretation of defined symbols (#4488)
 - Add support for DISABLE_EXCEPTION_CATCHING and EXCEPTION_CATCHING_WHITELIST
   options for wasm.
 - Added new emprofile.py script which can be used to profile toolchain wide
   performance. (#4491)
 - Added new linker flag --output-eol, which specifies what kind of line
   endings to generate to the output files. (#4492)
 - Fixed a Windows bug where aborting execution with Ctrl-C might hang
   Emscripten to an infinite loop instead. (#4494)
 - Implement support for touch events to GLUT (#4493)
 - Deprecated unsafe function writeStringToMemory() from src/preamble.js. Using
   stringToUTF8() is recommended instead. (#4497)
 - Full list of changes:
    - Emscripten: https://github.com/emscripten-core/emscripten/compare/1.36.7...1.36.8
    - Emscripten-LLVM: no changes.
    - Emscripten-Clang: no changes.

v1.36.7: 8/8/2016
-----------------
 - Updated to latest upstream LLVM 3.9.
 - Full list of changes:
    - Emscripten: https://github.com/emscripten-core/emscripten/compare/1.36.6...1.36.7
    - Emscripten-LLVM: https://github.com/emscripten-core/emscripten-fastcomp/compare/1.36.6...1.36.7
    - Emscripten-Clang: https://github.com/emscripten-core/emscripten-fastcomp-clang/compare/1.36.6...1.36.7

v1.36.6: 8/8/2016
-----------------
 - Fixed wheelDelta for MSIE (#4316)
 - Fixed inconsistencies in fullscreen API signatures (#4310, #4318, #4379)
 - Changed the behavior of Emscripten WebGL createContext() to not forcibly set
   CSS style on created canvases, but let page customize the style themselves
   (#3406, #4194 and #4350, #4355)
 - Adjusted the reported GL_VERSION field to adapt to the OpenGL ES
   specifications (#4345)
 - Added support for GLES3 GL_MAJOR/MINOR_VERSION fields. (#4368)
 - Improved -s USE_PTHREADS=1 and --proxy-to-worker linker options to be
   mutually compatible. (#4372)
 - Improved IDBFS to not fail on Safari where IndexedDB support is spotty
   (#4371)
 - Improved SIMD.js support when using Closure minifier. (#4374)
 - Improved glGetString to be able to read fields from WEBGL_debug_renderer_info
   extension. (#4381)
 - Fixed an issue with glFramebufferTextureLayer() not working correctly.
 - Fixed a bug with std::uncaught_exception() support (#4392)
 - Implemented a multiprocess lock to access the Emscripten cache. (#3850)
 - Implemented support for the pointerlockerror event in HTML5 API (#4373)
 - Report WebGL GLSL version number in GL_SHADING_LANGUAGE_VERSION string (#4365)
 - Optimized llvm_ctpop_i32() and conversion of strings from C to JS side
   (#4402, #4403)
 - Added support for the OffscreenCanvas proposal, and transferring canvases to
   offscreen in pthreads build mode, linker flag -s OFFSCREENCANVAS_SUPPORT=0/1
   (#4412)
 - Fixed an issue after updating to new LLVM version that response files passed
   to llvm-link must have forward slashes (#4434)
 - Fixed a memory leak in relooper in LLVM.
 - Full list of changes:
    - Emscripten: https://github.com/emscripten-core/emscripten/compare/1.36.5...1.36.6
    - Emscripten-LLVM: https://github.com/emscripten-core/emscripten-fastcomp/compare/1.36.5...1.36.6
    - Emscripten-Clang: no changes.

v1.36.5: 5/24/2016
------------------
 - Added support for passing custom messages when running in web worker.
 - Improved fp128 support when targeting WebAssembly.
 - Updated cpuprofiler.js to support tracing time spent in WebGL functions.
 - Fixed an issue with glFenceSync() function call signature (#4260, #4339)
 - Added missing zero argument version of emscripten_sync_run_in_main_thread().
 - Improves support for targeting pthreads when using Closure minifier (#4348).
 - Fixed an issue where pthreads enabled code did not correctly validate as asm.js
 - Fixed an issue with incorrect SIMD.js related imports (#4341)
 - Full list of changes:
    - Emscripten: https://github.com/emscripten-core/emscripten/compare/1.36.4...1.36.5
    - Emscripten-LLVM: https://github.com/emscripten-core/emscripten-fastcomp/compare/1.36.4...1.36.5
    - Emscripten-Clang: no changes.

v1.36.4: 5/9/2016
-----------------
 - Added EM_TRUE and EM_FALSE #defines to html5.h.
 - Fixed an issue with GLFW window and framebuffer size callbacks.
 - Added support for more missing WebGL 2 texture formats (#4277)
 - Added support for source files with no extension.
 - Updated emrun.py to latest version, adds support to precompressed content and
   running as just a web server without launching a browser.
 - Updated experimental WebAssembly support to generate 0xb version code.
 - Automatically build Binaryen when needed.
 - Updated libc++ to SVN revision 268153. (#4288)
 - Full list of changes:
    - Emscripten: https://github.com/emscripten-core/emscripten/compare/1.36.3...1.36.4
    - Emscripten-LLVM: no changes.
    - Emscripten-Clang: no changes.

v1.36.3: 4/27/2016
------------------
 - Fixed a deadlock bug with pthreads support.
 - Remove sources from temporary garbage being generated in OpenAL code (#4275)
 - Added support for calling alert() from pthreads code.
 - Full list of changes:
    - Emscripten: https://github.com/emscripten-core/emscripten/compare/1.36.2...1.36.3
    - Emscripten-LLVM: no changes.
    - Emscripten-Clang: no changes.

v1.36.2: 4/22/2016
------------------
 - Improve support for targeting WebAssembly with Binaryen.
 - Improve support for LLVM's WebAssembly backend (EMCC_WASM_BACKEND=1
   environment variable).
 - Separate out emscripten cache structure to asmjs and wasm directories.
 - Fix a bug where Emscripten would spawn too many unused python subprocesses (#4158)
 - Optimize Emscripten for large asm.js projects.
 - Added sdl2_net to Emscripten ports.
 - Updated to latest version of the SIMD polyfill (#4165)
 - Fixed an issue with missing texture formats support in GLES 3 (#4176)
 - Added a new WebAssembly linker option -s BINARYEN_IMPRECISE=1 (default=0)
   which mutes potential traps from WebAssembly int div/rem by zero and
   float-to-int conversions.
 - Added support for EXT_color_buffer_float extension.
 - Fixed behavior of SSE shift operations (#4165).
 - Fixed a bug where ctor_evaller.py (-Oz builds) would hang on Windows.
 - Fixed a bug where emscripten_set_main_loop() with EM_TIMING_SETTIMEOUT would
   incorrectly compute the delta times (#4200, #4208)
 - Update pthreads support to latest proposed spec version. (#4212, #4220)
 - Fixed an unresolved symbol linker error in embind (#4225)
 - Fix file_packager.py --use-preload-cache option to also work on Safari and
   iOS (#2977, #4253)
 - Added new file packager option --indexedDB-name to allow specifying the
   database name to use for the cache (#4219)
 - Added DWARF style debugging information.
 - Full list of changes:
    - Emscripten: https://github.com/emscripten-core/emscripten/compare/1.36.1...1.36.2
    - Emscripten-LLVM: https://github.com/emscripten-core/emscripten-fastcomp/compare/1.36.1...1.36.2
    - Emscripten-Clang: no changes.

v1.36.1: 3/8/2016
-----------------
 - Fixed glfwSetWindowSizeCallback to conform to GLFW2 API.
 - Update OpenAL sources only when the browser window is visible to avoid
   occasional stuttering static glitches when the page tab is hidden. (#4107)
 - Implemented LLVM math intrinsics powi, trunc and floor.
 - Added support for SDL_GL_ALPHA_SIZE in GL context initialization. (#4125)
 - Added no-op stubs for several pthread functions when building without
   pthreads enabled (#4130)
 - Optimize glUniform*fv and glVertexAttrib*fv functions to generate less
   garbage and perform much faster (#4128)
 - Added new EVAL_CTORS optimization pass which evaluates global data
   initializer constructors at link time, which would improve startup time and
   reduce code size of these ctors.
 - Implemented support for OpenAL AL_PITCH option.
 - Implemented new build options -s STACK_OVERFLOW_CHECK=0/1/2 which adds
   runtime stack overrun checks. 0: disabled, 1: minimal, between each frame, 2:
   at each explicit JS side stack allocation call to allocate().
 - Fixed an issue with -s SPLIT_MEMORY mode where an unsigned 32-bit memory
   access would come out as signed. (#4150)
 - Fixed asm.js validation in call handlers to `llvm_powi_f*`.
 - Full list of changes:
    - Emscripten: https://github.com/emscripten-core/emscripten/compare/1.36.0...1.36.1
    - Emscripten-LLVM: https://github.com/emscripten-core/emscripten-fastcomp/compare/1.36.0...1.36.1
    - Emscripten-Clang: no changes.

v1.36.0: 2/23/2016
------------------
 - Fixed an OpenAL bug where OpenAL sources would not respect global volume setting.
 - Fixed an issue where alGetListenerf() with AL_GAIN would not return the
   correct value. (#4091)
 - Fixed an issue where setting alListenerf() with AL_GAIN would not set the
   correct value. (#4092)
 - Implemented new JS optimizer "Duplicate Function Elimination" pass which
   collapses identical functions to save code size.
 - Implemented the `_Exit()` function.
 - Added support for SSE3 and SSSE3 intrinsics (#4099) and partially for SSE 4.1
   intrinsics (#4030, #4101)
 - Added support for -include-pch flag (#4086)
 - Fixed a regex syntax in ccall on Chrome Canary (#4111)
 - Full list of changes:
    - Emscripten: https://github.com/emscripten-core/emscripten/compare/1.35.23...1.36.0
    - Emscripten-LLVM: https://github.com/emscripten-core/emscripten-fastcomp/compare/1.35.23...1.36.0
    - Emscripten-Clang: no changes.

v1.35.23: 2/9/2016
------------------
 - Provide $NM environment variable to point to llvm-nm when running
   emconfigure, which helps e.g. libjansson to build (#4036)
 - Fixed glGetString(GL_SHADING_LANGUAGE_VERSION) to return appropriate result
   depending on if running on WebGL1 vs WebGL2, instead of hardcoding the result
   (#4040)
 - Fixed a regression with CMake try_run() possibly failing, caused by the
   addition of CMAKE_CROSSCOMPILING_EMULATOR in v1.32.3.
 - Fixed CMake to work in the case when NODE_JS is an array containing
   parameters to be passed to Node.js. (#4045)
 - Fixed a memory issue that caused the Emscripten memory initializer file
   (.mem.js) to be unnecessarily retained in memory during runtime (#4044)
 - Added support for complex valued mul and div ops.
 - Added new option "Module.environment" which allows overriding the runtime ENVIRONMENT_IS_WEB/ENVIRONMENT_IS_WORKER/ENVIRONMENT_IS_NODE/ENVIRONMENT_IS_SHELL fields.
 - Fixed an issue with SAFE_HEAP methods in async mode (#4046)
 - Fixed WebSocket constructor to work in web worker environment (#3849)
 - Fixed a potential issue with some browsers reporting gamepad axis values outside \[-1, 1\] (#3602)
 - Changed libcxxabi to be linked in last, so that it does not override weakly
   linked methods in libcxx (#4053)
 - Implemented new JSDCE code optimization pass which removes at JS link stage
   dead code that is not referenced anywhere (in addition to LLVM doing this for
   C++ link stage).
 - Fixed a Windows issue where embedding memory initializer as a string in JS
   code might cause corrupted output. (#3854)
 - Fixed an issue when spaces are present in directory names in response files
   (#4062)
 - Fixed a build issue when using --tracing and -s ALLOW_MEMORY_GROWTH=1
   simultaneously (#4064)
 - Greatly updated Emscripten support for SIMD.js intrinsics (non-SSE or NEON)
 - Fixed an issue where compiler would not generate a link error when JS library
   function depended on a nonexisting symbol. (#4077)
 - Removed UTF16 and UTF32 marshalling code from being exported by default.
 - Removed the -s NO_BROWSER linker option and automated the detection of when
   that option is needed.
 - Removed the JS implemented C++ symbol name demangler, now always depend on
   the libcxxabi compiled one.
 - Fixed an issue where Emscripten linker would redundantly generate missing
   function stubs for some functions that do exist.
 - Full list of changes:
    - Emscripten: https://github.com/emscripten-core/emscripten/compare/1.35.22...1.35.23
    - Emscripten-LLVM: https://github.com/emscripten-core/emscripten-fastcomp/compare/1.35.22...1.35.23
    - Emscripten-Clang: no changes.

v1.35.22: 1/13/2016
-------------------
 - Updated to latest upstream LLVM trunk as of January 13th.
 - Bumped up the required LLVM version from LLVM 3.8 to LLVM 3.9.
 - Full list of changes:
    - Emscripten: https://github.com/emscripten-core/emscripten/compare/1.35.21...1.35.22
    - Emscripten-LLVM: https://github.com/emscripten-core/emscripten-fastcomp/compare/1.35.21...1.35.22
    - Emscripten-Clang: https://github.com/emscripten-core/emscripten-fastcomp-clang/compare/1.35.21...1.35.22

v1.35.21: 1/13/2016
-------------------
 - Improved support for handling GLFW2 keycodes.
 - Improved emranlib, system/bin/sdl-config and system/bin/sdl2-config to be
   executable in both python2 and python3.
 - Fixed build flags -s AGGRESSIVE_VARIABLE_ELIMINATION=1 and -s USE_PTHREADS=2
   to correctly work when run on a browser that does not support pthreads.
 - Fixed a build issue that caused sequences of \r\r\n to be emitted on Windows.
 - Fixed an issue that prevented building LLVM on Visual Studio 2015
   (emscripten-fastcomp-clang #7)
 - Full list of changes:
    - Emscripten: https://github.com/emscripten-core/emscripten/compare/1.35.20...1.35.21
    - Emscripten-LLVM: https://github.com/emscripten-core/emscripten-fastcomp/compare/1.35.20...1.35.21
    - Emscripten-Clang: https://github.com/emscripten-core/emscripten-fastcomp-clang/compare/1.35.20...1.35.21

v1.35.20: 1/10/2016
-------------------
 - Fixed -s USE_PTHREADS compilation mode to account that SharedArrayBuffer
   specification no longer allows futex waiting on the main thread. (#4024)
 - Added new python2 vs python3 compatibility wrappers for emcmake, emconfigure, emmake and emar.
 - Fixed atomicrmw i64 codegen (#4025)
 - Optimized codegen to simplify "x != 0" to just "x" when output is a boolean.
 - Fixed a compiler crash when generating atomics code in debug builds of LLVM.
 - Fixed a compiler crash when generating SIMD.js code that utilizes
   non-canonical length vectors (e.g. <float x 3>)
 - Full list of changes:
    - Emscripten: https://github.com/emscripten-core/emscripten/compare/1.35.19...1.35.20
    - Emscripten-LLVM: https://github.com/emscripten-core/emscripten-fastcomp/compare/1.35.19...1.35.20
    - Emscripten-Clang: no changes.

v1.35.19: 1/7/2016
------------------
 - Updated to latest upstream LLVM trunk as of January 7th.
 - Full list of changes:
    - Emscripten: no changes.
    - Emscripten-LLVM: https://github.com/emscripten-core/emscripten-fastcomp/compare/1.35.18...1.35.19
    - Emscripten-Clang: https://github.com/emscripten-core/emscripten-fastcomp-clang/compare/1.35.18...1.35.19

v1.35.18: 1/7/2016
------------------
 - Implemented getpeername() and fixed issues with handling getsockname() (#3997)
 - Fixed an issue with daylight saving time in mktime() (#4001)
 - Optimized pthreads code to avoid unnecessary FFI transitions (#3504)
 - Fixed issues with strftime() (#3993)
 - Deprecated memory growth support in asm.js.
 - Implemented llvm_bitreverse_i32() (#3976)
 - Fixed missing include header that affected building relooper on some compilers.
 - Full list of changes:
    - Emscripten: https://github.com/emscripten-core/emscripten/compare/1.35.17...1.35.18
    - Emscripten-LLVM: https://github.com/emscripten-core/emscripten-fastcomp/compare/1.35.17...1.35.18
    - Emscripten-Clang: no changes.

v1.35.17: 1/4/2016
------------------
 - Updated to latest upstream LLVM trunk as of January 4th.
 - Full list of changes:
    - Emscripten: no changes.
    - Emscripten-LLVM: https://github.com/emscripten-core/emscripten-fastcomp/compare/1.35.16...1.35.17
    - Emscripten-Clang: https://github.com/emscripten-core/emscripten-fastcomp/compare/1.35.16...1.35.17

v1.35.16: 1/4/2016
------------------
 - Improved support for -s USE_PTHREADS=2 build mode and added support for Atomics.exchange().
 - Full list of changes:
    - Emscripten: https://github.com/emscripten-core/emscripten/compare/1.35.15...1.35.16
    - Emscripten-LLVM: https://github.com/emscripten-core/emscripten-fastcomp/compare/1.35.15...1.35.16
    - Emscripten-Clang: no changes.

v1.35.15: 1/4/2016
------------------
 - Fixed an error with glClearbufferfv not working. (#3961)
 - Improved file packager code so that file:// URLs work in Chrome too (#3965)
 - Fixed issues with the --memoryprofiler UI.
 - Fixed a Windows issue when generating system libraries in cache (#3939)
 - Fixed a regression from v1.35.13 where GLES2 compilation would not work when
   -s USE_PTHREADS=1 was passed.
 - Added support for WebIDL arrays as input parameters to WebIDL binder.
 - Updated build support when using the LLVM wasm backend.
 - Added new linker option --threadprofiler which generates a threads dashboard
   on the generated page for threads status overview. (#3971)
 - Improved backwards compatibility of building on GCC 4.3 - 4.6.
 - Fixed an asm.js validation issue when building against updated SIMD.js specification. (#3986)
 - Improved Rust support.
 - Full list of changes:
    - Emscripten: https://github.com/emscripten-core/emscripten/compare/1.35.14...1.35.15
    - Emscripten-LLVM: https://github.com/emscripten-core/emscripten-fastcomp/compare/1.35.14...1.35.15
    - Emscripten-Clang: no changes.

v1.35.14: 12/15/2015
--------------------
 - Updated to latest upstream LLVM trunk as of December 15th.
 - Full list of changes:
    - Emscripten: https://github.com/emscripten-core/emscripten/compare/1.35.13...1.35.14
    - Emscripten-LLVM: https://github.com/emscripten-core/emscripten-fastcomp/compare/1.35.13...1.35.14
    - Emscripten-Clang: https://github.com/emscripten-core/emscripten-fastcomp-clang/compare/1.35.13...1.35.14

v1.35.13: 12/15/2015
--------------------
 - Updated -s USE_PTHREADS code generation to reflect that the `SharedInt*Array`
   hierarchy no longer exists in the SharedArrayBuffer spec.
 - Removed references to Atomic.fence() which no longer is part of the
   SharedArrayBuffer specification.
 - Fixed an issue where JS code minifiers might generate bad code for cwrap
   (#3945)
 - Updated compiler to issue a warning when --separate-asm is being used and
   output suffix is .js.
 - Added new build option -s ONLY_MY_CODE which aims to eliminate most of the
   Emscripten runtime and generate a very minimal compiler output.
 - Added new build option -s WASM_BACKEND=0/1 which controls whether to utilize
   the upstream LLVM wasm emitting codegen backend.
 - Full list of changes:
    - Emscripten: https://github.com/emscripten-core/emscripten/compare/1.35.12...1.35.13
    - Emscripten-LLVM: https://github.com/emscripten-core/emscripten-fastcomp/compare/1.35.12...1.35.13
    - Emscripten-Clang: no changes.

v1.35.12: 11/28/2015
--------------------
 - Update to latest upstream LLVM trunk as of November 28th.
 - Fix Emscripten to handle new style format outputted by llvm-nm.
 - Added new build option BINARYEN_METHOD to allow choosing which wasm
   generation method to use.
 - Updates to Binaryen support.
 - Full list of changes:
    - Emscripten: https://github.com/emscripten-core/emscripten/compare/1.35.11...1.35.12
    - Emscripten-LLVM: https://github.com/emscripten-core/emscripten-fastcomp/compare/1.35.11...1.35.12
    - Emscripten-Clang: https://github.com/emscripten-core/emscripten-fastcomp-clang/compare/1.35.11...1.35.12

v1.35.11: 11/27/2015
--------------------
 - Updated atomics test to stress 64-bit atomics better (#3892)
 - Full list of changes:
    - Emscripten: https://github.com/emscripten-core/emscripten/compare/1.35.10...1.35.11
    - Emscripten-LLVM: https://github.com/emscripten-core/emscripten-fastcomp/compare/1.35.10...1.35.11
    - Emscripten-Clang: no changes.

v1.35.10: 11/25/2015
--------------------
 - Integration with Binaryen.
 - Add a performance warning when multiple FS.syncfs() calls are in flight simultaneously.
 - Correctly pass GLFW_REPEAT when sending key press repeats.
 - Improved filesystem performance when building in multithreaded mode (#3923)
 - Improve error detection when data file fails to load.
 - Clarified that -s NO_DYNAMIC_EXECUTION=1 and -s RELOCATABLE=1 build modes are mutually exclusive.
 - Added new build option -s NO_DYNAMIC_EXECUTION=2 which demotes eval() errors
   to warnings at runtime, useful for iterating fixes in a codebase for multiple
   eval()s  (#3930)
 - Added support to Module.locateFile(filename) to locate the pthread-main.js file (#3500)
 - Changed -s USE_PTHREADS=2 and -s PRECISE_F32=2 to imply --separate-asm
   instead of requiring it, to be backwards compatible (#3829, #3933)
 - Fixed bad codegen for some 64-bit atomics (#3892, #3936)
 - When emitting NaN canonicalization warning, also print the location in code
   where it occurs.
 - Full list of changes:
    - Emscripten: https://github.com/emscripten-core/emscripten/compare/1.35.9...1.35.10
    - Emscripten-LLVM: https://github.com/emscripten-core/emscripten-fastcomp/compare/1.35.9...1.35.10
    - Emscripten-Clang: no changes.

v1.35.9: 11/12/2015
-------------------
 - Implement glfwSetInputMode when mode is GLFW_CURSOR and value is GLFW_CURSOR_NORMAL|GLFW_CURSOR_DISABLED
 - Add explicit abort() when dlopen() is called without linking support
 - Make emcc explicitly reinvoke itself from python2 if called from python3.
 - Optimize memory initializer to omit zero-initialized values (#3907)
 - Full list of changes:
    - Emscripten: https://github.com/emscripten-core/emscripten/compare/1.35.8...1.35.9
    - Emscripten-LLVM: https://github.com/emscripten-core/emscripten-fastcomp/compare/1.35.8...1.35.9
    - Emscripten-Clang: no changes.

v1.35.8: 11/10/2015
-------------------
 - Removed obsoleted EXPORTED_GLOBALS build option.
 - Export filesystem as global object 'FS' in Emscripten runtime.
 - Fixed realpath() function on directories.
 - Fixed round() and roundf() to work when building without -s PRECISE_F32=1 and
   optimize these to be faster (#3876)
 - Full list of changes:
    - Emscripten: https://github.com/emscripten-core/emscripten/compare/1.35.7...1.35.8
    - Emscripten-LLVM: no changes.
    - Emscripten-Clang: no changes.

v1.35.7: 11/4/2015
------------------
 - Updated to latest upstream LLVM trunk version as of November 4th.
 - Full list of changes:
    - Emscripten: https://github.com/emscripten-core/emscripten/compare/1.35.6...1.35.7
    - Emscripten-LLVM: https://github.com/emscripten-core/emscripten-fastcomp/compare/1.35.6...1.35.7
    - Emscripten-Clang: https://github.com/emscripten-core/emscripten-fastcomp-clang/compare/1.35.6...1.35.7

v1.35.6: 11/4/2015
------------------
 - This tag was created for technical purposes, and has no changes compared to
   v1.35.6.

v1.35.5: 11/4/2015
------------------
 - Removed Content-Length and Connection: close headers in POST requests.
 - Migrate to using the native C++11-implemented optimizer by default.
 - Fixed call to `glDrawBuffers(0, *);` (#3890)
 - Fixed lazy file system to work with closure (#3842)
 - Fixed gzip compression with lazy file system (#3837)
 - Added no-op gracefully failing stubs for process spawn functions (#3819)
 - Clarified error message that memory growth is not supported with shared modules (#3893)
 - Initial work on wasm support in optimizer
 - Full list of changes:
    - Emscripten: https://github.com/emscripten-core/emscripten/compare/1.35.4...1.35.5
    - Emscripten-LLVM: no changes.
    - Emscripten-Clang: no changes.

v1.35.4: 10/26/2015
-------------------
 - Move to legalization in the JS backend.
 - Full list of changes:
    - Emscripten: https://github.com/emscripten-core/emscripten/compare/1.35.3...1.35.4
    - Emscripten-LLVM: https://github.com/emscripten-core/emscripten-fastcomp/compare/1.35.3...1.35.4
    - Emscripten-Clang: https://github.com/emscripten-core/emscripten-fastcomp-clang/compare/1.35.3...1.35.4

v1.35.3: 10/26/2015
-------------------
 - Ignore O_CLOEXEC on NODEFS (#3862)
 - Improved --js-library support in CMake by treating these as libraries (#3840)
 - Still support -Wno-warn-absolute-paths (#3833)
 - Add support to zext <4 x i1> to <4x i32>
 - Emit emscripten versions of llvm and clang in clang --version
 - Full list of changes:
    - Emscripten: https://github.com/emscripten-core/emscripten/compare/1.35.2...1.35.3
    - Emscripten-LLVM: https://github.com/emscripten-core/emscripten-fastcomp/compare/1.35.2...1.35.3
    - Emscripten-Clang: https://github.com/emscripten-core/emscripten-fastcomp-clang/compare/1.35.2...1.35.3

v1.35.2: 10/20/2015
-------------------
 - Rebase against upstream LLVM "google/stable" branch, bringing us to LLVM 3.8.
 - Full list of changes:
    - Emscripten: https://github.com/emscripten-core/emscripten/compare/1.35.1...1.35.2
    - Emscripten-LLVM: https://github.com/emscripten-core/emscripten-fastcomp/compare/1.35.1...1.35.2
    - Emscripten-Clang: https://github.com/emscripten-core/emscripten-fastcomp-clang/compare/1.35.1...1.35.2

v1.35.1: 10/20/2015
-------------------
 - Fixed a bug where passing -s option to LLVM would not work.
 - Work around a WebAudio bug on WebKit "pauseWebAudio failed: TypeError: Not
   enough arguments" (#3861)
 - Full list of changes:
    - Emscripten: https://github.com/emscripten-core/emscripten/compare/1.35.0...1.35.1
    - Emscripten-LLVM: no changes.
    - Emscripten-Clang: no changes.

v1.35.0: 10/19/2015
-------------------
 - Fixed out of memory abort message.
 - Full list of changes:
    - Emscripten: https://github.com/emscripten-core/emscripten/compare/1.34.12...1.35.0
    - Emscripten-LLVM: no changes.
    - Emscripten-Clang: no changes.

v1.34.12: 10/13/2015
--------------------
 - Added new experimental build option -s SPLIT_MEMORY=1, which splits up the
   Emscripten HEAP to multiple smaller slabs.
 - Added SDL2_ttf to Emscripten ports.
 - Added support for building GLES3 code to target WebGL 2. (#3757, #3782)
 - Fixed certain glUniform*() functions to work properly when called in
   conjunction with -s USE_PTHREADS=1.
 - Fixed support for -l, -L and -I command line parameters to accept a space
   between the path, i.e. "-l SDL". (#3777)
 - Fixed SSE2 support in optimized builds.
 - Changed the default behavior of warning when absolute paths are passed to -I
   to be silent. To enable the absolute paths warning, pass
   "-Wwarn-absolute-paths" flag to emcc.
 - Added new linker option -s ABORTING_MALLOC=0 that can be used to make
   malloc() return 0 on failed allocation (Current default is to abort execution
   of the page on OOM) (#3822)
 - Removed the default behavior of automatically decoding all preloaded assets on page startup (#3785)
 - Full list of changes:
    - Emscripten: https://github.com/emscripten-core/emscripten/compare/1.34.11...1.34.12
    - Emscripten-LLVM: https://github.com/emscripten-core/emscripten-fastcomp/compare/1.34.11...1.34.12
    - Emscripten-Clang: no changes.

v1.34.11: 9/29/2015
-------------------
 - Fixed asm.js validation on autovectorized output
 - Fix an issue with printing to iostream in global ctors (#3824)
 - Added support for LLVM pow intrinsics with integer exponent.
 - Full list of changes:
    - Emscripten: https://github.com/emscripten-core/emscripten/compare/1.34.10...1.34.11
    - Emscripten-LLVM: https://github.com/emscripten-core/emscripten-fastcomp/compare/1.34.10...1.34.11
    - Emscripten-Clang: no changes.

v1.34.10: 9/25/2015
-------------------
 - Added wasm compressor/decompressor polyfill (#3766)
 - Added support for sRGB texture formats.
 - Removed the deprecated --compression option.
 - Fixed an issue with asm.js validation for pthreads being broken since v1.34.7 (#3719)
 - Added built-in cpu performance profiler, which is enabled with linker flag --cpuprofiler. (#3781)
 - Added build-in memory usage profiler, which is enabled with linker flag --memoryprofiler. (#3781)
 - Fixed multiple arities per EM_ASM block (#3804)
 - Fixed issues with SSE2 an NaN bit patterns. (emscripten-fastcomp #116)
 - Full list of changes:
    - Emscripten: https://github.com/emscripten-core/emscripten/compare/1.34.9...1.34.10
    - Emscripten-LLVM: https://github.com/emscripten-core/emscripten-fastcomp/compare/1.34.9...1.34.10
    - Emscripten-Clang: no changes.

v1.34.9: 9/18/2015
------------------
 - Fixed an issue with --llvm-lto 3 builds (#3765)
 - Optimized LZ4 compression
 - Fixed a bug where glfwCreateWindow would return success even on failure
   (#3764)
 - Greatly optimized the -s SAFE_HEAP=1 linker flag option by executing the heap
   checks in asm.js side instead.
 - Fixed the return value of EM_ASM_DOUBLE (#3770)
 - Implemented getsockname syscall (#3769)
 - Don't warn on unresolved symbols when LINKABLE is specified.
 - Fixed various issues with SSE2 compilation in optimized builds.
 - Fixed a breakage with -s USE_PTHREADS=2 (#3774)
 - Added support for GL_HALF_FLOAT in WebGL 2. (#3790)
 - Full list of changes:
    - Emscripten: https://github.com/emscripten-core/emscripten/compare/1.34.8...1.34.9
    - Emscripten-LLVM: https://github.com/emscripten-core/emscripten-fastcomp/compare/1.34.8...1.34.9
    - Emscripten-Clang: no changes.

v1.34.8: 9/9/2015
-----------------
 - Fixed a race condition at worker startup (#3741)
 - Update emrun to latest, which improves unit test run automation with emrun.
 - Added support for LZ4 compressing file packages, used with the -s LZ4=1 linker flag. (#3754)
 - Fixed noisy build warning on "unexpected number of arguments in call to strtold" (#3760)
 - Added new linker flag --separate-asm that splits the asm.js module and the
   handwritten JS functions to separate files.
 - Full list of changes:
    - Emscripten: https://github.com/emscripten-core/emscripten/compare/1.34.7...1.34.8
    - Emscripten-LLVM: no changes.
    - Emscripten-Clang: no changes.

v1.34.7: 9/5/2015
-----------------
 - Fixed uses of `i64*` in side modules.
 - Improved GL support when proxying, and fake WebAudio calls when proxying.
 - Added new main loop timing mode EM_TIMING_SETIMMEDIATE for rendering with
   vsync disabled (#3717)
 - Updated emrun to latest version, adds --safe_firefox_profile option to run
   emrun pages in clean isolated environment.
 - Implemented glGetStringi() method for WebGL2/GLES3. (#3472, #3725)
 - Automatically emit loading code for EMTERPRETIFY_FILE if emitting html.
 - Added new build option -s USE_PTHREADS=2 for running pthreads-enabled pages
   in browsers that do not support SharedArrayBuffer.
 - Added support for building SSE2 intrinsics based code (emmintrin.h), when
   -msse2 is passed to the build.
 - Added exports for getting FS objects by their name (#3690)
 - Updated LLVM to latest upstream PNaCl version (Clang 3.7, July 29th).
 - Full list of changes:
    - Emscripten: https://github.com/emscripten-core/emscripten/compare/1.34.6...1.34.7
    - Emscripten-LLVM: https://github.com/emscripten-core/emscripten-fastcomp/compare/1.34.6...1.34.7
    - Emscripten-Clang: https://github.com/emscripten-core/emscripten-fastcomp-clang/compare/1.34.6...1.34.7

v1.34.6: 8/20/2015
------------------
 - Added new build option -s EMULATED_FUNCTION_POINTERS=2.
 - Fixed a bug with calling functions pointers that take float as parameter
   across dynamic modules.
 - Improved dynamic linking support with -s LINKABLE=1.
 - Added new build option -s MAIN_MODULE=2.
 - Cleaned up a few redundant linker warnings (#3702, #3704)
 - Full list of changes:
    - Emscripten: https://github.com/emscripten-core/emscripten/compare/1.34.5...1.34.6
    - Emscripten-LLVM: https://github.com/emscripten-core/emscripten-fastcomp/compare/1.34.5...1.34.6
    - Emscripten-Clang: no changes.

v1.34.5: 8/18/2015
------------------
 - Added Bullet physics, ogg and vorbis to emscripten-ports.
 - Added FreeType 2.6 to emscripten-ports.
 - Fixed CMake handling when building OpenCV.
 - Fixed and issue with exceptions being thrown in empty glBegin()-glEnd()
   blocks (#3693)
 - Improved function pointer handling between dynamically linked modules
 - Fixed some OpenAL alGetSource get calls (#3669)
 - Fixed issues with building the optimizer on 32-bit Windows (#3673)
 - Increased optimizer stack size on Windows to 10MB (#3679)
 - Added support for passing multiple input files to opt, to speed up
   optimization and linking in opt.
 - Full list of changes:
    - Emscripten: https://github.com/emscripten-core/emscripten/compare/1.34.4...1.34.5
    - Emscripten-LLVM: https://github.com/emscripten-core/emscripten-fastcomp/compare/1.34.4...1.34.5
    - Emscripten-Clang: no changes.

v1.34.4: 8/4/2015
-----------------
 - Add special handling support for /dev/null as an input file (#3552)
 - Added basic printf support in NO_FILESYSTEM mode (#3627)
 - Update WebVR support to the latest specification, and add support for
   retrieving device names
 - Improved --proxy-to-worker build mode with proxying (#3568, #3623)
 - Generalized EXPORT_FS_METHODS to EXPORT_RUNTIME_METHODS
 - Added node externs for closure
 - Fixed a memory allocation bug in pthreads code (#3636)
 - Cleaned up some debug assertion messages behind #ifdef ASSERTIONS (#3639)
 - Fixed umask syscall (#3637)
 - Fixed double alignment issue with formatStrind and emscripten_log (#3647)
 - Added new EXTRA_EXPORTED_RUNTIME_METHODS build option
 - Updated emrun to latest version
 - Full list of changes:
    - Emscripten: https://github.com/emscripten-core/emscripten/compare/1.34.3...1.34.4
    - Emscripten-LLVM: https://github.com/emscripten-core/emscripten-fastcomp/compare/1.34.3...1.34.4
    - Emscripten-Clang: no changes.

v1.34.3: 7/15/2015
------------------
 - Move libc to musl+syscalls
 - Full list of changes:
    - Emscripten: https://github.com/emscripten-core/emscripten/compare/1.34.2...1.34.3
    - Emscripten-LLVM: no changes.
    - Emscripten-Clang: no changes.

v1.34.2: 7/14/2015
------------------
 - Upgrade to new SIMD.js polyfill version and improved SIMD support.
 - Improved WebGL support in --proxy-to-worker mode (#3569)
 - Removed warning on unimplemented JS library functions
 - Fix WebGL 2 support with closure compiler
 - Fixed an issue with WebRTC support (#3574)
 - Fixed emcc to return a correct error process exit code when invoked with no input files
 - Fixed a compiler problem where global data might not get aligned correctly for SIMD.
 - Fixed a LLVM backend problem which caused recursive stack behavior when
   linking large codebases, which was seen to cause a stack overflow crash on
   Windows.
 - Full list of changes:
    - Emscripten: https://github.com/emscripten-core/emscripten/compare/1.34.1...1.34.2
    - Emscripten-LLVM: https://github.com/emscripten-core/emscripten-fastcomp/compare/1.34.1...1.34.2
    - Emscripten-Clang: no changes.

v1.34.1: 6/18/2015
------------------
 - Fixed an issue with resize canvas not working with GLFW.
 - Fixed handling of empty else blocks.
 - Full list of changes:
    - Emscripten: https://github.com/emscripten-core/emscripten/compare/1.34.0...1.34.1
    - Emscripten-LLVM: no changes.
    - Emscripten-Clang: no changes.

v1.34.0: 6/16/2015
------------------
 - Fixed an issue when generating .a files from object files that reside on
   separate drives on Windows (#3525).
 - Added a missing dependency for GLFW (#3530).
 - Removed the Emterpreter YIELDLIST option.
 - Added support for enabling memory growth before the runtime is ready.
 - Added a new feature to store the memory initializer in a string literal
   inside the generated .js file.
 - Fixed a code miscompilation issue with a constexpr in fcmp.
 - Full list of changes:
    - Emscripten: https://github.com/emscripten-core/emscripten/compare/1.33.2...1.34.0
    - Emscripten-LLVM: https://github.com/emscripten-core/emscripten-fastcomp/compare/1.33.2...1.34.0
    - Emscripten-Clang: no changes.

v1.33.2: 6/9/2015
-----------------
 - Added support for OpenAL Extension AL_EXT_float32 (#3492).
 - Added support for handling command line flags -M and -MM (#3518).
 - Fixed a code miscompilation issue with missing ';' character (#3520).
 - Full list of changes:
    - Emscripten: https://github.com/emscripten-core/emscripten/compare/1.33.1...1.33.2
    - Emscripten-LLVM: https://github.com/emscripten-core/emscripten-fastcomp/compare/1.33.1...1.33.2
    - Emscripten-Clang: no changes.

v1.33.1: 6/3/2015
-----------------
 - Added support for multithreading with the POSIX threads API (pthreads), used
   when compiling and linking with the -s USE_PTHREADS=1 flag (#3266).
 - Full list of changes:
    - Emscripten: https://github.com/emscripten-core/emscripten/compare/1.33.0...1.33.1
    - Emscripten-LLVM: https://github.com/emscripten-core/emscripten-fastcomp/compare/1.33.0...1.33.1
    - Emscripten-Clang: no changes.

v1.33.0: 5/29/2015
------------------
 - Fix an issue with writing to /dev/null (#3454).
 - Added a hash to objects inside .a files to support to linking duplicate
   symbol names inside .a files (#2142).
 - Provide extensions ANGLE_instanced_arrays and EXT_draw_buffers as aliases to
   the WebGL ones.
 - Fixed LLVM/Clang to build again on Windows after previous LLVM upgrade.
 - Full list of changes:
    - Emscripten: https://github.com/emscripten-core/emscripten/compare/1.32.4...1.33.0
    - Emscripten-LLVM: https://github.com/emscripten-core/emscripten-fastcomp/compare/1.32.4...1.33.0
    - Emscripten-Clang: no changes.

v1.32.4: 5/16/2015
------------------
 - Update LLVM and Clang to PNaCl's current 3.7 merge point (April 17 2015)
 - Added libpng to Emscripten-ports.
 - Added intrinsic llvm_fabs_f32.
 - Full list of changes:
    - Emscripten: https://github.com/emscripten-core/emscripten/compare/1.32.3...1.32.4
    - Emscripten-LLVM: https://github.com/emscripten-core/emscripten-fastcomp/compare/1.32.3...1.32.4
    - Emscripten-Clang: https://github.com/emscripten-core/emscripten-fastcomp-clang/compare/1.32.3...1.32.4

v1.32.3: 5/15/2015
------------------
 - Improved dynamic linking support.
 - Added new option to file_packager.py to store metadata externally.
 - Improved CMake support with CMAKE_CROSSCOMPILING_EMULATOR (#3447).
 - Added support for `sysconf(_SC_PHYS_PAGES)` (#3405, 3442).
 - Full list of changes:
    - Emscripten: https://github.com/emscripten-core/emscripten/compare/1.32.2...1.32.3
    - Emscripten-LLVM: https://github.com/emscripten-core/emscripten-fastcomp/compare/1.32.2...1.32.3
    - Emscripten-Clang: no changes.

v1.32.2: 5/8/2015
-----------------
 - Removed a (name+num)+num -> name+newnum optimization, which caused heavy
   performance regressions in Firefox when the intermediate computation wraps
   around the address space (#3438).
 - Improved dynamic linking support.
 - Improved emterpreter when doing dynamic linking.
 - Fixed an issue with source maps debug info containing zeroes as line numbers.
 - Full list of changes:
    - Emscripten: https://github.com/emscripten-core/emscripten/compare/1.32.1...1.32.2
    - Emscripten-LLVM: https://github.com/emscripten-core/emscripten-fastcomp/compare/1.32.1...1.32.2
    - Emscripten-Clang: no changes.

v1.32.1: 5/2/2015
-----------------
 - Removed old deprecated options -s INIT_HEAP, MICRO_OPTS, CLOSURE_ANNOTATIONS,
   INLINE_LIBRARY_FUNCS, SHOW_LABELS, COMPILER_ASSERTIONS and
   COMPILER_FASTPATHS.
 - Added support for dynamic linking and dlopen().
 - Fixed a compilation issue that affected -O2 builds and higher (#3430).
 - Full list of changes:
    - Emscripten: https://github.com/emscripten-core/emscripten/compare/1.32.0...1.32.1
    - Emscripten-LLVM: https://github.com/emscripten-core/emscripten-fastcomp/compare/1.32.0...1.32.1
    - Emscripten-Clang: no changes.

v1.32.0: 4/28/2015
------------------
 - Compile .i files properly as C and not C++ (#3365).
 - Removed old deprecated options -s PRECISE_I32_MUL, CORRECT_ROUNDINGS,
   CORRECT_OVERFLOWS, CORRECT_SIGNS, CHECK_HEAP_ALIGN, SAFE_HEAP_LINES,
   SAFE_HEAP >= 2, ASM_HEAP_LOG, SAFE_DYNCALLS, LABEL_DEBUG, RUNTIME_TYPE_INFO
   and EXECUTION_TIMEOUT, since these don't apply to fastcomp, which is now the
   only enabled compilation mode.
 - Preliminary work towards supporting dynamic linking and dlopen().
 - Fixed an issue where emrun stripped some characters at output (#3394).
 - Fixed alignment issues with varargs.
 - Full list of changes:
    - Emscripten: https://github.com/emscripten-core/emscripten/compare/1.31.3...1.32.0
    - Emscripten-LLVM: https://github.com/emscripten-core/emscripten-fastcomp/compare/1.31.3...1.32.0
    - Emscripten-Clang: no changes.

v1.31.3: 4/22/2015
------------------
 - Improved support for -E command line option (#3365).
 - Removed the old optimizeShifts optimization pass that was not valid for
   asm.js code.
 - Fixed an issue when simultaneously using EMULATE_FUNCTION_POINTER_CASTS and
   EMULATED_FUNCTION_POINTERS.
 - Fixed an issue with -s PRECISE_I64_MATH=2 not working (#3374).
 - Full list of changes:
    - Emscripten: https://github.com/emscripten-core/emscripten/compare/1.31.2...1.31.3
    - Emscripten-LLVM: https://github.com/emscripten-core/emscripten-fastcomp/compare/1.31.2...1.31.3
    - Emscripten-Clang: no changes.

v1.31.2: 4/20/2015
------------------
 - Added support for file suffixes .i and .ii (#3365).
 - Fixed an issue with embind and wide strings (#3299).
 - Removed more traces of the old non-fastcomp compiler code.
 - Full list of changes:
    - Emscripten: https://github.com/emscripten-core/emscripten/compare/1.31.1...1.31.2
    - Emscripten-LLVM: no changes.
    - Emscripten-Clang: no changes.

v1.31.1: 4/17/2015
------------------
 - Added support for unicode characters in EM_ASM() blocks (#3348).
 - Removed the pointer masking feature as experimental and unsupported.
 - Fixed an issue where exit() did not terminate execution of Emterpreter (#3360).
 - Removed traces of the old non-fastcomp compiler code.
 - Full list of changes:
    - Emscripten: https://github.com/emscripten-core/emscripten/compare/1.31.0...1.31.1
    - Emscripten-LLVM: https://github.com/emscripten-core/emscripten-fastcomp/compare/1.31.0...1.31.1
    - Emscripten-Clang: no changes.

v1.31.0: 4/14/2015
------------------
 - Remove references to unsupported EMCC_FAST_COMPILER mode, fastcomp is always enabled (#3347).
 - Full list of changes:
    - Emscripten: https://github.com/emscripten-core/emscripten/compare/1.30.6...1.31.0
    - Emscripten-LLVM: https://github.com/emscripten-core/emscripten-fastcomp/compare/1.30.6...1.31.0
    - Emscripten-Clang: no changes.

v1.30.6: 4/14/2015
------------------
 - Removed support for the deprecated jcache functionality (#3313).
 - Added support to emscripten_GetProcAddress() to fetch symbols with the ANGLE
   suffix (#3304, #3315).
 - Added immintrin.h header file to include all SSE support.
 - Added an async option to ccall (#3307).
 - Stopped from using 0 as a valid source ID for OpenAL (#3303).
 - When project has disabled exception catching, build an exceptions-disabled
   version of libcxx.
 - Split libcxx into two parts to optimize code size for projects that only need
   small amount of libcxx (#2545, #3308).
 - Avoid fprintf usage in emscripten_GetProcAddress() to allow using it with -s
   NO_FILESYSTEM=1 (#3327).
 - Removed old deprecated functionalities USE_TYPED_ARRAYS, FHEAP, GC emulation
   and non-asmjs-emscripten ABI.
 - Don't refer to prefixed GL extensions when creating a GL context (#3324).
 - Removed support code for x86_fp80 type (#3341).
 - Optimize EM_ASM() calls even more (#2596).
 - Full list of changes:
    - Emscripten: https://github.com/emscripten-core/emscripten/compare/1.30.5...1.30.6
    - Emscripten-LLVM: https://github.com/emscripten-core/emscripten-fastcomp/compare/1.30.5...1.30.6
    - Emscripten-Clang: no changes.

v1.30.5: 4/7/2015
-----------------
 - Fixed WebIDL operation when closure is enabled after the previous EM_ASM()
   optimizations.
 - Optimized jsCall() to handle variadic cases of number of arguments faster
   (#3290, #3305).
 - Removed support for the getwd() function (#1115, #3309).
 - Fixed a problem with -s IGNORED_FUNCTIONS and -s DEAD_FUNCTIONS not working
   as expected (#3239).
 - Fixed an issue with -s EMTERPRETIFY_ASYNC=1 and emscripten_sleep() not
   working (#3307).
 - Full list of changes:
    - Emscripten: https://github.com/emscripten-core/emscripten/compare/1.30.4...1.30.5
    - Emscripten-LLVM: https://github.com/emscripten-core/emscripten-fastcomp/compare/1.30.4...1.30.5
    - Emscripten-Clang: no changes.

v1.30.4: 4/3/2015
-----------------
 - Optimized the performance and security of EM_ASM() blocks by avoiding the use
   of eval() (#2596).
 - Full list of changes:
    - Emscripten: https://github.com/emscripten-core/emscripten/compare/1.30.3...1.30.4
    - Emscripten-LLVM: https://github.com/emscripten-core/emscripten-fastcomp/compare/1.30.3...1.30.4
    - Emscripten-Clang: no changes.

v1.30.3: 4/3/2015
-----------------
 - Improved error handling in library_idbstore.js.
 - Fixed an asm.js validation issue with EMULATE_FUNCTION_POINTER_CASTS=1 feature (#3300).
 - Fixed Clang build by adding missing nacltransforms project after latest
   LLVM/Clang upstream merge.
 - Full list of changes:
    - Emscripten: https://github.com/emscripten-core/emscripten/compare/1.30.2...1.30.3
    - Emscripten-LLVM: https://github.com/emscripten-core/emscripten-fastcomp/compare/1.30.2...1.30.3
    - Emscripten-Clang: https://github.com/emscripten-core/emscripten-fastcomp-clang/compare/1.30.2...1.30.3

v1.30.2: 4/1/2015
-----------------
 - Added support to writing to mmap()ed memory by implementing msync() (#3269).
 - Updated SDL2 port to version 7.
 - Exported new singleton function Module.createContext() for creating a GL
   context from SDL2.
 - Added support for asm.js/Emscripten arch in Clang.
 - Finished LLVM 3.6 upgrade merge.
 - Full list of changes:
    - Emscripten: https://github.com/emscripten-core/emscripten/compare/1.30.1...1.30.2
    - Emscripten-LLVM: https://github.com/emscripten-core/emscripten-fastcomp/compare/1.30.1...1.30.2
    - Emscripten-Clang: https://github.com/emscripten-core/emscripten-fastcomp-clang/compare/1.30.1...1.30.2

v1.30.1: 3/24/2015
------------------
 - Upgraded LLVM+Clang from version 3.5 to version 3.6.
 - Full list of changes:
    - Emscripten: https://github.com/emscripten-core/emscripten/compare/1.30.0...1.30.1
    - Emscripten-LLVM: https://github.com/emscripten-core/emscripten-fastcomp/compare/1.30.0...1.30.1
    - Emscripten-Clang: https://github.com/emscripten-core/emscripten-fastcomp-clang/compare/1.30.0...1.30.1

v1.30.0: 3/24/2015
------------------
 - Fixed a bug where html5.h API would not remove event handlers on request.
 - Fixed a regression issue that broke building on Windows when attempting to
   invoke tools/gen_struct_info.py.
 - Improved memory growth feature to better handle growing to large memory sizes
   between 1GB and 2GB (#3253).
 - Fixed issues with emrun with terminating target browser process, managing
   lingering sockets and command line quote handling.
 - Fixed a bug where unsigned integer return values in embind could be returned
   as signed (#3249).
 - Improved handling of lost GL contexts.
 - Changed malloc to be fallible (return null on failure) when memory growth is
   enabled (#3253).
 - Fixed a bug with WebIDL not being able to handle enums (#3258).
 - Updated POINTER_MASKING feature to behave as a boolean rather than a mask
   (#3240).
 - Improved "emcmake cmake" on Windows to automatically remove from path any
   entries that contain sh.exe in them, which is not supported by CMake.
 - Fixed an issue with symlink handling in readlink (#3277).
 - Updated SDL2 port to version 6.
 - Removed the obsolete FAST_MEMORY build option.
 - Added reciprocalApproximation and reciprocalSqrtApproximation SIMD intrinsics.
 - Full list of changes:
    - Emscripten: https://github.com/emscripten-core/emscripten/compare/1.29.12...1.30.0
    - Emscripten-LLVM: https://github.com/emscripten-core/emscripten-fastcomp/compare/1.29.12...1.30.0
    - Emscripten-Clang: no changes.

v1.29.12: 3/15/2015
-------------------
 - Fix a bug where SDL_malloc and SDL_free were not available. (#3247)
 - Fix various issues with emrun usage. (#3234)
 - Fixed an off-by-one memory access in native optimizer.
 - Improve emterpreter support.
 - Full list of changes:
    - Emscripten: https://github.com/emscripten-core/emscripten/compare/1.29.11...1.29.12
    - Emscripten-LLVM: no changes.
    - Emscripten-Clang: no changes.

v1.29.11: 3/11/2015
-------------------
 - Remove the requirement to pass -s PRECISE_F32=1 manually when building with
   SIMD support.
 - Fix a temp directory leak that could leave behind empty directories in the
   temp directory after build (#706)
 - Improve support for growable Emscripten heap in asm.js mode.
 - Added a warning message when generating huge asset bundles with file packager.
 - Fixed a bug where emscripten_get_gamepad_status might throw a JS exception if
   called after a gamepad was disconnected.
 - Improve emterpreter sleep support.
 - Optimize code generation when multiple consecutive bitshifts are present.
 - Optimize redundant stack save and restores, and memcpy/memsets.
 - Full list of changes:
    - Emscripten: https://github.com/emscripten-core/emscripten/compare/1.29.10...1.29.11
    - Emscripten-LLVM: https://github.com/emscripten-core/emscripten-fastcomp/compare/1.29.10...1.29.11
    - Emscripten-Clang: no changes.

v1.29.10: 2/19/2015
-------------------
 - Add a warning message when generating code that has a very large number of
   variables, which optimization flags could remove.
 - Improve support for SIMD casts and special loads.
 - Fix the process return code when using EMCONFIGURE_JS=1.
 - Improved the error message in abort().
 - Fix main loop handling during emterpreter sync save/load.
 - Handle emscripten_async_call and friends during sleep, by pausing all
   `safeSet*()` operations.
 - Add support for Google WTF when building with --tracing.
 - Improve emterpreter stability with fuzzing.
 - Add an option to load the memory initializer file from a typed array (#3187)
 - Remove linker warning message when linking to -lm, since Emscripten includes
   musl that implements the math libraries built-in.
 - Add support for SDL_WM_SetCaption(), which calls to Module['setWindowTitle'],
   or if not present, sets the web page title. (#3192)
 - Full list of changes:
    - Emscripten: https://github.com/emscripten-core/emscripten/compare/1.29.9...1.29.10
    - Emscripten-LLVM: https://github.com/emscripten-core/emscripten-fastcomp/compare/1.29.9...1.29.10
    - Emscripten-Clang: no changes.

v1.29.9: 2/9/2015
-------------------
 - Documented FORCE_ALIGNED_MEMORY to be no longer supported.
 - Fixes issues with native optimizer handling of "if () else {}" statements.
   (#3129)
 - Improved cross-browser support for EMSCRIPTEN_FULLSCREEN_FILTERING_NEAREST.
   (#3165)
 - Added new linker option --profiling-funcs, which generates output that is
   otherwise minified, except that function names are kept intact, for use in
   profilers and getting descriptive call stacks.
 - The Module object is no longer written in global scope. (#3167)
 - Added new `emscripten_idb_*` API. (#3169)
 - Added new function emscripten_wget_data().
 - Add support for GL_RED with GLES3/WebGL2. (#3176)
 - Added basic WebVR support. (#3177)
 - Full list of changes:
    - Emscripten: https://github.com/emscripten-core/emscripten/compare/1.29.8...1.29.9
    - Emscripten-LLVM: no changes.
    - Emscripten-Clang: no changes.

v1.29.8: 1/31/2015
-------------------
 - Fix a temp file leak with emterpreter. (#3156)
 - Fix a typo that broke glBlitFramebuffer. (#3159)
 - Added scandir() and alphasort() from musl. (#3161)
 - Add a warning if multiple .a files with same basename are being linked
   together. (#2619)
 - Full list of changes:
    - Emscripten: https://github.com/emscripten-core/emscripten/compare/1.29.7...1.29.8
    - Emscripten-LLVM: https://github.com/emscripten-core/emscripten-fastcomp/compare/1.29.7...1.29.8
    - Emscripten-Clang: no changes.

v1.29.7: 1/28/2015
-------------------
 - Fixed an issue with backwards compatibility in emscripten-ports. (#3144)
 - Warn on duplicate entries in archives. (#2619)
 - Removed the MAX_SETJMPS limitation to improve setjmp/longjpmp support.
   (#3151)
 - Improve the native optimizer to not emit empty if clauses in some cases.
   (#3154)
 - Optimize Math.clz32, Math.min, NaN, and inf handling in asm.js.
 - Full list of changes:
    - Emscripten: https://github.com/emscripten-core/emscripten/compare/1.29.6...1.29.7
    - Emscripten-LLVM: https://github.com/emscripten-core/emscripten-fastcomp/compare/1.29.6...1.29.7
    - Emscripten-Clang: no changes.

v1.29.6: 1/23/2015
-------------------
 - Fixed an issue where calling `glGen*()` when the GL context was lost might
   throw a JS exception, instead a GL_INVALID_OPERATION is now recorded.
 - Improve label handling in native optimizer.
 - Full list of changes:
    - Emscripten: https://github.com/emscripten-core/emscripten/compare/1.29.5...1.29.6
    - Emscripten-LLVM: no changes.
    - Emscripten-Clang: no changes.

v1.29.5: 1/23/2015
-------------------
 - Enable compiling source files with the extension ".c++".
 - Enable versioning of the emscripten ports so that older Emscripten versions
   can keep using older versions of the ports (#3144)
 - Added a whitelist option to emterpreter, a linker flag of form -s
   EMTERPRETIFY_WHITELIST=["symbol1","symbol2"]. (#3129)
 - Improved emscripten_get_pointerlock_status() to always fill the output
   structure even when pointer lock is not supported.
 - Added an environment variable EMCC_NO_OPT_SORT=0/1 option to configure
   whether the generated output should have the functions sorted by length,
   useful for debugging.
 - Added new tool tools/merge_pair.py which allows bisecting differences between
   two output files to find discrepancies.
 - Improved parsing in cashew.
 - Improved output message from emconfigure and emmake when inputs are unexpected.
 - Added built-in asm handler for LLVM fabs operation.
 - Full list of changes:
    - Emscripten: https://github.com/emscripten-core/emscripten/compare/1.29.4...1.29.5
    - Emscripten-LLVM: https://github.com/emscripten-core/emscripten-fastcomp/compare/1.29.4...1.29.5
    - Emscripten-Clang: no changes.

v1.29.4: 1/21/2015
-------------------
 - Added new C <-> JS string marshalling functions asciiToString(),
   stringToAscii(), UTF8ToString(), stringToUTF8() that can be used to copy
   strings across the JS and C boundaries. (#2363)
 - Added new functions lengthBytesUTF8(), lengthBytesUTF16() and
   lengthBytesUTF32() to allow computing the byte lengths of strings in
   different encodings. (#2363)
 - Upgraded SDL2 port to version 4.
 - Add support for saving the emterpreter stack when there are functions
   returning a value on the stack (#3129)
 - Notice async state in emterpreter trampolines (#3129)
 - Optimize SDL1 pixel copying to the screen.
 - Fixed an issue with emterpreter parsing. (#3141)
 - Fixed an issue with native optimizer and -s PPRECISE_F32=1.
 - Full list of changes:
    - Emscripten: https://github.com/emscripten-core/emscripten/compare/1.29.3...1.29.4
    - Emscripten-LLVM: https://github.com/emscripten-core/emscripten-fastcomp/compare/1.29.3...1.29.4
    - Emscripten-Clang: no changes.

v1.29.3: 1/16/2015
-------------------
 - Fixed a bug with OpenGL context initialization enableExtensionsByDefault. (#3135)
 - Fixed an issue with nested if parsing in native optimizer.
 - Full list of changes:
    - Emscripten: https://github.com/emscripten-core/emscripten/compare/1.29.2...1.29.3
    - Emscripten-LLVM: no changes.
    - Emscripten-Clang: no changes.

v1.29.2: 1/16/2015
-------------------
 - Fixed an issue with embind compilation in LLVM 3.5.
 - Fixed an issue with SDL audio queueing stability, which would queue audio too
   eagerly and cause stutter in some applications (#3122, #3124)
 - Enabled native JS optimizer to be built automatically on Windows, requires
   VS2012 or VS2013.
 - Improve error message to reflect the fact that DLOPEN_SUPPORT is currently
   not available (#2365)
 - Improve SIMD load and store support.
 - Upgraded SDL2 port to version 3.
 - Fix a bug with native JS optimizer and braces in nested ifs.
 - Improved emterpreter support.
 - Fixed LLVM 3.5 to build with Visual Studio on Windows (emscripten-fastcomp #61)
 - Full list of changes:
    - Emscripten: https://github.com/emscripten-core/emscripten/compare/1.29.1...1.29.2
    - Emscripten-LLVM: https://github.com/emscripten-core/emscripten-fastcomp/compare/1.29.1...1.29.2
    - Emscripten-Clang: no changes.

v1.29.1: 1/7/2015
-------------------
 - Migrated to upstream PNaCl LLVM+Clang 3.5 from the previous 3.4.
 - Full list of changes:
    - Emscripten: https://github.com/emscripten-core/emscripten/compare/1.29.0...1.29.1
    - Emscripten-LLVM: https://github.com/emscripten-core/emscripten-fastcomp/compare/1.29.0...1.29.1
    - Emscripten-Clang: https://github.com/emscripten-core/emscripten-fastcomp-clang/compare/1.29.0...1.29.1

v1.29.0: 1/7/2015
-------------------
 - Full list of changes:
    - Emscripten: https://github.com/emscripten-core/emscripten/compare/1.28.3...1.29.0
    - Emscripten-LLVM: https://github.com/emscripten-core/emscripten-fastcomp/compare/1.28.3...1.29.0
    - Emscripten-Clang: no changes.

v1.28.3: 1/4/2015
-------------------
 - embuilder.py tool
 - Many fixes for native optimizer on Windows
 - Perform LLVM LTO in a separate invocation of opt, so that it does not mix
   with legalization and other stuff we do at link time
 - Full list of changes:
    - Emscripten: https://github.com/emscripten-core/emscripten/compare/1.28.2...1.28.3
    - Emscripten-LLVM: https://github.com/emscripten-core/emscripten-fastcomp/compare/1.28.2...1.28.3
    - Emscripten-Clang: https://github.com/emscripten-core/emscripten-fastcomp-clang/compare/1.28.2...1.28.3

v1.28.2: 12/17/2014
-------------------
 - Enable native optimizer by default
 - Disable slow2asm legacy testing (asm.js mode in pre-fastcomp)
 - Full list of changes:
    - Emscripten: https://github.com/emscripten-core/emscripten/compare/1.28.1...1.28.2
    - Emscripten-LLVM: https://github.com/emscripten-core/emscripten-fastcomp/compare/1.28.1...1.28.2
    - Emscripten-Clang: no changes.

v1.28.1: 12/15/2014
-------------------
 - Use a lot more MUSL math functions
 - Full list of changes:
    - Emscripten: https://github.com/emscripten-core/emscripten/compare/1.28.0...1.28.1
    - Emscripten-LLVM: https://github.com/emscripten-core/emscripten-fastcomp/compare/1.28.0...1.28.1
    - Emscripten-Clang: no changes.

v1.28.0: 12/12/2014
-------------------
 - Full list of changes:
    - Emscripten: https://github.com/emscripten-core/emscripten/compare/1.27.2...1.28.0
    - Emscripten-LLVM: https://github.com/emscripten-core/emscripten-fastcomp/compare/1.27.2...1.28.0
    - Emscripten-Clang: no changes.

v1.27.2: 12/10/2014
-------------------
 - Added more complete support for SSE1 SIMD intrinsics API. (#2792)
 - Fixed an issue with glTexImage2D on GL_LUMINANCE + GL_FLOAT textures. (#3039)
 - Use the cashew asm.js parser in native optimizer.
 - Fixed issues with IE when running closure minified pages. (#3012)
 - Enabled asm.js validation for SIMD compilation.
 - Full list of changes:
    - Emscripten: https://github.com/emscripten-core/emscripten/compare/1.27.1...1.27.2
    - Emscripten-LLVM: https://github.com/emscripten-core/emscripten-fastcomp/compare/1.27.1...1.27.2
    - Emscripten-Clang: no changes.

v1.27.1: 11/20/2014
-------------------
 - Migrated to upstream PNaCl LLVM+Clang 3.4 from the previous 3.3.
 - Added a FindOpenGL.cmake to support find_package() for OpenGL in CMake scripts.
 - Full list of changes:
    - Emscripten: https://github.com/emscripten-core/emscripten/compare/1.27.0...1.27.1
    - Emscripten-LLVM: https://github.com/emscripten-core/emscripten-fastcomp/compare/1.27.0...1.27.1
    - Emscripten-Clang: https://github.com/emscripten-core/emscripten-fastcomp-clang/compare/1.27.0...1.27.1

v1.27.0: 11/20/2014
-------------------
 - Added new work in progress option -s NATIVE_OPTIMIZER=1 that migrates
   optimizer code from JS to C++ for better performance.
 - Fixed an embind issue when compiling with closure (#2974)
 - Fixed an embind issue with unique_ptr (#2979)
 - Fixed a bug with new GL context initialization in proxy to worker mode.
 - Fixed an issue where GL context event handlers would leak after a GL context
   has been freed.
 - Optimized embind operation in Chrome by avoiding using Function.prototype.bind().
 - Full list of changes:
    - Emscripten: https://github.com/emscripten-core/emscripten/compare/1.26.1...1.27.0
    - Emscripten-LLVM: https://github.com/emscripten-core/emscripten-fastcomp/compare/1.26.1...1.27.0
    - Emscripten-Clang: no changes.

v1.26.1: 11/7/2014
------------------
 - Fixed emscripten::val handle for special js values (#2930)
 - Implemented SDL 1.2 SDL_SetClipRect / SDL_GetClipRect (#2931)
 - Added support for building zlib from Emscripten Ports with linker flag -s USE_ZLIB=1.
 - Improved experimental GLES3 support.
 - Fixed issues with llseek (#2945)
 - Enable using emscripten_get_now() in web workers (#2953)
 - Added stricter input data validation in GL code.
 - Added new HTML5 C API for managing fullscreen mode transitions to resolve
   cross-browser issue #2556 (#2975)
 - Fixed an issue with using structs in va_args (#2923)
 - Full list of changes:
    - Emscripten: https://github.com/emscripten-core/emscripten/compare/1.26.0...1.26.1
    - Emscripten-LLVM: https://github.com/emscripten-core/emscripten-fastcomp/compare/1.26.0...1.26.1
    - Emscripten-Clang: https://github.com/emscripten-core/emscripten-fastcomp-clang/compare/1.26.0...1.26.1

v1.26.0: 10/29/2014
-------------------
 - Fixed an issue where emar would forward --em-config to llvm-ar (#2886)
 - Added a new "emterpreter" feature that allows running Emscripten compiled
   code in interpreted form until asm.js compilation is ready (-s
   EMTERPRETIFY=1).
    - For more information, see
      https://groups.google.com/d/msg/emscripten-discuss/vhaPL9kULxk/_eD2G06eucwJ
 - Added new "Emscripten Ports" architecture that enables building SDL2 with -s
   USE_SDL=2 command line flag.
 - Added support for SDL 1.2 SDL_CreateRGBSurfaceFrom() function.
 - Improved experimental SIMD support.
 - Use only minimum necessary digits to print floating point literals in
   generated JS code for smaller code output.
 - Full list of changes:
    - Emscripten: https://github.com/emscripten-core/emscripten/compare/1.25.2...1.26.0
    - Emscripten-LLVM: https://github.com/emscripten-core/emscripten-fastcomp/compare/1.25.2...1.26.0
    - Emscripten-Clang: no changes.

v1.25.2: 10/16/2014
-------------------
 - Fixed a bug in tmpfile() function not allocating the mode argument correctly.
 - Fixed a bug with handling empty files in IDBFS (#2845)
 - Added an implementation of the utimes() function (#2845)
 - Added experimental WebGL 2.0 support with the linker flag -s USE_WEBGL2=1.
   (#2873)
 - Fixed a UnboundTypeError occurring in embind (#2875)
 - Fixed an error "IndexSizeError: Index or size is negative or greater than the
   allowed amount" being thrown by Emscripten SDL 1.2 surface blit code. (#2879)
 - Fixed a JS minifier issue that generated "x--y from x - -y" (#2869)
 - Added a new emcc command line flag "--cache <dir>" to control the location of
   the Emscripten cache directory (#2816)
 - Implemented SDL_ConvertSurface() and added support for SDL_SRCALPHA in
   SDL_SetAlpha (#2871)
 - Fixed issues with the GL library handling of invalid input values.
 - Optimized SDL copyIndexedColorData function (#2890)
 - Implemented GLES3 emulation for glMapBufferRange() for upcoming WebGL 2
   support, using the -s FULL_ES3=1 linker option.
 - Fixed a bug where setting up and cancelling the main loop multiple times
   would stack up the main loop to be called too frequently (#2839)
 - Introduced a new API emscripten_set_main_loop_timing() for managing the
   Emscripten main loop calling frequency (#2839)
 - Added new optimization flags SDL.discardOnLock and SDL.opaqueFrontBuffer to
   Emscripten SDL 1.2 SDL_LockSurface() and SDL_UnlockSurface() (#2870)
 - Fixed a bug with glfwGetProcAddress().
 - Added option to customize GLOBAL_BASE (the starting address of global
   variables in the Emscripten HEAP).
 - Added the ability to register mouseover and mouseout events from the HTML5
   API.
 - Improved experimental SIMD support.
 - Full list of changes:
    - Emscripten: https://github.com/emscripten-core/emscripten/compare/1.25.1...1.25.2
    - Emscripten-LLVM: no changes.
    - Emscripten-Clang: no changes.

v1.25.1: 10/1/2014
------------------
 - Updated heap resize support code when -s ALLOW_MEMORY_GROWTH=1 is defined.
 - Updated libc++ to new version from upstream svn revision 218372, 2014-09-24.
 - Fixed a bug where building on Windows might generate output JS files with
   incorrect syntax (emscripten-fastcomp #52)
 - Improved experimental SIMD support.
 - Full list of changes:
    - Emscripten: https://github.com/emscripten-core/emscripten/compare/1.25.0...1.25.1
    - Emscripten-LLVM: https://github.com/emscripten-core/emscripten-fastcomp/compare/1.25.0...1.25.1
    - Emscripten-Clang: no changes.


v1.25.0: 9/30/2014
------------------
 - Fixed a warning message with -s EXPORTED_FUNCTIONS.
 - Full list of changes:
    - Emscripten: https://github.com/emscripten-core/emscripten/compare/1.24.1...1.25.0
    - Emscripten-LLVM: no changes.
    - Emscripten-Clang: no changes.

v1.24.1: 9/27/2014
------------------
 - Fixed issues with the tmpnam and tmpfile functions (#2797, 2798)
 - Fixed CMake package find code to not search any system directories, because
   Emscripten is a cross-compiler.
 - Improved support for the proposed solution for heap resizing.
 - Fixed an issue where one could not run a main loop without having first a GL
   context created when -s FULL_ES2 or -s LEGACY_GL_EMULATION were set.
 - For compatibility, Emscripten will no longer warn about missing library files
   for -lGL, -lGLU and -lglut libraries, since Emscripten provides the
   implementation for these without having to explicitly link to anything.
 - Added support for readonly (const) attributes and automatically call
   Pointer_stringify on DOMStrings in WebIDL.
 - Improved SIMD support for the experimental Ecmascript SIMD spec.
 - Added support for GLFW 3.0.
 - Added new Emscripten HTML 5 functions emscripten_set_mouseenter_callback()
   and emscripten_set_mouseleave_callback().
 - Emscripten now recognizes an environment variable
   EMCC_JSOPT_BLACKLIST=a,b,c,d which can be used to force-disable Emscripten to
   skip running specific JS optimization passes. This is intended as a debugging
   aid to help zoom in on JS optimizer bugs when compiling with -O1 and greater.
   (#2819)
 - Fixed a bug where Module['TOTAL_STACK'] was ignored (#2837).
 - Improved SIMD support for the experimental Ecmascript SIMD spec. Preliminary asm.js validation.
 - Full list of changes:
    - Emscripten: https://github.com/emscripten-core/emscripten/compare/1.24.0...1.24.1
    - Emscripten-LLVM: https://github.com/emscripten-core/emscripten-fastcomp/compare/1.24.0...1.24.1
    - Emscripten-Clang: no changes.

v1.24.0: 9/16/2014
------------------
 - Renamed the earlier Module.locateFilePackage() to Module.locateFile() added
   in v1.22.2 to better reflect its extended usage.
 - Improved exceptions support with exception_ptr.
 - Fixed a bug where restoring files from IDBFS would not preserve their file modes.
 - Fixed and issue where one could not pass a null pointer to strftime() function.
 - Improved SIMD support for the experimental Ecmascript SIMD spec.
 - Full list of changes:
    - Emscripten: https://github.com/emscripten-core/emscripten/compare/1.23.5...1.24.0
    - Emscripten-LLVM: https://github.com/emscripten-core/emscripten-fastcomp/compare/1.23.5...1.24.0
    - Emscripten-Clang: no changes.

v1.23.5: 9/12/2014
------------------
 - Added new functions emscripten_get_device_pixel_ratio(),
   emscripten_set_canvas_css_size() and emscripten_get_canvas_css_size() which
   allow handling High DPI options from C code.
 - Fixed bugs with timzone-related functions in the JS-implemented C standard
   library.
 - Implemented clock_gettime(CLOCK_MONOTONIC) and added a new function
   emscripten_get_now_is_monotonic() to query whether the JS-provided timer is
   monotonic or not.
 - Fixed an issue where the user could not pass --llvm-opts=xxx when also
   specifying --llvm-lto=2.
 - Renamed the linker option -profiling to --profiling for consistency. The old
   form is still supported.
 - Formalized the set of valid characters to be used in files passed to the
   file_packager.py (#2765).
 - Implemented SDL function SDL_BlitScaled.
 - Fixed a bug with right modifier keys in SDL.
 - Full list of changes:
    - Emscripten: https://github.com/emscripten-core/emscripten/compare/1.23.4...1.23.5
    - Emscripten-LLVM: no changes.
    - Emscripten-Clang: no changes.

v1.23.4: 9/7/2014
------------------
 - Implemented new targetX and targetY fields for native HTML5 mouse and touch
   events (#2751)
 - Improved SIMD support for the experimental Ecmascript SIMD spec.
 - Full list of changes:
    - Emscripten: https://github.com/emscripten-core/emscripten/compare/1.23.3...1.23.4
    - Emscripten-LLVM: https://github.com/emscripten-core/emscripten-fastcomp/compare/1.23.3...1.23.4
    - Emscripten-Clang: no changes.

v1.23.3: 9/7/2014
------------------
 - Removed the scons-tools SCons build system as unused.
 - Fixed an issue where applications could not handle WebGL context creation
   failures gracefully.
 - Fixed a bug where the stringToC function in ccall/cwrap might not allocate
   enough space to hold unicode strings.
 - Removed CMake from attempting to link to library -ldl when building projects,
   by unsetting CMAKE_DL_LIBS.
 - Fixed a bug where write_sockaddr might return undefined data in its output
   structure.
 - Added a new _experimental_ -s POINTER_MASKING=1 linker option that might help
   JS VMs to optimize asm.js code.
 - Added first version of a memory tracing API to profile memory usage in
   Emscripten applications.
 - Added functions glob and globfree from musl regex library.
 - Improved SIMD support for the experimental Ecmascript SIMD spec.
 - Full list of changes:
    - Emscripten: https://github.com/emscripten-core/emscripten/compare/1.23.2...1.23.3
    - Emscripten-LLVM: https://github.com/emscripten-core/emscripten-fastcomp/compare/1.23.2...1.23.3
    - Emscripten-Clang: no changes.

v1.23.2: 9/2/2014
------------------
 - Adjusted the process and group ids reported by the stub library functions to
   be closer to native unix values.
 - Set stack to be aligned to 16 bytes. (#2721)
 - Fixed a compiler error "unresolved symbol:
   __cxa_decrement_exception_refcount" (#2715)
 - Added a new warning message that instructs that building .so, .dll and .dylib
   files is not actually supported, and is faked for compatibility reasons for
   existing build chains. (#2562)
 - Fixed problems with SDL mouse scrolling (#2643)
 - Implemented OpenAL function alSourceRewind.
 - Removed several old header files from the Emscripten repository that had been
   included for emulation purposes (zlib.h, png.h, tiff.h, tiffio.h), but their
   implementation is not included.
 - Work around an issue in d8 with binary file reading that broke e.g. printf
   when running in d8. (#2731)
 - Rigidified the semantics of Module.preRun and Module.postRun: These must
   always be JS arrays, single functions are not allowed (#2729)
 - Improved compiler warning diagnostics when generating output that will not
   validate as asm.js (#2737)
 - Updated to latest emrun version to enable support for passing arguments with
   hyphens to the program. (#2742)
 - Added Bessel math functions of the first kind  (j0, j1, jn) from musl.
 - Improved SIMD support for the experimental Ecmascript SIMD spec.
 - Full list of changes:
    - Emscripten: https://github.com/emscripten-core/emscripten/compare/1.23.1...1.23.2
    - Emscripten-LLVM: https://github.com/emscripten-core/emscripten-fastcomp/compare/1.23.1...1.23.2
    - Emscripten-Clang: no changes.

v1.23.1: 8/26/2014
------------------
 - Add support for the Chrome variant of the Gamepad API.
 - Updates to SIMD.js support.
 - Implemented glutSetCursor function.
 - Added new link-time options -s NO_FILESYSTEM=1 and -s NO_BROWSER=1 to enable
   reducing output file sizes when those functionalities are not necessary.
 - Added a new option --closure 2 to allow running closure even on the asm.js output.
 - Fixed a regression bug that broke the use of
   emscripten_set_socket_error_callback() in emscripten.h
 - Removed the support for old discontinued Mozilla Audio Data API in src/library_sdl.js.
 - Removed the support for using Web Audio ScriptProcessorNode to stream audio.
 - Improved SDL audio streaming by using the main rAF() callback instead of a
   separate setTimeout() callback to schedule the audio data.
 - Deprecated compiling without typed arrays support.
 - Migrated to using musl PRNG functions. Fixes reported bugs about the quality of randomness (#2341)
 - Improved SIMD support for the experimental Ecmascript SIMD spec.
 - Full list of changes:
    - Emscripten: https://github.com/emscripten-core/emscripten/compare/1.23.0...1.23.1
    - Emscripten-LLVM: https://github.com/emscripten-core/emscripten-fastcomp/compare/1.23.0...1.23.1
    - Emscripten-Clang: no changes.

v1.23.0: 8/21/2014
------------------
 - Added support for array attributes in WebIDL bindings.
 - Allow cloning pointers that are scheduled for deletion in embind, and add
   support for null in embind_repr().
 - Fixed possible issues with rounding and flooring operations.
 - Full list of changes:
    - Emscripten: https://github.com/emscripten-core/emscripten/compare/1.22.2...1.23.0
    - Emscripten-LLVM: no changes.
    - Emscripten-Clang: no changes.

v1.22.2: 8/19/2014
------------------
 - Adds stack overflow checks when building with the link flag -s ASSERTIONS=1.
 - Fix an issue where EM_ASM was not usable with closure when closure removed
   the Module object (#2639)
 - The locale "POSIX" is now recognized (#2636)
 - Fixed a problem with embind on IE11.
 - Added OpenAL functions alSource3i, alListener3f, alGetEnumValue and
   alSpeedOfSound and also recognize ALC_MAX_AUXILIARY_SENDS.
 - Fixed an issue where emcc would create .o files in the current directory when
   compiling multiple code files simultaneously (#2644)
 - The -s PROXY_TO_WORKER1= option now looks for a GET option "?noProxy" in the
   page URL to select at startup time whether proxying should be on or off.
 - Added new functions emscripten_yield, emscripten_coroutine_create and
   emscripten_coroutine_next which implement coroutines when building with the
   -s ASYNCIFY=1 option.
 - Optimized the size of intermediate generated .o files by omitting LLVM debug
   info from them when not needed. (#2657)
 - Fixed WebSocket connection URLs to allow a port number in them, e.g.
   "server:port/addr" (2610)
 - Added support for void* to the WebIDL binder, via the identifier VoidPtr.
 - Optimize emcc to not copy bitcode files around redundantly.
 - Fix stat() to correctly return ENOTDIR when expected (#2669).
 - Fixed issues with nested exception catching (#1714).
 - Increased the minimum size of the Emscripten HEAP to 64k instead of a previous 4k.
 - The {{{ cDefine('name') }}} macros now raise a compile-time error if the
   define name is not found, instead of hiding the error message inside the
   compiled output (#2672)
 - Fixed an issue where --emrun parameter was not compatible with the -s
   PROXY_TO_WORKER=1 option.
 - Improved WebGL support when compiling with the PROXY_TO_WORKER=1 option.
 - Fixed a regression issue with the handling of running dtors of classes that
   use virtual inheritance. (#2682)
 - Added an option Module.locateFilePackage() as a means to customize where data
   files are found in relative to the running page (#2680). NOTE: This parameter
   was later renamed to Module.locateFile() instead in release 1.24.0.
 - Fixed a bug where OpenAL sources would not properly delete.
 - Fixed a bug with upstream libc++ on std::map, std::multimap and
   std::unordered_map self-assignment
   (http://llvm.org/bugs/show_bug.cgi?id=18735)
 - Allow using __asm__ __volatile__("": : :"memory") as a compile-time
   reordering barrier (#2647)
 - Full list of changes:
    - Emscripten: https://github.com/emscripten-core/emscripten/compare/1.22.1...1.22.2
    - Emscripten-LLVM: https://github.com/emscripten-core/emscripten-fastcomp/compare/1.22.1...1.22.2
    - Emscripten-Clang: no changes.

v1.22.1: 8/7/2014
------------------
 - Added support for prefixing functions with '$' in JS libraries, in order to
   cause them not be prefixed with '_' when compiling.
 - Improved WebIDL compiler to support enums.
 - Fixed a bug with emscripten_force_exit() that would throw an exception (#2629).
 - Fixed setlocale() when setting a bad locale. (#2630)
 - Fixed a compiler miscompilation bug when optimizing loops. (#2626)
 - Fixed an issue with rethrowing an exception (#2627)
 - Fixed a bug where malloc()ing from JS code would leak memory if the C/C++
   side does not use malloc() (#2621)
 - Removed an unnecessary assert() in glReadPixels, and improved it to support
   more texture pixel types.
 - Fixed a bug with std::locale accepting unknown locale names (#2636)
 - Added support for WebIDL binder to work with Closure (#2620)
 - Added no-op SDL IMG_Quit() and TTF_Quit() symbols.
 - Migrated to building libcxx and libcxxapi with -Oz optimization flags.
 - Full list of changes:
    - Emscripten: https://github.com/emscripten-core/emscripten/compare/1.22.0...1.22.1
    - Emscripten-LLVM: no changes.
    - Emscripten-Clang: no changes.

v1.22.0: 8/5/2014
------------------
 - Added support to emrun to dump files to the local filesystem for debugging
   purposes.
 - Implemented emscripten_wget in ASYNCIFY mode.
 - Improved extension catching support (#2616)
 - Fixed .a link groups to also work when linking to bitcode. (#2568)
 - Full list of changes:
    - Emscripten: https://github.com/emscripten-core/emscripten/compare/1.21.10...1.22.0
    - Emscripten-LLVM: https://github.com/emscripten-core/emscripten-fastcomp/compare/1.21.10...1.22.0
    - Emscripten-Clang: no changes.

v1.21.10: 7/29/2014
-------------------
 - Fixed a Windows-specific issue where the generated output files might contain
   line endings of form \r\r\n. This caused browser debuggers to get confused
   with line numbers. (#2133)
 - Improved the node.js workaround introduced in v1.21.8.
 - Implemented new HTML5 API for direct WebGL context creation, emscripten_webgl_*().
 - Fixed a bug when loading in node.js and loaded by another module (#2586)
 - Full list of changes:
    - Emscripten: https://github.com/emscripten-core/emscripten/compare/1.21.9...1.21.10
    - Emscripten-LLVM: no changes.
    - Emscripten-Clang: no changes.

v1.21.9: 7/28/2014
------------------
 - Fixed issues with exception catching. (#2531)
 - Full list of changes:
    - Emscripten: https://github.com/emscripten-core/emscripten/compare/1.21.8...1.21.9
    - Emscripten-LLVM: no changes.
    - Emscripten-Clang: no changes.

v1.21.8: 7/28/2014
------------------
 - Fixed an issue when using --embed-file to embed very large files.
 - Worked around a Windows node.js bug where the compiler output might get cut
   off when the compilation ends in an error.
   (https://github.com/joyent/node/issues/1669)
 - Full list of changes:
    - Emscripten: https://github.com/emscripten-core/emscripten/compare/1.21.7...1.21.8
    - Emscripten-LLVM: https://github.com/emscripten-core/emscripten-fastcomp/compare/1.21.7...1.21.8
    - Emscripten-Clang: no changes.

v1.21.7: 7/25/2014
------------------
 - Added new environment variable EMCC_ONLY_FORCED_STDLIBS which can be used to
   restrict to only linking to the chosen set of Emscripten-provided libraries.
   (See also EMCC_FORCE_STDLIBS)
 - Adjusted argv[0] and environment variables USER, HOME, LANG and _ to report a
   more convenient set of default values. (#2565)
 - Fixed an issue where the application could not use environ without also
   referring to getenv() (#2557)
 - Fixed an issue with IDBFS running in web workers.
 - Print out an error if IDBFS is used without IDB support.
 - Fixed calling Runtime.getFuncWrapper() when -s ALIASING_FUNCTION_POINTERS=1 (#2010)
 - Fixed an issue where deleting files during directory iteration would produce
   incorrect iteration results (#2528)
 - Fixed support for strftime with %z and %Z (#2570)
 - Fixed a bug with truncate() throwing an exception (#2572)
 - Improved the linker to generate warning messages if user specifies -s X=Y
   linker flags that do not exist (#2579)
 - Fixed an issue with creating read-only files (#2573)
 - Added first implementation for the ASYNCIFY option, which splits up
   synchronous blocking loops to asynchronous execution. For more information on
   this approach, see https://github.com/emscripten-core/emscripten/wiki/Asyncify
 - Full list of changes:
    - Emscripten: https://github.com/emscripten-core/emscripten/compare/1.21.6...1.21.7
    - Emscripten-LLVM: https://github.com/emscripten-core/emscripten-fastcomp/compare/1.21.6...1.21.7
    - Emscripten-Clang: no changes.

v1.21.6: 7/22/2014
------------------
 - Separated OpenAL AL and ALC errors to properly separate fields.
 - When using EGL to initialize a GL context, initialize a stencil buffer to the
   context as well, since proper EGL context choosing is not yet implemented.
 - Added new linker flag -s DEMANGLE_SUPPORT to choose whether to compile the
   application with libcxxabi-provided demangling support ___cxa_demangle().
 - Fixed a problem where calling stat() on a nonexisting file in the runtime VFS
   would result in an exception being thrown. (#2552)
 - When using the -v flag, no longer retain intermediate compilation files. To
   preserve the intermediate files, set the EMCC_DEBUG=1 environment variable.
   (#2538)
 - Added a new HTML setting Module.memoryInitializerPrefixURL which specifies a
   prefix for where the memory initializer file .mem.js should be loaded from
   (#2542)
 - Implemented eglReleaseThread to work according to spec.
 - Implemented a new function emscripten_force_exit() which immediately shuts
   down the C runtime.
 - Fixed a bug with exception handling that resulted in an error unresolved
   symbol: _ZTISt13bad_exception (#2560)
 - Full list of changes:
    - Emscripten: https://github.com/emscripten-core/emscripten/compare/1.21.5...1.21.6
    - Emscripten-LLVM: no changes.
    - Emscripten-Clang: no changes.

v1.21.5: 7/21/2014
------------------
 - Added support for glDrawBuffers with the WEBGL_draw_buffers extension.
 - Added stub implementation for eglReleaseThread.
 - Fixed a bug where passing -E to emcc used the system include headers instead
   of the built-in ones. (#2534)
 - Fixed the stacktrace() function to work on MSIE as well.
 - Removed the zlib.h header file from system include directory, since
   Emscripten does not provide an implementation of zlib built-in.
 - Added support for __cxa_bad_typeid (#2547)
 - Fixed an internal compiler crash with a certain pattern involving optimized
   builds and int64_t (#2539)
 - Fixed an issue with -s EXCEPTION_CATCHING_WHITELIST handling where an
   extension that was a substring of another might get erroneously handled.
 - Full list of changes:
    - Emscripten: https://github.com/emscripten-core/emscripten/compare/1.21.4...1.21.5
    - Emscripten-LLVM: https://github.com/emscripten-core/emscripten-fastcomp/compare/1.21.4...1.21.5
    - Emscripten-Clang: no changes.

v1.21.4: 7/17/2014
------------------
 - Implemented the getsockopt() function.
 - Added new event callback functions emscripten_set_socket_xx_callback() that
   allow listening to WebSocket events in an asynchronous manner.
 - Greatly improved CMake support, now various forms of configure-time test
   builds are supported, and the default extension is set to ".js"
 - Prohibit the virtual filesystem from creating files with name '.' or '..' at
   runtime.
 - Have runtime mkdir() function call normalize the path to be created before
   creation.
 - Fixed an issue with omitting the third parameter in cwrap() call (#2511).
 - Fixed an issue where mouse event handling would throw an exception if the
   page did not contain a canvas object.
 - Fixed a GL initialization problem when user has extended Array with custom
   functions (#2514)
 - Added new compiler defines __EMSCRIPTEN_major__, __EMSCRIPTEN_minor__ and
   __EMSCRIPTEN_tiny__ which communicate the compiler version major.minor.tiny
   to compiled applications (#2343)
 - Fixed a bug where emrun did not properly capture the exit code when exit
   runtime via not calling exit().
 - Fixed an error message when symlinkin invalid filenams at runtime.
 - Fixed a bug in EGL context creation that parsed the input context creation
   parameters with wrong terminator.
 - Improved ffdb.py to be smarter when to attempt port forwarding to connect to
   a FFOS device DevTools port.
 - Implemented strsignal() function (#2532)
 - Full list of changes:
    - Emscripten: https://github.com/emscripten-core/emscripten/compare/1.21.3...1.21.4
    - Emscripten-LLVM: no changes.
    - Emscripten-Clang: no changes.

v1.21.3: 7/10/2014
------------------
 - Added implementations for SDL function SDL_AudioQuit and SDL_VideoQuit.
 - Fix an issue with the optimizeShifts optimization enabled in previous version.
 - Fixed the -s RELOOPER command line parameter to work.
 - Fixed a bug where building the system libc might result in a compiler deadlock
   on Windows.
 - Removed emcc from trying to link in .dll files as static libraries on
   Windows.
 - Added support for GL_HALF_FLOAT_OES.
 - Fixed a bug where emcmake did not work on Windows.
 - Use multithreaded compilation to build libc.
 - Fixed an issue where the GL interop library could throw an exception in an
   error condition, instead of raising a GL error.
 - Full list of changes:
    - Emscripten: https://github.com/emscripten-core/emscripten/compare/1.21.2...1.21.3
    - Emscripten-LLVM: no changes.
    - Emscripten-Clang: no changes.

v1.21.2: 7/5/2014
------------------
 - Improved the checks that detect that code is run only while the runtime is
   initialized.
 - The memory initializer file (.mem.js) is now emitted by default when
   compiling with at least -O2 optimization level.
 - Fixed a performance issue where built-in math functions (Math.sqrt, etc.)
   took a slightly slower path (#2484).
 - Added support for the ffs libc function.
 - Re-enabled optimizeShifts optimization when not compiling for asm.js (#2481)
 - Full list of changes:
    - Emscripten: https://github.com/emscripten-core/emscripten/compare/1.21.1...1.21.2
    - Emscripten-LLVM: no changes.
    - Emscripten-Clang: no changes.

v1.21.1: 7/3/2014
------------------
 - Fixed an issue where wrong python interpreter could get invoked on Windows
   when both native and cygwin python were installed.
 - Updated musl from version 0.9.13 to version 1.0.3.
 - Full list of changes:
    - Emscripten: https://github.com/emscripten-core/emscripten/compare/1.21.0...1.21.1
    - Emscripten-LLVM: no changes.
    - Emscripten-Clang: no changes.

v1.21.0: 7/2/2014
------------------
 - Enable memory init files (.mem) by default in optimized builds (-O2+), as if
   --memory-init-file 1  is specified. This makes the default behavior on
   optimized builds emit smaller and faster-to-load code, but does require that
   you ship both a .js and a .mem file (if you prefer not to, can use
   --memory-init-file 1  ).
 - Implemented new SDL 1.2 functions SDL_GetRGB, SDL_GetRGBA and SDL_putenv.
 - Added support for /dev/random, /dev/urandom and C++11 std::random_device,
   which will use cryptographically secure random api if available. (#2447)
 - Added support for CMake find_path() directive.
 - Added support for std::unique_ptr in embind.
 - Improved Windows support for ffdb.py.
 - Implemented the clip_rect structure for created SDL surfaces.
 - Fixed a regression with SDL touch events (#2466)
 - Added support for C++11 std::thread::hardware_concurrency which backs to
   navigator.hardwareConcurrency. See
   http://wiki.whatwg.org/wiki/Navigator_HW_Concurrency (#2456)
 - Optimized embind code generation with constexprs.
 - Enabled the use of Runtime.add&removeFunction when closure minification is
   active (#2446)
 - Implemented support for accessing WebGL when building via the proxy to worker
   architecture.
 - Full list of changes:
    - Emscripten: https://github.com/emscripten-core/emscripten/compare/1.20.0...1.21.0
    - Emscripten-LLVM: no changes.
    - Emscripten-Clang: no changes.

v1.20.0: 6/13/2014
------------------
 - Optimize in-memory virtual filesystem performance when serialized to an IndexedDB.
 - Fixed memcpy regression with ta0 and ta1 modes.
 - Fixed an issue with line numbers being messed up when generating source maps (#2410)
 - Fixed an ffdb logging bug that could cause it to drop messages if they were
   being received too fast. Added support getting memory and system descriptions
   with ffdb.
 - Added a new extension to SDL "emscripten_SDL_SetEventHandler()" which enabled
   application to perform SDL event handling inside a JS event handler to
   overcome browser security restrictions. (#2417)
 - Full list of changes:
    - Emscripten: https://github.com/emscripten-core/emscripten/compare/1.19.2...1.20.0
    - Emscripten-LLVM: no changes.
    - Emscripten-Clang: no changes.

v1.19.2: 6/9/2014
------------------
 - Updated CMake support for response file handling.
 - Fixed issues with glfwGetProcAddress and glfwSetWindowSizeCallback.
 - Fixed an issue with regexes that caused issues on IE11 runtime (#2400)
 - Added a new functions emscripten_get_preloaded_image_data() and
   emscripten_get_preloaded_image_data_from_FILE() to obtain pixel data of
   preloaded images.
 - Greatly improved ffdb capabilities to operate a FFOS device.
 - Fixed a Windows-specific bug where the user temp directory was littered with
   temporary .rsp files that did not get cleaned up.
 - Improved SIMD support.
 - Full list of changes:
    - Emscripten: https://github.com/emscripten-core/emscripten/compare/1.19.1...1.19.2
    - Emscripten-LLVM: https://github.com/emscripten-core/emscripten-fastcomp/compare/1.19.1...1.19.2
    - Emscripten-Clang: no changes.

v1.19.1: 6/3/2014
------------------
 - Migrate to using musl sscanf and sprintf and the family that writes to
   memory, and not directly to the filesystem.
 - Improve the error messages from -s SAFE_HEAP_ACCESS=1 runtime checks.
 - Added new linker flag -s NO_DYNAMIC_EXECUTION=1 which removes the use of
   eval() and new Function() in the generated output. For more information, see
   "Eval and related functions are disabled" in
   https://developer.chrome.com/extensions/contentSecurityPolicy .
 - Fixed a compiler issue when very large double constants are present. (#2392)
 - Full list of changes:
    - Emscripten: https://github.com/emscripten-core/emscripten/compare/1.19.0...1.19.1
    - Emscripten-LLVM: no changes.
    - Emscripten-Clang: no changes.

v1.19.0: 5/29/2014
------------------
 - Added an error message to signal that linkable modules are not supported in fastcomp.
 - Fixed a miscompilation issue that resulted in an error "SyntaxError: invalid
   increment operand" and a statement +(+0) being generated (#2314)
 - Make optimized compiler output smaller by running the shell code through
   uglify when not using closure.
 - Fixed a crash in SDL audio loading code introduced in v1.18.3
 - Fixed an issue where glTex(Sub)Image2D might throw an exception on error,
   instead of setting glGetError().
 - Added new typedefs emscripten_align1_short, emscripten_align{1/2}_int,
   emscripten_align{1/2}_float and emscripten_align{1/2/4}_double to ease
   signaling the compiler that unaligned data is present. (#2378)
 - Fixed an embind issue with refcount tracking on smart pointers.
 - Full list of changes:
    - Emscripten: https://github.com/emscripten-core/emscripten/compare/1.18.4...1.19.0
    - Emscripten-LLVM: https://github.com/emscripten-core/emscripten-fastcomp/compare/1.18.4...1.19.0
    - Emscripten-Clang: no changes.

v1.18.4: 5/27/2014
------------------
 - Fixed error message on unsupported linking options (#2365)
 - Updated embind to latest version from IMVU upstream.
 - Fixed an issue where source maps did not load properly in Firefox.
 - Added a more descriptive error message to fastcomp when MAX_SETJMPS limit is
   violated. (#2379)
 - Full list of changes:
    - Emscripten: https://github.com/emscripten-core/emscripten/compare/1.18.3...1.18.4
    - Emscripten-LLVM: https://github.com/emscripten-core/emscripten-fastcomp/compare/1.18.3...1.18.4
    - Emscripten-Clang: no changes.

v1.18.3: 5/21/2014
------------------
 - Added support to emcc command line for "archive groups": -Wl,--start-group
   and -Wl,--end-group
 - Greatly optimized ccall and cwrap implementations.
 - Added new support for SDL_Mix backend to use WebAudio to play back audio clips.
 - Fixed a registerizeHarder issue with elimination of conditional expressions.
 - Migrated single-character standard C functions (islower, tolower, and the
   family) to use musl implementations.
 - Updated relooper to not optimize out breaks if it causes excessive nesting.
 - Full list of changes:
    - Emscripten: https://github.com/emscripten-core/emscripten/compare/1.18.2...1.18.3
    - Emscripten-LLVM: https://github.com/emscripten-core/emscripten-fastcomp/compare/1.18.2...1.18.3
    - Emscripten-Clang: no changes.

v1.18.2: 5/19/2014
------------------
 - Fixed a problem which blocked user applications from handling WebGL context
   loss events themselves.
 - Added a new HTML5 api function emscripten_is_webgl_context_lost() which
   allows polling for context loss in addition to receiving events.
 - Improved async wget progress events to work better across browsers.
 - Improved WebIDL binder support.
 - Added new typeof() function to emscripten::val.
 - Added support for SDL window events SDL_WINDOWEVENT_FOCUS_GAINED,
   SDL_WINDOWEVENT_FOCUS_LOST, SDL_WINDOWEVENT_SHOWN, SDL_WINDOWEVENT_HIDDEN.
 - Fixed a compiler miscompilation on unsigned i1 bitcasts (#2350)
 - Fixed a compiler bug where doubles in varargs might not get 8-byte aligned (#2358)
 - Full list of changes:
    - Emscripten: https://github.com/emscripten-core/emscripten/compare/1.18.1...1.18.2
    - Emscripten-LLVM: https://github.com/emscripten-core/emscripten-fastcomp/compare/1.18.1...1.18.2
    - Emscripten-Clang: no changes.

v1.18.1: 5/12/2014
------------------
 - Fixed an issue where the mouse wheel scroll did not work with SDL.
 - Fixed an issue with emscripten_async_wget, which undesirably expected that
   the string pointer passed to it stayed alive for the duration of the
   operation (#2349)
 - Emscripten now issues a warning message when the EXPORTED_FUNCTIONS list
   contains invalid symbol names (#2338)
 - Full list of changes:
    - Emscripten: https://github.com/emscripten-core/emscripten/compare/1.18.0...1.18.1
    - Emscripten-LLVM: no changes.
    - Emscripten-Clang: no changes.

v1.18.0: 5/10/2014
------------------
 - Enable support for low-level C<->JS interop to marshall 64 bit integers from
   C to JS.
 - Fixed an issue that caused some programs to immediately run out of memory
   "(cannot enlarge memory arrays)" at startup. (#2334)
 - Fixed a crash issue with generated touch events that didn't correspond to a real touch.
 - Full list of changes:
    - Emscripten: https://github.com/emscripten-core/emscripten/compare/1.17.0...1.18.0
    - Emscripten-LLVM: https://github.com/emscripten-core/emscripten-fastcomp/compare/1.17.0...1.18.0
    - Emscripten-Clang: no changes.

v1.17.0: 5/6/2014
------------------
 - Enabled asm.js compilation and -s PRECISE_F32 support when using embind.
 - Improved relooper to emit switches in many-entried blocks.
 - Fixed a GLFW bug where mouse wheel direction was reversed.
 - Fixed glfwGetKey to work even when no callback is registered with
   glfwGetKeyCallback (#1320)
 - Added a new tool 'webidl_binder' that generates C <-> JS interop code from
   WebIDL descriptions.
 - Fix emscripten compilation to work on pages that don't contain a HTML canvas.
 - Added a new error message to default shell when an uncaught exception is thrown.
 - Improved error diagnostics reported by -s SAFE_HEAP=1.
 - Added support for registering callbacks hook to VFS file open, write, move,
   close and delete.
 - Added embind support to std::basic_string<unsigned char>
 - By default, the C runtime will no longer exit after returning from main()
   when safeSetTimeout() or safeSetInterval() is used.
 - Fixed an issue with sscanf formatting (#2322)
 - Fixed an issue where precompiled headers were given a wrong output filename (#2320)
 - Enabled registerizeHarder optimization pass to work when outlining is enabled.
 - Fixed an issue with strptime month handling (#2324)
 - Added an initial implementation of a new tool 'ffdb' which can be used to
   operate a Firefox OS phone from the command line.
 - Fixed a compiler crash on assertion failure '!contains(BranchesOut, Target)'
   (emscripten-fastcomp #32)
 - Added a new ABI to Clang that targets Emscripten specifically. Stop aligning
   member functions to save some space in the function table array.
 - Full list of changes:
    - Emscripten: https://github.com/emscripten-core/emscripten/compare/1.16.0...1.17.0
    - Emscripten-LLVM: https://github.com/emscripten-core/emscripten-fastcomp/compare/1.16.0...1.17.0
    - Emscripten-Clang: https://github.com/emscripten-core/emscripten-fastcomp-clang/compare/1.16.0...1.17.0

v1.16.0: 4/16/2014
------------------
 - Removed browser warnings message in VFS library about replacing __proto__ performance issue.
 - Full list of changes:
    - Emscripten: https://github.com/emscripten-core/emscripten/compare/1.15.1...1.16.0
    - Emscripten-LLVM: no changes.
    - Emscripten-Clang: https://github.com/emscripten-core/emscripten-fastcomp-clang/compare/1.15.1...1.16.0

v1.15.1: 4/15/2014
------------------
 - Added support for SDL2 touch api.
 - Added new user-controllable emdind-related define #define
   EMSCRIPTEN_HAS_UNBOUND_TYPE_NAMES, which allows optimizing embind for minimal
   size when std::type_info is not needed.
 - Fixed issues with CMake support where CMAKE_AR and CMAKE_RANLIB were not
   accessible from CMakeLists.txt files.
 - Full list of changes:
    - Emscripten: https://github.com/emscripten-core/emscripten/compare/1.15.0...1.15.1
    - Emscripten-LLVM: no changes.
    - Emscripten-Clang: no changes.

v1.15.0: 4/11/2014
------------------
 - Fix outlining feature for functions that return a double (#2278)
 - Added support for C++11 atomic constructs (#2273)
 - Adjusted stdout and stderr stream behavior in the default shell.html to
   always print out to both web page text log box, and the browser console.
 - Fixed an issue with loop variable optimization.
 - Full list of changes:
    - Emscripten: https://github.com/emscripten-core/emscripten/compare/1.14.1...1.15.0
    - Emscripten-LLVM: https://github.com/emscripten-core/emscripten-fastcomp/compare/1.14.1...1.15.0
    - Emscripten-Clang: https://github.com/emscripten-core/emscripten-fastcomp-clang/compare/1.14.1...1.15.0

v1.14.1: 4/8/2014
------------------
 - Added new command line utility 'emcmake', which can be used to call
   emconfigure for cmake.
 - Added a new emcc command line parameter '--valid-abspath', which allows
   selectively suppressing warning messages that occur when using absolute path
   names in include and link directories.
 - Added a new emcc linker command line parameter '--emit-symbol-map', which
   will save a map file between minified global names and the original function
   names.
 - Fixed an issue with --default-object-ext not always working properly.
 - Added optimizations to eliminate redundant loop variables and redundant
   self-assignments.
 - Migrated several libc functions to use compiled code from musl instead of
   handwritten JS implementations.
 - Improved embind support.
 - Renamed the EM_ASM_() macro to the form EM_ASM_ARGS().
 - Fixed mouse button ordering issue in glfw.
 - Fixed an issue when creating a path name that ends in a slash (#2258, #2263)
 - Full list of changes:
    - Emscripten: https://github.com/emscripten-core/emscripten/compare/1.14.0...1.14.1
    - Emscripten-LLVM: https://github.com/emscripten-core/emscripten-fastcomp/compare/1.14.0...1.14.1
    - Emscripten-Clang: no changes.

v1.14.0: 3/25/2014
------------------
 - Added new emcc linker command line option '-profiling', which defaults JS
   code generation options suited for benchmarking and profiling purposes.
 - Implemented the EGL function eglWaitGL().
 - Fixed an issue with the HTML5 API that caused the HTML5 event listener unregistration to fail.
 - Fixed issues with numpad keys in SDL support library.
 - Added a new JS optimizer pass 'simplifyIfs', which is run when -s
   SIMPLIFY_IFS=1 link flag is set and -g is not specified. This pass merges
   multiple nested if()s together into single comparisons, where possible.
 - Removed false positive messages on missing internal "emscripten_xxx" symbols at link stage.
 - Updated to latest relooper version.
 - Full list of changes:
    - Emscripten: https://github.com/emscripten-core/emscripten/compare/1.13.2...1.14.0
    - Emscripten-LLVM: https://github.com/emscripten-core/emscripten-fastcomp/compare/1.13.2...1.14.0
    - Emscripten-Clang: no changes.

v1.13.2: 3/15/2014
------------------
 - Fixed issues with SDL audio on Safari.
 - Fixed issues with HTML5 API mouse scroll events on Safari.
 - Fixed issues with HTML5 fullscreen requests in IE11.
 - Enabled support for emscripten_get_callstack on IE10+.
 - Fixed issues with Closure symbol minification.
 - Further improved em_asm()-related error messages.
 - Updated to latest relooper version.
 - Full list of changes:
    - Emscripten: https://github.com/emscripten-core/emscripten/compare/1.13.1...1.13.2
    - Emscripten-LLVM: https://github.com/emscripten-core/emscripten-fastcomp/compare/1.13.1...1.13.2
    - Emscripten-Clang: no changes.

v1.13.1: 3/10/2014
------------------
 - Disallow C implicit function declarations by making it an error instead of a
   warning by default. These will not work with Emscripten, due to strict
   Emscripten signature requirements when calling function pointers (#2175).
 - Allow transitioning to full screen from SDL as a response to mouse press
   events.
 - Fixed a bug in previous 1.13.0 release that broke fullscreen transitioning
   from working.
 - Fixed emscripten/html5.h to be used in C source files.
 - Fix an issue where extraneous system libraries would get included in the
   generated output (#2191).
 - Added a new function emscripten_async_wget2_data() that allows reading from
   an XMLHTTPRequest directly into memory while supporting advanced features.
 - Fixed esc key code in GLFW.
 - Added new emscripten_debugger() intrinsic function, which calls into JS
   "debugger;" statement to break into a JS debugger.
 - Fixed varargs function call alignment of doubles to 8 bytes.
 - Switched to using default function local stack alignment to 16 bytes to be SIMD-friendly.
 - Improved error messages when user code has a syntax error in em_asm() statements.
 - Switched to using a new custom LLVM datalayout format for Emscripten. See
   https://github.com/emscripten-core/emscripten-fastcomp/commit/65405351ba0b32a8658c65940e0b65ceb2601ad4
 - Optimized function local stack space to use fewer temporary JS variables.
 - Full list of changes:
    - Emscripten: https://github.com/emscripten-core/emscripten/compare/1.13.0...1.13.1
    - Emscripten-LLVM: https://github.com/emscripten-core/emscripten-fastcomp/compare/1.13.0...1.13.1
    - Emscripten-Clang: https://github.com/emscripten-core/emscripten-fastcomp-clang/compare/1.13.0...1.13.1

v1.13.0: 3/3/2014
------------------
 - Fixed the deprecated source mapping syntax warning.
 - Fixed a buffer overflow issue in emscripten_get_callstack (#2171).
 - Added support for -Os (optimize for size) and -Oz (aggressively optimize for
   size) arguments to emcc.
 - Fixed a typo that broko the call signature of glCompressedTexSubImage2D()
   function (#2173).
 - Added new browser fullscreen resize logic that always retains aspect ratio
   and adds support for IE11.
 - Improve debug messaging with bad function pointer calls when -s ASSERTIONS=2
   is set.
 - Full list of changes: https://github.com/emscripten-core/emscripten/compare/1.12.3...1.13.0

v1.12.3: 2/27/2014
------------------
 - Fixed alcOpenDevice on Safari.
 - Improved the warning message on missing symbols to not show false positives (#2154).
 - Improved EmscriptenFullscreenChangeEvent HTML5 API structure to return
   information about HTML element and screen sizes for convenience.
 - Full list of changes: https://github.com/emscripten-core/emscripten/compare/1.12.2...1.12.3

v1.12.2: 2/25/2014
------------------
 - Added better warning message if Emscripten, LLVM and Clang versions don't match.
 - Introduced the asmjs-unknown-emscripten target triple that allows
   specializing LLVM codegen for Emscripten purposes.
 - Full list of changes: https://github.com/emscripten-core/emscripten/compare/1.12.1...1.12.2

v1.12.1: 2/25/2014
------------------
 - TURNED ON FASTCOMP BY DEFAULT. This means that you will need to migrate to
   fastcomp-clang build. Either use an Emscripten SDK distribution, or to build
   manually, see
   http://kripken.github.io/emscripten-site/docs/building_from_source/LLVM-Backend.html
   for info.
 - Migrate to requiring Clang 3.3 instead of Clang 3.2. The fastcomp-clang
   repository by Emscripten is based on Clang 3.3.
 - Deprecated old Emscripten libgc implementation.
 - asm.js will now be always enabled, even in -O0 builds in fastcomp.
 - Remove support for -s RUNTIME_TYPE_INFO, which is unsupported in fastcomp.
 - Added a new "powered by Emscripten" logo.
 - Updated default shell.html graphical layout.
 - Added new macro EM_ASM_, which allows sending values to JS without returning anything.
 - Deprecated the jcache compiler option. It should not be needed anymore.
 - Added support for fetching callstack column information in Firefox 30 in emscripten_get_callstack.
 - Fix issues with missing exceptions-related symbols in fastcomp.
 - Full list of changes: https://github.com/emscripten-core/emscripten/compare/1.12.0...1.12.1

v1.12.0: 2/22/2014
------------------
 - Improved the runtime abort error message when calling an invalid function
   pointer if compiled with -s ASSERTIONS=1 and 2. This allows the developer to
   better deduce errors with bad function pointers or function pointers casted
   and invoked via a wrong signature.
 - Added a new api function emscripten_set_main_loop_arg, which allows passing a
   userData pointer that will be carried via the function call, useful for
   object-oriented encapsulation purposes (#2114).
 - Fixed CMake MinSizeRel configuration type to actually optimize for minimal size with -Os.
 - Added support for GLES2 VAO extension OES_vertex_array_object for browsers that support it.
 - Fix issues with emscripten/html5.f when compiled with the SAFE_HEAP option.
 - Full list of changes: https://github.com/emscripten-core/emscripten/compare/1.11.1...1.12.0

v1.11.1: 2/19/2014
------------------
 - Improved eglSwapBuffers to be spec-conformant.
 - Fixed an issue with asm.js validation and va_args (#2120).
 - Fixed asm.js validation issues found with fuzzing.
 - Added new link-time compiler flag -s RETAIN_COMPILER_SETTINGS=1, which
   enables a runtime API for querying which Emscripten settings were used to
   compile the file.
 - Full list of changes: https://github.com/emscripten-core/emscripten/compare/1.11.0...1.11.1

v1.11.0: 2/14/2014
------------------
 - Implemented some new SDL library functions.
 - Renamed standard file descriptors to have handles 0, 1 and 2 rather than 1, 2
   and 3 to coincide with unix numbering.
 - Improved embind support with smart pointers and mixins.
 - Improved the registerization -O3 optimization pass around switch-case constructs.
 - Upper-case files with suffix .C are now also recognized (#2109).
 - Fixed an issue with glGetTexParameter (#2112).
 - Improved exceptions support in fastcomp.
 - Added new linker option -s NO_EXIT_RUNTIME=1, which can be used to set a
   default value for the Module["noExitRuntime"] parameter at compile-time.
 - Improved SDL audio buffer queueing when the sample rate matches the native
   web audio graph sample rate.
 - Added an optimization that removes redundant Math.frounds in -O3.
 - Improved the default shell.html file.
 - Full list of changes: https://github.com/emscripten-core/emscripten/compare/1.10.4...1.11.0

v1.10.4: 2/10/2014
------------------
 - Added support for legacy GL emulation in fastcomp.
 - Deprecated the --split-js compiler option. This is not supported in fastcomp.
 - Full list of changes: https://github.com/emscripten-core/emscripten/compare/1.10.3...1.10.4

v1.10.3: 2/9/2014
------------------
 - Work on supporting GL/EGL GetProcAddress.
 - Fixed issues with shared lib linking support.
 - Full list of changes: https://github.com/emscripten-core/emscripten/compare/1.10.2...1.10.3

v1.10.2: 2/7/2014
------------------
 - Added basic FS unmount support.
 - Improved screen orientation lock API to return a success code.
 - Added PRECISE_F32 support to fastcomp.
 - Fixed issues in fastcomp related to special floating point literal
   serialization.
 - Improved SDL audio buffer queueing.
 - Added new link-time option -s WARN_UNALIGNED=1 to fastcomp to report compiler
   warnings about generated unaligned memory accesses, which can hurt
   performance.
 - Optimized libc strcmp and memcmp with the implementations from musl libc.
 - Optimized libc memcpy and memset to back to native code for large buffer sizes.
 - Full list of changes: https://github.com/emscripten-core/emscripten/compare/1.10.1...1.10.2

v1.10.1: 1/31/2014
------------------
 - Improve srand() and rand() to be seedable and use a Linear Congruential
   Generator (LCG) for the rng generation for performance.
 - Improved OpenAL library support.
 - Full list of changes: https://github.com/emscripten-core/emscripten/compare/1.10.0...1.10.1

v1.10.0: 1/29/2014
------------------
 - Improved C++ exception handling.
 - Improved OpenAL library support.
 - Fixed an issue where loading side modules could try to allocate from sealed
   heap (#2060).
 - Fixed safe heap issues (2068).
 - Added new EM_ASM variants that return a value but do not receive any inputs
   (#2070).
 - Add support for simultaneously using setjmp and C++ exceptions in fastcomp.
 - Full list of changes: https://github.com/emscripten-core/emscripten/compare/1.9.5...1.10.0

v1.9.5: 1/25/2014
------------------
 - Added a spinner logo to default html shell.
 - Full list of changes: https://github.com/emscripten-core/emscripten/compare/1.9.4...1.9.5

v1.9.4: 1/24/2014
------------------
 - Add support for Ninja and Eclipse+Ninja builds with Emscripten+CMake.
 - Fixed regressions with GL emulation.
 - Added support for #if !X in .js library preprocessor.
 - Make the syntax EM_ASM("code"); not silently fail. Note that the proper form
   is EM_ASM(code); without double-quotes.
 - Optimize generated code size by minifying loop labels as well.
 - Revised the -O3 optimization level to mean "safe, but very slow optimizations
   on top of -O2", instead of the old meaning "unsafe optimizations". Using -O3
   will now only do safe optimizations, but can be very slow compared to -O2.
 - Implemented a new registerization optimization pass that does extra variable
   elimination in -O3 and later to reduce the number of local variables in
   functions.
 - Implemented a new emscripten/html5.h interface that exposes common HTML5 APIs
   directly to C code without having to handwrite JS wrappers.
 - Improved error messages reported on user-written .js libraries containing
   syntax errors (#2033).
 - Fixed glBufferData() function call signature with null data pointer.
 - Added new option Module['filePackagePrefixURL'] that allows customizing the
   URL where the VFS package is loaded from.
 - Implemented glGetTexEnviv and glGetTexEnvfv in GL emulation mode.
 - Optimized the size of large memory initializer sections.
 - Fixed issues with the safe heap compilation option.
 - Full list of changes: https://github.com/emscripten-core/emscripten/compare/1.9.3...1.9.4

v1.9.3: 1/17/2014
------------------
 - re-merge split blocks in multiples
 - Full list of changes: https://github.com/emscripten-core/emscripten/compare/1.9.2...1.9.3

v1.9.2: 1/16/2014
------------------
 - Full list of changes: https://github.com/emscripten-core/emscripten/compare/1.9.1...1.9.2

v1.9.1: 1/16/2014
------------------
 - Optimize desktop GL fixed function pipeline emulation texture load
   instruction counts when GL_COMBINE is used.
 - fix Math_floor coercion in unrecommended codegen modes
 - Full list of changes: https://github.com/emscripten-core/emscripten/compare/1.9.0...1.9.1

v1.9.0: 1/16/2014
------------------
 - Full list of changes: https://github.com/emscripten-core/emscripten/compare/1.8.14...1.9.0

v1.8.14: 1/15/2014
------------------
 - add musl fputws and fix vswprintf.
 - Full list of changes: https://github.com/emscripten-core/emscripten/compare/1.8.13...1.8.14

v1.8.13: 1/15/2014
------------------
 - remove musl use of fwritex
 - Full list of changes: https://github.com/emscripten-core/emscripten/compare/1.8.12...1.8.13

v1.8.12: 1/15/2014
------------------
 - Added new GLEW 1.10.0 emulation support.
 - Fixed an issue where the runtime could start more than once when run in a
   browser (#1992)
 - Fix a regression in wprintf.
 - Full list of changes: https://github.com/emscripten-core/emscripten/compare/1.8.11...1.8.12

v1.8.11: 1/15/2014
------------------
 - Full list of changes: https://github.com/emscripten-core/emscripten/compare/1.8.10...1.8.11

v1.8.10: 1/14/2014
------------------
 - Update libc implementation from musl libc.
 - Full list of changes: https://github.com/emscripten-core/emscripten/compare/1.8.9...1.8.10

v1.8.9: 1/14/2014
------------------
 - add fputwc, which enables wprintf.
 - Full list of changes: https://github.com/emscripten-core/emscripten/compare/1.8.8...1.8.9

v1.8.8: 1/14/2014
------------------
 - Update to latest libcxx and libcxxabi libraries.
 - Fix handling of floating point negative zero (#1898)
 - Fixed a memory leak in relooper in previous release.
 - Fixed an issue in previous release with VBO handling in GL optimizations.
 - Full list of changes: https://github.com/emscripten-core/emscripten/compare/1.8.7...1.8.8

v1.8.7: 1/13/2014
------------------
 - Added support to numpad keycodes in glut support library.
 - Fix SIMD support with fastcomp.
 - Fixed a compiler error 'ran out of names' that could occur with too many
   minified symbol names.
 - Work around webkit imul bug https://bugs.webkit.org/show_bug.cgi?id=126345
   (#1991)
 - Optimized desktop GL fixed function pipeline emulation path for better
   performance.
 - Added support for exceptions when building with fastcomp.
 - Fix and issue where the run() function could be called multiple times at
   startup (#1992)
 - Removed a relooper limitation with fixed buffer size.
 - Full list of changes: https://github.com/emscripten-core/emscripten/compare/1.8.6...1.8.7

v1.8.6: 1/8/2014
------------------
 - Added support for the libuuid library, see http://linux.die.net/man/3/libuuid.
 - Fixed .js file preprocessor to preprocess recursively (#1984).
 - Fixed a compiler codegen issue related to overflow arithmetic (#1975)
 - Added new link-time optimization flag -s AGGRESSIVE_VARIABLE_ELIMINATION=1
   that enables the aggressiveVariableElimination js optimizer pass, which tries
   to remove temporary variables in generated JS code at the expense of code
   size.
 - Full list of changes: https://github.com/emscripten-core/emscripten/compare/1.8.5...1.8.6

v1.8.5: 1/7/2014
------------------
 - Fixed compiler issues when used with LLVM 3.4.
 - Full list of changes: https://github.com/emscripten-core/emscripten/compare/1.8.4...1.8.5

v1.8.4: 1/6/2014
------------------
 - Added support to Return and Backspace keys to glut
 - Fixed compiler issues when used with LLVM 3.4.
 - Full list of changes: https://github.com/emscripten-core/emscripten/compare/1.8.3...1.8.4

v1.8.3: 1/5/2014
------------------
 - Improved SDL and page scroll pos handling support for IE10 and IE11.
 - Optimized SDL_UnlockSurface performance.
 - Full list of changes: https://github.com/emscripten-core/emscripten/compare/1.8.2...1.8.3

v1.8.2: 1/4/2014
------------------
 - Fixed glGetFramebufferAttachmentParameteriv and an issue with glGetXXX when
   the returned value was null.
 - Full list of changes: https://github.com/emscripten-core/emscripten/compare/1.8.1...1.8.2

v1.8.1: 1/3/2014
------------------
 - Added support for WebGL hardware instancing extension.
 - Improved fastcomp native LLVM backend support.
 - Added support for #include filename.js to JS libraries.
 - Deprecated --compression emcc command line parameter that manually compressed
   output JS files, due to performance issues. Instead, it is best to rely on
   the web server to serve compressed JS files.
 - Full list of changes: https://github.com/emscripten-core/emscripten/compare/1.8.0...1.8.1

v1.8.0: 12/28/2013
------------------
 - Fix two issues with function outliner and relooper.
 - Full list of changes: https://github.com/emscripten-core/emscripten/compare/1.7.9...1.8.0

v1.7.9: 12/27/2013
------------------
 - Added new command line parameter --em-config that allows specifying a custom
   location for the .emscripten configuration file.
 - Reintroduced relaxed asm.js heap sizes, which no longer need to be power of
   2, but a multiple of 16MB is sufficient.
 - Added emrun command line tool that allows launching .html pages from command
   line on desktop and Android as if they were native applications. See
   https://groups.google.com/forum/#!topic/emscripten-discuss/t2juu3q1H8E . Adds
   --emrun compiler link flag.
 - Began initial work on the "fastcomp" compiler toolchain, a rewrite of the
   previous JS LLVM AST parsing and codegen via a native LLVM backend.
 - Added --exclude-file command line flag to emcc and a matching --exclude
   command line flag to file packager, which allows specifying files and
   directories that should be excluded while packaging a VFS data blob.
 - Improved GLES2 and EGL support libraries to be more spec-conformant.
 - Optimized legacy GL emulation code path. Added new GL_FFP_ONLY optimization
   path to fixed function pipeline emulation.
 - Added new core functions emscripten_log() and emscripten_get_callstack() that
   allow printing out log messages with demangled and source-mapped callstack
   information.
 - Improved BSD Sockets support. Implemented getprotobyname() for BSD Sockets library.
 - Fixed issues with simd support.
 - Various bugfixes: #1573, #1846, #1886, #1908, #1918, #1930, #1931, #1942, #1948, ..
 - Full list of changes: https://github.com/emscripten-core/emscripten/compare/1.7.8...1.7.9

v1.7.8: 11/19/2013
------------------
 - Fixed an issue with -MMD compilation parameter.
 - Added EM_ASM_INT() and EM_ASM_DOUBLE() macros. For more information, read
   https://groups.google.com/forum/#!topic/emscripten-discuss/BFGTJPCgO6Y .
 - Fixed --split parameter to also work on Windows.
 - Fixed issues with BSD sockets accept() call.
 - Full list of changes: https://github.com/emscripten-core/emscripten/compare/1.7.7...1.7.8

v1.7.7: 11/16/2013
------------------
 - Improve SDL audio buffer queue timing support.
 - Improved default precision of clock_gettime even when not using CLOCK_REALTIME.
 - Optimize and fix issues with LLVM IR processing.
 - Full list of changes: https://github.com/emscripten-core/emscripten/compare/1.7.6...1.7.7

v1.7.6: 11/15/2013
------------------
 - Added regex implementation from musl libc.
 - The command line parameter -s DEAD_FUNCTIONS=[] can now be used to explicitly
   kill functions coming from built-in library_xx.js.
 - Improved EGL support and GLES2 spec conformance.
 - Reverted -s TOTAL_MEMORY=x to require pow2 values, instead of the relaxed
   'multiples of 16MB'. This is because the relaxed rule is released only in
   Firefox 26 which is currently in Beta and ships on the week of December 10th
   (currently in Beta). As of writing, current stable Firefox 25 does not yet
   support these.
 - Adjusted the default linker behavior to warn about all missing symbols,
   instead of silently ignoring them. Use -s WARN_ON_UNDEFINED_SYMBOLS=0 to
   suppress these warnings if necessary.
 - Full list of changes: https://github.com/emscripten-core/emscripten/compare/1.7.5...1.7.6

v1.7.5: 11/13/2013
------------------
 - Fix issues with the built-in C++ function name demangler.
 - Full list of changes: https://github.com/emscripten-core/emscripten/compare/1.7.4...1.7.5

v1.7.4: 11/12/2013
------------------
 - Fixed issues with BSD sockets code and SDL joystick implementation.
 - Full list of changes: https://github.com/emscripten-core/emscripten/compare/1.7.3...1.7.4

v1.7.3: 11/12/2013
------------------
 - Added support for generating single-precision floating point instructions.
    - For more information, read
      https://blog.mozilla.org/javascript/2013/11/07/efficient-float32-arithmetic-in-javascript/
 - Made GLES2 support library more spec-conformant by throwing fewer exceptions
   on errors. Be sure to build with -s GL_ASSERTIONS=1, remember to use
   glGetError() and check the browser console to best detect WebGL rendering
   errors.
 - Converted return value of emscripten_get_now() from float to double, to not
   lose precision in the function call.
 - Added support for joysticks in SDL via the Gamepad API
 - Full list of changes: https://github.com/emscripten-core/emscripten/compare/1.7.2...1.7.3

v1.7.2: 11/9/2013
------------------
 - The compiler now always generates a .js file that contains the generated
   source code even when compiling to a .html file.
    - Read https://groups.google.com/forum/#!topic/emscripten-discuss/EuHMwqdSsEs
 - Implemented depth+stencil buffer choosing behavior in GLUT, SDL and GLFW.
 - Fixed memory leaks generated by glGetString and eglGetString.
 - Greatly optimized startup times when virtual filesystems with a large amount
   of files in them.
 - Added some support for SIMD generated by LLVM.
 - Fixed some mappings with SDL keyboard codes.
 - Added a new command line parameter --no-heap-copy to compiler and file
   packager that can be used to optimize VFS memory usage at startup.
 - Updated libcxx to revision 194185, 2013-11-07.
 - Improvements to various library support.
 - Full list of changes: https://github.com/emscripten-core/emscripten/compare/1.7.1...1.7.2

v1.7.1: 10/24/2013
------------------
 - Remove old call to Runtime.warn in file packager code
 - Fix bug with parsing of empty types.
 - Full list of changes: https://github.com/emscripten-core/emscripten/compare/1.7.0...1.7.1

v1.7.0: 10/23/2013
------------------
 - Adds mouse wheel events support in GLUT library.
 - Adds support for a new link parameter -s CASE_INSENSITIVE_VFS=1 to enable
   Emscripten virtual filesystem to search files ignoring case.
 - *Numerous* optimizations in both compilation and runtime stages.
 - Remove unnecessary whitespace, compact postSets function, and other
   optimizations in compilation output to save on generated file size.
 - Fixes float parsing from negative zero.
 - Removes the -s EMIT_GENERATED_FUNCTIONS link parameter as unneeded.
 - Fixes an issue where updating subranges of GL uniform arrays was not
   possible.
 - asm.js heap size (-s TOTAL_MEMORY=x) no longer needs to be a power of 2. As a
   relaxed rule, choosing any multiple of 16MB is now possible.
 - O1 optimization no longer runs the 'simplifyExpressions' optimization pass.
   This is to improve build iteration times when using -O1. Use -O2 to run that
   pass.
 - EM_ASM() can now be used even when compiling to asm.js.
 - All currently specified non-debugging-related WebGL 1 extensions are now
   enabled by default on startup, no need to ctx.getExtension() manually to
   enable them.
 - Improve readability of uncaught JavaScript exceptions that are thrown all the
   way up to the web console by printing out the stack trace of where the throw
   occurred.
 - Fix an issue when renaming a directory to a subdirectory.
 - Several compiler stability fixes.
 - Adds a JavaScript implementation of cxa_demangle function for demangling call
   stack traces at runtime for easier debugging.
 - GL context MSAA antialiasing is now DISABLED by default, to make the GL
   behavior consistent with desktop usage.
 - Added support to SDL, GLUT and GLFW libraries to specify MSAA on/off at startup.
 - Implemented glColor4ubv in GL emulation mode.
 - Fix an issue with LLVM keyword __attribute__ ((__constructor__)) (#1155).
 - Fix an issue with va_args and -s UNALIGNED_MEMORY=1 (#1705).
 - Add initial support code for LLVM SIMD constructs and a JavaScript SIMD
   polyfill implementation from
   https://github.com/johnmccutchan/ecmascript_simd/ .
 - Fixed support for node.js native filesystem API NODEFS on Windows.
 - Optimize application startup times of Emscripten-compiled programs by
   enabling the virtual filesystem XHR and asm.js compilation to proceed in
   parallel when opening a page.
 - Full list of changes: https://github.com/emscripten-core/emscripten/compare/1.6.4...1.7.0

v1.6.4: 9/30/2013
------------------
 - Implements a new preprocessor tool for preparsing C struct definitions
   (#1554), useful for Emscripten support library implementors.
 - Fix parsing issue with sscanf (#1668).
 - Improved the responsiveness of compiler print output on Windows.
 - Improved compilation times at link stage.
 - Added support for new "NODEFS" filesystem that directly accesses files on the
   native filesystem. Only usable with node.js when compiling to JS.
 - Added support for new IDBFS filesystem for accessing files in IndexedDB storage (#1601.
 - Full list of changes: https://github.com/emscripten-core/emscripten/compare/1.6.3...1.6.4

v1.6.3: 9/26/2013
------------------
 - Emscripten CMake toolchain now generates archive files with .a suffix when
   project target type is static library, instead of generatic .bc files
   (#1648).
 - Adds iconv library from the musl project to implement wide functions in C
   library (#1670).
 - Full list of changes:
   https://github.com/emscripten-core/emscripten/compare/1.6.2...1.6.3

v1.6.2: 9/25/2013
------------------
 - Added support for dprintf() function (#1250).
 - Fixes several compiler stability issues (#1637, #1166, #1661, #1651 and more).
 - Enables support for WEBGL_depth_texture.
 - Adds support for new link flag -s GL_ASSERTIONS=1 which can be used to add
   extra validation layer to the Emscripten GL library to catch code issues.
 - Adds support to Web Audio API in SDL audio backend so that SDL audio now
   works in Chrome and new Opera as well.
 - Fixes an alpha blending issue with SDL_SetAlpha.
 - Implemented locale-related code in C library.
 - Full list of changes: https://github.com/emscripten-core/emscripten/compare/1.6.1...1.6.2

v1.6.1: 9/22/2013
------------------
 - Several optimizations to compiler link stage.
 - Full list of changes: https://github.com/emscripten-core/emscripten/compare/1.6.0...1.6.1

v1.6.0: 9/21/2013
------------------
 - Enable support for %[] pattern in scanf.
 - Added dependency tracking support to linked .js files in CMake toolchain.
 - The hex prefix 0x is now properly handled in sscanf (#1632).
 - Simplify internal compiler operations by removing the internal framework.js.
 - Full list of changes: https://github.com/emscripten-core/emscripten/compare/1.5.9...1.6.0

v1.5.9: 9/15/2013
------------------
 - Add support for SDL_Delay in web workers.
 - Full list of changes: https://github.com/emscripten-core/emscripten/compare/1.5.8...1.5.9

v1.5.8: 9/14/2013
------------------
 - Add support for the GCC -E compiler flag.
 - Update Emscripten libc headers to musl-0.9.13.
 - Added new utility function emscripten_async_load_script() to asynchronously
   load a new .js script URL.
 - Full list of changes: https://github.com/emscripten-core/emscripten/compare/1.5.7...1.5.8

v1.5.7: 8/30/2013
------------------
 - The script tag in default shell.html is now marked 'async', which enables
   loading the JS script code asynchronously in Firefox without making the main
   thread unresponsive.
 - Implemented new utility function emscripten_get_canvas_size() which returns
   the current Module <canvas> element size in pixels.
 - Optimize code size in compiled side modules.
 - Optimize startup memory usage by avoiding unnecessary copying of VFS data at
   startup.
 - Add support for SDL_WM_ToggleFullScreen().
 - Add support for emscripten_get_now() when running in SpiderMonkey shell.
 - Added new environment variable EM_BUILD_VERBOSE=0,1,2,3 to set an extra
   compiler output verbosity level for debugging.
 - Added better support for dlopen() to simulate dynamic library loading in
   JavaScript.
 - Improved support for BSD sockets and networking.
 - Added new SOCKFS filesystem, which reads files via a network connection.
 - Avoid issues with long command line limitations in CMake toolchain by using
   response files.
 - Fix issues with client-side vertex data rendering in GL emulation mode.
 - Improved precision of clock_gettime().
 - Improve function outlining support.
 - Added support for using NMake generator with CMake toolchain.
 - Improved support for flexible arrays in structs (#1602).
 - Added ability to marshal UTF16 and UTF32 strings between C++ <-> JS code.
 - Added a new commandline tool validate_asms.py to help automating asm.js
   validation testing.
 - Improved stability with inline asm() syntax.
 - Updated libc headers to new version.
 - Full list of changes: https://github.com/emscripten-core/emscripten/compare/1.5.6...1.5.7

v1.5.6: 8/17/2013
------------------
 - Improved BSD sockets support.
 - Added touch events support to GLUT library.
 - Added new --js-opts=0/1 command line option to control whether JS optimizer
   is run or not.
 - Improved OpenAL support.
 - Added new command line tool tools/find_bigvars.py which can be used on an
   output file to detect large functions and needs for outlining.
 - Merged link flags -s FORCE_GL_EMULATION and -s DISABLE_GL_EMULATION to a
   single opt-in flag -s LEGACY_GL_EMULATION=0/1 to control whether GL emulation
   is active.
 - Improved SDL input support.
 - Several stability-related compiler fixes.
 - Fixed source mapping generation support on Windows.
 - Added back the EMSCRIPTEN_KEEPALIVE attribute qualifier to help prevent
   inlining and to retain symbols in output without dead code elimination
   occurring.
 - Fix issues when marshalling UTF8 strings between C<->JS.
 - Full list of changes: https://github.com/emscripten-core/emscripten/compare/1.5.5...1.5.6

v1.5.5: 8/9/2013
------------------
 - Update libcxx to revision 187959, 2013-08-08.
 - Full list of changes: https://github.com/emscripten-core/emscripten/compare/1.5.4...1.5.5

v1.5.4: 8/9/2013
------------------
 - Fixed multiple issues with C stdlib support.
 - Fix audio buffer queueing issues with OpenAL.
 - Improved BSD sockets support.
 - Added a new compile+link time command line option -Wno-warn-absolute-paths to
   hide the emscripten compiler warning when absolute paths are passed into the
   compiler.
 - Added new link flag -s STB_IMAGE=0/1 and integrate it to SDL image loading to
   enable synchronous image loading support with SDL.
 - Several improvements on function outlining support.
 - Fix issues with GLES2 interop support.
 - Full list of changes: https://github.com/emscripten-core/emscripten/compare/1.5.3...1.5.4

v1.5.3: 6/28/2013
------------------
 - Added new optimization level --llvm-lto 3 to run even more aggressive LTO
   optimizations.
 - Improve optimizations for libc and other libraries.
 - Full list of changes: https://github.com/emscripten-core/emscripten/compare/1.5.2...1.5.3

v1.5.2: 6/27/2013
------------------
 - Added support for generating source maps along the built application when -g
   is specified. This lets the browser show original .cpp sources when
   debugging.
 - GLUT and SDL improvements.
 - Added new link option -g<level> where level=0-4, which allows controlling
   various levels of debuggability added to the output.
 - Full list of changes: https://github.com/emscripten-core/emscripten/compare/1.5.1...1.5.2

v1.5.1: 6/22/2013
------------------
 - File packager now skips all directories and files starting with '.', and hidden files on Windows.
 - Fix issues with strnlen, memmove, LDBL_ constants, va_args, float.h, and others.
 - Full list of changes: https://github.com/emscripten-core/emscripten/compare/1.5.0...1.5.1

v1.5.0: 6/17/2013
------------------
 - Several compiler optimizations.
 - Improve SDL key events support.
 - Increase debug logging when specifying emcc -v.
 - Full list of changes: https://github.com/emscripten-core/emscripten/compare/1.4.9...1.5.0

v1.4.9: 6/8/2013
------------------
 - Several compiler optimizations.
 - Full list of changes: https://github.com/emscripten-core/emscripten/compare/1.4.8...1.4.9

v1.4.8: 6/6/2013
------------------
 - Add support for webrtc-based sockets.
 - Full list of changes: https://github.com/emscripten-core/emscripten/compare/1.4.7...1.4.8

v1.4.7: 6/2/2013
------------------
 - Remove more unneeded break and continue statements in relooper.
 - Full list of changes: https://github.com/emscripten-core/emscripten/compare/1.4.6...1.4.7

v1.4.6: 6/2/2013
------------------
 - Improve relooper code.
 - Full list of changes: https://github.com/emscripten-core/emscripten/compare/1.4.5...1.4.6

v1.4.5: 6/1/2013
------------------
 - Improve relooper code.
 - Full list of changes: https://github.com/emscripten-core/emscripten/compare/1.4.4...1.4.5

v1.4.4: 6/1/2013
------------------
 - Add support for symlinks in source files.
 - Fix various issues with SDL.
 - Added -s FORCE_ALIGNED_MEMORY=0/1 link time flag to control whether all loads
   and stores are assumed to be aligned.
 - Fix file packager to work with closure.
 - Major improvements to embind support, and optimizations.
 - Improve GL emulation.
 - Optimize VFS usage.
 - Allow emscripten to compile .m and .mm files.
 - Added new syntax --preload-file src@dst to file packager command line to
   allow placing source files to custom destinations in the FS.
 - Full list of changes: https://github.com/emscripten-core/emscripten/compare/1.4.3...1.4.4

v1.4.3: 5/8/2013
------------------
 - Fix issue with strcat.
 - Major embind improvements.
 - Switch to le32-unknown-nacl LLVM target triple as default build option
   instead of the old i386-pc-linux-gnu target triple.
 - Improve compiler logging behavior.
 - Full list of changes: https://github.com/emscripten-core/emscripten/compare/1.4.2...1.4.3

v1.4.2: 5/3/2013
------------------
 - Fix issues with le32-unknown-nacl LLVM target triple.
 - Add some GLEW support.
 - Full list of changes: https://github.com/emscripten-core/emscripten/compare/1.4.1...1.4.2

v1.4.1: 4/28/2013
------------------
 - Implement support for le32-unknown-nacl LLVM target triple.
 - Added new cmdline option -s ERROR_ON_UNDEFINED_SYMBOLS=0/1 to give
   compile-time error on undefined symbols at link time. Default off.
 - Full list of changes: https://github.com/emscripten-core/emscripten/compare/1.3.8...1.4.1

v1.3.8: 4/29/2013
------------------
 - Improved 64-bit integer ops codegen.
 - Added Indexed DB support to vfs.
 - Improve warning message on dangerous function pointer casts when compiling in
   asm.js mode.
 - Added --use-preload-cache command line option to emcc, to be used with the
   file packager.
 - Fixes to libcextra.
 - Full list of changes: https://github.com/emscripten-core/emscripten/compare/1.3.7...1.3.8

v1.3.7: 4/24/2013
------------------
 - Merge IMVU implementation of embind to emscripten trunk. Embind allows
   high-level C++ <-> JS types interop.
 - Enable asm.js compilation in -O1 and higher by default. Fix issues when
   compiling to asm.js.
 - Improve libc support with Emscripten with the musl libc headers.
 - Full list of changes: https://github.com/emscripten-core/emscripten/compare/1.3.6...1.3.7

v1.3.6: 4/2/2013
------------------
 - Fix hang issue with strtof.
 - Update libcxx to upstream r178253 from March 29, 2013.
 - Fix issues with GL emulation.
 - Full list of changes: https://github.com/emscripten-core/emscripten/compare/1.3.5...1.3.6

v1.3.5: 3/25/2013
------------------
 - Get exceptions working as they did before.
 - Remove symbol removing hack.
 - Full list of changes: https://github.com/emscripten-core/emscripten/compare/1.3.4...1.3.5

v1.3.4: 3/24/2013
------------------
 - Update to new libcxx and libcxxabi versions from upstream.
 - Full list of changes: https://github.com/emscripten-core/emscripten/compare/1.3.3...1.3.4

v1.3.3: 3/23/2013
------------------
 - Remove unneeded check from relooper.
 - Full list of changes: https://github.com/emscripten-core/emscripten/compare/1.3.2...1.3.3

v1.3.2: 3/22/2013
------------------
 - Fix issues with fgets.
 - Add support for non-fullscreen pointer lock.
 - Improve OpenAL support.
 - Full list of changes: https://github.com/emscripten-core/emscripten/compare/1.3.1...1.3.2

v1.3.1: 3/19/2013
------------------
 - Improve SDL audio and mixer support.
 - Add GLES2 emulation features when -s FULL_ES2=1 is specified.
 - Add support for OpenAL.
 - Add new -s OPENAL_DEBUG=0/1 link command line option.
 - Fixed an issue with mouse coordinate being offset with canvas.
 - Removed -s UTF_STRING_SUPPORT=0 parameter, this is now always on.
 - Full list of changes: https://github.com/emscripten-core/emscripten/compare/1.3.0...1.3.1

v1.3.0: 3/11/2013
------------------
 - Improve GLES2 emulation with -s FULL_ES2=1.
 - Deprecated -s USE_TYPED_ARRAYS=1 and -s QUANTUM_SIZE=1.
 - Implement a minifier infrastructure when compiling for asm.js.
 - Full list of changes: https://github.com/emscripten-core/emscripten/compare/1.2.9...1.3.0

v1.2.9: 3/7/2013
------------------
 - Improved canvas behavior when transitioning between fullscreen.
 - Added support for getopt().
 - Fixed several libc issues.
 - Full list of changes: https://github.com/emscripten-core/emscripten/compare/1.2.8...1.2.9

v1.2.8: 3/6/2013
------------------
 - Remove unnecessary recursion in relooper RemoveUnneededFlows.
 - Full list of changes: https://github.com/emscripten-core/emscripten/compare/1.2.7...1.2.8

v1.2.7: 3/6/2013
------------------
 - Added SDL_Mixer support.
 - Implemented stubs for several Unix and threading-related functions.
 - Full list of changes: https://github.com/emscripten-core/emscripten/compare/1.2.6...1.2.7

v1.2.6: 3/5/2013
------------------
 - Relooper updates.
 - Full list of changes: https://github.com/emscripten-core/emscripten/compare/1.2.5...1.2.6

v1.2.5: 3/5/2013
------------------
 - Greatly improve GL emulation support.
 - Handle %c in sscanf.
 - Improve compilation times by optimizing parallel execution in the linker.
 - Improve several compiler stability issues detected from fuzzing tests.
 - Implemented emscripten_jcache_printf.
 - Allow running emscripten.py outside emcc itself.
 - Full list of changes: https://github.com/emscripten-core/emscripten/compare/1.2.4...1.2.5

v1.2.4: 2/2/2013
------------------
 - Work on adding support for asm.js compilation.
 - Improve EGL support.
 - Full list of changes: https://github.com/emscripten-core/emscripten/compare/1.2.3...1.2.4

v1.2.3: 1/9/2013
------------------
 - Work on adding support for asm.js compilation.
 - Full list of changes: https://github.com/emscripten-core/emscripten/compare/1.2.2...1.2.3

v1.2.2: 1/8/2013
------------------
 - Work on adding support for asm.js compilation.
 - Full list of changes: https://github.com/emscripten-core/emscripten/compare/1.2.1...1.2.2

v1.2.1: 1/8/2013
------------------
 - Improvements to GLUT, SDL and BSD sockets headers.
 - Full list of changes: https://github.com/emscripten-core/emscripten/compare/1.2.0...1.2.1

v1.2.0: 1/1/2013
------------------
 - Work on adding support for asm.js compilation.
 - Full list of changes: https://github.com/emscripten-core/emscripten/compare/1.1.0...1.2.0

v1.1.0: 12/12/2012
------------------
 - Fix several issues with Windows support.
 - Added a standalone toolchain for CMake.
 - Added emscripten_run_script_string().
 - Optimize compilation times via threading.
 - Update to requiring Clang 3.2. Older versions may no longer work.
 - Several improvements to emscripten library support headers.
 - Full list of changes: https://github.com/emscripten-core/emscripten/compare/1.0.1a...1.1.0

v1.0.1a: 11/11/2012
------------------
 - Add relooper code to repository.
 - Full list of changes: https://github.com/emscripten-core/emscripten/compare/1.0.1...1.0.1a

v1.0.1: 11/11/2012
------------------
 - First commit that introduced versioning to the Emscripten compiler.<|MERGE_RESOLUTION|>--- conflicted
+++ resolved
@@ -20,16 +20,13 @@
 
 4.0.11 (in development)
 -----------------------
-<<<<<<< HEAD
-- Removed `-sHEADLESS` option. It tried to simulate a minimal browser-like
+- The `ENVIRONMENT` setting will now be automatically updated to include
+  `worker` if multi-threading is enabled. (#24525)
+- Removed the `HEADLESS` option. It tried to simulate a minimal browser-like
   environment before browser engines had real headless modes. For headless
   testing, users are now encouraged to use
   [Playwright](https://playwright.dev/), [Puppeteer](https://pptr.dev/) or
   Node.js with [JSDOM](https://github.com/jsdom/jsdom) instead.
-=======
-- The `ENVIRONMENT` setting will now be automatically updated to include
-  `worker` if multi-threading is enabled. (#24525)
->>>>>>> 3e1cffc7
 
 4.0.10 - 06/07/25
 -----------------
