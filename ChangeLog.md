--- conflicted
+++ resolved
@@ -17,14 +17,11 @@
 
 Current Trunk
 -------------
-<<<<<<< HEAD
 - Remove `ALLOC_DYNAMIC` and deprecate `dynamicAlloc`. (#12057, which also
   removes the internal `DYNAMICTOP_PTR` API.)
-=======
 
 2.0.2: 09/02/2020
 -----------------
->>>>>>> 72b1c5ad
 - Simplify Fetch C API error handling: we used to check if the error code was
   0 and switch that to 404, but that only really helps `file://` URLs, which
   are not very useful for testing anyhow for other reasons (like not working
@@ -39,13 +36,6 @@
   `EXPORTED_FUNCTIONS` is not relevant in the deciding the type of application
   to build. (#12020)
 - Allow polymorphic types to be used without RTTI when using embind. (#10914)
-<<<<<<< HEAD
-- Only strip debug info in release builds + when `-g` is not present. Previously
-  even in an `-O0` build without `-g` we would strip it. This was not documented
-  behavior, and has no effect on program behavior, but may be noticeable
-  if you inspect a build output with `-O0`. (#12016)
-=======
->>>>>>> 72b1c5ad
 - Do not remove `__original_main` using `--inline-main`. We used to do this
   so that it didn't show up in stack traces (which could be confusing because
   it is added by the linker - it's not in the source code). But this has had
