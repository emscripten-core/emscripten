This document describes changes between tagged Emscripten SDK versions.

Note that version numbers do not necessarily reflect the amount of changes
between versions. A version number reflects a release that is known to pass all
tests, and versions may be tagged more or less frequently at different times.

Note that there is *no* ABI compatibility guarantee between versions - the ABI
may change, so that we can keep improving and optimizing it. The compiler will
automatically invalidate system caches when the version number updates, so that
libc etc. are rebuilt for you. You should also rebuild object files and
libraries in your project when you upgrade emscripten.

Not all changes are documented here. In particular, new features, user-oriented
fixes, options, command-line parameters, breaking ABI changes, deprecations,
significant internal modifications and optimizations etc. generally deserve a
mention. To examine the full set of changes between versions, you can use git
to browse the changes between the tags.

See docs/process.md for more on how version tagging works.

3.1.50 (in development)
-----------------------
<<<<<<< HEAD
- Add a port of mimalloc, a fast and scalable multithreaded allocator. To use
  it, build with `-sMALLOC=mimalloc`. (#20651)
=======
- When compiling, Emscripten will now invoke `clang` or `clang++` depending only
  on whether `emcc` or `em++` was run.  Previously it would determine which to
  run based on individual file extensions.  One side effect of this is that you
  may now see a clang warning when building `.c` source files using `em++`:
  `warning: treating 'c' input as 'c++' when in C++ mode`.  This also means that
  the `DEFAULT_TO_CXX` setting now only applies when linking and not when
  compiling. (#20712)
- JavaScript library code can now use the full range ES6 features and we rely
  on closure compiler to transpile for ES5 when targetting older browsers.
  For those that want to would rather perform transpilation seperately outside
  of emscripten you can use the `-sPOLYFILL=0` setting.  (#20700)

3.1.49 - 11/14/23
-----------------
- Many MEMORY64 fixes for browser and graphics APIs (#20678)
- The `glfwSetWindowSize` function no longer switches to fullscreen when the
  width/height provided as parameters match the screen size. This behavior
  now matches the behavior of SDL and glut. In order to switch to fullscreen,
  the client code should invoke `Module.requestFullscreen(...)` from a user 
  triggered event otherwise the browser raises an error. (#20600)
>>>>>>> 9429b489

3.1.48 - 11/05/23
-----------------
- The JS `assert` function is no longer available in release builds when
  `-sSTRICT` is used.  This should only affect users with custom JS library code
  which doesn't use `#if ASSERTIONS` guards around their `assert` calls.  This
  behaviour matches that of `MINIMAL_RUNTIME`. (#20592)
- The minimum version of node required run the compiler was updated from
  10.19 to 16.20.  This does not effect the node requirements of the generated
  JavaScript code. (#20551)
- A new top-level `bootstrap` script was added.  This script is for emscripten
  developers and helps take a care of post-checkout tasks such as `npm install`.
  If this script needs to be run (e.g. becuase package.json was changed, emcc
  will exit with an error. (#19736)
- If exceptions are disabled, using `new` together with `std::nothrow` no
  longer aborts if the allocation fails. Instead `nullptr` is returned now.
  This does not change the behavior of regular usage of `new`.
- Default `MIN_CHROME_VERSION` was increased from 75 to 85 and default
  `MIN_FIREFOX_VERSION` was increased from 68 to 79 to allow Emscripten
  to use some ES2021 features for smaller JavaScript code size. (#20549)
- Emscripten now generates PowerShell wrappers for its CLIs. This allows to
  sidestep some of the issues with legacy cmd.exe, but developers must
  explicitly opt-in to running PowerShell scripts in system settings or
  via the `Set-ExecutionPolicy` command. (#20416)
- `emscripten::val` now supports C++20 `co_await` operator for JavaScript
  `Promise`s. (#20420)

3.1.47 - 10/09/23
-----------------
- The boost-headers port was updated to v1.83.0.
- The `noExitRuntime` global is now a JS library symbol that will only be
  included as needed.  User of `noExitRuntime` will now need to declare a
  dependency on it.  It will get implicitly included if `noExitRuntime` is part
  of `INCOMING_MODULE_JS_API.` (which it is by default), or it can be added to
  either `DEFAULT_LIBRARY_FUNCS_TO_INCLUDE` or `noExitRuntime`. (#20336)
- The egl, html5, sdl and webgpu libraries now support basic functionality with
  `-sMEMORY64`. (#20276)
- Value types in `emscripten/html5.h` that correspond the WebIDL `long` type are
  now represented as `int` rather than `long` types so that they are 32-bit wide
  on both wasm32 and wasm64.  (#20290)
- `EM_JS` and `EM_ASM` that are present in side module now have their syntax
  validated at build time. (#20258)
- `MAIN_THREAD_EM_ASM_PTR` macro added for code that returns a pointer.  This
  mirrors the existing `EM_ASM_PTR`. (#20261)
- Emscripten now implements default POSIX signal handlers. These can
  terminate or abort the program in response to `raise` cals. (#20257)
- `emscripten::val` now prevents accidental access to the underlying JavaScript
  value from threads other than its owner. This already didn't work correctly
  in majority of cases, but now it will throw a clear assertion failure. (#20344)
- `emscripten::val` can now be iterated over with a C++ range-based for loop.
  (#20364)

3.1.46 - 09/15/23
-----------------
- The `wasmTable` global is now a JS library function that will only be included
  as needed.  Code that references `wasmTable` will no need to declare a
  dependency on it.  It can also be explictly included using
  `-sEXPORTED_RUNTIME_METHODS=wasmTable`.
- libunwind updated to LLVM 16.0.6. (#20088)
- The `--minify=0` commnad line flag will now preserve comments as well as
  whitespace.  This means the resulting output can then be run though closure
  compiler or some other tool that gives comments semantic meaning. (#20121)
- `-sSTRICT` now implies `-sINCOMING_MODULE_API=[]` which is generally good
  for code size.  If you `-sSTRICT` you now need to be explicit about the
  incoming module APIs you are supplying.  Users who supply symbols on the
  incoming module but forget to include them in `-sINCOMING_MODULE_API`
  will see an error in debug builds so this change will not generate any
  silent failures.
- JS library decorators such as `__deps` and `__async` are now type checked so
  that errors are not silently ignored.
- The `USE_GLFW` settings now defaults to 0 rather than 2.  This matches other
  other settings such as `USE_SDL` that default to 0 these days and also matches
  the existing behaviour for `MINIMAL_RUNTIME` and `STRICT` mode.
  If you use GLFW you now need to explictly opt into it using `-sUSE_GLFW` or
  `-lglfw`. (#19939)
- A new settings `TABLE_BASE` was introduced that can be used to place static
  function addresses (table slots) at a certain offset.  This defaults to 1
  which is the previously fixed value. (#20149)
- Clang's error detection of unused variables `-Wunused-variable` improved,
  which may require changes in user code (see #20169).

3.1.45 - 08/23/23
-----------------
- The function used to add symbols the JS library has been renamed from
  `mergeInto`, to the more specific `addToLibrary`.  This new function does not
  require the passing of `LibraryManager.library` as a first argument.  The old
  `mergeInto` continues to exist for backwards compat.
- The `--log_html` option was removed from `emrun`.  This option was already not
  working with python3.8 or above so we hope is safe to say that nobody was
  relying on it.

3.1.44 - 07/25/23
-----------------
- musl libc updated from v1.2.3 to v1.2.4. (#19812)
- The `EM_LOG_FUNC_PARAMS` flag to `emscripten_log`/`emscripten_get_callstack`
  has been deprecated and no longer has any effect.  It was based on a
  long-deprecated JS API. (#19820)
- The internal `read_` and `readAsync` functions no longer handle data URIs.
  (Higher-level functions are expected to handle that themselves, before calling.)
  This only effects builds that use `-sSINGLE_FILE` or `--memory-init-file`.
  (#19792)
- The `asm` property of the Module object (which held the raw exports of the
  wasm module) has been removed.  Internally, this is now accessed via the
  `wasmExports` global. If necessary, it is possible to export `wasmExports`
  on the Module object using `-sEXPORTED_RUNTIME_METHODS=wasmExports`. (#19816)
- Embind now supports generating TypeScript definition files using the
  `--embind-emit-tsd <filename>` option.

3.1.43 - 07/10/23
-----------------
- Handling i64 arguments and return values in JS functions is now much simpler
  with the new `__i53abi` decorator.  When this is set to true, i64 values are
  automatically converted to JS numbers (i53) at the JS boundary.  Parameters
  outside of the i53 will show up as NaN in the JS code (#19711)
- EM_JS functions are now supported in side modules (#19705)

3.1.42 - 06/22/23
-----------------
- The default minimum Node version of Emscripten output was bumped from 10.19 to
  16.0. To run the output JS in an older version of node, you can use e.g.
  `-sMIN_NODE_VERSION=101900` which will apply the previous minimum version of
  10.19.0. (#19192).
- The log message that emcc will sometime print (for example when auto-building
  system libraries) can now be completely supressed by running with
  `EMCC_LOGGING=0`.
- Runtime dynamic linking symbols such as dlopen and dlsym will no longer cause
  a linker error when building without `-sMAIN_MODULE`.  Instead stub functions
  will be included that fail at runtime.  This matches the behaviour of other
  libc functions that we don't implement.  For those that prefer to get a linker
  error we have the `-sALLOW_UNIMPLEMENTED_SYSCALLS` settings. (#19527)
- The `modifyFunction` helper in `parseTools.js` was renamed to
  `modifyJSFunction` and its callback function no longer takes the name of the
  function being modified.  The name is not relevant for JS library functions
  and can be safely ignored.
- JS library functions can now be implemented using ES6 arrow notation, which
  can save to a few bytes on JS code size. (#19539)

3.1.41 - 06/06/23
-----------------
- A new setting (`CHECK_NULL_WRITES`) was added to disabled the checking of
  address zero that is normally done when `STACK_OVERFLOW_CHECK` is enabled.
  (#19487)
- compiler-rt updated to LLVM 16. (#19506)
- libcxx and libcxxabi updated to LLVM 16. (#)

3.1.40 - 05/30/23
-----------------
- The `_emscripten_out()`, `_emscripten_err()` and `_emscripten_dbg()` functions
  declared in `emscripten/console.h` no longer have the underscore prefix and
  are now documented. (#19445)

3.1.39 - 05/18/23
-----------------
- The JS `err()` function will now bind to `console.error` by default rather
  than `console.warning`.  For debugging/tracing/logging we recommend the
  `dbg()` function instead. (#19326)
- The `WASM2C` options has been removed. All known users are using upstream wabt
  these days anyhow.

3.1.38 - 05/10/23
-----------------
- The `dladdr` function will now always return an error rather than filling in
  dummy values. (#19319)
- The restriction preventing the use of dynamic linking in combination with
  `-sDYNAMIC_EXECUTION=0` was removed.  This restriction was being enforced
  unnecessarily since dynamic linking has not depended on `eval()` for a while
  now.
- Remove extra code for falling back to long-deprecated BlobBuilder browser API
  when Blob constructor is missing.  This was a fix for an issue that has long
  been fixed. (#19277)

3.1.37 - 04/26/23
-----------------
- The `EM_PYTHON_MULTIPROCESSING` environment variable no longer has any effect.
  This was added a temporary fallback but should no longer be needed. (#19224)
- The old reverse dependency system based on `tools/deps_info.py` has been
  removed and the existing `__deps` entries in JS library files can now be used
  to express JS-to-native dependencies.  As well being more precise, and
  extensible via user-supplied JS libraries, this also speeds up link times
  since we no longer need scan linker inputs using `llvm-nm`.  It also
  completely removes the need for the `REVERSE_DEPS` settings which has now
  been deprecated. (#18905)
- Bump the default minimum Firefox version from 65 to 68 (#19191).
- Background pthreads no longer prevent a Node.js app from exiting. (#19073)

3.1.36 - 04/16/23
-----------------
- The `USES_DYNAMIC_ALLOC` setting has been deprecated.  You can get the same
  effect from `-sMALLOC=none`. (#19164)

3.1.35 - 04/03/23
-----------------
- The following JavaScript runtime functions were converted to JavaScript
  library functions:
   - UTF8ArrayToString
   - UTF8ToString
   - stringToUTF8Array
   - stringToUTF8
   - lengthBytesUTF8
  If you use any of these functions in your JS code you will now need to include
  them explictly in one of the following ways:
   - Add them to a `__deps` entry in your JS library file (with leading $)
   - Add them to `DEFAULT_LIBRARY_FUNCS_TO_INCLUDE` (with leading $)
   - Add them to `EXPORTED_FUNCTIONS` (without leading $)
   - Set `-sLEGACY_RUNTIME` to include all of them at once.
- `FS.loadFilesFromDB` and `FS.saveFilesToDB` were removed.  We think it's
  unlikly there were any users of these functions since there is now a separate
  IDBFS filesystem for folks that want persistence. (#19049)
- `allocateUTF8` and `allocateUTF8OnStack` library function moved to
  `library_legacy.js`.  Prefer the more accurately named `stringToNewUTF8` and
  `stringToUTF8OnStack`. (#19089)
- `SDL_image` port was updated to version 2.6.0.
- `-z` arguments are now passed directly to wasm-ld without the need for the
  `-Wl,` prefix.  This matches the behaviour of both clang and gcc. (#18956)
- Reverted #18525 which runs the JS pre-processor over files passed via
  --pre-js and --post-js.  It turned out this change caused issue for several
  folks who had JS files with lines that start with `#` so can't be run through
  the pre-processor.  If folks want to re-enable this we can looks into ways to
  make it conditional/optional.
- The `{{{ cDefine('name') }}}` helper macro can now be simplified to just `{{{
  cDefs.name }}}`.

3.1.34 - 03/14/23
-----------------
- Fix for using `EM_JS` functions defined in other object files.  This was a bug
  that was introduced when `LLD_REPORT_UNDEFINED` was enabled by default back in
  3.1.28. (#18928)
- The prefered way to enable pthread is now to just the the standard `-pthread`
  flag.  The `-sUSE_PTHREADS` setting still works but is marked as legacy and
  will generate a warning in `-sSTRICT` mode.
- When targeting node, and using `-sMODULARIZE`, we no longer internally catch
  unhandled promise rejections or exit status code. That is to say the,
  `NODEJS_CATCH_REJECTION` and `NODEJS_CATCH_EXIT` are no longer compatible
  with `-sMODULARIZE`.   

3.1.33 - 03/08/23
-----------------
- Initial support for C++20 modules.  We have added a very simple test in form
  of `other.test_cpp_module`. (#18915)
- Removed `sys/sysctl.h` compatibility header.  We don't implement the function
  it defines. (#18863)
- Update SDL2_ttf port to 2.20.2 (#18804)
- Update glfw header to 3.3.8 (#18826)
- The `LLD_REPORT_UNDEFINED` setting has been removed.  It's now essentially
  always enabled. (#18342)
- Added `-sEXPORT_KEEPALIVE` to export symbols. When using
  `MINIMAL_RUNTIME`, the option will be **disabled** by default.
  This option simply exports the symbols on the module object, i.e.,
  `Module['X'] = X;`
- The WasmFS OPFS backend is now faster in browsers that implement
  [`Atomics.waitAsync`](https://caniuse.com/mdn-javascript_builtins_atomics_waitasync).
  (#18861)
- The `emscripten_proxy_async_with_callback` API was replaced with a simpler
  `emscripten_proxy_callback` API that takes a second callback to be called if
  the worker thread dies before completing the proxied work.  

3.1.32 - 02/17/23
-----------------
- Added new linker option `-sEXCEPTION_STACK_TRACES` which will display a stack
  trace when an uncaught exception occurs. This defaults to true when
  `ASSERTIONS` is enabled. This option is mainly for the users who want only
  exceptions' stack traces without turning `ASSERTIONS` on. (#18642 and #18535)
- `SUPPORT_LONGJMP`'s default value now depends on the exception mode. If Wasm
  EH (`-fwasm-exception`) is used, it defaults to `wasm`, and if Emscripten EH
  (`-sDISABLE_EXCEPTION_CATCHING=0`) is used or no exception support is used, it
  defaults to `emscripten`. Previously it always defaulted to `emscripten`, so
  when a user specified `-fwasm-exceptions`, it resulted in Wasm EH + Emscripten
  SjLj, the combination we do not intend to support for the long term.
- Added support for Wasm-based AudioWorklets for realtime audio processing
  (#16449)
- Synchronous proxying functions in emscripten/proxying.h now return errors
  instead of hanging forever when the worker thread dies before the proxied work
  is finished.

3.1.31 - 01/26/23
-----------------
- Symbols that were previously exported from native code, but only for internal
  reasons, are no longer exported on the `Module` object by default.  For
  example, previously if you were using `Module._malloc` but not explicitly
  including `_malloc` in `EXPORTED_FUNCTIONS`, it might have been exported
  anyway due to internal use of `malloc` within the JS library code. (#18564)
- The `STACK_SIZE`, `STACK_ALIGN`, `POINTER_SIZE`, and `ASSERTIONS` JavaScript
  globals were removed by default.  In debug builds a clear error is shown if
  you try to use these. (#18503)
- --pre-js and --post-js files are now fed through the JS preprocessor, just
  like JS library files and the core runtime JS files.  This means they can
  now contain #if/#else/#endif blocks and {{{ }}} macro blocks. (#18525)
- `-sEXPORT_ALL` can now be used to export symbols on the `Module` object
  when used with `-sMINIMAL_RUNTIME` and `-sMODULARIZE` together. (#17911)
- The llvm version that emscripten uses was updated to 17.0.0 trunk.

3.1.30 - 01/11/23
-----------------
- The default pthread stack size will now be set to match `-sSTACK_SIZE` by
  default.  Set `DEFAULT_PTHREAD_STACK_SIZE` explicitly to override this.
  (#18479)
- The `buffer` JavaScript variable was removed.  This underlying buffer is
  still accessible via `wasmMemory.buffer` or `HEAPXX.buffer`.  In debug builds,
  a clear error is shown if you try to use it.  (#18454)
- The SDLv1 header directory is no longer added to the include path by default.
  This means if you include SDL headers without the explicit version in them
  (e.g. `SDL_events.h`) you will now need to add `-sUSE_SDL` explicitly at
  compile time.  If you include the SDL headers with the directory name included
  (e.g. `SDL/SDL_events.h`) you will not be affected by this change. (#18443)
- Significant improvements were made (in the version of LLVM associated with
  this emsdk release) to the quality of DWARF debug info when building in
  optimized mode. See https://reviews.llvm.org/D140373. Using the -O1 flag is
  recommended if a program is too large or slow to debug with -O0 (although
  -O0 is still better for debugging when feasible).

3.1.29 - 01/03/23
-----------------
- Fixed bug in `PROXY_TO_PTHREAD` whereby certain async operations on the main
  thread would cause the whole program to exit, even when the proxied main
  function was still running. (#18372)
- Added `Module.pthreadPoolReady` promise for the `PTHREAD_POOL_DELAY_LOAD`
  mode that allows to safely join spawned threads. (#18281)
- PThreads can now be safely spawned on-demand in Node.js even without a PThread
  pool (`PTHREAD_POOL_SIZE`) or proxying (`PROXY_TO_PTHREAD`) options. (#18305)

3.1.28 - 12/08/22
-----------------
- `LLD_REPORT_UNDEFINED` is now enabled by default.  This makes undefined symbol
  errors more precise by including the name of the object that references the
  undefined symbol. The old behaviour (of allowing all undefined symbols at
  wasm-ld time and reporting them later when processing JS library files) is
  still available using `-sLLD_REPORT_UNDEFINED=0`. (#16003)
- musl libc updated from v1.2.2 to v1.2.3. (#18270)
- The default emscripten config file no longer contains `EMSCRIPTEN_ROOT`.  This
  setting has long been completely ignored by emscripten itself. For
  applications that wish to know where emscripten is installed looking for
  `emcc` in the `PATH` has long been the recommended method (i.e. `which emcc`).
  (#18279)
- More accurate synchronisation of `emscripten_get_now` clocks between main
  thread and pthreads.
  This also changes the absolute value returned by the function, but it shouldn't
  affect correct usages as the function has always returned different values on
  different platforms, and is clearly documented as "only meaningful in
  comparison to other calls to this function". (#18267)
- Emscripten will now search your PATH for binaryen, llvm, and node if the
  corresponding config file settings (`BINARYEN_ROOT`, `LLVM_ROOT`, `NODE_JS`)
  are not set.  Allows emscripten to run with an empty config file given the
  right tools in the PATH. (#18289)

3.1.27 - 11/29/22
-----------------
- Add support for `-sEXPORT_ES6`/`*.mjs` on Node.js. (#17915)
- Idle workers in a PThread pool no longer prevent Node.js app from exiting. (#18227)
- The default `STACK_SIZE` was reduced from 5MB to 64KB.  Projects that use more
  than 64Kb of stack will now need specify `-sSTACK_SIZE` at link time.  For
  example, `-sSTACK_SIZE=5MB` can be used to restore the previous behaviour.
  To aid in debugging, as of #18154, we now also place the stack first in memory
  in debug builds so that overflows will be immediately detected, and result in
  runtime errors.  This change brings emscripten into line with `wasm-ld` and
  wasi-sdk defaults, and also reduces memory usage by default.  In general,
  WebAssembly stack usage should be lower than on other platforms since a lot of
  state normally stored on the stack is hidden within the runtime and does not
  occupy linear memory at all.  The default for `DEFAULT_PTHREAD_STACK_SIZE` was
  also reduced from 2MB to 64KB to match.
- Improved error messages for writing custom JS libraries. (#18266)
- EM_ASM code is now supported in side modules (#18228)

3.1.26 - 11/17/22
-----------------
- Inline with the recent changes to llvm and binaryen, emscripten will now, by
  default, enable the sign-extension and mutable-globals WebAssembly proposals.
  In order to do so the default minimum safari version (`MIN_SAFARI_VERSION`)
  was updated from 12.0 to 14.1, and support for the old EdgeHTML engine
  (`MIN_EDGE_VERSION`) was removed by default.  If you want to continue to
  support these older engines you can use these settings
  (`-sMIN_SAFARI_VERSION=120000` and/or `-sMIN_EDGE_VERSION=44`) to revert to
  the previous defaults, which will result in the new proposals being disabled.
  Note that in order to avoid support for the sign-extension emscripten uses
  a binaryen pass, so targeting older browsers requires the running of wasm-opt
  and is therefore incompatible with `ERROR_ON_WASM_CHANGES_AFTER_LINK` (i.e.
  fast linking). (#17690)
- Added `--reproduce` command line flag (or equivalently `EMCC_REPRODUCE`
  environment variable).  This options specifies the name of a tar file into
  which emscripten will copy all of the input files along with a response file
  that will allow the command to be replicated.  This can be useful for sharing
  reproduction cases with others (inspired by the lld option of the same name).
  (#18160)
- In non-optimizing builds emscripten will now place the stack first in memory,
  before global data.  This is to get more accurate stack overflow errors (since
  overflow will trap rather corrupting global data first).  This should not
  be a user-visible change (unless your program does something very odd such
  depending on the specific location of stack data in memory). (#18154)

3.1.25 - 11/08/22
-----------------
- The `TOTAL_STACK` setting was renamed to `STACK_SIZE`.  The old name will
  continue to work as an alias. (#18128)
- Exporting `print`/`printErr` via `-sEXPORTED_RUNTIME_METHODS` is deprecated in
  favor of `out`/`err`.  The former symbols are supposed to be used with
  `-sINCOMING_MODULE_JS_API` instead. (#17955)
- aio.h was removed from the sysroot.  Emscripten doesn't support any of the
  functions in this header.
- Clang's function pointer cast warnings (enabled with `-Wcast-function-type`)
  are now stricter. This warning is intended to help with CFI errors but also
  helps wasm builds since wasm traps on such type mismatches in indirect calls.
  We recommend that users enable it to prevent such errors (which can be hard to
  debug otherwise). The older (less strict) behavior is also still possible with
  `-Wcast-function-type -Wno-cast-function-type-strict` (or
  `-Wno-error=cast-function-type-strict` if you want the warnings to be visible
  but not errors). See https://reviews.llvm.org/D134831
- libcxx and libcxxabi updated to LLVM 15. (#18113)

3.1.24 - 10/11/22
-----------------
- In Wasm exception mode (`-fwasm-exceptions`), when `ASSERTIONS` is enabled,
  uncaught exceptions will display stack traces and what() message. (#17979 and
  #18003)
- It is now possible to specify indirect dependencies on JS library functions
  directly in C/C++ source code.  For example, in the case of a EM_JS or EM_ASM
  JavaScript function that depends on a JS library function.  See the
  `EM_JS_DEPS` macro in the `em_macros.h` header.  Adding dependencies in this
  way avoids the need to specify them on the command line with
  `-sDEFAULT_LIBRARY_FUNCS_TO_INCLUDE`. (#17854)

3.1.23 - 09/23/22
-----------------
- The `__EMSCRIPTEN_major__/minor__/tiny__` macros are no longer defined on the
  command line but require `<emscripten.h/>` (or just `<emscripten/version.h>`
  to be included. (#17883)
- Linking of bitcode files using `emcc -r` + `-flto` is no longer supported.
  `emcc -r` will now always use lld to link to an object file.  This matches the
  behavior of upstream llvm where bitcode linking using lld does not exist.
  The recommend way to combine bitcode input is to use library files (`ar`
  archives).  See #13492 for more details.

3.1.22 - 09/19/22
-----------------
- compiler-rt updated to LLVM 15. (#17802)
- Using `-Oz` or `-Os` will no longer pass `-fno-inline-functions` to clang and
  instead rely on clang's normal inline heuristics for these optimization
  levels.  `-fno-inline-functions` can be passed explicitly if needed.
- C++17 is now the default version of the C++ standard used by the compiler.
  This is due to an upstream change in llvm.  Use `-std=c++14` (or technically
  `-std=gnu++14`) to revert to the previous default.
- Closure warnings are now controlled via the standard `-Wclosure` warning flags
  rather than via a specific/custom `CLOSURE_WARNINGS` setting.  The old
  setting continues to work but will issue a deprecation warning.
  If you link with `-Werror` but you don't want closure warnings to be errors
  you can add `-Wno-error=closure` or `-Wno-closure`.

3.1.21 - 09/09/2022
-------------------
- Update SDL2 port to 2.24.0 (#17748)
- The `LEGACY_RUNTIME` setting is no longer enabled by default.  If you use any
  of these legacy runtime functions (except in library code with explicit
  dependencies) then you would need to set `LEGACY_RUNTIME` on the command line
  or add the ones you need to `DEFAULT_LIBRARY_FUNCS_TO_INCLUDE`:
   - addFunction
   - removeFunction
   - allocate
   - AsciiToString
   - stringToAscii
   - UTF16ToString
   - stringToUTF16
   - lengthBytesUTF16
   - UTF32ToString
   - stringToUTF32
   - lengthBytesUTF32
   - allocateUTF8
   - allocateUTF8OnStack
   - writeStringToMemory
   - writeArrayToMemory
   - writeAsciiToMemory
   - intArrayFromString
   - intArrayToString
   - warnOnce
   - ccall
   - cwrap
  Although this is technically a breaking change for those who use these
  functions, there are assertion in debug builds that catch such usages and
  direct towards how to fix the issue.

3.1.20 - 08/24/2022
-------------------
- The `getTempRet0`/`setTempRet0` helper functions are now implemented directly
  in WebAssembly, rather than supplied by the JS host.  This simplifies the
  wasm/JS interface.  These function are no longer exported in all cases.  If
  your code directly calls these functions from JS, you can add them to
  `-sEXPORTED_RUNTIME_METHODS`.
- Several linux-specific headers were removed from the emscripten sysroot. None
  of the functionality in these headers was ever supported by emscripten. For
  example `sys/soundcard.h` and `sys/ptrace.h`. (#17704)

3.1.19 - 08/17/2022
-------------------
- Old method of metadata extraction via wasm-emscripten-finalize removed
  in favor of local python code. (#16529)

3.1.18 - 08/01/2022
-------------------
- The tests/ directory was renamed to just test/ to match other project close
  emscripten (llvm, wabt, binaryen).  This should not effect any users of
  emscripten, only developers. (#17502)
- The llvm version that emscripten uses was updated to 16.0.0 (#17534)
- worker.js now propagates unhandled promise rejections to the main thread the
  same way it propagates uncaught exceptions.

3.1.17 - 07/22/2022
-------------------
- Add support for dynamic linking with Asyncify. (#15893)
- A source map file and DWARF info in the wasm can now be emitted at the same if
  the user gives the both options: `-g -gsource-map`. (#17484)
- The `align` argument to the makeGetValue/makeSetValue JS library macros was
  removed (and replaced with an assert) as it had no uses internally and was
  removed (and replaced with an assert) as it had now uses internally and was
  untested.
- Removed unused `calledMain` global variable from the JS runtime.  Folks who
  want to know when main is done can use `Module[postRun]`.

3.1.16 - 07/14/2022
-------------------
- Warnings generated by the JS compiler (compiler.js) are now propagated back
  to the emcc compiler driver which means that `-Werror` builds will now fail
  in the presence of JS compiler warnings.  As usual `-Wno-js-compiler` and
  `-Wno-error=js-compiler)` can be used to control these warnings. (#17365)
- When JS library functions are included as part of `EXPORTED_RUNTIME_METHODS`
  it is no longer necessary to also add them to
  `DEFAULT_LIBRARY_FUNCS_TO_INCLUDE`.  This change allows us to transition
  runtime functions to JS library functions without the need to folks to add
  `DEFAULT_LIBRARY_FUNCS_TO_INCLUDE`. (#17369)
- The following function, which were previously part of the default runtime, are
  now JS library functions:
   - addFunction
   - removeFunction
   - allocate
   - AsciiToString
   - stringToAscii
   - UTF16ToString
   - stringToUTF16
   - lengthBytesUTF16
   - UTF32ToString
   - stringToUTF32
   - lengthBytesUTF32
   - allocateUTF8
   - allocateUTF8OnStack
   - writeStringToMemory
   - writeArrayToMemory
   - writeAsciiToMemory
   - intArrayFromString
   - intArrayToString
   - warnOnce
   - ccall
   - cwrap
  However, they all still available by default due to a new setting called
  `LEGACY_RUNTIME` which is enabled by default.  When `LEGACY_RUNTIME` is
  disabled (which it may be in the future) these symbols would only be included
  if there were explicitly exported via `EXPORTED_RUNTIME_METHODS` or added to
  `DEFAULT_LIBRARY_FUNCS_TO_INCLUDE`.  `LEGACY_RUNTIME` is disabled by default
  in `STRICT` mode so this change only effects users of `STRICT` mode. (#17370,
  #17403)
- The `run` runtime function is no longer exported by default.  It can be added
  to `EXPORTED_RUNTIME_METHODS` if needed.
- The getWasmTableEntry/setWasmTableEntry library function are no longer
  included by default.  Add them to `DEFAULT_LIBRARY_FUNCS_TO_INCLUDE` or
  `EXPORTED_RUNTIME_METHODS` if you want to use them outside of JS library code.
- The type of `time_t` was restored 64-bit after being converted to 32-bit in
  3.1.11. (#17401)

3.1.15 - 07/01/2022
-------------------
- The JS library helper function `hasExportedFunction` has been replaced with
  `hasExportedSymbol`, which takes an unmangled (no leading underscore) symbol
  name.
- Post-link metadata extraction switched from wasm-emscripten-finalize
  (binaryen) to python code within emscripten.  This change should have no
  semantic effect, but can temporarily be reverted by setting
  `EMCC_READ_METADATA=binaryen` in the environment. (#17337)
- Added a shim for `BigInt64Array` so `-sWASM_BIGINT` can be used in Safari
  v14. (#17103)

3.1.14 - 06/20/2022
-------------------
- emcc now accepts `-print-file-name` and reports the correct library paths in
  `-print-search-dirs`.
- `tools/file_packager` no longer generates (or requires) any "pre-js" code when
  running in `--embed-file` mode.  Instead the embedded files are loaded at
  static constructor time.
- Emscripten now knows what minimum browser versions the `WASM_BIGINT` feature
  requires and will automatically set the defaults accordingly. (#17163)
- Embind now supports binding to functions specified as `noexcept`. (#17140)
- Weak undefined symbols fixed in dynamic linking. (#17164)
- Internally, the name of `main` function now gets mangled (by clang) in the
  same way as with other wasm targets.  This means that within the wasm module
  the name of the main function can now be `__main_argc_argv`, but, since we
  still export this to JS as `_main`, this should not be a user-visible change.
- Use of pkg-config from cmake not longer causes the C++ include path to be
  broken. (#17137)
- `emscripten_runtime_keeplive_push()` and `emscripten_runtime_keeplive_push()`
  are now exposed to native code and can be used to keep the runtime alive
  without immediately unwinding the event loop (as
  `emscripten_exit_with_live_runtime()` does). (#17160)
- The file packager option `--use-preload-cache` now only invalidates the
  cache if the data contents has changed. (#16807)

3.1.13 - 06/02/2022
-------------------
- xlocale.h compatibility header was restored after being removed in 3.1.12.

3.1.12 - 05/25/2022
-------------------
- Fix crash, introduced in 3.1.11, which occurred when using pointer types
  (types ending in `*`) with getValue/setValue library functions. (#17028)
- Fix possible deadlock in multi-threaded builds that use EXIT_RUNTIME=0 with
  ASSERTIONS enabled. This was introduced in 3.1.3 as part of #16130. (#17044)

3.1.11 - 05/21/2022
-------------------
- The return value of `emscripten_get_compiler_setting` was changed from `int`
  to `long` so that it is compatible with `MEMORY64`.  The return value of this
  function sometimes contains a pointer value so `int` is not sufficiently
  wide under `wasm64`. (#16938)
- The `EM_BUILD_VERBOSE` environment variable only effects test code these days
  and therefore was renamed to `EMTEST_BUILD_VERBOSE`. (#16904)
- compiler-rt updated to LLVM 14. (#16991)
- libc++ updated to LLVM 14. (#17000)
- libc++abi updated to LLVM 14. (#16993)

3.1.10 - 05/02/2022
-------------------
- Bug fixes

3.1.9 - 04/21/2022
------------------
- The `-sSHELL_FILE` setting, which (unlike the --shell-file command line
  options) we believe was never tested or externally used, has been removed.
  (#16589)
- A warning is now issued when passing C++-only settings such
  `-sEXCEPTION_CATCHING_ALLOWED` when not linking as C++. (#16609)
- Introduce a new [proxying
  API](https://emscripten.org/docs/api_reference/proxying.h.html) for proxying
  work between threads.

3.1.8 - 03/24/2022
------------------
- Command line settings (`-s`) are now type checked.  For example, passing a
  string to a boolean setting will now generate an error (e.g.
  `-sEXIT_RUNTIME=foo`).  Previously, the value of `foo` would have have been
  interpreted as non-zero and accepted as valid. (#16539)
- A warning (limited-postlink-optimizations) was added that gets shown when
  binaryen optimizations are limited due to DWARF information being requested.
  Several binaryen passed are not compatible with the preservation of DWARF
  information. (#16428)
- Use normalized mouse wheel delta for GLFW 3 in `library_glfw.js`. This changes
  the vertical scroll amount for GLFW 3. (#16480)
- The emsdk binaries for macOS now require macOS 10.14 Mojave (or above).
  Prior versions of emsdk could run on 10.11 (or above), but supporting those
  older versions recently became harder.
- The SDL_mixer library can be configured to support MIDIs by passing "mid"
  to the SDL2_MIXER_FORMATS setting. It uses Timidity, and you must provide
  your own instrument sound files and mount them at "/etc/timidity". (#16556)

3.1.7 - 03/07/2022
-------------------
- Remove unmaintained ASMFS filesystem backend and associated `-sASMFS`
  settings.  The new wasmfs filesystem is far enough along that it seems clear
  that ASMFS will not need to be revived.
- Fix deadlock in `munmap` that was introduced in 3.1.5.  The deadlock would
  occur in multi-threaded programs when a partial unmap was requested (which
  emscripten does not support). (#16413)
- Added new compiler+linker option -sSHARED_MEMORY=1, which enables targeting
  a shared WebAssembly.Memory. (#16419)
- Added new API "Wasm Workers", which is an alternative to pthreads for building
  multithreaded applications, enabled via -sWASM_WORKERS=1 (#12833)

3.1.6 - 02/24/2022
------------------
- Remove support for deprecated `EMMAKEN_COMPILER`, `EMMAKEN_CFLAGS`, and
  `EMMAKEN_NO_SDK`  environment variables.  These are all legacy and redundant
  in the face of other settings/flags:
   - `EMMAKEN_COMPILER` -> `LLVM_ROOT` in the config settings
   - `EMMAKEN_CFLAGS` -> `EMCC_CFLAGS`
   - `EMMAKEN_NO_SDK` -> standard `-nostdlib` and `-nostdinc` flags
- emscripten will no longer automatically create a config file if it can't
  find one in the configured location.  Instead, it will error out and point the
  user to the `--generate-config` option, in case that is what they want.
  (#13962)

3.1.5 - 02/17/2022
------------------
- Emscripten no longer uses the `allocate()` runtime function.  For backwards
  compatibility with external JS code we still include this function by default
  but it will no longer be included in `-sSTRICT` mode.  Usages of this function
  are generally best replaced with `_malloc`, `stackAlloc` or `allocateUTF8`.

3.1.4 - 02/14/2022
------------------
- Due to an llvm change (https://reviews.llvm.org/D118573) some clang flags
  that did not previously have any effect are now honored (e.g.
  `-fnew-alignment` and `-fshort-wchar`).
- llvm dependency updated to 15.0.0 to match upstream. (#16178)
- The `__EMSCRIPTEN_major__`, `__EMSCRIPTEN_minor__` and `__EMSCRIPTEN_tiny__`
  macros are now available via the `emscripten/version.h` header file.  For the
  time being, unless you enable `-sSTRICT`, these are still also defined
  directly on the command line.  If you use these macros please make sure you
  include `emscripten/version.h` (or `emscripten.h` which indirectly includes
  it). (#16147)

3.1.3 - 01/31/2022
------------------
- The file packager now supports embedding files directly into wasm memory and
  `emcc` now uses this mode when the `--embed-file` option is used.  If you
  use `file_packager` directly it is recommended that you switch to the new mode
  by adding `--obj-output` to the command line. (#16050)
- The `--bind` flag used to enable embind has been deprecated in favor of
  `-lembind`.  The semantics have not changed and the old flag continues to
  work. (#16087)
- New setjmp/longjmp support using Wasm EH instructions is added, which is
  faster and reduces code size. You need a browser that supports Wasm EH spec to
  use it. The new SjLj support is enabled by `-sSUPPORT_LONGJMP=wasm`. This can
  be used with Wasm exception support (`-fwasm-exceptions`), but not with
  Emscripten exception support (`-fexceptions` or
  `-sDISABLE_EXCEPTION_CATCHING=0`). When using Wasm EH with Wasm SjLj, there is
  one restriction that you cannot directly call `setjmp` within a `catch`
  clause. (Calling another function that calls `setjmp` is fine.)
  (#14976 and #16072)

3.1.2 - 01/20/2022
------------------
- A new setting, `POLYFILL`, was added which is on by default but can be disabled
  (via `-sNO_POLYFILL`) to prevent emscripten from outputing needed polyfills.
  For default browser targets, no polyfills are needed so this option only has
  meaning when targeting older browsers.
- `EVAL_CTORS` has been rewritten and improved. The main differences from before
  are that it is much more capable (it can now eval parts of functions and not
  just all or nothing, and it can eval more wasm constructs like globals). It is
  no longer run by default, so to use it you should build with `-s EVAL_CTORS`.
  See `settings.js` for more details. (#16011)
- `wasmX` test suites that are defined in `test_core.py` have been renamed to
  `coreX` to better reflect where they are defined.  The old suite names such
  as `wasm2` will continue to work for now as aliases.

3.1.1 - 01/08/2022
------------------
- Happy new year!
- Updated SDL 2 port to upstream version 2.0.18 (from a patched 2.0.10). This
  includes all downstream patches and many upstream changes.
- libc++ library updated to llvm-13. (#15901)
- libc++-abi library updated to llvm-13. (#15904)
- compiler-rt library updated to llvm-13. (#15906)
- Added new internal/debugging related environment variable
  EM_FORCE_RESPONSE_FILES that can be set to 0 to force disable the use of
  response files, and to 1 to force enable response files. If not set,
  response files will be used if command lines are long (> 8192 chars). (#15973)

3.1.0 - 12/22/2021
------------------
- Emscripten in starting to use ES6 features in its core libraries (at last!).
  For most users targeting the default set of browsers this is a code size win.
  For projects targeting older browsers (e.g. `-sMIN_CHROME_VERSION=10`),
  emscripten will now run closure compiler in `WHITESPACE_ONLY` mode in order to
  transpile any ES6 down to ES5.  When this automatic transpilation is performed
  we generate a warning which can be disabled (using `-Wno-transpile`) or by
  explicitly opting in-to or out-of closure using `--closure=1` or
  `--closure=0`. (#15763).

3.0.1 - 12/17/2021
------------------
- Deprecate `EMMAKEN_CFLAGS` is favor of `EMCC_CFLAGS`.
- Fixed an issue where user provided --js-library directives would not be
  processed as the last item after all system provided JS libraries have been
  added to the build. This fix enables overriding WebGL 2 symbols from user JS
  libraries.

3.0.0 - 11/22/2021
------------------
- A set of internally-unused functions were removed from `parseTools.js`.  While
  emscripten no longer needs any of these functions, there is slim chance that
  some external JS library is depending on them.  Please file issues if any such
  library code is found.  The removed/unused functions are:
   `removePointing`, `pointingLevels`, `removeAllPointing`, `isVoidType`,
   `isStructPointerType`, `isArrayType`, `isStructType`, `isVectorType`,
   `isStructuralType` `getStructuralTypeParts`, `getStructuralTypePartBits`,
   `isFunctionDef`, `isPossiblyFunctionType`, `isFunctionType`, `getReturnType`,
   `splitTokenList`, `_IntToHex`, `IEEEUnHex`, `Compiletime.isPointerType`,
   `Compiletime.isStructType`, `Compiletime.INT_TYPES`, `isType`.
- The example `shell.html` and `shell_minimal.html` templates no longer override
  `printErr` on the module object.  This means error message from emscripten and
  stderr from the application will go to the default location of `console.warn`
  rather than `console.error`.  This only effects application that use the
  example shell html files.
- The version of musl libc used by emscripten was upgraded from v1.1.15 to
  v1.2.2.  There could be some minor size regressions (or gains) due to changes
  in upstream musl code but we don't expect anything major.  Since this is a
  fairly substantial change (at least internally) we are bumping the major
  version of Emscripten to 3. (#13006)
- Added support for specifying the text encoding to be used in response filenames
  by passing the encoding as a file suffix (e.g. "a.rsp.utf-8" or "a.rsp.cp1252").
  If not specified, the encoding is autodetected as either UTF-8 or Python
  default "locale.getpreferredencoding()". (#15406, #15292, #15426)

2.0.34 - 11/04/2021
-------------------
- Symbols marked as visibility hidden are no longer exported from C/C++
  code when building with `SIDE_MODULE`, `MAIN_MODULE` or `LINKABLE`.  If you
  need to export a hidden symbol you can still do so by adding it to
  EXPORTED_FUNCTIONS.

2.0.33 - 11/01/2021
-------------------
- Bug fixes

2.0.32 - 10/19/2021
-------------------
- Internal-only library functions can now be marked as `__internal: true` in JS
  system libraries.  Such symbols should not be used by external libraries and
  are subject to change.  As of now we generate warning when external libraries
  depend on the these symbols.
- Stub functions from `library_syscall.js` and `library.js` were replaced with
  native code stubs (See `system/lib/libc/emscripten_syscall_stubs.c`).  This
  should be better for wasm module portability as well as code size.  As part
  of this change the return value of `popen` was fixed to return NULL rather
  than -1 and the `getpwnam` family of functions were changed to return an
  error rather than throw a JavaScript exception (this behaviour matches what
  the other stub functions do).  As before, the `ALLOW_UNIMPLEMENTED_SYSCALLS`
  setting controls whether of not these stubs get included at link time, and
  `STRICT` disables this setting.
- Emscripten will now warn when linker-only flags are specified in
  compile-only (`-c`) mode.  Just like with clang itself, this warning can be
  disabled using the flag: `-Wno-unused-command-line-argument`.
- Internal symbol names for musl syscalls changed from number-based (e.g.
  `__syscall22`) to name-based (e.g. `__syscall_open`).  This should not be
  a visible change except for folks trying to intercept/implement syscalls
  in native code (#15202).
- Fixed launcher batch script issues on Windows, and added two env. vars
  EM_WORKAROUND_PYTHON_BUG_34780 and EM_WORKAROUND_WIN7_BAD_ERRORLEVEL_BUG that
  can be enabled to work around a Windows Python issue
  https://bugs.python.org/issue34780 , and a Windows 7 exit code issue (#15146)
- Support a new CMake property `EMSCRIPTEN_SYSTEM_PROCESSOR` which can be used
  to override the default value of `CMAKE_SYSTEM_PROCESSOR` set by the
  toolchain file.
- Remove support for the `EMIT_EMSCRIPTEN_METADATA` setting.  This setting has
  been deprecated for some time now and we don't know of any remaining reasons to
  keep it around.
- Add JavaScript API `Emval.{toHandle, toValue}` as well as a C++ method
  `val::as_handle()` to allow passing values between the `val` class and
  `EM_JS`/ `EM_ASM` JavaScript snippets. (#15279)
- Added SAFE_HEAP=2 option which tests safe heap behavior for wasm-only builds
  (allowing unaligned memory accesses, which would not work in Wasm2JS but in
   wasm would be correct but potentially slow).

2.0.31 - 10/01/2021
-------------------
- Bug fixes

2.0.30 - 09/14/2021
-------------------
- Bug fixes

2.0.29 - 08/26/2021
-------------------
- Bug fixes

2.0.28 - 08/23/2021
-------------------
- Added some support for signal handling libc functions (raise, kill,
  sigaction, sigpending, etc).  We still don't have a way to deliver signals from
  the outside but these at least now work for sending signals to the current
  thread (JS context) (#14883).
- Remove the workaround used in emcmake and emmake that removed directories
  with sh.exe from PATH on Windows when MinGW Makefiles generator was used.
  This was needed with CMake versions older than 3.17.0. If you get an error
  "sh.exe was found in your PATH" on Windows, you can either update to CMake
  3.17.0 or newer, or remove the offending directory from your PATH. See
  https://github.com/Kitware/CMake/commit/82ddcf0db1d220564145122c3cce25d25ee0e254
  for more information. (#14930)

2.0.27 - 08/12/2021
-------------------
- Added `EM_ASYNC_JS` macro - similar to `EM_JS`, but allows using `await`
  inside the JS block and automatically integrates with Asyncify without
  the need for listing the declared function in `ASYNCIFY_IMPORTS` (#9709).
- Errors that occur on pthreads (e.g. uncaught exception) will now get re-thrown
  on the main thread rather than simply being logged (#13666).

2.0.26 - 07/26/2021
-------------------
- When building ports with the `embuilder` tool some of the names of the
  libraries have changed (they now match the filenames in the `tools/ports/`
  directory). For example `sdl-image` is now `sdl_image` (#14737).
- Undefined data symbols (in static executables) are no longer silently ignored
  at link time.  The previous behaviour (which was to silently give all
  undefined data symbols address zero, which could lead to bugs)
  can be enabled by passing either `-Wl,--allow-undefined` or
  `-Wl,--unresolved-symbols=ignore-all`.
- The alignment of `long double`, which is a 128-bit floating-point value
  implemented in software, is reduced from 16 to 8. The lower alignment allows
  `max_align_t` to properly match the alignment we use for malloc, which is 8
  (raising malloc's alignment to achieve correctness the other way would come
  with a performance regression). (#10072)
- The `alignMemory` function is now a library function and therefore not
  included by default.  Debug builds will automatically abort if you try
  to use this function without including it.  The normal library `__deps`
  mechanism can be used to include it, or can be added to
  `DEFAULT_LIBRARY_FUNCS_TO_INCLUDE`.
- dlopen can now load libraries at runtime from the web without preloading
  or embedding.  This features relies on `ASYNCIFY` to suspend execution until
  the library is loaded and then continue on as if dlopen was blocking.  For
  users who don't want to use `ASYNCIFY` (which has a size and runtime cost)
  there is a async (callback-based) version of the dlopen API available as
  `emscripten_dlopen()` declared in `emscropten/emscripten.h`.  See
  `docs/api_reference/emscripten.h.rst` (or the online version) for more
  details.
- Constructors, functions and methods bound with Embind can now be `await`ed.
  When Asyncify is used somewhere in the callstack, previously Embind would
  return `0` / `null` / `false` / instance with a NULL pointer, making it
  impossible to wait for the function to actually finish and retrieve its
  result. Now in those cases it will return a `Promise` instead that will
  resolve with the function's return value upon completion. (#11890)

2.0.25 - 06/30/2021
-------------------
- Support for the 'shell' environment is now disabled by default.  Running under
  `d8`, `js`, or `jsc` is not something that most emscripten users ever want to
  do, so including the support code is, more often than not, unnecessary.  Users
  who want shell support can enable it by including 'shell' in `-s ENVIRONMENT`
  (#14535).
- A new setting called `ALLOW_UNIMPLEMENTED_SYSCALLS` was added.  This setting
  is enabled by default but, if disabled, will generate link-time errors if
  a program references an unimplemented syscall.  This setting is disabled
  by default in `STRICT` mode.
- By default (unless `EXIT_RUNTIME=1` is specified) emscripten programs running
  under node will no longer call `process.exit()` on `exit()`.  Instead they
  will simply unwind the stack and return to the event loop, much like they do
  on the web.  In many cases the node process will then exit naturally if there
  is nothing keeping the event loop going.
  Note for users of node + pthreads: Because of the way that threads are
  implemented under node multi-threaded programs now require `EXIT_RUNTIME=1`
  (or call `emscripten_force_exit`) in order to actually bring down the process.
- Drop support for node versions older than v5.10.0.  We now assume the
  existence of `Buffer.from` which was added in v5.10.0.  If it turns out
  there is still a need to support these older node versions we can
  add a polyfil under LEGACY_VM_SUPPORT (#14447).

2.0.24 - 06/10/2021
-------------------
- Support `--preload-file` in Node.js. (#11785)
- System libraries are now passed to the linker internally via `-lfoo` rather
  than using their full path.  This is in line with how gcc and clang pass system
  libraries to the linker.  This should not effect any builds unless a project a
  happens to have, for example, a file called `libc.a` in one of its library
  paths.  This would have the effect of overriding the system library (as it
  would with gcc or clang) (#14342).
- CMake projects (those that either use emcmake or use Emscripten.cmake
  directly) are new configured to install (by default) directly into the
  emscripten sysroot.  This means that running `cmake --install` (or running the
  install target, via `make install` for example) will install resources into
  the sysroot such that they can later be found and used by `find_path`,
  `find_file`, `find_package`, etc.  Previously the default was to attempt to
  install into the host system (e.g `/usr/local`) which is almost always not
  desirable.  Folks that were previously using `CMAKE_INSTALL_PREFIX` to build
  their own secondary sysroot may be able to simplify their build system by
  removing this completely and relying on the new default.
- Reinstated the warning on linker-only `-s` settings passed when not linking
  (i.e. when compiling with `-c`).  As before this can disabled with
  `-Wno-unused-command-line-argument` (#14182).
- Standalone wasm mode no longer does extra binaryen work during link. It used
  to remove unneeded imports, in hopes of avoiding nonstandard imports that
  could prevent running in WASI VMs, but that has not been needed any more. A
  minor side effect you might see from this is a larger wasm size in standalone
  mode when not optimizing (but optimized builds are unaffected). (#14338)
- You can now explicitly request that an environment variable remain unset by
  setting its value in `ENV` to `undefined`. This is useful for variables, such
  as `LANG`, for which Emscripten normally provides a default value.

2.0.23 - 05/26/2021
-------------------
- libcxxabi updated to llvm-12. (#14288)
- libcxx updated to llvm-12. (#14249)
- compiler-rt updated to llvm-12. (#14280)

2.0.22 - 05/25/2021
-------------------
- Fix a crash bug that was present in 2.0.21 with the use of `-g`.  See
  https://reviews.llvm.org/D102999.
- wasm-ld will now perform string tail merging in debug string sections as well
  as regular data sections.   This behaviour can be be disabled with `-Wl,-O0`.
  This should significantly reduce the size of dwarf debug information in the
  wasm binary.
- The experimental SPLIT_MODULE setting now expects the secondary module to be
  named `<module>.deferred.wasm` instead of `<module>.wasm.deferred`.
- sendfile.h header removed from musl. (#14248)

2.0.21: 05/18/2021
------------------
- Options such as EXPORTED_FUNCTIONS that can take a response file containing
  list of symbols can now use a simple one-symbol-per-line format.  This new
  format is much simpler and doesn't require commas between symbols, opening
  or closing braces, or any kind of escaping for special characters.
- The WebAssembly linker (`wasm-ld`) now performs string tail merging on any
  static string data in your program.   This has long been part of the native
  ELF linker and should not be observable in well-behaved programs.  This
  behavior can be disabled by passing `-Wl,-O0`.
- The functions `fork`, `vfork`, `posix_spawn` and `system` now fail with
  the errno value `ENOSYS` (52) rather than `EAGAIN` (6).  This is more
  correct, since they will never work and attempting to retry won't help.
- `EXPORT_ES6` will now emit static URLs for main WebAssembly file as well
  as for helper Worker used by `-pthread` that can be statically detected
  by modern bundlers at build time. In particular, you no longer have to set
  `Module.locateFile` hook and `Module.mainScriptUrlOrBlob` settings -
  both bundlers and browsers should pick up the required files automatically.
  Note: this doesn't yet cover other use-cases that emit external files,
  such as dynamic linking, `--proxy-to-worker`, external memory etc. (#14135)
- `EXPORT_ES6` can now be used in combination with `-o [filename].html`. (#14165)
- `EXPORT_ES6` no longer requires setting custom `EXPORT_NAME` too. (#14139)
- New diagnostics allow Emscripten to issue warnings when using Intel SIMD
  intrinsics (from xmmintrin.h) which have slow emulations rather than fast
  WebAssembly equivalents. To enable them, define WASM_SIMD_COMPAT_SLOW
  in the preprocessor (#14152)

2.0.20: 05/04/2021
------------------
- This ChangeLog and the `emscripten-version.txt` file that is checked into
  the repository now reflect the next, upcoming, release once a release is
  made.  Previously they would continue to reflect the old release until after
  we decide to cut the release.  Switching to this method allow for a slightly
  simpler release process that also allows us to tag a version that contains
  the correct version information.
- The version string reported by `-v`/`--version` now includes a `-git` suffix
  (e.g. `2.0.19-git`) when running from git checkout (to help distinguish
  unreleased git versions from official releases) (#14092).
- Temporarily back out new `-Wunused-command-line-argument` warnings introduced
  in 2.0.19.

2.0.19: 05/04/2021
------------------
- Emscripten will now warn when linker-only `-s` settings are specified in
  compile-only (`-c`) mode.  Just like with clang itself, this warning can be
  disabled using the flag: `-Wno-unused-command-line-argument`.
- When building with `-s MAIN_MODULE` emscripten will now error on undefined
  symbol by default.  This matches the behvious of clang/gcc/msvc.  This
  requires that your side modules be present on the command line.  If you do not
  specify your side modules on the command line (either direcly or via
  `RUNTIME_LINKED_LIBS`) you may need to add `-s WARN_ON_UNDEFINED_SYMBOLS=0` to
  avoid errors about symbol that are missing at link time (but present in your
  side modules provided at runtime).  We hope that this case is not common and
  most users are building with side modules listed on the command line (#14060).
- The `RUNTIME_LINKED_LIBS` setting is now deprecated.  It's better to simply
  list dynamic library dependencies directly on the command line.

2.0.18: 04/23/2021
------------------
- The `makeBigInt` function was removed from the emscripten runtime since it
  had no internal users.
- Restored support for --cache command line flag to configure location of the
  Emscripten cache root directory.
- `EXTRA_EXPORTED_RUNTIME_METHODS` is deprecated in favor of just using
  `EXPORTED_RUNTIME_METHODS`.
- When building with `MAIN_MODULE=2` the linker will now automatically include
  any symbols required by side modules found on the command line.  This means
  that for many users of `MAIN_MODULE=2` it should no longer be necessary to
  list explicit `EXPORTED_FUNCTIONS`.  Also, users of `MAIN_MODULE=1` with
  dynamic linking (not dlopen) who list all side modules on the command line,
  should be able to switch to `MAIN_MODULE=2` and get a reduction in code size.
- When building with `MAIN_MODULE` it is now possible to warn or error on
  undefined symbols assuming all the side modules are passed at link time.  This
  means that for many projects it should now be possible to enable
  `ERROR_ON_UNDEFINED_SYMBOLS` along with `MAIN_MODULE`.

2.0.17: 04/10/2021
------------------
- Use of closure compiler (`--closure`) is now supported when using dynamic
  linking (building with `-s MAIN_MODULE`) (#13880)
- Specifying `EM_CONFIG` inline (python code in the environment variable itself)
  is no longer supported (#13855).  This has been long deprecated but finally
  completely removed.
- Deprecate `-g4`, which is a little confusing as it does not do more than `-g3`
  but instead emits source maps instead of DWARF. `-g4` will now warn. A new
  flag `-gsource-map` enables source maps without warning.
- In order to behave more like clang and gcc, emscripten no longer
  supports some nonstandard methods of library lookup (that worked
  unintentionally and were untested and not documented):
    1. Linking with `-llibc` rather than `-lc` will no longer work.
    2. Linking a library called `foo.a` via `-lfoo` will no longer work.
       (libraries found via `-l` have to start with `lib`)
- Use LLVM's new pass manager by default, as LLVM does. This changes a bunch of
  things about how LLVM optimizes and inlines, so it may cause noticeable
  changes in compile times, code size, and speed, either for better or for
  worse. You can use the old pass manager (until LLVM removes it) by passing
  `-flegacy-pass-manager` (and `-Wl,--lto-legacy-pass-manager` when doing LTO)
  (note however that neither workaround affects the building of system
  libraries, unless you modify emscripten or build them manually). (#13427)
- Removed use of Python multiprocessing library because of stability issues.
  Added a new environment variable `EM_PYTHON_MULTIPROCESSING=1` that can be set
  to revert back to using Python multiprocessing, in case there are reports of
  regressions (that variable is intended to be temporary). (#13493)
- Binaryen now always inlines single-use functions. This should reduce code size
  and improve performance. If you prefer the old default, you can get that with
  `-sBINARYEN_EXTRA_PASSES=--one-caller-inline-max-function-size=1` (#13744).
- Fix generating of symbol files with `--emit-symbol-map` for JS targets.
  When `-s WASM=2` is used. Two symbols are generated:
    - `[name].js.symbols` - storing Wasm mapping
    - `[name].wasm.js.symbols` - storing JS mapping
  In other cases a single `[name].js.symbols` file is created.

2.0.16: 03/25/2021
------------------
- Lists that are passed on the command line can now skip the opening an closing
  braces, allowing for simpler, more readable settings.  e.g.
    `-s EXPORTED_FUNCTIONS=foo,bar`
- Remove/deprecate no longer used `--llvm-opts` command line option.  Any
  arguments not processed by emcc will be passed through to clang directly
  these days.
- Values returned from `sysconf` now more closely match the definitions found in
  header files and in upstream musl (#13713).
- `DISABLE_EXCEPTION_CATCHING=2` is now deprecated since it can be inferred from
  the presence of the `EXCEPTION_CATCHING_ALLOWED` list.  This makes
  `DISABLE_EXCEPTION_CATCHING` a simple binary option (0 or 1) which defaults to
  0 which will be set to 1 internally if `EXCEPTION_CATCHING_ALLOWED` list is
  specified.
- Values returned from `pathconf` now match the definitions found in header files
  and/or upstream musl:
    _PC_LINK_MAX 3200 -> 8
    _PC_SYNC_IO -1 -> 1
    _PC_REC_INCR_XFER_SIZE -1 -> 4096
    _PC_REC_MAX_XFER_SIZE -1 -> 4096
    _PC_SYMLINK_MAX -1 -> 255
- Added support for wrapping emcc and em++ via ccache: install Emscripten port
  of ccache via emsdk, or from https://github.com/juj/ccache/tree/emscripten,
  and run explicitly with "ccache emcc ..." after installing, or automatically
  just with "emcc ..." after activating ccache via emsdk (#13498).
- Added support to use a custom set of substitution characters . # and ? to
  ease passing arrays of C symbols on the command line to ASYNCIFY_* settings.
  (#13477)
- In MINIMAL_RUNTIME build mode, errno support will now be disabled by default
  due to the code size that it adds. (MINIMAL_RUNTIME=1 implies SUPPORT_ERRNO=0
  by default) Pass -s SUPPORT_ERRNO=1 to enable errno support if necessary.
- Using EM_ASM and EM_JS in a side module will now result in an error (since
  this is not implemented yet).  This could effect users were previously
  inadvertently including (but not actually using) EM_ASM or EM_JS functions in
  side modules (#13649).
- Remove dependency on Uglify by finishing the rewrite of passes to acorn
 (#13636, #13621).
- Primary development branch switched from `master` to `main`.

2.0.15: 03/05/2021
------------------
- Calls to `newlocale` (and `new std::locale` in C++) with arbirary names will
  now succeed.  This is the behaviour of musl libc which emscripten had
  previously inadvertently disabled.
- System libraries are now compiled with debug info (`-g`).  This doesn't
  affect release builds (builds without `-g`) but allows DWARF debugging of
  types defined in system libraries such as C++ STL types (#13078).
- uname machine field is now either wasm32 or wasm64 instead of x86-JS (#13440)
- Several pthreads exit-related fixes (#12985) (#10524).
- Fix IDBFS syncing with existing directories (#13574).
- Add libmodplug port and allow mod files to be played in SDL2 (#13478).
- `emscripten_GetProcAddress` is now part of `libGL`. Normally the change is not
  noticeable, unless you build in `STRICT` mode and do not already have `-lGL`
  to link in that library. If not, add `-lGL`. (#13524)

2.0.14: 02/14/2021
------------------
- Add new setting: `REVERSE_DEPS`. This can be used to control how emscripten
  decides which reverse dependecies to include.  See `settings.js` for more
  information.  The default setting ('auto') is the traditional way emscripten
  has worked in the past so there should be no change unless this options is
  actually used.  This option partially replaces the `EMCC_ONLY_FORCED_STDLIBS`
  environment variable which (among other things) essentially had the effect of
  setting `REVERSE_DEPS` to be 'all'.
- Clang now performs loop unrolling when targeting WebAssembly at -O2 and
  higher. It can be disabled using `-fno-unroll-loops`.

2.0.13: 01/19/2021
------------------
- Remove unused `Browser.safeSetInterval` and `Browser.safeCallback`.  These
  had no callers in emscripten itself or any testing.  If there are users of
  these functions we could re-enable them with some testing.
- Fix race condition when running many emcc processes after clearing the cache.
  The processes would race to run the sanity checks and could interfere with
  each other (#13299).
- Emscripten now builds a complete sysroot inside the EM_CACHE directory.
  This includes the system headers which get copied into place there rather
  than adding a sequence of extra include directories.
- Added support for -s MALLOC=emmalloc when -s MAXIMUM_MEMORY is more than 2GB.
  (#13258)
- Add back support for calling the legacy dynCall_sig() API to invoke function
  pointers to wasm functions from JavaScript. Pass -s DYNCALLS=1
  to include that functionality in the build. This fixes a regression that
  started in Aug 31st 2020 (Emscripten 2.0.2) in #12059. Also implement
  support for dynCall() in MINIMAL_RUNTIME builds. (#13296)
- `SDL2_ttf` now uses upstream compiled with `TTF_USE_HARFBUZ` flag.
- The system for linking native libraries on demand (based on the symbols
  present in input object files) has been removed.  Libraries such as libgl,
  libal, and libhtml5 are now included on the link line by default unless
  `-s AUTO_NATIVE_LIBRARIES=0` is used.  This should not effect most builds
  in any way since wasm-ld ignores unreferenced library files.  Only users
  of the `--whole-archive` linker flag (which is used when `MAIN_MODULE=1` is
  set) should be effected.

2.0.12: 01/09/2021
------------------
- `emscripten/vr.h` and other remnants of WebVR support removed. (#13210, which
  is a followup to #10460)
- Stop overriding CMake default flags based on build type. This will
  result in builds that are more like CMake does on other platforms. You
  may notice that `RelWithDebInfo` will now include debug info (it did not
  before, which appears to have been an error), and that `Release` will
  use `-O3` instead of `-O2` (which is a better choice anyhow). (#13083)

2.0.11: 12/17/2020
------------------
- `emcc -v` no longer forces the running the sanity checks.  Sanity checks
  are always run on first use or can be forced with `--check` or by setting
  `EMCC_DEBUG` is set in the environment.
- An upstream LLVM regression with global initializer linking has been fixed
  (#13038).
- Remove a racy unneeded assertion about async dynamic linking (#13060).

2.0.10: 12/04/2020
------------------
- Fix handling of exit() in pthreads. (#12933)
- Added support for C11 thread API. (#9243)
- The WebAssembly memory used by emscripten programs is now, by default, created
  in the wasm file and exported to JavaScript.  Previously we could create the
  memory in JavaScript and import it into the wasm file.  The new
  `IMPORTED_MEMORY` setting can be used to revert to the old behaviour.
  Breaking change: This new setting is required if you provide a runtime
  value for `wasmMemory` or `INITIAL_MEMORY` on the Module object.
- Internally, emscripten now uses the `--sysroot` argument to point clang at
  it headers.  This should not effect most projects but has a minor effect the
  order of the system include paths: The root include path
  (`<emscritpen_root>/system/include`) is now always last in the include path.
- Fix JS pthreads proxying + WASM_BIGINT (#12935)
- Optimize makeDynCall to use dynCall_xx function directly where needed (#12741)

2.0.9: 11/16/2020
-----------------
- dlopen, in conformace with the spec, now checks that one of either RTDL_LAZY
  or RTDL_NOW flags ar set.  Previously, it was possible set nether of these
  without generating an error.
- Allow `-lSDL2_mixer` to just work. (Others like `-lSDL2` always worked, but
  for `SDL2_mixer` things were broken because we build multiple variations of
  that library.) That link flag is now the same as `-s USE_SDL2_MIXER=2`.
- Stack state is no longer stored in JavaScript.  The following variables have
  been replaced with native functions in `<emscripten/stack.h>`:
  - STACK_BASE
  - STACK_MAX
  - STACKTOP
  - TOTAL_STACK
- The ABI used for importing symbol by address in dynamic linking (MAIN_MODULE +
  SIDE_MODULE) is now the same as the ABI used by llvm and wasm-ld.  That is,
  symbol addresses are imported from the 'GOT.mem' and 'GOT.func' pseudo
  modules.  As one side effect of this change it is now required that JavaScript
  functions that are imported by address are now required to have a `__sig`
  specified in the library JavaScript file.
- `MODULARIZE` + `WASM_ASYNC_COMPILATION=0`, that is, modularize mode but with
  async compilation turned off, so that startup is synchronous, now returns the
  Module object from the factory function (as it would not make sense to return
  a Promise without async startup). See #12647
- Added experimental support for using emscripten as a post link tool.  In this
  case the input to emscripten is a single wasm file (for example the output of
  `wasm-ld`).  When emcc is run with `--post-link` it will take a wasm file as
  input that perform all the normal post link steps such as finalizing and
  optimizing the wasm file and generating the JavaScript and/or html that will
  run it.
- Added emulation support and a build time warning for calling Wasm function
  pointers from JS library files via the old syntax
        {{{ makeDynCall('sig') }}} (ptr, arg1, arg2);
  that was broken on Aug 31st 2020 (Emscripten 2.0.2). A build warning will now
  be emitted if the old signature is used. Convert to using the new signature
        {{{ makeDynCall('sig', 'ptr') }}} (arg1, arg2);
  instead.

2.0.8: 10/24/2020
-----------------
- `-s ASSERTIONS=2` now implies `-s STACK_OVERFLOW_CHECK=2`. Previously only
  `-s ASSERTIONS=1` implied `-s STACK_OVERFLOW_CHECK=1`.
- Dynamic linking (MAIN_MODULE + SIDE_MODULE) now produces wasm binaries that
  depend on mutable globals.  Specifically the stack pointer global is mutable
  and shared between the modules. This is an ABI change for dynamic linking.
  (#12536)
- emcc now accepts `--arg=foo` as well as `--arg foo`.  For example
  `--js-library=file.js`.
- Reject promises returned from the factory function created by using the
  MODULARIZE build option if initialization of the module instance fails
  (#12396).
- emrun: Passing command line flags (arguments that start with `-`) to the
  program bring run now requires a `--` on the command line to signal the
  end of `emrun` arguments. e.g:
    `emrun filename.html -- --arg-for-page`
  This is standard behaviour for command line parsing and simplifies the
  emrun logic.

2.0.7: 10/13/2020
-----------------
- Don't run Binaryen postprocessing for Emscripten EH/SjLj. This lets us avoid
  running `wasm-emscripten-finalize` just for C++ exceptions or longjmp. This
  is an ABI change. (#12399)
- Run `SAFE_HEAP` on user JS code using a new Acorn pass, increasing the
  coverage of those tests to all JS in the output (#12450).
- `EM_LOG_DEMANGLE` is now deprecated.  Function names shown in wasm backtraces
  are never mangled (they are either missing or demangled already) so demangled
  is not possible anymore.
- In STRICT mode we no longer link in C++ mode by default.  This means if you
  are building a C++ program in STRICT mode you need to link via `em++` rather
  than `emcc`.  This matches the behaviour of gcc and clang.
- IDBFS now persists files whenever their timestamp changes; previously it acted
  on sync only if the timestamp increased and ignored the file changes otherwise.
- When `-s SUPPORT_LONGJMP=0` is passed to disable longjmp, do not run the LLVM
  wasm backend path that handles longjmp. Before this only affected linking, and
  now the flag gives you the ability to affect codegen at compile time too. This
  is necessary if one does not want any invokes generated for longjmp at all.
  (#12394)

2.0.6: 10/02/2020
-----------------
- Add new `COMPILER_WRAPPER` settings (with corresponding `EM_COMPILER_WRAPPER`
  environment variable.  This replaces the existing `EMMAKEN_COMPILER`
  environment variable which is deprecated, but still works for the time being.
  The main differences is that `EM_COMPILER_WRAPPER` only wrapps the configured
  version of clang rather than replacing it.
- ASAN_SHADOW_SIZE is deprecated. When using AddressSanitizer, the correct
  amount of shadow memory will now be calculated automatically.

2.0.5: 09/28/2020
-----------------
- Fix a rare pthreads + exceptions/longjmp race condition (#12056).
- Add `WEBGL_multi_draw_instanced_base_vertex_base_instance` bindings (#12282).
- Fix a rare pthreads main thread deadlock (that worsened in 2.0.2, but existed
  before). (#12318)
- The WebAssembly table is now created and exported by the generated wasm
  module rather then constructed by the JS glue code.  This is an implemention
  detail that should not affect most users, but reduces code size. (#12296)
- Add `getentropy` in `sys/random.h`, and use that from libc++'s
  `random_device`. This is more efficient, see #12240.
- Fixed `ABORT_ON_WASM_EXCEPTIONS` to work with the recent dynCall changes where
  functions can be called via the WASM table directly, bypassing WASM exports
  (#12269).
- Add `ASYNCIFY_ADVISE` to output which functions have been instrumented for
  Asyncify mode, and why they need to be handled. (#12146)

2.0.4: 09/16/2020
-----------------
- First release with Bazel support.
- Stop including `malloc` and `free` by default. If you need access to them from
  JS, you must export them manually using
  `-s EXPORTED_FUNCTIONS=['_malloc', ..]`.
- Stop running Binaryen optimizations in `-O1`. This makes `-O1` builds a little
  larger but they compile a lot faster, which makes more sense in a "compromise"
  build (in between `-O0` and higher optimization levels suitable for release
  builds). (#12178)
- Add `ERROR_ON_WASM_CHANGES_AFTER_LINK` option that errors if we need to do
  any work in `wasm-emscripten-finalize` or `wasm-opt` after linking. This
  can verify the link is maximally fast and also does no DWARF rewriting.
  (#12173)

2.0.3: 09/10/2020
-----------------
- Breaking changes to calling Wasm function pointers from JavaScript:
  1. It is no longer possible to directly call dynCall_sig(funcPtr, param) to
    call a function pointer from JavaScript code. As a result, JavaScript code
    outside all JS libraries (pre-js/post-js/EM_ASM/EM_JS/external JS code) can no
    longer call a function pointer via static signature matching dynCall_sig, but
    must instead use the dynamic binding function

       dynCall(sig, ptr, args);

    This carries a significant performance overhead. The function dynCall is not
    available in -s MINIMAL_RUNTIME=1 builds.
  2. old syntax for calling a Wasm function pointer from a JS library file used
     to be

      {{{ makeDynCall('sig') }}} (ptr, arg1, arg2);

    This syntax will no longer work, and until Emscripten <2.0.9 causes
    a runtime error TypeError: WebAssembly.Table.get(): Argument 0 must be
    convertible to a valid number.

    New syntax for calling Wasm function pointers from JS library files is

      {{{ makeDynCall('sig', 'ptr') }}} (arg1, arg2);

  See PR #12059 for details.
- The native optimizer and the corresponding config setting
  (`EMSCRIPTEN_NATIVE_OPTIMIZER`) have been removed (it was only relevant to
  asmjs/fastcomp backend).
- Remove `ALLOC_DYNAMIC` and deprecate `dynamicAlloc`. (#12057, which also
  removes the internal `DYNAMICTOP_PTR` API.)
- Add `ABORT_ON_WASM_EXCEPTIONS` which will abort when an unhandled WASM exception
  is encountered. This makes the Emscripten program behave more like a native
  program where the OS would terminate the process and no further code can be
  executed when an unhandled exception (e.g. out-of-bounds memory access) happens.
  Once the program aborts any exported function calls will fail with a "program
  has already aborted" exception to prevent calls into code with a potentially
  corrupted program state.
- Use `__indirect_function_table` as the import name for the table, which is
  what LLVM does.
- Remove `BINARYEN_SCRIPTS` setting.
- The default output format is now executable JavaScript.  Previously we would
  default to output objecting files unless, for example, the output name ended
  in `.js`.  This is contrary to behaviour of clang and gcc.  Now emscripten
  will always produce and executable unless the `-c`, `-r` or `-shared` flags
  are given.  This is true even when the name of the output file ends in `.o`.
  e.g, `emcc foo.c -o foo.o` will produce a JavaScript file called `foo.o`.
  This might surprise some users (although it matches the behavior of existing
  toolchains) so we now produce a warning in this case.

2.0.2: 09/02/2020
-----------------
- Simplify Fetch C API error handling: we used to check if the error code was
  0 and switch that to 404, but that only really helps `file://` URLs, which
  are not very useful for testing anyhow for other reasons (like not working
  in chrome), and it made things more complex. The behavior has been changed
  to be simpler and just leave the browser's error code as it is.
- Enable `--no-heap-copy` file packager option by default, and remove the old
  default behavior entirely. That is the behavior we should have had from the
  beginning as it is more memory-efficient. (#12027)
- `--no-entry` is now required in `STANDALONE_WASM` mode when building a reactor
  (application without a main function).  Previously exporting a list of
  functions that didn't include `_main` would imply this.  Now the list of
  `EXPORTED_FUNCTIONS` is not relevant in the deciding the type of application
  to build. (#12020)
- Allow polymorphic types to be used without RTTI when using embind. (#10914)
- Do not remove `__original_main` using `--inline-main`. We used to do this
  so that it didn't show up in stack traces (which could be confusing because
  it is added by the linker - it's not in the source code). But this has had
  several downsides, so we are stopping that now. This does not affect program
  behavior, unless you look at the wasm internals. However, one noticeable
  effect is that if you use `ASYNCIFY_ADD` or `ASYNCIFY_ONLY` then you may need
  to add `__original_main` to there (since you are doing manual fine-tuning of
  the list of functions, which depends on the wasm's internals). Note that this
  should not matter in `-O2+` anyhow as normal inlining generally removes
  `__original_main`. (#11995)

2.0.1: 08/21/2020
-----------------
- Change the default value of `STACK_OVERFLOW_CHECK` in builds with `ASSERTIONS`
  from 2 to 1. This means that plain debug builds (`-O0`, which enables
  `ASSERTIONS`) do not have the most expensive stack checks on by default. You
  can still add them with `-s STACK_OVERFLOW_CHECK=2`.
- Remove the `RESERVED_FUNCTION_POINTERS` setting, which is no longer needed as
  we have `ALLOW_TABLE_GROWTH`. The old option allowed a fixed number of
  functions to be added to the table, while the new one allows an unlimited
  number. (We needed the old option for fastcomp, which could not support
  growth.) The old setting is mapped to the new one, so that building with
  `-s RESERVED_FUNCTION_POINTERS=K` for any `K > 0` will simply turn on
  table growth. The only noticeable effect of this is that you will be able to
  add an unlimited amount of functions and not just `K`.

2.0.0: 08/10/2020
-----------------
- First release that only supports the new upstream wasm backend (which has been
  the default for a long time) and no longer supports the old fastcomp backend.
  (#11319)
- Python2 is no longer supported by Emscripten.  Emsdk now includes a bundled
  copy of Python3 on both macOS and Windows.  This means that only non-emsdk
  users and linux users should be affected by this change.
- Store exceptions metadata in wasm memory instead of JS. This makes exception
  handling almost 100% thread-safe. (#11518)

1.40.1: 08/01/2020
------------------
- Last release that still has optional support for the old fastcomp backend.
  The new upstream backend, which has been the default for a long time, will
  be the only one supported from 2.0.0 and onward (#11319).
- Fix the WebGL2 regression in 1.40.0 due to #11738 (#11780).
- If input files don't have a known extension assume they are object files
  (linker inputs) rather then source files.  This matches gcc/clang behaviour.
  See #10560.

1.40.0: 07/30/2020
------------------
- This release contains a WebGL2 regression due to #11738.
- The `EM_CONFIG` environment variable and `--em-config` command line option no
  longer support a literal python string. Instead the name of a config file is
  required. Since all config file settings are individually override-able using
  `EM_FOO` this should be enough.
- Running emscripten under python2 is now deprecated.  It will show up as a
  warning (which can be disabled with `-Wno-deprecated`).  Please update to
  python3 as we hope to remove support completely in the next releaase.

1.39.20: 07/20/2020
-------------------
- Remove the `--save-bc` command line option.  This was specific to fastcomp,
  which is deprecated, and for debugging purposes we already have `EMCC_DEBUG`
  which saves all intermediate files.
- It is now an error if a function listed in the `EXPORTED_FUNCTIONS` list is
  missing from the build (can be disabled via `-Wno-undefined`)
  (ERROR_ON_UNDEFINED_SYMBOLS and WARN_ON_UNDEFINED_SYMBOLS no longer apply
  to these symbols which are explicly exported).
- Support for pthreads with wasm2js (`WASM=0`; #11505).
- Rename `emscripten/math.h` to `emscripten/em_math.h` because if a user adds
  `emscripten/` as an include path with `-I`, that can override libc math.h,
  which leads to very confusing errors.

1.39.19: 07/07/2020
-------------------
- In standalone mode make `main` mandatory by default (#11536). To build a
  library ("reactor"), use `--no-entry`. The compiler will suggest that if
  `main` is not present.
- Automatically resume AudioContexts on user input in SDL and OpenAL (#10843).
- Asyncify now does liveness analysis to find which locals to save
  (Binaryen#2890).
- Settings on the command line no longer require a space between the `-s` and
  the name of the setting.   For example, `-sEXPORT_ALL` is now equivalent to
  `-s EXPORT_ALL`.
- Rename `EXCEPTION_CATCHING_WHITELIST` to `EXCEPTION_CATCHING_ALLOWED`. The
  functionality is unchanged, and the old name will be allowed as an alias
  for a few releases to give users time to migrate.
- Add support for the new add-list in Asyncify and update existing list names
  following the updates in Binaryen, so that now we have `ASYNCIFY_ADD` to
  add a function, `ASYNCIFY_REMOVE` to remove one (previously this was
  called `ASYNCIFY_BLACKLIST`), and `ASYNCIFY_ONLY` to set a list of the
  only functions to instrument and no others (previously this was called
  `ASYNCIFY_WHITELIST`). The updated lists also handle indirect calls properly,
  so that if you use `ASYNCIFY_IGNORE_INDIRECT` and then add (using either the
  add-list or the only-list) all the functions that are on the stack when
  pausing, then things will work (for more, see
  https://github.com/WebAssembly/binaryen/pull/2913).

1.39.18: 06/12/2020
-------------------
- Disable `LIBCXX_ABI_OPTIMIZED_FUNCTION` which is an ABI change in libc++
  (changing the layout of the `std::function` object) (#11403).
- New `WASM2C` option that integrates with wabt's wasm2c tool in order to
  compile everything into a single C file (#11213).

1.39.17: 06/05/2020
-------------------
- Use Promise polyfill for MODULARIZE when supporting legacy browsers. (#11320)
- Fix minification of wasm2js output when using --emit-symbol-map. (#11279)
- On first use, emscripten creates a sample config file.  This config file
  is now created in the emscripten directory by default.  The traditional
  `~/.emscripten` config file in the `$HOME` directory is still supported and
  the sample config will still be written there in the case that the emscripten
  root is read-only.
- The default location for downloaded ports is now a directory called "ports"
  within the cache directory.  In practice these means by default they live
  in `cache/ports` inside the emscripten source directory.  This can be
  controlled by setting the location of the cache directory, or for even more
  fine grained control the `EM_PORTS` environment variable and the `PORTS`
  config setting can be used.
- Added support for compiling SSE, SSE2, SSE3, SSSE3, SSE4.1, SSE 4.2 and
  128-bit wide AVX intrinsics, emulated on top of Wasm SIMD instruction set.
  (#11193, #11243, #11290, #11327). Pass -msimd128 -msse<version> to enable
  targeting SSE.
- Removed obsolete SIMD.js support (-s SIMD=1). Use -msimd128 to target Wasm
  SIMD. (#11180)
- Add warning about fastcomp deprecation (can be disabled via `-Wno-fastcomp`).
- The mmap method of JavaScript filesystem drivers (based on library_fs.js) no
  longer takes a target memory.  It's safer/cleaner/smaller to assume the target
  is the global memory buffer.
- Remove emterpreter and `EMTERPRETIFY` settings.  Emterpreter has largely
  been replaced by asyncify and is fastcomp only so due for removing in
  the near future anyway.
- Upgrade various musl string functions to 1.2 to fix aliasing issues. (#11215)

1.39.16: 05/15/2020
-------------------
- Add Math C API for direct access to JavaScript Math object (#11151).
- Address Sanitizer support now includes JavaScript as well, that is, memory
  access of HEAP\* arrays is checked by ASan. That allows errors to be found if
  JS glue code does something wrong like forget to shift a pointer. To use this,
  just build with ASan normally, `-fsanitize=address` at link (#11147).
- Fix embind string conversions in multithreaded builds (#10844).
- `ALLOW_MEMORY_GROWTH` used to silently disable `ABORTING_MALLOC`. It now
  just changes the default, which means you can pass `-s ABORTING_MALLOC=1` to
  override the default, which was not possible before. (If you pass the flag
  and don't want that behavior, stop passing the flag.) (#11131)
- Change the factory function created by using the `MODULARIZE` build option to
  return a Promise instead of the module instance. That is, beforehand

        Module()

  would return an instance (which was perhaps not ready yet if startup was
  async). In the new model, that returns a Promise which you can do `.then` or
  `await` on to get notified when the instance is ready, and the callback
  receives the instance. Note that both before and after this change
  doing `Module()` creates and runs an instance, so the only change is
  the return value from that call.
  This fixes some long-standing bugs with that option which have been reported
  multiple times, but is a breaking change - sorry about that. To reduce the
  risk of confusing breakage, in a build with `ASSERTIONS` we will show a clear
  warning on common errors. For more, see detailed examples for the current
  usage in `src/settings.js` on `MODULARIZE`. (#10697)
- A new `PRINTF_LONG_DOUBLE` option allows printf to print long doubles at full
  float128 precision. (#11130)
- `emscripten_async_queue_on_thread` has been renamed to
  `emscripten_dispatch_to_thread` which no longer implies that it is async -
  the operation is in fact only async if it is sent to another thread, while it
  is sync if on the same one. A new `emscripten_dispatch_to_thread_async`
  function is added which is always async.
- The emscripten cache now lives in a directory called `cache` at the root
  of the emscripten tree by default.  The `CACHE` config setting and the
  `EM_CACHE` environment variable can be used to override this (#11126).
- Honor `CACHE` setting in config file as an alternative to `EM_CACHE`
  environment variable.
- Remove `--cache` command line arg.  The `CACHE` config setting and the
  `EM_CACHE` environment variable can be used to control this.
- Compiling to a file with no suffix will now generate an executable (JS) rather
  than an object file.  This means simple cases like `emcc -o foo foo.c` do the
  expected thing and generate an executable.
- System libraries such as libc and libc++ are now included by default at
  link time rather than selectively included based on the symbols used in the
  input object files.  For small programs that don't use any system libraries
  this might result in slightly slower link times with the old fastcomp
  backend.  In order to exclude these libraries build with `-nostdlib` and/or
  `-nostdlib++`.

1.39.15: 05/06/2020
-------------------
- Add `--extern-pre-js` and `--extern-post-js` emcc flags. Files provided there
  are prepended/appended to the final JavaScript output, *after* all other
  work has been done, including optimization, optional `MODULARIZE`-ation,
  instrumentation like `SAFE_HEAP`, etc. They are the same as prepending/
  appending those files after `emcc` finishes running, and are just a convenient
  way to do that. (For comparison, `--pre-js` and `--post-js` optimize that code
  together with everything else, keep it in the same scope if running
  `MODULARIZE`, etc.).
- Stop defining `FE_INEXACT` and other floating point exception macros in libc,
  since we don't support them. That also prevents musl from including code using
  pragmas that don't make sense for wasm. Ifdef out other uses of those pragmas
  as well, as tip of tree LLVM now fails to compile them on wasm. (#11087)
- Update libcxx and libcxxabi to LLVM 10 release branch (#11038).
- Remove `BINARYEN_PASSES` setting (#11057). We still have
  `BINARYEN_EXTRA_PASSES` (the removed setting completely overrides the set
  of passes from the command line, which doesn't make much sense as some of
  them are mandatory like setting the sbrk ptr).
- Remove `MODULARIZE_INSTANCE` build option (#11037). This was a seldom used
  option that was complicating the logic for `MODULARIZE`. Module instances can
  be created by using `MODULARIZE` and calling the factory function explicitly.
  See the new `--extern-post-js` option added in this release, which can help
  code that used `MODULARIZE_INSTANCE` (you can add an extern post js which
  does `Module = Module();` for example).

1.39.14: 05/01/2020
-------------------
- Update SDL2 to latest in ports, which has recently been updated to include
  upstream 2.0.10.
- Add warning on use of `EMTERPRETIFY` which is soon to be removed.
- Emscripten can now compile assembly files in llvm's .s/.S file format.
- Remove test-only environment variable handling for `EMCC_LEAVE_INPUTS_RAW`.
  The two uses cases in our test code were covered by the `-nostdlib` option.
- Remove untested `CONFIGURE_CC`.  This could be used to override the underlying
  compiler used in emcc/em++ but only during configure tests.  There are other
  ways to control/fake the detected configure features that don't require such
  monkey patching. For example setting defaults via a site file:
  https://www.gnu.org/software/autoconf/manual/autoconf-2.67/html_node/Site-Defaults.html
- Remove undocumented and untested config settings: `COMPILER_OPTS`.  This was
  a global setting in the emscripten config file that would inject extra
  compiler options.
- Allow spaces in a path to Python interpreter when running emscripten from Unix
  shell (#11005).
- Support atexit() in standalone mode (#10995). This also fixes stdio stream
  flushing on exit in that mode.

v1.39.13: 04/17/2020
--------------------
- Support for WebAssembly BigInt integration with a new `WASM_BIGINT` flag. With
  that the VM will use a JS BigInt for a wasm i64, avoiding the need for JS
  legalization. See #10860.
- Add another value for ENVIRONMENT named 'webview' - it is a companion
  option for 'web' and enables some additional compatibility checks
  so that generated code works both in normal web and in a webview like Cordova.
  See #10846

v1.39.12: 04/09/2020
--------------------
- Pass linker flags directly to wasm-ld by default.  We still filter out certain
  flags explicitly.  If there are other flags that it would be useful for us
  to ignore we can add them to the list of ignored flags.
- Optionally support 2GB+ heap sizes. To do this we make the JS code have unsigned
  pointers (we need all 32 bits in them now), which can slightly increase code
  size (>>> instead of >>). This only happens when the heap size may be over
  2GB, which you must opt into explicitly, by setting `MAXIMUM_MEMORY` to a
  higher value (i.e. by default you do not get support for 2GB+ heaps).
  See #10601
- `--llvm-lto` flag is now ignored when using the upstream llvm backend.
  With the upstream backend LTO is controlled via `-flto`.
- Require format string for emscripten_log.
- Program entry points without extensions are now shell scripts rather than
  python programs. See #10729.  This means that `python emcc` no longer works.
  However `emcc`, `emcc.py` and `python emcc.py` all continue to work.
  The reason for this change is that `#!/usr/bin/env python` is no longer
  portable since the python symlink was dropped from Ubuntu 20.04.
- New EM_IMPORT macro to mark C/C++ symbols as imported from outside the module
  (i.e. imported from JS).  Currently we still default to assuming that *all*
  undefined symbols can come from JS, but in the future we hope to mark such
  symbols explicitly to allow the linker to report on genuinely undefined
  symbols.
- Dynamic linking optimizations: Stop emitting unnecessary `fp$` and `g$`
  accessors in main modules, possible in Binaryen thanks to ensuring function
  table indexes are unique (#10741).
- New `JS_MATH` option to use `Math.*` in JS instead of compiled musl (#10821).
- Pass `Module` to Module callback functions like `Module.preRun` (#10777).
- Support not having ports, for packagers of emscripten that don't want
  them (#10810).
- Rename syscalls to have meaningful names (#10750).

v1.39.11: 03/20/2020
--------------------
- The default c++ version is no longer fixed at c++03.  We now fall back to
  clang's default which is currently c++14.
- Remove arc4random function form library.js.  This is a BSD-only library
  function.  Anyone requiring BSD compat should be able to use something like
  https://libbsd.freedesktop.org/.
- Change the meaning of `ASYNCIFY_IMPORTS`: it now contains only new imports
  you add, and does not need to contain the list of default system imports like
  `emscripten_sleep`. There is no harm in providing them, though, so this
  is not a breaking change.
- Enable DWARF support: When compiling with `-g`, normal DWARF emitting happens,
  and when linking with `-g` we preserve that and update it. This is a change
  from before, where we assumed DWARF was unneeded and did not emit it, so this
  can increase the size of debug builds (i.e. builds compiling and/or linking
  with -g). This change is necessary for full debugging support, that is, to
  be able to build with `-g` and use a debugger. Before this change only the
  `-gforce_dwarf` flag enabled DWARF; that flag is now removed. If you want
  the old behavior, build your object files with `-gline-tables-only` (that will
  only add line table info, which is just enough for things like source maps and
  does not include full debug info). For more info and background see #10325.
- Remove hacks from `memset` handling, in particular, in the wasm backend,
  completely remove the JS version of memset from the JS library and from
  `DEFAULT_LIBRARY_FUNCS_TO_INCLUDE`. The regular C version will be linked in
  from compiler_rt normally. A noticeable difference you may see is that
  a JS library cannot add a `__dep` to `memset` - deps only work for JS
  library functions, but now we only have the regular C version. If you hit that
  issue, just add `_memset` to `EXPORTED_FUNCTIONS` (or adjust
  `deps_info.json`).
- Minimal runtime code size optimizations, see #10725, #10724, #10663.
- wasm2js fix for a long-existing but very rare correctness bug, see #10682.
- Use atomics in musl lock/unlock in pthreads builds, which may fix very rare
  pthreads + stdio issues (none have been reported though). See #10670.

v1.39.10: 03/09/2020
--------------------
- Fix a SIMD regression in 1.39.9 (#10658).
- Fix `emscripten_atomic_exchange_u8,16,32,64` (#10657).
- Switch bzip2 to an emscripten-ports mirror.

v1.39.9: 03/05/2020
-------------------
- Add support for -Wall, -Werror, -w, -Wno-error=, -Werror=, for controlling
  internal emscripten errors. The behavior of these flags matches the gcc/clang
  counterparts.
- Rename `TOTAL_MEMORY` to `INITIAL_MEMORY` and `WASM_MEM_MAX` to `MAXIMUM_MEMORY`,
  which are more accurate and match wasm conventions. The old names are still
  supported as aliases.
- Updated of libc++abi and libc++ to llvm 9.0.0 (#10510)
- Refactor syscall interface: Syscalls are no longer variadic (except those
  that are inherently such as open) and no longer take the syscall number as
  arg0.  This should be invisible to most users but will effect any external
  projects that try to implement/emulate the emscripten syscall interface.
  See #10474
- Removed src/library_vr.js, as it was outdated and nonfunctional, and the WebVR
  specification has been obsoleted in favor of the upcoming WebXR specification.
  (#10460)
- Deprecate `WASM_OBJECT_FILES` setting.  There are many standard ways to enable
  bitcode objects (-flto, -flto=full, -flto=thin, -emit-llvm).
- Removed EmscriptenWebGLContextAttributes::preferLowPowerToHighPerformance
  option that has become unsupported by WebGL. Access
  EmscriptenWebGLContextAttributes::powerPreference instead. (#10505)
- When implementing forwarding function aliases in JS libraries, either the
  alias or the target function must contain a signature annotation. (#10550)
- Add a check in Asyncify builds with `ASSERTIONS` that we do not have
  compiled code on the stack when starting to rewind, which is dangerous.
- Implement libc system() for node.js (#10547).
- Standalone mode improvements, time (#10530, #10536), sysconf (#10535),
  getpagesize (#10533), _Exit (#10534)
- Fix many closure compiler warnings (e.g. #10525).
- Avoid unnecessary syscall proxying (#10511).
- Added new link time command line option -jsDfoo=val to allow specifying
  custom preprocessor options to JS library files. (#10624, #10580)

v1.39.8: 02/14/2020
-------------------
- Add LLD_REPORT_UNDEFINED option that should allow for more detailed
  diagnostics when symbols are undefined at link time.  This currently has
  some limitations and is not enabled by default. For example, EM_JS symbols
  are reported as undefined at link time, as are `__invoke_*` functions.
- wasm2js optimizations. See binaryen#2623.
- WebGPU Compute fixes. Simple examples now work. See #10367.
- Many DWARF debug info fixes. Emitting of DWARF is correct as far as we know,
  including when optimizing (a few passes are disabled for now, but almost all
  work). We still only generate it behind the `-gforce_dwarf` flag for now,
  though (but that should be removed soon).

v1.39.7: 02/03/2020
-------------------
- The checked-in copy of the Closure compiler was removed in favor of getting it
  from npm.  This means that developers now need to run `npm install` after
  checking out emscripten if they want to use closure (--closure).  emsdk users
  are not effected because emsdk runs this as a post install step (#9989).
- Added support for specifying JSDoc minification annotations for Closure in
  JS library, pre and post files. See
  https://github.com/google/closure-compiler/wiki/Annotating-JavaScript-for-the-Closure-Compiler
  (#10272)
- Add new Fibers API for context switching, that supersedes the old coroutine
  API that only ran on fastcomp. See #9859
- Added new linker option -s WASM=2 which produces a dual Wasm+JS build, which
  falls back to using a JavaScript version if WebAssembly is not supported in
  target browser/shell. (#10118)
- Added new linker option -s CLOSURE_WARNINGS=quiet|warn|error that allows aborting
  the build if the Closure compiler produced any warnings.

v1.39.6: 01/15/2020
-------------------
- Development has switched from the "incoming" branch to "master".
- Added new system header <emscripten/heap.h>, which enables querying information
  about the current WebAssembly heap state.
- Reduced default geometric memory overgrowth rate from a very generous 2x factor
  to a more memory conserving +20% factor, and capped maximum reservation to 96MB
  at most.
- Added options MEMORY_GROWTH_GEOMETRIC_STEP and MEMORY_GROWTH_GEOMETRIC_CAP
  to allow customizing the heap growth rates.
- Renamed MEMORY_GROWTH_STEP option to MEMORY_GROWTH_LINEAR_STEP option.
- Added new linker option -s HTML5_SUPPORT_DEFERRING_USER_SENSITIVE_REQUESTS=0
  (default enabled) to allow disabling support for deferred fullscreen mode and
  pointer lock requests for applications that do not need deferring support.

v1.39.5: 12/20/2019
-------------------
- Added support for streaming Wasm compilation in MINIMAL_RUNTIME (off by default)
- All ports now install their headers into a shared directory under
  `EM_CACHE`.  This should not really be a user visible change although one
  side effect is that once a given port is built, its headers are then
  universally accessible, just like the library is universally available as
  `-l<name>`.
- Removed `timestamp` field from mouse, wheel, devicemotion and
  deviceorientation events. The presence of a `timestamp` on these events was
  slightly arbitrary, and populating this field caused a small profileable
  overhead that all users might not care about. It is easy to get a timestamp of
  an event by calling `emscripten_get_now()` or `emscripten_performance_now()`
  inside the event handler function of any event.
- Add fine-grained options for specific legacy browser support,
  `MIN_FIREFOX_VERSION`, `MIN_SAFARI_VERSION`, `MIN_IE_VERSION`,
  `MIN_EDGE_VERSION`, `MIN_CHROME_VERSION`. The existing `LEGACY_VM_SUPPORT`
  option sets all of them to 0, that is, maximal backwards compatibility.
  Note that going forward, we will use these settings in more places, so if
  you do need very old legacy browser support, you may need to set either
  `LEGACY_VM_SUPPORT` or the fine-grained options. For more details see #9937
- Default `DISABLE_DEPRECATED_FIND_EVENT_TARGET_BEHAVIOR` to 1. See #9895.
  With this change the old deprecated HTML5 API event target lookup behavior is
  disabled. There is no "Module.canvas" object, no magic "null" default handling,
  and DOM element 'target' parameters are taken to refer to CSS selectors, instead
  of referring to DOM IDs. For more information see:
  <https://groups.google.com/forum/#!msg/emscripten-discuss/xScZ_LRIByk/_gEy67utDgAJ>
- WASI API updated from `wasi_unstable` to `wasi_snapshot_preview1`. This
  is mostly an implementation detail, but if you use `STANDALONE_WASM` it means
  that the output of emscripten now requires a runtime with
  `wasi_snapshot_preview1` support.
- `SAFE_STACK` has been removed, as it overlaps with `STACK_OVERFLOW_CHECK`.
   Replace `SAFE_STACK=1` with `STACK_OVERFLOW_CHECK=2` (note the value is 2).
   This also has the effect of enabling stack checking on upstream builds when
   `ASSERTIONS` are enabled (as assertions enable `STACK_OVERFLOW_CHECK=2`).

v1.39.4: 12/03/2019
-------------------
- Remove deprecated `requestFullScreen` method from `library_browser.js`, please
  use `requestFullscreen` (without the capital S).
- Remove deprecated `requestFullScreen` and `cancelFullScreen` from `library_glut.js`
- Remove deprecated `requestFullScreen` and `cancelFullScreen`from `library_glfw.js`
- Fix SDL2_mixer support for ogg vorbis. See #9849
- Various source maps fixes, see #9926 #9882 #9837 #9814

v1.39.3: 11/14/2019
------------------

v1.39.2: 11/06/2019
------------------
 - Archives with missing indexes will now have ranlib run on them automatically
   at link time.  This avoids linker errors when using GNU ar to build archive
   files.
 - `ERROR_ON_MISSING_LIBRARIES` now also applies to internal symbols that start
   with `emscripten_`.  Prior to this change such missing symbols would result
   in a runtime error, now they are reported at compile time.
 - Pthread blocking on the main thread will now warn in the console. If
   `ALLOW_BLOCKING_ON_MAIN_THREAD` is unset then the warning is an error.
 - Add `pthread_tryjoin_np`, which is a POSIX API similar to `pthread_join`
   but without blocking.
 - New function `emscripten_has_asyncify()`.
 - Add support for pthreads in Node.js, using Node Workers. See #9745

v1.39.1: 10/30/2019
-------------------
 - Only MEMFS is included by default, others (NODEFS, IDBFS, WORKERFS, PROXYFS)
   must be linked in explicitly, using `-lnodefs.js`, `-lidbfs.js`',
   `-lworkerfs.js`, `-lproxyfs.js`. See #9645

v1.39.0: 10/18/2019
-------------------
 - The emsdk defaults to the upstream backend (instead of fastcomp) from this
   release onward (but both backends are still fully supported). See
   https://emscripten.org/docs/compiling/WebAssembly.html#backends
 - Add support for overriding `.emscripten` config variables using environment
   variables.  Any config variable `FOO` can be overridden by `EM_FOO` in the
   environment.
 - `-Werror` now also turns warnings in the python driver code into errors.
 - Internal settings have moved from `settings.js` to `settings_internal.js`.
   These are settings that are for internal use only and are not set-able from
   the command line.  If we misclassified any of these please open a bug.
 - `STANDALONE_WASM` mode now supports setting up argv via wasi APIs.
 - `STANDALONE_WASM` mode now supports running static constructors in `_start`.

v1.38.48: 10/11/2019
--------------------
 - Add support for `MAIN_THREAD_EM_ASM` in wasm backend. #9560
 - Add ability to disable FETCH worker in Fastcomp backend via
   `USE_FETCH_WORKER=0`.  This is useful for people who use FETCH, but don't
   perform any synchronous fetches on the main thread. #9567
 - Remove `EMCONFIGURE_JS`. Since #6269 we have set it to "2" which means never
   use native, always use JS.

v1.38.47: 10/02/2019
--------------------
 - Add support for FETCH API in WASM backend. This doesn't support FETCH in the
   main thread (`USE_FETCH_WORKER=0` is enforced). #9490
 - Redefine errno values to be consistent with wasi. This will let us avoid
   needing to convert the values back and forth as we use more wasi APIs.
   This is an ABI change, which should not be noticeable from user code
   unless you use errno defines (like EAGAIN) *and* keep around binaries
   compiled with an older version that you link against. In that case, you
   should rebuild them. See #9545.
 - Removed build option `-s ONLY_MY_CODE` as we now have much better solutions
   for that, like building to a wasm object file or using `STANDALONE_WASM`
   etc. (see
   https://github.com/emscripten-core/emscripten/wiki/WebAssembly-Standalone).
 - Emscripten now supports the config file (.emscripten) being placed in the
   emscripten directory rather that the current user's home directory.
   See #9543

v1.38.46: 09/25/2019
--------------------
 - Rename libpthreads to libpthread to match its normal name on other platforms.
   This change should be completely internal to emscripten.
 - Remove redundant `COMPILER_ENGINE` and `JS_ENGINE` options.  We only support
   node as the compiler engine so just use a single `NODE_JS` option for that.
 - Module.abort is no longer exported by default. It can be exported in the normal
   way using `EXTRA_EXPORTED_RUNTIME_METHODS`, and as with other such changes in
   the past, forgetting to export it will show a clear error in `ASSERTIONS` mode.
 - Remove `EMITTING_JS` flag, and replace it with `STANDALONE_WASM`. That flag indicates
   that we want the wasm to be as standalone as possible. We may still emit JS in
   that case, but the JS would just be a convenient way to run the wasm on the Web
   or in Node.js.
 - `ASYNCIFY_BLACKLIST` and `ASYNCIFY_WHITELIST` now support simple '\*' wildcard matching

v1.38.45: 09/12/2019
--------------------

v1.38.44: 09/11/2019
--------------------
 - Remove Binaryen from the ports system. This means that emscripten will
   no longer automatically build Binaryen from source. Instead, either use
   the emsdk (binaries are provided automatically, just like for LLVM), or
   build it yourself and point `BINARYEN_ROOT` in .emscripten to it. See #9409

v1.38.43: 08/30/2019
---------------------
 - noExitRuntime is no longer a property on the Module object. Use `noExitRuntime`
   instead of `Module.noExitRuntime`.

v1.38.42: 08/19/2019
--------------------
 - Add support for [address sanitizer](https://clang.llvm.org/docs/AddressSanitizer.html)
   and standalone [leak sanitizer](https://clang.llvm.org/docs/LeakSanitizer.html)
   with multiple threads. (#9060, #9076)
 - Remove `ERROR_ON_MISSING_LIBRARIES` setting (it's always on now)
 - Remove the ability to use Python operators in flags that support KB/MB/GB/TB
   suffixes, e.g. `TOTAL_MEMORY`. This means that `-s TOTAL_MEMORY=1024*1024`
   will no longer work. This is done because the mechanism may result in
   execution of arbitrary code via command line flags.

v1.38.41: 08/07/2019
--------------------
 - Remove fastcomp's implementation of Asyncify. This has been deprecated for
   a long time, since we added Emterpreter-Async, and now we have a new Asyncify
   implementation in the upstream wasm backend. It is recommended to upgrade to
   the upstream backend and use Asyncify there if you need it. (If you do still
   need the older version, you can use 1.38.40.)
 - Drop ExitStatus from inheriting from Error(), as that could capture the whole
   global scope, preventing temporary variables at page startup from being garbage
   collected. (#9108)
 - `__builtin_return_address` now requires `-s USE_OFFSET_CONVERTER=1` to work. (#9073)
 - emrun now uses HTTP/1.1 instead of HTTP/1.0.
 - `callMain` is no longer exported by default on Module, to allow better JS
   minification. You must add it to `EXTRA_EXPORTED_RUNTIME_METHODS` if you want
   to call it on Module. (In assertions builds, an error with an explanation is
   shown.)
 - Allow expressions with side effects as `EM_ASM`'s arguments and prohibit
   non-arithmetic arguments (e.g. pointers, functions, arrays, objects). (#9054)
 - `emcc` on Windows now uses native newline byte sequence to get a line to
   print for parse error reporting. (#9088)
 - Internal API update: one can now specialize embind's (un)marshalling for a
   group of types via SFINAE, instead of a single type. (#9089)
 - Options passed on the `Module` object during startup, like `Module.arguments`,
   are now copied to a local (in order to avoid writing `Module.*` everywhere,
   which wastes space). You can still provide them as always, but you can't
   modify `Module.arguments` and other things *after* startup (which is now
   after we've finished processing them). In a build with assertions enabled you
   will get an error if you access those properties after startup. (#9072)

v1.38.40: 07/24/2019
--------------------
 - LLVM backend pthread builds no longer use external memory initialization
   files, replacing them with passive data segments.
 - LLVM backend now supports thread local storage via the C extension `__thread`
   and the C11/C++11 keyword `thread_local`. (#8976)
 - Internal API change: Move read, readAsync, readBinary, setWindowTitle from
   the Module object to normal JS variables. If you use those internal APIs,
   you must change `Module.readAsync()/Module['readAsync']()` to `readAsync()`.
   Note that read is also renamed to `read_` (since "`read`" is an API call in
   the SpiderMonkey shell). In builds with ASSERTIONS, an error message is
   shown about the API change. This change allows better JS minification
   (the names read, readAsync etc. can be minified, and if the variables are
   not used they can be removed entirely). Defining these APIs on Module
   (which was never documented or intended, but happened to work) is also
   no longer allowed (but you can override `read_` etc. from JS).

v1.38.39: 07/16/2019
--------------------
 - Add support for [address sanitizer](https://clang.llvm.org/docs/AddressSanitizer.html). (#8884)
   - Currently, only supports one thread without dynamic linking.
 - Rename Bysyncify (the name used during development) to Asyncify. This keeps
   the name consistent with the old ASYNCIFY flag, no need for a new one, as
   they basically do the same thing.

v1.38.38: 07/08/2019
--------------------
 - Add support for standalone [leak sanitizer](https://clang.llvm.org/docs/LeakSanitizer.html). (#8711)

v1.38.37: 06/26/2019
--------------------
 - Set ENV['LANG'] following the user's preferred language (HTTP Accept-Language / navigator.languages[0])
 - `emscripten_run_script_string` now returns C `NULL` instead of the string `null`
   or `undefined` when the result of the `eval` is JavaScript `null` or `undefined`.
 - Add a new system for managing system libraries. (#8780)
   This may require minor changes when performing certain operations:
     - When using `embuilder.py` to build a specific library, the name may have
       changed: for consistency, all library names are prefixed with lib now.
     - `embuilder.py` now only builds the requested library, and not its dependencies
       and certain system libraries that are always built. For example, running
       `embuilder.py build libc` no longer builds `libcompiler_rt` if it hasn't be built.
     - When using `EMCC_FORCE_STDLIBS` with a list of libraries, you must now use
       the simplified names, for example, `libmalloc` and `libpthreads` instead of
       `libdlmalloc` or `libpthreads_stub`. These names will link in the correct
       version of the library: if the build is configured to use `emmalloc`, `libmalloc`
       will mean `libemmalloc`, and if thread support is disabled, `libpthreads` will
       mean `libpthreads_stub`. This allows you to say `libmalloc` or `libpthreads` without
       worrying about which implementation is supposed to be used, and avoid duplicate
       symbols if you used the wrong implementation.
 - LLVM wasm backend pthreads fixes, see #8811, #8718

v1.38.36: 06/15/2019
--------------------

v1.38.35: 06/13/2019
--------------------
 - Include some [waterfall fixes](https://github.com/WebAssembly/waterfall/pull/541)
   for the emsdk builds on linux regarding libtinfo.
 - NOTE: due to a CI failure, builds for mac and windows were not generated.

v1.38.34: 06/01/2019
--------------------
 - Add support for [undefined behavior sanitizer](https://clang.llvm.org/docs/UndefinedBehaviorSanitizer.html).
    - This allows `emcc -fsanitize=undefined` to work. (#8651)
    - The minimal runtime (`-fsanitize-minimal-runtime`) also works. (#8617)

v1.38.33: 05/23/2019
--------------------
 - First release to use the new chromium build infrastructure
   https://groups.google.com/forum/#!msg/emscripten-discuss/WhDtqVyW_Ak/8DfDnfk0BgAJ
 - Add `emscripten_return_address` which implements the functionality of
   gcc/clang's `__builtin_return_address`. (#8617)

v1.38.32: SKIPPED
-----------------
 - The transition from the old to the new CI occurred around here. To avoid
   ambiguity while both CIs were still generating builds, we just tagged a new
   one (1.38.33) on the new CI and skipped 1.38.32.
 - The transition also moves all builds and downloads away from the old
   mozilla-games infrastructure to the new chromium ones. As a result all links
   to *mozilla-games* URLs will not work (these were never documented, but could
   be seen from the internals of the emsdk; the new emsdk uses the proper new
   URLs, so you can either use the sdk normally or find the URLs from there).

v1.38.31: 04/24/2019
--------------------
 - Change `ino_t/off_t` to 64-bits. (#8467)
 - Add port for bzip2 library (`libbz2.a`). (#8349)
 - Add port for libjpeg library. (#8361)
 - Enable `ERROR_ON_MISSING_LIBRARIES` by default (#8461)

v1.38.30: 03/21/2019
--------------------
 - Remove Module.buffer which was exported by default unnecessarily. This was an
   undocumented internal detail, but in theory, code may have relied on it.
   (#8277)

v1.38.29: 03/11/2019
--------------------

v1.38.28: 02/22/2019
--------------------
 - Option `-s EMTERPRETIFY_WHITELIST` now accepts shell-style wildcards;
   this allows matching static functions with conflicting names that
   the linker distinguishes by appending a random suffix.
 - Normalize mouse wheel delta in `library_browser.js`. This changes the scroll
   amount in SDL, GLFW, and GLUT. (#7968)

v1.38.27: 02/10/2019
--------------------
 - Change how `EMCC_LOCAL_PORTS` works, to be more usable. See #7963
 - Remove deprecated Pointer_stringify (use UTF8ToString instead). See #8011
 - Added a new option `-s DISABLE_DEPRECATED_FIND_EVENT_TARGET_BEHAVIOR=1` that
   changes the lookup semantics of DOM elements in html5.h event handler
   callbacks and WebGL context creation. The new behavior is to use CSS selector
   strings to look up DOM elements over the old behavior, which was somewhat
   ad hoc constructed rules around default Emscripten uses. The old behavior
   will be deprecated and removed in the future. Build with -s ASSERTIONS=1
   to get diagnostics messages related to this transition.
 - Breaking change with -s USE_PTHREADS=1 + -s FETCH=1: When building with
   -o a.html, the generated worker script is now named "a.fetch.js" according
   to the base name of the specified output, instead of having a fixed name
   "fetch-worker.js".

v1.38.26: 02/04/2019
--------------------
 - Fix some pthreads proxying deadlocks. See #7865

v1.38.25: 01/18/2019
--------------------
 - Move kripken/emscripten,emscripten-fastcomp,emscripten-fastcomp-clang to
   emscripten-core/\*

v1.38.24: 01/17/2019
--------------------
 - Perform JS static allocations at compile time (#7850)

v1.38.23: 01/10/2019
--------------------
 - Remove BINARYEN_METHOD: no more support for interpret modes, and if you want
   non-wasm, use WASM=0.
 - Support specifying multiple possible ENVIRONMENTs (#7809)

v1.38.22: 01/08/2019
--------------------
 - Add Regal port. See #7674
 - System libraries have been renamed to include the `lib` prefix.  If you use
   `EMCC_FORCE_STDLIBS` or `EMCC_ONLY_FORCED_STDLIBS` to select system libraries
   you may need to add the `lib` prefix.
 - Rename `pthread-main.js` to `NAME.worker.js`, where `NAME` is the main
   name of your application, that is, if you emit `program.js` then you'll get
   `program.worker.js` (this allows more than one to exist in the same
   directory, etc.).
 - Dynamic linker has been taught to handle library -> library dependencies.

v1.38.21: 11/30/2018
--------------------
 - fastcomp: Remove `runPostSets` function and replace with normal static
   constructor function. See #7579

v1.38.20: 11/20/2018
--------------------
 - Remove SPLIT_MEMORY option.
 - Move getTempRet0/setTempRet0 to be JS library functions rather than
   auto-generated by fastcomp.
 - Change `strptime()`'s handling of the "%c" to match that of `strftime()`.
   This is a breaking change for code which depends on the old definition of
   "%c".

v1.38.19: 11/15/2018
--------------------

v1.38.18: 11/08/2018
--------------------
 - Wasm dynamic linking: Rename `tableBase/memoryBase` to
   `__table_base/__memory_base` (#7467)

v1.38.17: 11/07/2018
--------------------
 - Minify wasm import and export names. This decreases JS and wasm size by
   minifying the identifiers where JS calls into wasm or vice versa, which
   are not minifiable by closure or other JS-only tools. This happens in
   -O3, -Os and above. See #7431

v1.38.16: 11/02/2018
--------------------
 - Breaking change: Do not automatically set EXPORT_ALL for MAIN_MODULES or
   SIDE_MODULES. This means that you must explicitly export things that will
   be called from outside (normally, on EXPORTED_FUNCTIONS), or
   you can manually enable EXPORT_ALL yourself (which returns to the exact
   same behavior as before). This change brings us in line with more standard
   dynamic linking, and will match what the LLVM wasm backend will have.
   See #7312.
 - Invalid -s flags on the command line are now treated as errors.
 - Remove BUILD_AS_SHARED_LIBRARY setting.

v1.38.15: 10/25/2018
--------------------

v1.38.14: 10/22/2018
--------------------
 - Errors are now reported when functions listed in EXPORTED_FUNCTIONS are not
   defined. This can be disabled via ERROR_ON_UNDEFINED_SYMBOLS=0. See #7311.

v1.38.13: 10/10/2018
--------------------
 - Support `-s NO_X=1` as an alias for `-s X=0` and vice versa, which
   simplifies current settings with `NO_`-prefixed names. See #7151.
 - Various `EMULATED_FUNCTION_POINTER` improvements. See #7108, #7128.
 - `ERROR_ON_UNDEFINED_SYMBOLS` is now the default.  See #7196

v1.38.12: 09/03/2018
--------------------
 - Update SDL2 to 2.0.7. See #7016.
 - Optionally build using native object files (wasm backend only).
   For now this is behind a new option flag: `-s WASM_OBJECT_FILES=1`.
   See #6875.

v1.38.11: 08/02/2018
--------------------
 - Support for loading wasm files in the same dir as the JS file, using
   node.js/Web-specific techniques as applicable. See #5368 and followups.
 - Add an API for async side module compilation in wasm. See #6663.
 - Remove builtin Crunch support. See #6827.

v1.38.10: 07/23/2018
--------------------
 - Change the type of `size_t` and friends from int to long. This may have
   noticeable effects if you depend on the name mangling of a function that uses
   `size_t` (like in `EXPORTED_FUNCTIONS`), and you must rebuild source files to
   bitcode (so your bitcode is in sync with the system libraries after they are
   rebuilt with this change). Otherwise this should not have any noticeable
   effects for users. See #5916.

v1.38.9: 07/22/2018
-------------------
 - Fix `Module.locateFile` to resolve relative paths to *.wasm, *.mem and other
   files relatively to the main JavaScript file rather than the current working
   directory (see #5368).
   - Add second argument `prefix` to `Module.locateFile` function that contains
     the path to the JavaScript file where files are loaded from by default.
   - Remove `Module.*PrefixURL` APIs (use `Module.locateFile` instead).

v1.38.8: 07/06/2018
-------------------
 - Fix a regression in 1.38.7 with binaryen no longer bundling binaryen.js
   (which emscripten doesn't need, that's just for handwritten JS users, but
   emscripten did check for its presence).

v1.38.7: 07/06/2018
-------------------
 - Correctness fix for stack handling in `invoke_*()s`. This may add noticeable
   overhead to programs using C++ exceptions and (less likely) setjmp/longjmp -
   please report any issues. See #6666 #6702
 - Deprecate Module.ENVIRONMENT: Now that we have a compile-time option to set
   the environment, also having a runtime one on Module is complexity that we
   are better off without. When Module.ENVIRONMENT is used with ASSERTIONS it
   will show an error to direct users to the new option (-s ENVIRONMENT=web , or
   node, etc., at compile time).
 - Breaking change: Do not export print/printErr by default. Similar to other
   similar changes (like getValue/setValue). We now use out() and err()
   functions in JS to print to stdout/stderr respectively. See #6756.

v1.38.6: 06/13/2018
-------------------

v1.38.5: 06/04/2018
-------------------
 - Update libc++ to 6.0, bringing c++17 support (std::byte etc.)

v1.38.4: 05/29/2018
-------------------
 - Fix asm.js validation regression from 1.38.2.

v1.38.3: 05/25/2018
-------------------
 - Upgrade to LLVM 6.0.1.

v1.38.2: 05/25/2018
--------------------
 - Add ENVIRONMENT option to specify at compile time we only need JS to support
   one runtime environment (e.g., just the web). When emitting HTML, set that to
   web so we emit web code only. #6565
 - Regression in asm.js validation due to cttz optimization #6547

v1.38.1: 05/17/2018
-------------------
 - Remove special-case support for `src/struct_info.compiled.json`: Make it a
   normal cached thing like system libraries, not something checked into the
   source tree.
 - Breaking change: Emit WebAssembly by default. Only the default is changed -
   we of course still support asm.js, and will for a very long time. But
   changing the default makes sense as the recommended output for most use cases
   should be WebAssembly, given it has shipped in all major browsers and
   platforms and is more efficient than asm.js. Build with `-s WASM=0` to
   disable wasm and use asm.js if you want that (or use `-s
   LEGACY_VM_SUPPORT=1`, which emits output that can run in older browsers,
   which includes a bunch of polyfills as well as disables wasm). (#6419)

v1.38.0: 05/09/2018
-------------------

v1.37.40: 05/07/2018
--------------------
 - Fix regression in 1.37.39 on  -s X=@file  parsing (see #6497, #6436)

v1.37.39: 05/01/2018
--------------------
 - Regression: Parsing of `-s X=@file`  broke if the file contains a newline
   (see #6436; fixed in 1.37.40)

v1.37.38: 04/23/2018
--------------------
 - Breaking change: Simplify exception handling, disabling it by default.
   Previously it was disabled by default in -O1 and above and enabled in -O0,
   which could be confusing. You may notice this change if you need exceptions
   and only run in -O0 (since if you test in -O1 or above, you'd see you need to
   enable exceptions manually), in which case you will receive an error at
   runtime saying that exceptions are disabled by default and that you should
   build with `-s DISABLE_EXCEPTION_CATCHING=0` to enable them.
 - Fix regression in 1.37.37 on configure scripts on MacOS (see #6456)

v1.37.37: 04/13/2018
--------------------
 - Regression: configure scripts on MacOS may be broken (see #6456; fixed in 1.37.38)

v1.37.36: 03/13/2018
--------------------

v1.37.35: 02/23/2018
--------------------
 - MALLOC option, allowing picking between dlmalloc (previous allocator and
   still the default) and emmalloc, a new allocator which is smaller and
   simpler.
 - Binaryen update that should fix all known determinism bugs.

v1.37.34: 02/16/2018
--------------------
 - `addFunction` is now supported on LLVM wasm backend, but when being used on
   the wasm backend, you need to provide an additional second argument, a Wasm
   function signature string. Each character within a signature string
   represents a type. The first character represents the return type of a
   function, and remaining characters are for parameter types.
    - 'v': void type
    - 'i': 32-bit integer type
    - 'j': 64-bit integer type (currently does not exist in JavaScript)
    - 'f': 32-bit float type
    - 'd': 64-bit float type
   For asm.js and asm2wasm you can provide the optional second argument, but it
   isn't needed. For that reason this isn't a breaking change, however,
   providing the second argument is recommended so that code is portable across
   all backends and modes.

v1.37.33: 02/02/2018
--------------------

v1.37.32: 01/31/2018
--------------------

v1.37.31: 01/31/2018
--------------------
 - LLVM and clang updates from upstream (5.0svn, close 5.0 release).

v1.37.30: 01/31/2018
--------------------

v1.37.29: 01/24/2018
--------------------

v1.37.28: 01/08/2018
--------------------
 - Breaking change: Don't export the `ALLOC_*` numeric constants by default. As
   with previous changes, a warning will be shown in `-O0` and when `ASSERTIONS`
   are on if they are used.
 - Breaking change: Don't export FS methods by default. As with previous
   changes, a warning will be shown in `-O0` and when `ASSERTIONS` are on, which
   will suggest either exporting the specific methods you need, or using
   `FORCE_FILESYSTEM` which will auto export all the main filesystem methods.
   Aside from using FS methods yourself, you may notice this change when using a
   file package created standalone, that is, by running the file packager
   directly and then loading it at run time (as opposed to telling `emcc` to
   package the files for you, in which case it would be aware of them at compile
   time); you should build with `FORCE_FILESYSTEM` to ensure filesystem support
   for that case.

v1.37.27: 12/24/2017
--------------------
 - Breaking change: Remove the `Runtime` object, and move all the useful methods
   from it to simple top-level functions. Any usage of `Runtime.func` should be
   changed to `func`.

v1.37.26: 12/20/2017
--------------------
 - Breaking change: Change `NO_EXIT_RUNTIME` to 1 by default. This means that by
   default we don't include code to shut down the runtime, flush stdio streams,
   run atexits, etc., which is better for code size. When `ASSERTIONS` is on, we
   warn at runtime if there is text buffered in the streams that should be
   flushed, or atexits are used.
 - Meta-DCE for JS+wasm: remove unused code between JS+wasm more aggressively.
   This should not break valid code, but may break code that depended on unused
   code being kept around (like using a function from outside the emitted JS
   without exporting it - only exported things are guaranteed to be kept alive
   through optimization).

v1.37.24: 12/13/2017
--------------------
 - Breaking change: Similar to the getValue/setValue change from before (and
   with the same `ASSERTIONS` warnings to help users), do not export the
   following runtime methods by default: ccall, cwrap, allocate,
   Pointer_stringify, AsciiToString, stringToAscii, UTF8ArrayToString,
   UTF8ToString, stringToUTF8Array, stringToUTF8, lengthBytesUTF8, stackTrace,
   addOnPreRun, addOnInit, addOnPreMain, addOnExit, addOnPostRun,
   intArrayFromString, intArrayToString, writeStringToMemory,
   writeArrayToMemory, writeAsciiToMemory.

v1.37.23: 12/4/2017
-------------------
 - Breaking change: Do not polyfill Math.{clz32, fround, imul, trunc} by
   default. A new `LEGACY_VM_SUPPORT` option enables support for legacy
   browsers. In `ASSERTIONS` mode, a warning is shown if a polyfill was needed,
   suggesting using that option.
 - Breaking change: Do not export getValue/setValue runtime methods by default.
   You can still use them by calling them directly in code optimized with the
   main file (pre-js, post-js, js libraries; if the optimizer sees they are
   used, it preserves them), but if you try to use them on `Module` then you
   must export them by adding them to `EXTRA_EXPORTED_RUNTIME_METHODS`. In `-O0`
   or when `ASSERTIONS` is on, a run-time error message explains that, if they
   are attempted to be used incorrectly.

v1.37.17: 7/25/2017
------------------
 - Updated to libc++'s "v2" ABI, which provides better alignment for string data
   and other improvements. This is an ABI-incompatible change, so bitcode files
   from previous versions will not be compatible.

v1.37.13: 5/26/2017
-------------------
 - Improved Android support for emrun.
 - Duplicate function elimination fixes (#5186)
 - Fix problem with embinding derived classes (#5193)
 - Fix CMake compiler detection when EMCC_SKIP_SANITY_CHECK=1 is used. (#5145)
 - Implemented GLFW Joystick API (#5175)
 - Fixed a bug with emcc --clear-ports command (#5248)
 - Updated Binaryen to version 33.
 - Full list of changes:
    - Emscripten: https://github.com/emscripten-core/emscripten/compare/1.37.12...1.37.13
    - Emscripten-LLVM: no changes.
    - Emscripten-Clang: no changes.

v1.37.12: 5/1/2017
------------------
 - Added emscripten-legalize-javascript-ffi option to LLVM to allow disabling JS FFI mangling
 - Full list of changes:
    - Emscripten: https://github.com/emscripten-core/emscripten/compare/1.37.11...1.37.12
    - Emscripten-LLVM: https://github.com/emscripten-core/emscripten-fastcomp/compare/1.37.11...1.37.12
    - Emscripten-Clang: no changes.

v1.37.11: 5/1/2017
------------------
 - Added missing SIGSTKSZ define after musl 1.1.15 update (#5149)
 - Fix emscripten_get_mouse_status (#5152)
 - Fix `_mm_set_epi64x()` function (#5103)
 - Fix issue with number of gamepads connected at initial page load (#5169, #5170)
 - Full list of changes:
    - Emscripten: https://github.com/emscripten-core/emscripten/compare/1.37.10...1.37.11
    - Emscripten-LLVM: https://github.com/emscripten-core/emscripten-fastcomp/compare/1.37.10...1.37.11
    - Emscripten-Clang: https://github.com/emscripten-core/emscripten-fastcomp-clang/compare/1.37.10...1.37.11

v1.37.10: 4/20/2017
-------------------
 - Added stub for pthread_setcancelstate for singlethreaded runs.
 - Fixed an outlining bug on function returns (#5080)
 - Implemented new parallel test runner architecture (#5074)
 - Added Cocos2D to Emscripten ports. (-s USE_COCOS2D=1)
 - Updated Binaryen to version 32, which migrates Emscripten to use the new
   WebAssembly Names section. This is a forwards and backwards breaking change
   with respect to reading debug symbol names in Wasm callstacks. Use of the new
   Names section format first shipped in Emscripten 1.37.10, Binaryen version
   32, Firefox 55, Firefox Nightly 2017-05-18 and Chrome 59; earlier versions
   still used the old format. For more information, see
   https://github.com/WebAssembly/design/pull/984 and
   https://github.com/WebAssembly/binaryen/pull/933.
 - Full list of changes:
    - Emscripten: https://github.com/emscripten-core/emscripten/compare/1.37.9...1.37.10
    - Emscripten-LLVM: https://github.com/emscripten-core/emscripten-fastcomp/compare/1.37.9...1.37.10
    - Emscripten-Clang: no changes.

v1.37.9: 3/23/2017
------------------
 - Added new build feature -s GL_PREINITIALIZED_CONTEXT=1 which allows pages to
   manually precreate the GL context they use for customization purposes.
 - Added a custom callback hook Module.instantiateWasm() which allows user shell
   HTML file to manually perform Wasm instantiation for preloading and progress
   bar purposes.
 - Added a custom callback hook Module.getPreloadedPackage() to file preloader
   code to allow user shell HTML file to manually download .data files for
   preloading and progress bar purposes.
 - Full list of changes:
    - Emscripten: https://github.com/emscripten-core/emscripten/compare/1.37.8...1.37.9
    - Emscripten-LLVM: https://github.com/emscripten-core/emscripten-fastcomp/compare/1.37.8...1.37.9
    - Emscripten-Clang: no changes.

v1.37.8: 3/17/2017
------------------
 - Fixed a bug with robust_list initialization on pthreads build mode.
 - Full list of changes:
    - Emscripten: https://github.com/emscripten-core/emscripten/compare/1.37.7...1.37.8
    - Emscripten-LLVM: no changes.
    - Emscripten-Clang: no changes.

v1.37.7: 3/15/2017
------------------
 - Updated to LLVM 4.0.
 - Full list of changes:
    - Emscripten: https://github.com/emscripten-core/emscripten/compare/1.37.6...1.37.7
    - Emscripten-LLVM: https://github.com/emscripten-core/emscripten-fastcomp/compare/1.37.6...1.37.7
    - Emscripten-Clang: https://github.com/emscripten-core/emscripten-fastcomp-clang/compare/1.37.6...1.37.7

v1.37.6: 3/15/2017
------------------
 - Implemented readdir() function for WORKERFS.
 - Fixed bugs with Fetch API (#4995, #5027)
 - Full list of changes:
    - Emscripten: https://github.com/emscripten-core/emscripten/compare/1.37.5...1.37.6
    - Emscripten-LLVM: no changes.
    - Emscripten-Clang: no changes.

v1.37.5: 3/13/2017
------------------
 - Updated musl to version 1.1.15 from earlier version 1.0.5.
 - Full list of changes:
    - Emscripten: https://github.com/emscripten-core/emscripten/compare/1.37.4...1.37.5
    - Emscripten-LLVM: no changes.
    - Emscripten-Clang: no changes.

v1.37.4: 3/13/2017
------------------
 - Fixed glGetUniformLocation() to work according to spec with named uniform blocks.
 - Fixed WebAssembly Memory.grow() to work.
 - Switched to 16KB page size from earlier 64KB.
 - Optimize alBufferData() operation.
 - Fixed a resource lookup issue with multiple OpenAL audio contexts.
 - Full list of changes:
    - Emscripten: https://github.com/emscripten-core/emscripten/compare/1.37.3...1.37.4
    - Emscripten-LLVM: no changes.
    - Emscripten-Clang: no changes.

v1.37.3: 2/16/2017
------------------
 - Updated Binaryen to version 0x01. First official stable WebAssembly support version. (#4953)
 - Optimized memcpy and memset with unrolling and SIMD, when available.
 - Improved Emscripten toolchain profiler to track more hot code.
 - Added new linker flag -s WEBGL2_BACKWARDS_COMPATIBILITY_EMULATION=1 to allow
   simultaneously targeting WebGL 1 and WebGL 2.
 - Optimize Emscripten use of multiprocessing pools.
 - More WebGL 2 garbage free optimizations.
 - Full list of changes:
    - Emscripten: https://github.com/emscripten-core/emscripten/compare/1.37.2...1.37.3
    - Emscripten-LLVM: https://github.com/emscripten-core/emscripten-fastcomp/compare/1.37.2...1.37.3
    - Emscripten-Clang: no changes.

v1.37.2: 1/31/2017
------------------
 - Fixed a build error with boolean SIMD types.
 - Improved WebAssembly support, update Binaryen to version 22.
 - Update GL, GLES, GLES2 and GLES3 headers to latest upstream Khronos versions.
 - Implement support for new garbage free WebGL 2 API entrypoints which improve
   performance and reduce animation related stuttering.
 - Fixed a bug where -s USE_PTHREADS builds would not have correct heap size if
   -s TOTAL_MEMORY is not being used.
 - Fixed array type issue that prevented glTexImage3D() and glTexSubImage3D()
   from working.
 - Full list of changes:
    - Emscripten: https://github.com/emscripten-core/emscripten/compare/1.37.1...1.37.2
    - Emscripten-LLVM: https://github.com/emscripten-core/emscripten-fastcomp/compare/1.37.1...1.37.2
    - Emscripten-Clang: no changes.

v1.37.1: 12/26/2016
-------------------
 - Implemented new Fetch API for flexible multithreaded XHR and IndexedDB
   access.
 - Implemented initial version of new ASMFS filesystem for multithreaded
   filesystem operation.
 - Full list of changes:
    - Emscripten: https://github.com/emscripten-core/emscripten/compare/1.37.0...1.37.1
    - Emscripten-LLVM: no changes.
    - Emscripten-Clang: no changes.

v1.37.0: 12/23/2016
-------------------
 - Added support for LLVM sin&cos intrinsics.
 - Fix GLFW mouse button mappings (#4317, #4659)
 - Add support for --emit-symbol-map to wasm
 - Fixed handling of an invalid path in chdir (#4749)
 - Added new EMSCRIPTEN_STRICT mode, which can be enabled to opt in to removing
   support for deprecated behavior.
 - Remove references to Web Audio .setVelocity() function, which has been
   removed from the spec.
 - Full list of changes:
    - Emscripten: https://github.com/emscripten-core/emscripten/compare/1.36.14...1.37.0
    - Emscripten-LLVM: https://github.com/emscripten-core/emscripten-fastcomp/compare/1.36.14...1.37.0
    - Emscripten-Clang: no changes.

v1.36.14: 11/3/2016
-------------------
 - Added support to emscripten_async_wget() for relative paths.
 - Fixed FS.mkdirTree('/') to work.
 - Updated SDL 2 port to version 12.
 - Added more missing pthreads stubs.
 - Normalize system header includes to use the preferred form #include
   <emscripten/foo.h> to avoid polluting header include namespaces.
 - Fixed a bug where transitioning to fullscreen could cause a stack overflow in GLFW.
 - Added new system CMake option
   -DEMSCRIPTEN_GENERATE_BITCODE_STATIC_LIBRARIES=ON to choose if static
   libraries should be LLVM bitcode instead of .a files.
 - Improved SIMD support to be more correct to the spec.
 - Updated Binaryen to version 18. (#4674)
 - Fixed dlopen with RTLD_GLOBAL parameter.
 - Full list of changes:
    - Emscripten: https://github.com/emscripten-core/emscripten/compare/1.36.13...1.36.14
    - Emscripten-LLVM: no changes.
    - Emscripten-Clang: no changes.

v1.36.13: 10/21/2016
--------------------
 - Pass optimization settings to asm2wasm.
 - Fix to exporting emscripten_builtin_malloc() and emscripten_builtin_free()
   when heap is split to multiple parts.
 - Full list of changes:
    - Emscripten: https://github.com/emscripten-core/emscripten/compare/1.36.12...1.36.13
    - Emscripten-LLVM: no changes.
    - Emscripten-Clang: no changes.

v1.36.12: 10/20/2016
--------------------
 - Improved Emscripten toolchain profiler with more data. (#4566)
 - Export dlmalloc() and dlfree() as emscripten_builtin_malloc() and
   emscripten_builtin_free() to allow user applications to hook into memory
   allocation (#4603)
 - Improved asm.js -s USE_PTHREADS=2 build mode compatibility when
   multithreading is not supported.
 - Improved WebGL support with closure compiler (#4619)
 - Improved Bianaryen WebAssembly support
 - Added support for GL_disjoint_timer_query extension (#4575)
 - Improved Emscripten compiler detection with CMake (#4129, #4314, #4318)
 - Added support for int64 in wasm.
 - Optimize small constant length memcpys in wasm.
 - Full list of changes:
    - Emscripten: https://github.com/emscripten-core/emscripten/compare/1.36.11...1.36.12
    - Emscripten-LLVM: https://github.com/emscripten-core/emscripten-fastcomp/compare/1.36.11...1.36.12
    - Emscripten-Clang: no changes.

v1.36.11: 9/24/2016
-------------------
 - Added new runtime functions
   emscripten_sync/async/waitable_run_in_main_runtime_thread() for proxying
   calls with pthreads (#4569)
 - Full list of changes:
    - Emscripten: https://github.com/emscripten-core/emscripten/compare/1.36.10...1.36.11
    - Emscripten-LLVM: no changes.
    - Emscripten-Clang: no changes.

v1.36.10: 9/24/2016
-------------------
 - Improved compiler logging print messages on first run experience. (#4501)
 - Fixed log printing in glFlushMappedBufferRange() and glGetInfoLog()
   functions. (#4521)
 - Added setjmp/longjmp handling for wasm.
 - Improved support for --proxy-to-worker build mode.
 - Improved GLES3 support for glGet() features that WebGL2 does not have. (#4514)
 - Added support for implementation defined glReadPixels() format.
 - Improved WebGL 2 support with closure compilter. (#4554)
 - Implemented support for nanosleep() when building in pthreads mode (#4578)
 - Added support for  llvm_ceil_f64 and llvm_floor_f64 intrinsics.
 - Full list of changes:
    - Emscripten: https://github.com/emscripten-core/emscripten/compare/1.36.9...1.36.10
    - Emscripten-LLVM: https://github.com/emscripten-core/emscripten-fastcomp/compare/1.36.9...1.36.10
    - Emscripten-Clang: no changes.

v1.36.9: 8/24/2016
------------------
 - Fixed glGet for GL_VERTEX_ATTRIB_ARRAY_BUFFER_BINDING to work. (#1330)
 - Move the DYNAMICTOP variable from JS global scope to inside the heap so that
   the value is shared to multithreaded applications. This removes the global
   runtime variable DYNAMICTOP in favor of a new variable DYNAMICTOP_PTR.
   (#4391, #4496)
 - Implemented brk() system function.
 - Fixed --output-eol to work with --proxy-to-worker mode.
 - Improved reported error message when execution fails to stack overflow.
 - Full list of changes:
    - Emscripten: https://github.com/emscripten-core/emscripten/compare/1.36.8...1.36.9
    - Emscripten-LLVM: https://github.com/emscripten-core/emscripten-fastcomp/compare/1.36.8...1.36.9
    - Emscripten-Clang: no changes.

v1.36.8: 8/20/2016
------------------
 - Fixed a memory leak in ctor_evaller.py on Windows (#4446)
 - Migrate to requiring CMake 3.4.3 as the minimum version for Emscripten CMake
   build integration support.
 - Fixed an issue that prevented -s INLINING_LIMIT from working (#4471)
 - Fixed a bug with Building.llvm_nm interpretation of defined symbols (#4488)
 - Add support for DISABLE_EXCEPTION_CATCHING and EXCEPTION_CATCHING_WHITELIST
   options for wasm.
 - Added new emprofile.py script which can be used to profile toolchain wide
   performance. (#4491)
 - Added new linker flag --output-eol, which specifices what kind of line
   endings to generate to the output files. (#4492)
 - Fixed a Windows bug where aborting execution with Ctrl-C might hang
   Emscripten to an infinite loop instead. (#4494)
 - Implement support for touch events to GLUT (#4493)
 - Deprecated unsafe function writeStringToMemory() from src/preamble.js. Using
   stringToUTF8() is recommended instead. (#4497)
 - Full list of changes:
    - Emscripten: https://github.com/emscripten-core/emscripten/compare/1.36.7...1.36.8
    - Emscripten-LLVM: no changes.
    - Emscripten-Clang: no changes.

v1.36.7: 8/8/2016
-----------------
 - Updated to latest upstream LLVM 3.9.
 - Full list of changes:
    - Emscripten: https://github.com/emscripten-core/emscripten/compare/1.36.6...1.36.7
    - Emscripten-LLVM: https://github.com/emscripten-core/emscripten-fastcomp/compare/1.36.6...1.36.7
    - Emscripten-Clang: https://github.com/emscripten-core/emscripten-fastcomp-clang/compare/1.36.6...1.36.7

v1.36.6: 8/8/2016
-----------------
 - Fixed wheelDelta for MSIE (#4316)
 - Fixed inconsistencies in fullscreen API signatures (#4310, #4318, #4379)
 - Changed the behavior of Emscripten WebGL createContext() to not forcibly set
   CSS style on created canvases, but let page customize the style themselves
   (#3406, #4194 and #4350, #4355)
 - Adjusted the reported GL_VERSION field to adapt to the OpenGL ES
   specifications (#4345)
 - Added support for GLES3 GL_MAJOR/MINOR_VERSION fields. (#4368)
 - Improved -s USE_PTHREADS=1 and --proxy-to-worker linker options to be
   mutually compatible. (#4372)
 - Improved IDBFS to not fail on Safari where IndexedDB support is spotty
   (#4371)
 - Improved SIMD.js support when using Closure minifier. (#4374)
 - Improved glGetString to be able to read fields from WEBGL_debug_renderer_info
   extension. (#4381)
 - Fixed an issue with glFramebufferTextureLayer() not working correctly.
 - Fixed a bug with std::uncaught_exception() support (#4392)
 - Implemented a multiprocess lock to access the Emscripten cache. (#3850)
 - Implemented support for the pointerlockerror event in HTML5 API (#4373)
 - Report WebGL GLSL version number in GL_SHADING_LANGUAGE_VERSION string (#4365)
 - Optimized llvm_ctpop_i32() and conversion of strings from C to JS side
   (#4402, #4403)
 - Added support for the OffscreenCanvas proposal, and transferring canvases to
   offscreen in pthreads build mode, linker flag -s OFFSCREENCANVAS_SUPPORT=0/1
   (#4412)
 - Fixed an issue after updating to new LLVM version that response files passed
   to llvm-link must have forward slashes (#4434)
 - Fixed a memory leak in relooper in LLVM.
 - Full list of changes:
    - Emscripten: https://github.com/emscripten-core/emscripten/compare/1.36.5...1.36.6
    - Emscripten-LLVM: https://github.com/emscripten-core/emscripten-fastcomp/compare/1.36.5...1.36.6
    - Emscripten-Clang: no changes.

v1.36.5: 5/24/2016
------------------
 - Added support for passing custom messages when running in web worker.
 - Improved fp128 support when targeting WebAssembly.
 - Updated cpuprofiler.js to support tracing time spent in WebGL functions.
 - Fixed an issue with glFenceSync() function call signature (#4260, #4339)
 - Added missing zero argument version of emscripten_sync_run_in_main_thread().
 - Improves support for targeting pthreads when using Closure minifier (#4348).
 - Fixed an issue where pthreads enabled code did not correctly validate as asm.js
 - Fixed an issue with incorrect SIMD.js related imports (#4341)
 - Full list of changes:
    - Emscripten: https://github.com/emscripten-core/emscripten/compare/1.36.4...1.36.5
    - Emscripten-LLVM: https://github.com/emscripten-core/emscripten-fastcomp/compare/1.36.4...1.36.5
    - Emscripten-Clang: no changes.

v1.36.4: 5/9/2016
-----------------
 - Added EM_TRUE and EM_FALSE #defines to html5.h.
 - Fixed an issue with GLFW window and framebuffer size callbacks.
 - Added support for more missing WebGL 2 texture formats (#4277)
 - Added support for source files with no extension.
 - Updated emrun.py to latest version, adds support to precompressed content and
   running as just a web server without launching a browser.
 - Updated experimental WebAssembly support to generate 0xb version code.
 - Automatically build Binaryen when needed.
 - Updated libc++ to SVN revision 268153. (#4288)
 - Full list of changes:
    - Emscripten: https://github.com/emscripten-core/emscripten/compare/1.36.3...1.36.4
    - Emscripten-LLVM: no changes.
    - Emscripten-Clang: no changes.

v1.36.3: 4/27/2016
------------------
 - Fixed a deadlock bug with pthreads support.
 - Remove sources from temporary garbage being generated in OpenAL code (#4275)
 - Added support for calling alert() from pthreads code.
 - Full list of changes:
    - Emscripten: https://github.com/emscripten-core/emscripten/compare/1.36.2...1.36.3
    - Emscripten-LLVM: no changes.
    - Emscripten-Clang: no changes.

v1.36.2: 4/22/2016
------------------
 - Improve support for targeting WebAssembly with Binaryen.
 - Improve support for LLVM's WebAssembly backend (EMCC_WASM_BACKEND=1
   environment variable).
 - Separate out emscripten cache structure to asmjs and wasm directories.
 - Fix a bug where Emscripten would spawn too many unused python subprocesses (#4158)
 - Optimize Emscripten for large asm.js projects.
 - Added sdl2_net to Emscripten ports.
 - Updated to latest version of the SIMD polyfill (#4165)
 - Fixed an issue with missing texture formats support in GLES 3 (#4176)
 - Added a new WebAssembly linker option -s BINARYEN_IMPRECISE=1 (default=0)
   which mutes potential traps from WebAssembly int div/rem by zero and
   float-to-int conversions.
 - Added support for EXT_color_buffer_float extension.
 - Fixed behavior of SSE shift operations (#4165).
 - Fixed a bug where ctor_evaller.py (-Oz builds) would hang on Windows.
 - Fixed a bug where emscripten_set_main_loop() with EM_TIMING_SETTIMEOUT would
   incorrectly compute the delta times (#4200, #4208)
 - Update pthreads support to latest proposed spec version. (#4212, #4220)
 - Fixed an unresolved symbol linker error in embind (#4225)
 - Fix file_packager.py --use-preload-cache option to also work on Safari and
   iOS (#2977, #4253)
 - Added new file packager option --indexedDB-name to allow specifying the
   database name to use for the cache (#4219)
 - Added DWARF style debugging information.
 - Full list of changes:
    - Emscripten: https://github.com/emscripten-core/emscripten/compare/1.36.1...1.36.2
    - Emscripten-LLVM: https://github.com/emscripten-core/emscripten-fastcomp/compare/1.36.1...1.36.2
    - Emscripten-Clang: no changes.

v1.36.1: 3/8/2016
-----------------
 - Fixed glfwSetWindowSizeCallback to conform to GLFW2 API.
 - Update OpenAL sources only when the browser window is visible to avoid
   occasional stuttering static glitches when the page tab is hidden. (#4107)
 - Implemented LLVM math intrinsics powi, trunc and floor.
 - Added support for SDL_GL_ALPHA_SIZE in GL context initialization. (#4125)
 - Added no-op stubs for several pthread functions when building without
   pthreads enabled (#4130)
 - Optimize glUniform*fv and glVertexAttrib*fv functions to generate less
   garbage and perform much faster (#4128)
 - Added new EVAL_CTORS optimization pass which evaluates global data
   initializer constructors at link time, which would improve startup time and
   reduce code size of these ctors.
 - Implemented support for OpenAL AL_PITCH option.
 - Implemented new build options -s STACK_OVERFLOW_CHECK=0/1/2 which adds
   runtime stack overrun checks. 0: disabled, 1: minimal, between each frame, 2:
   at each explicit JS side stack allocation call to allocate().
 - Fixed an issue with -s SPLIT_MEMORY mode where an unsigned 32-bit memory
   access would come out as signed. (#4150)
 - Fixed asm.js validation in call handlers to `llvm_powi_f*`.
 - Full list of changes:
    - Emscripten: https://github.com/emscripten-core/emscripten/compare/1.36.0...1.36.1
    - Emscripten-LLVM: https://github.com/emscripten-core/emscripten-fastcomp/compare/1.36.0...1.36.1
    - Emscripten-Clang: no changes.

v1.36.0: 2/23/2016
------------------
 - Fixed an OpenAL bug where OpenAL sources would not respect global volume setting.
 - Fixed an issue where alGetListenerf() with AL_GAIN would not return the
   correct value. (#4091)
 - Fixed an issue where setting alListenerf() with AL_GAIN would not set the
   correct value. (#4092)
 - Implemented new JS optimizer "Duplicate Function Elimination" pass which
   collapses identical functions to save code size.
 - Implemented the `_Exit()` function.
 - Added support for SSE3 and SSSE3 intrinsics (#4099) and partially for SSE 4.1
   intrinsics (#4030, #4101)
 - Added support for -include-pch flag (#4086)
 - Fixed a regex syntax in ccall on Chrome Canary (#4111)
 - Full list of changes:
    - Emscripten: https://github.com/emscripten-core/emscripten/compare/1.35.23...1.36.0
    - Emscripten-LLVM: https://github.com/emscripten-core/emscripten-fastcomp/compare/1.35.23...1.36.0
    - Emscripten-Clang: no changes.

v1.35.23: 2/9/2016
------------------
 - Provide $NM environment variable to point to llvm-nm when running
   emconfigure, which helps e.g. libjansson to build (#4036)
 - Fixed glGetString(GL_SHADING_LANGUAGE_VERSION) to return appropriate result
   depending on if running on WebGL1 vs WebGL2, instead of hardcoding the result
   (#4040)
 - Fixed a regression with CMake try_run() possibly failing, caused by the
   addition of CMAKE_CROSSCOMPILING_EMULATOR in v1.32.3.
 - Fixed CMake to work in the case when NODE_JS is an array containing
   parameters to be passed to Node.js. (#4045)
 - Fixed a memory issue that caused the Emscripten memory initializer file
   (.mem.js) to be unnecessarily retained in memory during runtime (#4044)
 - Added support for complex valued mul and div ops.
 - Added new option "Module.environment" which allows overriding the runtime ENVIRONMENT_IS_WEB/ENVIRONMENT_IS_WORKER/ENVIRONMENT_IS_NODE/ENVIRONMENT_IS_SHELL fields.
 - Fixed an issue with SAFE_HEAP methods in async mode (#4046)
 - Fixed WebSocket constructor to work in web worker environment (#3849)
 - Fixed a potential issue with some browsers reporting gamepad axis values outside \[-1, 1\] (#3602)
 - Changed libcxxabi to be linked in last, so that it does not override weakly
   linked methods in libcxx (#4053)
 - Implemented new JSDCE code optimization pass which removes at JS link stage
   dead code that is not referenced anywhere (in addition to LLVM doing this for
   C++ link stage).
 - Fixed a Windows issue where embedding memory initializer as a string in JS
   code might cause corrupted output. (#3854)
 - Fixed an issue when spaces are present in directory names in response files
   (#4062)
 - Fixed a build issue when using --tracing and -s ALLOW_MEMORY_GROWTH=1
   simultaneously (#4064)
 - Greatly updated Emscripten support for SIMD.js intrinsics (non-SSE or NEON)
 - Fixed an issue where compiler would not generate a link error when JS library
   function depended on a nonexisting symbol. (#4077)
 - Removed UTF16 and UTF32 marshalling code from being exported by default.
 - Removed the -s NO_BROWSER linker option and automated the detection of when
   that option is needed.
 - Removed the JS implemented C++ symbol name demangler, now always depend on
   the libcxxabi compiled one.
 - Fixed an issue where Emscripten linker would redundantly generate missing
   function stubs for some functions that do exist.
 - Full list of changes:
    - Emscripten: https://github.com/emscripten-core/emscripten/compare/1.35.22...1.35.23
    - Emscripten-LLVM: https://github.com/emscripten-core/emscripten-fastcomp/compare/1.35.22...1.35.23
    - Emscripten-Clang: no changes.

v1.35.22: 1/13/2016
-------------------
 - Updated to latest upstream LLVM trunk as of January 13th.
 - Bumped up the required LLVM version from LLVM 3.8 to LLVM 3.9.
 - Full list of changes:
    - Emscripten: https://github.com/emscripten-core/emscripten/compare/1.35.21...1.35.22
    - Emscripten-LLVM: https://github.com/emscripten-core/emscripten-fastcomp/compare/1.35.21...1.35.22
    - Emscripten-Clang: https://github.com/emscripten-core/emscripten-fastcomp-clang/compare/1.35.21...1.35.22

v1.35.21: 1/13/2016
-------------------
 - Improved support for handling GLFW2 keycodes.
 - Improved emranlib, system/bin/sdl-config and system/bin/sdl2-config to be
   executable in both python2 and python3.
 - Fixed build flags -s AGGRESSIVE_VARIABLE_ELIMINATION=1 and -s USE_PTHREADS=2
   to correctly work when run on a browser that does not support pthreads.
 - Fixed a build issue that caused sequences of \r\r\n to be emitted on Windows.
 - Fixed an issue that prevented building LLVM on Visual Studio 2015
   (emscripten-fastcomp-clang #7)
 - Full list of changes:
    - Emscripten: https://github.com/emscripten-core/emscripten/compare/1.35.20...1.35.21
    - Emscripten-LLVM: https://github.com/emscripten-core/emscripten-fastcomp/compare/1.35.20...1.35.21
    - Emscripten-Clang: https://github.com/emscripten-core/emscripten-fastcomp-clang/compare/1.35.20...1.35.21

v1.35.20: 1/10/2016
-------------------
 - Fixed -s USE_PTHREADS compilation mode to account that SharedArrayBuffer
   specification no longer allows futex waiting on the main thread. (#4024)
 - Added new python2 vs python3 compatibility wrappers for emcmake, emconfigure, emmake and emar.
 - Fixed atomicrmw i64 codegen (#4025)
 - Optimized codegen to simplify "x != 0" to just "x" when output is a boolean.
 - Fixed a compiler crash when generating atomics code in debug builds of LLVM.
 - Fixed a compiler crash when generating SIMD.js code that utilizes
   non-canonical length vectors (e.g. <float x 3>)
 - Full list of changes:
    - Emscripten: https://github.com/emscripten-core/emscripten/compare/1.35.19...1.35.20
    - Emscripten-LLVM: https://github.com/emscripten-core/emscripten-fastcomp/compare/1.35.19...1.35.20
    - Emscripten-Clang: no changes.

v1.35.19: 1/7/2016
------------------
 - Updated to latest upstream LLVM trunk as of January 7th.
 - Full list of changes:
    - Emscripten: no changes.
    - Emscripten-LLVM: https://github.com/emscripten-core/emscripten-fastcomp/compare/1.35.18...1.35.19
    - Emscripten-Clang: https://github.com/emscripten-core/emscripten-fastcomp-clang/compare/1.35.18...1.35.19

v1.35.18: 1/7/2016
------------------
 - Implemented getpeername() and fixed issues with handling getsockname() (#3997)
 - Fixed an issue with daylight saving time in mktime() (#4001)
 - Optimized pthreads code to avoid unnecessary FFI transitions (#3504)
 - Fixed issues with strftime() (#3993)
 - Deprecated memory growth support in asm.js.
 - Implemented llvm_bitreverse_i32() (#3976)
 - Fixed missing include header that affected building relooper on some compilers.
 - Full list of changes:
    - Emscripten: https://github.com/emscripten-core/emscripten/compare/1.35.17...1.35.18
    - Emscripten-LLVM: https://github.com/emscripten-core/emscripten-fastcomp/compare/1.35.17...1.35.18
    - Emscripten-Clang: no changes.

v1.35.17: 1/4/2016
------------------
 - Updated to latest upstream LLVM trunk as of January 4th.
 - Full list of changes:
    - Emscripten: no changes.
    - Emscripten-LLVM: https://github.com/emscripten-core/emscripten-fastcomp/compare/1.35.16...1.35.17
    - Emscripten-Clang: https://github.com/emscripten-core/emscripten-fastcomp/compare/1.35.16...1.35.17

v1.35.16: 1/4/2016
------------------
 - Improved support for -s USE_PTHREADS=2 build mode and added support for Atomics.exchange().
 - Full list of changes:
    - Emscripten: https://github.com/emscripten-core/emscripten/compare/1.35.15...1.35.16
    - Emscripten-LLVM: https://github.com/emscripten-core/emscripten-fastcomp/compare/1.35.15...1.35.16
    - Emscripten-Clang: no changes.

v1.35.15: 1/4/2016
------------------
 - Fixed an error with glClearbufferfv not working. (#3961)
 - Improved file packager code so that file:// URLs work in Chrome too (#3965)
 - Fixed issues with the --memoryprofiler UI.
 - Fixed a Windows issue when generating system libraries in cache (#3939)
 - Fixed a regression from v1.35.13 where GLES2 compilation would not work when
   -s USE_PTHREADS=1 was passed.
 - Added support for WebIDL arrays as input parameters to WebIDL binder.
 - Updated build support when using the LLVM wasm backend.
 - Added new linker option --threadprofiler which generates a threads dashboard
   on the generated page for threads status overview. (#3971)
 - Improved backwards compatibility of building on GCC 4.3 - 4.6.
 - Fixed an asm.js validation issue when building against updated SIMD.js specification. (#3986)
 - Improved Rust support.
 - Full list of changes:
    - Emscripten: https://github.com/emscripten-core/emscripten/compare/1.35.14...1.35.15
    - Emscripten-LLVM: https://github.com/emscripten-core/emscripten-fastcomp/compare/1.35.14...1.35.15
    - Emscripten-Clang: no changes.

v1.35.14: 12/15/2015
--------------------
 - Updated to latest upstream LLVM trunk as of December 15th.
 - Full list of changes:
    - Emscripten: https://github.com/emscripten-core/emscripten/compare/1.35.13...1.35.14
    - Emscripten-LLVM: https://github.com/emscripten-core/emscripten-fastcomp/compare/1.35.13...1.35.14
    - Emscripten-Clang: https://github.com/emscripten-core/emscripten-fastcomp-clang/compare/1.35.13...1.35.14

v1.35.13: 12/15/2015
--------------------
 - Updated -s USE_PTHREADS code generation to reflect that the `SharedInt*Array`
   hierarchy no longer exists in the SharedArrayBuffer spec.
 - Removed references to Atomic.fence() which no longer is part of the
   SharedArrayBuffer specification.
 - Fixed an issue where JS code minifiers might generate bad code for cwrap
   (#3945)
 - Updated compiler to issue a warning when --separate-asm is being used and
   output suffix is .js.
 - Added new build option -s ONLY_MY_CODE which aims to eliminate most of the
   Emscripten runtime and generate a very minimal compiler output.
 - Added new build option -s WASM_BACKEND=0/1 which controls whether to utilize
   the upstream LLVM wasm emitting codegen backend.
 - Full list of changes:
    - Emscripten: https://github.com/emscripten-core/emscripten/compare/1.35.12...1.35.13
    - Emscripten-LLVM: https://github.com/emscripten-core/emscripten-fastcomp/compare/1.35.12...1.35.13
    - Emscripten-Clang: no changes.

v1.35.12: 11/28/2015
--------------------
 - Update to latest upstream LLVM trunk as of November 28th.
 - Fix Emscripten to handle new style format outputted by llvm-nm.
 - Added new build option BINARYEN_METHOD to allow choosing which wasm
   generation method to use.
 - Updates to Binaryen support.
 - Full list of changes:
    - Emscripten: https://github.com/emscripten-core/emscripten/compare/1.35.11...1.35.12
    - Emscripten-LLVM: https://github.com/emscripten-core/emscripten-fastcomp/compare/1.35.11...1.35.12
    - Emscripten-Clang: https://github.com/emscripten-core/emscripten-fastcomp-clang/compare/1.35.11...1.35.12

v1.35.11: 11/27/2015
--------------------
 - Updated atomics test to stress 64-bit atomics better (#3892)
 - Full list of changes:
    - Emscripten: https://github.com/emscripten-core/emscripten/compare/1.35.10...1.35.11
    - Emscripten-LLVM: https://github.com/emscripten-core/emscripten-fastcomp/compare/1.35.10...1.35.11
    - Emscripten-Clang: no changes.

v1.35.10: 11/25/2015
--------------------
 - Integration with Binaryen.
 - Add a performance warning when multiple FS.syncfs() calls are in flight simultaneously.
 - Correctly pass GLFW_REPEAT when sending key press repeats.
 - Improved filesystem performance when building in multithreaded mode (#3923)
 - Improve error detection when data file fails to load.
 - Clarified that -s NO_DYNAMIC_EXECUTION=1 and -s RELOCATABLE=1 build modes are mutually exclusive.
 - Added new build option -s NO_DYNAMIC_EXECUTION=2 which demotes eval() errors
   to warnings at runtime, useful for iterating fixes in a codebase for multiple
   eval()s  (#3930)
 - Added support to Module.locateFile(filename) to locate the pthread-main.js file (#3500)
 - Changed -s USE_PTHREADS=2 and -s PRECISE_F32=2 to imply --separate-asm
   instead of requiring it, to be backwards compatible (#3829, #3933)
 - Fixed bad codegen for some 64-bit atomics (#3892, #3936)
 - When emitting NaN canonicalization warning, also print the location in code
   where it occurs.
 - Full list of changes:
    - Emscripten: https://github.com/emscripten-core/emscripten/compare/1.35.9...1.35.10
    - Emscripten-LLVM: https://github.com/emscripten-core/emscripten-fastcomp/compare/1.35.9...1.35.10
    - Emscripten-Clang: no changes.

v1.35.9: 11/12/2015
-------------------
 - Implement glfwSetInputMode when mode is GLFW_CURSOR and value is GLFW_CURSOR_NORMAL|GLFW_CURSOR_DISABLED
 - Add explicit abort() when dlopen() is called without linking support
 - Make emcc explicitly reinvoke itself from python2 if called from python3.
 - Optimize memory initializer to omit zero-initialized values (#3907)
 - Full list of changes:
    - Emscripten: https://github.com/emscripten-core/emscripten/compare/1.35.8...1.35.9
    - Emscripten-LLVM: https://github.com/emscripten-core/emscripten-fastcomp/compare/1.35.8...1.35.9
    - Emscripten-Clang: no changes.

v1.35.8: 11/10/2015
-------------------
 - Removed obsoleted EXPORTED_GLOBALS build option.
 - Export filesystem as global object 'FS' in Emscripten runtime.
 - Fixed realpath() function on directories.
 - Fixed round() and roundf() to work when building without -s PRECISE_F32=1 and
   optimize these to be faster (#3876)
 - Full list of changes:
    - Emscripten: https://github.com/emscripten-core/emscripten/compare/1.35.7...1.35.8
    - Emscripten-LLVM: no changes.
    - Emscripten-Clang: no changes.

v1.35.7: 11/4/2015
------------------
 - Updated to latest upstream LLVM trunk version as of November 4th.
 - Full list of changes:
    - Emscripten: https://github.com/emscripten-core/emscripten/compare/1.35.6...1.35.7
    - Emscripten-LLVM: https://github.com/emscripten-core/emscripten-fastcomp/compare/1.35.6...1.35.7
    - Emscripten-Clang: https://github.com/emscripten-core/emscripten-fastcomp-clang/compare/1.35.6...1.35.7

v1.35.6: 11/4/2015
------------------
 - This tag was created for technical purposes, and has no changes compared to
   v1.35.6.

v1.35.5: 11/4/2015
------------------
 - Removed Content-Length and Connection: close headers in POST requests.
 - Migrate to using the native C++11-implemented optimizer by default.
 - Fixed call to `glDrawBuffers(0, *);` (#3890)
 - Fixed lazy file system to work with closure (#3842)
 - Fixed gzip compression with lazy file system (#3837)
 - Added no-op gracefully failing stubs for process spawn functions (#3819)
 - Clarified error message that memory growth is not supported with shared modules (#3893)
 - Initial work on wasm support in optimizer
 - Full list of changes:
    - Emscripten: https://github.com/emscripten-core/emscripten/compare/1.35.4...1.35.5
    - Emscripten-LLVM: no changes.
    - Emscripten-Clang: no changes.

v1.35.4: 10/26/2015
-------------------
 - Move to legalization in the JS backend.
 - Full list of changes:
    - Emscripten: https://github.com/emscripten-core/emscripten/compare/1.35.3...1.35.4
    - Emscripten-LLVM: https://github.com/emscripten-core/emscripten-fastcomp/compare/1.35.3...1.35.4
    - Emscripten-Clang: https://github.com/emscripten-core/emscripten-fastcomp-clang/compare/1.35.3...1.35.4

v1.35.3: 10/26/2015
-------------------
 - Ignore O_CLOEXEC on NODEFS (#3862)
 - Improved --js-library support in CMake by treating these as libraries (#3840)
 - Still support -Wno-warn-absolute-paths (#3833)
 - Add support to zext <4 x i1> to <4x i32>
 - Emit emscripten versions of llvm and clang in clang --version
 - Full list of changes:
    - Emscripten: https://github.com/emscripten-core/emscripten/compare/1.35.2...1.35.3
    - Emscripten-LLVM: https://github.com/emscripten-core/emscripten-fastcomp/compare/1.35.2...1.35.3
    - Emscripten-Clang: https://github.com/emscripten-core/emscripten-fastcomp-clang/compare/1.35.2...1.35.3

v1.35.2: 10/20/2015
-------------------
 - Rebase against upstream LLVM "google/stable" branch, bringing us to LLVM 3.8.
 - Full list of changes:
    - Emscripten: https://github.com/emscripten-core/emscripten/compare/1.35.1...1.35.2
    - Emscripten-LLVM: https://github.com/emscripten-core/emscripten-fastcomp/compare/1.35.1...1.35.2
    - Emscripten-Clang: https://github.com/emscripten-core/emscripten-fastcomp-clang/compare/1.35.1...1.35.2

v1.35.1: 10/20/2015
-------------------
 - Fixed a bug where passing -s option to LLVM would not work.
 - Work around a WebAudio bug on WebKit "pauseWebAudio failed: TypeError: Not
   enough arguments" (#3861)
 - Full list of changes:
    - Emscripten: https://github.com/emscripten-core/emscripten/compare/1.35.0...1.35.1
    - Emscripten-LLVM: no changes.
    - Emscripten-Clang: no changes.

v1.35.0: 10/19/2015
-------------------
 - Fixed out of memory abort message.
 - Full list of changes:
    - Emscripten: https://github.com/emscripten-core/emscripten/compare/1.34.12...1.35.0
    - Emscripten-LLVM: no changes.
    - Emscripten-Clang: no changes.

v1.34.12: 10/13/2015
--------------------
 - Added new experimental build option -s SPLIT_MEMORY=1, which splits up the
   Emscripten HEAP to multiple smaller slabs.
 - Added SDL2_ttf to Emscripten ports.
 - Added support for building GLES3 code to target WebGL 2. (#3757, #3782)
 - Fixed certain glUniform*() functions to work properly when called in
   conjunction with -s USE_PTHREADS=1.
 - Fixed support for -l, -L and -I command line parameters to accept a space
   between the path, i.e. "-l SDL". (#3777)
 - Fixed SSE2 support in optimized builds.
 - Changed the default behavior of warning when absolute paths are passed to -I
   to be silent. To enable the absolute paths warning, pass
   "-Wwarn-absolute-paths" flag to emcc.
 - Added new linker option -s ABORTING_MALLOC=0 that can be used to make
   malloc() return 0 on failed allocation (Current default is to abort execution
   of the page on OOM) (#3822)
 - Removed the default behavior of automatically decoding all preloaded assets on page startup (#3785)
 - Full list of changes:
    - Emscripten: https://github.com/emscripten-core/emscripten/compare/1.34.11...1.34.12
    - Emscripten-LLVM: https://github.com/emscripten-core/emscripten-fastcomp/compare/1.34.11...1.34.12
    - Emscripten-Clang: no changes.

v1.34.11: 9/29/2015
-------------------
 - Fixed asm.js validation on autovectorized output
 - Fix an issue with printing to iostream in global ctors (#3824)
 - Added support for LLVM pow intrinsics with integer exponent.
 - Full list of changes:
    - Emscripten: https://github.com/emscripten-core/emscripten/compare/1.34.10...1.34.11
    - Emscripten-LLVM: https://github.com/emscripten-core/emscripten-fastcomp/compare/1.34.10...1.34.11
    - Emscripten-Clang: no changes.

v1.34.10: 9/25/2015
-------------------
 - Added wasm compressor/decompressor polyfill (#3766)
 - Added support for sRGB texture formats.
 - Removed the deprecated --compression option.
 - Fixed an issue with asm.js validation for pthreads being broken since v1.34.7 (#3719)
 - Added built-in cpu performance profiler, which is enabled with linker flag --cpuprofiler. (#3781)
 - Added build-in memory usage profiler, which is enabled with linker flag --memoryprofiler. (#3781)
 - Fixed multiple arities per EM_ASM block (#3804)
 - Fixed issues with SSE2 an NaN bit patterns. (emscripten-fastcomp #116)
 - Full list of changes:
    - Emscripten: https://github.com/emscripten-core/emscripten/compare/1.34.9...1.34.10
    - Emscripten-LLVM: https://github.com/emscripten-core/emscripten-fastcomp/compare/1.34.9...1.34.10
    - Emscripten-Clang: no changes.

v1.34.9: 9/18/2015
------------------
 - Fixed an issue with --llvm-lto 3 builds (#3765)
 - Optimized LZ4 compression
 - Fixed a bug where glfwCreateWindow would return success even on failure
   (#3764)
 - Greatly optimized the -s SAFE_HEAP=1 linker flag option by executing the heap
   checks in asm.js side instead.
 - Fixed the return value of EM_ASM_DOUBLE (#3770)
 - Implemented getsockname syscall (#3769)
 - Don't warn on unresolved symbols when LINKABLE is specified.
 - Fixed various issues with SSE2 compilation in optimized builds.
 - Fixed a breakage with -s USE_PTHREADS=2 (#3774)
 - Added support for GL_HALF_FLOAT in WebGL 2. (#3790)
 - Full list of changes:
    - Emscripten: https://github.com/emscripten-core/emscripten/compare/1.34.8...1.34.9
    - Emscripten-LLVM: https://github.com/emscripten-core/emscripten-fastcomp/compare/1.34.8...1.34.9
    - Emscripten-Clang: no changes.

v1.34.8: 9/9/2015
-----------------
 - Fixed a race condition at worker startup (#3741)
 - Update emrun to latest, which improves unit test run automation with emrun.
 - Added support for LZ4 compressing file packages, used with the -s LZ4=1 linker flag. (#3754)
 - Fixed noisy build warning on "unexpected number of arguments in call to strtold" (#3760)
 - Added new linker flag --separate-asm that splits the asm.js module and the
   handwritten JS functions to separate files.
 - Full list of changes:
    - Emscripten: https://github.com/emscripten-core/emscripten/compare/1.34.7...1.34.8
    - Emscripten-LLVM: no changes.
    - Emscripten-Clang: no changes.

v1.34.7: 9/5/2015
-----------------
 - Fixed uses of `i64*` in side modules.
 - Improved GL support when proxying, and fake WebAudio calls when proxying.
 - Added new main loop timing mode EM_TIMING_SETIMMEDIATE for rendering with
   vsync disabled (#3717)
 - Updated emrun to latest version, adds --safe_firefox_profile option to run
   emrun pages in clean isolated environment.
 - Implemented glGetStringi() method for WebGL2/GLES3. (#3472, #3725)
 - Automatically emit loading code for EMTERPRETIFY_FILE if emitting html.
 - Added new build option -s USE_PTHREADS=2 for running pthreads-enabled pages
   in browsers that do not support SharedArrayBuffer.
 - Added support for building SSE2 intrinsics based code (emmintrin.h), when
   -msse2 is passed to the build.
 - Added exports for getting FS objects by their name (#3690)
 - Updated LLVM to latest upstream PNaCl version (Clang 3.7, July 29th).
 - Full list of changes:
    - Emscripten: https://github.com/emscripten-core/emscripten/compare/1.34.6...1.34.7
    - Emscripten-LLVM: https://github.com/emscripten-core/emscripten-fastcomp/compare/1.34.6...1.34.7
    - Emscripten-Clang: https://github.com/emscripten-core/emscripten-fastcomp-clang/compare/1.34.6...1.34.7

v1.34.6: 8/20/2015
------------------
 - Added new build option -s EMULATED_FUNCTION_POINTERS=2.
 - Fixed a bug with calling functions pointers that take float as parameter
   across dynamic modules.
 - Improved dynamic linking support with -s LINKABLE=1.
 - Added new build option -s MAIN_MODULE=2.
 - Cleaned up a few redundant linker warnings (#3702, #3704)
 - Full list of changes:
    - Emscripten: https://github.com/emscripten-core/emscripten/compare/1.34.5...1.34.6
    - Emscripten-LLVM: https://github.com/emscripten-core/emscripten-fastcomp/compare/1.34.5...1.34.6
    - Emscripten-Clang: no changes.

v1.34.5: 8/18/2015
------------------
 - Added Bullet physics, ogg and vorbis to emscripten-ports.
 - Added FreeType 2.6 to emscripten-ports.
 - Fixed CMake handling when building OpenCV.
 - Fixed and issue with exceptions being thrown in empty glBegin()-glEnd()
   blocks (#3693)
 - Improved function pointer handling between dynamically linked modules
 - Fixed some OpenAL alGetSource get calls (#3669)
 - Fixed issues with building the optimizer on 32-bit Windows (#3673)
 - Increased optimizer stack size on Windows to 10MB (#3679)
 - Added support for passing multiple input files to opt, to speed up
   optimization and linking in opt.
 - Full list of changes:
    - Emscripten: https://github.com/emscripten-core/emscripten/compare/1.34.4...1.34.5
    - Emscripten-LLVM: https://github.com/emscripten-core/emscripten-fastcomp/compare/1.34.4...1.34.5
    - Emscripten-Clang: no changes.

v1.34.4: 8/4/2015
-----------------
 - Add special handling support for /dev/null as an input file (#3552)
 - Added basic printf support in NO_FILESYSTEM mode (#3627)
 - Update WebVR support to the latest specification, and add support for
   retrieving device names
 - Improved --proxy-to-worker build mode with proxying (#3568, #3623)
 - Generalized EXPORT_FS_METHODS to EXPORT_RUNTIME_METHODS
 - Added node externs for closure
 - Fixed a memory allocation bug in pthreads code (#3636)
 - Cleaned up some debug assertion messages behind #ifdef ASSERTIONS (#3639)
 - Fixed umask syscall (#3637)
 - Fixed double alignment issue with formatStrind and emscripten_log (#3647)
 - Added new EXTRA_EXPORTED_RUNTIME_METHODS build option
 - Updated emrun to latest version
 - Full list of changes:
    - Emscripten: https://github.com/emscripten-core/emscripten/compare/1.34.3...1.34.4
    - Emscripten-LLVM: https://github.com/emscripten-core/emscripten-fastcomp/compare/1.34.3...1.34.4
    - Emscripten-Clang: no changes.

v1.34.3: 7/15/2015
------------------
 - Move libc to musl+syscalls
 - Full list of changes:
    - Emscripten: https://github.com/emscripten-core/emscripten/compare/1.34.2...1.34.3
    - Emscripten-LLVM: no changes.
    - Emscripten-Clang: no changes.

v1.34.2: 7/14/2015
------------------
 - Upgrade to new SIMD.js polyfill version and improved SIMD support.
 - Improved WebGL support in --proxy-to-worker mode (#3569)
 - Removed warning on unimplemented JS library functions
 - Fix WebGL 2 support with closure compiler
 - Fixed an issue with WebRTC support (#3574)
 - Fixed emcc to return a correct error process exit code when invoked with no input files
 - Fixed a compiler problem where global data might not get aligned correctly for SIMD.
 - Fixed a LLVM backend problem which caused recursive stack behavior when
   linking large codebases, which was seen to cause a stack overflow crash on
   Windows.
 - Full list of changes:
    - Emscripten: https://github.com/emscripten-core/emscripten/compare/1.34.1...1.34.2
    - Emscripten-LLVM: https://github.com/emscripten-core/emscripten-fastcomp/compare/1.34.1...1.34.2
    - Emscripten-Clang: no changes.

v1.34.1: 6/18/2015
------------------
 - Fixed an issue with resize canvas not working with GLFW.
 - Fixed handling of empty else blocks.
 - Full list of changes:
    - Emscripten: https://github.com/emscripten-core/emscripten/compare/1.34.0...1.34.1
    - Emscripten-LLVM: no changes.
    - Emscripten-Clang: no changes.

v1.34.0: 6/16/2015
------------------
 - Fixed an issue when generating .a files from object files that reside on
   separate drives on Windows (#3525).
 - Added a missing dependency for GLFW (#3530).
 - Removed the Emterpreter YIELDLIST option.
 - Added support for enabling memory growth before the runtime is ready.
 - Added a new feature to store the memory initializer in a string literal
   inside the generated .js file.
 - Fixed a code miscompilation issue with a constexpr in fcmp.
 - Full list of changes:
    - Emscripten: https://github.com/emscripten-core/emscripten/compare/1.33.2...1.34.0
    - Emscripten-LLVM: https://github.com/emscripten-core/emscripten-fastcomp/compare/1.33.2...1.34.0
    - Emscripten-Clang: no changes.

v1.33.2: 6/9/2015
-----------------
 - Added support for OpenAL Extension AL_EXT_float32 (#3492).
 - Added support for handling command line flags -M and -MM (#3518).
 - Fixed a code miscompilation issue with missing ';' character (#3520).
 - Full list of changes:
    - Emscripten: https://github.com/emscripten-core/emscripten/compare/1.33.1...1.33.2
    - Emscripten-LLVM: https://github.com/emscripten-core/emscripten-fastcomp/compare/1.33.1...1.33.2
    - Emscripten-Clang: no changes.

v1.33.1: 6/3/2015
-----------------
 - Added support for multithreading with the POSIX threads API (pthreads), used
   when compiling and linking with the -s USE_PTHREADS=1 flag (#3266).
 - Full list of changes:
    - Emscripten: https://github.com/emscripten-core/emscripten/compare/1.33.0...1.33.1
    - Emscripten-LLVM: https://github.com/emscripten-core/emscripten-fastcomp/compare/1.33.0...1.33.1
    - Emscripten-Clang: no changes.

v1.33.0: 5/29/2015
------------------
 - Fix an issue with writing to /dev/null (#3454).
 - Added a hash to objects inside .a files to support to linking duplicate
   symbol names inside .a files (#2142).
 - Provide extensions ANGLE_instanced_arrays and EXT_draw_buffers as aliases to
   the WebGL ones.
 - Fixed LLVM/Clang to build again on Windows after previous LLVM upgrade.
 - Full list of changes:
    - Emscripten: https://github.com/emscripten-core/emscripten/compare/1.32.4...1.33.0
    - Emscripten-LLVM: https://github.com/emscripten-core/emscripten-fastcomp/compare/1.32.4...1.33.0
    - Emscripten-Clang: no changes.

v1.32.4: 5/16/2015
------------------
 - Update LLVM and Clang to PNaCl's current 3.7 merge point (April 17 2015)
 - Added libpng to Emscripten-ports.
 - Added intrinsic llvm_fabs_f32.
 - Full list of changes:
    - Emscripten: https://github.com/emscripten-core/emscripten/compare/1.32.3...1.32.4
    - Emscripten-LLVM: https://github.com/emscripten-core/emscripten-fastcomp/compare/1.32.3...1.32.4
    - Emscripten-Clang: https://github.com/emscripten-core/emscripten-fastcomp-clang/compare/1.32.3...1.32.4

v1.32.3: 5/15/2015
------------------
 - Improved dynamic linking support.
 - Added new option to file_packager.py to store metadata externally.
 - Improved CMake support with CMAKE_CROSSCOMPILING_EMULATOR (#3447).
 - Added support for `sysconf(_SC_PHYS_PAGES)` (#3405, 3442).
 - Full list of changes:
    - Emscripten: https://github.com/emscripten-core/emscripten/compare/1.32.2...1.32.3
    - Emscripten-LLVM: https://github.com/emscripten-core/emscripten-fastcomp/compare/1.32.2...1.32.3
    - Emscripten-Clang: no changes.

v1.32.2: 5/8/2015
-----------------
 - Removed a (name+num)+num -> name+newnum optimization, which caused heavy
   performance regressions in Firefox when the intermediate computation wraps
   around the address space (#3438).
 - Improved dynamic linking support.
 - Improved emterpreter when doing dynamic linking.
 - Fixed an issue with source maps debug info containing zeroes as line numbers.
 - Full list of changes:
    - Emscripten: https://github.com/emscripten-core/emscripten/compare/1.32.1...1.32.2
    - Emscripten-LLVM: https://github.com/emscripten-core/emscripten-fastcomp/compare/1.32.1...1.32.2
    - Emscripten-Clang: no changes.

v1.32.1: 5/2/2015
-----------------
 - Removed old deprecated options -s INIT_HEAP, MICRO_OPTS, CLOSURE_ANNOTATIONS,
   INLINE_LIBRARY_FUNCS, SHOW_LABELS, COMPILER_ASSERTIONS and
   COMPILER_FASTPATHS.
 - Added support for dynamic linking and dlopen().
 - Fixed a compilation issue that affected -O2 builds and higher (#3430).
 - Full list of changes:
    - Emscripten: https://github.com/emscripten-core/emscripten/compare/1.32.0...1.32.1
    - Emscripten-LLVM: https://github.com/emscripten-core/emscripten-fastcomp/compare/1.32.0...1.32.1
    - Emscripten-Clang: no changes.

v1.32.0: 4/28/2015
------------------
 - Compile .i files properly as C and not C++ (#3365).
 - Removed old deprecated options -s PRECISE_I32_MUL, CORRECT_ROUNDINGS,
   CORRECT_OVERFLOWS, CORRECT_SIGNS, CHECK_HEAP_ALIGN, SAFE_HEAP_LINES,
   SAFE_HEAP >= 2, ASM_HEAP_LOG, SAFE_DYNCALLS, LABEL_DEBUG, RUNTIME_TYPE_INFO
   and EXECUTION_TIMEOUT, since these don't apply to fastcomp, which is now the
   only enabled compilation mode.
 - Preliminary work towards supporting dynamic linking and dlopen().
 - Fixed an issue where emrun stripped some characters at output (#3394).
 - Fixed alignment issues with varargs.
 - Full list of changes:
    - Emscripten: https://github.com/emscripten-core/emscripten/compare/1.31.3...1.32.0
    - Emscripten-LLVM: https://github.com/emscripten-core/emscripten-fastcomp/compare/1.31.3...1.32.0
    - Emscripten-Clang: no changes.

v1.31.3: 4/22/2015
------------------
 - Improved support for -E command line option (#3365).
 - Removed the old optimizeShifts optimization pass that was not valid for
   asm.js code.
 - Fixed an issue when simultaneously using EMULATE_FUNCTION_POINTER_CASTS and
   EMULATED_FUNCTION_POINTERS.
 - Fixed an issue with -s PRECISE_I64_MATH=2 not working (#3374).
 - Full list of changes:
    - Emscripten: https://github.com/emscripten-core/emscripten/compare/1.31.2...1.31.3
    - Emscripten-LLVM: https://github.com/emscripten-core/emscripten-fastcomp/compare/1.31.2...1.31.3
    - Emscripten-Clang: no changes.

v1.31.2: 4/20/2015
------------------
 - Added support for file suffixes .i and .ii (#3365).
 - Fixed an issue with embind and wide strings (#3299).
 - Removed more traces of the old non-fastcomp compiler code.
 - Full list of changes:
    - Emscripten: https://github.com/emscripten-core/emscripten/compare/1.31.1...1.31.2
    - Emscripten-LLVM: no changes.
    - Emscripten-Clang: no changes.

v1.31.1: 4/17/2015
------------------
 - Added support for unicode characters in EM_ASM() blocks (#3348).
 - Removed the pointer masking feature as experimental and unsupported.
 - Fixed an issue where exit() did not terminate execution of Emterpreter (#3360).
 - Removed traces of the old non-fastcomp compiler code.
 - Full list of changes:
    - Emscripten: https://github.com/emscripten-core/emscripten/compare/1.31.0...1.31.1
    - Emscripten-LLVM: https://github.com/emscripten-core/emscripten-fastcomp/compare/1.31.0...1.31.1
    - Emscripten-Clang: no changes.

v1.31.0: 4/14/2015
------------------
 - Remove references to unsupported EMCC_FAST_COMPILER mode, fastcomp is always enabled (#3347).
 - Full list of changes:
    - Emscripten: https://github.com/emscripten-core/emscripten/compare/1.30.6...1.31.0
    - Emscripten-LLVM: https://github.com/emscripten-core/emscripten-fastcomp/compare/1.30.6...1.31.0
    - Emscripten-Clang: no changes.

v1.30.6: 4/14/2015
------------------
 - Removed support for the deprecated jcache functionality (#3313).
 - Added support to emscripten_GetProcAddress() to fetch symbols with the ANGLE
   suffix (#3304, #3315).
 - Added immintrin.h header file to include all SSE support.
 - Added an async option to ccall (#3307).
 - Stopped from using 0 as a valid source ID for OpenAL (#3303).
 - When project has disabled exception catching, build an exceptions-disabled
   version of libcxx.
 - Split libcxx into two parts to optimize code size for projects that only need
   small amount of libcxx (#2545, #3308).
 - Avoid fprintf usage in emscripten_GetProcAddress() to allow using it with -s
   NO_FILESYSTEM=1 (#3327).
 - Removed old deprecated functionalities USE_TYPED_ARRAYS, FHEAP, GC emulation
   and non-asmjs-emscripten ABI.
 - Don't refer to prefixed GL extensions when creating a GL context (#3324).
 - Removed support code for x86_fp80 type (#3341).
 - Optimize EM_ASM() calls even more (#2596).
 - Full list of changes:
    - Emscripten: https://github.com/emscripten-core/emscripten/compare/1.30.5...1.30.6
    - Emscripten-LLVM: https://github.com/emscripten-core/emscripten-fastcomp/compare/1.30.5...1.30.6
    - Emscripten-Clang: no changes.

v1.30.5: 4/7/2015
-----------------
 - Fixed WebIDL operation when closure is enabled after the previous EM_ASM()
   optimizations.
 - Optimized jsCall() to handle variadic cases of number of arguments faster
   (#3290, #3305).
 - Removed support for the getwd() function (#1115, #3309).
 - Fixed a problem with -s IGNORED_FUNCTIONS and -s DEAD_FUNCTIONS not working
   as expected (#3239).
 - Fixed an issue with -s EMTERPRETIFY_ASYNC=1 and emscripten_sleep() not
   working (#3307).
 - Full list of changes:
    - Emscripten: https://github.com/emscripten-core/emscripten/compare/1.30.4...1.30.5
    - Emscripten-LLVM: https://github.com/emscripten-core/emscripten-fastcomp/compare/1.30.4...1.30.5
    - Emscripten-Clang: no changes.

v1.30.4: 4/3/2015
-----------------
 - Optimized the performance and security of EM_ASM() blocks by avoiding the use
   of eval() (#2596).
 - Full list of changes:
    - Emscripten: https://github.com/emscripten-core/emscripten/compare/1.30.3...1.30.4
    - Emscripten-LLVM: https://github.com/emscripten-core/emscripten-fastcomp/compare/1.30.3...1.30.4
    - Emscripten-Clang: no changes.

v1.30.3: 4/3/2015
-----------------
 - Improved error handling in library_idbstore.js.
 - Fixed an asm.js validation issue with EMULATE_FUNCTION_POINTER_CASTS=1 feature (#3300).
 - Fixed Clang build by adding missing nacltransforms project after latest
   LLVM/Clang upstream merge.
 - Full list of changes:
    - Emscripten: https://github.com/emscripten-core/emscripten/compare/1.30.2...1.30.3
    - Emscripten-LLVM: https://github.com/emscripten-core/emscripten-fastcomp/compare/1.30.2...1.30.3
    - Emscripten-Clang: https://github.com/emscripten-core/emscripten-fastcomp-clang/compare/1.30.2...1.30.3

v1.30.2: 4/1/2015
-----------------
 - Added support to writing to mmap()ed memory by implementing msync() (#3269).
 - Updated SDL2 port to version 7.
 - Exported new singleton function Module.createContext() for creating a GL
   context from SDL2.
 - Added support for asm.js/Emscripten arch in Clang.
 - Finished LLVM 3.6 upgrade merge.
 - Full list of changes:
    - Emscripten: https://github.com/emscripten-core/emscripten/compare/1.30.1...1.30.2
    - Emscripten-LLVM: https://github.com/emscripten-core/emscripten-fastcomp/compare/1.30.1...1.30.2
    - Emscripten-Clang: https://github.com/emscripten-core/emscripten-fastcomp-clang/compare/1.30.1...1.30.2

v1.30.1: 3/24/2015
------------------
 - Upgraded LLVM+Clang from vrsion 3.5 to version 3.6.
 - Full list of changes:
    - Emscripten: https://github.com/emscripten-core/emscripten/compare/1.30.0...1.30.1
    - Emscripten-LLVM: https://github.com/emscripten-core/emscripten-fastcomp/compare/1.30.0...1.30.1
    - Emscripten-Clang: https://github.com/emscripten-core/emscripten-fastcomp-clang/compare/1.30.0...1.30.1

v1.30.0: 3/24/2015
------------------
 - Fixed a bug where html5.h API would not remove event handlers on request.
 - Fixed a regression issue that broke building on Windows when attempting to
   invoke tools/gen_struct_info.py.
 - Improved memory growth feature to better handle growing to large memory sizes
   between 1GB and 2GB (#3253).
 - Fixed issues with emrun with terminating target browser process, managing
   lingering sockets and command line quote handling.
 - Fixed a bug where unsigned integer return values in embind could be returned
   as signed (#3249).
 - Improved handling of lost GL contexts.
 - Changed malloc to be fallible (return null on failure) when memory growth is
   enabled (#3253).
 - Fixed a bug with WebIDL not being able to handle enums (#3258).
 - Updated POINTER_MASKING feature to behave as a boolean rather than a mask
   (#3240).
 - Improved "emcmake cmake" on Windows to automatically remove from path any
   entries that contain sh.exe in them, which is not supported by CMake.
 - Fixed an issue with symlink handling in readlink (#3277).
 - Updated SDL2 port to version 6.
 - Removed the obsolete FAST_MEMORY build option.
 - Added reciprocalApproximation and reciprocalSqrtApproximation SIMD intrinsics.
 - Full list of changes:
    - Emscripten: https://github.com/emscripten-core/emscripten/compare/1.29.12...1.30.0
    - Emscripten-LLVM: https://github.com/emscripten-core/emscripten-fastcomp/compare/1.29.12...1.30.0
    - Emscripten-Clang: no changes.

v1.29.12: 3/15/2015
-------------------
 - Fix a bug where SDL_malloc and SDL_free were not available. (#3247)
 - Fix various issues with emrun usage. (#3234)
 - Fixed an off-by-one memory access in native optimizer.
 - Improve emterpreter support.
 - Full list of changes:
    - Emscripten: https://github.com/emscripten-core/emscripten/compare/1.29.11...1.29.12
    - Emscripten-LLVM: no changes.
    - Emscripten-Clang: no changes.

v1.29.11: 3/11/2015
-------------------
 - Remove the requirement to pass -s PRECISE_F32=1 manually when building with
   SIMD support.
 - Fix a temp directory leak that could leave behind empty directories in the
   temp directory after build (#706)
 - Improve support for growable Emscripten heap in asm.js mode.
 - Added a warning message when generating huge asset bundles with file packager.
 - Fixed a bug where emscripten_get_gamepad_status might throw a JS exception if
   called after a gamepad was disconnected.
 - Improve emterpreter sleep support.
 - Optimize code generation when multiple consecutive bitshifts are present.
 - Optimize redundant stack save and restores, and memcpy/memsets.
 - Full list of changes:
    - Emscripten: https://github.com/emscripten-core/emscripten/compare/1.29.10...1.29.11
    - Emscripten-LLVM: https://github.com/emscripten-core/emscripten-fastcomp/compare/1.29.10...1.29.11
    - Emscripten-Clang: no changes.

v1.29.10: 2/19/2015
-------------------
 - Add a warning message when generating code that has a very large number of
   variables, which optimization flags could remove.
 - Improve support for SIMD casts and special loads.
 - Fix the process return code when using EMCONFIGURE_JS=1.
 - Improved the error message in abort().
 - Fix main loop handling during emterpreter sync save/load.
 - Handle emscripten_async_call and friends during sleep, by pausing all
   `safeSet*()` operations.
 - Add support for Google WTF when building with --tracing.
 - Improve emterpreter stability with fuzzing.
 - Add an option to load the memory initializer file from a typed array (#3187)
 - Remove linker warning message when linking to -lm, since Emscripten includes
   musl that implements the math libraries built-in.
 - Add support for SDL_WM_SetCaption(), which calls to Module['setWindowTitle'],
   or if not present, sets the web page title. (#3192)
 - Full list of changes:
    - Emscripten: https://github.com/emscripten-core/emscripten/compare/1.29.9...1.29.10
    - Emscripten-LLVM: https://github.com/emscripten-core/emscripten-fastcomp/compare/1.29.9...1.29.10
    - Emscripten-Clang: no changes.

v1.29.9: 2/9/2015
-------------------
 - Documented FORCE_ALIGNED_MEMORY to be no longer supported.
 - Fixes issues with native optimizer handling of "if () else {}" statements.
   (#3129)
 - Improved cross-browser support for EMSCRIPTEN_FULLSCREEN_FILTERING_NEAREST.
   (#3165)
 - Added new linker option --profiling-funcs, which generates output that is
   otherwise minified, except that function names are kept intact, for use in
   profilers and getting descriptive call stacks.
 - The Module object is no longer written in global scope. (#3167)
 - Added new `emscripten_idb_*` API. (#3169)
 - Added new function emscripten_wget_data().
 - Add support for GL_RED with GLES3/WebGL2. (#3176)
 - Added basic WebVR support. (#3177)
 - Full list of changes:
    - Emscripten: https://github.com/emscripten-core/emscripten/compare/1.29.8...1.29.9
    - Emscripten-LLVM: no changes.
    - Emscripten-Clang: no changes.

v1.29.8: 1/31/2015
-------------------
 - Fix a temp file leak with emterpreter. (#3156)
 - Fix a typo that broke glBlitFramebuffer. (#3159)
 - Added scandir() and alphasort() from musl. (#3161)
 - Add a warning if multiple .a files with same basename are being linked
   together. (#2619)
 - Full list of changes:
    - Emscripten: https://github.com/emscripten-core/emscripten/compare/1.29.7...1.29.8
    - Emscripten-LLVM: https://github.com/emscripten-core/emscripten-fastcomp/compare/1.29.7...1.29.8
    - Emscripten-Clang: no changes.

v1.29.7: 1/28/2015
-------------------
 - Fixed an issue with backwards compatibility in emscripten-ports. (#3144)
 - Warn on duplicate entries in archives. (#2619)
 - Removed the MAX_SETJMPS limitation to improve setjmp/longjpmp support.
   (#3151)
 - Improve the native optimizer to not emit empty if clauses in some cases.
   (#3154)
 - Optimize Math.clz32, Math.min, NaN, and inf handling in asm.js.
 - Full list of changes:
    - Emscripten: https://github.com/emscripten-core/emscripten/compare/1.29.6...1.29.7
    - Emscripten-LLVM: https://github.com/emscripten-core/emscripten-fastcomp/compare/1.29.6...1.29.7
    - Emscripten-Clang: no changes.

v1.29.6: 1/23/2015
-------------------
 - Fixed an issue where calling `glGen*()` when the GL context was lost might
   throw a JS exception, instead a GL_INVALID_OPERATION is now recorded.
 - Improve label handling in native optimizer.
 - Full list of changes:
    - Emscripten: https://github.com/emscripten-core/emscripten/compare/1.29.5...1.29.6
    - Emscripten-LLVM: no changes.
    - Emscripten-Clang: no changes.

v1.29.5: 1/23/2015
-------------------
 - Enable compiling source files with the extension ".c++".
 - Enable versioning of the emscripten ports so that older Emscripten versions
   can keep using older versions of the ports (#3144)
 - Added a whitelist option to emterpreter, a linker flag of form -s
   EMTERPRETIFY_WHITELIST=["symbol1","symbol2"]. (#3129)
 - Improved emscripten_get_pointerlock_status() to always fill the output
   structure even when pointer lock is not supported.
 - Added an environment variable EMCC_NO_OPT_SORT=0/1 option to configure
   whether the generated output should have the functions sorted by length,
   useful for debugging.
 - Added new tool tools/merge_pair.py which allows bisecting differences between
   two output files to find discrepancies.
 - Improved parsing in cashew.
 - Improved output message from emconfigure and emmake when inputs are unexpected.
 - Added built-in asm handler for LLVM fabs operation.
 - Full list of changes:
    - Emscripten: https://github.com/emscripten-core/emscripten/compare/1.29.4...1.29.5
    - Emscripten-LLVM: https://github.com/emscripten-core/emscripten-fastcomp/compare/1.29.4...1.29.5
    - Emscripten-Clang: no changes.

v1.29.4: 1/21/2015
-------------------
 - Added new C <-> JS string marshalling functions asciiToString(),
   stringToAscii(), UTF8ToString(), stringToUTF8() that can be used to copy
   strings across the JS and C boundaries. (#2363)
 - Added new functions lengthBytesUTF8(), lengthBytesUTF16() and
   lengthBytesUTF32() to allow computing the byte lengths of strings in
   different encodings. (#2363)
 - Upgraded SDL2 port to version 4.
 - Add support for saving the emterpreter stack when there are functions
   returning a value on the stack (#3129)
 - Notice async state in emterpreter trampolines (#3129)
 - Optimize SDL1 pixel copying to the screen.
 - Fixed an issue with emterpreter parsing. (#3141)
 - Fixed an issue with native optimizer and -s PPRECISE_F32=1.
 - Full list of changes:
    - Emscripten: https://github.com/emscripten-core/emscripten/compare/1.29.3...1.29.4
    - Emscripten-LLVM: https://github.com/emscripten-core/emscripten-fastcomp/compare/1.29.3...1.29.4
    - Emscripten-Clang: no changes.

v1.29.3: 1/16/2015
-------------------
 - Fixed a bug with OpenGL context initialization enableExtensionsByDefault. (#3135)
 - Fixed an issue with nested if parsing in native optimizer.
 - Full list of changes:
    - Emscripten: https://github.com/emscripten-core/emscripten/compare/1.29.2...1.29.3
    - Emscripten-LLVM: no changes.
    - Emscripten-Clang: no changes.

v1.29.2: 1/16/2015
-------------------
 - Fixed an issue with embind compilation in LLVM 3.5.
 - Fixed an issue with SDL audio queueing stability, which would queue audio too
   eagerly and cause stutter in some applications (#3122, #3124)
 - Enabled native JS optimizer to be built automatically on Windows, requires
   VS2012 or VS2013.
 - Improve error message to reflect the fact that DLOPEN_SUPPORT is currently
   not available (#2365)
 - Improve SIMD load and store support.
 - Upgraded SDL2 port to version 3.
 - Fix a bug with native JS optimizer and braces in nested ifs.
 - Improved emterpreter support.
 - Fixed LLVM 3.5 to build with Visual Studio on Windows (emscripten-fastcomp #61)
 - Full list of changes:
    - Emscripten: https://github.com/emscripten-core/emscripten/compare/1.29.1...1.29.2
    - Emscripten-LLVM: https://github.com/emscripten-core/emscripten-fastcomp/compare/1.29.1...1.29.2
    - Emscripten-Clang: no changes.

v1.29.1: 1/7/2015
-------------------
 - Migrated to upstream PNaCl LLVM+Clang 3.5 from the previous 3.4.
 - Full list of changes:
    - Emscripten: https://github.com/emscripten-core/emscripten/compare/1.29.0...1.29.1
    - Emscripten-LLVM: https://github.com/emscripten-core/emscripten-fastcomp/compare/1.29.0...1.29.1
    - Emscripten-Clang: https://github.com/emscripten-core/emscripten-fastcomp-clang/compare/1.29.0...1.29.1

v1.29.0: 1/7/2015
-------------------
 - Full list of changes:
    - Emscripten: https://github.com/emscripten-core/emscripten/compare/1.28.3...1.29.0
    - Emscripten-LLVM: https://github.com/emscripten-core/emscripten-fastcomp/compare/1.28.3...1.29.0
    - Emscripten-Clang: no changes.

v1.28.3: 1/4/2015
-------------------
 - embuilder.py tool
 - Many fixes for native optimizer on Windows
 - Perform LLVM LTO in a separate invocation of opt, so that it does not mix
   with legalization and other stuff we do at link time
 - Full list of changes:
    - Emscripten: https://github.com/emscripten-core/emscripten/compare/1.28.2...1.28.3
    - Emscripten-LLVM: https://github.com/emscripten-core/emscripten-fastcomp/compare/1.28.2...1.28.3
    - Emscripten-Clang: https://github.com/emscripten-core/emscripten-fastcomp-clang/compare/1.28.2...1.28.3

v1.28.2: 12/17/2014
-------------------
 - Enable native optimizer by default
 - Disable slow2asm legacy testing (asm.js mode in pre-fastcomp)
 - Full list of changes:
    - Emscripten: https://github.com/emscripten-core/emscripten/compare/1.28.1...1.28.2
    - Emscripten-LLVM: https://github.com/emscripten-core/emscripten-fastcomp/compare/1.28.1...1.28.2
    - Emscripten-Clang: no changes.

v1.28.1: 12/15/2014
-------------------
 - Use a lot more MUSL math functions
 - Full list of changes:
    - Emscripten: https://github.com/emscripten-core/emscripten/compare/1.28.0...1.28.1
    - Emscripten-LLVM: https://github.com/emscripten-core/emscripten-fastcomp/compare/1.28.0...1.28.1
    - Emscripten-Clang: no changes.

v1.28.0: 12/12/2014
-------------------
 - Full list of changes:
    - Emscripten: https://github.com/emscripten-core/emscripten/compare/1.27.2...1.28.0
    - Emscripten-LLVM: https://github.com/emscripten-core/emscripten-fastcomp/compare/1.27.2...1.28.0
    - Emscripten-Clang: no changes.

v1.27.2: 12/10/2014
-------------------
 - Added more complete support for SSE1 SIMD intrinsics API. (#2792)
 - Fixed an issue with glTexImage2D on GL_LUMINANCE + GL_FLOAT textures. (#3039)
 - Use the cashew asm.js parser in native optimizer.
 - Fixed issues with IE when running closure minified pages. (#3012)
 - Enabled asm.js validation for SIMD compilation.
 - Full list of changes:
    - Emscripten: https://github.com/emscripten-core/emscripten/compare/1.27.1...1.27.2
    - Emscripten-LLVM: https://github.com/emscripten-core/emscripten-fastcomp/compare/1.27.1...1.27.2
    - Emscripten-Clang: no changes.

v1.27.1: 11/20/2014
-------------------
 - Migrated to upstream PNaCl LLVM+Clang 3.4 from the previous 3.3.
 - Added a FindOpenGL.cmake to support find_package() for OpenGL in CMake scripts.
 - Full list of changes:
    - Emscripten: https://github.com/emscripten-core/emscripten/compare/1.27.0...1.27.1
    - Emscripten-LLVM: https://github.com/emscripten-core/emscripten-fastcomp/compare/1.27.0...1.27.1
    - Emscripten-Clang: https://github.com/emscripten-core/emscripten-fastcomp-clang/compare/1.27.0...1.27.1

v1.27.0: 11/20/2014
-------------------
 - Added new work in progress option -s NATIVE_OPTIMIZER=1 that migrates
   optimizer code from JS to C++ for better performance.
 - Fixed an embind issue when compiling with closure (#2974)
 - Fixed an embind issue with unique_ptr (#2979)
 - Fixed a bug with new GL context initialization in proxy to worker mode.
 - Fixed an issue where GL context event handlers would leak after a GL context
   has been freed.
 - Optimized embind operation in Chrome by avoiding using Function.prototype.bind().
 - Full list of changes:
    - Emscripten: https://github.com/emscripten-core/emscripten/compare/1.26.1...1.27.0
    - Emscripten-LLVM: https://github.com/emscripten-core/emscripten-fastcomp/compare/1.26.1...1.27.0
    - Emscripten-Clang: no changes.

v1.26.1: 11/7/2014
------------------
 - Fixed emscripten::val handle for special js values (#2930)
 - Implemented SDL 1.2 SDL_SetClipRect / SDL_GetClipRect (#2931)
 - Added support for building zlib from Emscripten Ports with linker flag -s USE_ZLIB=1.
 - Improved experimental GLES3 support.
 - Fixed issues with llseek (#2945)
 - Enable using emscripten_get_now() in web workers (#2953)
 - Added stricter input data validation in GL code.
 - Added new HTML5 C API for managing fullscreen mode transitions to resolve
   cross-browser issue #2556 (#2975)
 - Fixed an issue with using structs in va_args (#2923)
 - Full list of changes:
    - Emscripten: https://github.com/emscripten-core/emscripten/compare/1.26.0...1.26.1
    - Emscripten-LLVM: https://github.com/emscripten-core/emscripten-fastcomp/compare/1.26.0...1.26.1
    - Emscripten-Clang: https://github.com/emscripten-core/emscripten-fastcomp-clang/compare/1.26.0...1.26.1

v1.26.0: 10/29/2014
-------------------
 - Fixed an issue where emar would forward --em-config to llvm-ar (#2886)
 - Added a new "emterpreter" feature that allows running Emscripten compiled
   code in interpreted form until asm.js compilation is ready (-s
   EMTERPRETIFY=1).
    - For more information, see
      https://groups.google.com/d/msg/emscripten-discuss/vhaPL9kULxk/_eD2G06eucwJ
 - Added new "Emscripten Ports" architecture that enables building SDL2 with -s
   USE_SDL=2 command line flag.
 - Added support for SDL 1.2 SDL_CreateRGBSurfaceFrom() function.
 - Improved experimental SIMD support.
 - Use only minimum necessary digits to print floating point literals in
   generated JS code for smaller code output.
 - Full list of changes:
    - Emscripten: https://github.com/emscripten-core/emscripten/compare/1.25.2...1.26.0
    - Emscripten-LLVM: https://github.com/emscripten-core/emscripten-fastcomp/compare/1.25.2...1.26.0
    - Emscripten-Clang: no changes.

v1.25.2: 10/16/2014
-------------------
 - Fixed a bug in tmpfile() function not allocating the mode argument correctly.
 - Fixed a bug with handling empty files in IDBFS (#2845)
 - Added an implementation of the utimes() function (#2845)
 - Added experimental WebGL 2.0 support with the linker flag -s USE_WEBGL2=1.
   (#2873)
 - Fixed a UnboundTypeError occurring in embind (#2875)
 - Fixed an error "IndexSizeError: Index or size is negative or greater than the
   allowed amount" being thrown by Emscripten SDL 1.2 surface blit code. (#2879)
 - Fixed a JS minifier issue that generated "x--y from x - -y" (#2869)
 - Added a new emcc command line flag "--cache <dir>" to control the location of
   the Emscripten cache directory (#2816)
 - Implemented SDL_ConvertSurface() and added support for SDL_SRCALPHA in
   SDL_SetAlpha (#2871)
 - Fixed issues with the GL library handling of invalid input values.
 - Optimized SDL copyIndexedColorData function (#2890)
 - Implemented GLES3 emulation for glMapBufferRange() for upcoming WebGL 2
   support, using the -s FULL_ES3=1 linker option.
 - Fixed a bug where setting up and cancelling the main loop multiple times
   would stack up the main loop to be called too frequently (#2839)
 - Introduced a new API emscripten_set_main_loop_timing() for managing the
   Emscripten main loop calling frequency (#2839)
 - Added new optimization flags SDL.discardOnLock and SDL.opaqueFrontBuffer to
   Emscripten SDL 1.2 SDL_LockSurface() and SDL_UnlockSurface() (#2870)
 - Fixed a bug with glfwGetProcAddress().
 - Added option to customize GLOBAL_BASE (the starting address of global
   variables in the Emscripten HEAP).
 - Added the ability to register mouseover and mouseout events from the HTML5
   API.
 - Improved experimental SIMD support.
 - Full list of changes:
    - Emscripten: https://github.com/emscripten-core/emscripten/compare/1.25.1...1.25.2
    - Emscripten-LLVM: no changes.
    - Emscripten-Clang: no changes.

v1.25.1: 10/1/2014
------------------
 - Updated heap resize support code when -s ALLOW_MEMORY_GROWTH=1 is defined.
 - Updated libc++ to new version from upstream svn revision 218372, 2014-09-24.
 - Fixed a bug where building on Windows might generate output JS files with
   incorrect syntax (emscripten-fastcomp #52)
 - Improved experimental SIMD support.
 - Full list of changes:
    - Emscripten: https://github.com/emscripten-core/emscripten/compare/1.25.0...1.25.1
    - Emscripten-LLVM: https://github.com/emscripten-core/emscripten-fastcomp/compare/1.25.0...1.25.1
    - Emscripten-Clang: no changes.


v1.25.0: 9/30/2014
------------------
 - Fixed a warning message with -s EXPORTED_FUNCTIONS.
 - Full list of changes:
    - Emscripten: https://github.com/emscripten-core/emscripten/compare/1.24.1...1.25.0
    - Emscripten-LLVM: no changes.
    - Emscripten-Clang: no changes.

v1.24.1: 9/27/2014
------------------
 - Fixed issues with the tmpnam and tmpfile functions (#2797, 2798)
 - Fixed CMake package find code to not search any system directories, because
   Emscripten is a cross-compiler.
 - Improved support for the proposed solution for heap resizing.
 - Fixed an issue where one could not run a main loop without having first a GL
   context created when -s FULL_ES2 or -s LEGACY_GL_EMULATION were set.
 - For compatibility, Emscripten will no longer warn about missing library files
   for -lGL, -lGLU and -lglut libraries, since Emscripten provides the
   implementation for these without having to explicitly link to anything.
 - Added support for readonly (const) attributes and automatically call
   Pointer_stringify on DOMStrings in WebIDL.
 - Improved SIMD support for the experimental Ecmascript SIMD spec.
 - Added support for GLFW 3.0.
 - Added new Emscripten HTML 5 functions emscripten_set_mouseenter_callback()
   and emscripten_set_mouseleave_callback().
 - Emscripten now recognizes an environment variable
   EMCC_JSOPT_BLACKLIST=a,b,c,d which can be used to force-disable Emscripten to
   skip running specific JS optimization passes. This is intended as a debugging
   aid to help zoom in on JS optimizer bugs when compiling with -O1 and greater.
   (#2819)
 - Fixed a bug where Module['TOTAL_STACK'] was ignored (#2837).
 - Improved SIMD support for the experimental Ecmascript SIMD spec. Preliminary asm.js validation.
 - Full list of changes:
    - Emscripten: https://github.com/emscripten-core/emscripten/compare/1.24.0...1.24.1
    - Emscripten-LLVM: https://github.com/emscripten-core/emscripten-fastcomp/compare/1.24.0...1.24.1
    - Emscripten-Clang: no changes.

v1.24.0: 9/16/2014
------------------
 - Renamed the earlier Module.locateFilePackage() to Module.locateFile() added
   in v1.22.2 to better reflect its extended usage.
 - Improved exceptions support with exception_ptr.
 - Fixed a bug where restoring files from IDBFS would not preserve their file modes.
 - Fixed and issue where one could not pass a null pointer to strftime() function.
 - Improved SIMD support for the experimental Ecmascript SIMD spec.
 - Full list of changes:
    - Emscripten: https://github.com/emscripten-core/emscripten/compare/1.23.5...1.24.0
    - Emscripten-LLVM: https://github.com/emscripten-core/emscripten-fastcomp/compare/1.23.5...1.24.0
    - Emscripten-Clang: no changes.

v1.23.5: 9/12/2014
------------------
 - Added new functions emscripten_get_device_pixel_ratio(),
   emscripten_set_canvas_css_size() and emscripten_get_canvas_css_size() which
   allow handling High DPI options from C code.
 - Fixed bugs with timzone-related functions in the JS-implemented C standard
   library.
 - Implemented clock_gettime(CLOCK_MONOTONIC) and added a new function
   emscripten_get_now_is_monotonic() to query whether the JS-provided timer is
   monotonic or not.
 - Fixed an issue where the user could not pass --llvm-opts=xxx when also
   specifying --llvm-lto=2.
 - Renamed the linker option -profiling to --profiling for consistency. The old
   form is still supported.
 - Formalized the set of valid characters to be used in files passed to the
   file_packager.py (#2765).
 - Implemented SDL function SDL_BlitScaled.
 - Fixed a bug with right modifier keys in SDL.
 - Full list of changes:
    - Emscripten: https://github.com/emscripten-core/emscripten/compare/1.23.4...1.23.5
    - Emscripten-LLVM: no changes.
    - Emscripten-Clang: no changes.

v1.23.4: 9/7/2014
------------------
 - Implemented new targetX and targetY fields for native HTML5 mouse and touch
   events (#2751)
 - Improved SIMD support for the experimental Ecmascript SIMD spec.
 - Full list of changes:
    - Emscripten: https://github.com/emscripten-core/emscripten/compare/1.23.3...1.23.4
    - Emscripten-LLVM: https://github.com/emscripten-core/emscripten-fastcomp/compare/1.23.3...1.23.4
    - Emscripten-Clang: no changes.

v1.23.3: 9/7/2014
------------------
 - Removed the scons-tools SCons build system as unused.
 - Fixed an issue where applications could not handle WebGL context creation
   failures gracefully.
 - Fixed a bug where the stringToC function in ccall/cwrap might not allocate
   enough space to hold unicode strings.
 - Removed CMake from attempting to link to library -ldl when building projects,
   by unsetting CMAKE_DL_LIBS.
 - Fixed a bug where write_sockaddr might return undefined data in its output
   structure.
 - Added a new _experimental_ -s POINTER_MASKING=1 linker option that might help
   JS VMs to optimize asm.js code.
 - Added first version of a memory tracing API to profile memory usage in
   Emscripten applications.
 - Added functions glob and globfree from musl regex library.
 - Improved SIMD support for the experimental Ecmascript SIMD spec.
 - Full list of changes:
    - Emscripten: https://github.com/emscripten-core/emscripten/compare/1.23.2...1.23.3
    - Emscripten-LLVM: https://github.com/emscripten-core/emscripten-fastcomp/compare/1.23.2...1.23.3
    - Emscripten-Clang: no changes.

v1.23.2: 9/2/2014
------------------
 - Adjusted the process and group ids reported by the stub library functions to
   be closer to native unix values.
 - Set stack to be aligned to 16 bytes. (#2721)
 - Fixed a compiler error "unresolved symbol:
   __cxa_decrement_exception_refcount" (#2715)
 - Added a new warning message that instructs that building .so, .dll and .dylib
   files is not actually supported, and is faked for compatibility reasons for
   existing build chains. (#2562)
 - Fixed problems with SDL mouse scrolling (#2643)
 - Implemented OpenAL function alSourceRewind.
 - Removed several old header files from the Emscripten repository that had been
   included for emulation purposes (zlib.h, png.h, tiff.h, tiffio.h), but their
   implementation is not included.
 - Work around an issue in d8 with binary file reading that broke e.g. printf
   when running in d8. (#2731)
 - Rigidified the semantics of Module.preRun and Module.postRun: These must
   always be JS arrays, single functions are not allowed (#2729)
 - Improved compiler warning diagnostics when generating output that will not
   validate as asm.js (#2737)
 - Updated to latest emrun version to enable support for passing arguments with
   hyphens to the program. (#2742)
 - Added Bessel math functions of the first kind  (j0, j1, jn) from musl.
 - Improved SIMD support for the experimental Ecmascript SIMD spec.
 - Full list of changes:
    - Emscripten: https://github.com/emscripten-core/emscripten/compare/1.23.1...1.23.2
    - Emscripten-LLVM: https://github.com/emscripten-core/emscripten-fastcomp/compare/1.23.1...1.23.2
    - Emscripten-Clang: no changes.

v1.23.1: 8/26/2014
------------------
 - Add support for the Chrome variant of the Gamepad API.
 - Updates to SIMD.js support.
 - Implemented glutSetCursor function.
 - Added new link-time options -s NO_FILESYSTEM=1 and -s NO_BROWSER=1 to enable
   reducing output file sizes when those functionalities are not necessary.
 - Added a new option --closure 2 to allow running closure even on the asm.js output.
 - Fixed a regression bug that broke the use of
   emscripten_set_socket_error_callback() in emscripten.h
 - Removed the support for old discontinued Mozilla Audio Data API in src/library_sdl.js.
 - Removed the support for using Web Audio ScriptProcessorNode to stream audio.
 - Improved SDL audio streaming by using the main rAF() callback instead of a
   separate setTimeout() callback to schedule the audio data.
 - Deprecated compiling without typed arrays support.
 - Migrated to using musl PRNG functions. Fixes reported bugs about the quality of randomness (#2341)
 - Improved SIMD support for the experimental Ecmascript SIMD spec.
 - Full list of changes:
    - Emscripten: https://github.com/emscripten-core/emscripten/compare/1.23.0...1.23.1
    - Emscripten-LLVM: https://github.com/emscripten-core/emscripten-fastcomp/compare/1.23.0...1.23.1
    - Emscripten-Clang: no changes.

v1.23.0: 8/21/2014
------------------
 - Added support for array attributes in WebIDL bindings.
 - Allow cloning pointers that are scheduled for deletion in embind, and add
   support for null in embind_repr().
 - Fixed possible issues with rounding and flooring operations.
 - Full list of changes:
    - Emscripten: https://github.com/emscripten-core/emscripten/compare/1.22.2...1.23.0
    - Emscripten-LLVM: no changes.
    - Emscripten-Clang: no changes.

v1.22.2: 8/19/2014
------------------
 - Adds stack overflow checks when building with the link flag -s ASSERTIONS=1.
 - Fix an issue where EM_ASM was not usable with closure when closure removed
   the Module object (#2639)
 - The locale "POSIX" is now recognized (#2636)
 - Fixed a problem with embind on IE11.
 - Added OpenAL functions alSource3i, alListener3f, alGetEnumValue and
   alSpeedOfSound and also recognize ALC_MAX_AUXILIARY_SENDS.
 - Fixed an issue where emcc would create .o files in the current directory when
   compiling multiple code files simultaneously (#2644)
 - The -s PROXY_TO_WORKER1= option now looks for a GET option "?noProxy" in the
   page URL to select at startup time whether proxying should be on or off.
 - Added new functions emscripten_yield, emscripten_coroutine_create and
   emscripten_coroutine_next which implement coroutines when building with the
   -s ASYNCIFY=1 option.
 - Optimized the size of intermediate generated .o files by omitting LLVM debug
   info from them when not needed. (#2657)
 - Fixed WebSocket connection URLs to allow a port number in them, e.g.
   "server:port/addr" (2610)
 - Added support for void* to the WebIDL binder, via the identifier VoidPtr.
 - Optimize emcc to not copy bitcode files around redundantly.
 - Fix stat() to correctly return ENOTDIR when expected (#2669).
 - Fixed issues with nested exception catching (#1714).
 - Increased the minimum size of the Emscripten HEAP to 64k instead of a previous 4k.
 - The {{{ cDefine('name') }}} macros now raise a compile-time error if the
   define name is not found, instead of hiding the error message inside the
   compiled output (#2672)
 - Fixed an issue where --emrun parameter was not compatible with the -s
   PROXY_TO_WORKER=1 option.
 - Improved WebGL support when compiling with the PROXY_TO_WORKER=1 option.
 - Fixed a regression issue with the handling of running dtors of classes that
   use virtual inheritance. (#2682)
 - Added an option Module.locateFilePackage() as a means to customize where data
   files are found in relative to the running page (#2680). NOTE: This parameter
   was later renamed to Module.locateFile() instead in release 1.24.0.
 - Fixed a bug where OpenAL sources would not properly delete.
 - Fixed a bug with upstream libc++ on std::map, std::multimap and
   std::unordered_map self-assignment
   (http://llvm.org/bugs/show_bug.cgi?id=18735)
 - Allow using __asm__ __volatile__("": : :"memory") as a compile-time
   reordering barrier (#2647)
 - Full list of changes:
    - Emscripten: https://github.com/emscripten-core/emscripten/compare/1.22.1...1.22.2
    - Emscripten-LLVM: https://github.com/emscripten-core/emscripten-fastcomp/compare/1.22.1...1.22.2
    - Emscripten-Clang: no changes.

v1.22.1: 8/7/2014
------------------
 - Added support for prefixing functions with '$' in JS libraries, in order to
   cause them not be prefixed with '_' when compiling.
 - Improved WebIDL compiler to support enums.
 - Fixed a bug with emscripten_force_exit() that would throw an exception (#2629).
 - Fixed setlocale() when setting a bad locale. (#2630)
 - Fixed a compiler miscompilation bug when optimizing loops. (#2626)
 - Fixed an issue with rethrowing an exception (#2627)
 - Fixed a bug where malloc()ing from JS code would leak memory if the C/C++
   side does not use malloc() (#2621)
 - Removed an unnecessary assert() in glReadPixels, and improved it to support
   more texture pixel types.
 - Fixed a bug with std::locale accepting unknown locale names (#2636)
 - Added support for WebIDL binder to work with Closure (#2620)
 - Added no-op SDL IMG_Quit() and TTF_Quit() symbols.
 - Migrated to building libcxx and libcxxapi with -Oz optimization flags.
 - Full list of changes:
    - Emscripten: https://github.com/emscripten-core/emscripten/compare/1.22.0...1.22.1
    - Emscripten-LLVM: no changes.
    - Emscripten-Clang: no changes.

v1.22.0: 8/5/2014
------------------
 - Added support to emrun to dump files to the local filesystem for debugging
   purposes.
 - Implemented emscripten_wget in ASYNCIFY mode.
 - Improved extension catching support (#2616)
 - Fixed .a link groups to also work when linking to bitcode. (#2568)
 - Full list of changes:
    - Emscripten: https://github.com/emscripten-core/emscripten/compare/1.21.10...1.22.0
    - Emscripten-LLVM: https://github.com/emscripten-core/emscripten-fastcomp/compare/1.21.10...1.22.0
    - Emscripten-Clang: no changes.

v1.21.10: 7/29/2014
-------------------
 - Fixed a Windows-specific issue where the generated output files might contain
   line endings of form \r\r\n. This caused browser debuggers to get confused
   with line numbers. (#2133)
 - Improved the node.js workaround introduced in v1.21.8.
 - Implemented new HTML5 API for direct WebGL context creation, emscripten_webgl_*().
 - Fixed a bug when loading in node.js and loaded by another module (#2586)
 - Full list of changes:
    - Emscripten: https://github.com/emscripten-core/emscripten/compare/1.21.9...1.21.10
    - Emscripten-LLVM: no changes.
    - Emscripten-Clang: no changes.

v1.21.9: 7/28/2014
------------------
 - Fixed issues with exception catching. (#2531)
 - Full list of changes:
    - Emscripten: https://github.com/emscripten-core/emscripten/compare/1.21.8...1.21.9
    - Emscripten-LLVM: no changes.
    - Emscripten-Clang: no changes.

v1.21.8: 7/28/2014
------------------
 - Fixed an issue when using --embed-file to embed very large files.
 - Worked around a Windows node.js bug where the compiler output might get cut
   off when the compilation ends in an error.
   (https://github.com/joyent/node/issues/1669)
 - Full list of changes:
    - Emscripten: https://github.com/emscripten-core/emscripten/compare/1.21.7...1.21.8
    - Emscripten-LLVM: https://github.com/emscripten-core/emscripten-fastcomp/compare/1.21.7...1.21.8
    - Emscripten-Clang: no changes.

v1.21.7: 7/25/2014
------------------
 - Added new environment variable EMCC_ONLY_FORCED_STDLIBS which can be used to
   restrict to only linking to the chosen set of Emscripten-provided libraries.
   (See also EMCC_FORCE_STDLIBS)
 - Adjusted argv[0] and environment variables USER, HOME, LANG and _ to report a
   more convenient set of default values. (#2565)
 - Fixed an issue where the application could not use environ without also
   referring to getenv() (#2557)
 - Fixed an issue with IDBFS running in web workers.
 - Print out an error if IDBFS is used without IDB support.
 - Fixed calling Runtime.getFuncWrapper() when -s ALIASING_FUNCTION_POINTERS=1 (#2010)
 - Fixed an issue where deleting files during directory iteration would produce
   incorrect iteration results (#2528)
 - Fixed support for strftime with %z and %Z (#2570)
 - Fixed a bug with truncate() throwing an exception (#2572)
 - Improved the linker to generate warning messages if user specifies -s X=Y
   linker flags that do not exist (#2579)
 - Fixed an issue with creating read-only files (#2573)
 - Added first implementation for the ASYNCIFY option, which splits up
   synchronous blocking loops to asynchronous execution. For more information on
   this approach, see https://github.com/emscripten-core/emscripten/wiki/Asyncify
 - Full list of changes:
    - Emscripten: https://github.com/emscripten-core/emscripten/compare/1.21.6...1.21.7
    - Emscripten-LLVM: https://github.com/emscripten-core/emscripten-fastcomp/compare/1.21.6...1.21.7
    - Emscripten-Clang: no changes.

v1.21.6: 7/22/2014
------------------
 - Separated OpenAL AL and ALC errors to properly separate fields.
 - When using EGL to initialize a GL context, initialize a stencil buffer to the
   context as well, since proper EGL context choosing is not yet implemented.
 - Added new linker flag -s DEMANGLE_SUPPORT to choose whether to compile the
   application with libcxxabi-provided demangling support ___cxa_demangle().
 - Fixed a problem where calling stat() on a nonexisting file in the runtime VFS
   would result in an exception being thrown. (#2552)
 - When using the -v flag, no longer retain intermediate compilation files. To
   preserve the intermediate files, set the EMCC_DEBUG=1 environment variable.
   (#2538)
 - Added a new HTML setting Module.memoryInitializerPrefixURL which specifies a
   prefix for where the memory initializer file .mem.js should be loaded from
   (#2542)
 - Implemented eglReleaseThread to work according to spec.
 - Implemented a new function emscripten_force_exit() which immediately shuts
   down the C runtime.
 - Fixed a bug with exception handling that resulted in an error unresolved
   symbol: _ZTISt13bad_exception (#2560)
 - Full list of changes:
    - Emscripten: https://github.com/emscripten-core/emscripten/compare/1.21.5...1.21.6
    - Emscripten-LLVM: no changes.
    - Emscripten-Clang: no changes.

v1.21.5: 7/21/2014
------------------
 - Added support for glDrawBuffers with the WEBGL_draw_buffers extension.
 - Added stub implementation for eglReleaseThread.
 - Fixed a bug where passing -E to emcc used the system include headers instead
   of the built-in ones. (#2534)
 - Fixed the stacktrace() function to work on MSIE as well.
 - Removed the zlib.h header file from system include directory, since
   Emscripten does not provide an implementation of zlib built-in.
 - Added support for __cxa_bad_typeid (#2547)
 - Fixed an internal compiler crash with a certain pattern involving optimized
   builds and int64_t (#2539)
 - Fixed an issue with -s EXCEPTION_CATCHING_WHITELIST handling where an
   extension that was a substring of another might get erroneously handled.
 - Full list of changes:
    - Emscripten: https://github.com/emscripten-core/emscripten/compare/1.21.4...1.21.5
    - Emscripten-LLVM: https://github.com/emscripten-core/emscripten-fastcomp/compare/1.21.4...1.21.5
    - Emscripten-Clang: no changes.

v1.21.4: 7/17/2014
------------------
 - Implemented the getsockopt() function.
 - Added new event callback functions emscripten_set_socket_xx_callback() that
   allow listening to WebSocket events in an asynchronous manner.
 - Greatly improved CMake support, now various forms of configure-time test
   builds are supported, and the default extension is set to ".js"
 - Prohibit the virtual filesystem from creating files with name '.' or '..' at
   runtime.
 - Have runtime mkdir() function call normalize the path to be created before
   creation.
 - Fixed an issue with omitting the third paramter in cwrap() call (#2511).
 - Fixed an issue where mouse event handling would throw an exception if the
   page did not contain a canvas object.
 - Fixed a GL initialization problem when user has extended Array with custom
   functions (#2514)
 - Added new compiler defines __EMSCRIPTEN_major__, __EMSCRIPTEN_minor__ and
   __EMSCRIPTEN_tiny__ which communicate the compiler version major.minor.tiny
   to compiled applications (#2343)
 - Fixed a bug where emrun did not properly capture the exit code when exit
   runtime via not calling exit().
 - Fixed an error message when symlinkin invalid filenams at runtime.
 - Fixed a bug in EGL context creation that parsed the input context creation
   parameters with wrong terminator.
 - Improved ffdb.py to be smarter when to attempt port forwarding to connect to
   a FFOS device DevTools port.
 - Implemented strsignal() function (#2532)
 - Full list of changes:
    - Emscripten: https://github.com/emscripten-core/emscripten/compare/1.21.3...1.21.4
    - Emscripten-LLVM: no changes.
    - Emscripten-Clang: no changes.

v1.21.3: 7/10/2014
------------------
 - Added implementations for SDL function SDL_AudioQuit and SDL_VideoQuit.
 - Fix an issue with the optimizeShifts optimization enabled in previous version.
 - Fixed the -s RELOOPER command line parameter to work.
 - Fixed a bug where building the system libc migt result in a compiler deadlock
   on Windows.
 - Removed emcc from trying to link in .dll files as static libraries on
   Windows.
 - Added support for GL_HALF_FLOAT_OES.
 - Fixed a bug where emcmake did not work on Windows.
 - Use multithreaded compilation to build libc.
 - Fixed an issue where the GL interop library could throw an exception in an
   error condition, instead of raising a GL error.
 - Full list of changes:
    - Emscripten: https://github.com/emscripten-core/emscripten/compare/1.21.2...1.21.3
    - Emscripten-LLVM: no changes.
    - Emscripten-Clang: no changes.

v1.21.2: 7/5/2014
------------------
 - Improved the checks that detect that code is run only while the runtime is
   initialized.
 - The memory initializer file (.mem.js) is now emitted by default when
   compiling with at least -O2 optimization level.
 - Fixed a performance issue where built-in math functions (Math.sqrt, etc.)
   took a slightly slower path (#2484).
 - Added support for the ffs libc function.
 - Re-enabled optimizeShifts optimization when not compiling for asm.js (#2481)
 - Full list of changes:
    - Emscripten: https://github.com/emscripten-core/emscripten/compare/1.21.1...1.21.2
    - Emscripten-LLVM: no changes.
    - Emscripten-Clang: no changes.

v1.21.1: 7/3/2014
------------------
 - Fixed an issue where wrong python interpreter could get invoked on Windows
   when both native and cygwin python were installed.
 - Updated musl from version 0.9.13 to version 1.0.3.
 - Full list of changes:
    - Emscripten: https://github.com/emscripten-core/emscripten/compare/1.21.0...1.21.1
    - Emscripten-LLVM: no changes.
    - Emscripten-Clang: no changes.

v1.21.0: 7/2/2014
------------------
 - Enable memory init files (.mem) by default in optimized builds (-O2+), as if
   --memory-init-file 1  is specified. This makes the default behavior on
   optimized builds emit smaller and faster-to-load code, but does require that
   you ship both a .js and a .mem file (if you prefer not to, can use
   --memory-init-file 1  ).
 - Implemented new SDL 1.2 functions SDL_GetRGB, SDL_GetRGBA and SDL_putenv.
 - Added support for /dev/random, /dev/urandom and C++11 std::random_device,
   which will use cryptographically secure random api if available. (#2447)
 - Added support for CMake find_path() directive.
 - Added support for std::unique_ptr in embind.
 - Improved Windows support for ffdb.py.
 - Implemented the clip_rect structure for created SDL surfaces.
 - Fixed a regression with SDL touch events (#2466)
 - Added support for C++11 std::thread::hardware_concurrency which backs to
   navigator.hardwareConcurrency. See
   http://wiki.whatwg.org/wiki/Navigator_HW_Concurrency (#2456)
 - Optimized embind code generation with constexprs.
 - Enabled the use of Runtime.add&removeFunction when closure minification is
   active (#2446)
 - Implemented support for accessing WebGL when building via the proxy to worker
   architecture.
 - Full list of changes:
    - Emscripten: https://github.com/emscripten-core/emscripten/compare/1.20.0...1.21.0
    - Emscripten-LLVM: no changes.
    - Emscripten-Clang: no changes.

v1.20.0: 6/13/2014
------------------
 - Optimize in-memory virtual filesystem performance when serialized to an IndexedDB.
 - Fixed memcpy regression with ta0 and ta1 modes.
 - Fixed an issue with line numbers being messed up when generating source maps (#2410)
 - Fixed an ffdb logging bug that could cause it to drop messages if they were
   being received too fast. Added support getting memory and system descriptions
   with ffdb.
 - Added a new extension to SDL "emscripten_SDL_SetEventHandler()" which enabled
   application to perform SDL event handling inside a JS event handler to
   overcome browser security restrictions. (#2417)
 - Full list of changes:
    - Emscripten: https://github.com/emscripten-core/emscripten/compare/1.19.2...1.20.0
    - Emscripten-LLVM: no changes.
    - Emscripten-Clang: no changes.

v1.19.2: 6/9/2014
------------------
 - Updated CMake support for response file handling.
 - Fixed issues with glfwGetProcAddress and glfwSetWindowSizeCallback.
 - Fixed an issue with regexes that caused issues on IE11 runtime (#2400)
 - Added a new functions emscripten_get_preloaded_image_data() and
   emscripten_get_preloaded_image_data_from_FILE() to obtain pixel data of
   preloaded images.
 - Greatly improved ffdb capabilities to operate a FFOS device.
 - Fixed a Windows-specific bug where the user temp directory was littered with
   temporary .rsp files that did not get cleaned up.
 - Improved SIMD support.
 - Full list of changes:
    - Emscripten: https://github.com/emscripten-core/emscripten/compare/1.19.1...1.19.2
    - Emscripten-LLVM: https://github.com/emscripten-core/emscripten-fastcomp/compare/1.19.1...1.19.2
    - Emscripten-Clang: no changes.

v1.19.1: 6/3/2014
------------------
 - Migrate to using musl sscanf and sprintf and the family that writes to
   memory, and not directly to the filesystem.
 - Improve the error messages from -s SAFE_HEAP_ACCESS=1 runtime checks.
 - Added new linker flag -s NO_DYNAMIC_EXECUTION=1 which removes the use of
   eval() and new Function() in the generated output. For more information, see
   "Eval and related functions are disabled" in
   https://developer.chrome.com/extensions/contentSecurityPolicy .
 - Fixed a compiler issue when very large double constants are present. (#2392)
 - Full list of changes:
    - Emscripten: https://github.com/emscripten-core/emscripten/compare/1.19.0...1.19.1
    - Emscripten-LLVM: no changes.
    - Emscripten-Clang: no changes.

v1.19.0: 5/29/2014
------------------
 - Added an error message to signal that linkable modules are not supported in fastcomp.
 - Fixed a miscompilation issue that resulted in an error "SyntaxError: invalid
   increment operand" and a statement +(+0) being generated (#2314)
 - Make optimized compiler output smaller by running the shell code through
   uglify when not using closure.
 - Fixed a crash in SDL audio loading code introduced in v1.18.3
 - Fixed an issue where glTex(Sub)Image2D might throw an exception on error,
   instead of setting glGetError().
 - Added new typedefs emscripten_align1_short, emscripten_align{1/2}_int,
   emscripten_align{1/2}_float and emscripten_align{1/2/4}_double to ease
   signaling the compiler that unaligned data is present. (#2378)
 - Fixed an embind issue with refcount tracking on smart pointers.
 - Full list of changes:
    - Emscripten: https://github.com/emscripten-core/emscripten/compare/1.18.4...1.19.0
    - Emscripten-LLVM: https://github.com/emscripten-core/emscripten-fastcomp/compare/1.18.4...1.19.0
    - Emscripten-Clang: no changes.

v1.18.4: 5/27/2014
------------------
 - Fixed error message on unsupported linking options (#2365)
 - Updated embind to latest version from IMVU upstream.
 - Fixed an issue where source maps did not load properly in Firefox.
 - Added a more descriptive error message to fastcomp when MAX_SETJMPS limit is
   violated. (#2379)
 - Full list of changes:
    - Emscripten: https://github.com/emscripten-core/emscripten/compare/1.18.3...1.18.4
    - Emscripten-LLVM: https://github.com/emscripten-core/emscripten-fastcomp/compare/1.18.3...1.18.4
    - Emscripten-Clang: no changes.

v1.18.3: 5/21/2014
------------------
 - Added support to emcc command line for "archive groups": -Wl,--start-group
   and -Wl,--end-group
 - Greatly optimized ccall and cwrap implementations.
 - Added new support for SDL_Mix backend to use WebAudio to play back audio clips.
 - Fixed a registerizeHarder issue with elimination of conditional expressions.
 - Migrated single-character standard C functions (islower, tolower, and the
   family) to use musl implementations.
 - Updated relooper to not optimize out breaks if it causes excessive nesting.
 - Full list of changes:
    - Emscripten: https://github.com/emscripten-core/emscripten/compare/1.18.2...1.18.3
    - Emscripten-LLVM: https://github.com/emscripten-core/emscripten-fastcomp/compare/1.18.2...1.18.3
    - Emscripten-Clang: no changes.

v1.18.2: 5/19/2014
------------------
 - Fixed a problem which blocked user applications from handling WebGL context
   loss events themselves.
 - Added a new HTML5 api function emscripten_is_webgl_context_lost() which
   allows polling for context loss in addition to receiving events.
 - Improved async wget progress events to work better across browsers.
 - Improved WebIDL binder support.
 - Added new typeof() function to emscripten::val.
 - Added support for SDL window events SDL_WINDOWEVENT_FOCUS_GAINED,
   SDL_WINDOWEVENT_FOCUS_LOST, SDL_WINDOWEVENT_SHOWN, SDL_WINDOWEVENT_HIDDEN.
 - Fixed a compiler miscompilation on unsigned i1 bitcasts (#2350)
 - Fixed a compiler bug where doubles in varargs might not get 8-byte aligned (#2358)
 - Full list of changes:
    - Emscripten: https://github.com/emscripten-core/emscripten/compare/1.18.1...1.18.2
    - Emscripten-LLVM: https://github.com/emscripten-core/emscripten-fastcomp/compare/1.18.1...1.18.2
    - Emscripten-Clang: no changes.

v1.18.1: 5/12/2014
------------------
 - Fixed an issue where the mouse wheel scroll did not work with SDL.
 - Fixed an issue with emscripten_async_wget, which undesirably expected that
   the string pointer passed to it stayed alive for the duration of the
   operation (#2349)
 - Emscripten now issues a warning message when the EXPORTED_FUNCTIONS list
   contains invalid symbol names (#2338)
 - Full list of changes:
    - Emscripten: https://github.com/emscripten-core/emscripten/compare/1.18.0...1.18.1
    - Emscripten-LLVM: no changes.
    - Emscripten-Clang: no changes.

v1.18.0: 5/10/2014
------------------
 - Enable support for low-level C<->JS interop to marshall 64 bit integers from
   C to JS.
 - Fixed an issue that caused some programs to immediately run out of memory
   "(cannot enlarge memory arrays)" at startup. (#2334)
 - Fixed a crash issue with generated touch events that didn't correspond to a real touch.
 - Full list of changes:
    - Emscripten: https://github.com/emscripten-core/emscripten/compare/1.17.0...1.18.0
    - Emscripten-LLVM: https://github.com/emscripten-core/emscripten-fastcomp/compare/1.17.0...1.18.0
    - Emscripten-Clang: no changes.

v1.17.0: 5/6/2014
------------------
 - Enabled asm.js compilation and -s PRECISE_F32 support when using embind.
 - Improved relooper to emit switches in many-entried blocks.
 - Fixed a GLFW bug where mouse wheel direction was reversed.
 - Fixed glfwGetKey to work even when no callback is registered with
   glfwGetKeyCallback (#1320)
 - Added a new tool 'webidl_binder' that generates C <-> JS interop code from
   WebIDL descriptions.
 - Fix emscripten compilation to work on pages that don't contain a HTML canvas.
 - Added a new error message to default shell when an uncaught exception is thrown.
 - Improved error diagnostics reported by -s SAFE_HEAP=1.
 - Added support for registering callbacks hook to VFS file open, write, move,
   close and delete.
 - Added embind support to std::basic_string<unsigned char>
 - By default, the C runtime will no longer exit after returning from main()
   when safeSetTimeout() or safeSetInterval() is used.
 - Fixed an issue with sscanf formatting (#2322)
 - Fixed an issue where precompiled headers were given a wrong output filename (#2320)
 - Enabled registerizeHarder optimization pass to work when outlining is enabled.
 - Fixed an issue with strptime month handling (#2324)
 - Added an initial implementation of a new tool 'ffdb' which can be used to
   operate a Firefox OS phone from the command line.
 - Fixed a compiler crash on assertion failure '!contains(BranchesOut, Target)'
   (emscripten-fastcomp #32)
 - Added a new ABI to Clang that targets Emscripten specifically. Stop aligning
   member functions to save some space in the function table array.
 - Full list of changes:
    - Emscripten: https://github.com/emscripten-core/emscripten/compare/1.16.0...1.17.0
    - Emscripten-LLVM: https://github.com/emscripten-core/emscripten-fastcomp/compare/1.16.0...1.17.0
    - Emscripten-Clang: https://github.com/emscripten-core/emscripten-fastcomp-clang/compare/1.16.0...1.17.0

v1.16.0: 4/16/2014
------------------
 - Removed browser warnings message in VFS library about replacing __proto__ performance issue.
 - Full list of changes:
    - Emscripten: https://github.com/emscripten-core/emscripten/compare/1.15.1...1.16.0
    - Emscripten-LLVM: no changes.
    - Emscripten-Clang: https://github.com/emscripten-core/emscripten-fastcomp-clang/compare/1.15.1...1.16.0

v1.15.1: 4/15/2014
------------------
 - Added support for SDL2 touch api.
 - Added new user-controllable emdind-related define #define
   EMSCRIPTEN_HAS_UNBOUND_TYPE_NAMES, which allows optimizing embind for minimal
   size when std::type_info is not needed.
 - Fixed issues with CMake support where CMAKE_AR and CMAKE_RANLIB were not
   accessible from CMakeLists.txt files.
 - Full list of changes:
    - Emscripten: https://github.com/emscripten-core/emscripten/compare/1.15.0...1.15.1
    - Emscripten-LLVM: no changes.
    - Emscripten-Clang: no changes.

v1.15.0: 4/11/2014
------------------
 - Fix outlining feature for functions that return a double (#2278)
 - Added support for C++11 atomic constructs (#2273)
 - Adjusted stdout and stderr stream behavior in the default shell.html to
   always print out to both web page text log box, and the browser console.
 - Fixed an issue with loop variable optimization.
 - Full list of changes:
    - Emscripten: https://github.com/emscripten-core/emscripten/compare/1.14.1...1.15.0
    - Emscripten-LLVM: https://github.com/emscripten-core/emscripten-fastcomp/compare/1.14.1...1.15.0
    - Emscripten-Clang: https://github.com/emscripten-core/emscripten-fastcomp-clang/compare/1.14.1...1.15.0

v1.14.1: 4/8/2014
------------------
 - Added new command line utility 'emcmake', which can be used to call
   emconfigure for cmake.
 - Added a new emcc command line parameter '--valid-abspath', which allows
   selectively suppressing warning messages that occur when using absolute path
   names in include and link directories.
 - Added a new emcc linker command line parameter '--emit-symbol-map', which
   will save a map file between minified global names and the original function
   names.
 - Fixed an issue with --default-object-ext not always working properly.
 - Added optimizations to eliminate redundant loop variables and redundant
   self-assignments.
 - Migrated several libc functions to use compiled code from musl instead of
   handwritten JS implementations.
 - Improved embind support.
 - Renamed the EM_ASM_() macro to the form EM_ASM_ARGS().
 - Fixed mouse button ordering issue in glfw.
 - Fixed an issue when creating a path name that ends in a slash (#2258, #2263)
 - Full list of changes:
    - Emscripten: https://github.com/emscripten-core/emscripten/compare/1.14.0...1.14.1
    - Emscripten-LLVM: https://github.com/emscripten-core/emscripten-fastcomp/compare/1.14.0...1.14.1
    - Emscripten-Clang: no changes.

v1.14.0: 3/25/2014
------------------
 - Added new emcc linker command line option '-profiling', which defaults JS
   code generation options suited for benchmarking and profiling purposes.
 - Implemented the EGL function eglWaitGL().
 - Fixed an issue with the HTML5 API that caused the HTML5 event listener unregistration to fail.
 - Fixed issues with numpad keys in SDL support library.
 - Added a new JS optimizer pass 'simplifyIfs', which is run when -s
   SIMPLIFY_IFS=1 link flag is set and -g is not specified. This pass merges
   multiple nested if()s together into single comparisons, where possible.
 - Removed false positive messages on missing internal "emscripten_xxx" symbols at link stage.
 - Updated to latest relooper version.
 - Full list of changes:
    - Emscripten: https://github.com/emscripten-core/emscripten/compare/1.13.2...1.14.0
    - Emscripten-LLVM: https://github.com/emscripten-core/emscripten-fastcomp/compare/1.13.2...1.14.0
    - Emscripten-Clang: no changes.

v1.13.2: 3/15/2014
------------------
 - Fixed issues with SDL audio on Safari.
 - Fixed issues with HTML5 API mouse scroll events on Safari.
 - Fixed issues with HTML5 fullscreen requests in IE11.
 - Enabled support for emscripten_get_callstack on IE10+.
 - Fixed issues with Closure symbol minification.
 - Further improved em_asm()-related error messages.
 - Updated to latest relooper version.
 - Full list of changes:
    - Emscripten: https://github.com/emscripten-core/emscripten/compare/1.13.1...1.13.2
    - Emscripten-LLVM: https://github.com/emscripten-core/emscripten-fastcomp/compare/1.13.1...1.13.2
    - Emscripten-Clang: no changes.

v1.13.1: 3/10/2014
------------------
 - Disallow C implicit function declarations by making it an error instead of a
   warning by default. These will not work with Emscripten, due to strict
   Emscripten signature requirements when calling function pointers (#2175).
 - Allow transitioning to full screen from SDL as a response to mouse press
   events.
 - Fixed a bug in previous 1.13.0 release that broke fullscreen transitioning
   from working.
 - Fixed emscripten/html5.h to be used in C source files.
 - Fix an issue where extraneous system libraries would get included in the
   generated output (#2191).
 - Added a new function emscripten_async_wget2_data() that allows reading from
   an XMLHTTPRequest directly into memory while supporting advanced features.
 - Fixed esc key code in GLFW.
 - Added new emscripten_debugger() intrinsic function, which calls into JS
   "debugger;" statement to break into a JS debugger.
 - Fixed varargs function call alignment of doubles to 8 bytes.
 - Switched to using default function local stack alignment to 16 bytes to be SIMD-friendly.
 - Improved error messages when user code has a syntax error in em_asm() statements.
 - Switched to using a new custom LLVM datalayout format for Emscripten. See
   https://github.com/emscripten-core/emscripten-fastcomp/commit/65405351ba0b32a8658c65940e0b65ceb2601ad4
 - Optimized function local stack space to use fewer temporary JS variables.
 - Full list of changes:
    - Emscripten: https://github.com/emscripten-core/emscripten/compare/1.13.0...1.13.1
    - Emscripten-LLVM: https://github.com/emscripten-core/emscripten-fastcomp/compare/1.13.0...1.13.1
    - Emscripten-Clang: https://github.com/emscripten-core/emscripten-fastcomp-clang/compare/1.13.0...1.13.1

v1.13.0: 3/3/2014
------------------
 - Fixed the deprecated source mapping syntax warning.
 - Fixed a buffer overflow issue in emscripten_get_callstack (#2171).
 - Added support for -Os (optimize for size) and -Oz (aggressively optimize for
   size) arguments to emcc.
 - Fixed a typo that broko the call signature of glCompressedTexSubImage2D()
   function (#2173).
 - Added new browser fullscreen resize logic that always retains aspect ratio
   and adds support for IE11.
 - Improve debug messaging with bad function pointer calls when -s ASSERTIONS=2
   is set.
 - Full list of changes: https://github.com/emscripten-core/emscripten/compare/1.12.3...1.13.0

v1.12.3: 2/27/2014
------------------
 - Fixed alcOpenDevice on Safari.
 - Improved the warning message on missing symbols to not show false positives (#2154).
 - Improved EmscriptenFullscreenChangeEvent HTML5 API structure to return
   information about HTML element and screen sizes for convenience.
 - Full list of changes: https://github.com/emscripten-core/emscripten/compare/1.12.2...1.12.3

v1.12.2: 2/25/2014
------------------
 - Added better warning message if Emscripten, LLVM and Clang versions don't match.
 - Introduced the asmjs-unknown-emscripten target triple that allows
   specializing LLVM codegen for Emscripten purposes.
 - Full list of changes: https://github.com/emscripten-core/emscripten/compare/1.12.1...1.12.2

v1.12.1: 2/25/2014
------------------
 - TURNED ON FASTCOMP BY DEFAULT. This means that you will need to migrate to
   fastcomp-clang build. Either use an Emscripten SDK distribution, or to build
   manually, see
   http://kripken.github.io/emscripten-site/docs/building_from_source/LLVM-Backend.html
   for info.
 - Migrate to requiring Clang 3.3 instead of Clang 3.2. The fastcomp-clang
   repository by Emscripten is based on Clang 3.3.
 - Deprecated old Emscripten libgc implementation.
 - asm.js will now be always enabled, even in -O0 builds in fastcomp.
 - Remove support for -s RUNTIME_TYPE_INFO, which is unsupported in fastcomp.
 - Added a new "powered by Emscripten" logo.
 - Updated default shell.html graphical layout.
 - Added new macro EM_ASM_, which allows sending values to JS without returning anything.
 - Deprecated the jcache compiler option. It should not be needed anymore.
 - Added support for fetching callstack column information in Firefox 30 in emscripten_get_callstack.
 - Fix issues with missing exceptions-related symbols in fastcomp.
 - Full list of changes: https://github.com/emscripten-core/emscripten/compare/1.12.0...1.12.1

v1.12.0: 2/22/2014
------------------
 - Improved the runtime abort error message when calling an invalid function
   pointer if compiled with -s ASSERTIONS=1 and 2. This allows the developer to
   better deduce errors with bad function pointers or function pointers casted
   and invoked via a wrong signature.
 - Added a new api function emscripten_set_main_loop_arg, which allows passing a
   userData pointer that will be carried via the function call, useful for
   object-oriented encapsulation purposes (#2114).
 - Fixed CMake MinSizeRel configuration type to actually optimize for minimal size with -Os.
 - Added support for GLES2 VAO extension OES_vertex_array_object for browsers that support it.
 - Fix issues with emscripten/html5.f when compiled with the SAFE_HEAP option.
 - Full list of changes: https://github.com/emscripten-core/emscripten/compare/1.11.1...1.12.0

v1.11.1: 2/19/2014
------------------
 - Improved eglSwapBuffers to be spec-conformant.
 - Fixed an issue with asm.js validation and va_args (#2120).
 - Fixed asm.js validation issues found with fuzzing.
 - Added new link-time compiler flag -s RETAIN_COMPILER_SETTINGS=1, which
   enables a runtime API for querying which Emscripten settings were used to
   compile the file.
 - Full list of changes: https://github.com/emscripten-core/emscripten/compare/1.11.0...1.11.1

v1.11.0: 2/14/2014
------------------
 - Implemented some new SDL library functions.
 - Renamed standard file descriptors to have handles 0, 1 and 2 rather than 1, 2
   and 3 to coincide with unix numbering.
 - Improved embind support with smart pointers and mixins.
 - Improved the registerization -O3 optimization pass around switch-case constructs.
 - Upper-case files with suffix .C are now also recognized (#2109).
 - Fixed an issue with glGetTexParameter (#2112).
 - Improved exceptions support in fastcomp.
 - Added new linker option -s NO_EXIT_RUNTIME=1, which can be used to set a
   default value for the Module["noExitRuntime"] parameter at compile-time.
 - Improved SDL audio buffer queueing when the sample rate matches the native
   web audio graph sample rate.
 - Added an optimization that removes redundant Math.frounds in -O3.
 - Improved the default shell.html file.
 - Full list of changes: https://github.com/emscripten-core/emscripten/compare/1.10.4...1.11.0

v1.10.4: 2/10/2014
------------------
 - Added support for legacy GL emulation in fastcomp.
 - Deprecated the --split-js compiler option. This is not supported in fastcomp.
 - Full list of changes: https://github.com/emscripten-core/emscripten/compare/1.10.3...1.10.4

v1.10.3: 2/9/2014
------------------
 - Work on supporting GL/EGL GetProcAddress.
 - Fixed issues with shared lib linking support.
 - Full list of changes: https://github.com/emscripten-core/emscripten/compare/1.10.2...1.10.3

v1.10.2: 2/7/2014
------------------
 - Added basic FS unmount support.
 - Improved screen orientation lock API to return a success code.
 - Added PRECISE_F32 support to fastcomp.
 - Fixed issues in fastcomp related to special floating point literal
   serialization.
 - Improved SDL audio buffer queueing.
 - Added new link-time option -s WARN_UNALIGNED=1 to fastcomp to report compiler
   warnings about generated unaligned memory accesses, which can hurt
   performance.
 - Optimized libc strcmp and memcmp with the implementations from musl libc.
 - Optimized libc memcpy and memset to back to native code for large buffer sizes.
 - Full list of changes: https://github.com/emscripten-core/emscripten/compare/1.10.1...1.10.2

v1.10.1: 1/31/2014
------------------
 - Improve srand() and rand() to be seedable and use a Linear Congruential
   Generator (LCG) for the rng generation for performance.
 - Improved OpenAL library support.
 - Full list of changes: https://github.com/emscripten-core/emscripten/compare/1.10.0...1.10.1

v1.10.0: 1/29/2014
------------------
 - Improved C++ exception handling.
 - Improved OpenAL library support.
 - Fixed an issue where loading side modules could try to allocate from sealed
   heap (#2060).
 - Fixed safe heap issues (2068).
 - Added new EM_ASM variants that return a value but do not receive any inputs
   (#2070).
 - Add support for simultaneously using setjmp and C++ exceptions in fastcomp.
 - Full list of changes: https://github.com/emscripten-core/emscripten/compare/1.9.5...1.10.0

v1.9.5: 1/25/2014
------------------
 - Added a spinner logo to default html shell.
 - Full list of changes: https://github.com/emscripten-core/emscripten/compare/1.9.4...1.9.5

v1.9.4: 1/24/2014
------------------
 - Add support for Ninja and Eclipse+Ninja builds with Emscripten+CMake.
 - Fixed regressions with GL emulation.
 - Added support for #if !X in .js library preprocessor.
 - Make the syntax EM_ASM("code"); not silently fail. Note that the proper form
   is EM_ASM(code); without double-quotes.
 - Optimize generated code size by minifying loop labels as well.
 - Revised the -O3 optimization level to mean "safe, but very slow optimizations
   on top of -O2", instead of the old meaning "unsafe optimizations". Using -O3
   will now only do safe optimizations, but can be very slow compared to -O2.
 - Implemented a new registerization optimization pass that does extra variable
   elimination in -O3 and later to reduce the number of local variables in
   functions.
 - Implemented a new emscripten/html5.h interface that exposes common HTML5 APIs
   directly to C code without having to handwrite JS wrappers.
 - Improved error messages reported on user-written .js libraries containing
   syntax errors (#2033).
 - Fixed glBufferData() function call signature with null data pointer.
 - Added new option Module['filePackagePrefixURL'] that allows customizing the
   URL where the VFS package is loaded from.
 - Implemented glGetTexEnviv and glGetTexEnvfv in GL emulation mode.
 - Optimized the size of large memory initializer sections.
 - Fixed issues with the safe heap compilation option.
 - Full list of changes: https://github.com/emscripten-core/emscripten/compare/1.9.3...1.9.4

v1.9.3: 1/17/2014
------------------
 - re-merge split blocks in multiples
 - Full list of changes: https://github.com/emscripten-core/emscripten/compare/1.9.2...1.9.3

v1.9.2: 1/16/2014
------------------
 - Full list of changes: https://github.com/emscripten-core/emscripten/compare/1.9.1...1.9.2

v1.9.1: 1/16/2014
------------------
 - Optimize desktop GL fixed function pipeline emulation texture load
   instruction counts when GL_COMBINE is used.
 - fix Math_floor coercion in unrecommended codegen modes
 - Full list of changes: https://github.com/emscripten-core/emscripten/compare/1.9.0...1.9.1

v1.9.0: 1/16/2014
------------------
 - Full list of changes: https://github.com/emscripten-core/emscripten/compare/1.8.14...1.9.0

v1.8.14: 1/15/2014
------------------
 - add musl fputws and fix vswprintf.
 - Full list of changes: https://github.com/emscripten-core/emscripten/compare/1.8.13...1.8.14

v1.8.13: 1/15/2014
------------------
 - remove musl use of fwritex
 - Full list of changes: https://github.com/emscripten-core/emscripten/compare/1.8.12...1.8.13

v1.8.12: 1/15/2014
------------------
 - Added new GLEW 1.10.0 emulation support.
 - Fixed an issue where the runtime could start more than once when run in a
   browser (#1992)
 - Fix a regression in wprintf.
 - Full list of changes: https://github.com/emscripten-core/emscripten/compare/1.8.11...1.8.12

v1.8.11: 1/15/2014
------------------
 - Full list of changes: https://github.com/emscripten-core/emscripten/compare/1.8.10...1.8.11

v1.8.10: 1/14/2014
------------------
 - Update libc implementation from musl libc.
 - Full list of changes: https://github.com/emscripten-core/emscripten/compare/1.8.9...1.8.10

v1.8.9: 1/14/2014
------------------
 - add fputwc, which enables wprintf.
 - Full list of changes: https://github.com/emscripten-core/emscripten/compare/1.8.8...1.8.9

v1.8.8: 1/14/2014
------------------
 - Update to latest libcxx and libcxxabi libraries.
 - Fix handling of floating point negative zero (#1898)
 - Fixed a memory leak in relooper in previous release.
 - Fixed an issue in previous release with VBO handling in GL optimizations.
 - Full list of changes: https://github.com/emscripten-core/emscripten/compare/1.8.7...1.8.8

v1.8.7: 1/13/2014
------------------
 - Added support to numpad keycodes in glut support library.
 - Fix SIMD support with fastcomp.
 - Fixed a compiler error 'ran out of names' that could occur with too many
   minified symbol names.
 - Work around webkit imul bug https://bugs.webkit.org/show_bug.cgi?id=126345
   (#1991)
 - Optimized desktop GL fixed function pipeline emulation path for better
   performance.
 - Added support for exceptions when building with fastcomp.
 - Fix and issue where the run() function could be called multiple times at
   startup (#1992)
 - Removed a relooper limitation with fixed buffer size.
 - Full list of changes: https://github.com/emscripten-core/emscripten/compare/1.8.6...1.8.7

v1.8.6: 1/8/2014
------------------
 - Added support for the libuuid library, see http://linux.die.net/man/3/libuuid.
 - Fixed .js file preprocessor to preprocess recursively (#1984).
 - Fixed a compiler codegen issue related to overflow arithmetic (#1975)
 - Added new link-time optimization flag -s AGGRESSIVE_VARIABLE_ELIMINATION=1
   that enables the aggressiveVariableElimination js optimizer pass, which tries
   to remove temporary variables in generated JS code at the expense of code
   size.
 - Full list of changes: https://github.com/emscripten-core/emscripten/compare/1.8.5...1.8.6

v1.8.5: 1/7/2014
------------------
 - Fixed compiler issues when used with LLVM 3.4.
 - Full list of changes: https://github.com/emscripten-core/emscripten/compare/1.8.4...1.8.5

v1.8.4: 1/6/2014
------------------
 - Added support to Return and Backspace keys to glut
 - Fixed compiler issues when used with LLVM 3.4.
 - Full list of changes: https://github.com/emscripten-core/emscripten/compare/1.8.3...1.8.4

v1.8.3: 1/5/2014
------------------
 - Improved SDL and page scroll pos handling support for IE10 and IE11.
 - Optimized SDL_UnlockSurface performance.
 - Full list of changes: https://github.com/emscripten-core/emscripten/compare/1.8.2...1.8.3

v1.8.2: 1/4/2014
------------------
 - Fixed glGetFramebufferAttachmentParameteriv and an issue with glGetXXX when
   the returned value was null.
 - Full list of changes: https://github.com/emscripten-core/emscripten/compare/1.8.1...1.8.2

v1.8.1: 1/3/2014
------------------
 - Added support for WebGL hardware instancing extension.
 - Improved fastcomp native LLVM backend support.
 - Added support for #include filename.js to JS libraries.
 - Deprecated --compression emcc command line parameter that manually compressed
   output JS files, due to performance issues. Instead, it is best to rely on
   the web server to serve compressed JS files.
 - Full list of changes: https://github.com/emscripten-core/emscripten/compare/1.8.0...1.8.1

v1.8.0: 12/28/2013
------------------
 - Fix two issues with function outliner and relooper.
 - Full list of changes: https://github.com/emscripten-core/emscripten/compare/1.7.9...1.8.0

v1.7.9: 12/27/2013
------------------
 - Added new command line parameter --em-config that allows specifying a custom
   location for the .emscripten configuration file.
 - Reintroduced relaxed asm.js heap sizes, which no longer need to be power of
   2, but a multiple of 16MB is sufficient.
 - Added emrun command line tool that allows launching .html pages from command
   line on desktop and Android as if they were native applications. See
   https://groups.google.com/forum/#!topic/emscripten-discuss/t2juu3q1H8E . Adds
   --emrun compiler link flag.
 - Began initial work on the "fastcomp" compiler toolchain, a rewrite of the
   previous JS LLVM AST parsing and codegen via a native LLVM backend.
 - Added --exclude-file command line flag to emcc and a matching --exclude
   command line flag to file packager, which allows specifying files and
   directories that should be excluded while packaging a VFS data blob.
 - Improved GLES2 and EGL support libraries to be more spec-conformant.
 - Optimized legacy GL emulation code path. Added new GL_FFP_ONLY optimization
   path to fixed function pipeline emulation.
 - Added new core functions emscripten_log() and emscripten_get_callstack() that
   allow printing out log messages with demangled and source-mapped callstack
   information.
 - Improved BSD Sockets support. Implemented getprotobyname() for BSD Sockets library.
 - Fixed issues with simd support.
 - Various bugfixes: #1573, #1846, #1886, #1908, #1918, #1930, #1931, #1942, #1948, ..
 - Full list of changes: https://github.com/emscripten-core/emscripten/compare/1.7.8...1.7.9

v1.7.8: 11/19/2013
------------------
 - Fixed an issue with -MMD compilation parameter.
 - Added EM_ASM_INT() and EM_ASM_DOUBLE() macros. For more information, read
   https://groups.google.com/forum/#!topic/emscripten-discuss/BFGTJPCgO6Y .
 - Fixed --split parameter to also work on Windows.
 - Fixed issues with BSD sockets accept() call.
 - Full list of changes: https://github.com/emscripten-core/emscripten/compare/1.7.7...1.7.8

v1.7.7: 11/16/2013
------------------
 - Improve SDL audio buffer queue timing support.
 - Improved default precision of clock_gettime even when not using CLOCK_REALTIME.
 - Optimize and fix issues with LLVM IR processing.
 - Full list of changes: https://github.com/emscripten-core/emscripten/compare/1.7.6...1.7.7

v1.7.6: 11/15/2013
------------------
 - Added regex implementation from musl libc.
 - The command line parameter -s DEAD_FUNCTIONS=[] can now be used to explicitly
   kill functions coming from built-in library_xx.js.
 - Improved EGL support and GLES2 spec conformance.
 - Reverted -s TOTAL_MEMORY=x to require pow2 values, instead of the relaxed
   'multiples of 16MB'. This is because the relaxed rule is released only in
   Firefox 26 which is currently in Beta and ships on the week of December 10th
   (currently in Beta). As of writing, current stable Firefox 25 does not yet
   support these.
 - Adjusted the default linker behavior to warn about all missing symbols,
   instead of silently ignoring them. Use -s WARN_ON_UNDEFINED_SYMBOLS=0 to
   suppress these warnings if necessary.
 - Full list of changes: https://github.com/emscripten-core/emscripten/compare/1.7.5...1.7.6

v1.7.5: 11/13/2013
------------------
 - Fix issues with the built-in C++ function name demangler.
 - Full list of changes: https://github.com/emscripten-core/emscripten/compare/1.7.4...1.7.5

v1.7.4: 11/12/2013
------------------
 - Fixed issues with BSD sockets code and SDL joystick implementation.
 - Full list of changes: https://github.com/emscripten-core/emscripten/compare/1.7.3...1.7.4

v1.7.3: 11/12/2013
------------------
 - Added support for generating single-precision floating point instructions.
    - For more information, read
      https://blog.mozilla.org/javascript/2013/11/07/efficient-float32-arithmetic-in-javascript/
 - Made GLES2 support library more spec-conformant by throwing fewer exceptions
   on errors. Be sure to build with -s GL_ASSERTIONS=1, remember to use
   glGetError() and check the browser console to best detect WebGL rendering
   errors.
 - Converted return value of emscripten_get_now() from float to double, to not
   lose precision in the function call.
 - Added support for joysticks in SDL via the Gamepad API
 - Full list of changes: https://github.com/emscripten-core/emscripten/compare/1.7.2...1.7.3

v1.7.2: 11/9/2013
------------------
 - The compiler now always generates a .js file that contains the generated
   source code even when compiling to a .html file.
    - Read https://groups.google.com/forum/#!topic/emscripten-discuss/EuHMwqdSsEs
 - Implemented depth+stencil buffer choosing behavior in GLUT, SDL and GLFW.
 - Fixed memory leaks generated by glGetString and eglGetString.
 - Greatly optimized startup times when virtual filesystems with a large amount
   of files in them.
 - Added some support for SIMD generated by LLVM.
 - Fixed some mappings with SDL keyboard codes.
 - Added a new command line parameter --no-heap-copy to compiler and file
   packager that can be used to optimize VFS memory usage at startup.
 - Updated libcxx to revision 194185, 2013-11-07.
 - Improvements to various library support.
 - Full list of changes: https://github.com/emscripten-core/emscripten/compare/1.7.1...1.7.2

v1.7.1: 10/24/2013
------------------
 - Remove old call to Runtime.warn in file packager code
 - Fix bug with parsing of empty types.
 - Full list of changes: https://github.com/emscripten-core/emscripten/compare/1.7.0...1.7.1

v1.7.0: 10/23/2013
------------------
 - Adds mouse wheel events support in GLUT library.
 - Adds support for a new link parameter -s CASE_INSENSITIVE_VFS=1 to enable
   Emscripten virtual filesystem to search files ignoring case.
 - *Numerous* optimizations in both compilation and runtime stages.
 - Remove unnecessary whitespace, compact postSets function, and other
   optimizations in compilation output to save on generated file size.
 - Fixes float parsing from negative zero.
 - Removes the -s EMIT_GENERATED_FUNCTIONS link parameter as unneeded.
 - Fixes an issue where updating subranges of GL uniform arrays was not
   possible.
 - asm.js heap size (-s TOTAL_MEMORY=x) no longer needs to be a power of 2. As a
   relaxed rule, choosing any multiple of 16MB is now possible.
 - O1 optimization no longer runs the 'simplifyExpressions' optimization pass.
   This is to improve build iteration times when using -O1. Use -O2 to run that
   pass.
 - EM_ASM() can now be used even when compiling to asm.js.
 - All currently specified non-debugging-related WebGL 1 extensions are now
   enabled by default on startup, no need to ctx.getExtension() manually to
   enable them.
 - Improve readability of uncaught JavaScript exceptions that are thrown all the
   way up to the web console by printing out the stack trace of where the throw
   occurred.
 - Fix an issue when renaming a directory to a subdirectory.
 - Several compiler stability fixes.
 - Adds a JavaScript implementation of cxa_demangle function for demangling call
   stack traces at runtime for easier debugging.
 - GL context MSAA antialising is now DISABLED by default, to make the GL
   behavior consistent with desktop usage.
 - Added support to SDL, GLUT and GLFW libraries to specify MSAA on/off at startup.
 - Implemented glColor4ubv in GL emulation mode.
 - Fix an issue with LLVM keyword __attribute__ ((__constructor__)) (#1155).
 - Fix an issue with va_args and -s UNALIGNED_MEMORY=1 (#1705).
 - Add initial support code for LLVM SIMD constructs and a JavaScript SIMD
   polyfill implementation from
   https://github.com/johnmccutchan/ecmascript_simd/ .
 - Fixed support for node.js native filesystem API NODEFS on Windows.
 - Optimize application startup times of Emscripten-compiled programs by
   enabling the virtual filesystem XHR and asm.js compilation to proceed in
   parallel when opening a page.
 - Full list of changes: https://github.com/emscripten-core/emscripten/compare/1.6.4...1.7.0

v1.6.4: 9/30/2013
------------------
 - Implements a new preprocessor tool for preparsing C struct definitions
   (#1554), useful for Emscripten support library implementors.
 - Fix parsing issue with sscanf (#1668).
 - Improved the responsiveness of compiler print output on Windows.
 - Improved compilation times at link stage.
 - Added support for new "NODEFS" filesystem that directly accesses files on the
   native filesystem. Only usable with node.js when compiling to JS.
 - Added support for new IDBFS filesystem for accessing files in IndexedDB storage (#1601.
 - Full list of changes: https://github.com/emscripten-core/emscripten/compare/1.6.3...1.6.4

v1.6.3: 9/26/2013
------------------
 - Emscripten CMake toolchain now generates archive files with .a suffix when
   project target type is static library, instead of generatic .bc files
   (#1648).
 - Adds iconv library from the musl project to implement wide functions in C
   library (#1670).
 - Full list of changes:
   https://github.com/emscripten-core/emscripten/compare/1.6.2...1.6.3

v1.6.2: 9/25/2013
------------------
 - Added support for dprintf() function (#1250).
 - Fixes several compiler stability issues (#1637, #1166, #1661, #1651 and more).
 - Enables support for WEBGL_depth_texture.
 - Adds support for new link flag -s GL_ASSERTIONS=1 which can be used to add
   extra validation layer to the Emscripten GL library to catch code issues.
 - Adds support to Web Audio API in SDL audio backend so that SDL audio now
   works in Chrome and new Opera as well.
 - Fixes an alpha blending issue with SDL_SetAlpha.
 - Implemented locale-related code in C library.
 - Full list of changes: https://github.com/emscripten-core/emscripten/compare/1.6.1...1.6.2

v1.6.1: 9/22/2013
------------------
 - Several optimizations to compiler link stage.
 - Full list of changes: https://github.com/emscripten-core/emscripten/compare/1.6.0...1.6.1

v1.6.0: 9/21/2013
------------------
 - Enable support for %[] pattern in scanf.
 - Added dependency tracking support to linked .js files in CMake toolchain.
 - The hex prefix 0x is now properly handled in sscanf (#1632).
 - Simplify internal compiler operations by removing the internal framework.js.
 - Full list of changes: https://github.com/emscripten-core/emscripten/compare/1.5.9...1.6.0

v1.5.9: 9/15/2013
------------------
 - Add support for SDL_Delay in web workers.
 - Full list of changes: https://github.com/emscripten-core/emscripten/compare/1.5.8...1.5.9

v1.5.8: 9/14/2013
------------------
 - Add support for the GCC -E compiler flag.
 - Update Emscripten libc headers to musl-0.9.13.
 - Added new utility function emscripten_async_load_script() to asynchronously
   load a new .js script URL.
 - Full list of changes: https://github.com/emscripten-core/emscripten/compare/1.5.7...1.5.8

v1.5.7: 8/30/2013
------------------
 - The script tag in default shell.html is now marked 'async', which enables
   loading the JS script code asynchronously in Firefox without making the main
   thread unresponsive.
 - Implemented new utility function emscripten_get_canvas_size() which returns
   the current Module <canvas> element size in pixels.
 - Optimize code size in compiled side modules.
 - Optimize startup memory usage by avoiding unnecessary copying of VFS data at
   startup.
 - Add support for SDL_WM_ToggleFullScreen().
 - Add support for emscripten_get_now() when running in SpiderMonkey shell.
 - Added new environment variable EM_BUILD_VERBOSE=0,1,2,3 to set an extra
   compiler output verbosity level for debugging.
 - Added better support for dlopen() to simulate dynamic library loading in
   JavaScript.
 - Improved support for BSD sockets and networking.
 - Added new SOCKFS filesystem, which reads files via a network connection.
 - Avoid issues with long command line limitations in CMake toolchain by using
   response files.
 - Fix issues with client-side vertex data rendering in GL emulation mode.
 - Improved precision of clock_gettime().
 - Improve function outlining support.
 - Added support for using NMake generator with CMake toolchain.
 - Improved support for flexible arrays in structs (#1602).
 - Added ability to marshal UTF16 and UTF32 strings between C++ <-> JS code.
 - Added a new commandline tool validate_asms.py to help automating asm.js
   validation testing.
 - Improved stability with inline asm() syntax.
 - Updated libc headers to new version.
 - Full list of changes: https://github.com/emscripten-core/emscripten/compare/1.5.6...1.5.7

v1.5.6: 8/17/2013
------------------
 - Improved BSD sockets support.
 - Added touch events support to GLUT library.
 - Added new --js-opts=0/1 command line option to control whether JS optimizer
   is run or not.
 - Improved OpenAL support.
 - Added new command line tool tools/find_bigvars.py which can be used on an
   output file to detect large functions and needs for outlining.
 - Merged link flags -s FORCE_GL_EMULATION and -s DISABLE_GL_EMULATION to a
   single opt-in flag -s LEGACY_GL_EMULATION=0/1 to control whether GL emulation
   is active.
 - Improved SDL input support.
 - Several stability-related compiler fixes.
 - Fixed source mapping generation support on Windows.
 - Added back the EMSCRIPTEN_KEEPALIVE attribute qualifier to help prevent
   inlining and to retain symbols in output without dead code elimination
   occurring.
 - Fix issues when marshalling UTF8 strings between C<->JS.
 - Full list of changes: https://github.com/emscripten-core/emscripten/compare/1.5.5...1.5.6

v1.5.5: 8/9/2013
------------------
 - Update libcxx to revision 187959, 2013-08-08.
 - Full list of changes: https://github.com/emscripten-core/emscripten/compare/1.5.4...1.5.5

v1.5.4: 8/9/2013
------------------
 - Fixed multiple issues with C stdlib support.
 - Fix audio buffer queueing issues with OpenAL.
 - Improved BSD sockets support.
 - Added a new compile+link time command line option -Wno-warn-absolute-paths to
   hide the emscripten compiler warning when absolute paths are passed into the
   compiler.
 - Added new link flag -s STB_IMAGE=0/1 and integrate it to SDL image loading to
   enable synchronous image loading support with SDL.
 - Several improvements on function outlining support.
 - Fix issues with GLES2 interop support.
 - Full list of changes: https://github.com/emscripten-core/emscripten/compare/1.5.3...1.5.4

v1.5.3: 6/28/2013
------------------
 - Added new optimization level --llvm-lto 3 to run even more aggressive LTO
   optimizations.
 - Improve optimizations for libc and other libraries.
 - Full list of changes: https://github.com/emscripten-core/emscripten/compare/1.5.2...1.5.3

v1.5.2: 6/27/2013
------------------
 - Added support for generating source maps along the built application when -g
   is specified. This lets the browser show original .cpp sources when
   debugging.
 - GLUT and SDL improvements.
 - Added new link option -g<level> where level=0-4, which allows controlling
   various levels of debuggability added to the output.
 - Full list of changes: https://github.com/emscripten-core/emscripten/compare/1.5.1...1.5.2

v1.5.1: 6/22/2013
------------------
 - File packager now skips all directories and files starting with '.', and hidden files on Windows.
 - Fix issues with strnlen, memmove, LDBL_ constants, va_args, float.h, and others.
 - Full list of changes: https://github.com/emscripten-core/emscripten/compare/1.5.0...1.5.1

v1.5.0: 6/17/2013
------------------
 - Several compiler optimizations.
 - Improve SDL key events support.
 - Increase debug logging when specifying emcc -v.
 - Full list of changes: https://github.com/emscripten-core/emscripten/compare/1.4.9...1.5.0

v1.4.9: 6/8/2013
------------------
 - Several compiler optimizations.
 - Full list of changes: https://github.com/emscripten-core/emscripten/compare/1.4.8...1.4.9

v1.4.8: 6/6/2013
------------------
 - Add support for webrtc-based sockets.
 - Full list of changes: https://github.com/emscripten-core/emscripten/compare/1.4.7...1.4.8

v1.4.7: 6/2/2013
------------------
 - Remove more unneeded break and continue statements in relooper.
 - Full list of changes: https://github.com/emscripten-core/emscripten/compare/1.4.6...1.4.7

v1.4.6: 6/2/2013
------------------
 - Improve relooper code.
 - Full list of changes: https://github.com/emscripten-core/emscripten/compare/1.4.5...1.4.6

v1.4.5: 6/1/2013
------------------
 - Improve relooper code.
 - Full list of changes: https://github.com/emscripten-core/emscripten/compare/1.4.4...1.4.5

v1.4.4: 6/1/2013
------------------
 - Add support for symlinks in source files.
 - Fix various issues with SDL.
 - Added -s FORCE_ALIGNED_MEMORY=0/1 link time flag to control whether all loads
   and stores are assumed to be aligned.
 - Fix file packager to work with closure.
 - Major improvements to embind support, and optimizations.
 - Improve GL emulation.
 - Optimize VFS usage.
 - Allow emscripten to compile .m and .mm files.
 - Added new syntax --preload-file src@dst to file packager command line to
   allow placing source files to custom destinations in the FS.
 - Full list of changes: https://github.com/emscripten-core/emscripten/compare/1.4.3...1.4.4

v1.4.3: 5/8/2013
------------------
 - Fix issue with strcat.
 - Major embind improvements.
 - Switch to le32-unknown-nacl LLVM target triple as default build option
   instead of the old i386-pc-linux-gnu target triple.
 - Improve compiler logging behavior.
 - Full list of changes: https://github.com/emscripten-core/emscripten/compare/1.4.2...1.4.3

v1.4.2: 5/3/2013
------------------
 - Fix issues with le32-unknown-nacl LLVM target triple.
 - Add some GLEW support.
 - Full list of changes: https://github.com/emscripten-core/emscripten/compare/1.4.1...1.4.2

v1.4.1: 4/28/2013
------------------
 - Implement support for le32-unknown-nacl LLVM target triple.
 - Added new cmdline option -s ERROR_ON_UNDEFINED_SYMBOLS=0/1 to give
   compile-time error on undefined symbols at link time. Default off.
 - Full list of changes: https://github.com/emscripten-core/emscripten/compare/1.3.8...1.4.1

v1.3.8: 4/29/2013
------------------
 - Improved 64-bit integer ops codegen.
 - Added Indexed DB support to vfs.
 - Improve warning message on dangerous function pointer casts when compiling in
   asm.js mode.
 - Added --use-preload-cache command line option to emcc, to be used with the
   file packager.
 - Fixes to libcextra.
 - Full list of changes: https://github.com/emscripten-core/emscripten/compare/1.3.7...1.3.8

v1.3.7: 4/24/2013
------------------
 - Merge IMVU implementation of embind to emscripten trunk. Embind allows
   high-level C++ <-> JS types interop.
 - Enable asm.js compilation in -O1 and higher by default. Fix issues when
   compiling to asm.js.
 - Improve libc support with Emscripten with the musl libc headers.
 - Full list of changes: https://github.com/emscripten-core/emscripten/compare/1.3.6...1.3.7

v1.3.6: 4/2/2013
------------------
 - Fix hang issue with strtof.
 - Update libcxx to upstream r178253 from March 29, 2013.
 - Fix issues with GL emulation.
 - Full list of changes: https://github.com/emscripten-core/emscripten/compare/1.3.5...1.3.6

v1.3.5: 3/25/2013
------------------
 - Get exceptions working as they did before.
 - Remove symbol removing hack.
 - Full list of changes: https://github.com/emscripten-core/emscripten/compare/1.3.4...1.3.5

v1.3.4: 3/24/2013
------------------
 - Update to new libcxx and libcxxabi versions from upstream.
 - Full list of changes: https://github.com/emscripten-core/emscripten/compare/1.3.3...1.3.4

v1.3.3: 3/23/2013
------------------
 - Remove unneeded check from relooper.
 - Full list of changes: https://github.com/emscripten-core/emscripten/compare/1.3.2...1.3.3

v1.3.2: 3/22/2013
------------------
 - Fix issues with fgets.
 - Add support for non-fullscreen pointer lock.
 - Improve OpenAL support.
 - Full list of changes: https://github.com/emscripten-core/emscripten/compare/1.3.1...1.3.2

v1.3.1: 3/19/2013
------------------
 - Improve SDL audio and mixer support.
 - Add GLES2 emulation features when -s FULL_ES2=1 is specified.
 - Add support for OpenAL.
 - Add new -s OPENAL_DEBUG=0/1 link command line option.
 - Fixed an issue with mouse coordinate being offset with canvas.
 - Removed -s UTF_STRING_SUPPORT=0 parameter, this is now always on.
 - Full list of changes: https://github.com/emscripten-core/emscripten/compare/1.3.0...1.3.1

v1.3.0: 3/11/2013
------------------
 - Improve GLES2 emulation with -s FULL_ES2=1.
 - Deprecated -s USE_TYPED_ARRAYS=1 and -s QUANTUM_SIZE=1.
 - Implement a minifier infrastructure when compiling for asm.js.
 - Full list of changes: https://github.com/emscripten-core/emscripten/compare/1.2.9...1.3.0

v1.2.9: 3/7/2013
------------------
 - Improved canvas behavior when transitioning between fullscreen.
 - Added support for getopt().
 - Fixed several libc issues.
 - Full list of changes: https://github.com/emscripten-core/emscripten/compare/1.2.8...1.2.9

v1.2.8: 3/6/2013
------------------
 - Remove unnecessary recursion in relooper RemoveUnneededFlows.
 - Full list of changes: https://github.com/emscripten-core/emscripten/compare/1.2.7...1.2.8

v1.2.7: 3/6/2013
------------------
 - Added SDL_Mixer support.
 - Implemented stubs for several Unix and threading-related functions.
 - Full list of changes: https://github.com/emscripten-core/emscripten/compare/1.2.6...1.2.7

v1.2.6: 3/5/2013
------------------
 - Relooper updates.
 - Full list of changes: https://github.com/emscripten-core/emscripten/compare/1.2.5...1.2.6

v1.2.5: 3/5/2013
------------------
 - Greatly improve GL emulation support.
 - Handle %c in sscanf.
 - Improve compilation times by optimizing parallel execution in the linker.
 - Improve several compiler stability issues detected from fuzzing tests.
 - Implemented emscripten_jcache_printf.
 - Allow running emscripten.py outside emcc itself.
 - Full list of changes: https://github.com/emscripten-core/emscripten/compare/1.2.4...1.2.5

v1.2.4: 2/2/2013
------------------
 - Work on adding support for asm.js compilation.
 - Improve EGL support.
 - Full list of changes: https://github.com/emscripten-core/emscripten/compare/1.2.3...1.2.4

v1.2.3: 1/9/2013
------------------
 - Work on adding support for asm.js compilation.
 - Full list of changes: https://github.com/emscripten-core/emscripten/compare/1.2.2...1.2.3

v1.2.2: 1/8/2013
------------------
 - Work on adding support for asm.js compilation.
 - Full list of changes: https://github.com/emscripten-core/emscripten/compare/1.2.1...1.2.2

v1.2.1: 1/8/2013
------------------
 - Improvements to GLUT, SDL and BSD sockets headers.
 - Full list of changes: https://github.com/emscripten-core/emscripten/compare/1.2.0...1.2.1

v1.2.0: 1/1/2013
------------------
 - Work on adding support for asm.js compilation.
 - Full list of changes: https://github.com/emscripten-core/emscripten/compare/1.1.0...1.2.0

v1.1.0: 12/12/2012
------------------
 - Fix several issues with Windows support.
 - Added a standalone toolchain for CMake.
 - Added emscripten_run_script_string().
 - Optimize compilation times via threading.
 - Update to requiring Clang 3.2. Older versions may no longer work.
 - Several improvements to emscripten library support headers.
 - Full list of changes: https://github.com/emscripten-core/emscripten/compare/1.0.1a...1.1.0

v1.0.1a: 11/11/2012
------------------
 - Add relooper code to repository.
 - Full list of changes: https://github.com/emscripten-core/emscripten/compare/1.0.1...1.0.1a

v1.0.1: 11/11/2012
------------------
 - First commit that introduced versioning to the Emscripten compiler.<|MERGE_RESOLUTION|>--- conflicted
+++ resolved
@@ -20,10 +20,8 @@
 
 3.1.50 (in development)
 -----------------------
-<<<<<<< HEAD
 - Add a port of mimalloc, a fast and scalable multithreaded allocator. To use
   it, build with `-sMALLOC=mimalloc`. (#20651)
-=======
 - When compiling, Emscripten will now invoke `clang` or `clang++` depending only
   on whether `emcc` or `em++` was run.  Previously it would determine which to
   run based on individual file extensions.  One side effect of this is that you
@@ -44,7 +42,6 @@
   now matches the behavior of SDL and glut. In order to switch to fullscreen,
   the client code should invoke `Module.requestFullscreen(...)` from a user 
   triggered event otherwise the browser raises an error. (#20600)
->>>>>>> 9429b489
 
 3.1.48 - 11/05/23
 -----------------
