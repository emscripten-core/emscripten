This document describes changes between tagged Emscripten SDK versions.

Note that in the compiler, version numbering is used as the mechanism to
invalidate internal compiler caches, so version numbers do not necessarily
reflect the amount of changes between versions.

To browse or download snapshots of old tagged versions, visit
https://github.com/emscripten-core/emscripten/releases.

Not all changes are documented here. In particular, new features, user-oriented
fixes, options, command-line parameters, usage changes, deprecations,
significant internal modifications and optimizations etc. generally deserve a
mention. To examine the full set of changes between versions, visit the link to
full changeset diff at the end of each section.

See docs/process.md for how version tagging works.

Current Trunk
-------------
<<<<<<< HEAD
- Simplify Fetch C API error handling: we used to check if the error code was
  0 and switch that to 404, but that only really helps `file://` URLs, which
  are not very useful for testing anyhow for other reasons (like not working
  in chrome), and it made things more complex. The behavior has been changed
  to be simpler and just leave the browser's error code as it is.
=======
- Enable `--no-heap-copy` file packager option by default, and remove the old
  defualt behavior entirely. That is the behavior we should have had from the
  beginning as it is more memory-efficient.
- `--no-entry` is now required in `STANDALONE_WASM` mode when building a reactor
  (application without a main function).  Previously exporting a list of
  functions that didn't include `_main` would imply this.  Now the list of
  `EXPORTED_FUNCTIONS` is not relevant in the deciding the type of application
  to build.
- Allow polymorphic types to be used without RTTI when using embind. (#10914)
- Only strip the LLVM producer's section in release builds. In `-O0` builds, we
  try to leave the wasm from LLVM unmodified as much as possible, so if it
  emitted the producers section, it will be there. Normally that only matters
  in release builds, which is not changing here. If you want to not have a
  producer's section in debug builds, you can remove it a tool like
  `wasm-opt --strip-producers` (which is what Emscripten still does in release
  builds, as always) or use `llvm-objcopy`.
- Only strip debug info in release builds + when `-g` is not present. Previously
  even in an `-O0` build without `-g` we would strip it. This was not documented
  behavior, and has no effect on program behavior, but may be noticeable
  if you inspect a build output with `-O0`.
- Do not remove `__original_main` using `--inline-main`. We used to do this
  so that it didn't show up in stack traces (which could be confusing because
  it is added by the linker - it's not in the source code). But this has had
  several downsides, so we are stopping that now. This does not affect program
  behavior, unless you look at the wasm internals. However, one noticeable
  effect is that if you use `ASYNCIFY_ADD` or `ASYNCIFY_ONLY` then you may need
  to add `__original_main` to there (since you are doing manual fine-tuning of
  the list of functions, which depends on the wasm's internals). Note that this
  should not matter in `-O2+` anyhow as normal inlining generally removes
  `__original_main`.

2.0.1: 08/21/2020
-----------------
- Change the default value of `STACK_OVERFLOW_CHECK` in builds with `ASSERTIONS`
  from 2 to 1. This means that plain debug builds (`-O0`, which enables
  `ASSERTIONS`) do not have the most expensive stack checks on by default. You
  can still add them with `-s STACK_OVERFLOW_CHECK=2`.
- Remove the `RESERVED_FUNCTION_POINTERS` setting, which is no longer needed as
  we have `ALLOW_TABLE_GROWTH`. The old option allowed a fixed number of
  functions to be added to the table, while the new one allows an unlimited
  number. (We needed the old option for fastcomp, which could not support
  growth.) The old setting is mapped to the new one, so that building with
  `-s RESERVED_FUNCTION_POINTERS=K` for any `K > 0` will simply turn on
  table growth. The only noticeable effect of this is that you will be able to
  add an unlimited amount of functions and not just `K`.

2.0.0: 08/10/2020
-----------------
- First release that only supports the new upstream wasm backend (which has been
  the default for a long time) and no longer supports the old fastcomp backend.
  (#11319)
- Python2 is no longer supported by Emscripten.  Emsdk now includes a bundled
  copy of Python3 on both macOS and Windows.  This means that only non-emsdk
  users and linux users should be effected by this change.
- Store exceptions metadata in wasm memory instead of JS. This makes exception
  handling almost 100% thread-safe. (#11518)

1.40.1: 08/01/2020
------------------
- Last release that still has optional support for the old fastcomp backend.
  The new upstream backend, which has been the default for a long time, will
  be the only one supported from 2.0.0 and onward (#11319).
- Fix the WebGL2 regression in 1.40.0 due to #11738 (#11780).
- If input files don't have a known extension assume they are object files
  (linker inputs) rather then source files.  This matches gcc/clang behaviour.
  See #10560.

1.40.0: 07/30/2020
------------------
- This release contains a WebGL2 regression due to #11738.
- The `EM_CONFIG` environment variable and `--em-config` command line option no
  longer support a literal python string. Instead the name of a config file is
  required. Since all config file settings are individually override-able using
  `EM_FOO` this should be enough.
- Running emscripten under python2 is now deprecated.  It will show up as a
  warning (which can be disabled with `-Wno-deprecated`).  Please update to
  python3 as we hope to remove support completely in the next releaase.

1.39.20: 07/20/2020
-------------------
- Remove the `--save-bc` command line option.  This was specific to fastcomp,
  which is deprecated, and for debugging purposes we already have `EMCC_DEBUG`
  which saves all intermediate files.
- It is now an error if a function listed in the `EXPORTED_FUNCTIONS` list is
  missing from the build (can be disabled via `-Wno-undefined`)
  (ERROR_ON_UNDEFINED_SYMBOLS and WARN_ON_UNDEFINED_SYMBOLS no longer apply
  to these symbols which are explicly exported).
- Support for pthreads with wasm2js (`WASM=0`; #11505).
- Rename `emscripten/math.h` to `emscripten/em_math.h` because if a user adds
  `emscripten/` as an include path with `-I`, that can override libc math.h,
  which leads to very confusing errors.

1.39.19: 07/07/2020
-------------------
- In standalone mode make `main` mandatory by default (#11536). To build a
  library ("reactor"), use `--no-entry`. The compiler will suggest that if
  `main` is not present.
- Automatically resume AudioContexts on user input in SDL and OpenAL (#10843).
- Asyncify now does liveness analysis to find which locals to save
  (Binaryen#2890).
- Settings on the command line no longer require a space between the `-s` and
  the name of the setting.   For example, `-sEXPORT_ALL` is now equivalent to
  `-s EXPORT_ALL`.
- Rename `EXCEPTION_CATCHING_WHITELIST` to `EXCEPTION_CATCHING_ALLOWED`. The
  functionality is unchanged, and the old name will be allowed as an alias
  for a few releases to give users time to migrate.
- Add support for the new add-list in Asyncify and update existing list names
  following the updates in Binaryen, so that now we have `ASYNCIFY_ADD` to
  add a function, `ASYNCIFY_REMOVE` to remove one (previously this was
  called `ASYNCIFY_BLACKLIST`), and `ASYNCIFY_ONLY` to set a list of the
  only functions to instrument and no others (previously this was called
  `ASYNCIFY_WHITELIST`). The updated lists also handle indirect calls properly,
  so that if you use `ASYNCIFY_IGNORE_INDIRECT` and then add (using either the
  add-list or the only-list) all the functions that are on the stack when
  pausing, then things will work (for more, see
  https://github.com/WebAssembly/binaryen/pull/2913).

1.39.18: 06/12/2020
-------------------
- Disable `LIBCXX_ABI_OPTIMIZED_FUNCTION` which is an ABI change in libc++
  (changing the layout of the `std::function` object) (#11403).
- New `WASM2C` option that integrates with wabt's wasm2c tool in order to
  compile everything into a single C file (#11213).

1.39.17: 06/05/2020
-------------------
- Use Promise polyfill for MODULARIZE when supporting legacy browsers. (#11320)
- Fix minification of wasm2js output when using --emit-symbol-map. (#11279)
- On first use, emscripten creates a sample config file.  This config file
  is now created in the emscripten directory by default.  The traditional
  `~/.emscripten` config file in the `$HOME` directory is still supported and
  the sample config will still be written there in the case that the emscripten
  root is read-only.
- The default location for downloaded ports is now a directory called "ports"
  within the cache directory.  In practice these means by default they live
  in `cache/ports` inside the emscripten source directory.  This can be
  controlled by setting the location of the cache directory, or for even more
  fine grained control the `EM_PORTS` environment variable and the `PORTS`
  config setting can be used.
- Added support for compiling SSE, SSE2, SSE3, SSSE3, SSE4.1, SSE 4.2 and
  128-bit wide AVX intrinsics, emulated on top of Wasm SIMD instruction set.
  (#11193, #11243, #11290, #11327). Pass -msimd128 -msse<version> to enable
  targeting SSE.
- Removed obsolete SIMD.js support (-s SIMD=1). Use -msimd128 to target Wasm
  SIMD. (#11180)
- Add warning about fastcomp deprecation (can be disabled via `-Wno-fastcomp`).
- The mmap method of JavaScript filesystem drivers (based on library_fs.js) no
  longer takes a target memory.  It's safer/cleaner/smaller to assume the target
  is the global memory buffer.
- Remove emterpreter and `EMTERPRETIFY` settings.  Emterpreter has largely
  been replaced by asyncify and is fastcomp only so due for removing in
  the near future anyway.
- Upgrade various musl string functions to 1.2 to fix aliasing issues. (#11215)

1.39.16: 05/15/2020
-------------------
- Add Math C API for direct access to JavaScript Math object (#11151).
- Address Sanitizer support now includes JavaScript as well, that is, memory
  access of HEAP\* arrays is checked by ASan. That allows errors to be found if
  JS glue code does something wrong like forget to shift a pointer. To use this,
  just build with ASan normally, `-fsanitize=address` at link (#11147).
- Fix embind string conversions in multithreaded builds (#10844).
>>>>>>> 334c79c9
- `ALLOW_MEMORY_GROWTH` used to silently disable `ABORTING_MALLOC`. It now
  just changes the default, which means you can pass `-s ABORTING_MALLOC=1` to
  override the default, which was not possible before. (If you pass the flag
  and don't want that behavior, stop passing the flag.) (#11131)
- Change the factory function created by using the `MODULARIZE` build option to
  return a Promise instead of the module instance. That is, beforehand

        Module()

  would return an instance (which was perhaps not ready yet if startup was
  async). In the new model, that returns a Promise which you can do `.then` or
  `await` on to get notified when the instance is ready, and the callback
  receives the instance. Note that both before and after this change
  doing `Module()` creates and runs an instance, so the only change is
  the return value from that call.
  This fixes some long-standing bugs with that option which have been reported
  multiple times, but is a breaking change - sorry about that. To reduce the
  risk of confusing breakage, in a build with `ASSERTIONS` we will show a clear
  warning on common errors. For more, see detailed examples for the current
  usage in `src/settings.js` on `MODULARIZE`. (#10697)
- A new `PRINTF_LONG_DOUBLE` option allows printf to print long doubles at full
  float128 precision. (#11130)
- `emscripten_async_queue_on_thread` has been renamed to
  `emscripten_dispatch_to_thread` which no longer implies that it is async -
  the operation is in fact only async if it is sent to another thread, while it
  is sync if on the same one. A new `emscripten_dispatch_to_thread_async`
  function is added which is always async.
- The emscripten cache now lives in a directory called `cache` at the root
  of the emscripten tree by default.  The `CACHE` config setting and the
  `EM_CACHE` environment variable can be used to override this (#11126).
- Honor `CACHE` setting in config file as an alternative to `EM_CACHE`
  environment variable.
- Remove `--cache` command line arg.  The `CACHE` config setting and the
  `EM_CACHE` environment variable can be used to control this.
- Compiling to a file with no suffix will now generate an executable (JS) rather
  than an object file.  This means simple cases like `emcc -o foo foo.c` do the
  expected thing and generate an executable.
- System libraries such as libc and libc++ are now included by default at
  link time rather than selectively included based on the symbols used in the
  input object files.  For small programs that don't use any system libraries
  this might result in slightly slower link times with the old fastcomp
  backend.  In order to exclude these libraries build with `-nostdlib` and/or
  `-nostdlib++`.

1.39.15: 05/06/2020
-------------------
- Add `--extern-pre-js` and `--extern-post-js` emcc flags. Files provided there
  are prepended/appended to the final JavaScript output, *after* all other
  work has been done, including optimization, optional `MODULARIZE`-ation,
  instrumentation like `SAFE_HEAP`, etc. They are the same as prepending/
  appending those files after `emcc` finishes running, and are just a convenient
  way to do that. (For comparison, `--pre-js` and `--post-js` optimize that code
  together with everything else, keep it in the same scope if running
  `MODULARIZE`, etc.).
- Stop defining `FE_INEXACT` and other floating point exception macros in libc,
  since we don't support them. That also prevents musl from including code using
  pragmas that don't make sense for wasm. Ifdef out other uses of those pragmas
  as well, as tip of tree LLVM now fails to compile them on wasm. (#11087)
- Update libcxx and libcxxabi to LLVM 10 release branch (#11038).
- Remove `BINARYEN_PASSES` setting (#11057). We still have
  `BINARYEN_EXTRA_PASSES` (the removed setting completely overrides the set
  of passes from the command line, which doesn't make much sense as some of
  them are mandatory like setting the sbrk ptr).
- Remove `MODULARIZE_INSTANCE` build option (#11037). This was a seldom used
  option that was complicating the logic for `MODULARIZE`. Module instances can
  be created by using `MODULARIZE` and calling the factory function explicitly.
  See the new `--extern-post-js` option added in this release, which can help
  code that used `MODULARIZE_INSTANCE` (you can add an extern post js which
  does `Module = Module();` for example).

1.39.14: 05/01/2020
-------------------
- Update SDL2 to latest in ports, which has recently been updated to include
  upstream 2.0.10.
- Add warning on use of `EMTERPRETIFY` which is soon to be removed.
- Emscripten can now compile assembly files in llvm's .s/.S file format.
- Remove test-only environment variable handling for `EMCC_LEAVE_INPUTS_RAW`.
  The two uses cases in our test code were covered by the `-nostdlib` option.
- Remove untested `CONFIGURE_CC`.  This could be used to override the underlying
  compiler used in emcc/em++ but only during configure tests.  There are other
  ways to control/fake the detected configure features that don't require such
  monkey patching. For example setting defaults via a site file:
  https://www.gnu.org/software/autoconf/manual/autoconf-2.67/html_node/Site-Defaults.html
- Remove undocumented and untested config settings: `COMPILER_OPTS`.  This was
  a global setting in the emscripten config file that would inject extra
  compiler options.
- Allow spaces in a path to Python interpreter when running emscripten from Unix
  shell (#11005).
- Support atexit() in standalone mode (#10995). This also fixes stdio stream
  flushing on exit in that mode.

v1.39.13: 04/17/2020
--------------------
- Support for WebAssembly BigInt integration with a new `WASM_BIGINT` flag. With
  that the VM will use a JS BigInt for a wasm i64, avoiding the need for JS
  legalization. See #10860.
- Add another value for ENVIRONMENT named 'webview' - it is a companion
  option for 'web' and enables some additional compatibility checks
  so that generated code works both in normal web and in a webview like Cordova.
  See #10846

v1.39.12: 04/09/2020
--------------------
- Pass linker flags directly to wasm-ld by default.  We still filter out certain
  flags explicitly.  If there are other flags that it would be useful for us
  to ignore we can add them to the list of ignored flags.
- Optionally support 2GB+ heap sizes. To do this we make the JS code have unsigned
  pointers (we need all 32 bits in them now), which can slightly increase code
  size (>>> instead of >>). This only happens when the heap size may be over
  2GB, which you must opt into explicitly, by setting `MAXIMUM_MEMORY` to a
  higher value (i.e. by default you do not get support for 2GB+ heaps).
  See #10601
- `--llvm-lto` flag is now ignored when using the upstream llvm backend.
  With the upstream backend LTO is controlled via `-flto`.
- Require format string for emscripten_log.
- Program entry points without extensions are now shell scripts rather than
  python programs. See #10729.  This means that `python emcc` no longer works.
  However `emcc`, `emcc.py` and `python emcc.py` all continue to work.
  The reason for this change is that `#!/usr/bin/env python` is no longer
  portable since the python symlink was dropped from Ubuntu 20.04.
- New EM_IMPORT macro to mark C/C++ symbols as imported from outside the module
  (i.e. imported from JS).  Currently we still default to assuming that *all*
  undefined symbols can come from JS, but in the future we hope to mark such
  symbols explicitly to allow the linker to report on genuinely undefined
  symbols.
- Dynamic linking optimizations: Stop emitting unnecessary `fp$` and `g$`
  accessors in main modules, possible in Binaryen thanks to ensuring function
  table indexes are unique (#10741).
- New `JS_MATH` option to use `Math.*` in JS instead of compiled musl (#10821).
- Pass `Module` to Module callback functions like `Module.preRun` (#10777).
- Support not having ports, for packagers of emscripten that don't want
  them (#10810).
- Rename syscalls to have meaningful names (#10750).

v1.39.11: 03/20/2020
--------------------
- The default c++ version is no longer fixed at c++03.  We now fall back to
  clang's default which is currently c++14.
- Remove arc4random function form library.js.  This is a BSD-only library
  function.  Anyone requiring BSD compat should be able to use something like
  https://libbsd.freedesktop.org/.
- Change the meaning of `ASYNCIFY_IMPORTS`: it now contains only new imports
  you add, and does not need to contain the list of default system imports like
  `emscripten_sleep`. There is no harm in providing them, though, so this
  is not a breaking change.
- Enable DWARF support: When compiling with `-g`, normal DWARF emitting happens,
  and when linking with `-g` we preserve that and update it. This is a change
  from before, where we assumed DWARF was unneeded and did not emit it, so this
  can increase the size of debug builds (i.e. builds compiling and/or linking
  with -g). This change is necessary for full debugging support, that is, to
  be able to build with `-g` and use a debugger. Before this change only the
  `-gforce_dwarf` flag enabled DWARF; that flag is now removed. If you want
  the old behavior, build your object files with `-gline-tables-only` (that will
  only add line table info, which is just enough for things like source maps and
  does not include full debug info). For more info and background see #10325.
- Remove hacks from `memset` handling, in particular, in the wasm backend,
  completely remove the JS version of memset from the JS library and from
  `DEFAULT_LIBRARY_FUNCS_TO_INCLUDE`. The regular C version will be linked in
  from compiler_rt normally. A noticeable difference you may see is that
  a JS library cannot add a `__dep` to `memset` - deps only work for JS
  library functions, but now we only have the regular C version. If you hit that
  issue, just add `_memset` to `EXPORTED_FUNCTIONS` (or adjust
  `deps_info.json`).
- Minimal runtime code size optimizations, see #10725, #10724, #10663.
- wasm2js fix for a long-existing but very rare correctness bug, see #10682.
- Use atomics in musl lock/unlock in pthreads builds, which may fix very rare
  pthreads + stdio issues (none have been reported though). See #10670.

v1.39.10: 03/09/2020
--------------------
- Fix a SIMD regression in 1.39.9 (#10658).
- Fix `emscripten_atomic_exchange_u8,16,32,64` (#10657).
- Switch bzip2 to an emscripten-ports mirror.

v1.39.9: 03/05/2020
-------------------
- Add support for -Wall, -Werror, -w, -Wno-error=, -Werror=, for controlling
  internal emscripten errors. The behavior of these flags matches the gcc/clang
  counterparts.
- Rename `TOTAL_MEMORY` to `INITIAL_MEMORY` and `WASM_MEM_MAX` to `MAXIMUM_MEMORY`,
  which are more accurate and match wasm conventions. The old names are still
  supported as aliases.
- Updated of libc++abi and libc++ to llvm 9.0.0 (#10510)
- Refactor syscall interface: Syscalls are no longer variadic (except those
  that are inherently such as open) and no longer take the syscall number as
  arg0.  This should be invisible to most users but will effect any external
  projects that try to implement/emulate the emscripten syscall interface.
  See #10474
- Removed src/library_vr.js, as it was outdated and nonfunctional, and the WebVR
  specification has been obsoleted in favor of the upcoming WebXR specification.
  (#10460)
- Deprecate `WASM_OBJECT_FILES` setting.  There are many standard ways to enable
  bitcode objects (-flto, -flto=full, -flto=thin, -emit-llvm).
- Removed EmscriptenWebGLContextAttributes::preferLowPowerToHighPerformance
  option that has become unsupported by WebGL. Access
  EmscriptenWebGLContextAttributes::powerPreference instead. (#10505)
- When implementing forwarding function aliases in JS libraries, either the
  alias or the target function must contain a signature annotation. (#10550)
- Add a check in Asyncify builds with `ASSERTIONS` that we do not have
  compiled code on the stack when starting to rewind, which is dangerous.
- Implement libc system() for node.js (#10547).
- Standalone mode improvements, time (#10530, #10536), sysconf (#10535),
  getpagesize (#10533), _Exit (#10534)
- Fix many closure compiler warnings (e.g. #10525).
- Avoid unnecessary syscall proxying (#10511).
- Added new link time command line option -jsDfoo=val to allow specifying
  custom preprocessor options to JS library files. (#10624, #10580)

v1.39.8: 02/14/2020
-------------------
- Add LLD_REPORT_UNDEFINED option that should allow for more detailed
  diagnostics when symbols are undefined at link time.  This currently has
  some limitations and is not enabled by default. For example, EM_JS symbols
  are reported as undefined at link time, as are `__invoke_*` functions.
- wasm2js optimizations. See binaryen#2623.
- WebGPU Compute fixes. Simple examples now work. See #10367.
- Many DWARF debug info fixes. Emitting of DWARF is correct as far as we know,
  including when optimizing (a few passes are disabled for now, but almost all
  work). We still only generate it behind the `-gforce_dwarf` flag for now,
  though (but that should be removed soon).

v1.39.7: 02/03/2020
-------------------
- The checked-in copy of the Closure compiler was removed in favor of getting it
  from npm.  This means that developers now need to run `npm install` after
  checking out emscripten if they want to use closure (--closure).  emsdk users
  are not effected because emsdk runs this as a post install step (#9989).
- Added support for specifying JSDoc minification annotations for Closure in
  JS library, pre and post files. See
  https://github.com/google/closure-compiler/wiki/Annotating-JavaScript-for-the-Closure-Compiler
  (#10272)
- Add new Fibers API for context switching, that supersedes the old coroutine
  API that only ran on fastcomp. See #9859
- Added new linker option -s WASM=2 which produces a dual Wasm+JS build, which
  falls back to using a JavaScript version if WebAssembly is not supported in
  target browser/shell. (#10118)
- Added new linker option -s CLOSURE_WARNINGS=quiet|warn|error that allows aborting
  the build if the Closure compiler produced any warnings.

v1.39.6: 01/15/2020
-------------------
- Development has switched from the "incoming" branch to "master".
- Added new system header <emscripten/heap.h>, which enables querying information
  about the current WebAssembly heap state.
- Reduced default geometric memory overgrowth rate from a very generous 2x factor
  to a more memory conserving +20% factor, and capped maximum reservation to 96MB
  at most.
- Added options MEMORY_GROWTH_GEOMETRIC_STEP and MEMORY_GROWTH_GEOMETRIC_CAP
  to allow customizing the heap growth rates.
- Renamed MEMORY_GROWTH_STEP option to MEMORY_GROWTH_LINEAR_STEP option.
- Added new linker option -s HTML5_SUPPORT_DEFERRING_USER_SENSITIVE_REQUESTS=0
  (default enabled) to allow disabling support for deferred fullscreen mode and
  pointer lock requests for applications that do not need deferring support.

v1.39.5: 12/20/2019
-------------------
- Added support for streaming Wasm compilation in MINIMAL_RUNTIME (off by default)
- All ports now install their headers into a shared directory under
  `EM_CACHE`.  This should not really be a user visible change although one
  side effect is that once a given port is built, its headers are then
  universally accessible, just like the library is universally available as
  `-l<name>`.
- Removed `timestamp` field from mouse, wheel, devicemotion and
  deviceorientation events. The presence of a `timestamp` on these events was
  slightly arbitrary, and populating this field caused a small profileable
  overhead that all users might not care about. It is easy to get a timestamp of
  an event by calling `emscripten_get_now()` or `emscripten_performance_now()`
  inside the event handler function of any event.
- Add fine-grained options for specific legacy browser support,
  `MIN_FIREFOX_VERSION`, `MIN_SAFARI_VERSION`, `MIN_IE_VERSION`,
  `MIN_EDGE_VERSION`, `MIN_CHROME_VERSION`. The existing `LEGACY_VM_SUPPORT`
  option sets all of them to 0, that is, maximal backwards compatibility.
  Note that going forward, we will use these settings in more places, so if
  you do need very old legacy browser support, you may need to set either
  `LEGACY_VM_SUPPORT` or the fine-grained options. For more details see #9937
- Default `DISABLE_DEPRECATED_FIND_EVENT_TARGET_BEHAVIOR` to 1. See #9895.
  With this change the old deprecated HTML5 API event target lookup behavior is
  disabled. There is no "Module.canvas" object, no magic "null" default handling,
  and DOM element 'target' parameters are taken to refer to CSS selectors, instead
  of referring to DOM IDs. For more information see:
  <https://groups.google.com/forum/#!msg/emscripten-discuss/xScZ_LRIByk/_gEy67utDgAJ>
- WASI API updated from `wasi_unstable` to `wasi_snapshot_preview1`. This
  is mostly an implementation detail, but if you use `STANDALONE_WASM` it means
  that the output of emscripten now requires a runtime with
  `wasi_snapshot_preview1` support.
- `SAFE_STACK` has been removed, as it overlaps with `STACK_OVERFLOW_CHECK`.
   Replace `SAFE_STACK=1` with `STACK_OVERFLOW_CHECK=2` (note the value is 2).
   This also has the effect of enabling stack checking on upstream builds when
   `ASSERTIONS` are enabled (as assertions enable `STACK_OVERFLOW_CHECK=2`).

v1.39.4: 12/03/2019
-------------------
- Remove deprecated `requestFullScreen` method from `library_browser.js`, please
  use `requestFullscreen` (without the capital S).
- Remove deprecated `requestFullScreen` and `cancelFullScreen` from `library_glut.js`
- Remove deprecated `requestFullScreen` and `cancelFullScreen`from `library_glfw.js`
- Fix SDL2_mixer support for ogg vorbis. See #9849
- Various source maps fixes, see #9926 #9882 #9837 #9814

v1.39.3: 11/14/2019
------------------

v1.39.2: 11/06/2019
------------------
 - Archives with missing indexes will now have ranlib run on them automatically
   at link time.  This avoids linker errors when using GNU ar to build archive
   files.
 - `ERROR_ON_MISSING_LIBRARIES` now also applies to internal symbols that start
   with `emscripten_`.  Prior to this change such missing symbols would result
   in a runtime error, now they are reported at compile time.
 - Pthread blocking on the main thread will now warn in the console. If
   `ALLOW_BLOCKING_ON_MAIN_THREAD` is unset then the warning is an error.
 - Add `pthread_tryjoin_np`, which is a POSIX API similar to `pthread_join`
   but without blocking.
 - New function `emscripten_has_asyncify()`.
 - Add support for pthreads in Node.js, using Node Workers. See #9745

v1.39.1: 10/30/2019
-------------------
 - Only MEMFS is included by default, others (NODEFS, IDBFS, WORKERFS, PROXYFS)
   must be linked in explicitly, using `-lnodefs.js`, `-lidbfs.js`',
   `-lworkerfs.js`, `-lproxyfs.js`. See #9645

v1.39.0: 10/18/2019
-------------------
 - The emsdk defaults to the upstream backend (instead of fastcomp) from this
   release onward (but both backends are still fully supported). See
   https://emscripten.org/docs/compiling/WebAssembly.html#backends
 - Add support for overriding `.emscripten` config variables using environment
   variables.  Any config variable `FOO` can be overridden by `EM_FOO` in the
   environment.
 - `-Werror` now also turns warnings in the python driver code into errors.
 - Internal settings have moved from `settings.js` to `settings_internal.js`.
   These are settings that are for internal use only and are not set-able from
   the command line.  If we misclassified any of these please open a bug.
 - `STANDALONE_WASM` mode now supports setting up argv via wasi APIs.
 - `STANDALONE_WASM` mode now supports running static constructors in `_start`.

v1.38.48: 10/11/2019
--------------------
 - Add support for `MAIN_THREAD_EM_ASM` in wasm backend. #9560
 - Add ability to disable FETCH worker in Fastcomp backend via
   `USE_FETCH_WORKER=0`.  This is useful for people who use FETCH, but don't
   perform any synchronous fetches on the main thread. #9567
 - Remove `EMCONFIGURE_JS`. Since #6269 we have set it to "2" which means never
   use native, always use JS.

v1.38.47: 10/02/2019
--------------------
 - Add support for FETCH API in WASM backend. This doesn't support FETCH in the
   main thread (`USE_FETCH_WORKER=0` is enforced). #9490
 - Redefine errno values to be consistent with wasi. This will let us avoid
   needing to convert the values back and forth as we use more wasi APIs.
   This is an ABI change, which should not be noticeable from user code
   unless you use errno defines (like EAGAIN) *and* keep around binaries
   compiled with an older version that you link against. In that case, you
   should rebuild them. See #9545.
 - Removed build option `-s ONLY_MY_CODE` as we now have much better solutions
   for that, like building to a wasm object file or using `STANDALONE_WASM`
   etc. (see
   https://github.com/emscripten-core/emscripten/wiki/WebAssembly-Standalone).
 - Emscripten now supports the config file (.emscripten) being placed in the
   emscripten directory rather that the current user's home directory.
   See #9543

v1.38.46: 09/25/2019
--------------------
 - Rename libpthreads to libpthread to match its normal name on other platforms.
   This change should be completely internal to emscripten.
 - Remove redundant `COMPILER_ENGINE` and `JS_ENGINE` options.  We only support
   node as the compiler engine so just use a single `NODE_JS` option for that.
 - Module.abort is no longer exported by default. It can be exported in the normal
   way using `EXTRA_EXPORTED_RUNTIME_METHODS`, and as with other such changes in
   the past, forgetting to export it will show a clear error in `ASSERTIONS` mode.
 - Remove `EMITTING_JS` flag, and replace it with `STANDALONE_WASM`. That flag indicates
   that we want the wasm to be as standalone as possible. We may still emit JS in
   that case, but the JS would just be a convenient way to run the wasm on the Web
   or in Node.js.
 - `ASYNCIFY_BLACKLIST` and `ASYNCIFY_WHITELIST` now support simple '\*' wildcard matching

v1.38.45: 09/12/2019
--------------------

v1.38.44: 09/11/2019
--------------------
 - Remove Binaryen from the ports system. This means that emscripten will
   no longer automatically build Binaryen from source. Instead, either use
   the emsdk (binaries are provided automatically, just like for LLVM), or
   build it yourself and point `BINARYEN_ROOT` in .emscripten to it. See #9409

v1.38.43: 08/30/2019
---------------------
 - noExitRuntime is no longer a property on the Module object. Use `noExitRuntime`
   instead of `Module.noExitRuntime`.

v1.38.42: 08/19/2019
--------------------
 - Add support for [address sanitizer](https://clang.llvm.org/docs/AddressSanitizer.html)
   and standalone [leak sanitizer](https://clang.llvm.org/docs/LeakSanitizer.html)
   with multiple threads. (#9060, #9076)
 - Remove `ERROR_ON_MISSING_LIBRARIES` setting (it's always on now)
 - Remove the ability to use Python operators in flags that support KB/MB/GB/TB
   suffixes, e.g. `TOTAL_MEMORY`. This means that `-s TOTAL_MEMORY=1024*1024`
   will no longer work. This is done because the mechanism may result in
   execution of arbitrary code via command line flags.

v1.38.41: 08/07/2019
--------------------
 - Remove fastcomp's implementation of Asyncify. This has been deprecated for
   a long time, since we added Emterpreter-Async, and now we have a new Asyncify
   implementation in the upstream wasm backend. It is recommended to upgrade to
   the upstream backend and use Asyncify there if you need it. (If you do still
   need the older version, you can use 1.38.40.)
 - Drop ExitStatus from inheriting from Error(), as that could capture the whole
   global scope, preventing temporary variables at page startup from being garbage
   collected. (#9108)
 - `__builtin_return_address` now requires `-s USE_OFFSET_CONVERTER=1` to work. (#9073)
 - emrun now uses HTTP/1.1 instead of HTTP/1.0.
 - `callMain` is no longer exported by default on Module, to allow better JS
   minification. You must add it to `EXTRA_EXPORTED_RUNTIME_METHODS` if you want
   to call it on Module. (In assertions builds, an error with an explanation is
   shown.)
 - Allow expressions with side effects as `EM_ASM`'s arguments and prohibit
   non-arithmetic arguments (e.g. pointers, functions, arrays, objects). (#9054)
 - `emcc` on Windows now uses native newline byte sequence to get a line to
   print for parse error reporting. (#9088)
 - Internal API update: one can now specialize embind's (un)marshalling for a
   group of types via SFINAE, instead of a single type. (#9089)
 - Options passed on the `Module` object during startup, like `Module.arguments`,
   are now copied to a local (in order to avoid writing `Module.*` everywhere,
   which wastes space). You can still provide them as always, but you can't
   modify `Module.arguments` and other things *after* startup (which is now
   after we've finished processing them). In a build with assertions enabled you
   will get an error if you access those properties after startup. (#9072)

v1.38.40: 07/24/2019
--------------------
 - LLVM backend pthread builds no longer use external memory initialization
   files, replacing them with passive data segments.
 - LLVM backend now supports thread local storage via the C extension `__thread`
   and the C11/C++11 keyword `thread_local`. (#8976)
 - Internal API change: Move read, readAsync, readBinary, setWindowTitle from
   the Module object to normal JS variables. If you use those internal APIs,
   you must change `Module.readAsync()/Module['readAsync']()` to `readAsync()`.
   Note that read is also renamed to `read_` (since "`read`" is an API call in
   the SpiderMonkey shell). In builds with ASSERTIONS, an error message is
   shown about the API change. This change allows better JS minification
   (the names read, readAsync etc. can be minified, and if the variables are
   not used they can be removed entirely). Defining these APIs on Module
   (which was never documented or intended, but happened to work) is also
   no longer allowed (but you can override `read_` etc. from JS).

v1.38.39: 07/16/2019
--------------------
 - Add support for [address sanitizer](https://clang.llvm.org/docs/AddressSanitizer.html). (#8884)
   - Currently, only supports one thread without dynamic linking.
 - Rename Bysyncify (the name used during development) to Asyncify. This keeps
   the name consistent with the old ASYNCIFY flag, no need for a new one, as
   they basically do the same thing.

v1.38.38: 07/08/2019
--------------------
 - Add support for standalone [leak sanitizer](https://clang.llvm.org/docs/LeakSanitizer.html). (#8711)

v1.38.37: 06/26/2019
--------------------
 - Set ENV['LANG'] following the user's preferred language (HTTP Accept-Language / navigator.languages[0])
 - `emscripten_run_script_string` now returns C `NULL` instead of the string `null`
   or `undefined` when the result of the `eval` is JavaScript `null` or `undefined`.
 - Add a new system for managing system libraries. (#8780)
   This may require minor changes when performing certain operations:
     - When using `embuilder.py` to build a specific library, the name may have
       changed: for consistency, all library names are prefixed with lib now.
     - `embuilder.py` now only builds the requested library, and not its dependencies
       and certain system libraries that are always built. For example, running
       `embuilder.py build libc` no longer builds `libcompiler_rt` if it hasn't be built.
     - When using `EMCC_FORCE_STDLIBS` with a list of libraries, you must now use
       the simplified names, for example, `libmalloc` and `libpthreads` instead of
       `libdlmalloc` or `libpthreads_stub`. These names will link in the correct
       version of the library: if the build is configured to use `emmalloc`, `libmalloc`
       will mean `libemmalloc`, and if thread support is disabled, `libpthreads` will
       mean `libpthreads_stub`. This allows you to say `libmalloc` or `libpthreads` without
       worrying about which implementation is supposed to be used, and avoid duplicate
       symbols if you used the wrong implementation.
 - LLVM wasm backend pthreads fixes, see #8811, #8718

v1.38.36: 06/15/2019
--------------------

v1.38.35: 06/13/2019
--------------------
 - Include some [waterfall fixes](https://github.com/WebAssembly/waterfall/pull/541)
   for the emsdk builds on linux regarding libtinfo.
 - NOTE: due to a CI failure, builds for mac and windows were not generated.

v1.38.34: 06/01/2019
--------------------
 - Add support for [undefined behavior sanitizer](https://clang.llvm.org/docs/UndefinedBehaviorSanitizer.html).
    - This allows `emcc -fsanitize=undefined` to work. (#8651)
    - The minimal runtime (`-fsanitize-minimal-runtime`) also works. (#8617)

v1.38.33: 05/23/2019
--------------------
 - First release to use the new chromium build infrastructure
   https://groups.google.com/forum/#!msg/emscripten-discuss/WhDtqVyW_Ak/8DfDnfk0BgAJ
 - Add `emscripten_return_address` which implements the functionality of
   gcc/clang's `__builtin_return_address`. (#8617)

v1.38.32: SKIPPED
-----------------
 - The transition from the old to the new CI occurred around here. To avoid
   ambiguity while both CIs were still generating builds, we just tagged a new
   one (1.38.33) on the new CI and skipped 1.38.32.
 - The transition also moves all builds and downloads away from the old
   mozilla-games infrastructure to the new chromium ones. As a result all links
   to *mozilla-games* URLs will not work (these were never documented, but could
   be seen from the internals of the emsdk; the new emsdk uses the proper new
   URLs, so you can either use the sdk normally or find the URLs from there).

v1.38.31: 04/24/2019
--------------------
 - Change `ino_t/off_t` to 64-bits. (#8467)
 - Add port for bzip2 library (`libbz2.a`). (#8349)
 - Add port for libjpeg library. (#8361)
 - Enable `ERROR_ON_MISSING_LIBRARIES` by default (#8461)

v1.38.30: 03/21/2019
--------------------
 - Remove Module.buffer which was exported by default unnecessarily. This was an
   undocumented internal detail, but in theory, code may have relied on it.
   (#8277)

v1.38.29: 03/11/2019
--------------------

v1.38.28: 02/22/2019
--------------------
 - Option `-s EMTERPRETIFY_WHITELIST` now accepts shell-style wildcards;
   this allows matching static functions with conflicting names that
   the linker distinguishes by appending a random suffix.
 - Normalize mouse wheel delta in `library_browser.js`. This changes the scroll
   amount in SDL, GLFW, and GLUT. (#7968)

v1.38.27: 02/10/2019
--------------------
 - Change how `EMCC_LOCAL_PORTS` works, to be more usable. See #7963
 - Remove deprecated Pointer_stringify (use UTF8ToString instead). See #8011
 - Added a new option `-s DISABLE_DEPRECATED_FIND_EVENT_TARGET_BEHAVIOR=1` that
   changes the lookup semantics of DOM elements in html5.h event handler
   callbacks and WebGL context creation. The new behavior is to use CSS selector
   strings to look up DOM elements over the old behavior, which was somewhat
   ad hoc constructed rules around default Emscripten uses. The old behavior
   will be deprecated and removed in the future. Build with -s ASSERTIONS=1
   to get diagnostics messages related to this transition.
 - Breaking change with -s USE_PTHREADS=1 + -s FETCH=1: When building with
   -o a.html, the generated worker script is now named "a.fetch.js" according
   to the base name of the specified output, instead of having a fixed name
   "fetch-worker.js".

v1.38.26: 02/04/2019
--------------------
 - Fix some pthreads proxying deadlocks. See #7865

v1.38.25: 01/18/2019
--------------------
 - Move kripken/emscripten,emscripten-fastcomp,emscripten-fastcomp-clang to
   emscripten-core/\*

v1.38.24: 01/17/2019
--------------------
 - Perform JS static allocations at compile time (#7850)

v1.38.23: 01/10/2019
--------------------
 - Remove BINARYEN_METHOD: no more support for interpret modes, and if you want
   non-wasm, use WASM=0.
 - Support specifying multiple possible ENVIRONMENTs (#7809)

v1.38.22: 01/08/2019
--------------------
 - Add Regal port. See #7674
 - System libraries have been renamed to include the `lib` prefix.  If you use
   `EMCC_FORCE_STDLIBS` or `EMCC_ONLY_FORCED_STDLIBS` to select system libraries
   you may need to add the `lib` prefix.
 - Rename `pthread-main.js` to `NAME.worker.js`, where `NAME` is the main
   name of your application, that is, if you emit `program.js` then you'll get
   `program.worker.js` (this allows more than one to exist in the same
   directory, etc.).
 - Dynamic linker has been taught to handle library -> library dependencies.

v1.38.21: 11/30/2018
--------------------
 - fastcomp: Remove `runPostSets` function and replace with normal static
   constructor function. See #7579

v1.38.20: 11/20/2018
--------------------
 - Remove SPLIT_MEMORY option.
 - Move getTempRet0/setTempRet0 to be JS library functions rather than
   auto-generated by fastcomp.
 - Change `strptime()`'s handling of the "%c" to match that of `strftime()`.
   This is a breaking change for code which depends on the old definition of
   "%c".

v1.38.19: 11/15/2018
--------------------

v1.38.18: 11/08/2018
--------------------
 - Wasm dynamic linking: Rename `tableBase/memoryBase` to
   `__table_base/__memory_base` (#7467)

v1.38.17: 11/07/2018
--------------------
 - Minify wasm import and export names. This decreases JS and wasm size by
   minifying the identifiers where JS calls into wasm or vice versa, which
   are not minifiable by closure or other JS-only tools. This happens in
   -O3, -Os and above. See #7431

v1.38.16: 11/02/2018
--------------------
 - Breaking change: Do not automatically set EXPORT_ALL for MAIN_MODULES or
   SIDE_MODULES. This means that you must explicitly export things that will
   be called from outside (normally, on EXPORTED_FUNCTIONS), or
   you can manually enable EXPORT_ALL yourself (which returns to the exact
   same behavior as before). This change brings us in line with more standard
   dynamic linking, and will match what the LLVM wasm backend will have.
   See #7312.
 - Invalid -s flags on the command line are now treated as errors.
 - Remove BUILD_AS_SHARED_LIBRARY setting.

v1.38.15: 10/25/2018
--------------------

v1.38.14: 10/22/2018
--------------------
 - Errors are now reported when functions listed in EXPORTED_FUNCTIONS are not
   defined. This can be disabled via ERROR_ON_UNDEFINED_SYMBOLS=0. See #7311.

v1.38.13: 10/10/2018
--------------------
 - Support `-s NO_X=1` as an alias for `-s X=0` and vice versa, which
   simplifies current settings with `NO_`-prefixed names. See #7151.
 - Various `EMULATED_FUNCTION_POINTER` improvements. See #7108, #7128.
 - `ERROR_ON_UNDEFINED_SYMBOLS` is now the default.  See #7196

v1.38.12: 09/03/2018
--------------------
 - Update SDL2 to 2.0.7. See #7016.
 - Optionally build using native object files (wasm backend only).
   For now this is behind a new option flag: `-s WASM_OBJECT_FILES=1`.
   See #6875.

v1.38.11: 08/02/2018
--------------------
 - Support for loading wasm files in the same dir as the JS file, using
   node.js/Web-specific techniques as applicable. See #5368 and followups.
 - Add an API for async side module compilation in wasm. See #6663.
 - Remove builtin Crunch support. See #6827.

v1.38.10: 07/23/2018
--------------------
 - Change the type of `size_t` and friends from int to long. This may have
   noticeable effects if you depend on the name mangling of a function that uses
   `size_t` (like in `EXPORTED_FUNCTIONS`), and you must rebuild source files to
   bitcode (so your bitcode is in sync with the system libraries after they are
   rebuilt with this change). Otherwise this should not have any noticeable
   effects for users. See #5916.

v1.38.9: 07/22/2018
-------------------
 - Fix `Module.locateFile` to resolve relative paths to *.wasm, *.mem and other
   files relatively to the main JavaScript file rather than the current working
   directory (see #5368).
   - Add second argument `prefix` to `Module.locateFile` function that contains
     the path to the JavaScript file where files are loaded from by default.
   - Remove `Module.*PrefixURL` APIs (use `Module.locateFile` instead).

v1.38.8: 07/06/2018
-------------------
 - Fix a regression in 1.38.7 with binaryen no longer bundling binaryen.js
   (which emscripten doesn't need, that's just for handwritten JS users, but
   emscripten did check for its presence).

v1.38.7: 07/06/2018
-------------------
 - Correctness fix for stack handling in `invoke_*()s`. This may add noticeable
   overhead to programs using C++ exceptions and (less likely) setjmp/longjmp -
   please report any issues. See #6666 #6702
 - Deprecate Module.ENVIRONMENT: Now that we have a compile-time option to set
   the environment, also having a runtime one on Module is complexity that we
   are better off without. When Module.ENVIRONMENT is used with ASSERTIONS it
   will show an error to direct users to the new option (-s ENVIRONMENT=web , or
   node, etc., at compile time).
 - Breaking change: Do not export print/printErr by default. Similar to other
   similar changes (like getValue/setValue). We now use out() and err()
   functions in JS to print to stdout/stderr respectively. See #6756.

v1.38.6: 06/13/2018
-------------------

v1.38.5: 06/04/2018
-------------------
 - Update libc++ to 6.0, bringing c++17 support (std::byte etc.)

v1.38.4: 05/29/2018
-------------------
 - Fix asm.js validation regression from 1.38.2.

v1.38.3: 05/25/2018
-------------------
 - Upgrade to LLVM 6.0.1.

v1.38.2: 05/25/2018
--------------------
 - Add ENVIRONMENT option to specify at compile time we only need JS to support
   one runtime environment (e.g., just the web). When emitting HTML, set that to
   web so we emit web code only. #6565
 - Regression in asm.js validation due to cttz optimization #6547

v1.38.1: 05/17/2018
-------------------
 - Remove special-case support for `src/struct_info.compiled.json`: Make it a
   normal cached thing like system libraries, not something checked into the
   source tree.
 - Breaking change: Emit WebAssembly by default. Only the default is changed -
   we of course still support asm.js, and will for a very long time. But
   changing the default makes sense as the recommended output for most use cases
   should be WebAssembly, given it has shipped in all major browsers and
   platforms and is more efficient than asm.js. Build with `-s WASM=0` to
   disable wasm and use asm.js if you want that (or use `-s
   LEGACY_VM_SUPPORT=1`, which emits output that can run in older browsers,
   which includes a bunch of polyfills as well as disables wasm). (#6419)

v1.38.0: 05/09/2018
-------------------

v1.37.40: 05/07/2018
--------------------
 - Fix regression in 1.37.39 on  -s X=@file  parsing (see #6497, #6436)

v1.37.39: 05/01/2018
--------------------
 - Regression: Parsing of `-s X=@file`  broke if the file contains a newline
   (see #6436; fixed in 1.37.40)

v1.37.38: 04/23/2018
--------------------
 - Breaking change: Simplify exception handling, disabling it by default.
   Previously it was disabled by default in -O1 and above and enabled in -O0,
   which could be confusing. You may notice this change if you need exceptions
   and only run in -O0 (since if you test in -O1 or above, you'd see you need to
   enable exceptions manually), in which case you will receive an error at
   runtime saying that exceptions are disabled by default and that you should
   build with `-s DISABLE_EXCEPTION_CATCHING=0` to enable them.
 - Fix regression in 1.37.37 on configure scripts on MacOS (see #6456)

v1.37.37: 04/13/2018
--------------------
 - Regression: configure scripts on MacOS may be broken (see #6456; fixed in 1.37.38)

v1.37.36: 03/13/2018
--------------------

v1.37.35: 02/23/2018
--------------------
 - MALLOC option, allowing picking between dlmalloc (previous allocator and
   still the default) and emmalloc, a new allocator which is smaller and
   simpler.
 - Binaryen update that should fix all known determinism bugs.

v1.37.34: 02/16/2018
--------------------
 - `addFunction` is now supported on LLVM wasm backend, but when being used on
   the wasm backend, you need to provide an additional second argument, a Wasm
   function signature string. Each character within a signature string
   represents a type. The first character represents the return type of a
   function, and remaining characters are for parameter types.
    - 'v': void type
    - 'i': 32-bit integer type
    - 'j': 64-bit integer type (currently does not exist in JavaScript)
    - 'f': 32-bit float type
    - 'd': 64-bit float type
   For asm.js and asm2wasm you can provide the optional second argument, but it
   isn't needed. For that reason this isn't a breaking change, however,
   providing the second argument is recommended so that code is portable across
   all backends and modes.

v1.37.33: 02/02/2018
--------------------

v1.37.32: 01/31/2018
--------------------

v1.37.31: 01/31/2018
--------------------
 - LLVM and clang updates from upstream (5.0svn, close 5.0 release).

v1.37.30: 01/31/2018
--------------------

v1.37.29: 01/24/2018
--------------------

v1.37.28: 01/08/2018
--------------------
 - Breaking change: Don't export the `ALLOC_*` numeric constants by default. As
   with previous changes, a warning will be shown in `-O0` and when `ASSERTIONS`
   are on if they are used.
 - Breaking change: Don't export FS methods by default. As with previous
   changes, a warning will be shown in `-O0` and when `ASSERTIONS` are on, which
   will suggest either exporting the specific methods you need, or using
   `FORCE_FILESYSTEM` which will auto export all the main filesystem methods.
   Aside from using FS methods yourself, you may notice this change when using a
   file package created standalone, that is, by running the file packager
   directly and then loading it at run time (as opposed to telling `emcc` to
   package the files for you, in which case it would be aware of them at compile
   time); you should build with `FORCE_FILESYSTEM` to ensure filesystem support
   for that case.

v1.37.27: 12/24/2017
--------------------
 - Breaking change: Remove the `Runtime` object, and move all the useful methods
   from it to simple top-level functions. Any usage of `Runtime.func` should be
   changed to `func`.

v1.37.26: 12/20/2017
--------------------
 - Breaking change: Change `NO_EXIT_RUNTIME` to 1 by default. This means that by
   default we don't include code to shut down the runtime, flush stdio streams,
   run atexits, etc., which is better for code size. When `ASSERTIONS` is on, we
   warn at runtime if there is text buffered in the streams that should be
   flushed, or atexits are used.
 - Meta-DCE for JS+wasm: remove unused code between JS+wasm more aggressively.
   This should not break valid code, but may break code that depended on unused
   code being kept around (like using a function from outside the emitted JS
   without exporting it - only exported things are guaranteed to be kept alive
   through optimization).

v1.37.24: 12/13/2017
--------------------
 - Breaking change: Similar to the getValue/setValue change from before (and
   with the same `ASSERTIONS` warnings to help users), do not export the
   following runtime methods by default: ccall, cwrap, allocate,
   Pointer_stringify, AsciiToString, stringToAscii, UTF8ArrayToString,
   UTF8ToString, stringToUTF8Array, stringToUTF8, lengthBytesUTF8, stackTrace,
   addOnPreRun, addOnInit, addOnPreMain, addOnExit, addOnPostRun,
   intArrayFromString, intArrayToString, writeStringToMemory,
   writeArrayToMemory, writeAsciiToMemory.

v1.37.23: 12/4/2017
-------------------
 - Breaking change: Do not polyfill Math.{clz32, fround, imul, trunc} by
   default. A new `LEGACY_VM_SUPPORT` option enables support for legacy
   browsers. In `ASSERTIONS` mode, a warning is shown if a polyfill was needed,
   suggesting using that option.
 - Breaking change: Do not export getValue/setValue runtime methods by default.
   You can still use them by calling them directly in code optimized with the
   main file (pre-js, post-js, js libraries; if the optimizer sees they are
   used, it preserves them), but if you try to use them on `Module` then you
   must export them by adding them to `EXTRA_EXPORTED_RUNTIME_METHODS`. In `-O0`
   or when `ASSERTIONS` is on, a run-time error message explains that, if they
   are attempted to be used incorrectly.

v1.37.17: 7/25/2017
------------------
 - Updated to libc++'s "v2" ABI, which provides better alignment for string data
   and other improvements. This is an ABI-incompatible change, so bitcode files
   from previous versions will not be compatible.

v1.37.13: 5/26/2017
-------------------
 - Improved Android support for emrun.
 - Duplicate function elimination fixes (#5186)
 - Fix problem with embinding derived classes (#5193)
 - Fix CMake compiler detection when EMCC_SKIP_SANITY_CHECK=1 is used. (#5145)
 - Implemented GLFW Joystick API (#5175)
 - Fixed a bug with emcc --clear-ports command (#5248)
 - Updated Binaryen to version 33.
 - Full list of changes:
    - Emscripten: https://github.com/emscripten-core/emscripten/compare/1.37.12...1.37.13
    - Emscripten-LLVM: no changes.
    - Emscripten-Clang: no changes.

v1.37.12: 5/1/2017
------------------
 - Added emscripten-legalize-javascript-ffi option to LLVM to allow disabling JS FFI mangling
 - Full list of changes:
    - Emscripten: https://github.com/emscripten-core/emscripten/compare/1.37.11...1.37.12
    - Emscripten-LLVM: https://github.com/emscripten-core/emscripten-fastcomp/compare/1.37.11...1.37.12
    - Emscripten-Clang: no changes.

v1.37.11: 5/1/2017
------------------
 - Added missing SIGSTKSZ define after musl 1.1.15 update (#5149)
 - Fix emscripten_get_mouse_status (#5152)
 - Fix _mm_set_epi64x() function (#5103)
 - Fix issue with number of gamepads connected at initial page load (#5169, #5170)
 - Full list of changes:
    - Emscripten: https://github.com/emscripten-core/emscripten/compare/1.37.10...1.37.11
    - Emscripten-LLVM: https://github.com/emscripten-core/emscripten-fastcomp/compare/1.37.10...1.37.11
    - Emscripten-Clang: https://github.com/emscripten-core/emscripten-fastcomp-clang/compare/1.37.10...1.37.11

v1.37.10: 4/20/2017
-------------------
 - Added stub for pthread_setcancelstate for singlethreaded runs.
 - Fixed an outlining bug on function returns (#5080)
 - Implemented new parallel test runner architecture (#5074)
 - Added Cocos2D to Emscripten ports. (-s USE_COCOS2D=1)
 - Updated Binaryen to version 32, which migrates Emscripten to use the new
   WebAssembly Names section. This is a forwards and backwards breaking change
   with respect to reading debug symbol names in Wasm callstacks. Use of the new
   Names section format first shipped in Emscripten 1.37.10, Binaryen version
   32, Firefox 55, Firefox Nightly 2017-05-18 and Chrome 59; earlier versions
   still used the old format. For more information, see
   https://github.com/WebAssembly/design/pull/984 and
   https://github.com/WebAssembly/binaryen/pull/933.
 - Full list of changes:
    - Emscripten: https://github.com/emscripten-core/emscripten/compare/1.37.9...1.37.10
    - Emscripten-LLVM: https://github.com/emscripten-core/emscripten-fastcomp/compare/1.37.9...1.37.10
    - Emscripten-Clang: no changes.

v1.37.9: 3/23/2017
------------------
 - Added new build feature -s GL_PREINITIALIZED_CONTEXT=1 which allows pages to
   manually precreate the GL context they use for customization purposes.
 - Added a custom callback hook Module.instantiateWasm() which allows user shell
   HTML file to manually perform Wasm instantiation for preloading and progress
   bar purposes.
 - Added a custom callback hook Module.getPreloadedPackage() to file preloader
   code to allow user shell HTML file to manually download .data files for
   preloading and progress bar purposes.
 - Full list of changes:
    - Emscripten: https://github.com/emscripten-core/emscripten/compare/1.37.8...1.37.9
    - Emscripten-LLVM: https://github.com/emscripten-core/emscripten-fastcomp/compare/1.37.8...1.37.9
    - Emscripten-Clang: no changes.

v1.37.8: 3/17/2017
------------------
 - Fixed a bug with robust_list initialization on pthreads build mode.
 - Full list of changes:
    - Emscripten: https://github.com/emscripten-core/emscripten/compare/1.37.7...1.37.8
    - Emscripten-LLVM: no changes.
    - Emscripten-Clang: no changes.

v1.37.7: 3/15/2017
------------------
 - Updated to LLVM 4.0.
 - Full list of changes:
    - Emscripten: https://github.com/emscripten-core/emscripten/compare/1.37.6...1.37.7
    - Emscripten-LLVM: https://github.com/emscripten-core/emscripten-fastcomp/compare/1.37.6...1.37.7
    - Emscripten-Clang: https://github.com/emscripten-core/emscripten-fastcomp-clang/compare/1.37.6...1.37.7

v1.37.6: 3/15/2017
------------------
 - Implemented readdir() function for WORKERFS.
 - Fixed bugs with Fetch API (#4995, #5027)
 - Full list of changes:
    - Emscripten: https://github.com/emscripten-core/emscripten/compare/1.37.5...1.37.6
    - Emscripten-LLVM: no changes.
    - Emscripten-Clang: no changes.

v1.37.5: 3/13/2017
------------------
 - Updated musl to version 1.1.15 from earlier version 1.0.5.
 - Full list of changes:
    - Emscripten: https://github.com/emscripten-core/emscripten/compare/1.37.4...1.37.5
    - Emscripten-LLVM: no changes.
    - Emscripten-Clang: no changes.

v1.37.4: 3/13/2017
------------------
 - Fixed glGetUniformLocation() to work according to spec with named uniform blocks.
 - Fixed WebAssembly Memory.grow() to work.
 - Switched to 16KB page size from earlier 64KB.
 - Optimize alBufferData() operation.
 - Fixed a resource lookup issue with multiple OpenAL audio contexts.
 - Full list of changes:
    - Emscripten: https://github.com/emscripten-core/emscripten/compare/1.37.3...1.37.4
    - Emscripten-LLVM: no changes.
    - Emscripten-Clang: no changes.

v1.37.3: 2/16/2017
------------------
 - Updated Binaryen to version 0x01. First official stable WebAssembly support version. (#4953)
 - Optimized memcpy and memset with unrolling and SIMD, when available.
 - Improved Emscripten toolchain profiler to track more hot code.
 - Added new linker flag -s WEBGL2_BACKWARDS_COMPATIBILITY_EMULATION=1 to allow
   simultaneously targeting WebGL 1 and WebGL 2.
 - Optimize Emscripten use of multiprocessing pools.
 - More WebGL 2 garbage free optimizations.
 - Full list of changes:
    - Emscripten: https://github.com/emscripten-core/emscripten/compare/1.37.2...1.37.3
    - Emscripten-LLVM: https://github.com/emscripten-core/emscripten-fastcomp/compare/1.37.2...1.37.3
    - Emscripten-Clang: no changes.

v1.37.2: 1/31/2017
------------------
 - Fixed a build error with boolean SIMD types.
 - Improved WebAssembly support, update Binaryen to version 22.
 - Update GL, GLES, GLES2 and GLES3 headers to latest upstream Khronos versions.
 - Implement support for new garbage free WebGL 2 API entrypoints which improve
   performance and reduce animation related stuttering.
 - Fixed a bug where -s USE_PTHREADS builds would not have correct heap size if
   -s TOTAL_MEMORY is not being used.
 - Fixed array type issue that prevented glTexImage3D() and glTexSubImage3D()
   from working.
 - Full list of changes:
    - Emscripten: https://github.com/emscripten-core/emscripten/compare/1.37.1...1.37.2
    - Emscripten-LLVM: https://github.com/emscripten-core/emscripten-fastcomp/compare/1.37.1...1.37.2
    - Emscripten-Clang: no changes.

v1.37.1: 12/26/2016
-------------------
 - Implemented new Fetch API for flexible multithreaded XHR and IndexedDB
   access.
 - Implemented initial version of new ASMFS filesystem for multithreaded
   filesystem operation.
 - Full list of changes:
    - Emscripten: https://github.com/emscripten-core/emscripten/compare/1.37.0...1.37.1
    - Emscripten-LLVM: no changes.
    - Emscripten-Clang: no changes.

v1.37.0: 12/23/2016
-------------------
 - Added support for LLVM sin&cos intrinsics.
 - Fix GLFW mouse button mappings (#4317, #4659)
 - Add support for --emit-symbol-map to wasm
 - Fixed handling of an invalid path in chdir (#4749)
 - Added new EMSCRIPTEN_STRICT mode, which can be enabled to opt in to removing
   support for deprecated behavior.
 - Remove references to Web Audio .setVelocity() function, which has been
   removed from the spec.
 - Full list of changes:
    - Emscripten: https://github.com/emscripten-core/emscripten/compare/1.36.14...1.37.0
    - Emscripten-LLVM: https://github.com/emscripten-core/emscripten-fastcomp/compare/1.36.14...1.37.0
    - Emscripten-Clang: no changes.

v1.36.14: 11/3/2016
-------------------
 - Added support to emscripten_async_wget() for relative paths.
 - Fixed FS.mkdirTree('/') to work.
 - Updated SDL 2 port to version 12.
 - Added more missing pthreads stubs.
 - Normalize system header includes to use the preferred form #include
   <emscripten/foo.h> to avoid polluting header include namespaces.
 - Fixed a bug where transitioning to fullscreen could cause a stack overflow in GLFW.
 - Added new system CMake option
   -DEMSCRIPTEN_GENERATE_BITCODE_STATIC_LIBRARIES=ON to choose if static
   libraries should be LLVM bitcode instead of .a files.
 - Improved SIMD support to be more correct to the spec.
 - Updated Binaryen to version 18. (#4674)
 - Fixed dlopen with RTLD_GLOBAL parameter.
 - Full list of changes:
    - Emscripten: https://github.com/emscripten-core/emscripten/compare/1.36.13...1.36.14
    - Emscripten-LLVM: no changes.
    - Emscripten-Clang: no changes.

v1.36.13: 10/21/2016
--------------------
 - Pass optimization settings to asm2wasm.
 - Fix to exporting emscripten_builtin_malloc() and emscripten_builtin_free()
   when heap is split to multiple parts.
 - Full list of changes:
    - Emscripten: https://github.com/emscripten-core/emscripten/compare/1.36.12...1.36.13
    - Emscripten-LLVM: no changes.
    - Emscripten-Clang: no changes.

v1.36.12: 10/20/2016
--------------------
 - Improved Emscripten toolchain profiler with more data. (#4566)
 - Export dlmalloc() and dlfree() as emscripten_builtin_malloc() and
   emscripten_builtin_free() to allow user applications to hook into memory
   allocation (#4603)
 - Improved asm.js -s USE_PTHREADS=2 build mode compatibility when
   multithreading is not supported.
 - Improved WebGL support with closure compiler (#4619)
 - Improved Bianaryen WebAssembly support
 - Added support for GL_disjoint_timer_query extension (#4575)
 - Improved Emscripten compiler detection with CMake (#4129, #4314, #4318)
 - Added support for int64 in wasm.
 - Optimize small constant length memcpys in wasm.
 - Full list of changes:
    - Emscripten: https://github.com/emscripten-core/emscripten/compare/1.36.11...1.36.12
    - Emscripten-LLVM: https://github.com/emscripten-core/emscripten-fastcomp/compare/1.36.11...1.36.12
    - Emscripten-Clang: no changes.

v1.36.11: 9/24/2016
-------------------
 - Added new runtime functions
   emscripten_sync/async/waitable_run_in_main_runtime_thread() for proxying
   calls with pthreads (#4569)
 - Full list of changes:
    - Emscripten: https://github.com/emscripten-core/emscripten/compare/1.36.10...1.36.11
    - Emscripten-LLVM: no changes.
    - Emscripten-Clang: no changes.

v1.36.10: 9/24/2016
-------------------
 - Improved compiler logging print messages on first run experience. (#4501)
 - Fixed log printing in glFlushMappedBufferRange() and glGetInfoLog()
   functions. (#4521)
 - Added setjmp/longjmp handling for wasm.
 - Improved support for --proxy-to-worker build mode.
 - Improved GLES3 support for glGet() features that WebGL2 does not have. (#4514)
 - Added support for implementation defined glReadPixels() format.
 - Improved WebGL 2 support with closure compilter. (#4554)
 - Implemented support for nanosleep() when building in pthreads mode (#4578)
 - Added support for  llvm_ceil_f64 and llvm_floor_f64 intrinsics.
 - Full list of changes:
    - Emscripten: https://github.com/emscripten-core/emscripten/compare/1.36.9...1.36.10
    - Emscripten-LLVM: https://github.com/emscripten-core/emscripten-fastcomp/compare/1.36.9...1.36.10
    - Emscripten-Clang: no changes.

v1.36.9: 8/24/2016
------------------
 - Fixed glGet for GL_VERTEX_ATTRIB_ARRAY_BUFFER_BINDING to work. (#1330)
 - Move the DYNAMICTOP variable from JS global scope to inside the heap so that
   the value is shared to multithreaded applications. This removes the global
   runtime variable DYNAMICTOP in favor of a new variable DYNAMICTOP_PTR.
   (#4391, #4496)
 - Implemented brk() system function.
 - Fixed --output-eol to work with --proxy-to-worker mode.
 - Improved reported error message when execution fails to stack overflow.
 - Full list of changes:
    - Emscripten: https://github.com/emscripten-core/emscripten/compare/1.36.8...1.36.9
    - Emscripten-LLVM: https://github.com/emscripten-core/emscripten-fastcomp/compare/1.36.8...1.36.9
    - Emscripten-Clang: no changes.

v1.36.8: 8/20/2016
------------------
 - Fixed a memory leak in ctor_evaller.py on Windows (#4446)
 - Migrate to requiring CMake 3.4.3 as the minimum version for Emscripten CMake
   build integration support.
 - Fixed an issue that prevented -s INLINING_LIMIT from working (#4471)
 - Fixed a bug with Building.llvm_nm interpretation of defined symbols (#4488)
 - Add support for DISABLE_EXCEPTION_CATCHING and EXCEPTION_CATCHING_WHITELIST
   options for wasm.
 - Added new emprofile.py script which can be used to profile toolchain wide
   performance. (#4491)
 - Added new linker flag --output-eol, which specifices what kind of line
   endings to generate to the output files. (#4492)
 - Fixed a Windows bug where aborting execution with Ctrl-C might hang
   Emscripten to an infinite loop instead. (#4494)
 - Implement support for touch events to GLUT (#4493)
 - Deprecated unsafe function writeStringToMemory() from src/preamble.js. Using
   stringToUTF8() is recommended instead. (#4497)
 - Full list of changes:
    - Emscripten: https://github.com/emscripten-core/emscripten/compare/1.36.7...1.36.8
    - Emscripten-LLVM: no changes.
    - Emscripten-Clang: no changes.

v1.36.7: 8/8/2016
-----------------
 - Updated to latest upstream LLVM 3.9.
 - Full list of changes:
    - Emscripten: https://github.com/emscripten-core/emscripten/compare/1.36.6...1.36.7
    - Emscripten-LLVM: https://github.com/emscripten-core/emscripten-fastcomp/compare/1.36.6...1.36.7
    - Emscripten-Clang: https://github.com/emscripten-core/emscripten-fastcomp-clang/compare/1.36.6...1.36.7

v1.36.6: 8/8/2016
-----------------
 - Fixed wheelDelta for MSIE (#4316)
 - Fixed inconsistencies in fullscreen API signatures (#4310, #4318, #4379)
 - Changed the behavior of Emscripten WebGL createContext() to not forcibly set
   CSS style on created canvases, but let page customize the style themselves
   (#3406, #4194 and #4350, #4355)
 - Adjusted the reported GL_VERSION field to adapt to the OpenGL ES
   specifications (#4345)
 - Added support for GLES3 GL_MAJOR/MINOR_VERSION fields. (#4368)
 - Improved -s USE_PTHREADS=1 and --proxy-to-worker linker options to be
   mutually compatible. (#4372)
 - Improved IDBFS to not fail on Safari where IndexedDB support is spotty
   (#4371)
 - Improved SIMD.js support when using Closure minifier. (#4374)
 - Improved glGetString to be able to read fields from WEBGL_debug_renderer_info
   extension. (#4381)
 - Fixed an issue with glFramebufferTextureLayer() not working correctly.
 - Fixed a bug with std::uncaught_exception() support (#4392)
 - Implemented a multiprocess lock to access the Emscripten cache. (#3850)
 - Implemented support for the pointerlockerror event in HTML5 API (#4373)
 - Report WebGL GLSL version number in GL_SHADING_LANGUAGE_VERSION string (#4365)
 - Optimized llvm_ctpop_i32() and conversion of strings from C to JS side
   (#4402, #4403)
 - Added support for the OffscreenCanvas proposal, and transferring canvases to
   offscreen in pthreads build mode, linker flag -s OFFSCREENCANVAS_SUPPORT=0/1
   (#4412)
 - Fixed an issue after updating to new LLVM version that response files passed
   to llvm-link must have forward slashes (#4434)
 - Fixed a memory leak in relooper in LLVM.
 - Full list of changes:
    - Emscripten: https://github.com/emscripten-core/emscripten/compare/1.36.5...1.36.6
    - Emscripten-LLVM: https://github.com/emscripten-core/emscripten-fastcomp/compare/1.36.5...1.36.6
    - Emscripten-Clang: no changes.

v1.36.5: 5/24/2016
------------------
 - Added support for passing custom messages when running in web worker.
 - Improved fp128 support when targeting WebAssembly.
 - Updated cpuprofiler.js to support tracing time spent in WebGL functions.
 - Fixed an issue with glFenceSync() function call signature (#4260, #4339)
 - Added missing zero argument version of emscripten_sync_run_in_main_thread().
 - Improves support for targeting pthreads when using Closure minifier (#4348).
 - Fixed an issue where pthreads enabled code did not correctly validate as asm.js
 - Fixed an issue with incorrect SIMD.js related imports (#4341)
 - Full list of changes:
    - Emscripten: https://github.com/emscripten-core/emscripten/compare/1.36.4...1.36.5
    - Emscripten-LLVM: https://github.com/emscripten-core/emscripten-fastcomp/compare/1.36.4...1.36.5
    - Emscripten-Clang: no changes.

v1.36.4: 5/9/2016
-----------------
 - Added EM_TRUE and EM_FALSE #defines to html5.h.
 - Fixed an issue with GLFW window and framebuffer size callbacks.
 - Added support for more missing WebGL 2 texture formats (#4277)
 - Added support for source files with no extension.
 - Updated emrun.py to latest version, adds support to precompressed content and
   running as just a web server without launching a browser.
 - Updated experimental WebAssembly support to generate 0xb version code.
 - Automatically build Binaryen when needed.
 - Updated libc++ to SVN revision 268153. (#4288)
 - Full list of changes:
    - Emscripten: https://github.com/emscripten-core/emscripten/compare/1.36.3...1.36.4
    - Emscripten-LLVM: no changes.
    - Emscripten-Clang: no changes.

v1.36.3: 4/27/2016
------------------
 - Fixed a deadlock bug with pthreads support.
 - Remove sources from temporary garbage being generated in OpenAL code (#4275)
 - Added support for calling alert() from pthreads code.
 - Full list of changes:
    - Emscripten: https://github.com/emscripten-core/emscripten/compare/1.36.2...1.36.3
    - Emscripten-LLVM: no changes.
    - Emscripten-Clang: no changes.

v1.36.2: 4/22/2016
------------------
 - Improve support for targeting WebAssembly with Binaryen.
 - Improve support for LLVM's WebAssembly backend (EMCC_WASM_BACKEND=1
   environment variable).
 - Separate out emscripten cache structure to asmjs and wasm directories.
 - Fix a bug where Emscripten would spawn too many unused python subprocesses (#4158)
 - Optimize Emscripten for large asm.js projects.
 - Added sdl2_net to Emscripten ports.
 - Updated to latest version of the SIMD polyfill (#4165)
 - Fixed an issue with missing texture formats support in GLES 3 (#4176)
 - Added a new WebAssembly linker option -s BINARYEN_IMPRECISE=1 (default=0)
   which mutes potential traps from WebAssembly int div/rem by zero and
   float-to-int conversions.
 - Added support for EXT_color_buffer_float extension.
 - Fixed behavior of SSE shift operations (#4165).
 - Fixed a bug where ctor_evaller.py (-Oz builds) would hang on Windows.
 - Fixed a bug where emscripten_set_main_loop() with EM_TIMING_SETTIMEOUT would
   incorrectly compute the delta times (#4200, #4208)
 - Update pthreads support to latest proposed spec version. (#4212, #4220)
 - Fixed an unresolved symbol linker error in embind (#4225)
 - Fix file_packager.py --use-preload-cache option to also work on Safari and
   iOS (#2977, #4253)
 - Added new file packager option --indexedDB-name to allow specifying the
   database name to use for the cache (#4219)
 - Added DWARF style debugging information.
 - Full list of changes:
    - Emscripten: https://github.com/emscripten-core/emscripten/compare/1.36.1...1.36.2
    - Emscripten-LLVM: https://github.com/emscripten-core/emscripten-fastcomp/compare/1.36.1...1.36.2
    - Emscripten-Clang: no changes.

v1.36.1: 3/8/2016
-----------------
 - Fixed glfwSetWindowSizeCallback to conform to GLFW2 API.
 - Update OpenAL sources only when the browser window is visible to avoid
   occasional stuttering static glitches when the page tab is hidden. (#4107)
 - Implemented LLVM math intrinsics powi, trunc and floor.
 - Added support for SDL_GL_ALPHA_SIZE in GL context initialization. (#4125)
 - Added no-op stubs for several pthread functions when building without
   pthreads enabled (#4130)
 - Optimize glUniform*fv and glVertexAttrib*fv functions to generate less
   garbage and perform much faster (#4128)
 - Added new EVAL_CTORS optimization pass which evaluates global data
   initializer constructors at link time, which would improve startup time and
   reduce code size of these ctors.
 - Implemented support for OpenAL AL_PITCH option.
 - Implemented new build options -s STACK_OVERFLOW_CHECK=0/1/2 which adds
   runtime stack overrun checks. 0: disabled, 1: minimal, between each frame, 2:
   at each explicit JS side stack allocation call to allocate().
 - Fixed an issue with -s SPLIT_MEMORY mode where an unsigned 32-bit memory
   access would come out as signed. (#4150)
 - Fixed asm.js validation in call handlers to llvm_powi_f*.
 - Full list of changes:
    - Emscripten: https://github.com/emscripten-core/emscripten/compare/1.36.0...1.36.1
    - Emscripten-LLVM: https://github.com/emscripten-core/emscripten-fastcomp/compare/1.36.0...1.36.1
    - Emscripten-Clang: no changes.

v1.36.0: 2/23/2016
------------------
 - Fixed an OpenAL bug where OpenAL sources would not respect global volume setting.
 - Fixed an issue where alGetListenerf() with AL_GAIN would not return the
   correct value. (#4091)
 - Fixed an issue where setting alListenerf() with AL_GAIN would not set the
   correct value. (#4092)
 - Implemented new JS optimizer "Duplicate Function Elimination" pass which
   collapses identical functions to save code size.
 - Implemented the _Exit() function.
 - Added support for SSE3 and SSSE3 intrinsics (#4099) and partially for SSE 4.1
   intrinsics (#4030, #4101)
 - Added support for -include-pch flag (#4086)
 - Fixed a regex syntax in ccall on Chrome Canary (#4111)
 - Full list of changes:
    - Emscripten: https://github.com/emscripten-core/emscripten/compare/1.35.23...1.36.0
    - Emscripten-LLVM: https://github.com/emscripten-core/emscripten-fastcomp/compare/1.35.23...1.36.0
    - Emscripten-Clang: no changes.

v1.35.23: 2/9/2016
------------------
 - Provide $NM environment variable to point to llvm-nm when running
   emconfigure, which helps e.g. libjansson to build (#4036)
 - Fixed glGetString(GL_SHADING_LANGUAGE_VERSION) to return appropriate result
   depending on if running on WebGL1 vs WebGL2, instead of hardcoding the result
   (#4040)
 - Fixed a regression with CMake try_run() possibly failing, caused by the
   addition of CMAKE_CROSSCOMPILING_EMULATOR in v1.32.3.
 - Fixed CMake to work in the case when NODE_JS is an array containing
   parameters to be passed to Node.js. (#4045)
 - Fixed a memory issue that caused the Emscripten memory initializer file
   (.mem.js) to be unnecessarily retained in memory during runtime (#4044)
 - Added support for complex valued mul and div ops.
 - Added new option "Module.environment" which allows overriding the runtime ENVIRONMENT_IS_WEB/ENVIRONMENT_IS_WORKER/ENVIRONMENT_IS_NODE/ENVIRONMENT_IS_SHELL fields.
 - Fixed an issue with SAFE_HEAP methods in async mode (#4046)
 - Fixed WebSocket constructor to work in web worker environment (#3849)
 - Fixed a potential issue with some browsers reporting gamepad axis values outside \[-1, 1\] (#3602)
 - Changed libcxxabi to be linked in last, so that it does not override weakly
   linked methods in libcxx (#4053)
 - Implemented new JSDCE code optimization pass which removes at JS link stage
   dead code that is not referenced anywhere (in addition to LLVM doing this for
   C++ link stage).
 - Fixed a Windows issue where embedding memory initializer as a string in JS
   code might cause corrupted output. (#3854)
 - Fixed an issue when spaces are present in directory names in response files
   (#4062)
 - Fixed a build issue when using --tracing and -s ALLOW_MEMORY_GROWTH=1
   simultaneously (#4064)
 - Greatly updated Emscripten support for SIMD.js intrinsics (non-SSE or NEON)
 - Fixed an issue where compiler would not generate a link error when JS library
   function depended on a nonexisting symbol. (#4077)
 - Removed UTF16 and UTF32 marshalling code from being exported by default.
 - Removed the -s NO_BROWSER linker option and automated the detection of when
   that option is needed.
 - Removed the JS implemented C++ symbol name demangler, now always depend on
   the libcxxabi compiled one.
 - Fixed an issue where Emscripten linker would redundantly generate missing
   function stubs for some functions that do exist.
 - Full list of changes:
    - Emscripten: https://github.com/emscripten-core/emscripten/compare/1.35.22...1.35.23
    - Emscripten-LLVM: https://github.com/emscripten-core/emscripten-fastcomp/compare/1.35.22...1.35.23
    - Emscripten-Clang: no changes.

v1.35.22: 1/13/2016
-------------------
 - Updated to latest upstream LLVM trunk as of January 13th.
 - Bumped up the required LLVM version from LLVM 3.8 to LLVM 3.9.
 - Full list of changes:
    - Emscripten: https://github.com/emscripten-core/emscripten/compare/1.35.21...1.35.22
    - Emscripten-LLVM: https://github.com/emscripten-core/emscripten-fastcomp/compare/1.35.21...1.35.22
    - Emscripten-Clang: https://github.com/emscripten-core/emscripten-fastcomp-clang/compare/1.35.21...1.35.22

v1.35.21: 1/13/2016
-------------------
 - Improved support for handling GLFW2 keycodes.
 - Improved emranlib, system/bin/sdl-config and system/bin/sdl2-config to be
   executable in both python2 and python3.
 - Fixed build flags -s AGGRESSIVE_VARIABLE_ELIMINATION=1 and -s USE_PTHREADS=2
   to correctly work when run on a browser that does not support pthreads.
 - Fixed a build issue that caused sequences of \r\r\n to be emitted on Windows.
 - Fixed an issue that prevented building LLVM on Visual Studio 2015
   (emscripten-fastcomp-clang #7)
 - Full list of changes:
    - Emscripten: https://github.com/emscripten-core/emscripten/compare/1.35.20...1.35.21
    - Emscripten-LLVM: https://github.com/emscripten-core/emscripten-fastcomp/compare/1.35.20...1.35.21
    - Emscripten-Clang: https://github.com/emscripten-core/emscripten-fastcomp-clang/compare/1.35.20...1.35.21

v1.35.20: 1/10/2016
-------------------
 - Fixed -s USE_PTHREADS compilation mode to account that SharedArrayBuffer
   specification no longer allows futex waiting on the main thread. (#4024)
 - Added new python2 vs python3 compatibility wrappers for emcmake, emconfigure, emmake and emar.
 - Fixed atomicrmw i64 codegen (#4025)
 - Optimized codegen to simplify "x != 0" to just "x" when output is a boolean.
 - Fixed a compiler crash when generating atomics code in debug builds of LLVM.
 - Fixed a compiler crash when generating SIMD.js code that utilizes
   non-canonical length vectors (e.g. <float x 3>)
 - Full list of changes:
    - Emscripten: https://github.com/emscripten-core/emscripten/compare/1.35.19...1.35.20
    - Emscripten-LLVM: https://github.com/emscripten-core/emscripten-fastcomp/compare/1.35.19...1.35.20
    - Emscripten-Clang: no changes.

v1.35.19: 1/7/2016
------------------
 - Updated to latest upstream LLVM trunk as of January 7th.
 - Full list of changes:
    - Emscripten: no changes.
    - Emscripten-LLVM: https://github.com/emscripten-core/emscripten-fastcomp/compare/1.35.18...1.35.19
    - Emscripten-Clang: https://github.com/emscripten-core/emscripten-fastcomp-clang/compare/1.35.18...1.35.19

v1.35.18: 1/7/2016
------------------
 - Implemented getpeername() and fixed issues with handling getsockname() (#3997)
 - Fixed an issue with daylight saving time in mktime() (#4001)
 - Optimized pthreads code to avoid unnecessary FFI transitions (#3504)
 - Fixed issues with strftime() (#3993)
 - Deprecated memory growth support in asm.js.
 - Implemented llvm_bitreverse_i32() (#3976)
 - Fixed missing include header that affected building relooper on some compilers.
 - Full list of changes:
    - Emscripten: https://github.com/emscripten-core/emscripten/compare/1.35.17...1.35.18
    - Emscripten-LLVM: https://github.com/emscripten-core/emscripten-fastcomp/compare/1.35.17...1.35.18
    - Emscripten-Clang: no changes.

v1.35.17: 1/4/2016
------------------
 - Updated to latest upstream LLVM trunk as of January 4th.
 - Full list of changes:
    - Emscripten: no changes.
    - Emscripten-LLVM: https://github.com/emscripten-core/emscripten-fastcomp/compare/1.35.16...1.35.17
    - Emscripten-Clang: https://github.com/emscripten-core/emscripten-fastcomp/compare/1.35.16...1.35.17

v1.35.16: 1/4/2016
------------------
 - Improved support for -s USE_PTHREADS=2 build mode and added support for Atomics.exchange().
 - Full list of changes:
    - Emscripten: https://github.com/emscripten-core/emscripten/compare/1.35.15...1.35.16
    - Emscripten-LLVM: https://github.com/emscripten-core/emscripten-fastcomp/compare/1.35.15...1.35.16
    - Emscripten-Clang: no changes.

v1.35.15: 1/4/2016
------------------
 - Fixed an error with glClearbufferfv not working. (#3961)
 - Improved file packager code so that file:// URLs work in Chrome too (#3965)
 - Fixed issues with the --memoryprofiler UI.
 - Fixed a Windows issue when generating system libraries in cache (#3939)
 - Fixed a regression from v1.35.13 where GLES2 compilation would not work when
   -s USE_PTHREADS=1 was passed.
 - Added support for WebIDL arrays as input parameters to WebIDL binder.
 - Updated build support when using the LLVM wasm backend.
 - Added new linker option --threadprofiler which generates a threads dashboard
   on the generated page for threads status overview. (#3971)
 - Improved backwards compatibility of building on GCC 4.3 - 4.6.
 - Fixed an asm.js validation issue when building against updated SIMD.js specification. (#3986)
 - Improved Rust support.
 - Full list of changes:
    - Emscripten: https://github.com/emscripten-core/emscripten/compare/1.35.14...1.35.15
    - Emscripten-LLVM: https://github.com/emscripten-core/emscripten-fastcomp/compare/1.35.14...1.35.15
    - Emscripten-Clang: no changes.

v1.35.14: 12/15/2015
--------------------
 - Updated to latest upstream LLVM trunk as of December 15th.
 - Full list of changes:
    - Emscripten: https://github.com/emscripten-core/emscripten/compare/1.35.13...1.35.14
    - Emscripten-LLVM: https://github.com/emscripten-core/emscripten-fastcomp/compare/1.35.13...1.35.14
    - Emscripten-Clang: https://github.com/emscripten-core/emscripten-fastcomp-clang/compare/1.35.13...1.35.14

v1.35.13: 12/15/2015
--------------------
 - Updated -s USE_PTHREADS code generation to reflect that the SharedInt*Array
   hierarchy no longer exists in the SharedArrayBuffer spec.
 - Removed references to Atomic.fence() which no longer is part of the
   SharedArrayBuffer specification.
 - Fixed an issue where JS code minifiers might generate bad code for cwrap
   (#3945)
 - Updated compiler to issue a warning when --separate-asm is being used and
   output suffix is .js.
 - Added new build option -s ONLY_MY_CODE which aims to eliminate most of the
   Emscripten runtime and generate a very minimal compiler output.
 - Added new build option -s WASM_BACKEND=0/1 which controls whether to utilize
   the upstream LLVM wasm emitting codegen backend.
 - Full list of changes:
    - Emscripten: https://github.com/emscripten-core/emscripten/compare/1.35.12...1.35.13
    - Emscripten-LLVM: https://github.com/emscripten-core/emscripten-fastcomp/compare/1.35.12...1.35.13
    - Emscripten-Clang: no changes.

v1.35.12: 11/28/2015
--------------------
 - Update to latest upstream LLVM trunk as of November 28th.
 - Fix Emscripten to handle new style format outputted by llvm-nm.
 - Added new build option BINARYEN_METHOD to allow choosing which wasm
   generation method to use.
 - Updates to Binaryen support.
 - Full list of changes:
    - Emscripten: https://github.com/emscripten-core/emscripten/compare/1.35.11...1.35.12
    - Emscripten-LLVM: https://github.com/emscripten-core/emscripten-fastcomp/compare/1.35.11...1.35.12
    - Emscripten-Clang: https://github.com/emscripten-core/emscripten-fastcomp-clang/compare/1.35.11...1.35.12

v1.35.11: 11/27/2015
--------------------
 - Updated atomics test to stress 64-bit atomics better (#3892)
 - Full list of changes:
    - Emscripten: https://github.com/emscripten-core/emscripten/compare/1.35.10...1.35.11
    - Emscripten-LLVM: https://github.com/emscripten-core/emscripten-fastcomp/compare/1.35.10...1.35.11
    - Emscripten-Clang: no changes.

v1.35.10: 11/25/2015
--------------------
 - Integration with Binaryen.
 - Add a performance warning when multiple FS.syncfs() calls are in flight simultaneously.
 - Correctly pass GLFW_REPEAT when sending key press repeats.
 - Improved filesystem performance when building in multithreaded mode (#3923)
 - Improve error detection when data file fails to load.
 - Clarified that -s NO_DYNAMIC_EXECUTION=1 and -s RELOCATABLE=1 build modes are mutually exclusive.
 - Added new build option -s NO_DYNAMIC_EXECUTION=2 which demotes eval() errors
   to warnings at runtime, useful for iterating fixes in a codebase for multiple
   eval()s  (#3930)
 - Added support to Module.locateFile(filename) to locate the pthread-main.js file (#3500)
 - Changed -s USE_PTHREADS=2 and -s PRECISE_F32=2 to imply --separate-asm
   instead of requiring it, to be backwards compatible (#3829, #3933)
 - Fixed bad codegen for some 64-bit atomics (#3892, #3936)
 - When emitting NaN canonicalization warning, also print the location in code
   where it occurs.
 - Full list of changes:
    - Emscripten: https://github.com/emscripten-core/emscripten/compare/1.35.9...1.35.10
    - Emscripten-LLVM: https://github.com/emscripten-core/emscripten-fastcomp/compare/1.35.9...1.35.10
    - Emscripten-Clang: no changes.

v1.35.9: 11/12/2015
-------------------
 - Implement glfwSetInputMode when mode is GLFW_CURSOR and value is GLFW_CURSOR_NORMAL|GLFW_CURSOR_DISABLED
 - Add explicit abort() when dlopen() is called without linking support
 - Make emcc explicitly reinvoke itself from python2 if called from python3.
 - Optimize memory initializer to omit zero-initialized values (#3907)
 - Full list of changes:
    - Emscripten: https://github.com/emscripten-core/emscripten/compare/1.35.8...1.35.9
    - Emscripten-LLVM: https://github.com/emscripten-core/emscripten-fastcomp/compare/1.35.8...1.35.9
    - Emscripten-Clang: no changes.

v1.35.8: 11/10/2015
-------------------
 - Removed obsoleted EXPORTED_GLOBALS build option.
 - Export filesystem as global object 'FS' in Emscripten runtime.
 - Fixed realpath() function on directories.
 - Fixed round() and roundf() to work when building without -s PRECISE_F32=1 and
   optimize these to be faster (#3876)
 - Full list of changes:
    - Emscripten: https://github.com/emscripten-core/emscripten/compare/1.35.7...1.35.8
    - Emscripten-LLVM: no changes.
    - Emscripten-Clang: no changes.

v1.35.7: 11/4/2015
------------------
 - Updated to latest upstream LLVM trunk version as of November 4th.
 - Full list of changes:
    - Emscripten: https://github.com/emscripten-core/emscripten/compare/1.35.6...1.35.7
    - Emscripten-LLVM: https://github.com/emscripten-core/emscripten-fastcomp/compare/1.35.6...1.35.7
    - Emscripten-Clang: https://github.com/emscripten-core/emscripten-fastcomp-clang/compare/1.35.6...1.35.7

v1.35.6: 11/4/2015
------------------
 - This tag was created for technical purposes, and has no changes compared to
   v1.35.6.

v1.35.5: 11/4/2015
------------------
 - Removed Content-Length and Connection: close headers in POST requests.
 - Migrate to using the native C++11-implemented optimizer by default.
 - Fixed call to glDrawBuffers(0, *); (#3890)
 - Fixed lazy file system to work with closure (#3842)
 - Fixed gzip compression with lazy file system (#3837)
 - Added no-op gracefully failing stubs for process spawn functions (#3819)
 - Clarified error message that memory growth is not supported with shared modules (#3893)
 - Initial work on wasm support in optimizer
 - Full list of changes:
    - Emscripten: https://github.com/emscripten-core/emscripten/compare/1.35.4...1.35.5
    - Emscripten-LLVM: no changes.
    - Emscripten-Clang: no changes.

v1.35.4: 10/26/2015
-------------------
 - Move to legalization in the JS backend.
 - Full list of changes:
    - Emscripten: https://github.com/emscripten-core/emscripten/compare/1.35.3...1.35.4
    - Emscripten-LLVM: https://github.com/emscripten-core/emscripten-fastcomp/compare/1.35.3...1.35.4
    - Emscripten-Clang: https://github.com/emscripten-core/emscripten-fastcomp-clang/compare/1.35.3...1.35.4

v1.35.3: 10/26/2015
-------------------
 - Ignore O_CLOEXEC on NODEFS (#3862)
 - Improved --js-library support in CMake by treating these as libraries (#3840)
 - Still support -Wno-warn-absolute-paths (#3833)
 - Add support to zext <4 x i1> to <4x i32>
 - Emit emscripten versions of llvm and clang in clang --version
 - Full list of changes:
    - Emscripten: https://github.com/emscripten-core/emscripten/compare/1.35.2...1.35.3
    - Emscripten-LLVM: https://github.com/emscripten-core/emscripten-fastcomp/compare/1.35.2...1.35.3
    - Emscripten-Clang: https://github.com/emscripten-core/emscripten-fastcomp-clang/compare/1.35.2...1.35.3

v1.35.2: 10/20/2015
-------------------
 - Rebase against upstream LLVM "google/stable" branch, bringing us to LLVM 3.8.
 - Full list of changes:
    - Emscripten: https://github.com/emscripten-core/emscripten/compare/1.35.1...1.35.2
    - Emscripten-LLVM: https://github.com/emscripten-core/emscripten-fastcomp/compare/1.35.1...1.35.2
    - Emscripten-Clang: https://github.com/emscripten-core/emscripten-fastcomp-clang/compare/1.35.1...1.35.2

v1.35.1: 10/20/2015
-------------------
 - Fixed a bug where passing -s option to LLVM would not work.
 - Work around a WebAudio bug on WebKit "pauseWebAudio failed: TypeError: Not
   enough arguments" (#3861)
 - Full list of changes:
    - Emscripten: https://github.com/emscripten-core/emscripten/compare/1.35.0...1.35.1
    - Emscripten-LLVM: no changes.
    - Emscripten-Clang: no changes.

v1.35.0: 10/19/2015
-------------------
 - Fixed out of memory abort message.
 - Full list of changes:
    - Emscripten: https://github.com/emscripten-core/emscripten/compare/1.34.12...1.35.0
    - Emscripten-LLVM: no changes.
    - Emscripten-Clang: no changes.

v1.34.12: 10/13/2015
--------------------
 - Added new experimental build option -s SPLIT_MEMORY=1, which splits up the
   Emscripten HEAP to multiple smaller slabs.
 - Added SDL2_ttf to Emscripten ports.
 - Added support for building GLES3 code to target WebGL 2. (#3757, #3782)
 - Fixed certain glUniform*() functions to work properly when called in
   conjunction with -s USE_PTHREADS=1.
 - Fixed support for -l, -L and -I command line parameters to accept a space
   between the path, i.e. "-l SDL". (#3777)
 - Fixed SSE2 support in optimized builds.
 - Changed the default behavior of warning when absolute paths are passed to -I
   to be silent. To enable the absolute paths warning, pass
   "-Wwarn-absolute-paths" flag to emcc.
 - Added new linker option -s ABORTING_MALLOC=0 that can be used to make
   malloc() return 0 on failed allocation (Current default is to abort execution
   of the page on OOM) (#3822)
 - Removed the default behavior of automatically decoding all preloaded assets on page startup (#3785)
 - Full list of changes:
    - Emscripten: https://github.com/emscripten-core/emscripten/compare/1.34.11...1.34.12
    - Emscripten-LLVM: https://github.com/emscripten-core/emscripten-fastcomp/compare/1.34.11...1.34.12
    - Emscripten-Clang: no changes.

v1.34.11: 9/29/2015
-------------------
 - Fixed asm.js validation on autovectorized output
 - Fix an issue with printing to iostream in global ctors (#3824)
 - Added support for LLVM pow intrinsics with integer exponent.
 - Full list of changes:
    - Emscripten: https://github.com/emscripten-core/emscripten/compare/1.34.10...1.34.11
    - Emscripten-LLVM: https://github.com/emscripten-core/emscripten-fastcomp/compare/1.34.10...1.34.11
    - Emscripten-Clang: no changes.

v1.34.10: 9/25/2015
-------------------
 - Added wasm compressor/decompressor polyfill (#3766)
 - Added support for sRGB texture formats.
 - Removed the deprecated --compression option.
 - Fixed an issue with asm.js validation for pthreads being broken since v1.34.7 (#3719)
 - Added built-in cpu performance profiler, which is enabled with linker flag --cpuprofiler. (#3781)
 - Added build-in memory usage profiler, which is enabled with linker flag --memoryprofiler. (#3781)
 - Fixed multiple arities per EM_ASM block (#3804)
 - Fixed issues with SSE2 an NaN bit patterns. (emscripten-fastcomp #116)
 - Full list of changes:
    - Emscripten: https://github.com/emscripten-core/emscripten/compare/1.34.9...1.34.10
    - Emscripten-LLVM: https://github.com/emscripten-core/emscripten-fastcomp/compare/1.34.9...1.34.10
    - Emscripten-Clang: no changes.

v1.34.9: 9/18/2015
------------------
 - Fixed an issue with --llvm-lto 3 builds (#3765)
 - Optimized LZ4 compression
 - Fixed a bug where glfwCreateWindow would return success even on failure
   (#3764)
 - Greatly optimized the -s SAFE_HEAP=1 linker flag option by executing the heap
   checks in asm.js side instead.
 - Fixed the return value of EM_ASM_DOUBLE (#3770)
 - Implemented getsockname syscall (#3769)
 - Don't warn on unresolved symbols when LINKABLE is specified.
 - Fixed various issues with SSE2 compilation in optimized builds.
 - Fixed a breakage with -s USE_PTHREADS=2 (#3774)
 - Added support for GL_HALF_FLOAT in WebGL 2. (#3790)
 - Full list of changes:
    - Emscripten: https://github.com/emscripten-core/emscripten/compare/1.34.8...1.34.9
    - Emscripten-LLVM: https://github.com/emscripten-core/emscripten-fastcomp/compare/1.34.8...1.34.9
    - Emscripten-Clang: no changes.

v1.34.8: 9/9/2015
-----------------
 - Fixed a race condition at worker startup (#3741)
 - Update emrun to latest, which improves unit test run automation with emrun.
 - Added support for LZ4 compressing file packages, used with the -s LZ4=1 linker flag. (#3754)
 - Fixed noisy build warning on "unexpected number of arguments in call to strtold" (#3760)
 - Added new linker flag --separate-asm that splits the asm.js module and the
   handwritten JS functions to separate files.
 - Full list of changes:
    - Emscripten: https://github.com/emscripten-core/emscripten/compare/1.34.7...1.34.8
    - Emscripten-LLVM: no changes.
    - Emscripten-Clang: no changes.

v1.34.7: 9/5/2015
-----------------
 - Fixed uses of i64* in side modules.
 - Improved GL support when proxying, and fake WebAudio calls when proxying.
 - Added new main loop timing mode EM_TIMING_SETIMMEDIATE for rendering with
   vsync disabled (#3717)
 - Updated emrun to latest version, adds --safe_firefox_profile option to run
   emrun pages in clean isolated environment.
 - Implemented glGetStringi() method for WebGL2/GLES3. (#3472, #3725)
 - Automatically emit loading code for EMTERPRETIFY_FILE if emitting html.
 - Added new build option -s USE_PTHREADS=2 for running pthreads-enabled pages
   in browsers that do not support SharedArrayBuffer.
 - Added support for building SSE2 intrinsics based code (emmintrin.h), when
   -msse2 is passed to the build.
 - Added exports for getting FS objects by their name (#3690)
 - Updated LLVM to latest upstream PNaCl version (Clang 3.7, July 29th).
 - Full list of changes:
    - Emscripten: https://github.com/emscripten-core/emscripten/compare/1.34.6...1.34.7
    - Emscripten-LLVM: https://github.com/emscripten-core/emscripten-fastcomp/compare/1.34.6...1.34.7
    - Emscripten-Clang: https://github.com/emscripten-core/emscripten-fastcomp-clang/compare/1.34.6...1.34.7

v1.34.6: 8/20/2015
------------------
 - Added new build option -s EMULATED_FUNCTION_POINTERS=2.
 - Fixed a bug with calling functions pointers that take float as parameter
   across dynamic modules.
 - Improved dynamic linking support with -s LINKABLE=1.
 - Added new build option -s MAIN_MODULE=2.
 - Cleaned up a few redundant linker warnings (#3702, #3704)
 - Full list of changes:
    - Emscripten: https://github.com/emscripten-core/emscripten/compare/1.34.5...1.34.6
    - Emscripten-LLVM: https://github.com/emscripten-core/emscripten-fastcomp/compare/1.34.5...1.34.6
    - Emscripten-Clang: no changes.

v1.34.5: 8/18/2015
------------------
 - Added Bullet physics, ogg and vorbis to emscripten-ports.
 - Added FreeType 2.6 to emscripten-ports.
 - Fixed CMake handling when building OpenCV.
 - Fixed and issue with exceptions being thrown in empty glBegin()-glEnd()
   blocks (#3693)
 - Improved function pointer handling between dynamically linked modules
 - Fixed some OpenAL alGetSource get calls (#3669)
 - Fixed issues with building the optimizer on 32-bit Windows (#3673)
 - Increased optimizer stack size on Windows to 10MB (#3679)
 - Added support for passing multiple input files to opt, to speed up
   optimization and linking in opt.
 - Full list of changes:
    - Emscripten: https://github.com/emscripten-core/emscripten/compare/1.34.4...1.34.5
    - Emscripten-LLVM: https://github.com/emscripten-core/emscripten-fastcomp/compare/1.34.4...1.34.5
    - Emscripten-Clang: no changes.

v1.34.4: 8/4/2015
-----------------
 - Add special handling support for /dev/null as an input file (#3552)
 - Added basic printf support in NO_FILESYSTEM mode (#3627)
 - Update WebVR support to the latest specification, and add support for
   retrieving device names
 - Improved --proxy-to-worker build mode with proxying (#3568, #3623)
 - Generalized EXPORT_FS_METHODS to EXPORT_RUNTIME_METHODS
 - Added node externs for closure
 - Fixed a memory allocation bug in pthreads code (#3636)
 - Cleaned up some debug assertion messages behind #ifdef ASSERTIONS (#3639)
 - Fixed umask syscall (#3637)
 - Fixed double alignment issue with formatStrind and emscripten_log (#3647)
 - Added new EXTRA_EXPORTED_RUNTIME_METHODS build option
 - Updated emrun to latest version
 - Full list of changes:
    - Emscripten: https://github.com/emscripten-core/emscripten/compare/1.34.3...1.34.4
    - Emscripten-LLVM: https://github.com/emscripten-core/emscripten-fastcomp/compare/1.34.3...1.34.4
    - Emscripten-Clang: no changes.

v1.34.3: 7/15/2015
------------------
 - Move libc to musl+syscalls
 - Full list of changes:
    - Emscripten: https://github.com/emscripten-core/emscripten/compare/1.34.2...1.34.3
    - Emscripten-LLVM: no changes.
    - Emscripten-Clang: no changes.

v1.34.2: 7/14/2015
------------------
 - Upgrade to new SIMD.js polyfill version and improved SIMD support.
 - Improved WebGL support in --proxy-to-worker mode (#3569)
 - Removed warning on unimplemented JS library functions
 - Fix WebGL 2 support with closure compiler
 - Fixed an issue with WebRTC support (#3574)
 - Fixed emcc to return a correct error process exit code when invoked with no input files
 - Fixed a compiler problem where global data might not get aligned correctly for SIMD.
 - Fixed a LLVM backend problem which caused recursive stack behavior when
   linking large codebases, which was seen to cause a stack overflow crash on
   Windows.
 - Full list of changes:
    - Emscripten: https://github.com/emscripten-core/emscripten/compare/1.34.1...1.34.2
    - Emscripten-LLVM: https://github.com/emscripten-core/emscripten-fastcomp/compare/1.34.1...1.34.2
    - Emscripten-Clang: no changes.

v1.34.1: 6/18/2015
------------------
 - Fixed an issue with resize canvas not working with GLFW.
 - Fixed handling of empty else blocks.
 - Full list of changes:
    - Emscripten: https://github.com/emscripten-core/emscripten/compare/1.34.0...1.34.1
    - Emscripten-LLVM: no changes.
    - Emscripten-Clang: no changes.

v1.34.0: 6/16/2015
------------------
 - Fixed an issue when generating .a files from object files that reside on
   separate drives on Windows (#3525).
 - Added a missing dependency for GLFW (#3530).
 - Removed the Emterpreter YIELDLIST option.
 - Added support for enabling memory growth before the runtime is ready.
 - Added a new feature to store the memory initializer in a string literal
   inside the generated .js file.
 - Fixed a code miscompilation issue with a constexpr in fcmp.
 - Full list of changes:
    - Emscripten: https://github.com/emscripten-core/emscripten/compare/1.33.2...1.34.0
    - Emscripten-LLVM: https://github.com/emscripten-core/emscripten-fastcomp/compare/1.33.2...1.34.0
    - Emscripten-Clang: no changes.

v1.33.2: 6/9/2015
-----------------
 - Added support for OpenAL Extension AL_EXT_float32 (#3492).
 - Added support for handling command line flags -M and -MM (#3518).
 - Fixed a code miscompilation issue with missing ';' character (#3520).
 - Full list of changes:
    - Emscripten: https://github.com/emscripten-core/emscripten/compare/1.33.1...1.33.2
    - Emscripten-LLVM: https://github.com/emscripten-core/emscripten-fastcomp/compare/1.33.1...1.33.2
    - Emscripten-Clang: no changes.

v1.33.1: 6/3/2015
-----------------
 - Added support for multithreading with the POSIX threads API (pthreads), used
   when compiling and linking with the -s USE_PTHREADS=1 flag (#3266).
 - Full list of changes:
    - Emscripten: https://github.com/emscripten-core/emscripten/compare/1.33.0...1.33.1
    - Emscripten-LLVM: https://github.com/emscripten-core/emscripten-fastcomp/compare/1.33.0...1.33.1
    - Emscripten-Clang: no changes.

v1.33.0: 5/29/2015
------------------
 - Fix an issue with writing to /dev/null (#3454).
 - Added a hash to objects inside .a files to support to linking duplicate
   symbol names inside .a files (#2142).
 - Provide extensions ANGLE_instanced_arrays and EXT_draw_buffers as aliases to
   the WebGL ones.
 - Fixed LLVM/Clang to build again on Windows after previous LLVM upgrade.
 - Full list of changes:
    - Emscripten: https://github.com/emscripten-core/emscripten/compare/1.32.4...1.33.0
    - Emscripten-LLVM: https://github.com/emscripten-core/emscripten-fastcomp/compare/1.32.4...1.33.0
    - Emscripten-Clang: no changes.

v1.32.4: 5/16/2015
------------------
 - Update LLVM and Clang to PNaCl's current 3.7 merge point (April 17 2015)
 - Added libpng to Emscripten-ports.
 - Added intrinsic llvm_fabs_f32.
 - Full list of changes:
    - Emscripten: https://github.com/emscripten-core/emscripten/compare/1.32.3...1.32.4
    - Emscripten-LLVM: https://github.com/emscripten-core/emscripten-fastcomp/compare/1.32.3...1.32.4
    - Emscripten-Clang: https://github.com/emscripten-core/emscripten-fastcomp-clang/compare/1.32.3...1.32.4

v1.32.3: 5/15/2015
------------------
 - Improved dynamic linking support.
 - Added new option to file_packager.py to store metadata externally.
 - Improved CMake support with CMAKE_CROSSCOMPILING_EMULATOR (#3447).
 - Added support for sysconf(_SC_PHYS_PAGES) (#3405, 3442).
 - Full list of changes:
    - Emscripten: https://github.com/emscripten-core/emscripten/compare/1.32.2...1.32.3
    - Emscripten-LLVM: https://github.com/emscripten-core/emscripten-fastcomp/compare/1.32.2...1.32.3
    - Emscripten-Clang: no changes.

v1.32.2: 5/8/2015
-----------------
 - Removed a (name+num)+num -> name+newnum optimization, which caused heavy
   performance regressions in Firefox when the intermediate computation wraps
   around the address space (#3438).
 - Improved dynamic linking support.
 - Improved emterpreter when doing dynamic linking.
 - Fixed an issue with source maps debug info containing zeroes as line numbers.
 - Full list of changes:
    - Emscripten: https://github.com/emscripten-core/emscripten/compare/1.32.1...1.32.2
    - Emscripten-LLVM: https://github.com/emscripten-core/emscripten-fastcomp/compare/1.32.1...1.32.2
    - Emscripten-Clang: no changes.

v1.32.1: 5/2/2015
-----------------
 - Removed old deprecated options -s INIT_HEAP, MICRO_OPTS, CLOSURE_ANNOTATIONS,
   INLINE_LIBRARY_FUNCS, SHOW_LABELS, COMPILER_ASSERTIONS and
   COMPILER_FASTPATHS.
 - Added support for dynamic linking and dlopen().
 - Fixed a compilation issue that affected -O2 builds and higher (#3430).
 - Full list of changes:
    - Emscripten: https://github.com/emscripten-core/emscripten/compare/1.32.0...1.32.1
    - Emscripten-LLVM: https://github.com/emscripten-core/emscripten-fastcomp/compare/1.32.0...1.32.1
    - Emscripten-Clang: no changes.

v1.32.0: 4/28/2015
------------------
 - Compile .i files properly as C and not C++ (#3365).
 - Removed old deprecated options -s PRECISE_I32_MUL, CORRECT_ROUNDINGS,
   CORRECT_OVERFLOWS, CORRECT_SIGNS, CHECK_HEAP_ALIGN, SAFE_HEAP_LINES,
   SAFE_HEAP >= 2, ASM_HEAP_LOG, SAFE_DYNCALLS, LABEL_DEBUG, RUNTIME_TYPE_INFO
   and EXECUTION_TIMEOUT, since these don't apply to fastcomp, which is now the
   only enabled compilation mode.
 - Preliminary work towards supporting dynamic linking and dlopen().
 - Fixed an issue where emrun stripped some characters at output (#3394).
 - Fixed alignment issues with varargs.
 - Full list of changes:
    - Emscripten: https://github.com/emscripten-core/emscripten/compare/1.31.3...1.32.0
    - Emscripten-LLVM: https://github.com/emscripten-core/emscripten-fastcomp/compare/1.31.3...1.32.0
    - Emscripten-Clang: no changes.

v1.31.3: 4/22/2015
------------------
 - Improved support for -E command line option (#3365).
 - Removed the old optimizeShifts optimization pass that was not valid for
   asm.js code.
 - Fixed an issue when simultaneously using EMULATE_FUNCTION_POINTER_CASTS and
   EMULATED_FUNCTION_POINTERS.
 - Fixed an issue with -s PRECISE_I64_MATH=2 not working (#3374).
 - Full list of changes:
    - Emscripten: https://github.com/emscripten-core/emscripten/compare/1.31.2...1.31.3
    - Emscripten-LLVM: https://github.com/emscripten-core/emscripten-fastcomp/compare/1.31.2...1.31.3
    - Emscripten-Clang: no changes.

v1.31.2: 4/20/2015
------------------
 - Added support for file suffixes .i and .ii (#3365).
 - Fixed an issue with embind and wide strings (#3299).
 - Removed more traces of the old non-fastcomp compiler code.
 - Full list of changes:
    - Emscripten: https://github.com/emscripten-core/emscripten/compare/1.31.1...1.31.2
    - Emscripten-LLVM: no changes.
    - Emscripten-Clang: no changes.

v1.31.1: 4/17/2015
------------------
 - Added support for unicode characters in EM_ASM() blocks (#3348).
 - Removed the pointer masking feature as experimental and unsupported.
 - Fixed an issue where exit() did not terminate execution of Emterpreter (#3360).
 - Removed traces of the old non-fastcomp compiler code.
 - Full list of changes:
    - Emscripten: https://github.com/emscripten-core/emscripten/compare/1.31.0...1.31.1
    - Emscripten-LLVM: https://github.com/emscripten-core/emscripten-fastcomp/compare/1.31.0...1.31.1
    - Emscripten-Clang: no changes.

v1.31.0: 4/14/2015
------------------
 - Remove references to unsupported EMCC_FAST_COMPILER mode, fastcomp is always enabled (#3347).
 - Full list of changes:
    - Emscripten: https://github.com/emscripten-core/emscripten/compare/1.30.6...1.31.0
    - Emscripten-LLVM: https://github.com/emscripten-core/emscripten-fastcomp/compare/1.30.6...1.31.0
    - Emscripten-Clang: no changes.

v1.30.6: 4/14/2015
------------------
 - Removed support for the deprecated jcache functionality (#3313).
 - Added support to emscripten_GetProcAddress() to fetch symbols with the ANGLE
   suffix (#3304, #3315).
 - Added immintrin.h header file to include all SSE support.
 - Added an async option to ccall (#3307).
 - Stopped from using 0 as a valid source ID for OpenAL (#3303).
 - When project has disabled exception catching, build an exceptions-disabled
   version of libcxx.
 - Split libcxx into two parts to optimize code size for projects that only need
   small amount of libcxx (#2545, #3308).
 - Avoid fprintf usage in emscripten_GetProcAddress() to allow using it with -s
   NO_FILESYSTEM=1 (#3327).
 - Removed old deprecated functionalities USE_TYPED_ARRAYS, FHEAP, GC emulation
   and non-asmjs-emscripten ABI.
 - Don't refer to prefixed GL extensions when creating a GL context (#3324).
 - Removed support code for x86_fp80 type (#3341).
 - Optimize EM_ASM() calls even more (#2596).
 - Full list of changes:
    - Emscripten: https://github.com/emscripten-core/emscripten/compare/1.30.5...1.30.6
    - Emscripten-LLVM: https://github.com/emscripten-core/emscripten-fastcomp/compare/1.30.5...1.30.6
    - Emscripten-Clang: no changes.

v1.30.5: 4/7/2015
-----------------
 - Fixed WebIDL operation when closure is enabled after the previous EM_ASM()
   optimizations.
 - Optimized jsCall() to handle variadic cases of number of arguments faster
   (#3290, #3305).
 - Removed support for the getwd() function (#1115, #3309).
 - Fixed a problem with -s IGNORED_FUNCTIONS and -s DEAD_FUNCTIONS not working
   as expected (#3239).
 - Fixed an issue with -s EMTERPRETIFY_ASYNC=1 and emscripten_sleep() not
   working (#3307).
 - Full list of changes:
    - Emscripten: https://github.com/emscripten-core/emscripten/compare/1.30.4...1.30.5
    - Emscripten-LLVM: https://github.com/emscripten-core/emscripten-fastcomp/compare/1.30.4...1.30.5
    - Emscripten-Clang: no changes.

v1.30.4: 4/3/2015
-----------------
 - Optimized the performance and security of EM_ASM() blocks by avoiding the use
   of eval() (#2596).
 - Full list of changes:
    - Emscripten: https://github.com/emscripten-core/emscripten/compare/1.30.3...1.30.4
    - Emscripten-LLVM: https://github.com/emscripten-core/emscripten-fastcomp/compare/1.30.3...1.30.4
    - Emscripten-Clang: no changes.

v1.30.3: 4/3/2015
-----------------
 - Improved error handling in library_idbstore.js.
 - Fixed an asm.js validation issue with EMULATE_FUNCTION_POINTER_CASTS=1 feature (#3300).
 - Fixed Clang build by adding missing nacltransforms project after latest
   LLVM/Clang upstream merge.
 - Full list of changes:
    - Emscripten: https://github.com/emscripten-core/emscripten/compare/1.30.2...1.30.3
    - Emscripten-LLVM: https://github.com/emscripten-core/emscripten-fastcomp/compare/1.30.2...1.30.3
    - Emscripten-Clang: https://github.com/emscripten-core/emscripten-fastcomp-clang/compare/1.30.2...1.30.3

v1.30.2: 4/1/2015
-----------------
 - Added support to writing to mmap()ed memory by implementing msync() (#3269).
 - Updated SDL2 port to version 7.
 - Exported new singleton function Module.createContext() for creating a GL
   context from SDL2.
 - Added support for asm.js/Emscripten arch in Clang.
 - Finished LLVM 3.6 upgrade merge.
 - Full list of changes:
    - Emscripten: https://github.com/emscripten-core/emscripten/compare/1.30.1...1.30.2
    - Emscripten-LLVM: https://github.com/emscripten-core/emscripten-fastcomp/compare/1.30.1...1.30.2
    - Emscripten-Clang: https://github.com/emscripten-core/emscripten-fastcomp-clang/compare/1.30.1...1.30.2

v1.30.1: 3/24/2015
------------------
 - Upgraded LLVM+Clang from vrsion 3.5 to version 3.6.
 - Full list of changes:
    - Emscripten: https://github.com/emscripten-core/emscripten/compare/1.30.0...1.30.1
    - Emscripten-LLVM: https://github.com/emscripten-core/emscripten-fastcomp/compare/1.30.0...1.30.1
    - Emscripten-Clang: https://github.com/emscripten-core/emscripten-fastcomp-clang/compare/1.30.0...1.30.1

v1.30.0: 3/24/2015
------------------
 - Fixed a bug where html5.h API would not remove event handlers on request.
 - Fixed a regression issue that broke building on Windows when attempting to
   invoke tools/gen_struct_info.py.
 - Improved memory growth feature to better handle growing to large memory sizes
   between 1GB and 2GB (#3253).
 - Fixed issues with emrun with terminating target browser process, managing
   lingering sockets and command line quote handling.
 - Fixed a bug where unsigned integer return values in embind could be returned
   as signed (#3249).
 - Improved handling of lost GL contexts.
 - Changed malloc to be fallible (return null on failure) when memory growth is
   enabled (#3253).
 - Fixed a bug with WebIDL not being able to handle enums (#3258).
 - Updated POINTER_MASKING feature to behave as a boolean rather than a mask
   (#3240).
 - Improved "emcmake cmake" on Windows to automatically remove from path any
   entries that contain sh.exe in them, which is not supported by CMake.
 - Fixed an issue with symlink handling in readlink (#3277).
 - Updated SDL2 port to version 6.
 - Removed the obsolete FAST_MEMORY build option.
 - Added reciprocalApproximation and reciprocalSqrtApproximation SIMD intrinsics.
 - Full list of changes:
    - Emscripten: https://github.com/emscripten-core/emscripten/compare/1.29.12...1.30.0
    - Emscripten-LLVM: https://github.com/emscripten-core/emscripten-fastcomp/compare/1.29.12...1.30.0
    - Emscripten-Clang: no changes.

v1.29.12: 3/15/2015
-------------------
 - Fix a bug where SDL_malloc and SDL_free were not available. (#3247)
 - Fix various issues with emrun usage. (#3234)
 - Fixed an off-by-one memory access in native optimizer.
 - Improve emterpreter support.
 - Full list of changes:
    - Emscripten: https://github.com/emscripten-core/emscripten/compare/1.29.11...1.29.12
    - Emscripten-LLVM: no changes.
    - Emscripten-Clang: no changes.

v1.29.11: 3/11/2015
-------------------
 - Remove the requirement to pass -s PRECISE_F32=1 manually when building with
   SIMD support.
 - Fix a temp directory leak that could leave behind empty directories in the
   temp directory after build (#706)
 - Improve support for growable Emscripten heap in asm.js mode.
 - Added a warning message when generating huge asset bundles with file packager.
 - Fixed a bug where emscripten_get_gamepad_status might throw a JS exception if
   called after a gamepad was disconnected.
 - Improve emterpreter sleep support.
 - Optimize code generation when multiple consecutive bitshifts are present.
 - Optimize redundant stack save and restores, and memcpy/memsets.
 - Full list of changes:
    - Emscripten: https://github.com/emscripten-core/emscripten/compare/1.29.10...1.29.11
    - Emscripten-LLVM: https://github.com/emscripten-core/emscripten-fastcomp/compare/1.29.10...1.29.11
    - Emscripten-Clang: no changes.

v1.29.10: 2/19/2015
-------------------
 - Add a warning message when generating code that has a very large number of
   variables, which optimization flags could remove.
 - Improve support for SIMD casts and special loads.
 - Fix the process return code when using EMCONFIGURE_JS=1.
 - Improved the error message in abort().
 - Fix main loop handling during emterpreter sync save/load.
 - Handle emscripten_async_call and friends during sleep, by pausing all
   safeSet*() operations.
 - Add support for Google WTF when building with --tracing.
 - Improve emterpreter stability with fuzzing.
 - Add an option to load the memory initializer file from a typed array (#3187)
 - Remove linker warning message when linking to -lm, since Emscripten includes
   musl that implements the math libraries built-in.
 - Add support for SDL_WM_SetCaption(), which calls to Module['setWindowTitle'],
   or if not present, sets the web page title. (#3192)
 - Full list of changes:
    - Emscripten: https://github.com/emscripten-core/emscripten/compare/1.29.9...1.29.10
    - Emscripten-LLVM: https://github.com/emscripten-core/emscripten-fastcomp/compare/1.29.9...1.29.10
    - Emscripten-Clang: no changes.

v1.29.9: 2/9/2015
-------------------
 - Documented FORCE_ALIGNED_MEMORY to be no longer supported.
 - Fixes issues with native optimizer handling of "if () else {}" statements.
   (#3129)
 - Improved cross-browser support for EMSCRIPTEN_FULLSCREEN_FILTERING_NEAREST.
   (#3165)
 - Added new linker option --profiling-funcs, which generates output that is
   otherwise minified, except that function names are kept intact, for use in
   profilers and getting descriptive call stacks.
 - The Module object is no longer written in global scope. (#3167)
 - Added new emscripten_idb_* API. (#3169)
 - Added new function emscripten_wget_data().
 - Add support for GL_RED with GLES3/WebGL2. (#3176)
 - Added basic WebVR support. (#3177)
 - Full list of changes:
    - Emscripten: https://github.com/emscripten-core/emscripten/compare/1.29.8...1.29.9
    - Emscripten-LLVM: no changes.
    - Emscripten-Clang: no changes.

v1.29.8: 1/31/2015
-------------------
 - Fix a temp file leak with emterpreter. (#3156)
 - Fix a typo that broke glBlitFramebuffer. (#3159)
 - Added scandir() and alphasort() from musl. (#3161)
 - Add a warning if multiple .a files with same basename are being linked
   together. (#2619)
 - Full list of changes:
    - Emscripten: https://github.com/emscripten-core/emscripten/compare/1.29.7...1.29.8
    - Emscripten-LLVM: https://github.com/emscripten-core/emscripten-fastcomp/compare/1.29.7...1.29.8
    - Emscripten-Clang: no changes.

v1.29.7: 1/28/2015
-------------------
 - Fixed an issue with backwards compatibility in emscripten-ports. (#3144)
 - Warn on duplicate entries in archives. (#2619)
 - Removed the MAX_SETJMPS limitation to improve setjmp/longjpmp support.
   (#3151)
 - Improve the native optimizer to not emit empty if clauses in some cases.
   (#3154)
 - Optimize Math.clz32, Math.min, NaN, and inf handling in asm.js.
 - Full list of changes:
    - Emscripten: https://github.com/emscripten-core/emscripten/compare/1.29.6...1.29.7
    - Emscripten-LLVM: https://github.com/emscripten-core/emscripten-fastcomp/compare/1.29.6...1.29.7
    - Emscripten-Clang: no changes.

v1.29.6: 1/23/2015
-------------------
 - Fixed an issue where calling glGen*() when the GL context was lost might
   throw a JS exception, instead a GL_INVALID_OPERATION is now recorded.
 - Improve label handling in native optimizer.
 - Full list of changes:
    - Emscripten: https://github.com/emscripten-core/emscripten/compare/1.29.5...1.29.6
    - Emscripten-LLVM: no changes.
    - Emscripten-Clang: no changes.

v1.29.5: 1/23/2015
-------------------
 - Enable compiling source files with the extension ".c++".
 - Enable versioning of the emscripten ports so that older Emscripten versions
   can keep using older versions of the ports (#3144)
 - Added a whitelist option to emterpreter, a linker flag of form -s
   EMTERPRETIFY_WHITELIST=["symbol1","symbol2"]. (#3129)
 - Improved emscripten_get_pointerlock_status() to always fill the output
   structure even when pointer lock is not supported.
 - Added an environment variable EMCC_NO_OPT_SORT=0/1 option to configure
   whether the generated output should have the functions sorted by length,
   useful for debugging.
 - Added new tool tools/merge_pair.py which allows bisecting differences between
   two output files to find discrepancies.
 - Improved parsing in cashew.
 - Improved output message from emconfigure and emmake when inputs are unexpected.
 - Added built-in asm handler for LLVM fabs operation.
 - Full list of changes:
    - Emscripten: https://github.com/emscripten-core/emscripten/compare/1.29.4...1.29.5
    - Emscripten-LLVM: https://github.com/emscripten-core/emscripten-fastcomp/compare/1.29.4...1.29.5
    - Emscripten-Clang: no changes.

v1.29.4: 1/21/2015
-------------------
 - Added new C <-> JS string marshalling functions asciiToString(),
   stringToAscii(), UTF8ToString(), stringToUTF8() that can be used to copy
   strings across the JS and C boundaries. (#2363)
 - Added new functions lengthBytesUTF8(), lengthBytesUTF16() and
   lengthBytesUTF32() to allow computing the byte lengths of strings in
   different encodings. (#2363)
 - Upgraded SDL2 port to version 4.
 - Add support for saving the emterpreter stack when there are functions
   returning a value on the stack (#3129)
 - Notice async state in emterpreter trampolines (#3129)
 - Optimize SDL1 pixel copying to the screen.
 - Fixed an issue with emterpreter parsing. (#3141)
 - Fixed an issue with native optimizer and -s PPRECISE_F32=1.
 - Full list of changes:
    - Emscripten: https://github.com/emscripten-core/emscripten/compare/1.29.3...1.29.4
    - Emscripten-LLVM: https://github.com/emscripten-core/emscripten-fastcomp/compare/1.29.3...1.29.4
    - Emscripten-Clang: no changes.

v1.29.3: 1/16/2015
-------------------
 - Fixed a bug with OpenGL context initialization enableExtensionsByDefault. (#3135)
 - Fixed an issue with nested if parsing in native optimizer.
 - Full list of changes:
    - Emscripten: https://github.com/emscripten-core/emscripten/compare/1.29.2...1.29.3
    - Emscripten-LLVM: no changes.
    - Emscripten-Clang: no changes.

v1.29.2: 1/16/2015
-------------------
 - Fixed an issue with embind compilation in LLVM 3.5.
 - Fixed an issue with SDL audio queueing stability, which would queue audio too
   eagerly and cause stutter in some applications (#3122, #3124)
 - Enabled native JS optimizer to be built automatically on Windows, requires
   VS2012 or VS2013.
 - Improve error message to reflect the fact that DLOPEN_SUPPORT is currently
   not available (#2365)
 - Improve SIMD load and store support.
 - Upgraded SDL2 port to version 3.
 - Fix a bug with native JS optimizer and braces in nested ifs.
 - Improved emterpreter support.
 - Fixed LLVM 3.5 to build with Visual Studio on Windows (emscripten-fastcomp #61)
 - Full list of changes:
    - Emscripten: https://github.com/emscripten-core/emscripten/compare/1.29.1...1.29.2
    - Emscripten-LLVM: https://github.com/emscripten-core/emscripten-fastcomp/compare/1.29.1...1.29.2
    - Emscripten-Clang: no changes.

v1.29.1: 1/7/2015
-------------------
 - Migrated to upstream PNaCl LLVM+Clang 3.5 from the previous 3.4.
 - Full list of changes:
    - Emscripten: https://github.com/emscripten-core/emscripten/compare/1.29.0...1.29.1
    - Emscripten-LLVM: https://github.com/emscripten-core/emscripten-fastcomp/compare/1.29.0...1.29.1
    - Emscripten-Clang: https://github.com/emscripten-core/emscripten-fastcomp-clang/compare/1.29.0...1.29.1

v1.29.0: 1/7/2015
-------------------
 - Full list of changes:
    - Emscripten: https://github.com/emscripten-core/emscripten/compare/1.28.3...1.29.0
    - Emscripten-LLVM: https://github.com/emscripten-core/emscripten-fastcomp/compare/1.28.3...1.29.0
    - Emscripten-Clang: no changes.

v1.28.3: 1/4/2015
-------------------
 - embuilder.py tool
 - Many fixes for native optimizer on Windows
 - Perform LLVM LTO in a separate invocation of opt, so that it does not mix
   with legalization and other stuff we do at link time
 - Full list of changes:
    - Emscripten: https://github.com/emscripten-core/emscripten/compare/1.28.2...1.28.3
    - Emscripten-LLVM: https://github.com/emscripten-core/emscripten-fastcomp/compare/1.28.2...1.28.3
    - Emscripten-Clang: https://github.com/emscripten-core/emscripten-fastcomp-clang/compare/1.28.2...1.28.3

v1.28.2: 12/17/2014
-------------------
 - Enable native optimizer by default
 - Disable slow2asm legacy testing (asm.js mode in pre-fastcomp)
 - Full list of changes:
    - Emscripten: https://github.com/emscripten-core/emscripten/compare/1.28.1...1.28.2
    - Emscripten-LLVM: https://github.com/emscripten-core/emscripten-fastcomp/compare/1.28.1...1.28.2
    - Emscripten-Clang: no changes.

v1.28.1: 12/15/2014
-------------------
 - Use a lot more MUSL math functions
 - Full list of changes:
    - Emscripten: https://github.com/emscripten-core/emscripten/compare/1.28.0...1.28.1
    - Emscripten-LLVM: https://github.com/emscripten-core/emscripten-fastcomp/compare/1.28.0...1.28.1
    - Emscripten-Clang: no changes.

v1.28.0: 12/12/2014
-------------------
 - Full list of changes:
    - Emscripten: https://github.com/emscripten-core/emscripten/compare/1.27.2...1.28.0
    - Emscripten-LLVM: https://github.com/emscripten-core/emscripten-fastcomp/compare/1.27.2...1.28.0
    - Emscripten-Clang: no changes.

v1.27.2: 12/10/2014
-------------------
 - Added more complete support for SSE1 SIMD intrinsics API. (#2792)
 - Fixed an issue with glTexImage2D on GL_LUMINANCE + GL_FLOAT textures. (#3039)
 - Use the cashew asm.js parser in native optimizer.
 - Fixed issues with IE when running closure minified pages. (#3012)
 - Enabled asm.js validation for SIMD compilation.
 - Full list of changes:
    - Emscripten: https://github.com/emscripten-core/emscripten/compare/1.27.1...1.27.2
    - Emscripten-LLVM: https://github.com/emscripten-core/emscripten-fastcomp/compare/1.27.1...1.27.2
    - Emscripten-Clang: no changes.

v1.27.1: 11/20/2014
-------------------
 - Migrated to upstream PNaCl LLVM+Clang 3.4 from the previous 3.3.
 - Added a FindOpenGL.cmake to support find_package() for OpenGL in CMake scripts.
 - Full list of changes:
    - Emscripten: https://github.com/emscripten-core/emscripten/compare/1.27.0...1.27.1
    - Emscripten-LLVM: https://github.com/emscripten-core/emscripten-fastcomp/compare/1.27.0...1.27.1
    - Emscripten-Clang: https://github.com/emscripten-core/emscripten-fastcomp-clang/compare/1.27.0...1.27.1

v1.27.0: 11/20/2014
-------------------
 - Added new work in progress option -s NATIVE_OPTIMIZER=1 that migrates
   optimizer code from JS to C++ for better performance.
 - Fixed an embind issue when compiling with closure (#2974)
 - Fixed an embind issue with unique_ptr (#2979)
 - Fixed a bug with new GL context initialization in proxy to worker mode.
 - Fixed an issue where GL context event handlers would leak after a GL context
   has been freed.
 - Optimized embind operation in Chrome by avoiding using Function.prototype.bind().
 - Full list of changes:
    - Emscripten: https://github.com/emscripten-core/emscripten/compare/1.26.1...1.27.0
    - Emscripten-LLVM: https://github.com/emscripten-core/emscripten-fastcomp/compare/1.26.1...1.27.0
    - Emscripten-Clang: no changes.

v1.26.1: 11/7/2014
------------------
 - Fixed emscripten::val handle for special js values (#2930)
 - Implemented SDL 1.2 SDL_SetClipRect / SDL_GetClipRect (#2931)
 - Added support for building zlib from Emscripten Ports with linker flag -s USE_ZLIB=1.
 - Improved experimental GLES3 support.
 - Fixed issues with llseek (#2945)
 - Enable using emscripten_get_now() in web workers (#2953)
 - Added stricter input data validation in GL code.
 - Added new HTML5 C API for managing fullscreen mode transitions to resolve
   cross-browser issue #2556 (#2975)
 - Fixed an issue with using structs in va_args (#2923)
 - Full list of changes:
    - Emscripten: https://github.com/emscripten-core/emscripten/compare/1.26.0...1.26.1
    - Emscripten-LLVM: https://github.com/emscripten-core/emscripten-fastcomp/compare/1.26.0...1.26.1
    - Emscripten-Clang: https://github.com/emscripten-core/emscripten-fastcomp-clang/compare/1.26.0...1.26.1

v1.26.0: 10/29/2014
-------------------
 - Fixed an issue where emar would forward --em-config to llvm-ar (#2886)
 - Added a new "emterpreter" feature that allows running Emscripten compiled
   code in interpreted form until asm.js compilation is ready (-s
   EMTERPRETIFY=1).
    - For more information, see
      https://groups.google.com/d/msg/emscripten-discuss/vhaPL9kULxk/_eD2G06eucwJ
 - Added new "Emscripten Ports" architecture that enables building SDL2 with -s
   USE_SDL=2 command line flag.
 - Added support for SDL 1.2 SDL_CreateRGBSurfaceFrom() function.
 - Improved experimental SIMD support.
 - Use only minimum necessary digits to print floating point literals in
   generated JS code for smaller code output.
 - Full list of changes:
    - Emscripten: https://github.com/emscripten-core/emscripten/compare/1.25.2...1.26.0
    - Emscripten-LLVM: https://github.com/emscripten-core/emscripten-fastcomp/compare/1.25.2...1.26.0
    - Emscripten-Clang: no changes.

v1.25.2: 10/16/2014
-------------------
 - Fixed a bug in tmpfile() function not allocating the mode argument correctly.
 - Fixed a bug with handling empty files in IDBFS (#2845)
 - Added an implementation of the utimes() function (#2845)
 - Added experimental WebGL 2.0 support with the linker flag -s USE_WEBGL2=1.
   (#2873)
 - Fixed a UnboundTypeError occurring in embind (#2875)
 - Fixed an error "IndexSizeError: Index or size is negative or greater than the
   allowed amount" being thrown by Emscripten SDL 1.2 surface blit code. (#2879)
 - Fixed a JS minifier issue that generated "x--y from x - -y" (#2869)
 - Added a new emcc command line flag "--cache <dir>" to control the location of
   the Emscripten cache directory (#2816)
 - Implemented SDL_ConvertSurface() and added support for SDL_SRCALPHA in
   SDL_SetAlpha (#2871)
 - Fixed issues with the GL library handling of invalid input values.
 - Optimized SDL copyIndexedColorData function (#2890)
 - Implemented GLES3 emulation for glMapBufferRange() for upcoming WebGL 2
   support, using the -s FULL_ES3=1 linker option.
 - Fixed a bug where setting up and cancelling the main loop multiple times
   would stack up the main loop to be called too frequently (#2839)
 - Introduced a new API emscripten_set_main_loop_timing() for managing the
   Emscripten main loop calling frequency (#2839)
 - Added new optimization flags SDL.discardOnLock and SDL.opaqueFrontBuffer to
   Emscripten SDL 1.2 SDL_LockSurface() and SDL_UnlockSurface() (#2870)
 - Fixed a bug with glfwGetProcAddress().
 - Added option to customize GLOBAL_BASE (the starting address of global
   variables in the Emscripten HEAP).
 - Added the ability to register mouseover and mouseout events from the HTML5
   API.
 - Improved experimental SIMD support.
 - Full list of changes:
    - Emscripten: https://github.com/emscripten-core/emscripten/compare/1.25.1...1.25.2
    - Emscripten-LLVM: no changes.
    - Emscripten-Clang: no changes.

v1.25.1: 10/1/2014
------------------
 - Updated heap resize support code when -s ALLOW_MEMORY_GROWTH=1 is defined.
 - Updated libc++ to new version from upstream svn revision 218372, 2014-09-24.
 - Fixed a bug where building on Windows might generate output JS files with
   incorrect syntax (emscripten-fastcomp #52)
 - Improved experimental SIMD support.
 - Full list of changes:
    - Emscripten: https://github.com/emscripten-core/emscripten/compare/1.25.0...1.25.1
    - Emscripten-LLVM: https://github.com/emscripten-core/emscripten-fastcomp/compare/1.25.0...1.25.1
    - Emscripten-Clang: no changes.


v1.25.0: 9/30/2014
------------------
 - Fixed a warning message with -s EXPORTED_FUNCTIONS.
 - Full list of changes:
    - Emscripten: https://github.com/emscripten-core/emscripten/compare/1.24.1...1.25.0
    - Emscripten-LLVM: no changes.
    - Emscripten-Clang: no changes.

v1.24.1: 9/27/2014
------------------
 - Fixed issues with the tmpnam and tmpfile functions (#2797, 2798)
 - Fixed CMake package find code to not search any system directories, because
   Emscripten is a cross-compiler.
 - Improved support for the proposed solution for heap resizing.
 - Fixed an issue where one could not run a main loop without having first a GL
   context created when -s FULL_ES2 or -s LEGACY_GL_EMULATION were set.
 - For compatibility, Emscripten will no longer warn about missing library files
   for -lGL, -lGLU and -lglut libraries, since Emscripten provides the
   implementation for these without having to explicitly link to anything.
 - Added support for readonly (const) attributes and automatically call
   Pointer_stringify on DOMStrings in WebIDL.
 - Improved SIMD support for the experimental Ecmascript SIMD spec.
 - Added support for GLFW 3.0.
 - Added new Emscripten HTML 5 functions emscripten_set_mouseenter_callback()
   and emscripten_set_mouseleave_callback().
 - Emscripten now recognizes an environment variable
   EMCC_JSOPT_BLACKLIST=a,b,c,d which can be used to force-disable Emscripten to
   skip running specific JS optimization passes. This is intended as a debugging
   aid to help zoom in on JS optimizer bugs when compiling with -O1 and greater.
   (#2819)
 - Fixed a bug where Module['TOTAL_STACK'] was ignored (#2837).
 - Improved SIMD support for the experimental Ecmascript SIMD spec. Preliminary asm.js validation.
 - Full list of changes:
    - Emscripten: https://github.com/emscripten-core/emscripten/compare/1.24.0...1.24.1
    - Emscripten-LLVM: https://github.com/emscripten-core/emscripten-fastcomp/compare/1.24.0...1.24.1
    - Emscripten-Clang: no changes.

v1.24.0: 9/16/2014
------------------
 - Renamed the earlier Module.locateFilePackage() to Module.locateFile() added
   in v1.22.2 to better reflect its extended usage.
 - Improved exceptions support with exception_ptr.
 - Fixed a bug where restoring files from IDBFS would not preserve their file modes.
 - Fixed and issue where one could not pass a null pointer to strftime() function.
 - Improved SIMD support for the experimental Ecmascript SIMD spec.
 - Full list of changes:
    - Emscripten: https://github.com/emscripten-core/emscripten/compare/1.23.5...1.24.0
    - Emscripten-LLVM: https://github.com/emscripten-core/emscripten-fastcomp/compare/1.23.5...1.24.0
    - Emscripten-Clang: no changes.

v1.23.5: 9/12/2014
------------------
 - Added new functions emscripten_get_device_pixel_ratio(),
   emscripten_set_canvas_css_size() and emscripten_get_canvas_css_size() which
   allow handling High DPI options from C code.
 - Fixed bugs with timzone-related functions in the JS-implemented C standard
   library.
 - Implemented clock_gettime(CLOCK_MONOTONIC) and added a new function
   emscripten_get_now_is_monotonic() to query whether the JS-provided timer is
   monotonic or not.
 - Fixed an issue where the user could not pass --llvm-opts=xxx when also
   specifying --llvm-lto=2.
 - Renamed the linker option -profiling to --profiling for consistency. The old
   form is still supported.
 - Formalized the set of valid characters to be used in files passed to the
   file_packager.py (#2765).
 - Implemented SDL function SDL_BlitScaled.
 - Fixed a bug with right modifier keys in SDL.
 - Full list of changes:
    - Emscripten: https://github.com/emscripten-core/emscripten/compare/1.23.4...1.23.5
    - Emscripten-LLVM: no changes.
    - Emscripten-Clang: no changes.

v1.23.4: 9/7/2014
------------------
 - Implemented new targetX and targetY fields for native HTML5 mouse and touch
   events (#2751)
 - Improved SIMD support for the experimental Ecmascript SIMD spec.
 - Full list of changes:
    - Emscripten: https://github.com/emscripten-core/emscripten/compare/1.23.3...1.23.4
    - Emscripten-LLVM: https://github.com/emscripten-core/emscripten-fastcomp/compare/1.23.3...1.23.4
    - Emscripten-Clang: no changes.

v1.23.3: 9/7/2014
------------------
 - Removed the scons-tools SCons build system as unused.
 - Fixed an issue where applications could not handle WebGL context creation
   failures gracefully.
 - Fixed a bug where the stringToC function in ccall/cwrap might not allocate
   enough space to hold unicode strings.
 - Removed CMake from attempting to link to library -ldl when building projects,
   by unsetting CMAKE_DL_LIBS.
 - Fixed a bug where write_sockaddr might return undefined data in its output
   structure.
 - Added a new _experimental_ -s POINTER_MASKING=1 linker option that might help
   JS VMs to optimize asm.js code.
 - Added first version of a memory tracing API to profile memory usage in
   Emscripten applications.
 - Added functions glob and globfree from musl regex library.
 - Improved SIMD support for the experimental Ecmascript SIMD spec.
 - Full list of changes:
    - Emscripten: https://github.com/emscripten-core/emscripten/compare/1.23.2...1.23.3
    - Emscripten-LLVM: https://github.com/emscripten-core/emscripten-fastcomp/compare/1.23.2...1.23.3
    - Emscripten-Clang: no changes.

v1.23.2: 9/2/2014
------------------
 - Adjusted the process and group ids reported by the stub library functions to
   be closer to native unix values.
 - Set stack to be aligned to 16 bytes. (#2721)
 - Fixed a compiler error "unresolved symbol:
   __cxa_decrement_exception_refcount" (#2715)
 - Added a new warning message that instructs that building .so, .dll and .dylib
   files is not actually supported, and is faked for compatibility reasons for
   existing build chains. (#2562)
 - Fixed problems with SDL mouse scrolling (#2643)
 - Implemented OpenAL function alSourceRewind.
 - Removed several old header files from the Emscripten repository that had been
   included for emulation purposes (zlib.h, png.h, tiff.h, tiffio.h), but their
   implementation is not included.
 - Work around an issue in d8 with binary file reading that broke e.g. printf
   when running in d8. (#2731)
 - Rigidified the semantics of Module.preRun and Module.postRun: These must
   always be JS arrays, single functions are not allowed (#2729)
 - Improved compiler warning diagnostics when generating output that will not
   validate as asm.js (#2737)
 - Updated to latest emrun version to enable support for passing arguments with
   hyphens to the program. (#2742)
 - Added Bessel math functions of the first kind  (j0, j1, jn) from musl.
 - Improved SIMD support for the experimental Ecmascript SIMD spec.
 - Full list of changes:
    - Emscripten: https://github.com/emscripten-core/emscripten/compare/1.23.1...1.23.2
    - Emscripten-LLVM: https://github.com/emscripten-core/emscripten-fastcomp/compare/1.23.1...1.23.2
    - Emscripten-Clang: no changes.

v1.23.1: 8/26/2014
------------------
 - Add support for the Chrome variant of the Gamepad API.
 - Updates to SIMD.js support.
 - Implemented glutSetCursor function.
 - Added new link-time options -s NO_FILESYSTEM=1 and -s NO_BROWSER=1 to enable
   reducing output file sizes when those functionalities are not necessary.
 - Added a new option --closure 2 to allow running closure even on the asm.js output.
 - Fixed a regression bug that broke the use of
   emscripten_set_socket_error_callback() in emscripten.h
 - Removed the support for old discontinued Mozilla Audio Data API in src/library_sdl.js.
 - Removed the support for using Web Audio ScriptProcessorNode to stream audio.
 - Improved SDL audio streaming by using the main rAF() callback instead of a
   separate setTimeout() callback to schedule the audio data.
 - Deprecated compiling without typed arrays support.
 - Migrated to using musl PRNG functions. Fixes reported bugs about the quality of randomness (#2341)
 - Improved SIMD support for the experimental Ecmascript SIMD spec.
 - Full list of changes:
    - Emscripten: https://github.com/emscripten-core/emscripten/compare/1.23.0...1.23.1
    - Emscripten-LLVM: https://github.com/emscripten-core/emscripten-fastcomp/compare/1.23.0...1.23.1
    - Emscripten-Clang: no changes.

v1.23.0: 8/21/2014
------------------
 - Added support for array attributes in WebIDL bindings.
 - Allow cloning pointers that are scheduled for deletion in embind, and add
   support for null in embind_repr().
 - Fixed possible issues with rounding and flooring operations.
 - Full list of changes:
    - Emscripten: https://github.com/emscripten-core/emscripten/compare/1.22.2...1.23.0
    - Emscripten-LLVM: no changes.
    - Emscripten-Clang: no changes.

v1.22.2: 8/19/2014
------------------
 - Adds stack overflow checks when building with the link flag -s ASSERTIONS=1.
 - Fix an issue where EM_ASM was not usable with closure when closure removed
   the Module object (#2639)
 - The locale "POSIX" is now recognized (#2636)
 - Fixed a problem with embind on IE11.
 - Added OpenAL functions alSource3i, alListener3f, alGetEnumValue and
   alSpeedOfSound and also recognize ALC_MAX_AUXILIARY_SENDS.
 - Fixed an issue where emcc would create .o files in the current directory when
   compiling multiple code files simultaneously (#2644)
 - The -s PROXY_TO_WORKER1= option now looks for a GET option "?noProxy" in the
   page URL to select at startup time whether proxying should be on or off.
 - Added new functions emscripten_yield, emscripten_coroutine_create and
   emscripten_coroutine_next which implement coroutines when building with the
   -s ASYNCIFY=1 option.
 - Optimized the size of intermediate generated .o files by omitting LLVM debug
   info from them when not needed. (#2657)
 - Fixed WebSocket connection URLs to allow a port number in them, e.g.
   "server:port/addr" (2610)
 - Added support for void* to the WebIDL binder, via the identifier VoidPtr.
 - Optimize emcc to not copy bitcode files around redundantly.
 - Fix stat() to correctly return ENOTDIR when expected (#2669).
 - Fixed issues with nested exception catching (#1714).
 - Increased the minimum size of the Emscripten HEAP to 64k instead of a previous 4k.
 - The {{{ cDefine('name') }}} macros now raise a compile-time error if the
   define name is not found, instead of hiding the error message inside the
   compiled output (#2672)
 - Fixed an issue where --emrun parameter was not compatible with the -s
   PROXY_TO_WORKER=1 option.
 - Improved WebGL support when compiling with the PROXY_TO_WORKER=1 option.
 - Fixed a regression issue with the handling of running dtors of classes that
   use virtual inheritance. (#2682)
 - Added an option Module.locateFilePackage() as a means to customize where data
   files are found in relative to the running page (#2680). NOTE: This parameter
   was later renamed to Module.locateFile() instead in release 1.24.0.
 - Fixed a bug where OpenAL sources would not properly delete.
 - Fixed a bug with upstream libc++ on std::map, std::multimap and
   std::unordered_map self-assignment
   (http://llvm.org/bugs/show_bug.cgi?id=18735)
 - Allow using __asm__ __volatile__("": : :"memory") as a compile-time
   reordering barrier (#2647)
 - Full list of changes:
    - Emscripten: https://github.com/emscripten-core/emscripten/compare/1.22.1...1.22.2
    - Emscripten-LLVM: https://github.com/emscripten-core/emscripten-fastcomp/compare/1.22.1...1.22.2
    - Emscripten-Clang: no changes.

v1.22.1: 8/7/2014
------------------
 - Added support for prefixing functions with '$' in JS libraries, in order to
   cause them not be prefixed with '_' when compiling.
 - Improved WebIDL compiler to support enums.
 - Fixed a bug with emscripten_force_exit() that would throw an exception (#2629).
 - Fixed setlocale() when setting a bad locale. (#2630)
 - Fixed a compiler miscompilation bug when optimizing loops. (#2626)
 - Fixed an issue with rethrowing an exception (#2627)
 - Fixed a bug where malloc()ing from JS code would leak memory if the C/C++
   side does not use malloc() (#2621)
 - Removed an unnecessary assert() in glReadPixels, and improved it to support
   more texture pixel types.
 - Fixed a bug with std::locale accepting unknown locale names (#2636)
 - Added support for WebIDL binder to work with Closure (#2620)
 - Added no-op SDL IMG_Quit() and TTF_Quit() symbols.
 - Migrated to building libcxx and libcxxapi with -Oz optimization flags.
 - Full list of changes:
    - Emscripten: https://github.com/emscripten-core/emscripten/compare/1.22.0...1.22.1
    - Emscripten-LLVM: no changes.
    - Emscripten-Clang: no changes.

v1.22.0: 8/5/2014
------------------
 - Added support to emrun to dump files to the local filesystem for debugging
   purposes.
 - Implemented emscripten_wget in ASYNCIFY mode.
 - Improved extension catching support (#2616)
 - Fixed .a link groups to also work when linking to bitcode. (#2568)
 - Full list of changes:
    - Emscripten: https://github.com/emscripten-core/emscripten/compare/1.21.10...1.22.0
    - Emscripten-LLVM: https://github.com/emscripten-core/emscripten-fastcomp/compare/1.21.10...1.22.0
    - Emscripten-Clang: no changes.

v1.21.10: 7/29/2014
-------------------
 - Fixed a Windows-specific issue where the generated output files might contain
   line endings of form \r\r\n. This caused browser debuggers to get confused
   with line numbers. (#2133)
 - Improved the node.js workaround introduced in v1.21.8.
 - Implemented new HTML5 API for direct WebGL context creation, emscripten_webgl_*().
 - Fixed a bug when loading in node.js and loaded by another module (#2586)
 - Full list of changes:
    - Emscripten: https://github.com/emscripten-core/emscripten/compare/1.21.9...1.21.10
    - Emscripten-LLVM: no changes.
    - Emscripten-Clang: no changes.

v1.21.9: 7/28/2014
------------------
 - Fixed issues with exception catching. (#2531)
 - Full list of changes:
    - Emscripten: https://github.com/emscripten-core/emscripten/compare/1.21.8...1.21.9
    - Emscripten-LLVM: no changes.
    - Emscripten-Clang: no changes.

v1.21.8: 7/28/2014
------------------
 - Fixed an issue when using --embed-file to embed very large files.
 - Worked around a Windows node.js bug where the compiler output might get cut
   off when the compilation ends in an error.
   (https://github.com/joyent/node/issues/1669)
 - Full list of changes:
    - Emscripten: https://github.com/emscripten-core/emscripten/compare/1.21.7...1.21.8
    - Emscripten-LLVM: https://github.com/emscripten-core/emscripten-fastcomp/compare/1.21.7...1.21.8
    - Emscripten-Clang: no changes.

v1.21.7: 7/25/2014
------------------
 - Added new environment varaible EMCC_ONLY_FORCED_STDLIBS which can be used to
   restrict to only linking to the chosen set of Emscripten-provided libraries.
   (See also EMCC_FORCE_STDLIBS)
 - Adjusted argv[0] and environment variables USER, HOME, LANG and _ to report a
   more convenient set of default values. (#2565)
 - Fixed an issue where the application could not use environ without also
   referring to getenv() (#2557)
 - Fixed an issue with IDBFS running in web workers.
 - Print out an error if IDBFS is used without IDB support.
 - Fixed calling Runtime.getFuncWrapper() when -s ALIASING_FUNCTION_POINTERS=1 (#2010)
 - Fixed an issue where deleting files during directory iteration would produce
   incorrect iteration results (#2528)
 - Fixed support for strftime with %z and %Z (#2570)
 - Fixed a bug with truncate() throwing an exception (#2572)
 - Improved the linker to generate warning messages if user specifies -s X=Y
   linker flags that do not exist (#2579)
 - Fixed an issue with creating read-only files (#2573)
 - Added first implementation for the ASYNCIFY option, which splits up
   synchronous blocking loops to asynchronous execution. For more information on
   this approach, see https://github.com/emscripten-core/emscripten/wiki/Asyncify
 - Full list of changes:
    - Emscripten: https://github.com/emscripten-core/emscripten/compare/1.21.6...1.21.7
    - Emscripten-LLVM: https://github.com/emscripten-core/emscripten-fastcomp/compare/1.21.6...1.21.7
    - Emscripten-Clang: no changes.

v1.21.6: 7/22/2014
------------------
 - Separated OpenAL AL and ALC errors to properly separate fields.
 - When using EGL to initialize a GL context, initialize a stencil buffer to the
   context as well, since proper EGL context choosing is not yet implemented.
 - Added new linker flag -s DEMANGLE_SUPPORT to choose whether to compile the
   application with libcxxabi-provided demangling support ___cxa_demangle().
 - Fixed a problem where calling stat() on a nonexisting file in the runtime VFS
   would result in an exception being thrown. (#2552)
 - When using the -v flag, no longer retain intermediate compilation files. To
   preserve the intermediate files, set the EMCC_DEBUG=1 environment variable.
   (#2538)
 - Added a new HTML setting Module.memoryInitializerPrefixURL which specifies a
   prefix for where the memory initializer file .mem.js should be loaded from
   (#2542)
 - Implemented eglReleaseThread to work according to spec.
 - Implemented a new function emscripten_force_exit() which immediately shuts
   down the C runtime.
 - Fixed a bug with exception handling that resulted in an error unresolved
   symbol: _ZTISt13bad_exception (#2560)
 - Full list of changes:
    - Emscripten: https://github.com/emscripten-core/emscripten/compare/1.21.5...1.21.6
    - Emscripten-LLVM: no changes.
    - Emscripten-Clang: no changes.

v1.21.5: 7/21/2014
------------------
 - Added support for glDrawBuffers with the WEBGL_draw_buffers extension.
 - Added stub implementation for eglReleaseThread.
 - Fixed a bug where passing -E to emcc used the system include headers instead
   of the built-in ones. (#2534)
 - Fixed the stacktrace() function to work on MSIE as well.
 - Removed the zlib.h header file from system include directory, since
   Emscripten does not provide an implementation of zlib built-in.
 - Added support for __cxa_bad_typeid (#2547)
 - Fixed an internal compiler crash with a certain pattern involving optimized
   builds and int64_t (#2539)
 - Fixed an issue with -s EXCEPTION_CATCHING_WHITELIST handling where an
   extension that was a substring of another might get erroneously handled.
 - Full list of changes:
    - Emscripten: https://github.com/emscripten-core/emscripten/compare/1.21.4...1.21.5
    - Emscripten-LLVM: https://github.com/emscripten-core/emscripten-fastcomp/compare/1.21.4...1.21.5
    - Emscripten-Clang: no changes.

v1.21.4: 7/17/2014
------------------
 - Implemented the getsockopt() function.
 - Added new event callback functions emscripten_set_socket_xx_callback() that
   allow listening to WebSocket events in an asynchronous manner.
 - Greatly improved CMake support, now various forms of configure-time test
   builds are supported, and the default extension is set to ".js"
 - Prohibit the virtual filesystem from creating files with name '.' or '..' at
   runtime.
 - Have runtime mkdir() function call normalize the path to be created before
   creation.
 - Fixed an issue with omitting the third paramter in cwrap() call (#2511).
 - Fixed an issue where mouse event handling would throw an exception if the
   page did not contain a canvas object.
 - Fixed a GL initialization problem when user has extended Array with custom
   functions (#2514)
 - Added new compiler defines __EMSCRIPTEN_major__, __EMSCRIPTEN_minor__ and
   __EMSCRIPTEN_tiny__ which communicate the compiler version major.minor.tiny
   to compiled applications (#2343)
 - Fixed a bug where emrun did not properly capture the exit code when exit
   runtime via not calling exit().
 - Fixed an error message when symlinkin invalid filenams at runtime.
 - Fixed a bug in EGL context creation that parsed the input context creation
   parameters with wrong terminator.
 - Improved ffdb.py to be smarter when to attempt port forwarding to connect to
   a FFOS device DevTools port.
 - Implemented strsignal() function (#2532)
 - Full list of changes:
    - Emscripten: https://github.com/emscripten-core/emscripten/compare/1.21.3...1.21.4
    - Emscripten-LLVM: no changes.
    - Emscripten-Clang: no changes.

v1.21.3: 7/10/2014
------------------
 - Added implementations for SDL function SDL_AudioQuit and SDL_VideoQuit.
 - Fix an issue with the optimizeShifts optimization enabled in previous version.
 - Fixed the -s RELOOPER command line parameter to work.
 - Fixed a bug where building the system libc migt result in a compiler deadlock
   on Windows.
 - Removed emcc from trying to link in .dll files as static libraries on
   Windows.
 - Added support for GL_HALF_FLOAT_OES.
 - Fixed a bug where emcmake did not work on Windows.
 - Use multithreaded compilation to build libc.
 - Fixed an issue where the GL interop library could throw an exception in an
   error condition, instead of raising a GL error.
 - Full list of changes:
    - Emscripten: https://github.com/emscripten-core/emscripten/compare/1.21.2...1.21.3
    - Emscripten-LLVM: no changes.
    - Emscripten-Clang: no changes.

v1.21.2: 7/5/2014
------------------
 - Improved the checks that detect that code is run only while the runtime is
   initialized.
 - The memory initializer file (.mem.js) is now emitted by default when
   compiling with at least -O2 optimization level.
 - Fixed a performance issue where built-in math functions (Math.sqrt, etc.)
   took a slightly slower path (#2484).
 - Added support for the ffs libc function.
 - Re-enabled optimizeShifts optimization when not compiling for asm.js (#2481)
 - Full list of changes:
    - Emscripten: https://github.com/emscripten-core/emscripten/compare/1.21.1...1.21.2
    - Emscripten-LLVM: no changes.
    - Emscripten-Clang: no changes.

v1.21.1: 7/3/2014
------------------
 - Fixed an issue where wrong python interpreter could get invoked on Windows
   when both native and cygwin python were installed.
 - Updated musl from version 0.9.13 to version 1.0.3.
 - Full list of changes:
    - Emscripten: https://github.com/emscripten-core/emscripten/compare/1.21.0...1.21.1
    - Emscripten-LLVM: no changes.
    - Emscripten-Clang: no changes.

v1.21.0: 7/2/2014
------------------
 - Enable memory init files (.mem) by default in optimized builds (-O2+), as if
   --memory-init-file 1  is specified. This makes the default behavior on
   optimized builds emit smaller and faster-to-load code, but does require that
   you ship both a .js and a .mem file (if you prefer not to, can use
   --memory-init-file 1  ).
 - Implemented new SDL 1.2 functions SDL_GetRGB, SDL_GetRGBA and SDL_putenv.
 - Added support for /dev/random, /dev/urandom and C++11 std::random_device,
   which will use cryptographically secure random api if available. (#2447)
 - Added support for CMake find_path() directive.
 - Added support for std::unique_ptr in embind.
 - Improved Windows support for ffdb.py.
 - Implemented the clip_rect structure for created SDL surfaces.
 - Fixed a regression with SDL touch events (#2466)
 - Added support for C++11 std::thread::hardware_concurrency which backs to
   navigator.hardwareConcurrency. See
   http://wiki.whatwg.org/wiki/Navigator_HW_Concurrency (#2456)
 - Optimized embind code generation with constexprs.
 - Enabled the use of Runtime.add&removeFunction when closure minification is
   active (#2446)
 - Implemented support for accessing WebGL when building via the proxy to worker
   architecture.
 - Full list of changes:
    - Emscripten: https://github.com/emscripten-core/emscripten/compare/1.20.0...1.21.0
    - Emscripten-LLVM: no changes.
    - Emscripten-Clang: no changes.

v1.20.0: 6/13/2014
------------------
 - Optimize in-memory virtual filesystem performance when serialized to an IndexedDB.
 - Fixed memcpy regression with ta0 and ta1 modes.
 - Fixed an issue with line numbers being messed up when generating source maps (#2410)
 - Fixed an ffdb logging bug that could cause it to drop messages if they were
   being received too fast. Added support getting memory and system descriptions
   with ffdb.
 - Added a new extension to SDL "emscripten_SDL_SetEventHandler()" which enabled
   application to perform SDL event handling inside a JS event handler to
   overcome browser security restrictions. (#2417)
 - Full list of changes:
    - Emscripten: https://github.com/emscripten-core/emscripten/compare/1.19.2...1.20.0
    - Emscripten-LLVM: no changes.
    - Emscripten-Clang: no changes.

v1.19.2: 6/9/2014
------------------
 - Updated CMake support for response file handling.
 - Fixed issues with glfwGetProcAddress and glfwSetWindowSizeCallback.
 - Fixed an issue with regexes that caused issues on IE11 runtime (#2400)
 - Added a new functions emscripten_get_preloaded_image_data() and
   emscripten_get_preloaded_image_data_from_FILE() to obtain pixel data of
   preloaded images.
 - Greatly improved ffdb capabilities to operate a FFOS device.
 - Fixed a Windows-specific bug where the user temp directory was littered with
   temporary .rsp files that did not get cleaned up.
 - Improved SIMD support.
 - Full list of changes:
    - Emscripten: https://github.com/emscripten-core/emscripten/compare/1.19.1...1.19.2
    - Emscripten-LLVM: https://github.com/emscripten-core/emscripten-fastcomp/compare/1.19.1...1.19.2
    - Emscripten-Clang: no changes.

v1.19.1: 6/3/2014
------------------
 - Migrate to using musl sscanf and sprintf and the family that writes to
   memory, and not directly to the filesystem.
 - Improve the error messages from -s SAFE_HEAP_ACCESS=1 runtime checks.
 - Added new linker flag -s NO_DYNAMIC_EXECUTION=1 which removes the use of
   eval() and new Function() in the generated output. For more information, see
   "Eval and related functions are disabled" in
   https://developer.chrome.com/extensions/contentSecurityPolicy .
 - Fixed a compiler issue when very large double constants are present. (#2392)
 - Full list of changes:
    - Emscripten: https://github.com/emscripten-core/emscripten/compare/1.19.0...1.19.1
    - Emscripten-LLVM: no changes.
    - Emscripten-Clang: no changes.

v1.19.0: 5/29/2014
------------------
 - Added an error message to signal that linkable modules are not supported in fastcomp.
 - Fixed a miscompilation issue that resulted in an error "SyntaxError: invalid
   increment operand" and a statement +(+0) being generated (#2314)
 - Make optimized compiler output smaller by running the shell code through
   uglify when not using closure.
 - Fixed a crash in SDL audio loading code introduced in v1.18.3
 - Fixed an issue where glTex(Sub)Image2D might throw an exception on error,
   instead of setting glGetError().
 - Added new typedefs emscripten_align1_short, emscripten_align{1/2}_int,
   emscripten_align{1/2}_float and emscripten_align{1/2/4}_double to ease
   signaling the compiler that unaligned data is present. (#2378)
 - Fixed an embind issue with refcount tracking on smart pointers.
 - Full list of changes:
    - Emscripten: https://github.com/emscripten-core/emscripten/compare/1.18.4...1.19.0
    - Emscripten-LLVM: https://github.com/emscripten-core/emscripten-fastcomp/compare/1.18.4...1.19.0
    - Emscripten-Clang: no changes.

v1.18.4: 5/27/2014
------------------
 - Fixed error message on unsupported linking options (#2365)
 - Updated embind to latest version from IMVU upstream.
 - Fixed an issue where source maps did not load properly in Firefox.
 - Added a more descriptive error message to fastcomp when MAX_SETJMPS limit is
   violated. (#2379)
 - Full list of changes:
    - Emscripten: https://github.com/emscripten-core/emscripten/compare/1.18.3...1.18.4
    - Emscripten-LLVM: https://github.com/emscripten-core/emscripten-fastcomp/compare/1.18.3...1.18.4
    - Emscripten-Clang: no changes.

v1.18.3: 5/21/2014
------------------
 - Added support to emcc command line for "archive groups": -Wl,--start-group
   and -Wl,--end-group
 - Greatly optimized ccall and cwrap implementations.
 - Added new support for SDL_Mix backend to use WebAudio to play back audio clips.
 - Fixed a registerizeHarder issue with elimination of conditional expressions.
 - Migrated single-character standard C functions (islower, tolower, and the
   family) to use musl implementations.
 - Updated relooper to not optimize out breaks if it causes excessive nesting.
 - Full list of changes:
    - Emscripten: https://github.com/emscripten-core/emscripten/compare/1.18.2...1.18.3
    - Emscripten-LLVM: https://github.com/emscripten-core/emscripten-fastcomp/compare/1.18.2...1.18.3
    - Emscripten-Clang: no changes.

v1.18.2: 5/19/2014
------------------
 - Fixed a problem which blocked user applications from handling WebGL context
   loss events themselves.
 - Added a new HTML5 api function emscripten_is_webgl_context_lost() which
   allows polling for context loss in addition to receiving events.
 - Improved async wget progress events to work better across browsers.
 - Improved WebIDL binder support.
 - Added new typeof() function to emscripten::val.
 - Added support for SDL window events SDL_WINDOWEVENT_FOCUS_GAINED,
   SDL_WINDOWEVENT_FOCUS_LOST, SDL_WINDOWEVENT_SHOWN, SDL_WINDOWEVENT_HIDDEN.
 - Fixed a compiler miscompilation on unsigned i1 bitcasts (#2350)
 - Fixed a compiler bug where doubles in varargs might not get 8-byte aligned (#2358)
 - Full list of changes:
    - Emscripten: https://github.com/emscripten-core/emscripten/compare/1.18.1...1.18.2
    - Emscripten-LLVM: https://github.com/emscripten-core/emscripten-fastcomp/compare/1.18.1...1.18.2
    - Emscripten-Clang: no changes.

v1.18.1: 5/12/2014
------------------
 - Fixed an issue where the mouse wheel scroll did not work with SDL.
 - Fixed an issue with emscripten_async_wget, which undesirably expected that
   the string pointer passed to it stayed alive for the duration of the
   operation (#2349)
 - Emscripten now issues a warning message when the EXPORTED_FUNCTIONS list
   contains invalid symbol names (#2338)
 - Full list of changes:
    - Emscripten: https://github.com/emscripten-core/emscripten/compare/1.18.0...1.18.1
    - Emscripten-LLVM: no changes.
    - Emscripten-Clang: no changes.

v1.18.0: 5/10/2014
------------------
 - Enable support for low-level C<->JS interop to marshall 64 bit integers from
   C to JS.
 - Fixed an issue that caused some programs to immediately run out of memory
   "(cannot enlarge memory arrays)" at startup. (#2334)
 - Fixed a crash issue with generated touch events that didn't correspond to a real touch.
 - Full list of changes:
    - Emscripten: https://github.com/emscripten-core/emscripten/compare/1.17.0...1.18.0
    - Emscripten-LLVM: https://github.com/emscripten-core/emscripten-fastcomp/compare/1.17.0...1.18.0
    - Emscripten-Clang: no changes.

v1.17.0: 5/6/2014
------------------
 - Enabled asm.js compilation and -s PRECISE_F32 support when using embind.
 - Improved relooper to emit switches in many-entried blocks.
 - Fixed a GLFW bug where mouse wheel direction was reversed.
 - Fixed glfwGetKey to work even when no callback is registered with
   glfwGetKeyCallback (#1320)
 - Added a new tool 'webidl_binder' that generates C <-> JS interop code from
   WebIDL descriptions.
 - Fix emscripten compilation to work on pages that don't contain a HTML canvas.
 - Added a new error message to default shell when an uncaught exception is thrown.
 - Improved error diagnostics reported by -s SAFE_HEAP=1.
 - Added support for registering callbacks hook to VFS file open, write, move,
   close and delete.
 - Added embind support to std::basic_string<unsigned char>
 - By default, the C runtime will no longer exit after returning from main()
   when safeSetTimeout() or safeSetInterval() is used.
 - Fixed an issue with sscanf formatting (#2322)
 - Fixed an issue where precompiled headers were given a wrong output filename (#2320)
 - Enabled registerizeHarder optimization pass to work when outlining is enabled.
 - Fixed an issue with strptime month handling (#2324)
 - Added an initial implementation of a new tool 'ffdb' which can be used to
   operate a Firefox OS phone from the command line.
 - Fixed a compiler crash on assertion failure '!contains(BranchesOut, Target)'
   (emscripten-fastcomp #32)
 - Added a new ABI to Clang that targets Emscripten specifically. Stop aligning
   member functions to save some space in the function table array.
 - Full list of changes:
    - Emscripten: https://github.com/emscripten-core/emscripten/compare/1.16.0...1.17.0
    - Emscripten-LLVM: https://github.com/emscripten-core/emscripten-fastcomp/compare/1.16.0...1.17.0
    - Emscripten-Clang: https://github.com/emscripten-core/emscripten-fastcomp-clang/compare/1.16.0...1.17.0

v1.16.0: 4/16/2014
------------------
 - Removed browser warnings message in VFS library about replacing __proto__ performance issue.
 - Full list of changes:
    - Emscripten: https://github.com/emscripten-core/emscripten/compare/1.15.1...1.16.0
    - Emscripten-LLVM: no changes.
    - Emscripten-Clang: https://github.com/emscripten-core/emscripten-fastcomp-clang/compare/1.15.1...1.16.0

v1.15.1: 4/15/2014
------------------
 - Added support for SDL2 touch api.
 - Added new user-controllable emdind-related define #define
   EMSCRIPTEN_HAS_UNBOUND_TYPE_NAMES, which allows optimizing embind for minimal
   size when std::type_info is not needed.
 - Fixed issues with CMake support where CMAKE_AR and CMAKE_RANLIB were not
   accessible from CMakeLists.txt files.
 - Full list of changes:
    - Emscripten: https://github.com/emscripten-core/emscripten/compare/1.15.0...1.15.1
    - Emscripten-LLVM: no changes.
    - Emscripten-Clang: no changes.

v1.15.0: 4/11/2014
------------------
 - Fix outlining feature for functions that return a double (#2278)
 - Added support for C++11 atomic constructs (#2273)
 - Adjusted stdout and stderr stream behavior in the default shell.html to
   always print out to both web page text log box, and the browser console.
 - Fixed an issue with loop variable optimization.
 - Full list of changes:
    - Emscripten: https://github.com/emscripten-core/emscripten/compare/1.14.1...1.15.0
    - Emscripten-LLVM: https://github.com/emscripten-core/emscripten-fastcomp/compare/1.14.1...1.15.0
    - Emscripten-Clang: https://github.com/emscripten-core/emscripten-fastcomp-clang/compare/1.14.1...1.15.0

v1.14.1: 4/8/2014
------------------
 - Added new command line utility 'emcmake', which can be used to call
   emconfigure for cmake.
 - Added a new emcc command line parameter '--valid-abspath', which allows
   selectively suppressing warning messages that occur when using absolute path
   names in include and link directories.
 - Added a new emcc linker command line parameter '--emit-symbol-map', which
   will save a map file between minified global names and the original function
   names.
 - Fixed an issue with --default-object-ext not always working properly.
 - Added optimizations to eliminate redundant loop variables and redundant
   self-assignments.
 - Migrated several libc functions to use compiled code from musl instead of
   handwritten JS implementations.
 - Improved embind support.
 - Renamed the EM_ASM_() macro to the form EM_ASM_ARGS().
 - Fixed mouse button ordering issue in glfw.
 - Fixed an issue when creating a path name that ends in a slash (#2258, #2263)
 - Full list of changes:
    - Emscripten: https://github.com/emscripten-core/emscripten/compare/1.14.0...1.14.1
    - Emscripten-LLVM: https://github.com/emscripten-core/emscripten-fastcomp/compare/1.14.0...1.14.1
    - Emscripten-Clang: no changes.

v1.14.0: 3/25/2014
------------------
 - Added new emcc linker command line option '-profiling', which defaults JS
   code generation options suited for benchmarking and profiling purposes.
 - Implemented the EGL function eglWaitGL().
 - Fixed an issue with the HTML5 API that caused the HTML5 event listener unregistration to fail.
 - Fixed issues with numpad keys in SDL support library.
 - Added a new JS optimizer pass 'simplifyIfs', which is run when -s
   SIMPLIFY_IFS=1 link flag is set and -g is not specified. This pass merges
   multiple nested if()s together into single comparisons, where possible.
 - Removed false positive messages on missing internal "emscripten_xxx" symbols at link stage.
 - Updated to latest relooper version.
 - Full list of changes:
    - Emscripten: https://github.com/emscripten-core/emscripten/compare/1.13.2...1.14.0
    - Emscripten-LLVM: https://github.com/emscripten-core/emscripten-fastcomp/compare/1.13.2...1.14.0
    - Emscripten-Clang: no changes.

v1.13.2: 3/15/2014
------------------
 - Fixed issues with SDL audio on Safari.
 - Fixed issues with HTML5 API mouse scroll events on Safari.
 - Fixed issues with HTML5 fullscreen requests in IE11.
 - Enabled support for emscripten_get_callstack on IE10+.
 - Fixed issues with Closure symbol minification.
 - Further improved em_asm()-related error messages.
 - Updated to latest relooper version.
 - Full list of changes:
    - Emscripten: https://github.com/emscripten-core/emscripten/compare/1.13.1...1.13.2
    - Emscripten-LLVM: https://github.com/emscripten-core/emscripten-fastcomp/compare/1.13.1...1.13.2
    - Emscripten-Clang: no changes.

v1.13.1: 3/10/2014
------------------
 - Disallow C implicit function declarations by making it an error instead of a
   warning by default. These will not work with Emscripten, due to strict
   Emscripten signature requirements when calling function pointers (#2175).
 - Allow transitioning to full screen from SDL as a response to mouse press
   events.
 - Fixed a bug in previous 1.13.0 release that broke fullscreen transitioning
   from working.
 - Fixed emscripten/html5.h to be used in C source files.
 - Fix an issue where extraneous system libraries would get included in the
   generated output (#2191).
 - Added a new function emscripten_async_wget2_data() that allows reading from
   an XMLHTTPRequest directly into memory while supporting advanced features.
 - Fixed esc key code in GLFW.
 - Added new emscripten_debugger() intrinsic function, which calls into JS
   "debugger;" statement to break into a JS debugger.
 - Fixed varargs function call alignment of doubles to 8 bytes.
 - Switched to using default function local stack alignment to 16 bytes to be SIMD-friendly.
 - Improved error messages when user code has a syntax error in em_asm() statements.
 - Switched to using a new custom LLVM datalayout format for Emscripten. See
   https://github.com/emscripten-core/emscripten-fastcomp/commit/65405351ba0b32a8658c65940e0b65ceb2601ad4
 - Optimized function local stack space to use fewer temporary JS variables.
 - Full list of changes:
    - Emscripten: https://github.com/emscripten-core/emscripten/compare/1.13.0...1.13.1
    - Emscripten-LLVM: https://github.com/emscripten-core/emscripten-fastcomp/compare/1.13.0...1.13.1
    - Emscripten-Clang: https://github.com/emscripten-core/emscripten-fastcomp-clang/compare/1.13.0...1.13.1

v1.13.0: 3/3/2014
------------------
 - Fixed the deprecated source mapping syntax warning.
 - Fixed a buffer overflow issue in emscripten_get_callstack (#2171).
 - Added support for -Os (optimize for size) and -Oz (aggressively optimize for
   size) arguments to emcc.
 - Fixed a typo that broko the call signature of glCompressedTexSubImage2D()
   function (#2173).
 - Added new browser fullscreen resize logic that always retains aspect ratio
   and adds support for IE11.
 - Improve debug messaging with bad function pointer calls when -s ASSERTIONS=2
   is set.
 - Full list of changes: https://github.com/emscripten-core/emscripten/compare/1.12.3...1.13.0

v1.12.3: 2/27/2014
------------------
 - Fixed alcOpenDevice on Safari.
 - Improved the warning message on missing symbols to not show false positives (#2154).
 - Improved EmscriptenFullscreenChangeEvent HTML5 API structure to return
   information about HTML element and screen sizes for convenience.
 - Full list of changes: https://github.com/emscripten-core/emscripten/compare/1.12.2...1.12.3

v1.12.2: 2/25/2014
------------------
 - Added better warning message if Emscripten, LLVM and Clang versions don't match.
 - Introduced the asmjs-unknown-emscripten target triple that allows
   specializing LLVM codegen for Emscripten purposes.
 - Full list of changes: https://github.com/emscripten-core/emscripten/compare/1.12.1...1.12.2

v1.12.1: 2/25/2014
------------------
 - TURNED ON FASTCOMP BY DEFAULT. This means that you will need to migrate to
   fastcomp-clang build. Either use an Emscripten SDK distribution, or to build
   manually, see
   http://kripken.github.io/emscripten-site/docs/building_from_source/LLVM-Backend.html
   for info.
 - Migrate to requiring Clang 3.3 instead of Clang 3.2. The fastcomp-clang
   repository by Emscripten is based on Clang 3.3.
 - Deprecated old Emscripten libgc implementation.
 - asm.js will now be always enabled, even in -O0 builds in fastcomp.
 - Remove support for -s RUNTIME_TYPE_INFO, which is unsupported in fastcomp.
 - Added a new "powered by Emscripten" logo.
 - Updated default shell.html graphical layout.
 - Added new macro EM_ASM_, which allows sending values to JS without returning anything.
 - Deprecated the jcache compiler option. It should not be needed anymore.
 - Added support for fetching callstack column information in Firefox 30 in emscripten_get_callstack.
 - Fix issues with missing exceptions-related symbols in fastcomp.
 - Full list of changes: https://github.com/emscripten-core/emscripten/compare/1.12.0...1.12.1

v1.12.0: 2/22/2014
------------------
 - Improved the runtime abort error message when calling an invalid function
   pointer if compiled with -s ASSERTIONS=1 and 2. This allows the developer to
   better deduce errors with bad function pointers or function pointers casted
   and invoked via a wrong signature.
 - Added a new api function emscripten_set_main_loop_arg, which allows passing a
   userData pointer that will be carried via the function call, useful for
   object-oriented encapsulation purposes (#2114).
 - Fixed CMake MinSizeRel configuration type to actually optimize for minimal size with -Os.
 - Added support for GLES2 VAO extension OES_vertex_array_object for browsers that support it.
 - Fix issues with emscripten/html5.f when compiled with the SAFE_HEAP option.
 - Full list of changes: https://github.com/emscripten-core/emscripten/compare/1.11.1...1.12.0

v1.11.1: 2/19/2014
------------------
 - Improved eglSwapBuffers to be spec-conformant.
 - Fixed an issue with asm.js validation and va_args (#2120).
 - Fixed asm.js validation issues found with fuzzing.
 - Added new link-time compiler flag -s RETAIN_COMPILER_SETTINGS=1, which
   enables a runtime API for querying which Emscripten settings were used to
   compile the file.
 - Full list of changes: https://github.com/emscripten-core/emscripten/compare/1.11.0...1.11.1

v1.11.0: 2/14/2014
------------------
 - Implemented some new SDL library functions.
 - Renamed standard file descriptors to have handles 0, 1 and 2 rather than 1, 2
   and 3 to coincide with unix numbering.
 - Improved embind support with smart pointers and mixins.
 - Improved the registerization -O3 optimization pass around switch-case constructs.
 - Upper-case files with suffix .C are now also recognized (#2109).
 - Fixed an issue with glGetTexParameter (#2112).
 - Improved exceptions support in fastcomp.
 - Added new linker option -s NO_EXIT_RUNTIME=1, which can be used to set a
   default value for the Module["noExitRuntime"] parameter at compile-time.
 - Improved SDL audio buffer queueing when the sample rate matches the native
   web audio graph sample rate.
 - Added an optimization that removes redundant Math.frounds in -O3.
 - Improved the default shell.html file.
 - Full list of changes: https://github.com/emscripten-core/emscripten/compare/1.10.4...1.11.0

v1.10.4: 2/10/2014
------------------
 - Added support for legacy GL emulation in fastcomp.
 - Deprecated the --split-js compiler option. This is not supported in fastcomp.
 - Full list of changes: https://github.com/emscripten-core/emscripten/compare/1.10.3...1.10.4

v1.10.3: 2/9/2014
------------------
 - Work on supporting GL/EGL GetProcAddress.
 - Fixed issues with shared lib linking support.
 - Full list of changes: https://github.com/emscripten-core/emscripten/compare/1.10.2...1.10.3

v1.10.2: 2/7/2014
------------------
 - Added basic FS unmount support.
 - Improved screen orientation lock API to return a success code.
 - Added PRECISE_F32 support to fastcomp.
 - Fixed issues in fastcomp related to special floating point literal
   serialization.
 - Improved SDL audio buffer queueing.
 - Added new link-time option -s WARN_UNALIGNED=1 to fastcomp to report compiler
   warnings about generated unaligned memory accesses, which can hurt
   performance.
 - Optimized libc strcmp and memcmp with the implementations from musl libc.
 - Optimized libc memcpy and memset to back to native code for large buffer sizes.
 - Full list of changes: https://github.com/emscripten-core/emscripten/compare/1.10.1...1.10.2

v1.10.1: 1/31/2014
------------------
 - Improve srand() and rand() to be seedable and use a Linear Congruential
   Generator (LCG) for the rng generation for performance.
 - Improved OpenAL library support.
 - Full list of changes: https://github.com/emscripten-core/emscripten/compare/1.10.0...1.10.1

v1.10.0: 1/29/2014
------------------
 - Improved C++ exception handling.
 - Improved OpenAL library support.
 - Fixed an issue where loading side modules could try to allocate from sealed
   heap (#2060).
 - Fixed safe heap issues (2068).
 - Added new EM_ASM variants that return a value but do not receive any inputs
   (#2070).
 - Add support for simultaneously using setjmp and C++ exceptions in fastcomp.
 - Full list of changes: https://github.com/emscripten-core/emscripten/compare/1.9.5...1.10.0

v1.9.5: 1/25/2014
------------------
 - Added a spinner logo to default html shell.
 - Full list of changes: https://github.com/emscripten-core/emscripten/compare/1.9.4...1.9.5

v1.9.4: 1/24/2014
------------------
 - Add support for Ninja and Eclipse+Ninja builds with Emscripten+CMake.
 - Fixed regressions with GL emulation.
 - Added support for #if !X in .js library preprocessor.
 - Make the syntax EM_ASM("code"); not silently fail. Note that the proper form
   is EM_ASM(code); without double-quotes.
 - Optimize generated code size by minifying loop labels as well.
 - Revised the -O3 optimization level to mean "safe, but very slow optimizations
   on top of -O2", instead of the old meaning "unsafe optimizations". Using -O3
   will now only do safe optimizations, but can be very slow compared to -O2.
 - Implemented a new registerization optimization pass that does extra variable
   elimination in -O3 and later to reduce the number of local variables in
   functions.
 - Implemented a new emscripten/html5.h interface that exposes common HTML5 APIs
   directly to C code without having to handwrite JS wrappers.
 - Improved error messages reported on user-written .js libraries containing
   syntax errors (#2033).
 - Fixed glBufferData() function call signature with null data pointer.
 - Added new option Module['filePackagePrefixURL'] that allows customizing the
   URL where the VFS package is loaded from.
 - Implemented glGetTexEnviv and glGetTexEnvfv in GL emulation mode.
 - Optimized the size of large memory initializer sections.
 - Fixed issues with the safe heap compilation option.
 - Full list of changes: https://github.com/emscripten-core/emscripten/compare/1.9.3...1.9.4

v1.9.3: 1/17/2014
------------------
 - re-merge split blocks in multiples
 - Full list of changes: https://github.com/emscripten-core/emscripten/compare/1.9.2...1.9.3

v1.9.2: 1/16/2014
------------------
 - Full list of changes: https://github.com/emscripten-core/emscripten/compare/1.9.1...1.9.2

v1.9.1: 1/16/2014
------------------
 - Optimize desktop GL fixed function pipeline emulation texture load
   instruction counts when GL_COMBINE is used.
 - fix Math_floor coercion in unrecommended codegen modes
 - Full list of changes: https://github.com/emscripten-core/emscripten/compare/1.9.0...1.9.1

v1.9.0: 1/16/2014
------------------
 - Full list of changes: https://github.com/emscripten-core/emscripten/compare/1.8.14...1.9.0

v1.8.14: 1/15/2014
------------------
 - add musl fputws and fix vswprintf.
 - Full list of changes: https://github.com/emscripten-core/emscripten/compare/1.8.13...1.8.14

v1.8.13: 1/15/2014
------------------
 - remove musl use of fwritex
 - Full list of changes: https://github.com/emscripten-core/emscripten/compare/1.8.12...1.8.13

v1.8.12: 1/15/2014
------------------
 - Added new GLEW 1.10.0 emulation support.
 - Fixed an issue where the runtime could start more than once when run in a
   browser (#1992)
 - Fix a regression in wprintf.
 - Full list of changes: https://github.com/emscripten-core/emscripten/compare/1.8.11...1.8.12

v1.8.11: 1/15/2014
------------------
 - Full list of changes: https://github.com/emscripten-core/emscripten/compare/1.8.10...1.8.11

v1.8.10: 1/14/2014
------------------
 - Update libc implementation from musl libc.
 - Full list of changes: https://github.com/emscripten-core/emscripten/compare/1.8.9...1.8.10

v1.8.9: 1/14/2014
------------------
 - add fputwc, which enables wprintf.
 - Full list of changes: https://github.com/emscripten-core/emscripten/compare/1.8.8...1.8.9

v1.8.8: 1/14/2014
------------------
 - Update to latest libcxx and libcxxabi libraries.
 - Fix handling of floating point negative zero (#1898)
 - Fixed a memory leak in relooper in previous release.
 - Fixed an issue in previous release with VBO handling in GL optimizations.
 - Full list of changes: https://github.com/emscripten-core/emscripten/compare/1.8.7...1.8.8

v1.8.7: 1/13/2014
------------------
 - Added support to numpad keycodes in glut support library.
 - Fix SIMD support with fastcomp.
 - Fixed a compiler error 'ran out of names' that could occur with too many
   minified symbol names.
 - Work around webkit imul bug https://bugs.webkit.org/show_bug.cgi?id=126345
   (#1991)
 - Optimized desktop GL fixed function pipeline emulation path for better
   performance.
 - Added support for exceptions when building with fastcomp.
 - Fix and issue where the run() function could be called multiple times at
   startup (#1992)
 - Removed a relooper limitation with fixed buffer size.
 - Full list of changes: https://github.com/emscripten-core/emscripten/compare/1.8.6...1.8.7

v1.8.6: 1/8/2014
------------------
 - Added support for the libuuid library, see http://linux.die.net/man/3/libuuid.
 - Fixed .js file preprocessor to preprocess recursively (#1984).
 - Fixed a compiler codegen issue related to overflow arithmetic (#1975)
 - Added new link-time optimization flag -s AGGRESSIVE_VARIABLE_ELIMINATION=1
   that enables the aggressiveVariableElimination js optimizer pass, which tries
   to remove temporary variables in generated JS code at the expense of code
   size.
 - Full list of changes: https://github.com/emscripten-core/emscripten/compare/1.8.5...1.8.6

v1.8.5: 1/7/2014
------------------
 - Fixed compiler issues when used with LLVM 3.4.
 - Full list of changes: https://github.com/emscripten-core/emscripten/compare/1.8.4...1.8.5

v1.8.4: 1/6/2014
------------------
 - Added support to Return and Backspace keys to glut
 - Fixed compiler issues when used with LLVM 3.4.
 - Full list of changes: https://github.com/emscripten-core/emscripten/compare/1.8.3...1.8.4

v1.8.3: 1/5/2014
------------------
 - Improved SDL and page scroll pos handling support for IE10 and IE11.
 - Optimized SDL_UnlockSurface performance.
 - Full list of changes: https://github.com/emscripten-core/emscripten/compare/1.8.2...1.8.3

v1.8.2: 1/4/2014
------------------
 - Fixed glGetFramebufferAttachmentParameteriv and an issue with glGetXXX when
   the returned value was null.
 - Full list of changes: https://github.com/emscripten-core/emscripten/compare/1.8.1...1.8.2

v1.8.1: 1/3/2014
------------------
 - Added support for WebGL hardware instancing extension.
 - Improved fastcomp native LLVM backend support.
 - Added support for #include filename.js to JS libraries.
 - Deprecated --compression emcc command line parameter that manually compressed
   output JS files, due to performance issues. Instead, it is best to rely on
   the web server to serve compressed JS files.
 - Full list of changes: https://github.com/emscripten-core/emscripten/compare/1.8.0...1.8.1

v1.8.0: 12/28/2013
------------------
 - Fix two issues with function outliner and relooper.
 - Full list of changes: https://github.com/emscripten-core/emscripten/compare/1.7.9...1.8.0

v1.7.9: 12/27/2013
------------------
 - Added new command line parameter --em-config that allows specifying a custom
   location for the .emscripten configuration file.
 - Reintroduced relaxed asm.js heap sizes, which no longer need to be power of
   2, but a multiple of 16MB is sufficient.
 - Added emrun command line tool that allows launching .html pages from command
   line on desktop and Android as if they were native applications. See
   https://groups.google.com/forum/#!topic/emscripten-discuss/t2juu3q1H8E . Adds
   --emrun compiler link flag.
 - Began initial work on the "fastcomp" compiler toolchain, a rewrite of the
   previous JS LLVM AST parsing and codegen via a native LLVM backend.
 - Added --exclude-file command line flag to emcc and a matching --exclude
   command line flag to file packager, which allows specifying files and
   directories that should be excluded while packaging a VFS data blob.
 - Improved GLES2 and EGL support libraries to be more spec-conformant.
 - Optimized legacy GL emulation code path. Added new GL_FFP_ONLY optimization
   path to fixed function pipeline emulation.
 - Added new core functions emscripten_log() and emscripten_get_callstack() that
   allow printing out log messages with demangled and source-mapped callstack
   information.
 - Improved BSD Sockets support. Implemented getprotobyname() for BSD Sockets library.
 - Fixed issues with simd support.
 - Various bugfixes: #1573, #1846, #1886, #1908, #1918, #1930, #1931, #1942, #1948, ..
 - Full list of changes: https://github.com/emscripten-core/emscripten/compare/1.7.8...1.7.9

v1.7.8: 11/19/2013
------------------
 - Fixed an issue with -MMD compilation parameter.
 - Added EM_ASM_INT() and EM_ASM_DOUBLE() macros. For more information, read
   https://groups.google.com/forum/#!topic/emscripten-discuss/BFGTJPCgO6Y .
 - Fixed --split parameter to also work on Windows.
 - Fixed issues with BSD sockets accept() call.
 - Full list of changes: https://github.com/emscripten-core/emscripten/compare/1.7.7...1.7.8

v1.7.7: 11/16/2013
------------------
 - Improve SDL audio buffer queue timing support.
 - Improved default precision of clock_gettime even when not using CLOCK_REALTIME.
 - Optimize and fix issues with LLVM IR processing.
 - Full list of changes: https://github.com/emscripten-core/emscripten/compare/1.7.6...1.7.7

v1.7.6: 11/15/2013
------------------
 - Added regex implementation from musl libc.
 - The command line parameter -s DEAD_FUNCTIONS=[] can now be used to explicitly
   kill functions coming from built-in library_xx.js.
 - Improved EGL support and GLES2 spec conformance.
 - Reverted -s TOTAL_MEMORY=x to require pow2 values, instead of the relaxed
   'multiples of 16MB'. This is because the relaxed rule is released only in
   Firefox 26 which is currently in Beta and ships on the week of December 10th
   (currently in Beta). As of writing, current stable Firefox 25 does not yet
   support these.
 - Adjusted the default linker behavior to warn about all missing symbols,
   instead of silently ignoring them. Use -s WARN_ON_UNDEFINED_SYMBOLS=0 to
   suppress these warnings if necessary.
 - Full list of changes: https://github.com/emscripten-core/emscripten/compare/1.7.5...1.7.6

v1.7.5: 11/13/2013
------------------
 - Fix issues with the built-in C++ function name demangler.
 - Full list of changes: https://github.com/emscripten-core/emscripten/compare/1.7.4...1.7.5

v1.7.4: 11/12/2013
------------------
 - Fixed issues with BSD sockets code and SDL joystick implementation.
 - Full list of changes: https://github.com/emscripten-core/emscripten/compare/1.7.3...1.7.4

v1.7.3: 11/12/2013
------------------
 - Added support for generating single-precision floating point instructions.
    - For more information, read
      https://blog.mozilla.org/javascript/2013/11/07/efficient-float32-arithmetic-in-javascript/
 - Made GLES2 support library more spec-conformant by throwing fewer exceptions
   on errors. Be sure to build with -s GL_ASSERTIONS=1, remember to use
   glGetError() and check the browser console to best detect WebGL rendering
   errors.
 - Converted return value of emscripten_get_now() from float to double, to not
   lose precision in the function call.
 - Added support for joysticks in SDL via the Gamepad API
 - Full list of changes: https://github.com/emscripten-core/emscripten/compare/1.7.2...1.7.3

v1.7.2: 11/9/2013
------------------
 - The compiler now always generates a .js file that contains the generated
   source code even when compiling to a .html file.
    - Read https://groups.google.com/forum/#!topic/emscripten-discuss/EuHMwqdSsEs
 - Implemented depth+stencil buffer choosing behavior in GLUT, SDL and GLFW.
 - Fixed memory leaks generated by glGetString and eglGetString.
 - Greatly optimized startup times when virtual filesystems with a large amount
   of files in them.
 - Added some support for SIMD generated by LLVM.
 - Fixed some mappings with SDL keyboard codes.
 - Added a new command line parameter --no-heap-copy to compiler and file
   packager that can be used to optimize VFS memory usage at startup.
 - Updated libcxx to revision 194185, 2013-11-07.
 - Improvements to various library support.
 - Full list of changes: https://github.com/emscripten-core/emscripten/compare/1.7.1...1.7.2

v1.7.1: 10/24/2013
------------------
 - Remove old call to Runtime.warn in file packager code
 - Fix bug with parsing of empty types.
 - Full list of changes: https://github.com/emscripten-core/emscripten/compare/1.7.0...1.7.1

v1.7.0: 10/23/2013
------------------
 - Adds mouse wheel events support in GLUT library.
 - Adds support for a new link parameter -s CASE_INSENSITIVE_VFS=1 to enable
   Emscripten virtual filesystem to search files ignoring case.
 - *Numerous* optimizations in both compilation and runtime stages.
 - Remove unnecessary whitespace, compact postSets function, and other
   optimizations in compilation output to save on generated file size.
 - Fixes float parsing from negative zero.
 - Removes the -s EMIT_GENERATED_FUNCTIONS link parameter as unneeded.
 - Fixes an issue where updating subranges of GL uniform arrays was not
   possible.
 - asm.js heap size (-s TOTAL_MEMORY=x) no longer needs to be a power of 2. As a
   relaxed rule, choosing any multiple of 16MB is now possible.
 - O1 optimization no longer runs the 'simplifyExpressions' optimization pass.
   This is to improve build iteration times when using -O1. Use -O2 to run that
   pass.
 - EM_ASM() can now be used even when compiling to asm.js.
 - All currently specified non-debugging-related WebGL 1 extensions are now
   enabled by default on startup, no need to ctx.getExtension() manually to
   enable them.
 - Improve readability of uncaught JavaScript exceptions that are thrown all the
   way up to the web console by printing out the stack trace of where the throw
   occurred.
 - Fix an issue when renaming a directory to a subdirectory.
 - Several compiler stability fixes.
 - Adds a JavaScript implementation of cxa_demangle function for demangling call
   stack traces at runtime for easier debugging.
 - GL context MSAA antialising is now DISABLED by default, to make the GL
   behavior consistent with desktop usage.
 - Added support to SDL, GLUT and GLFW libraries to specify MSAA on/off at startup.
 - Implemented glColor4ubv in GL emulation mode.
 - Fix an issue with LLVM keyword __attribute__ ((__constructor__)) (#1155).
 - Fix an issue with va_args and -s UNALIGNED_MEMORY=1 (#1705).
 - Add initial support code for LLVM SIMD constructs and a JavaScript SIMD
   polyfill implementation from
   https://github.com/johnmccutchan/ecmascript_simd/ .
 - Fixed support for node.js native filesystem API NODEFS on Windows.
 - Optimize application startup times of Emscripten-compiled programs by
   enabling the virtual filesystem XHR and asm.js compilation to proceed in
   parallel when opening a page.
 - Full list of changes: https://github.com/emscripten-core/emscripten/compare/1.6.4...1.7.0

v1.6.4: 9/30/2013
------------------
 - Implements a new preprocessor tool for preparsing C struct definitions
   (#1554), useful for Emscripten support library implementors.
 - Fix parsing issue with sscanf (#1668).
 - Improved the responsiveness of compiler print output on Windows.
 - Improved compilation times at link stage.
 - Added support for new "NODEFS" filesystem that directly accesses files on the
   native filesystem. Only usable with node.js when compiling to JS.
 - Added support for new IDBFS filesystem for accessing files in IndexedDB storage (#1601.
 - Full list of changes: https://github.com/emscripten-core/emscripten/compare/1.6.3...1.6.4

v1.6.3: 9/26/2013
------------------
 - Emscripten CMake toolchain now generates archive files with .a suffix when
   project target type is static library, instead of generatic .bc files
   (#1648).
 - Adds iconv library from the musl project to implement wide functions in C
   library (#1670).
 - Full list of changes:
   https://github.com/emscripten-core/emscripten/compare/1.6.2...1.6.3

v1.6.2: 9/25/2013
------------------
 - Added support for dprintf() function (#1250).
 - Fixes several compiler stability issues (#1637, #1166, #1661, #1651 and more).
 - Enables support for WEBGL_depth_texture.
 - Adds support for new link flag -s GL_ASSERTIONS=1 which can be used to add
   extra validation layer to the Emscripten GL library to catch code issues.
 - Adds support to Web Audio API in SDL audio backend so that SDL audio now
   works in Chrome and new Opera as well.
 - Fixes an alpha blending issue with SDL_SetAlpha.
 - Implemented locale-related code in C library.
 - Full list of changes: https://github.com/emscripten-core/emscripten/compare/1.6.1...1.6.2

v1.6.1: 9/22/2013
------------------
 - Several optimizations to compiler link stage.
 - Full list of changes: https://github.com/emscripten-core/emscripten/compare/1.6.0...1.6.1

v1.6.0: 9/21/2013
------------------
 - Enable support for %[] pattern in scanf.
 - Added dependency tracking support to linked .js files in CMake toolchain.
 - The hex prefix 0x is now properly handled in sscanf (#1632).
 - Simplify internal compiler operations by removing the internal framework.js.
 - Full list of changes: https://github.com/emscripten-core/emscripten/compare/1.5.9...1.6.0

v1.5.9: 9/15/2013
------------------
 - Add support for SDL_Delay in web workers.
 - Full list of changes: https://github.com/emscripten-core/emscripten/compare/1.5.8...1.5.9

v1.5.8: 9/14/2013
------------------
 - Add support for the GCC -E compiler flag.
 - Update Emscripten libc headers to musl-0.9.13.
 - Added new utility function emscripten_async_load_script() to asynchronously
   load a new .js script URL.
 - Full list of changes: https://github.com/emscripten-core/emscripten/compare/1.5.7...1.5.8

v1.5.7: 8/30/2013
------------------
 - The script tag in default shell.html is now marked 'async', which enables
   loading the JS script code asynchronously in Firefox without making the main
   thread unresponsive.
 - Implemented new utility function emscripten_get_canvas_size() which returns
   the current Module <canvas> element size in pixels.
 - Optimize code size in compiled side modules.
 - Optimize startup memory usage by avoiding unnecessary copying of VFS data at
   startup.
 - Add support for SDL_WM_ToggleFullScreen().
 - Add support for emscripten_get_now() when running in SpiderMonkey shell.
 - Added new environment variable EM_BUILD_VERBOSE=0,1,2,3 to set an extra
   compiler output verbosity level for debugging.
 - Added better support for dlopen() to simulate dynamic library loading in
   JavaScript.
 - Improved support for BSD sockets and networking.
 - Added new SOCKFS filesystem, which reads files via a network connection.
 - Avoid issues with long command line limitations in CMake toolchain by using
   response files.
 - Fix issues with client-side vertex data rendering in GL emulation mode.
 - Improved precision of clock_gettime().
 - Improve function outlining support.
 - Added support for using NMake generator with CMake toolchain.
 - Improved support for flexible arrays in structs (#1602).
 - Added ability to marshal UTF16 and UTF32 strings between C++ <-> JS code.
 - Added a new commandline tool validate_asms.py to help automating asm.js
   validation testing.
 - Improved stability with inline asm() syntax.
 - Updated libc headers to new version.
 - Full list of changes: https://github.com/emscripten-core/emscripten/compare/1.5.6...1.5.7

v1.5.6: 8/17/2013
------------------
 - Improved BSD sockets support.
 - Added touch events support to GLUT library.
 - Added new --js-opts=0/1 command line option to control whether JS optimizer
   is run or not.
 - Improved OpenAL support.
 - Added new command line tool tools/find_bigvars.py which can be used on an
   output file to detect large functions and needs for outlining.
 - Merged link flags -s FORCE_GL_EMULATION and -s DISABLE_GL_EMULATION to a
   single opt-in flag -s LEGACY_GL_EMULATION=0/1 to control whether GL emulation
   is active.
 - Improved SDL input support.
 - Several stability-related compiler fixes.
 - Fixed source mapping generation support on Windows.
 - Added back the EMSCRIPTEN_KEEPALIVE attribute qualifier to help prevent
   inlining and to retain symbols in output without dead code elimination
   occurring.
 - Fix issues when marshalling UTF8 strings between C<->JS.
 - Full list of changes: https://github.com/emscripten-core/emscripten/compare/1.5.5...1.5.6

v1.5.5: 8/9/2013
------------------
 - Update libcxx to revision 187959, 2013-08-08.
 - Full list of changes: https://github.com/emscripten-core/emscripten/compare/1.5.4...1.5.5

v1.5.4: 8/9/2013
------------------
 - Fixed multiple issues with C stdlib support.
 - Fix audio buffer queueing issues with OpenAL.
 - Improved BSD sockets support.
 - Added a new compile+link time command line option -Wno-warn-absolute-paths to
   hide the emscripten compiler warning when absolute paths are passed into the
   compiler.
 - Added new link flag -s STB_IMAGE=0/1 and integrate it to SDL image loading to
   enable synchronous image loading support with SDL.
 - Several improvements on function outlining support.
 - Fix issues with GLES2 interop support.
 - Full list of changes: https://github.com/emscripten-core/emscripten/compare/1.5.3...1.5.4

v1.5.3: 6/28/2013
------------------
 - Added new optimization level --llvm-lto 3 to run even more aggressive LTO
   optimizations.
 - Improve optimizations for libc and other libraries.
 - Full list of changes: https://github.com/emscripten-core/emscripten/compare/1.5.2...1.5.3

v1.5.2: 6/27/2013
------------------
 - Added support for generating source maps along the built application when -g
   is specified. This lets the browser show original .cpp sources when
   debugging.
 - GLUT and SDL improvements.
 - Added new link option -g<level> where level=0-4, which allows controlling
   various levels of debuggability added to the output.
 - Full list of changes: https://github.com/emscripten-core/emscripten/compare/1.5.1...1.5.2

v1.5.1: 6/22/2013
------------------
 - File packager now skips all directories and files starting with '.', and hidden files on Windows.
 - Fix issues with strnlen, memmove, LDBL_ constants, va_args, float.h, and others.
 - Full list of changes: https://github.com/emscripten-core/emscripten/compare/1.5.0...1.5.1

v1.5.0: 6/17/2013
------------------
 - Several compiler optimizations.
 - Improve SDL key events support.
 - Increase debug logging when specifying emcc -v.
 - Full list of changes: https://github.com/emscripten-core/emscripten/compare/1.4.9...1.5.0

v1.4.9: 6/8/2013
------------------
 - Several compiler optimizations.
 - Full list of changes: https://github.com/emscripten-core/emscripten/compare/1.4.8...1.4.9

v1.4.8: 6/6/2013
------------------
 - Add support for webrtc-based sockets.
 - Full list of changes: https://github.com/emscripten-core/emscripten/compare/1.4.7...1.4.8

v1.4.7: 6/2/2013
------------------
 - Remove more unneeded break and continue statements in relooper.
 - Full list of changes: https://github.com/emscripten-core/emscripten/compare/1.4.6...1.4.7

v1.4.6: 6/2/2013
------------------
 - Improve relooper code.
 - Full list of changes: https://github.com/emscripten-core/emscripten/compare/1.4.5...1.4.6

v1.4.5: 6/1/2013
------------------
 - Improve relooper code.
 - Full list of changes: https://github.com/emscripten-core/emscripten/compare/1.4.4...1.4.5

v1.4.4: 6/1/2013
------------------
 - Add support for symlinks in source files.
 - Fix various issues with SDL.
 - Added -s FORCE_ALIGNED_MEMORY=0/1 link time flag to control whether all loads
   and stores are assumed to be aligned.
 - Fix file packager to work with closure.
 - Major improvements to embind support, and optimizations.
 - Improve GL emulation.
 - Optimize VFS usage.
 - Allow emscripten to compile .m and .mm files.
 - Added new syntax --preload-file src@dst to file packager command line to
   allow placing source files to custom destinations in the FS.
 - Full list of changes: https://github.com/emscripten-core/emscripten/compare/1.4.3...1.4.4

v1.4.3: 5/8/2013
------------------
 - Fix issue with strcat.
 - Major embind improvements.
 - Switch to le32-unknown-nacl LLVM target triple as default build option
   instead of the old i386-pc-linux-gnu target triple.
 - Improve compiler logging behavior.
 - Full list of changes: https://github.com/emscripten-core/emscripten/compare/1.4.2...1.4.3

v1.4.2: 5/3/2013
------------------
 - Fix issues with le32-unknown-nacl LLVM target triple.
 - Add some GLEW support.
 - Full list of changes: https://github.com/emscripten-core/emscripten/compare/1.4.1...1.4.2

v1.4.1: 4/28/2013
------------------
 - Implement support for le32-unknown-nacl LLVM target triple.
 - Added new cmdline option -s ERROR_ON_UNDEFINED_SYMBOLS=0/1 to give
   compile-time error on undefined symbols at link time. Default off.
 - Full list of changes: https://github.com/emscripten-core/emscripten/compare/1.3.8...1.4.1

v1.3.8: 4/29/2013
------------------
 - Improved 64-bit integer ops codegen.
 - Added Indexed DB support to vfs.
 - Improve warning message on dangerous function pointer casts when compiling in
   asm.js mode.
 - Added --use-preload-cache command line option to emcc, to be used with the
   file packager.
 - Fixes to libcextra.
 - Full list of changes: https://github.com/emscripten-core/emscripten/compare/1.3.7...1.3.8

v1.3.7: 4/24/2013
------------------
 - Merge IMVU implementation of embind to emscripten trunk. Embind allows
   high-level C++ <-> JS types interop.
 - Enable asm.js compilation in -O1 and higher by default. Fix issues when
   compiling to asm.js.
 - Improve libc support with Emscripten with the musl libc headers.
 - Full list of changes: https://github.com/emscripten-core/emscripten/compare/1.3.6...1.3.7

v1.3.6: 4/2/2013
------------------
 - Fix hang issue with strtof.
 - Update libcxx to upstream r178253 from March 29, 2013.
 - Fix issues with GL emulation.
 - Full list of changes: https://github.com/emscripten-core/emscripten/compare/1.3.5...1.3.6

v1.3.5: 3/25/2013
------------------
 - Get exceptions working as they did before.
 - Remove symbol removing hack.
 - Full list of changes: https://github.com/emscripten-core/emscripten/compare/1.3.4...1.3.5

v1.3.4: 3/24/2013
------------------
 - Update to new libcxx and libcxxabi versions from upstream.
 - Full list of changes: https://github.com/emscripten-core/emscripten/compare/1.3.3...1.3.4

v1.3.3: 3/23/2013
------------------
 - Remove unneeded check from relooper.
 - Full list of changes: https://github.com/emscripten-core/emscripten/compare/1.3.2...1.3.3

v1.3.2: 3/22/2013
------------------
 - Fix issues with fgets.
 - Add support for non-fullscreen pointer lock.
 - Improve OpenAL support.
 - Full list of changes: https://github.com/emscripten-core/emscripten/compare/1.3.1...1.3.2

v1.3.1: 3/19/2013
------------------
 - Improve SDL audio and mixer support.
 - Add GLES2 emulation features when -s FULL_ES2=1 is specified.
 - Add support for OpenAL.
 - Add new -s OPENAL_DEBUG=0/1 link command line option.
 - Fixed an issue with mouse coordinate being offset with canvas.
 - Removed -s UTF_STRING_SUPPORT=0 parameter, this is now always on.
 - Full list of changes: https://github.com/emscripten-core/emscripten/compare/1.3.0...1.3.1

v1.3.0: 3/11/2013
------------------
 - Improve GLES2 emulation with -s FULL_ES2=1.
 - Deprecated -s USE_TYPED_ARRAYS=1 and -s QUANTUM_SIZE=1.
 - Implement a minifier infrastructure when compiling for asm.js.
 - Full list of changes: https://github.com/emscripten-core/emscripten/compare/1.2.9...1.3.0

v1.2.9: 3/7/2013
------------------
 - Improved canvas behavior when transitioning between fullscreen.
 - Added support for getopt().
 - Fixed several libc issues.
 - Full list of changes: https://github.com/emscripten-core/emscripten/compare/1.2.8...1.2.9

v1.2.8: 3/6/2013
------------------
 - Remove unnecessary recursion in relooper RemoveUnneededFlows.
 - Full list of changes: https://github.com/emscripten-core/emscripten/compare/1.2.7...1.2.8

v1.2.7: 3/6/2013
------------------
 - Added SDL_Mixer support.
 - Implemented stubs for several Unix and threading-related functions.
 - Full list of changes: https://github.com/emscripten-core/emscripten/compare/1.2.6...1.2.7

v1.2.6: 3/5/2013
------------------
 - Relooper updates.
 - Full list of changes: https://github.com/emscripten-core/emscripten/compare/1.2.5...1.2.6

v1.2.5: 3/5/2013
------------------
 - Greatly improve GL emulation support.
 - Handle %c in sscanf.
 - Improve compilation times by optimizing parallel execution in the linker.
 - Improve several compiler stability issues detected from fuzzing tests.
 - Implemented emscripten_jcache_printf.
 - Allow running emscripten.py outside emcc itself.
 - Full list of changes: https://github.com/emscripten-core/emscripten/compare/1.2.4...1.2.5

v1.2.4: 2/2/2013
------------------
 - Work on adding support for asm.js compilation.
 - Improve EGL support.
 - Full list of changes: https://github.com/emscripten-core/emscripten/compare/1.2.3...1.2.4

v1.2.3: 1/9/2013
------------------
 - Work on adding support for asm.js compilation.
 - Full list of changes: https://github.com/emscripten-core/emscripten/compare/1.2.2...1.2.3

v1.2.2: 1/8/2013
------------------
 - Work on adding support for asm.js compilation.
 - Full list of changes: https://github.com/emscripten-core/emscripten/compare/1.2.1...1.2.2

v1.2.1: 1/8/2013
------------------
 - Improvements to GLUT, SDL and BSD sockets headers.
 - Full list of changes: https://github.com/emscripten-core/emscripten/compare/1.2.0...1.2.1

v1.2.0: 1/1/2013
------------------
 - Work on adding support for asm.js compilation.
 - Full list of changes: https://github.com/emscripten-core/emscripten/compare/1.1.0...1.2.0

v1.1.0: 12/12/2012
------------------
 - Fix several issues with Windows support.
 - Added a standalone toolchain for CMake.
 - Added emscripten_run_script_string().
 - Optimize compilation times via threading.
 - Update to requiring Clang 3.2. Older versions may no longer work.
 - Several improvements to emscripten library support headers.
 - Full list of changes: https://github.com/emscripten-core/emscripten/compare/1.0.1a...1.1.0

v1.0.1a: 11/11/2012
------------------
 - Add relooper code to repository.
 - Full list of changes: https://github.com/emscripten-core/emscripten/compare/1.0.1...1.0.1a

v1.0.1: 11/11/2012
------------------
 - First commit that introduced versioning to the Emscripten compiler.<|MERGE_RESOLUTION|>--- conflicted
+++ resolved
@@ -17,13 +17,11 @@
 
 Current Trunk
 -------------
-<<<<<<< HEAD
 - Simplify Fetch C API error handling: we used to check if the error code was
   0 and switch that to 404, but that only really helps `file://` URLs, which
   are not very useful for testing anyhow for other reasons (like not working
   in chrome), and it made things more complex. The behavior has been changed
   to be simpler and just leave the browser's error code as it is.
-=======
 - Enable `--no-heap-copy` file packager option by default, and remove the old
   defualt behavior entirely. That is the behavior we should have had from the
   beginning as it is more memory-efficient.
@@ -186,7 +184,6 @@
   JS glue code does something wrong like forget to shift a pointer. To use this,
   just build with ASan normally, `-fsanitize=address` at link (#11147).
 - Fix embind string conversions in multithreaded builds (#10844).
->>>>>>> 334c79c9
 - `ALLOW_MEMORY_GROWTH` used to silently disable `ABORTING_MALLOC`. It now
   just changes the default, which means you can pass `-s ABORTING_MALLOC=1` to
   override the default, which was not possible before. (If you pass the flag
