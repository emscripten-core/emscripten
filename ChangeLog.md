This document describes changes between tagged Emscripten SDK versions.

Note that in the compiler, version numbering is used as the mechanism to
invalidate internal compiler caches, so version numbers do not necessarily
reflect the amount of changes between versions.

To browse or download snapshots of old tagged versions, visit
https://github.com/emscripten-core/emscripten/releases.

Not all changes are documented here. In particular, new features, user-oriented
fixes, options, command-line parameters, usage changes, deprecations,
significant internal modifications and optimizations etc. generally deserve a
mention. To examine the full set of changes between versions, visit the link to
full changeset diff at the end of each section.

See docs/process.md for how version tagging works.


Current Trunk
-------------
<<<<<<< HEAD
 - Remove the ability to use Python operators in flags that support KB/MB/GB/TB
   suffixes, e.g. `TOTAL_MEMORY`. This means that `-s TOTAL_MEMORY=1024*1024`
   will no longer work. This is done because the mechanism may result in
   execution of arbitrary code via command line flags.
=======
 - Remove ERROR_ON_MISSING_LIBRARIES setting (it's always on now)
>>>>>>> 6cbbae53

v.1.38.41: 08/07/2019
---------------------
 - Remove fastcomp's implementation of Asyncify. This has been deprecated for
   a long time, since we added Emterpreter-Async, and now we have a new Asyncify
   implementation in the upstream wasm backend. It is recommended to upgrade to
   the upstream backend and use Asyncify there if you need it. (If you do still
   need the older version, you can use 1.38.40.)
 - Drop ExitStatus from inheriting from Error(), as that could capture the whole
   global scope, preventing temporary variables at page startup from being garbage
   collected. (#9108)
 - `__builtin_return_address` now requires `-s USE_OFFSET_CONVERTER=1` to work. (#9073)
 - emrun now uses HTTP/1.1 instead of HTTP/1.0.
 - `callMain` is no longer exported by default on Module, to allow better JS
   minification. You must add it to `EXTRA_EXPORTED_RUNTIME_METHODS` if you want
   to call it on Module. (In assertions builds, an error with an explanation is
   shown.)
 - Allow expressions with side effects as `EM_ASM`'s arguments and prohibit
   non-arithmetic arguments (e.g. pointers, functions, arrays, objects). (#9054)
 - `emcc` on Windows now uses native newline byte sequence to get a line to
   print for parse error reporting. (#9088)
 - Internal API update: one can now specialize embind's (un)marshalling for a
   group of types via SFINAE, instead of a single type. (#9089)

v.1.38.40: 07/24/2019
---------------------
 - LLVM backend pthread builds no longer use external memory initialization
   files, replacing them with passive data segments.
 - LLVM backend now supports thread local storage via the C extension `__thread`
   and C11/C++11 keyword `thread_local`. (#8976)
 - Internal API change: Move read, readAsync, readBinary, setWindowTitle from
   the Module object to normal JS variables. If you use those internal APIs,
   you must change Module.readAsync()/Module['readAsync']() to readAsync().
   Note that read is also renamed to read_ (since "read" is an API call in
   the SpiderMonkey shell). In builds with ASSERTIONS an error message is
   shown about the API change. This change allows better JS minification
   (the names read, readAsync etc. can be minified, and if the variables are
   not used they can be removed entirely). Defining these APIs on Module
   (which was never documented or intended, but happened to work) is also
   no longer allowed (but you can override read_ etc. from JS).

v1.38.39: 07/16/2019
--------------------
 - Add support for [address sanitizer](https://clang.llvm.org/docs/AddressSanitizer.html). (#8884)
   - Currently, only supports one thread without dynamic linking.
 - Rename Bysyncify (the name used during development) to Asyncify. This keeps the name consistent
   with the old ASYNCIFY flag, no need for a new one, as they do basically the same thing.

v1.38.38: 07/08/2019
--------------------
 - Add support for standalone [leak sanitizer](https://clang.llvm.org/docs/LeakSanitizer.html). (#8711)

v1.38.37: 06/26/2019
--------------------
 - Set ENV['LANG'] following the user's preferred language (HTTP Accept-Language / navigator.languages[0])
 - `emscripten_run_script_string` now returns C `NULL` instead of the string `null`
   or `undefined` when the result of the `eval` is JavaScript `null` or `undefined`.
 - Add a new system for managing system libraries. (#8780)
   This may require minor changes when performing certain operations:
     - When using `embuilder.py` to build a specific library, the name may have
       changed: for consistency, all library names are prefixed with lib now.
     - `embuilder.py` now only builds the requested library, and not its dependencies
       and certain system libraries that are always built. For example, running
       `embuilder.py build libc` no longer builds `libcompiler_rt` if it hasn't be built.
     - When using `EMCC_FORCE_STDLIBS` with a list of libraries, you must now use
       the simplified names, for example, `libmalloc` and `libpthreads` instead of
       `libdlmalloc` or `libpthreads_stub`. These names will link in the correct
       version of the library: if the build is configured to use `emmalloc`, `libmalloc`
       will mean `libemmalloc`, and if thread support is disabled, `libpthreads` will
       mean `libpthreads_stub`. This allows you to say `libmalloc` or `libpthreads` without
       worrying about which implementation is supposed to be used, and avoid duplicate
       symbols if you used the wrong implementation.
 - LLVM wasm backend pthreads fixes, see #8811, #8718

v1.38.36: 06/15/2019
--------------------

v1.38.35: 06/13/2019
--------------------
 - Include some [waterfall fixes](https://github.com/WebAssembly/waterfall/pull/541)
   for the emsdk builds on linux regarding libtinfo.
 - NOTE: due to a CI failure, builds for mac and windows were not generated.

v1.38.34: 06/01/2019
--------------------
 - Add support for [undefined behavior sanitizer](https://clang.llvm.org/docs/UndefinedBehaviorSanitizer.html).
     - This allows `emcc -fsanitize=undefined` to work. (#8651)
     - The minimal runtime (`-fsanitize-minimal-runtime`) also works. (#8617)

v1.38.33: 05/23/2019
--------------------
 - First release to use the new chromium build infrastructure
   https://groups.google.com/forum/#!msg/emscripten-discuss/WhDtqVyW_Ak/8DfDnfk0BgAJ
 - Add `emscripten_return_address` which implements the functionality of
   gcc/clang's `__builtin_return_address`. (#8617)

v1.38.32: SKIPPED
-----------------
 - The transition from the old to the new CI occured around here. To avoid ambiguity while
   both CIs were still generating builds, we just tagged a new one (1.38.33) on the new CI
   and skipped 1.38.32.
 - The transition also moves all builds and downloads away from the old mozilla-games
   infrastructure to the new chromium ones. As a result all links to *mozilla-games* URLs
   will not work (these were never documented, but could be seen from the internals of the
   emsdk; the new emsdk uses the proper new URLs, so you can either use the sdk normally
   or find the URLs from there).

v1.38.31: 04/24/2019
--------------------
 - Change ino_t/off_t to 64-bits. (#8467)
 - Add port for bzip2 library (`libbz2.a`). (#8349)
 - Add port for libjpeg library. (#8361)
 - Enable ERROR_ON_MISSING_LIBRARIES by by default (#8461)

v1.38.30: 03/21/2019
--------------------
 - Remove Module.buffer which was exported by default unnecessarily. This was an
   undocumented internal detail, but in theory code may have relied on it.
   (#8277)

v1.38.29: 03/11/2019
--------------------

v1.38.28: 02/22/2019
--------------------
 - Option -s EMTERPRETIFY_WHITELIST now accepts shell-style wildcards;
   this allows matching static functions with conflicting names that
   the linker distinguishes by appending a random suffix.
 - Normalize mouse wheel delta in `library_browser.js`. This changes the scroll
   amount in SDL, GLFW, and GLUT. (#7968)

v1.38.27: 02/10/2019
--------------------
 - Change how EMCC_LOCAL_PORTS works, to be more usable. See #7963
 - Remove deprecated Pointer_stringify (use UTF8ToString instead). See #8011
 - Added a new option -s DISABLE_DEPRECATED_FIND_EVENT_TARGET_BEHAVIOR=1 that
   changes the lookup semantics of DOM elements in html5.h event handler
   callback and WebGL context creation. New behavior is to use CSS selector
   strings to look up DOM elements over the old behavior, which was somewhat
   ad hoc constructed rules around default Emscripten uses. The old behavior
   will be deprecated and removed in the future. Build with -s ASSERTIONS=1
   to get diagnostics messages related to this transition.
 - Breaking change with -s USE_PTHREADS=1 + -s FETCH=1: When building with
   -o a.html, the generated worker script is now named "a.fetch.js" according
   to the base name of the specified output, instead of having a fixed name
   "fetch-worker.js".

v1.38.26: 02/04/2019
--------------------
 - Fix some pthreads proxying deadlocks. See #7865

v1.38.25: 01/18/2019
--------------------
 - Move kripken/emscripten,emscripten-fastcomp,emscripten-fastcomp-clang to
   emscripten-core/*

v1.38.24: 01/17/2019
--------------------
 - Perform JS static allocations at compile time (#7850)

v1.38.23: 01/10/2019
--------------------
 - Remove BINARYEN_METHOD: no more support for interpret modes, and if you want
   non-wasm, use WASM=0.
 - Support specifying multiple possible ENVIRONMENTs (#7809)

v1.38.22: 01/08/2019
--------------------
 - Add Regal port. See #7674
 - System libraries have been renamed to include the `lib` prefix.  If you use
   EMCC_FORCE_STDLIBS or EMCC_ONLY_FORCED_STDLIBS to select system libraries
   you may need to add the `lib` prefix.
 - Rename `pthread-main.js` to `NAME.worker.js`, where `NAME` is the main
   name of your application, that is, if you emit `program.js` then you'll get
   `program.worker.js` (this allows more than one to exist in the same
   directory, etc.).
 - Dynamic linker has been taught to handle library -> library dependencies.

v1.38.21: 11/30/2018
--------------------
 - fastcomp: Remove `runPostSets` function and replace with normal static
   constructor function. See #7579

v1.38.20: 11/20/2018
--------------------
 - Remove SPLIT_MEMORY option.
 - Move getTempRet0/setTempRet0 to be JS library functions rather than
   auto-generated by fastcomp.
 - Change `strptime()`'s handling of the "%c" to match that of `strftime()`.
   This is a breaking change for code which depends on the old definition of
   "%c".

v1.38.19: 11/15/2018
--------------------

v1.38.18: 11/08/2018
--------------------
 - Wasm dynamic linking: Rename `tableBase/memoryBase` to
   `__table_base/__memory_base` (#7467)

v1.38.17: 11/07/2018
--------------------
 - Minify wasm import and export names. This decreases JS and wasm size by
   minifying the identifiers where JS calls into wasm or vice versa, which
   are not minifiable by closure or other JS-only tools. This happens in
   -O3, -Os and above. See #7431

v1.38.16: 11/02/2018
--------------------
 - Breaking change: Do not automatically set EXPORT_ALL for MAIN_MODULES or
   SIDE_MODULES. This means that you must explicitly export things that will
   be called from outside (normally, on EXPORTED_FUNCTIONS), or
   you can manually enable EXPORT_ALL yourself (which returns to the exact
   same behavior as before). This change brings us in line with more standard
   dynamic linking, and will match what the LLVM wasm backend will have.
   See #7312.
 - Invalid -s flags on the command line are now treated as errors.
 - Remove BUILD_AS_SHARED_LIBRARY setting.

v1.38.15: 10/25/2018
--------------------

v1.38.14: 10/22/2018
--------------------
 - Errors are now reported when functions listed in EXPORTED_FUNCTIONS are not
   defined. This can be disabled via ERROR_ON_UNDEFINED_SYMBOLS=0. See #7311.

v1.38.13: 10/10/2018
--------------------
 - Support `-s NO_X=1` as an alias for `-s X=0` and vice versa, which
   simplifies current settings with `NO_`-prefixed names. See #7151.
 - Various `EMULATED_FUNCTION_POINTER` improvements. See #7108, #7128.
 - `ERROR_ON_UNDEFINED_SYMBOLS` is now the default.  See #7196

v1.38.12: 09/03/2018
--------------------
 - Update SDL2 to 2.0.7. See #7016.
 - Optionally build using native object files (wasm backend only).
   For now this is behind a new option flag: `-s WASM_OBJECT_FILES=1`.
   See #6875.

v1.38.11: 08/02/2018
--------------------
 - Support for loading wasm files in the same dir as the JS file, using
   node.js/Web-specific techniques as applicable. See #5368 and followups.
 - Add an API for async side module compilation in wasm. See #6663.
 - Remove builtin Crunch support. See #6827.

v1.38.10: 07/23/2018
--------------------
 - Change the type of `size_t` and friends from int to long. This may have
   noticeable effects if you depend on the name mangling of a function that uses
   `size_t` (like in `EXPORTED_FUNCTIONS`), and you must rebuild source files to
   bitcode (so your bitcode is in sync with the system libraries after they are
   rebuilt with this change). Otherwise this should not have any noticeable
   effects for users. See #5916.

v1.38.9: 07/22/2018
-------------------
 - Fix `Module.locateFile` to resolve relative paths to *.wasm, *.mem and other
   files relatively to the main JavaScript file rather than the current working
   directory (see #5368).
   - Add second argument `prefix` to `Module.locateFile` function that contains
     path to JavaScript file where files are loaded from by default.
   - Remove `Module.*PrefixURL` APIs (use `Module.locateFile` instead).

v1.38.8: 07/06/2018
-------------------
 - Fix a regression in 1.38.7 with binaryen no longer bundling binaryen.js
   (which emscripten doesn't need, that's just for handwritten JS users, but
   emscripten did check for its presence).

v1.38.7: 07/06/2018
-------------------
 - Correctness fix for stack handling in `invoke_*()s`. This may add noticeable
   overhead to programs using C++ exceptions and (less likely) setjmp/longjmp -
   please report any issues. See #6666 #6702
 - Deprecate Module.ENVIRONMENT: Now that we have a compile-time option to set
   the environment, also having a runtime one on Module is complexity that we
   are better off without. When Module.ENVIRONMENT is used with ASSERTIONS it
   will show an error to direct users to the new option (-s ENVIRONMENT=web , or
   node, etc., at compile time).
 - Breaking change: Do not export print/printErr by default. Similar to other
   similar changes (like getValue/setValue). We now use out() and err()
   functions in JS to print to stdout/stderr respectively. See #6756.

v1.38.6: 06/13/2018
-------------------

v1.38.5: 06/04/2018
-------------------
 - Update libc++ to 6.0, bringing c++17 support (std::byte etc.)

v1.38.4: 05/29/2018
-------------------
 - Fix asm.js validation regression from 1.38.2.

v1.38.3: 05/25/2018
-------------------
 - Upgrade to LLVM 6.0.1.

v1.38.2: 05/25/2018
--------------------
 - Add ENVIRONMENT option to specify at compile time we only need JS to support
   one runtime environment (e.g., just the web). When emitting HTML, set that to
   web so we emit web code only. #6565
 - Regression in asm.js validation due to cttz optimization #6547

v1.38.1: 05/17/2018
-------------------
 - Remove special-case support for `src/struct_info.compiled.json`: Make it a
   normal cached thing like system libraries, not something checked into the
   source tree.
 - Breaking change: Emit WebAssembly by default. Only the default is changed -
   we of course still support asm.js, and will for a very long time. But
   changing the default makes sense as the recommended output for most use cases
   should be WebAssembly, given it has shipped in all major browsers and
   platforms and is more efficient than asm.js. Build with `-s WASM=0` to
   disable wasm and use asm.js if you want that (or use `-s
   LEGACY_VM_SUPPORT=1`, which emits output that can run in older browsers,
   which includes a bunch of polyfills as well as disables wasm). (#6419)

v1.38.0: 05/09/2018
-------------------

v1.37.40: 05/07/2018
--------------------
 - Fix regression in 1.37.39 on  -s X=@file  parsing (see #6497, #6436)

v1.37.39: 05/01/2018
--------------------
 - Regression: Parsing of `-s X=@file`  broke if the file contains a newline
   (see #6436; fixed in 1.37.40)

v1.37.38: 04/23/2018
--------------------
 - Breaking change: Simplify exception handling, disabling it by default.
   Previously it was disabled by default in -O1 and above and enabled in -O0,
   which could be confusing. You may notice this change if you need exceptions
   and only run in -O0 (since if you test in -O1 or above, you'd see you need to
   enable exceptions manually), in which case you will receive an error at
   runtime saying that exceptions are disabled by default and that you should
   build with `-s DISABLE_EXCEPTION_CATCHING=0` to enable them.
 - Fix regression in 1.37.37 on configure scripts on MacOS (see #6456)

v1.37.37: 04/13/2018
--------------------
 - Regression: configure scripts on MacOS may be broken (see #6456; fixed in 1.37.38)

v1.37.36: 03/13/2018
--------------------

v1.37.35: 02/23/2018
--------------------
 - MALLOC option, allowing picking between dlmalloc (previous allocator and
   still the default) and emmalloc, a new allocator which is smaller and
   simpler.
 - Binaryen update that should fix all known determinism bugs.

v1.37.34: 02/16/2018
--------------------
 - `addFunction` is now supported on LLVM wasm backend, but when being used on
   the wasm backend, you need to provide an additional second argument, a Wasm
   function signature string. Each character within a signature string
   represents a type. The first character represents the return type of a
   function, and remaining characters are for parameter types.
    - 'v': void type
    - 'i': 32-bit integer type
    - 'j': 64-bit integer type (currently does not exist in JavaScript)
    - 'f': 32-bit float type
    - 'd': 64-bit float type
   For asm.js and asm2wasm you can provide the optional second argument, but it
   isn't needed. For that reason this isn't a breaking change, however,
   providing the second argument is recommended so that code is portable across
   all backends and modes.

v1.37.33: 02/02/2018
--------------------

v1.37.32: 01/31/2018
--------------------

v1.37.31: 01/31/2018
--------------------
 - LLVM and clang updates from upstream (5.0svn, close 5.0 release).

v1.37.30: 01/31/2018
--------------------

v1.37.29: 01/24/2018
--------------------

v1.37.28: 01/08/2018
--------------------
 - Breaking change: Don't export the `ALLOC_*` numeric constants by default. As
   with previous changes, a warning will be shown in `-O0` and when `ASSERTIONS`
   are on if they are used.
 - Breaking change: Don't export FS methods by default. As with previous
   changes, a warning will be shown in `-O0` and when `ASSERTIONS` are on, which
   will suggest either exporting the specific methods you need, or using
   `FORCE_FILESYSTEM` which will auto export all the main filesystem methods.
   Aside from using FS methods yourself, you may notice this change when using a
   file package created standalone, that is, by running the file packager
   directly and then loading it at run time (as opposed to telling `emcc` to
   package the files for you, in which case it would be aware of them at compile
   time); you should build with `FORCE_FILESYSTEM` to ensure filesystem support
   for that case.

v1.37.27: 12/24/2017
--------------------
 - Breaking change: Remove the `Runtime` object, and move all the useful methods
   from it to simple top-level functions. Any usage of `Runtime.func` should be
   changed to `func`.

v1.37.26: 12/20/2017
--------------------
 - Breaking change: Change `NO_EXIT_RUNTIME` to 1 by default. This means that by
   default we don't include code to shut down the runtime, flush stdio streams,
   run atexits, etc., which is better for code size. When `ASSERTIONS` is on, we
   warn at runtime if there is text buffered in the streams that should be
   flushed, or atexits are used.
 - Meta-DCE for JS+wasm: remove unused code between JS+wasm more aggressively.
   This should not break valid code, but may break code that depended on unused
   code being kept around (like using a function from outside the emitted JS
   without exporting it - only exported things are guaranteed to be kept alive
   through optimization).

v1.37.24: 12/13/2017
--------------------
 - Breaking change: Similar to the getValue/setValue change from before (and
   with the same `ASSERTIONS` warnings to help users), do not export the
   following runtime methods by default: ccall, cwrap, allocate,
   Pointer_stringify, AsciiToString, stringToAscii, UTF8ArrayToString,
   UTF8ToString, stringToUTF8Array, stringToUTF8, lengthBytesUTF8, stackTrace,
   addOnPreRun, addOnInit, addOnPreMain, addOnExit, addOnPostRun,
   intArrayFromString, intArrayToString, writeStringToMemory,
   writeArrayToMemory, writeAsciiToMemory.

v1.37.23: 12/4/2017
-------------------
 - Breaking change: Do not polyfill Math.{clz32, fround, imul, trunc} by
   default. A new `LEGACY_VM_SUPPORT` option enables support for legacy
   browsers. In `ASSERTIONS` mode, a warning is shown if a polyfill was needed,
   suggesting using that option.
 - Breaking change: Do not export getValue/setValue runtime methods by default.
   You can still use them by calling them directly in code optimized with the
   main file (pre-js, post-js, js libraries; if the optimizer sees they are
   used, it preserves them), but if you try to use them on `Module` then you
   must export them by adding them to `EXTRA_EXPORTED_RUNTIME_METHODS`. In `-O0`
   or when `ASSERTIONS` is on, a run-time error message explains that, if they
   are attempted to be used incorrectly.

v1.37.17: 7/25/2017
------------------
 - Updated to libc++'s "v2" ABI, which provides better alignment for string data
   and other improvements. This is an ABI-incompatible change, so bitcode files
   from previous versions will not be compatible.
 - To see a list of commits in the active development branch 'incoming', which
   have not yet been packaged in a release, see
    - Emscripten: https://github.com/emscripten-core/emscripten/compare/1.37.13...incoming
    - Emscripten-LLVM: https://github.com/emscripten-core/emscripten-fastcomp/compare/1.37.13...incoming
    - Emscripten-Clang: https://github.com/emscripten-core/emscripten-fastcomp-clang/compare/1.37.13...incoming

v1.37.13: 5/26/2017
-------------------
 - Improved Android support for emrun.
 - Duplicate function elimination fixes (#5186)
 - Fix problem with embinding derived classes (#5193)
 - Fix CMake compiler detection when EMCC_SKIP_SANITY_CHECK=1 is used. (#5145)
 - Implemented GLFW Joystick API (#5175)
 - Fixed a bug with emcc --clear-ports command (#5248)
 - Updated Binaryen to version 33.
 - Full list of changes:
    - Emscripten: https://github.com/emscripten-core/emscripten/compare/1.37.12...1.37.13
    - Emscripten-LLVM: no changes.
    - Emscripten-Clang: no changes.

v1.37.12: 5/1/2017
------------------
 - Added emscripten-legalize-javascript-ffi option to LLVM to allow disabling JS FFI mangling
 - Full list of changes:
    - Emscripten: https://github.com/emscripten-core/emscripten/compare/1.37.11...1.37.12
    - Emscripten-LLVM: https://github.com/emscripten-core/emscripten-fastcomp/compare/1.37.11...1.37.12
    - Emscripten-Clang: no changes.

v1.37.11: 5/1/2017
------------------
 - Added missing SIGSTKSZ define after musl 1.1.15 update (#5149)
 - Fix emscripten_get_mouse_status (#5152)
 - Fix _mm_set_epi64x() function (#5103)
 - Fix issue with number of gamepads connected at initial page load (#5169, #5170)
 - Full list of changes:
    - Emscripten: https://github.com/emscripten-core/emscripten/compare/1.37.10...1.37.11
    - Emscripten-LLVM: https://github.com/emscripten-core/emscripten-fastcomp/compare/1.37.10...1.37.11
    - Emscripten-Clang: https://github.com/emscripten-core/emscripten-fastcomp-clang/compare/1.37.10...1.37.11

v1.37.10: 4/20/2017
-------------------
 - Added stub for pthread_setcancelstate for singlethreaded runs.
 - Fixed an outlining bug on function returns (#5080)
 - Implemented new parallel test runner architecture (#5074)
 - Added Cocos2D to Emscripten ports. (-s USE_COCOS2D=1)
 - Updated Binaryen to version 32, which migrates Emscripten to use the new
   WebAssembly Names section. This is a forwards and backwards breaking change
   with respect to reading debug symbol names in Wasm callstacks. Use of the new
   Names section format first shipped in Emscripten 1.37.10, Binaryen version
   32, Firefox 55, Firefox Nightly 2017-05-18 and Chrome 59; earlier versions
   still used the old format. For more information, see
   https://github.com/WebAssembly/design/pull/984 and
   https://github.com/WebAssembly/binaryen/pull/933.
 - Full list of changes:
    - Emscripten: https://github.com/emscripten-core/emscripten/compare/1.37.9...1.37.10
    - Emscripten-LLVM: https://github.com/emscripten-core/emscripten-fastcomp/compare/1.37.9...1.37.10
    - Emscripten-Clang: no changes.

v1.37.9: 3/23/2017
------------------
 - Added new build feature -s GL_PREINITIALIZED_CONTEXT=1 which allows pages to
   manually precreate the GL context they use for customization purposes.
 - Added a custom callback hook Module.instantiateWasm() which allows user shell
   HTML file to manually perform Wasm instantiation for preloading and progress
   bar purposes.
 - Added a custom callback hook Module.getPreloadedPackage() to file preloader
   code to allow user shell HTML file to manually download .data files for
   preloading and progress bar purposes.
 - Full list of changes:
    - Emscripten: https://github.com/emscripten-core/emscripten/compare/1.37.8...1.37.9
    - Emscripten-LLVM: https://github.com/emscripten-core/emscripten-fastcomp/compare/1.37.8...1.37.9
    - Emscripten-Clang: no changes.

v1.37.8: 3/17/2017
------------------
 - Fixed a bug with robust_list initialization on pthreads build mode.
 - Full list of changes:
    - Emscripten: https://github.com/emscripten-core/emscripten/compare/1.37.7...1.37.8
    - Emscripten-LLVM: no changes.
    - Emscripten-Clang: no changes.

v1.37.7: 3/15/2017
------------------
 - Updated to LLVM 4.0.
 - Full list of changes:
    - Emscripten: https://github.com/emscripten-core/emscripten/compare/1.37.6...1.37.7
    - Emscripten-LLVM: https://github.com/emscripten-core/emscripten-fastcomp/compare/1.37.6...1.37.7
    - Emscripten-Clang: https://github.com/emscripten-core/emscripten-fastcomp-clang/compare/1.37.6...1.37.7

v1.37.6: 3/15/2017
------------------
 - Implemented readdir() function for WORKERFS.
 - Fixed bugs with Fetch API (#4995, #5027)
 - Full list of changes:
    - Emscripten: https://github.com/emscripten-core/emscripten/compare/1.37.5...1.37.6
    - Emscripten-LLVM: no changes.
    - Emscripten-Clang: no changes.

v1.37.5: 3/13/2017
------------------
 - Updated musl to version 1.1.15 from earlier version 1.0.5.
 - Full list of changes:
    - Emscripten: https://github.com/emscripten-core/emscripten/compare/1.37.4...1.37.5
    - Emscripten-LLVM: no changes.
    - Emscripten-Clang: no changes.

v1.37.4: 3/13/2017
------------------
 - Fixed glGetUniformLocation() to work according to spec with named uniform blocks.
 - Fixed WebAssembly Memory.grow() to work.
 - Switched to 16KB page size from earlier 64KB.
 - Optimize alBufferData() operation.
 - Fixed a resource lookup issue with multiple OpenAL audio contexts.
 - Full list of changes:
    - Emscripten: https://github.com/emscripten-core/emscripten/compare/1.37.3...1.37.4
    - Emscripten-LLVM: no changes.
    - Emscripten-Clang: no changes.

v1.37.3: 2/16/2017
------------------
 - Updated Binaryen to version 0x01. First official stable WebAssembly support version. (#4953)
 - Optimized memcpy and memset with unrolling and SIMD, when available.
 - Improved Emscripten toolchain profiler to track more hot code.
 - Added new linker flag -s WEBGL2_BACKWARDS_COMPATIBILITY_EMULATION=1 to allow
   simultaneously targeting WebGL 1 and WebGL 2.
 - Optimize Emscripten use of multiprocessing pools.
 - More WebGL 2 garbage free optimizations.
 - Full list of changes:
    - Emscripten: https://github.com/emscripten-core/emscripten/compare/1.37.2...1.37.3
    - Emscripten-LLVM: https://github.com/emscripten-core/emscripten-fastcomp/compare/1.37.2...1.37.3
    - Emscripten-Clang: no changes.

v1.37.2: 1/31/2017
------------------
 - Fixed a build error with boolean SIMD types.
 - Improved WebAssembly support, update Binaryen to version 22.
 - Update GL, GLES, GLES2 and GLES3 headers to latest upstream Khronos versions.
 - Implement support for new garbage free WebGL 2 API entrypoints which improve
   performance and reduce animation related stuttering.
 - Fixed a bug where -s USE_PTHREADS builds would not have correct heap size if
   -s TOTAL_MEMORY is not being used.
 - Fixed array type issue that prevented glTexImage3D() and glTexSubImage3D()
   from working.
 - Full list of changes:
    - Emscripten: https://github.com/emscripten-core/emscripten/compare/1.37.1...1.37.2
    - Emscripten-LLVM: https://github.com/emscripten-core/emscripten-fastcomp/compare/1.37.1...1.37.2
    - Emscripten-Clang: no changes.

v1.37.1: 12/26/2016
-------------------
 - Implemented new Fetch API for flexible multithreaded XHR and IndexedDB
   access.
 - Implemented initial version of new ASMFS filesystem for multithreaded
   filesystem operation.
 - Full list of changes:
    - Emscripten: https://github.com/emscripten-core/emscripten/compare/1.37.0...1.37.1
    - Emscripten-LLVM: no changes.
    - Emscripten-Clang: no changes.

v1.37.0: 12/23/2016
-------------------
 - Added support for LLVM sin&cos intrinsics.
 - Fix GLFW mouse button mappings (#4317, #4659)
 - Add support for --emit-symbol-map to wasm
 - Fixed handling of an invalid path in chdir (#4749)
 - Added new EMSCRIPTEN_STRICT mode, which can be enabled to opt in to removing
   support for deprecated behavior.
 - Remove references to Web Audio .setVelocity() function, which has been
   removed from the spec.
 - Full list of changes:
    - Emscripten: https://github.com/emscripten-core/emscripten/compare/1.36.14...1.37.0
    - Emscripten-LLVM: https://github.com/emscripten-core/emscripten-fastcomp/compare/1.36.14...1.37.0
    - Emscripten-Clang: no changes.

v1.36.14: 11/3/2016
-------------------
 - Added support to emscripten_async_wget() for relative paths.
 - Fixed FS.mkdirTree('/') to work.
 - Updated SDL 2 port to version 12.
 - Added more missing pthreads stubs.
 - Normalize system header includes to use the preferred form #include
   <emscripten/foo.h> to avoid polluting header include namespaces.
 - Fixed a bug where transitioning to fullscreen could cause a stack overflow in GLFW.
 - Added new system CMake option
   -DEMSCRIPTEN_GENERATE_BITCODE_STATIC_LIBRARIES=ON to choose if static
   libraries should be LLVM bitcode instead of .a files.
 - Improved SIMD support to be more correct to the spec.
 - Updated Binaryen to version 18. (#4674)
 - Fixed dlopen with RTLD_GLOBAL parameter.
 - Full list of changes:
    - Emscripten: https://github.com/emscripten-core/emscripten/compare/1.36.13...1.36.14
    - Emscripten-LLVM: no changes.
    - Emscripten-Clang: no changes.

v1.36.13: 10/21/2016
--------------------
 - Pass optimization settings to asm2wasm.
 - Fix to exporting emscripten_builtin_malloc() and emscripten_builtin_free()
   when heap is split to multiple parts.
 - Full list of changes:
    - Emscripten: https://github.com/emscripten-core/emscripten/compare/1.36.12...1.36.13
    - Emscripten-LLVM: no changes.
    - Emscripten-Clang: no changes.

v1.36.12: 10/20/2016
--------------------
 - Improved Emscripten toolchain profiler with more data. (#4566)
 - Export dlmalloc() and dlfree() as emscripten_builtin_malloc() and
   emscripten_builtin_free() to allow user applications to hook into memory
   allocation (#4603)
 - Improved asm.js -s USE_PTHREADS=2 build mode compatibility when
   multithreading is not supported.
 - Improved WebGL support with closure compiler (#4619)
 - Improved Bianaryen WebAssembly support
 - Added support for GL_disjoint_timer_query extension (#4575)
 - Improved Emscripten compiler detection with CMake (#4129, #4314, #4318)
 - Added support for int64 in wasm.
 - Optimize small constant length memcpys in wasm.
 - Full list of changes:
    - Emscripten: https://github.com/emscripten-core/emscripten/compare/1.36.11...1.36.12
    - Emscripten-LLVM: https://github.com/emscripten-core/emscripten-fastcomp/compare/1.36.11...1.36.12
    - Emscripten-Clang: no changes.

v1.36.11: 9/24/2016
-------------------
 - Added new runtime functions
   emscripten_sync/async/waitable_run_in_main_runtime_thread() for proxying
   calls with pthreads (#4569)
 - Full list of changes:
    - Emscripten: https://github.com/emscripten-core/emscripten/compare/1.36.10...1.36.11
    - Emscripten-LLVM: no changes.
    - Emscripten-Clang: no changes.

v1.36.10: 9/24/2016
-------------------
 - Improved compiler logging print messages on first run experience. (#4501)
 - Fixed log printing in glFlushMappedBufferRange() and glGetInfoLog()
   functions. (#4521)
 - Added setjmp/longjmp handling for wasm.
 - Improved support for --proxy-to-worker build mode.
 - Improved GLES3 support for glGet() features that WebGL2 does not have. (#4514)
 - Added support for implementation defined glReadPixels() format.
 - Improved WebGL 2 support with closure compilter. (#4554)
 - Implemented support for nanosleep() when building in pthreads mode (#4578)
 - Added support for  llvm_ceil_f64 and llvm_floor_f64 intrinsics.
 - Full list of changes:
    - Emscripten: https://github.com/emscripten-core/emscripten/compare/1.36.9...1.36.10
    - Emscripten-LLVM: https://github.com/emscripten-core/emscripten-fastcomp/compare/1.36.9...1.36.10
    - Emscripten-Clang: no changes.

v1.36.9: 8/24/2016
------------------
 - Fixed glGet for GL_VERTEX_ATTRIB_ARRAY_BUFFER_BINDING to work. (#1330)
 - Move the DYNAMICTOP variable from JS global scope to inside the heap so that
   the value is shared to multithreaded applications. This removes the global
   runtime variable DYNAMICTOP in favor of a new variable DYNAMICTOP_PTR.
   (#4391, #4496)
 - Implemented brk() system function.
 - Fixed --output-eol to work with --proxy-to-worker mode.
 - Improved reported error message when execution fails to stack overflow.
 - Full list of changes:
    - Emscripten: https://github.com/emscripten-core/emscripten/compare/1.36.8...1.36.9
    - Emscripten-LLVM: https://github.com/emscripten-core/emscripten-fastcomp/compare/1.36.8...1.36.9
    - Emscripten-Clang: no changes.

v1.36.8: 8/20/2016
------------------
 - Fixed a memory leak in ctor_evaller.py on Windows (#4446)
 - Migrate to requiring CMake 3.4.3 as the minimum version for Emscripten CMake
   build integration support.
 - Fixed an issue that prevented -s INLINING_LIMIT from working (#4471)
 - Fixed a bug with Building.llvm_nm interpretation of defined symbols (#4488)
 - Add support for DISABLE_EXCEPTION_CATCHING and EXCEPTION_CATCHING_WHITELIST
   options for wasm.
 - Added new emprofile.py script which can be used to profile toolchain wide
   performance. (#4491)
 - Added new linker flag --output-eol, which specifices what kind of line
   endings to generate to the output files. (#4492)
 - Fixed a Windows bug where aborting execution with Ctrl-C might hang
   Emscripten to an infinite loop instead. (#4494)
 - Implement support for touch events to GLUT (#4493)
 - Deprecated unsafe function writeStringToMemory() from src/preamble.js. Using
   stringToUTF8() is recommended instead. (#4497)
 - Full list of changes:
    - Emscripten: https://github.com/emscripten-core/emscripten/compare/1.36.7...1.36.8
    - Emscripten-LLVM: no changes.
    - Emscripten-Clang: no changes.

v1.36.7: 8/8/2016
-----------------
 - Updated to latest upstream LLVM 3.9.
 - Full list of changes:
    - Emscripten: https://github.com/emscripten-core/emscripten/compare/1.36.6...1.36.7
    - Emscripten-LLVM: https://github.com/emscripten-core/emscripten-fastcomp/compare/1.36.6...1.36.7
    - Emscripten-Clang: https://github.com/emscripten-core/emscripten-fastcomp-clang/compare/1.36.6...1.36.7

v1.36.6: 8/8/2016
-----------------
 - Fixed wheelDelta for MSIE (#4316)
 - Fixed inconsistencies in fullscreen API signatures (#4310, #4318, #4379)
 - Changed the behavior of Emscripten WebGL createContext() to not forcibly set
   CSS style on created canvases, but let page customize the style themselves
   (#3406, #4194 and #4350, #4355)
 - Adjusted the reported GL_VERSION field to adapt to the OpenGL ES
   specifications (#4345)
 - Added support for GLES3 GL_MAJOR/MINOR_VERSION fields. (#4368)
 - Improved -s USE_PTHREADS=1 and --proxy-to-worker linker options to be
   mutually compatible. (#4372)
 - Improved IDBFS to not fail on Safari where IndexedDB support is spotty
   (#4371)
 - Improved SIMD.js support when using Closure minifier. (#4374)
 - Improved glGetString to be able to read fields from WEBGL_debug_renderer_info
   extension. (#4381)
 - Fixed an issue with glFramebufferTextureLayer() not working correctly.
 - Fixed a bug with std::uncaught_exception() support (#4392)
 - Implemented a multiprocess lock to access the Emscripten cache. (#3850)
 - Implemented support for the pointerlockerror event in HTML5 API (#4373)
 - Report WebGL GLSL version number in GL_SHADING_LANGUAGE_VERSION string (#4365)
 - Optimized llvm_ctpop_i32() and conversion of strings from C to JS side
   (#4402, #4403)
 - Added support for the OffscreenCanvas proposal, and transferring canvases to
   offscreen in pthreads build mode, linker flag -s OFFSCREENCANVAS_SUPPORT=0/1
   (#4412)
 - Fixed an issue after updating to new LLVM version that response files passed
   to llvm-link must have forward slashes (#4434)
 - Fixed a memory leak in relooper in LLVM.
 - Full list of changes:
    - Emscripten: https://github.com/emscripten-core/emscripten/compare/1.36.5...1.36.6
    - Emscripten-LLVM: https://github.com/emscripten-core/emscripten-fastcomp/compare/1.36.5...1.36.6
    - Emscripten-Clang: no changes.

v1.36.5: 5/24/2016
------------------
 - Added support for passing custom messages when running in web worker.
 - Improved fp128 support when targeting WebAssembly.
 - Updated cpuprofiler.js to support tracing time spent in WebGL functions.
 - Fixed an issue with glFenceSync() function call signature (#4260, #4339)
 - Added missing zero argument version of emscripten_sync_run_in_main_thread().
 - Improves support for targeting pthreads when using Closure minifier (#4348).
 - Fixed an issue where pthreads enabled code did not correctly validate as asm.js
 - Fixed an issue with incorrect SIMD.js related imports (#4341)
 - Full list of changes:
    - Emscripten: https://github.com/emscripten-core/emscripten/compare/1.36.4...1.36.5
    - Emscripten-LLVM: https://github.com/emscripten-core/emscripten-fastcomp/compare/1.36.4...1.36.5
    - Emscripten-Clang: no changes.

v1.36.4: 5/9/2016
-----------------
 - Added EM_TRUE and EM_FALSE #defines to html5.h.
 - Fixed an issue with GLFW window and framebuffer size callbacks.
 - Added support for more missing WebGL 2 texture formats (#4277)
 - Added support for source files with no extension.
 - Updated emrun.py to latest version, adds support to precompressed content and
   running as just a web server without launching a browser.
 - Updated experimental WebAssembly support to generate 0xb version code.
 - Automatically build Binaryen when needed.
 - Updated libc++ to SVN revision 268153. (#4288)
 - Full list of changes:
    - Emscripten: https://github.com/emscripten-core/emscripten/compare/1.36.3...1.36.4
    - Emscripten-LLVM: no changes.
    - Emscripten-Clang: no changes.

v1.36.3: 4/27/2016
------------------
 - Fixed a deadlock bug with pthreads support.
 - Remove sources from temporary garbage being generated in OpenAL code (#4275)
 - Added support for calling alert() from pthreads code.
 - Full list of changes:
    - Emscripten: https://github.com/emscripten-core/emscripten/compare/1.36.2...1.36.3
    - Emscripten-LLVM: no changes.
    - Emscripten-Clang: no changes.

v1.36.2: 4/22/2016
------------------
 - Improve support for targeting WebAssembly with Binaryen.
 - Improve support for LLVM's WebAssembly backend (EMCC_WASM_BACKEND=1
   environment variable).
 - Separate out emscripten cache structure to asmjs and wasm directories.
 - Fix a bug where Emscripten would spawn too many unused python subprocesses (#4158)
 - Optimize Emscripten for large asm.js projects.
 - Added sdl2_net to Emscripten ports.
 - Updated to latest version of the SIMD polyfill (#4165)
 - Fixed an issue with missing texture formats support in GLES 3 (#4176)
 - Added a new WebAssembly linker option -s BINARYEN_IMPRECISE=1 (default=0)
   which mutes potential traps from WebAssembly int div/rem by zero and
   float-to-int conversions.
 - Added support for EXT_color_buffer_float extension.
 - Fixed behavior of SSE shift operations (#4165).
 - Fixed a bug where ctor_evaller.py (-Oz builds) would hang on Windows.
 - Fixed a bug where emscripten_set_main_loop() with EM_TIMING_SETTIMEOUT would
   incorrectly compute the delta times (#4200, #4208)
 - Update pthreads support to latest proposed spec version. (#4212, #4220)
 - Fixed an unresolved symbol linker error in embind (#4225)
 - Fix file_packager.py --use-preload-cache option to also work on Safari and
   iOS (#2977, #4253)
 - Added new file packager option --indexedDB-name to allow specifying the
   database name to use for the cache (#4219)
 - Added DWARF style debugging information.
 - Full list of changes:
    - Emscripten: https://github.com/emscripten-core/emscripten/compare/1.36.1...1.36.2
    - Emscripten-LLVM: https://github.com/emscripten-core/emscripten-fastcomp/compare/1.36.1...1.36.2
    - Emscripten-Clang: no changes.

v1.36.1: 3/8/2016
-----------------
 - Fixed glfwSetWindowSizeCallback to conform to GLFW2 API.
 - Update OpenAL sources only when the browser window is visible to avoid
   occasional stuttering static glitches when the page tab is hidden. (#4107)
 - Implemented LLVM math intrinsics powi, trunc and floor.
 - Added support for SDL_GL_ALPHA_SIZE in GL context initialization. (#4125)
 - Added no-op stubs for several pthread functions when building without
   pthreads enabled (#4130)
 - Optimize glUniform*fv and glVertexAttrib*fv functions to generate less
   garbage and perform much faster (#4128)
 - Added new EVAL_CTORS optimization pass which evaluates global data
   initializer constructors at link time, which would improve startup time and
   reduce code size of these ctors.
 - Implemented support for OpenAL AL_PITCH option.
 - Implemented new build options -s STACK_OVERFLOW_CHECK=0/1/2 which adds
   runtime stack overrun checks. 0: disabled, 1: minimal, between each frame, 2:
   at each explicit JS side stack allocation call to allocate().
 - Fixed an issue with -s SPLIT_MEMORY mode where an unsigned 32-bit memory
   access would come out as signed. (#4150)
 - Fixed asm.js validation in call handlers to llvm_powi_f*.
 - Full list of changes:
    - Emscripten: https://github.com/emscripten-core/emscripten/compare/1.36.0...1.36.1
    - Emscripten-LLVM: https://github.com/emscripten-core/emscripten-fastcomp/compare/1.36.0...1.36.1
    - Emscripten-Clang: no changes.

v1.36.0: 2/23/2016
------------------
 - Fixed an OpenAL bug where OpenAL sources would not respect global volume setting.
 - Fixed an issue where alGetListenerf() with AL_GAIN would not return the
   correct value. (#4091)
 - Fixed an issue where setting alListenerf() with AL_GAIN would not set the
   correct value. (#4092)
 - Implemented new JS optimizer "Duplicate Function Elimination" pass which
   collapses identical functions to save code size.
 - Implemented the _Exit() function.
 - Added support for SSE3 and SSSE3 intrinsics (#4099) and partially for SSE 4.1
   intrinsics (#4030, #4101)
 - Added support for -include-pch flag (#4086)
 - Fixed a regex syntax in ccall on Chrome Canary (#4111)
 - Full list of changes:
    - Emscripten: https://github.com/emscripten-core/emscripten/compare/1.35.23...1.36.0
    - Emscripten-LLVM: https://github.com/emscripten-core/emscripten-fastcomp/compare/1.35.23...1.36.0
    - Emscripten-Clang: no changes.

v1.35.23: 2/9/2016
------------------
 - Provide $NM environment variable to point to llvm-nm when running
   emconfigure, which helps e.g. libjansson to build (#4036)
 - Fixed glGetString(GL_SHADING_LANGUAGE_VERSION) to return appropriate result
   depending on if running on WebGL1 vs WebGL2, instead of hardcoding the result
   (#4040)
 - Fixed a regression with CMake try_run() possibly failing, caused by the
   addition of CMAKE_CROSSCOMPILING_EMULATOR in v1.32.3.
 - Fixed CMake to work in the case when NODE_JS is an array containing
   parameters to be passed to Node.js. (#4045)
 - Fixed a memory issue that caused the Emscripten memory initializer file
   (.mem.js) to be unnecessarily retained in memory during runtime (#4044)
 - Added support for complex valued mul and div ops.
 - Added new option "Module.environment" which allows overriding the runtime ENVIRONMENT_IS_WEB/ENVIRONMENT_IS_WORKER/ENVIRONMENT_IS_NODE/ENVIRONMENT_IS_SHELL fields.
 - Fixed an issue with SAFE_HEAP methods in async mode (#4046)
 - Fixed WebSocket constructor to work in web worker environment (#3849)
 - Fixed a potential issue with some browsers reporting gamepad axis values outside \[-1, 1\] (#3602)
 - Changed libcxxabi to be linked in last, so that it does not override weakly
   linked methods in libcxx (#4053)
 - Implemented new JSDCE code optimization pass which removes at JS link stage
   dead code that is not referenced anywhere (in addition to LLVM doing this for
   C++ link stage).
 - Fixed a Windows issue where embedding memory initializer as a string in JS
   code might cause corrupted output. (#3854)
 - Fixed an issue when spaces are present in directory names in response files
   (#4062)
 - Fixed a build issue when using --tracing and -s ALLOW_MEMORY_GROWTH=1
   simultaneously (#4064)
 - Greatly updated Emscripten support for SIMD.js intrinsics (non-SSE or NEON)
 - Fixed an issue where compiler would not generate a link error when JS library
   function depended on a nonexisting symbol. (#4077)
 - Removed UTF16 and UTF32 marshalling code from being exported by default.
 - Removed the -s NO_BROWSER linker option and automated the detection of when
   that option is needed.
 - Removed the JS implemented C++ symbol name demangler, now always depend on
   the libcxxabi compiled one.
 - Fixed an issue where Emscripten linker would redundantly generate missing
   function stubs for some functions that do exist.
 - Full list of changes:
    - Emscripten: https://github.com/emscripten-core/emscripten/compare/1.35.22...1.35.23
    - Emscripten-LLVM: https://github.com/emscripten-core/emscripten-fastcomp/compare/1.35.22...1.35.23
    - Emscripten-Clang: no changes.

v1.35.22: 1/13/2016
-------------------
 - Updated to latest upstream LLVM trunk as of January 13th.
 - Bumped up the required LLVM version from LLVM 3.8 to LLVM 3.9.
 - Full list of changes:
    - Emscripten: https://github.com/emscripten-core/emscripten/compare/1.35.21...1.35.22
    - Emscripten-LLVM: https://github.com/emscripten-core/emscripten-fastcomp/compare/1.35.21...1.35.22
    - Emscripten-Clang: https://github.com/emscripten-core/emscripten-fastcomp-clang/compare/1.35.21...1.35.22

v1.35.21: 1/13/2016
-------------------
 - Improved support for handling GLFW2 keycodes.
 - Improved emranlib, system/bin/sdl-config and system/bin/sdl2-config to be
   executable in both python2 and python3.
 - Fixed build flags -s AGGRESSIVE_VARIABLE_ELIMINATION=1 and -s USE_PTHREADS=2
   to correctly work when run on a browser that does not support pthreads.
 - Fixed a build issue that caused sequences of \r\r\n to be emitted on Windows.
 - Fixed an issue that prevented building LLVM on Visual Studio 2015
   (emscripten-fastcomp-clang #7)
 - Full list of changes:
    - Emscripten: https://github.com/emscripten-core/emscripten/compare/1.35.20...1.35.21
    - Emscripten-LLVM: https://github.com/emscripten-core/emscripten-fastcomp/compare/1.35.20...1.35.21
    - Emscripten-Clang: https://github.com/emscripten-core/emscripten-fastcomp-clang/compare/1.35.20...1.35.21

v1.35.20: 1/10/2016
-------------------
 - Fixed -s USE_PTHREADS compilation mode to account that SharedArrayBuffer
   specification no longer allows futex waiting on the main thread. (#4024)
 - Added new python2 vs python3 compatibility wrappers for emcmake, emconfigure, emmake and emar.
 - Fixed atomicrmw i64 codegen (#4025)
 - Optimized codegen to simplify "x != 0" to just "x" when output is a boolean.
 - Fixed a compiler crash when generating atomics code in debug builds of LLVM.
 - Fixed a compiler crash when generating SIMD.js code that utilizes
   non-canonical length vectors (e.g. <float x 3>)
 - Full list of changes:
    - Emscripten: https://github.com/emscripten-core/emscripten/compare/1.35.19...1.35.20
    - Emscripten-LLVM: https://github.com/emscripten-core/emscripten-fastcomp/compare/1.35.19...1.35.20
    - Emscripten-Clang: no changes.

v1.35.19: 1/7/2016
------------------
 - Updated to latest upstream LLVM trunk as of January 7th.
 - Full list of changes:
    - Emscripten: no changes.
    - Emscripten-LLVM: https://github.com/emscripten-core/emscripten-fastcomp/compare/1.35.18...1.35.19
    - Emscripten-Clang: https://github.com/emscripten-core/emscripten-fastcomp-clang/compare/1.35.18...1.35.19

v1.35.18: 1/7/2016
------------------
 - Implemented getpeername() and fixed issues with handling getsockname() (#3997)
 - Fixed an issue with daylight saving time in mktime() (#4001)
 - Optimized pthreads code to avoid unnecessary FFI transitions (#3504)
 - Fixed issues with strftime() (#3993)
 - Deprecated memory growth support in asm.js.
 - Implemented llvm_bitreverse_i32() (#3976)
 - Fixed missing include header that affected building relooper on some compilers.
 - Full list of changes:
    - Emscripten: https://github.com/emscripten-core/emscripten/compare/1.35.17...1.35.18
    - Emscripten-LLVM: https://github.com/emscripten-core/emscripten-fastcomp/compare/1.35.17...1.35.18
    - Emscripten-Clang: no changes.

v1.35.17: 1/4/2016
------------------
 - Updated to latest upstream LLVM trunk as of January 4th.
 - Full list of changes:
    - Emscripten: no changes.
    - Emscripten-LLVM: https://github.com/emscripten-core/emscripten-fastcomp/compare/1.35.16...1.35.17
    - Emscripten-Clang: https://github.com/emscripten-core/emscripten-fastcomp/compare/1.35.16...1.35.17

v1.35.16: 1/4/2016
------------------
 - Improved support for -s USE_PTHREADS=2 build mode and added support for Atomics.exchange().
 - Full list of changes:
    - Emscripten: https://github.com/emscripten-core/emscripten/compare/1.35.15...1.35.16
    - Emscripten-LLVM: https://github.com/emscripten-core/emscripten-fastcomp/compare/1.35.15...1.35.16
    - Emscripten-Clang: no changes.

v1.35.15: 1/4/2016
------------------
 - Fixed an error with glClearbufferfv not working. (#3961)
 - Improved file packager code so that file:// URLs work in Chrome too (#3965)
 - Fixed issues with the --memoryprofiler UI.
 - Fixed a Windows issue when generating system libraries in cache (#3939)
 - Fixed a regression from v1.35.13 where GLES2 compilation would not work when
   -s USE_PTHREADS=1 was passed.
 - Added support for WebIDL arrays as input parameters to WebIDL binder.
 - Updated build support when using the LLVM wasm backend.
 - Added new linker option --threadprofiler which generates a threads dashboard
   on the generated page for threads status overview. (#3971)
 - Improved backwards compatibility of building on GCC 4.3 - 4.6.
 - Fixed an asm.js validation issue when building against updated SIMD.js specification. (#3986)
 - Improved Rust support.
 - Full list of changes:
    - Emscripten: https://github.com/emscripten-core/emscripten/compare/1.35.14...1.35.15
    - Emscripten-LLVM: https://github.com/emscripten-core/emscripten-fastcomp/compare/1.35.14...1.35.15
    - Emscripten-Clang: no changes.

v1.35.14: 12/15/2015
--------------------
 - Updated to latest upstream LLVM trunk as of December 15th.
 - Full list of changes:
    - Emscripten: https://github.com/emscripten-core/emscripten/compare/1.35.13...1.35.14
    - Emscripten-LLVM: https://github.com/emscripten-core/emscripten-fastcomp/compare/1.35.13...1.35.14
    - Emscripten-Clang: https://github.com/emscripten-core/emscripten-fastcomp-clang/compare/1.35.13...1.35.14

v1.35.13: 12/15/2015
--------------------
 - Updated -s USE_PTHREADS code generation to reflect that the SharedInt*Array
   hierarchy no longer exists in the SharedArrayBuffer spec.
 - Removed references to Atomic.fence() which no longer is part of the
   SharedArrayBuffer specification.
 - Fixed an issue where JS code minifiers might generate bad code for cwrap
   (#3945)
 - Updated compiler to issue a warning when --separate-asm is being used and
   output suffix is .js.
 - Added new build option -s ONLY_MY_CODE which aims to eliminate most of the
   Emscripten runtime and generate a very minimal compiler output.
 - Added new build option -s WASM_BACKEND=0/1 which controls whether to utilize
   the upstream LLVM wasm emitting codegen backend.
 - Full list of changes:
    - Emscripten: https://github.com/emscripten-core/emscripten/compare/1.35.12...1.35.13
    - Emscripten-LLVM: https://github.com/emscripten-core/emscripten-fastcomp/compare/1.35.12...1.35.13
    - Emscripten-Clang: no changes.

v1.35.12: 11/28/2015
--------------------
 - Update to latest upstream LLVM trunk as of November 28th.
 - Fix Emscripten to handle new style format outputted by llvm-nm.
 - Added new build option BINARYEN_METHOD to allow choosing which wasm
   generation method to use.
 - Updates to Binaryen support.
 - Full list of changes:
    - Emscripten: https://github.com/emscripten-core/emscripten/compare/1.35.11...1.35.12
    - Emscripten-LLVM: https://github.com/emscripten-core/emscripten-fastcomp/compare/1.35.11...1.35.12
    - Emscripten-Clang: https://github.com/emscripten-core/emscripten-fastcomp-clang/compare/1.35.11...1.35.12

v1.35.11: 11/27/2015
--------------------
 - Updated atomics test to stress 64-bit atomics better (#3892)
 - Full list of changes:
    - Emscripten: https://github.com/emscripten-core/emscripten/compare/1.35.10...1.35.11
    - Emscripten-LLVM: https://github.com/emscripten-core/emscripten-fastcomp/compare/1.35.10...1.35.11
    - Emscripten-Clang: no changes.

v1.35.10: 11/25/2015
--------------------
 - Integration with Binaryen.
 - Add a performance warning when multiple FS.syncfs() calls are in flight simultaneously.
 - Correctly pass GLFW_REPEAT when sending key press repeats.
 - Improved filesystem performance when building in multithreaded mode (#3923)
 - Improve error detection when data file fails to load.
 - Clarified that -s NO_DYNAMIC_EXECUTION=1 and -s RELOCATABLE=1 build modes are mutually exclusive.
 - Added new build option -s NO_DYNAMIC_EXECUTION=2 which demotes eval() errors
   to warnings at runtime, useful for iterating fixes in a codebase for multiple
   eval()s  (#3930)
 - Added support to Module.locateFile(filename) to locate the pthread-main.js file (#3500)
 - Changed -s USE_PTHREADS=2 and -s PRECISE_F32=2 to imply --separate-asm
   instead of requiring it, to be backwards compatible (#3829, #3933)
 - Fixed bad codegen for some 64-bit atomics (#3892, #3936)
 - When emitting NaN canonicalization warning, also print the location in code
   where it occurs.
 - Full list of changes:
    - Emscripten: https://github.com/emscripten-core/emscripten/compare/1.35.9...1.35.10
    - Emscripten-LLVM: https://github.com/emscripten-core/emscripten-fastcomp/compare/1.35.9...1.35.10
    - Emscripten-Clang: no changes.

v1.35.9: 11/12/2015
-------------------
 - Implement glfwSetInputMode when mode is GLFW_CURSOR and value is GLFW_CURSOR_NORMAL|GLFW_CURSOR_DISABLED
 - Add explicit abort() when dlopen() is called without linking support
 - Make emcc explicitly reinvoke itself from python2 if called from python3.
 - Optimize memory initializer to omit zero-initialized values (#3907)
 - Full list of changes:
    - Emscripten: https://github.com/emscripten-core/emscripten/compare/1.35.8...1.35.9
    - Emscripten-LLVM: https://github.com/emscripten-core/emscripten-fastcomp/compare/1.35.8...1.35.9
    - Emscripten-Clang: no changes.

v1.35.8: 11/10/2015
-------------------
 - Removed obsoleted EXPORTED_GLOBALS build option.
 - Export filesystem as global object 'FS' in Emscripten runtime.
 - Fixed realpath() function on directories.
 - Fixed round() and roundf() to work when building without -s PRECISE_F32=1 and
   optimize these to be faster (#3876)
 - Full list of changes:
    - Emscripten: https://github.com/emscripten-core/emscripten/compare/1.35.7...1.35.8
    - Emscripten-LLVM: no changes.
    - Emscripten-Clang: no changes.

v1.35.7: 11/4/2015
------------------
 - Updated to latest upstream LLVM trunk version as of November 4th.
 - Full list of changes:
    - Emscripten: https://github.com/emscripten-core/emscripten/compare/1.35.6...1.35.7
    - Emscripten-LLVM: https://github.com/emscripten-core/emscripten-fastcomp/compare/1.35.6...1.35.7
    - Emscripten-Clang: https://github.com/emscripten-core/emscripten-fastcomp-clang/compare/1.35.6...1.35.7

v1.35.6: 11/4/2015
------------------
 - This tag was created for technical purposes, and has no changes compared to
   v1.35.6.

v1.35.5: 11/4/2015
------------------
 - Removed Content-Length and Connection: close headers in POST requests.
 - Migrate to using the native C++11-implemented optimizer by default.
 - Fixed call to glDrawBuffers(0, *); (#3890)
 - Fixed lazy file system to work with closure (#3842)
 - Fixed gzip compression with lazy file system (#3837)
 - Added no-op gracefully failing stubs for process spawn functions (#3819)
 - Clarified error message that memory growth is not supported with shared modules (#3893)
 - Initial work on wasm support in optimizer
 - Full list of changes:
    - Emscripten: https://github.com/emscripten-core/emscripten/compare/1.35.4...1.35.5
    - Emscripten-LLVM: no changes.
    - Emscripten-Clang: no changes.

v1.35.4: 10/26/2015
-------------------
 - Move to legalization in the JS backend.
 - Full list of changes:
    - Emscripten: https://github.com/emscripten-core/emscripten/compare/1.35.3...1.35.4
    - Emscripten-LLVM: https://github.com/emscripten-core/emscripten-fastcomp/compare/1.35.3...1.35.4
    - Emscripten-Clang: https://github.com/emscripten-core/emscripten-fastcomp-clang/compare/1.35.3...1.35.4

v1.35.3: 10/26/2015
-------------------
 - Ignore O_CLOEXEC on NODEFS (#3862)
 - Improved --js-library support in CMake by treating these as libraries (#3840)
 - Still support -Wno-warn-absolute-paths (#3833)
 - Add support to zext <4 x i1> to <4x i32>
 - Emit emscripten versions of llvm and clang in clang --version
 - Full list of changes:
    - Emscripten: https://github.com/emscripten-core/emscripten/compare/1.35.2...1.35.3
    - Emscripten-LLVM: https://github.com/emscripten-core/emscripten-fastcomp/compare/1.35.2...1.35.3
    - Emscripten-Clang: https://github.com/emscripten-core/emscripten-fastcomp-clang/compare/1.35.2...1.35.3

v1.35.2: 10/20/2015
-------------------
 - Rebase against upstream LLVM "google/stable" branch, bringing us to LLVM 3.8.
 - Full list of changes:
    - Emscripten: https://github.com/emscripten-core/emscripten/compare/1.35.1...1.35.2
    - Emscripten-LLVM: https://github.com/emscripten-core/emscripten-fastcomp/compare/1.35.1...1.35.2
    - Emscripten-Clang: https://github.com/emscripten-core/emscripten-fastcomp-clang/compare/1.35.1...1.35.2

v1.35.1: 10/20/2015
-------------------
 - Fixed a bug where passing -s option to LLVM would not work.
 - Work around a WebAudio bug on WebKit "pauseWebAudio failed: TypeError: Not
   enough arguments" (#3861)
 - Full list of changes:
    - Emscripten: https://github.com/emscripten-core/emscripten/compare/1.35.0...1.35.1
    - Emscripten-LLVM: no changes.
    - Emscripten-Clang: no changes.

v1.35.0: 10/19/2015
-------------------
 - Fixed out of memory abort message.
 - Full list of changes:
    - Emscripten: https://github.com/emscripten-core/emscripten/compare/1.34.12...1.35.0
    - Emscripten-LLVM: no changes.
    - Emscripten-Clang: no changes.

v1.34.12: 10/13/2015
--------------------
 - Added new experimental build option -s SPLIT_MEMORY=1, which splits up the
   Emscripten HEAP to multiple smaller slabs.
 - Added SDL2_ttf to Emscripten ports.
 - Added support for building GLES3 code to target WebGL 2. (#3757, #3782)
 - Fixed certain glUniform*() functions to work properly when called in
   conjunction with -s USE_PTHREADS=1.
 - Fixed support for -l, -L and -I command line parameters to accept a space
   between the path, i.e. "-l SDL". (#3777)
 - Fixed SSE2 support in optimized builds.
 - Changed the default behavior of warning when absolute paths are passed to -I
   to be silent. To enable the absolute paths warning, pass
   "-Wwarn-absolute-paths" flag to emcc.
 - Added new linker option -s ABORTING_MALLOC=0 that can be used to make
   malloc() return 0 on failed allocation (Current default is to abort execution
   of the page on OOM) (#3822)
 - Removed the default behavior of automatically decoding all preloaded assets on page startup (#3785)
 - Full list of changes:
    - Emscripten: https://github.com/emscripten-core/emscripten/compare/1.34.11...1.34.12
    - Emscripten-LLVM: https://github.com/emscripten-core/emscripten-fastcomp/compare/1.34.11...1.34.12
    - Emscripten-Clang: no changes.

v1.34.11: 9/29/2015
-------------------
 - Fixed asm.js validation on autovectorized output
 - Fix an issue with printing to iostream in global ctors (#3824)
 - Added support for LLVM pow intrinsics with integer exponent.
 - Full list of changes:
    - Emscripten: https://github.com/emscripten-core/emscripten/compare/1.34.10...1.34.11
    - Emscripten-LLVM: https://github.com/emscripten-core/emscripten-fastcomp/compare/1.34.10...1.34.11
    - Emscripten-Clang: no changes.

v1.34.10: 9/25/2015
-------------------
 - Added wasm compressor/decompressor polyfill (#3766)
 - Added support for sRGB texture formats.
 - Removed the deprecated --compression option.
 - Fixed an issue with asm.js validation for pthreads being broken since v1.34.7 (#3719)
 - Added built-in cpu performance profiler, which is enabled with linker flag --cpuprofiler. (#3781)
 - Added build-in memory usage profiler, which is enabled with linker flag --memoryprofiler. (#3781)
 - Fixed multiple arities per EM_ASM block (#3804)
 - Fixed issues with SSE2 an NaN bit patterns. (emscripten-fastcomp #116)
 - Full list of changes:
    - Emscripten: https://github.com/emscripten-core/emscripten/compare/1.34.9...1.34.10
    - Emscripten-LLVM: https://github.com/emscripten-core/emscripten-fastcomp/compare/1.34.9...1.34.10
    - Emscripten-Clang: no changes.

v1.34.9: 9/18/2015
------------------
 - Fixed an issue with --llvm-lto 3 builds (#3765)
 - Optimized LZ4 compression
 - Fixed a bug where glfwCreateWindow would return success even on failure
   (#3764)
 - Greatly optimized the -s SAFE_HEAP=1 linker flag option by executing the heap
   checks in asm.js side instead.
 - Fixed the return value of EM_ASM_DOUBLE (#3770)
 - Implemented getsockname syscall (#3769)
 - Don't warn on unresolved symbols when LINKABLE is specified.
 - Fixed various issues with SSE2 compilation in optimized builds.
 - Fixed a breakage with -s USE_PTHREADS=2 (#3774)
 - Added support for GL_HALF_FLOAT in WebGL 2. (#3790)
 - Full list of changes:
    - Emscripten: https://github.com/emscripten-core/emscripten/compare/1.34.8...1.34.9
    - Emscripten-LLVM: https://github.com/emscripten-core/emscripten-fastcomp/compare/1.34.8...1.34.9
    - Emscripten-Clang: no changes.

v1.34.8: 9/9/2015
-----------------
 - Fixed a race condition at worker startup (#3741)
 - Update emrun to latest, which improves unit test run automation with emrun.
 - Added support for LZ4 compressing file packages, used with the -s LZ4=1 linker flag. (#3754)
 - Fixed noisy build warning on "unexpected number of arguments in call to strtold" (#3760)
 - Added new linker flag --separate-asm that splits the asm.js module and the
   handwritten JS functions to separate files.
 - Full list of changes:
    - Emscripten: https://github.com/emscripten-core/emscripten/compare/1.34.7...1.34.8
    - Emscripten-LLVM: no changes.
    - Emscripten-Clang: no changes.

v1.34.7: 9/5/2015
-----------------
 - Fixed uses of i64* in side modules.
 - Improved GL support when proxying, and fake WebAudio calls when proxying.
 - Added new main loop timing mode EM_TIMING_SETIMMEDIATE for rendering with
   vsync disabled (#3717)
 - Updated emrun to latest version, adds --safe_firefox_profile option to run
   emrun pages in clean isolated environment.
 - Implemented glGetStringi() method for WebGL2/GLES3. (#3472, #3725)
 - Automatically emit loading code for EMTERPRETIFY_FILE if emitting html.
 - Added new build option -s USE_PTHREADS=2 for running pthreads-enabled pages
   in browsers that do not support SharedArrayBuffer.
 - Added support for building SSE2 intrinsics based code (emmintrin.h), when
   -msse2 is passed to the build.
 - Added exports for getting FS objects by their name (#3690)
 - Updated LLVM to latest upstream PNaCl version (Clang 3.7, July 29th).
 - Full list of changes:
    - Emscripten: https://github.com/emscripten-core/emscripten/compare/1.34.6...1.34.7
    - Emscripten-LLVM: https://github.com/emscripten-core/emscripten-fastcomp/compare/1.34.6...1.34.7
    - Emscripten-Clang: https://github.com/emscripten-core/emscripten-fastcomp-clang/compare/1.34.6...1.34.7

v1.34.6: 8/20/2015
------------------
 - Added new build option -s EMULATED_FUNCTION_POINTERS=2.
 - Fixed a bug with calling functions pointers that take float as parameter
   across dynamic modules.
 - Improved dynamic linking support with -s LINKABLE=1.
 - Added new build option -s MAIN_MODULE=2.
 - Cleaned up a few redundant linker warnings (#3702, #3704)
 - Full list of changes:
    - Emscripten: https://github.com/emscripten-core/emscripten/compare/1.34.5...1.34.6
    - Emscripten-LLVM: https://github.com/emscripten-core/emscripten-fastcomp/compare/1.34.5...1.34.6
    - Emscripten-Clang: no changes.

v1.34.5: 8/18/2015
------------------
 - Added Bullet physics, ogg and vorbis to emscripten-ports.
 - Added FreeType 2.6 to emscripten-ports.
 - Fixed CMake handling when building OpenCV.
 - Fixed and issue with exceptions being thrown in empty glBegin()-glEnd()
   blocks (#3693)
 - Improved function pointer handling between dynamically linked modules
 - Fixed some OpenAL alGetSource get calls (#3669)
 - Fixed issues with building the optimizer on 32-bit Windows (#3673)
 - Increased optimizer stack size on Windows to 10MB (#3679)
 - Added support for passing multiple input files to opt, to speed up
   optimization and linking in opt.  
 - Full list of changes:
    - Emscripten: https://github.com/emscripten-core/emscripten/compare/1.34.4...1.34.5
    - Emscripten-LLVM: https://github.com/emscripten-core/emscripten-fastcomp/compare/1.34.4...1.34.5
    - Emscripten-Clang: no changes.

v1.34.4: 8/4/2015
-----------------
 - Add special handling support for /dev/null as an input file (#3552)
 - Added basic printf support in NO_FILESYSTEM mode (#3627)
 - Update WebVR support to the latest specification, and add support for
   retrieving device names
 - Improved --proxy-to-worker build mode with proxying (#3568, #3623)
 - Generalized EXPORT_FS_METHODS to EXPORT_RUNTIME_METHODS
 - Added node externs for closure
 - Fixed a memory allocation bug in pthreads code (#3636)
 - Cleaned up some debug assertion messages behind #ifdef ASSERTIONS (#3639)
 - Fixed umask syscall (#3637)
 - Fixed double alignment issue with formatStrind and emscripten_log (#3647)
 - Added new EXTRA_EXPORTED_RUNTIME_METHODS build option
 - Updated emrun to latest version
 - Full list of changes:
    - Emscripten: https://github.com/emscripten-core/emscripten/compare/1.34.3...1.34.4
    - Emscripten-LLVM: https://github.com/emscripten-core/emscripten-fastcomp/compare/1.34.3...1.34.4
    - Emscripten-Clang: no changes.

v1.34.3: 7/15/2015
------------------
 - Move libc to musl+syscalls
 - Full list of changes:
    - Emscripten: https://github.com/emscripten-core/emscripten/compare/1.34.2...1.34.3
    - Emscripten-LLVM: no changes.
    - Emscripten-Clang: no changes.

v1.34.2: 7/14/2015
------------------
 - Upgrade to new SIMD.js polyfill version and improved SIMD support.
 - Improved WebGL support in --proxy-to-worker mode (#3569)
 - Removed warning on unimplemented JS library functions
 - Fix WebGL 2 support with closure compiler
 - Fixed an issue with WebRTC support (#3574)
 - Fixed emcc to return a correct error process exit code when invoked with no input files
 - Fixed a compiler problem where global data might not get aligned correctly for SIMD.
 - Fixed a LLVM backend problem which caused recursive stack behavior when
   linking large codebases, which was seen to cause a stack overflow crash on
   Windows.
 - Full list of changes:
    - Emscripten: https://github.com/emscripten-core/emscripten/compare/1.34.1...1.34.2
    - Emscripten-LLVM: https://github.com/emscripten-core/emscripten-fastcomp/compare/1.34.1...1.34.2
    - Emscripten-Clang: no changes.

v1.34.1: 6/18/2015
------------------
 - Fixed an issue with resize canvas not working with GLFW.
 - Fixed handling of empty else blocks.
 - Full list of changes:
    - Emscripten: https://github.com/emscripten-core/emscripten/compare/1.34.0...1.34.1
    - Emscripten-LLVM: no changes.
    - Emscripten-Clang: no changes.

v1.34.0: 6/16/2015
------------------
 - Fixed an issue when generating .a files from object files that reside on
   separate drives on Windows (#3525).
 - Added a missing dependency for GLFW (#3530).
 - Removed the Emterpreter YIELDLIST option.
 - Added support for enabling memory growth before the runtime is ready.
 - Added a new feature to store the memory initializer in a string literal
   inside the generated .js file.
 - Fixed a code miscompilation issue with a constexpr in fcmp.
 - Full list of changes:
    - Emscripten: https://github.com/emscripten-core/emscripten/compare/1.33.2...1.34.0
    - Emscripten-LLVM: https://github.com/emscripten-core/emscripten-fastcomp/compare/1.33.2...1.34.0
    - Emscripten-Clang: no changes.

v1.33.2: 6/9/2015
-----------------
 - Added support for OpenAL Extension AL_EXT_float32 (#3492).
 - Added support for handling command line flags -M and -MM (#3518).
 - Fixed a code miscompilation issue with missing ';' character (#3520).
 - Full list of changes:
    - Emscripten: https://github.com/emscripten-core/emscripten/compare/1.33.1...1.33.2
    - Emscripten-LLVM: https://github.com/emscripten-core/emscripten-fastcomp/compare/1.33.1...1.33.2
    - Emscripten-Clang: no changes.

v1.33.1: 6/3/2015
-----------------
 - Added support for multithreading with the POSIX threads API (pthreads), used
   when compiling and linking with the -s USE_PTHREADS=1 flag (#3266).
 - Full list of changes:
    - Emscripten: https://github.com/emscripten-core/emscripten/compare/1.33.0...1.33.1
    - Emscripten-LLVM: https://github.com/emscripten-core/emscripten-fastcomp/compare/1.33.0...1.33.1
    - Emscripten-Clang: no changes.

v1.33.0: 5/29/2015
------------------
 - Fix an issue with writing to /dev/null (#3454).
 - Added a hash to objects inside .a files to support to linking duplicate
   symbol names inside .a files (#2142).
 - Provide extensions ANGLE_instanced_arrays and EXT_draw_buffers as aliases to
   the WebGL ones.
 - Fixed LLVM/Clang to build again on Windows after previous LLVM upgrade.
 - Full list of changes:
    - Emscripten: https://github.com/emscripten-core/emscripten/compare/1.32.4...1.33.0
    - Emscripten-LLVM: https://github.com/emscripten-core/emscripten-fastcomp/compare/1.32.4...1.33.0
    - Emscripten-Clang: no changes.

v1.32.4: 5/16/2015
------------------
 - Update LLVM and Clang to PNaCl's current 3.7 merge point (April 17 2015)
 - Added libpng to Emscripten-ports.
 - Added intrinsic llvm_fabs_f32.
 - Full list of changes:
    - Emscripten: https://github.com/emscripten-core/emscripten/compare/1.32.3...1.32.4
    - Emscripten-LLVM: https://github.com/emscripten-core/emscripten-fastcomp/compare/1.32.3...1.32.4
    - Emscripten-Clang: https://github.com/emscripten-core/emscripten-fastcomp-clang/compare/1.32.3...1.32.4

v1.32.3: 5/15/2015
------------------
 - Improved dynamic linking support.
 - Added new option to file_packager.py to store metadata externally.
 - Improved CMake support with CMAKE_CROSSCOMPILING_EMULATOR (#3447).
 - Added support for sysconf(_SC_PHYS_PAGES) (#3405, 3442).
 - Full list of changes:
    - Emscripten: https://github.com/emscripten-core/emscripten/compare/1.32.2...1.32.3
    - Emscripten-LLVM: https://github.com/emscripten-core/emscripten-fastcomp/compare/1.32.2...1.32.3
    - Emscripten-Clang: no changes.

v1.32.2: 5/8/2015
-----------------
 - Removed a (name+num)+num -> name+newnum optimization, which caused heavy
   performance regressions in Firefox when the intermediate computation wraps
   around the address space (#3438).
 - Improved dynamic linking support.
 - Improved emterpreter when doing dynamic linking.
 - Fixed an issue with source maps debug info containing zeroes as line numbers.
 - Full list of changes:
    - Emscripten: https://github.com/emscripten-core/emscripten/compare/1.32.1...1.32.2
    - Emscripten-LLVM: https://github.com/emscripten-core/emscripten-fastcomp/compare/1.32.1...1.32.2
    - Emscripten-Clang: no changes.

v1.32.1: 5/2/2015
-----------------
 - Removed old deprecated options -s INIT_HEAP, MICRO_OPTS, CLOSURE_ANNOTATIONS,
   INLINE_LIBRARY_FUNCS, SHOW_LABELS, COMPILER_ASSERTIONS and
   COMPILER_FASTPATHS.
 - Added support for dynamic linking and dlopen().
 - Fixed a compilation issue that affected -O2 builds and higher (#3430).
 - Full list of changes:
    - Emscripten: https://github.com/emscripten-core/emscripten/compare/1.32.0...1.32.1
    - Emscripten-LLVM: https://github.com/emscripten-core/emscripten-fastcomp/compare/1.32.0...1.32.1
    - Emscripten-Clang: no changes.

v1.32.0: 4/28/2015
------------------
 - Compile .i files properly as C and not C++ (#3365).
 - Removed old deprecated options -s PRECISE_I32_MUL, CORRECT_ROUNDINGS,
   CORRECT_OVERFLOWS, CORRECT_SIGNS, CHECK_HEAP_ALIGN, SAFE_HEAP_LINES,
   SAFE_HEAP >= 2, ASM_HEAP_LOG, SAFE_DYNCALLS, LABEL_DEBUG, RUNTIME_TYPE_INFO
   and EXECUTION_TIMEOUT, since these don't apply to fastcomp, which is now the
   only enabled compilation mode.
 - Preliminary work towards supporting dynamic linking and dlopen().
 - Fixed an issue where emrun stripped some characters at output (#3394).
 - Fixed alignment issues with varargs.
 - Full list of changes:
    - Emscripten: https://github.com/emscripten-core/emscripten/compare/1.31.3...1.32.0
    - Emscripten-LLVM: https://github.com/emscripten-core/emscripten-fastcomp/compare/1.31.3...1.32.0
    - Emscripten-Clang: no changes.

v1.31.3: 4/22/2015
------------------
 - Improved support for -E command line option (#3365).
 - Removed the old optimizeShifts optimization pass that was not valid for
   asm.js code.
 - Fixed an issue when simultaneously using EMULATE_FUNCTION_POINTER_CASTS and
   EMULATED_FUNCTION_POINTERS.
 - Fixed an issue with -s PRECISE_I64_MATH=2 not working (#3374).
 - Full list of changes:
    - Emscripten: https://github.com/emscripten-core/emscripten/compare/1.31.2...1.31.3
    - Emscripten-LLVM: https://github.com/emscripten-core/emscripten-fastcomp/compare/1.31.2...1.31.3
    - Emscripten-Clang: no changes.

v1.31.2: 4/20/2015
------------------
 - Added support for file suffixes .i and .ii (#3365).
 - Fixed an issue with embind and wide strings (#3299).
 - Removed more traces of the old non-fastcomp compiler code.
 - Full list of changes:
    - Emscripten: https://github.com/emscripten-core/emscripten/compare/1.31.1...1.31.2
    - Emscripten-LLVM: no changes.
    - Emscripten-Clang: no changes.

v1.31.1: 4/17/2015
------------------
 - Added support for unicode characters in EM_ASM() blocks (#3348).
 - Removed the pointer masking feature as experimental and unsupported.
 - Fixed an issue where exit() did not terminate execution of Emterpreter (#3360).
 - Removed traces of the old non-fastcomp compiler code.
 - Full list of changes:
    - Emscripten: https://github.com/emscripten-core/emscripten/compare/1.31.0...1.31.1
    - Emscripten-LLVM: https://github.com/emscripten-core/emscripten-fastcomp/compare/1.31.0...1.31.1
    - Emscripten-Clang: no changes.

v1.31.0: 4/14/2015
------------------
 - Remove references to unsupported EMCC_FAST_COMPILER mode, fastcomp is always enabled (#3347).
 - Full list of changes:
    - Emscripten: https://github.com/emscripten-core/emscripten/compare/1.30.6...1.31.0
    - Emscripten-LLVM: https://github.com/emscripten-core/emscripten-fastcomp/compare/1.30.6...1.31.0
    - Emscripten-Clang: no changes.

v1.30.6: 4/14/2015
------------------
 - Removed support for the deprecated jcache functionality (#3313).
 - Added support to emscripten_GetProcAddress() to fetch symbols with the ANGLE
   suffix (#3304, #3315).
 - Added immintrin.h header file to include all SSE support.
 - Added an async option to ccall (#3307).
 - Stopped from using 0 as a valid source ID for OpenAL (#3303).
 - When project has disabled exception catching, build an exceptions-disabled
   version of libcxx.
 - Split libcxx into two parts to optimize code size for projects that only need
   small amount of libcxx (#2545, #3308).
 - Avoid fprintf usage in emscripten_GetProcAddress() to allow using it with -s
   NO_FILESYSTEM=1 (#3327).
 - Removed old deprecated functionalities USE_TYPED_ARRAYS, FHEAP, GC emulation
   and non-asmjs-emscripten ABI.
 - Don't refer to prefixed GL extensions when creating a GL context (#3324).
 - Removed support code for x86_fp80 type (#3341).
 - Optimize EM_ASM() calls even more (#2596).
 - Full list of changes:
    - Emscripten: https://github.com/emscripten-core/emscripten/compare/1.30.5...1.30.6
    - Emscripten-LLVM: https://github.com/emscripten-core/emscripten-fastcomp/compare/1.30.5...1.30.6
    - Emscripten-Clang: no changes.

v1.30.5: 4/7/2015
-----------------
 - Fixed WebIDL operation when closure is enabled after the previous EM_ASM()
   optimizations.
 - Optimized jsCall() to handle variadic cases of number of arguments faster
   (#3290, #3305).
 - Removed support for the getwd() function (#1115, #3309).
 - Fixed a problem with -s IGNORED_FUNCTIONS and -s DEAD_FUNCTIONS not working
   as expected (#3239).
 - Fixed an issue with -s EMTERPRETIFY_ASYNC=1 and emscripten_sleep() not
   working (#3307).
 - Full list of changes:
    - Emscripten: https://github.com/emscripten-core/emscripten/compare/1.30.4...1.30.5
    - Emscripten-LLVM: https://github.com/emscripten-core/emscripten-fastcomp/compare/1.30.4...1.30.5
    - Emscripten-Clang: no changes.

v1.30.4: 4/3/2015
-----------------
 - Optimized the performance and security of EM_ASM() blocks by avoiding the use
   of eval() (#2596).
 - Full list of changes:
    - Emscripten: https://github.com/emscripten-core/emscripten/compare/1.30.3...1.30.4
    - Emscripten-LLVM: https://github.com/emscripten-core/emscripten-fastcomp/compare/1.30.3...1.30.4
    - Emscripten-Clang: no changes.

v1.30.3: 4/3/2015
-----------------
 - Improved error handling in library_idbstore.js.
 - Fixed an asm.js validation issue with EMULATE_FUNCTION_POINTER_CASTS=1 feature (#3300).
 - Fixed Clang build by adding missing nacltransforms project after latest
   LLVM/Clang upstream merge.
 - Full list of changes:
    - Emscripten: https://github.com/emscripten-core/emscripten/compare/1.30.2...1.30.3
    - Emscripten-LLVM: https://github.com/emscripten-core/emscripten-fastcomp/compare/1.30.2...1.30.3
    - Emscripten-Clang: https://github.com/emscripten-core/emscripten-fastcomp-clang/compare/1.30.2...1.30.3

v1.30.2: 4/1/2015
-----------------
 - Added support to writing to mmap()ed memory by implementing msync() (#3269).
 - Updated SDL2 port to version 7.
 - Exported new singleton function Module.createContext() for creating a GL
   context from SDL2.
 - Added support for asm.js/Emscripten arch in Clang.
 - Finished LLVM 3.6 upgrade merge.
 - Full list of changes:
    - Emscripten: https://github.com/emscripten-core/emscripten/compare/1.30.1...1.30.2
    - Emscripten-LLVM: https://github.com/emscripten-core/emscripten-fastcomp/compare/1.30.1...1.30.2
    - Emscripten-Clang: https://github.com/emscripten-core/emscripten-fastcomp-clang/compare/1.30.1...1.30.2

v1.30.1: 3/24/2015
------------------
 - Upgraded LLVM+Clang from vrsion 3.5 to version 3.6.
 - Full list of changes:
    - Emscripten: https://github.com/emscripten-core/emscripten/compare/1.30.0...1.30.1
    - Emscripten-LLVM: https://github.com/emscripten-core/emscripten-fastcomp/compare/1.30.0...1.30.1
    - Emscripten-Clang: https://github.com/emscripten-core/emscripten-fastcomp-clang/compare/1.30.0...1.30.1

v1.30.0: 3/24/2015
------------------
 - Fixed a bug where html5.h API would not remove event handlers on request.
 - Fixed a regression issue that broke building on Windows when attempting to
   invoke tools/gen_struct_info.py.
 - Improved memory growth feature to better handle growing to large memory sizes
   between 1GB and 2GB (#3253).
 - Fixed issues with emrun with terminating target browser process, managing
   lingering sockets and command line quote handling.
 - Fixed a bug where unsigned integer return values in embind could be returned
   as signed (#3249).
 - Improved handling of lost GL contexts.
 - Changed malloc to be fallible (return null on failure) when memory growth is
   enabled (#3253).
 - Fixed a bug with WebIDL not being able to handle enums (#3258).
 - Updated POINTER_MASKING feature to behave as a boolean rather than a mask
   (#3240).
 - Improved "emcmake cmake" on Windows to automatically remove from path any
   entries that contain sh.exe in them, which is not supported by CMake.
 - Fixed an issue with symlink handling in readlink (#3277).
 - Updated SDL2 port to version 6.
 - Removed the obsolete FAST_MEMORY build option.
 - Added reciprocalApproximation and reciprocalSqrtApproximation SIMD intrinsics.
 - Full list of changes:
    - Emscripten: https://github.com/emscripten-core/emscripten/compare/1.29.12...1.30.0
    - Emscripten-LLVM: https://github.com/emscripten-core/emscripten-fastcomp/compare/1.29.12...1.30.0
    - Emscripten-Clang: no changes.

v1.29.12: 3/15/2015
-------------------
 - Fix a bug where SDL_malloc and SDL_free were not available. (#3247)
 - Fix various issues with emrun usage. (#3234)
 - Fixed an off-by-one memory access in native optimizer.
 - Improve emterpreter support.
 - Full list of changes:
    - Emscripten: https://github.com/emscripten-core/emscripten/compare/1.29.11...1.29.12
    - Emscripten-LLVM: no changes.
    - Emscripten-Clang: no changes.

v1.29.11: 3/11/2015
-------------------
 - Remove the requirement to pass -s PRECISE_F32=1 manually when building with
   SIMD support.
 - Fix a temp directory leak that could leave behind empty directories in the
   temp directory after build (#706)
 - Improve support for growable Emscripten heap in asm.js mode.
 - Added a warning message when generating huge asset bundles with file packager.
 - Fixed a bug where emscripten_get_gamepad_status might throw a JS exception if
   called after a gamepad was disconnected.
 - Improve emterpreter sleep support.
 - Optimize code generation when multiple consecutive bitshifts are present.
 - Optimize redundant stack save and restores, and memcpy/memsets.
 - Full list of changes:
    - Emscripten: https://github.com/emscripten-core/emscripten/compare/1.29.10...1.29.11
    - Emscripten-LLVM: https://github.com/emscripten-core/emscripten-fastcomp/compare/1.29.10...1.29.11
    - Emscripten-Clang: no changes.

v1.29.10: 2/19/2015
-------------------
 - Add a warning message when generating code that has a very large number of
   variables, which optimization flags could remove.
 - Improve support for SIMD casts and special loads.
 - Fix the process return code when using EMCONFIGURE_JS=1.
 - Improved the error message in abort().
 - Fix main loop handling during emterpreter sync save/load.
 - Handle emscripten_async_call and friends during sleep, by pausing all
   safeSet*() operations.
 - Add support for Google WTF when building with --tracing.
 - Improve emterpreter stability with fuzzing.
 - Add an option to load the memory initializer file from a typed array (#3187)
 - Remove linker warning message when linking to -lm, since Emscripten includes
   musl that implements the math libraries built-in.
 - Add support for SDL_WM_SetCaption(), which calls to Module['setWindowTitle'],
   or if not present, sets the web page title. (#3192)
 - Full list of changes:
    - Emscripten: https://github.com/emscripten-core/emscripten/compare/1.29.9...1.29.10
    - Emscripten-LLVM: https://github.com/emscripten-core/emscripten-fastcomp/compare/1.29.9...1.29.10
    - Emscripten-Clang: no changes.

v1.29.9: 2/9/2015
-------------------
 - Documented FORCE_ALIGNED_MEMORY to be no longer supported.
 - Fixes issues with native optimizer handling of "if () else {}" statements.
   (#3129)
 - Improved cross-browser support for EMSCRIPTEN_FULLSCREEN_FILTERING_NEAREST.
   (#3165)
 - Added new linker option --profiling-funcs, which generates output that is
   otherwise minified, except that function names are kept intact, for use in
   profilers and getting descriptive call stacks.
 - The Module object is no longer written in global scope. (#3167)
 - Added new emscripten_idb_* API. (#3169)
 - Added new function emscripten_wget_data().
 - Add support for GL_RED with GLES3/WebGL2. (#3176)
 - Added basic WebVR support. (#3177)
 - Full list of changes:
    - Emscripten: https://github.com/emscripten-core/emscripten/compare/1.29.8...1.29.9
    - Emscripten-LLVM: no changes.
    - Emscripten-Clang: no changes.

v1.29.8: 1/31/2015
-------------------
 - Fix a temp file leak with emterpreter. (#3156)
 - Fix a typo that broke glBlitFramebuffer. (#3159)
 - Added scandir() and alphasort() from musl. (#3161)
 - Add a warning if multiple .a files with same basename are being linked
   together. (#2619)
 - Full list of changes:
    - Emscripten: https://github.com/emscripten-core/emscripten/compare/1.29.7...1.29.8
    - Emscripten-LLVM: https://github.com/emscripten-core/emscripten-fastcomp/compare/1.29.7...1.29.8
    - Emscripten-Clang: no changes.

v1.29.7: 1/28/2015
-------------------
 - Fixed an issue with backwards compatibility in emscripten-ports. (#3144)
 - Warn on duplicate entries in archives. (#2619)
 - Removed the MAX_SETJMPS limitation to improve setjmp/longjpmp support.
   (#3151)
 - Improve the native optimizer to not emit empty if clauses in some cases.
   (#3154)
 - Optimize Math.clz32, Math.min, NaN, and inf handling in asm.js.
 - Full list of changes:
    - Emscripten: https://github.com/emscripten-core/emscripten/compare/1.29.6...1.29.7
    - Emscripten-LLVM: https://github.com/emscripten-core/emscripten-fastcomp/compare/1.29.6...1.29.7
    - Emscripten-Clang: no changes.

v1.29.6: 1/23/2015
-------------------
 - Fixed an issue where calling glGen*() when the GL context was lost might
   throw a JS exception, instead a GL_INVALID_OPERATION is now recorded.
 - Improve label handling in native optimizer.
 - Full list of changes:
    - Emscripten: https://github.com/emscripten-core/emscripten/compare/1.29.5...1.29.6
    - Emscripten-LLVM: no changes.
    - Emscripten-Clang: no changes.

v1.29.5: 1/23/2015
-------------------
 - Enable compiling source files with the extension ".c++".
 - Enable versioning of the emscripten ports so that older Emscripten versions
   can keep using older versions of the ports (#3144)
 - Added a whitelist option to emterpreter, a linker flag of form -s
   EMTERPRETIFY_WHITELIST=["symbol1","symbol2"]. (#3129)
 - Improved emscripten_get_pointerlock_status() to always fill the output
   structure even when pointer lock is not supported.
 - Added an environment variable EMCC_NO_OPT_SORT=0/1 option to configure
   whether the generated output should have the functions sorted by length,
   useful for debugging.
 - Added new tool tools/merge_pair.py which allows bisecting differences between
   two output files to find discrepancies.
 - Improved parsing in cashew.
 - Improved output message from emconfigure and emmake when inputs are unexpected.
 - Added built-in asm handler for LLVM fabs operation.
 - Full list of changes:
    - Emscripten: https://github.com/emscripten-core/emscripten/compare/1.29.4...1.29.5
    - Emscripten-LLVM: https://github.com/emscripten-core/emscripten-fastcomp/compare/1.29.4...1.29.5
    - Emscripten-Clang: no changes.

v1.29.4: 1/21/2015
-------------------
 - Added new C <-> JS string marshalling functions asciiToString(),
   stringToAscii(), UTF8ToString(), stringToUTF8() that can be used to copy
   strings across the JS and C boundaries. (#2363)
 - Added new functions lengthBytesUTF8(), lengthBytesUTF16() and
   lengthBytesUTF32() to allow computing the byte lengths of strings in
   different encodings. (#2363)
 - Upgraded SDL2 port to version 4.
 - Add support for saving the emterpreter stack when there are functions
   returning a value on the stack (#3129)
 - Notice async state in emterpreter trampolines (#3129)
 - Optimize SDL1 pixel copying to the screen.
 - Fixed an issue with emterpreter parsing. (#3141)
 - Fixed an issue with native optimizer and -s PPRECISE_F32=1.
 - Full list of changes:
    - Emscripten: https://github.com/emscripten-core/emscripten/compare/1.29.3...1.29.4
    - Emscripten-LLVM: https://github.com/emscripten-core/emscripten-fastcomp/compare/1.29.3...1.29.4
    - Emscripten-Clang: no changes.

v1.29.3: 1/16/2015
-------------------
 - Fixed a bug with OpenGL context initialization enableExtensionsByDefault. (#3135)
 - Fixed an issue with nested if parsing in native optimizer.
 - Full list of changes:
    - Emscripten: https://github.com/emscripten-core/emscripten/compare/1.29.2...1.29.3
    - Emscripten-LLVM: no changes.
    - Emscripten-Clang: no changes.

v1.29.2: 1/16/2015
-------------------
 - Fixed an issue with embind compilation in LLVM 3.5.
 - Fixed an issue with SDL audio queueing stability, which would queue audio too
   eagerly and cause stutter in some applications (#3122, #3124)
 - Enabled native JS optimizer to be built automatically on Windows, requires
   VS2012 or VS2013. 
 - Improve error message to reflect the fact that DLOPEN_SUPPORT is currently
   not available (#2365)
 - Improve SIMD load and store support.
 - Upgraded SDL2 port to version 3.
 - Fix a bug with native JS optimizer and braces in nested ifs.
 - Improved emterpreter support.
 - Fixed LLVM 3.5 to build with Visual Studio on Windows (emscripten-fastcomp #61)
 - Full list of changes:
    - Emscripten: https://github.com/emscripten-core/emscripten/compare/1.29.1...1.29.2
    - Emscripten-LLVM: https://github.com/emscripten-core/emscripten-fastcomp/compare/1.29.1...1.29.2
    - Emscripten-Clang: no changes.

v1.29.1: 1/7/2015
-------------------
 - Migrated to upstream PNaCl LLVM+Clang 3.5 from the previous 3.4.
 - Full list of changes:
    - Emscripten: https://github.com/emscripten-core/emscripten/compare/1.29.0...1.29.1
    - Emscripten-LLVM: https://github.com/emscripten-core/emscripten-fastcomp/compare/1.29.0...1.29.1
    - Emscripten-Clang: https://github.com/emscripten-core/emscripten-fastcomp-clang/compare/1.29.0...1.29.1

v1.29.0: 1/7/2015
-------------------
 - Full list of changes:
    - Emscripten: https://github.com/emscripten-core/emscripten/compare/1.28.3...1.29.0
    - Emscripten-LLVM: https://github.com/emscripten-core/emscripten-fastcomp/compare/1.28.3...1.29.0
    - Emscripten-Clang: no changes.

v1.28.3: 1/4/2015
-------------------
 - embuilder.py tool
 - Many fixes for native optimizer on Windows
 - Perform LLVM LTO in a separate invocation of opt, so that it does not mix
   with legalization and other stuff we do at link time
 - Full list of changes:
    - Emscripten: https://github.com/emscripten-core/emscripten/compare/1.28.2...1.28.3
    - Emscripten-LLVM: https://github.com/emscripten-core/emscripten-fastcomp/compare/1.28.2...1.28.3
    - Emscripten-Clang: https://github.com/emscripten-core/emscripten-fastcomp-clang/compare/1.28.2...1.28.3

v1.28.2: 12/17/2014
-------------------
 - Enable native optimizer by default
 - Disable slow2asm legacy testing (asm.js mode in pre-fastcomp)
 - Full list of changes:
    - Emscripten: https://github.com/emscripten-core/emscripten/compare/1.28.1...1.28.2
    - Emscripten-LLVM: https://github.com/emscripten-core/emscripten-fastcomp/compare/1.28.1...1.28.2
    - Emscripten-Clang: no changes.

v1.28.1: 12/15/2014
-------------------
 - Use a lot more MUSL math functions
 - Full list of changes:
    - Emscripten: https://github.com/emscripten-core/emscripten/compare/1.28.0...1.28.1
    - Emscripten-LLVM: https://github.com/emscripten-core/emscripten-fastcomp/compare/1.28.0...1.28.1
    - Emscripten-Clang: no changes.

v1.28.0: 12/12/2014
-------------------
 - Full list of changes:
    - Emscripten: https://github.com/emscripten-core/emscripten/compare/1.27.2...1.28.0
    - Emscripten-LLVM: https://github.com/emscripten-core/emscripten-fastcomp/compare/1.27.2...1.28.0
    - Emscripten-Clang: no changes.

v1.27.2: 12/10/2014
-------------------
 - Added more complete support for SSE1 SIMD intrinsics API. (#2792)
 - Fixed an issue with glTexImage2D on GL_LUMINANCE + GL_FLOAT textures. (#3039)
 - Use the cashew asm.js parser in native optimizer.
 - Fixed issues with IE when running closure minified pages. (#3012)
 - Enabled asm.js validation for SIMD compilation.
 - Full list of changes:
    - Emscripten: https://github.com/emscripten-core/emscripten/compare/1.27.1...1.27.2
    - Emscripten-LLVM: https://github.com/emscripten-core/emscripten-fastcomp/compare/1.27.1...1.27.2
    - Emscripten-Clang: no changes.

v1.27.1: 11/20/2014
-------------------
 - Migrated to upstream PNaCl LLVM+Clang 3.4 from the previous 3.3.
 - Added a FindOpenGL.cmake to support find_package() for OpenGL in CMake scripts.
 - Full list of changes:
    - Emscripten: https://github.com/emscripten-core/emscripten/compare/1.27.0...1.27.1
    - Emscripten-LLVM: https://github.com/emscripten-core/emscripten-fastcomp/compare/1.27.0...1.27.1
    - Emscripten-Clang: https://github.com/emscripten-core/emscripten-fastcomp-clang/compare/1.27.0...1.27.1

v1.27.0: 11/20/2014
-------------------
 - Added new work in progress option -s NATIVE_OPTIMIZER=1 that migrates
   optimizer code from JS to C++ for better performance.
 - Fixed an embind issue when compiling with closure (#2974)
 - Fixed an embind issue with unique_ptr (#2979)
 - Fixed a bug with new GL context initialization in proxy to worker mode.
 - Fixed an issue where GL context event handlers would leak after a GL context
   has been freed.
 - Optimized embind operation in Chrome by avoiding using Function.prototype.bind().
 - Full list of changes:
    - Emscripten: https://github.com/emscripten-core/emscripten/compare/1.26.1...1.27.0
    - Emscripten-LLVM: https://github.com/emscripten-core/emscripten-fastcomp/compare/1.26.1...1.27.0
    - Emscripten-Clang: no changes.

v1.26.1: 11/7/2014
------------------
 - Fixed emscripten::val handle for special js values (#2930)
 - Implemented SDL 1.2 SDL_SetClipRect / SDL_GetClipRect (#2931)
 - Added support for building zlib from Emscripten Ports with linker flag -s USE_ZLIB=1.
 - Improved experimental GLES3 support.
 - Fixed issues with llseek (#2945)
 - Enable using emscripten_get_now() in web workers (#2953)
 - Added stricter input data validation in GL code.
 - Added new HTML5 C API for managing fullscreen mode transitions to resolve
   cross-browser issue #2556 (#2975)
 - Fixed an issue with using structs in va_args (#2923)
 - Full list of changes:
    - Emscripten: https://github.com/emscripten-core/emscripten/compare/1.26.0...1.26.1
    - Emscripten-LLVM: https://github.com/emscripten-core/emscripten-fastcomp/compare/1.26.0...1.26.1
    - Emscripten-Clang: https://github.com/emscripten-core/emscripten-fastcomp-clang/compare/1.26.0...1.26.1

v1.26.0: 10/29/2014
-------------------
 - Fixed an issue where emar would forward --em-config to llvm-ar (#2886)
 - Added a new "emterpreter" feature that allows running Emscripten compiled
   code in interpreted form until asm.js compilation is ready (-s
   EMTERPRETIFY=1).
    - For more information, see
      https://groups.google.com/d/msg/emscripten-discuss/vhaPL9kULxk/_eD2G06eucwJ
 - Added new "Emscripten Ports" architecture that enables building SDL2 with -s
   USE_SDL=2 command line flag.
 - Added support for SDL 1.2 SDL_CreateRGBSurfaceFrom() function.
 - Improved experimental SIMD support.
 - Use only minimum necessary digits to print floating point literals in
   generated JS code for smaller code output.
 - Full list of changes:
    - Emscripten: https://github.com/emscripten-core/emscripten/compare/1.25.2...1.26.0
    - Emscripten-LLVM: https://github.com/emscripten-core/emscripten-fastcomp/compare/1.25.2...1.26.0
    - Emscripten-Clang: no changes.

v1.25.2: 10/16/2014
-------------------
 - Fixed a bug in tmpfile() function not allocating the mode argument correctly.
 - Fixed a bug with handling empty files in IDBFS (#2845)
 - Added an implementation of the utimes() function (#2845)
 - Added experimental WebGL 2.0 support with the linker flag -s USE_WEBGL2=1.
   (#2873)
 - Fixed a UnboundTypeError occurring in embind (#2875)
 - Fixed an error "IndexSizeError: Index or size is negative or greater than the
   allowed amount" being thrown by Emscripten SDL 1.2 surface blit code. (#2879)
 - Fixed a JS minifier issue that generated "x--y from x - -y" (#2869)
 - Added a new emcc command line flag "--cache <dir>" to control the location of
   the Emscripten cache directory (#2816)
 - Implemented SDL_ConvertSurface() and added support for SDL_SRCALPHA in
   SDL_SetAlpha (#2871)
 - Fixed issues with the GL library handling of invalid input values.
 - Optimized SDL copyIndexedColorData function (#2890)
 - Implemented GLES3 emulation for glMapBufferRange() for upcoming WebGL 2
   support, using the -s FULL_ES3=1 linker option.
 - Fixed a bug where setting up and cancelling the main loop multiple times
   would stack up the main loop to be called too frequently (#2839)
 - Introduced a new API emscripten_set_main_loop_timing() for managing the
   Emscripten main loop calling frequency (#2839)
 - Added new optimization flags SDL.discardOnLock and SDL.opaqueFrontBuffer to
   Emscripten SDL 1.2 SDL_LockSurface() and SDL_UnlockSurface() (#2870)
 - Fixed a bug with glfwGetProcAddress().
 - Added option to customize GLOBAL_BASE (the starting address of global
   variables in the Emscripten HEAP).
 - Added the ability to register mouseover and mouseout events from the HTML5
   API.
 - Improved experimental SIMD support.
 - Full list of changes:
    - Emscripten: https://github.com/emscripten-core/emscripten/compare/1.25.1...1.25.2
    - Emscripten-LLVM: no changes.
    - Emscripten-Clang: no changes.

v1.25.1: 10/1/2014
------------------
 - Updated heap resize support code when -s ALLOW_MEMORY_GROWTH=1 is defined.
 - Updated libc++ to new version from upstream svn revision 218372, 2014-09-24.
 - Fixed a bug where building on Windows might generate output JS files with
   incorrect syntax (emscripten-fastcomp #52)
 - Improved experimental SIMD support.
 - Full list of changes:
    - Emscripten: https://github.com/emscripten-core/emscripten/compare/1.25.0...1.25.1
    - Emscripten-LLVM: https://github.com/emscripten-core/emscripten-fastcomp/compare/1.25.0...1.25.1
    - Emscripten-Clang: no changes.


v1.25.0: 9/30/2014
------------------
 - Fixed a warning message with -s EXPORTED_FUNCTIONS.
 - Full list of changes:
    - Emscripten: https://github.com/emscripten-core/emscripten/compare/1.24.1...1.25.0
    - Emscripten-LLVM: no changes.
    - Emscripten-Clang: no changes.

v1.24.1: 9/27/2014
------------------
 - Fixed issues with the tmpnam and tmpfile functions (#2797, 2798)
 - Fixed CMake package find code to not search any system directories, because
   Emscripten is a cross-compiler.
 - Improved support for the proposed solution for heap resizing.
 - Fixed an issue where one could not run a main loop without having first a GL
   context created when -s FULL_ES2 or -s LEGACY_GL_EMULATION were set.
 - For compatibility, Emscripten will no longer warn about missing library files
   for -lGL, -lGLU and -lglut libraries, since Emscripten provides the
   implementation for these without having to explicitly link to anything.
 - Added support for readonly (const) attributes and automatically call
   Pointer_stringify on DOMStrings in WebIDL.
 - Improved SIMD support for the experimental Ecmascript SIMD spec.
 - Added support for GLFW 3.0.
 - Added new Emscripten HTML 5 functions emscripten_set_mouseenter_callback()
   and emscripten_set_mouseleave_callback().
 - Emscripten now recognizes an environment variable
   EMCC_JSOPT_BLACKLIST=a,b,c,d which can be used to force-disable Emscripten to
   skip running specific JS optimization passes. This is intended as a debugging
   aid to help zoom in on JS optimizer bugs when compiling with -O1 and greater.
   (#2819)
 - Fixed a bug where Module['TOTAL_STACK'] was ignored (#2837).
 - Improved SIMD support for the experimental Ecmascript SIMD spec. Preliminary asm.js validation.
 - Full list of changes:
    - Emscripten: https://github.com/emscripten-core/emscripten/compare/1.24.0...1.24.1
    - Emscripten-LLVM: https://github.com/emscripten-core/emscripten-fastcomp/compare/1.24.0...1.24.1
    - Emscripten-Clang: no changes.

v1.24.0: 9/16/2014
------------------
 - Renamed the earlier Module.locateFilePackage() to Module.locateFile() added
   in v1.22.2 to better reflect its extended usage.
 - Improved exceptions support with exception_ptr.
 - Fixed a bug where restoring files from IDBFS would not preserve their file modes.
 - Fixed and issue where one could not pass a null pointer to strftime() function.
 - Improved SIMD support for the experimental Ecmascript SIMD spec.
 - Full list of changes:
    - Emscripten: https://github.com/emscripten-core/emscripten/compare/1.23.5...1.24.0
    - Emscripten-LLVM: https://github.com/emscripten-core/emscripten-fastcomp/compare/1.23.5...1.24.0
    - Emscripten-Clang: no changes.

v1.23.5: 9/12/2014
------------------
 - Added new functions emscripten_get_device_pixel_ratio(),
   emscripten_set_canvas_css_size() and emscripten_get_canvas_css_size() which
   allow handling High DPI options from C code.
 - Fixed bugs with timzone-related functions in the JS-implemented C standard
   library.
 - Implemented clock_gettime(CLOCK_MONOTONIC) and added a new function
   emscripten_get_now_is_monotonic() to query whether the JS-provided timer is
   monotonic or not.
 - Fixed an issue where the user could not pass --llvm-opts=xxx when also
   specifying --llvm-lto=2.
 - Renamed the linker option -profiling to --profiling for consistency. The old
   form is still supported.
 - Formalized the set of valid characters to be used in files passed to the
   file_packager.py (#2765).
 - Implemented SDL function SDL_BlitScaled.
 - Fixed a bug with right modifier keys in SDL.
 - Full list of changes:
    - Emscripten: https://github.com/emscripten-core/emscripten/compare/1.23.4...1.23.5
    - Emscripten-LLVM: no changes.
    - Emscripten-Clang: no changes.

v1.23.4: 9/7/2014
------------------
 - Implemented new targetX and targetY fields for native HTML5 mouse and touch
   events (#2751)
 - Improved SIMD support for the experimental Ecmascript SIMD spec.
 - Full list of changes:
    - Emscripten: https://github.com/emscripten-core/emscripten/compare/1.23.3...1.23.4
    - Emscripten-LLVM: https://github.com/emscripten-core/emscripten-fastcomp/compare/1.23.3...1.23.4
    - Emscripten-Clang: no changes.

v1.23.3: 9/7/2014
------------------
 - Removed the scons-tools SCons build system as unused.
 - Fixed an issue where applications could not handle WebGL context creation
   failures gracefully.
 - Fixed a bug where the stringToC function in ccall/cwrap might not allocate
   enough space to hold unicode strings.
 - Removed CMake from attempting to link to library -ldl when building projects,
   by unsetting CMAKE_DL_LIBS.
 - Fixed a bug where write_sockaddr might return undefined data in its output
   structure.
 - Added a new _experimental_ -s POINTER_MASKING=1 linker option that might help
   JS VMs to optimize asm.js code.
 - Added first version of a memory tracing API to profile memory usage in
   Emscripten applications.
 - Added functions glob and globfree from musl regex library.
 - Improved SIMD support for the experimental Ecmascript SIMD spec.
 - Full list of changes:
    - Emscripten: https://github.com/emscripten-core/emscripten/compare/1.23.2...1.23.3
    - Emscripten-LLVM: https://github.com/emscripten-core/emscripten-fastcomp/compare/1.23.2...1.23.3
    - Emscripten-Clang: no changes.

v1.23.2: 9/2/2014
------------------
 - Adjusted the process and group ids reported by the stub library functions to
   be closer to native unix values.
 - Set stack to be aligned to 16 bytes. (#2721)
 - Fixed a compiler error "unresolved symbol:
   __cxa_decrement_exception_refcount" (#2715)
 - Added a new warning message that instructs that building .so, .dll and .dylib
   files is not actually supported, and is faked for compatibility reasons for
   existing build chains. (#2562)
 - Fixed problems with SDL mouse scrolling (#2643)
 - Implemented OpenAL function alSourceRewind.
 - Removed several old header files from the Emscripten repository that had been
   included for emulation purposes (zlib.h, png.h, tiff.h, tiffio.h), but their
   implementation is not included.
 - Work around an issue in d8 with binary file reading that broke e.g. printf
   when running in d8. (#2731)
 - Rigidified the semantics of Module.preRun and Module.postRun: These must
   always be JS arrays, single functions are not allowed (#2729)
 - Improved compiler warning diagnostics when generating output that will not
   validate as asm.js (#2737)
 - Updated to latest emrun version to enable support for passing arguments with
   hyphens to the program. (#2742)
 - Added Bessel math functions of the first kind  (j0, j1, jn) from musl.
 - Improved SIMD support for the experimental Ecmascript SIMD spec.
 - Full list of changes:
    - Emscripten: https://github.com/emscripten-core/emscripten/compare/1.23.1...1.23.2
    - Emscripten-LLVM: https://github.com/emscripten-core/emscripten-fastcomp/compare/1.23.1...1.23.2
    - Emscripten-Clang: no changes.

v1.23.1: 8/26/2014
------------------
 - Add support for the Chrome variant of the Gamepad API.
 - Updates to SIMD.js support.
 - Implemented glutSetCursor function.
 - Added new link-time options -s NO_FILESYSTEM=1 and -s NO_BROWSER=1 to enable
   reducing output file sizes when those functionalities are not necessary.
 - Added a new option --closure 2 to allow running closure even on the asm.js output.
 - Fixed a regression bug that broke the use of
   emscripten_set_socket_error_callback() in emscripten.h
 - Removed the support for old discontinued Mozilla Audio Data API in src/library_sdl.js.
 - Removed the support for using Web Audio ScriptProcessorNode to stream audio.
 - Improved SDL audio streaming by using the main rAF() callback instead of a
   separate setTimeout() callback to schedule the audio data.
 - Deprecated compiling without typed arrays support. 
 - Migrated to using musl PRNG functions. Fixes reported bugs about the quality of randomness (#2341)
 - Improved SIMD support for the experimental Ecmascript SIMD spec.
 - Full list of changes:
    - Emscripten: https://github.com/emscripten-core/emscripten/compare/1.23.0...1.23.1
    - Emscripten-LLVM: https://github.com/emscripten-core/emscripten-fastcomp/compare/1.23.0...1.23.1
    - Emscripten-Clang: no changes.

v1.23.0: 8/21/2014
------------------
 - Added support for array attributes in WebIDL bindings.
 - Allow cloning pointers that are scheduled for deletion in embind, and add
   support for null in embind_repr().
 - Fixed possible issues with rounding and flooring operations.
 - Full list of changes:
    - Emscripten: https://github.com/emscripten-core/emscripten/compare/1.22.2...1.23.0
    - Emscripten-LLVM: no changes.
    - Emscripten-Clang: no changes.

v1.22.2: 8/19/2014
------------------
 - Adds stack overflow checks when building with the link flag -s ASSERTIONS=1.
 - Fix an issue where EM_ASM was not usable with closure when closure removed
   the Module object (#2639)
 - The locale "POSIX" is now recognized (#2636)
 - Fixed a problem with embind on IE11.
 - Added OpenAL functions alSource3i, alListener3f, alGetEnumValue and
   alSpeedOfSound and also recognize ALC_MAX_AUXILIARY_SENDS.
 - Fixed an issue where emcc would create .o files in the current directory when
   compiling multiple code files simultaneously (#2644)
 - The -s PROXY_TO_WORKER1= option now looks for a GET option "?noProxy" in the
   page URL to select at startup time whether proxying should be on or off.
 - Added new functions emscripten_yield, emscripten_coroutine_create and
   emscripten_coroutine_next which implement coroutines when building with the
   -s ASYNCIFY=1 option.
 - Optimized the size of intermediate generated .o files by omitting LLVM debug
   info from them when not needed. (#2657)
 - Fixed WebSocket connection URLs to allow a port number in them, e.g.
   "server:port/addr" (2610)
 - Added support for void* to the WebIDL binder, via the identifier VoidPtr.
 - Optimize emcc to not copy bitcode files around redundantly.
 - Fix stat() to correctly return ENOTDIR when expected (#2669).
 - Fixed issues with nested exception catching (#1714).
 - Increased the minimum size of the Emscripten HEAP to 64k instead of a previous 4k.
 - The {{{ cDefine('name') }}} macros now raise a compile-time error if the
   define name is not found, instead of hiding the error message inside the
   compiled output (#2672)
 - Fixed an issue where --emrun parameter was not compatible with the -s
   PROXY_TO_WORKER=1 option.
 - Improved WebGL support when compiling with the PROXY_TO_WORKER=1 option.
 - Fixed a regression issue with the handling of running dtors of classes that
   use virtual inheritance. (#2682)
 - Added an option Module.locateFilePackage() as a means to customize where data
   files are found in relative to the running page (#2680). NOTE: This parameter
   was later renamed to Module.locateFile() instead in release 1.24.0.
 - Fixed a bug where OpenAL sources would not properly delete.
 - Fixed a bug with upstream libc++ on std::map, std::multimap and
   std::unordered_map self-assignment
   (http://llvm.org/bugs/show_bug.cgi?id=18735)
 - Allow using __asm__ __volatile__("": : :"memory") as a compile-time
   reordering barrier (#2647)
 - Full list of changes:
    - Emscripten: https://github.com/emscripten-core/emscripten/compare/1.22.1...1.22.2
    - Emscripten-LLVM: https://github.com/emscripten-core/emscripten-fastcomp/compare/1.22.1...1.22.2
    - Emscripten-Clang: no changes.

v1.22.1: 8/7/2014
------------------
 - Added support for prefixing functions with '$' in JS libraries, in order to
   cause them not be prefixed with '_' when compiling.
 - Improved WebIDL compiler to support enums.
 - Fixed a bug with emscripten_force_exit() that would throw an exception (#2629).
 - Fixed setlocale() when setting a bad locale. (#2630)
 - Fixed a compiler miscompilation bug when optimizing loops. (#2626)
 - Fixed an issue with rethrowing an exception (#2627)
 - Fixed a bug where malloc()ing from JS code would leak memory if the C/C++
   side does not use malloc() (#2621)
 - Removed an unnecessary assert() in glReadPixels, and improved it to support
   more texture pixel types.
 - Fixed a bug with std::locale accepting unknown locale names (#2636)
 - Added support for WebIDL binder to work with Closure (#2620)
 - Added no-op SDL IMG_Quit() and TTF_Quit() symbols.
 - Migrated to building libcxx and libcxxapi with -Oz optimization flags.
 - Full list of changes:
    - Emscripten: https://github.com/emscripten-core/emscripten/compare/1.22.0...1.22.1
    - Emscripten-LLVM: no changes.
    - Emscripten-Clang: no changes.

v1.22.0: 8/5/2014
------------------
 - Added support to emrun to dump files to the local filesystem for debugging
   purposes.
 - Implemented emscripten_wget in ASYNCIFY mode.
 - Improved extension catching support (#2616)
 - Fixed .a link groups to also work when linking to bitcode. (#2568)
 - Full list of changes:
    - Emscripten: https://github.com/emscripten-core/emscripten/compare/1.21.10...1.22.0
    - Emscripten-LLVM: https://github.com/emscripten-core/emscripten-fastcomp/compare/1.21.10...1.22.0
    - Emscripten-Clang: no changes.

v1.21.10: 7/29/2014
-------------------
 - Fixed a Windows-specific issue where the generated output files might contain
   line endings of form \r\r\n. This caused browser debuggers to get confused
   with line numbers. (#2133)
 - Improved the node.js workaround introduced in v1.21.8.
 - Implemented new HTML5 API for direct WebGL context creation, emscripten_webgl_*().
 - Fixed a bug when loading in node.js and loaded by another module (#2586)
 - Full list of changes:
    - Emscripten: https://github.com/emscripten-core/emscripten/compare/1.21.9...1.21.10
    - Emscripten-LLVM: no changes.
    - Emscripten-Clang: no changes.

v1.21.9: 7/28/2014
------------------
 - Fixed issues with exception catching. (#2531)
 - Full list of changes:
    - Emscripten: https://github.com/emscripten-core/emscripten/compare/1.21.8...1.21.9
    - Emscripten-LLVM: no changes.
    - Emscripten-Clang: no changes.

v1.21.8: 7/28/2014
------------------
 - Fixed an issue when using --embed-file to embed very large files.
 - Worked around a Windows node.js bug where the compiler output might get cut
   off when the compilation ends in an error.
   (https://github.com/joyent/node/issues/1669)
 - Full list of changes:
    - Emscripten: https://github.com/emscripten-core/emscripten/compare/1.21.7...1.21.8
    - Emscripten-LLVM: https://github.com/emscripten-core/emscripten-fastcomp/compare/1.21.7...1.21.8
    - Emscripten-Clang: no changes.

v1.21.7: 7/25/2014
------------------
 - Added new environment varaible EMCC_ONLY_FORCED_STDLIBS which can be used to
   restrict to only linking to the chosen set of Emscripten-provided libraries.
   (See also EMCC_FORCE_STDLIBS)
 - Adjusted argv[0] and environment variables USER, HOME, LANG and _ to report a
   more convenient set of default values. (#2565)
 - Fixed an issue where the application could not use environ without also
   referring to getenv() (#2557)
 - Fixed an issue with IDBFS running in web workers.
 - Print out an error if IDBFS is used without IDB support.
 - Fixed calling Runtime.getFuncWrapper() when -s ALIASING_FUNCTION_POINTERS=1 (#2010)
 - Fixed an issue where deleting files during directory iteration would produce
   incorrect iteration results (#2528)
 - Fixed support for strftime with %z and %Z (#2570)
 - Fixed a bug with truncate() throwing an exception (#2572)
 - Improved the linker to generate warning messages if user specifies -s X=Y
   linker flags that do not exist (#2579)
 - Fixed an issue with creating read-only files (#2573)
 - Added first implementation for the ASYNCIFY option, which splits up
   synchronous blocking loops to asynchronous execution. For more information on
   this approach, see https://github.com/emscripten-core/emscripten/wiki/Asyncify
 - Full list of changes:
    - Emscripten: https://github.com/emscripten-core/emscripten/compare/1.21.6...1.21.7
    - Emscripten-LLVM: https://github.com/emscripten-core/emscripten-fastcomp/compare/1.21.6...1.21.7
    - Emscripten-Clang: no changes.

v1.21.6: 7/22/2014
------------------
 - Separated OpenAL AL and ALC errors to properly separate fields.
 - When using EGL to initialize a GL context, initialize a stencil buffer to the
   context as well, since proper EGL context choosing is not yet implemented.
 - Added new linker flag -s DEMANGLE_SUPPORT to choose whether to compile the
   application with libcxxabi-provided demangling support ___cxa_demangle().
 - Fixed a problem where calling stat() on a nonexisting file in the runtime VFS
   would result in an exception being thrown. (#2552)
 - When using the -v flag, no longer retain intermediate compilation files. To
   preserve the intermediate files, set the EMCC_DEBUG=1 environment variable.
   (#2538)
 - Added a new HTML setting Module.memoryInitializerPrefixURL which specifies a
   prefix for where the memory initializer file .mem.js should be loaded from
   (#2542)
 - Implemented eglReleaseThread to work according to spec.
 - Implemented a new function emscripten_force_exit() which immediately shuts
   down the C runtime.
 - Fixed a bug with exception handling that resulted in an error unresolved
   symbol: _ZTISt13bad_exception (#2560)
 - Full list of changes:
    - Emscripten: https://github.com/emscripten-core/emscripten/compare/1.21.5...1.21.6
    - Emscripten-LLVM: no changes.
    - Emscripten-Clang: no changes.

v1.21.5: 7/21/2014
------------------
 - Added support for glDrawBuffers with the WEBGL_draw_buffers extension.
 - Added stub implementation for eglReleaseThread.
 - Fixed a bug where passing -E to emcc used the system include headers instead
   of the built-in ones. (#2534)
 - Fixed the stacktrace() function to work on MSIE as well.
 - Removed the zlib.h header file from system include directory, since
   Emscripten does not provide an implementation of zlib built-in.
 - Added support for __cxa_bad_typeid (#2547)
 - Fixed an internal compiler crash with a certain pattern involving optimized
   builds and int64_t (#2539)
 - Fixed an issue with -s EXCEPTION_CATCHING_WHITELIST handling where an
   extension that was a substring of another might get erroneously handled.
 - Full list of changes:
    - Emscripten: https://github.com/emscripten-core/emscripten/compare/1.21.4...1.21.5
    - Emscripten-LLVM: https://github.com/emscripten-core/emscripten-fastcomp/compare/1.21.4...1.21.5
    - Emscripten-Clang: no changes.

v1.21.4: 7/17/2014
------------------
 - Implemented the getsockopt() function.
 - Added new event callback functions emscripten_set_socket_xx_callback() that
   allow listening to WebSocket events in an asynchronous manner.
 - Greatly improved CMake support, now various forms of configure-time test
   builds are supported, and the default extension is set to ".js"
 - Prohibit the virtual filesystem from creating files with name '.' or '..' at
   runtime.
 - Have runtime mkdir() function call normalize the path to be created before
   creation.
 - Fixed an issue with omitting the third paramter in cwrap() call (#2511).
 - Fixed an issue where mouse event handling would throw an exception if the
   page did not contain a canvas object.
 - Fixed a GL initialization problem when user has extended Array with custom
   functions (#2514)
 - Added new compiler defines __EMSCRIPTEN_major__, __EMSCRIPTEN_minor__ and
   __EMSCRIPTEN_tiny__ which communicate the compiler version major.minor.tiny
   to compiled applications (#2343)
 - Fixed a bug where emrun did not properly capture the exit code when exit
   runtime via not calling exit().
 - Fixed an error message when symlinkin invalid filenams at runtime.
 - Fixed a bug in EGL context creation that parsed the input context creation
   parameters with wrong terminator.
 - Improved ffdb.py to be smarter when to attempt port forwarding to connect to
   a FFOS device DevTools port.
 - Implemented strsignal() function (#2532)
 - Full list of changes:
    - Emscripten: https://github.com/emscripten-core/emscripten/compare/1.21.3...1.21.4
    - Emscripten-LLVM: no changes.
    - Emscripten-Clang: no changes.

v1.21.3: 7/10/2014
------------------
 - Added implementations for SDL function SDL_AudioQuit and SDL_VideoQuit.
 - Fix an issue with the optimizeShifts optimization enabled in previous version.
 - Fixed the -s RELOOPER command line parameter to work.
 - Fixed a bug where building the system libc migt result in a compiler deadlock
   on Windows.
 - Removed emcc from trying to link in .dll files as static libraries on
   Windows.
 - Added support for GL_HALF_FLOAT_OES.
 - Fixed a bug where emcmake did not work on Windows.
 - Use multithreaded compilation to build libc.
 - Fixed an issue where the GL interop library could throw an exception in an
   error condition, instead of raising a GL error.
 - Full list of changes:
    - Emscripten: https://github.com/emscripten-core/emscripten/compare/1.21.2...1.21.3
    - Emscripten-LLVM: no changes.
    - Emscripten-Clang: no changes.

v1.21.2: 7/5/2014
------------------
 - Improved the checks that detect that code is run only while the runtime is
   initialized.
 - The memory initializer file (.mem.js) is now emitted by default when
   compiling with at least -O2 optimization level.
 - Fixed a performance issue where built-in math functions (Math.sqrt, etc.)
   took a slightly slower path (#2484).
 - Added support for the ffs libc function.
 - Re-enabled optimizeShifts optimization when not compiling for asm.js (#2481)
 - Full list of changes:
    - Emscripten: https://github.com/emscripten-core/emscripten/compare/1.21.1...1.21.2
    - Emscripten-LLVM: no changes.
    - Emscripten-Clang: no changes.

v1.21.1: 7/3/2014
------------------
 - Fixed an issue where wrong python interpreter could get invoked on Windows
   when both native and cygwin python were installed.
 - Updated musl from version 0.9.13 to version 1.0.3.
 - Full list of changes:
    - Emscripten: https://github.com/emscripten-core/emscripten/compare/1.21.0...1.21.1
    - Emscripten-LLVM: no changes.
    - Emscripten-Clang: no changes.

v1.21.0: 7/2/2014
------------------
 - Enable memory init files (.mem) by default in optimized builds (-O2+), as if
   --memory-init-file 1  is specified. This makes the default behavior on
   optimized builds emit smaller and faster-to-load code, but does require that
   you ship both a .js and a .mem file (if you prefer not to, can use
   --memory-init-file 1  ).
 - Implemented new SDL 1.2 functions SDL_GetRGB, SDL_GetRGBA and SDL_putenv.
 - Added support for /dev/random, /dev/urandom and C++11 std::random_device,
   which will use cryptographically secure random api if available. (#2447)
 - Added support for CMake find_path() directive.
 - Added support for std::unique_ptr in embind.
 - Improved Windows support for ffdb.py.
 - Implemented the clip_rect structure for created SDL surfaces.
 - Fixed a regression with SDL touch events (#2466)
 - Added support for C++11 std::thread::hardware_concurrency which backs to
   navigator.hardwareConcurrency. See
   http://wiki.whatwg.org/wiki/Navigator_HW_Concurrency (#2456)
 - Optimized embind code generation with constexprs.
 - Enabled the use of Runtime.add&removeFunction when closure minification is
   active (#2446)
 - Implemented support for accessing WebGL when building via the proxy to worker
   architecture.
 - Full list of changes:
    - Emscripten: https://github.com/emscripten-core/emscripten/compare/1.20.0...1.21.0
    - Emscripten-LLVM: no changes.
    - Emscripten-Clang: no changes.

v1.20.0: 6/13/2014
------------------
 - Optimize in-memory virtual filesystem performance when serialized to an IndexedDB.
 - Fixed memcpy regression with ta0 and ta1 modes.
 - Fixed an issue with line numbers being messed up when generating source maps (#2410)
 - Fixed an ffdb logging bug that could cause it to drop messages if they were
   being received too fast. Added support getting memory and system descriptions
   with ffdb.
 - Added a new extension to SDL "emscripten_SDL_SetEventHandler()" which enabled
   application to perform SDL event handling inside a JS event handler to
   overcome browser security restrictions. (#2417)
 - Full list of changes:
    - Emscripten: https://github.com/emscripten-core/emscripten/compare/1.19.2...1.20.0
    - Emscripten-LLVM: no changes.
    - Emscripten-Clang: no changes.

v1.19.2: 6/9/2014
------------------
 - Updated CMake support for response file handling.
 - Fixed issues with glfwGetProcAddress and glfwSetWindowSizeCallback.
 - Fixed an issue with regexes that caused issues on IE11 runtime (#2400)
 - Added a new functions emscripten_get_preloaded_image_data() and
   emscripten_get_preloaded_image_data_from_FILE() to obtain pixel data of
   preloaded images.
 - Greatly improved ffdb capabilities to operate a FFOS device.
 - Fixed a Windows-specific bug where the user temp directory was littered with
   temporary .rsp files that did not get cleaned up.
 - Improved SIMD support.
 - Full list of changes:
    - Emscripten: https://github.com/emscripten-core/emscripten/compare/1.19.1...1.19.2
    - Emscripten-LLVM: https://github.com/emscripten-core/emscripten-fastcomp/compare/1.19.1...1.19.2
    - Emscripten-Clang: no changes.

v1.19.1: 6/3/2014
------------------
 - Migrate to using musl sscanf and sprintf and the family that writes to
   memory, and not directly to the filesystem.
 - Improve the error messages from -s SAFE_HEAP_ACCESS=1 runtime checks.
 - Added new linker flag -s NO_DYNAMIC_EXECUTION=1 which removes the use of
   eval() and new Function() in the generated output. For more information, see
   "Eval and related functions are disabled" in
   https://developer.chrome.com/extensions/contentSecurityPolicy .
 - Fixed a compiler issue when very large double constants are present. (#2392)
 - Full list of changes:
    - Emscripten: https://github.com/emscripten-core/emscripten/compare/1.19.0...1.19.1
    - Emscripten-LLVM: no changes.
    - Emscripten-Clang: no changes.

v1.19.0: 5/29/2014
------------------
 - Added an error message to signal that linkable modules are not supported in fastcomp.
 - Fixed a miscompilation issue that resulted in an error "SyntaxError: invalid
   increment operand" and a statement +(+0) being generated (#2314)
 - Make optimized compiler output smaller by running the shell code through
   uglify when not using closure.
 - Fixed a crash in SDL audio loading code introduced in v1.18.3
 - Fixed an issue where glTex(Sub)Image2D might throw an exception on error,
   instead of setting glGetError().
 - Added new typedefs emscripten_align1_short, emscripten_align{1/2}_int,
   emscripten_align{1/2}_float and emscripten_align{1/2/4}_double to ease
   signaling the compiler that unaligned data is present. (#2378)
 - Fixed an embind issue with refcount tracking on smart pointers.
 - Full list of changes:
    - Emscripten: https://github.com/emscripten-core/emscripten/compare/1.18.4...1.19.0
    - Emscripten-LLVM: https://github.com/emscripten-core/emscripten-fastcomp/compare/1.18.4...1.19.0
    - Emscripten-Clang: no changes.

v1.18.4: 5/27/2014
------------------
 - Fixed error message on unsupported linking options (#2365)
 - Updated embind to latest version from IMVU upstream.
 - Fixed an issue where source maps did not load properly in Firefox.
 - Added a more descriptive error message to fastcomp when MAX_SETJMPS limit is
   violated. (#2379)
 - Full list of changes:
    - Emscripten: https://github.com/emscripten-core/emscripten/compare/1.18.3...1.18.4
    - Emscripten-LLVM: https://github.com/emscripten-core/emscripten-fastcomp/compare/1.18.3...1.18.4
    - Emscripten-Clang: no changes.

v1.18.3: 5/21/2014
------------------
 - Added support to emcc command line for "archive groups": -Wl,--start-group
   and -Wl,--end-group
 - Greatly optimized ccall and cwrap implementations.
 - Added new support for SDL_Mix backend to use WebAudio to play back audio clips.
 - Fixed a registerizeHarder issue with elimination of conditional expressions.
 - Migrated single-character standard C functions (islower, tolower, and the
   family) to use musl implementations.
 - Updated relooper to not optimize out breaks if it causes excessive nesting.
 - Full list of changes:
    - Emscripten: https://github.com/emscripten-core/emscripten/compare/1.18.2...1.18.3
    - Emscripten-LLVM: https://github.com/emscripten-core/emscripten-fastcomp/compare/1.18.2...1.18.3
    - Emscripten-Clang: no changes.

v1.18.2: 5/19/2014
------------------
 - Fixed a problem which blocked user applications from handling WebGL context
   loss events themselves.
 - Added a new HTML5 api function emscripten_is_webgl_context_lost() which
   allows polling for context loss in addition to receiving events.
 - Improved async wget progress events to work better across browsers.
 - Improved WebIDL binder support.
 - Added new typeof() function to emscripten::val.
 - Added support for SDL window events SDL_WINDOWEVENT_FOCUS_GAINED,
   SDL_WINDOWEVENT_FOCUS_LOST, SDL_WINDOWEVENT_SHOWN, SDL_WINDOWEVENT_HIDDEN.
 - Fixed a compiler miscompilation on unsigned i1 bitcasts (#2350)
 - Fixed a compiler bug where doubles in varargs might not get 8-byte aligned (#2358)
 - Full list of changes:
    - Emscripten: https://github.com/emscripten-core/emscripten/compare/1.18.1...1.18.2
    - Emscripten-LLVM: https://github.com/emscripten-core/emscripten-fastcomp/compare/1.18.1...1.18.2
    - Emscripten-Clang: no changes.

v1.18.1: 5/12/2014
------------------
 - Fixed an issue where the mouse wheel scroll did not work with SDL.
 - Fixed an issue with emscripten_async_wget, which undesirably expected that
   the string pointer passed to it stayed alive for the duration of the
   operation (#2349)
 - Emscripten now issues a warning message when the EXPORTED_FUNCTIONS list
   contains invalid symbol names (#2338)
 - Full list of changes:
    - Emscripten: https://github.com/emscripten-core/emscripten/compare/1.18.0...1.18.1
    - Emscripten-LLVM: no changes.
    - Emscripten-Clang: no changes.

v1.18.0: 5/10/2014
------------------
 - Enable support for low-level C<->JS interop to marshall 64 bit integers from
   C to JS.
 - Fixed an issue that caused some programs to immediately run out of memory
   "(cannot enlarge memory arrays)" at startup. (#2334)
 - Fixed a crash issue with generated touch events that didn't correspond to a real touch.
 - Full list of changes:
    - Emscripten: https://github.com/emscripten-core/emscripten/compare/1.17.0...1.18.0
    - Emscripten-LLVM: https://github.com/emscripten-core/emscripten-fastcomp/compare/1.17.0...1.18.0
    - Emscripten-Clang: no changes.

v1.17.0: 5/6/2014
------------------
 - Enabled asm.js compilation and -s PRECISE_F32 support when using embind.
 - Improved relooper to emit switches in many-entried blocks.
 - Fixed a GLFW bug where mouse wheel direction was reversed.
 - Fixed glfwGetKey to work even when no callback is registered with
   glfwGetKeyCallback (#1320)
 - Added a new tool 'webidl_binder' that generates C <-> JS interop code from
   WebIDL descriptions.
 - Fix emscripten compilation to work on pages that don't contain a HTML canvas.
 - Added a new error message to default shell when an uncaught exception is thrown.
 - Improved error diagnostics reported by -s SAFE_HEAP=1.
 - Added support for registering callbacks hook to VFS file open, write, move,
   close and delete.
 - Added embind support to std::basic_string<unsigned char>
 - By default, the C runtime will no longer exit after returning from main()
   when safeSetTimeout() or safeSetInterval() is used.
 - Fixed an issue with sscanf formatting (#2322)
 - Fixed an issue where precompiled headers were given a wrong output filename (#2320)
 - Enabled registerizeHarder optimization pass to work when outlining is enabled.
 - Fixed an issue with strptime month handling (#2324)
 - Added an initial implementation of a new tool 'ffdb' which can be used to
   operate a Firefox OS phone from the command line.
 - Fixed a compiler crash on assertion failure '!contains(BranchesOut, Target)'
   (emscripten-fastcomp #32)
 - Added a new ABI to Clang that targets Emscripten specifically. Stop aligning
   member functions to save some space in the function table array.
 - Full list of changes:
    - Emscripten: https://github.com/emscripten-core/emscripten/compare/1.16.0...1.17.0
    - Emscripten-LLVM: https://github.com/emscripten-core/emscripten-fastcomp/compare/1.16.0...1.17.0
    - Emscripten-Clang: https://github.com/emscripten-core/emscripten-fastcomp-clang/compare/1.16.0...1.17.0

v1.16.0: 4/16/2014
------------------
 - Removed browser warnings message in VFS library about replacing __proto__ performance issue. 
 - Full list of changes:
    - Emscripten: https://github.com/emscripten-core/emscripten/compare/1.15.1...1.16.0
    - Emscripten-LLVM: no changes.
    - Emscripten-Clang: https://github.com/emscripten-core/emscripten-fastcomp-clang/compare/1.15.1...1.16.0

v1.15.1: 4/15/2014
------------------
 - Added support for SDL2 touch api.
 - Added new user-controllable emdind-related define #define
   EMSCRIPTEN_HAS_UNBOUND_TYPE_NAMES, which allows optimizing embind for minimal
   size when std::type_info is not needed. 
 - Fixed issues with CMake support where CMAKE_AR and CMAKE_RANLIB were not
   accessible from CMakeLists.txt files.
 - Full list of changes:
    - Emscripten: https://github.com/emscripten-core/emscripten/compare/1.15.0...1.15.1
    - Emscripten-LLVM: no changes.
    - Emscripten-Clang: no changes.

v1.15.0: 4/11/2014
------------------
 - Fix outlining feature for functions that return a double (#2278)
 - Added support for C++11 atomic constructs (#2273)
 - Adjusted stdout and stderr stream behavior in the default shell.html to
   always print out to both web page text log box, and the browser console.
 - Fixed an issue with loop variable optimization.
 - Full list of changes:
    - Emscripten: https://github.com/emscripten-core/emscripten/compare/1.14.1...1.15.0
    - Emscripten-LLVM: https://github.com/emscripten-core/emscripten-fastcomp/compare/1.14.1...1.15.0
    - Emscripten-Clang: https://github.com/emscripten-core/emscripten-fastcomp-clang/compare/1.14.1...1.15.0

v1.14.1: 4/8/2014
------------------
 - Added new command line utility 'emcmake', which can be used to call
   emconfigure for cmake.
 - Added a new emcc command line parameter '--valid-abspath', which allows
   selectively suppressing warning messages that occur when using absolute path
   names in include and link directories.
 - Added a new emcc linker command line parameter '--emit-symbol-map', which
   will save a map file between minified global names and the original function
   names.
 - Fixed an issue with --default-object-ext not always working properly.
 - Added optimizations to eliminate redundant loop variables and redundant
   self-assignments.
 - Migrated several libc functions to use compiled code from musl instead of
   handwritten JS implementations.
 - Improved embind support.
 - Renamed the EM_ASM_() macro to the form EM_ASM_ARGS().
 - Fixed mouse button ordering issue in glfw.
 - Fixed an issue when creating a path name that ends in a slash (#2258, #2263)
 - Full list of changes:
    - Emscripten: https://github.com/emscripten-core/emscripten/compare/1.14.0...1.14.1
    - Emscripten-LLVM: https://github.com/emscripten-core/emscripten-fastcomp/compare/1.14.0...1.14.1
    - Emscripten-Clang: no changes.

v1.14.0: 3/25/2014
------------------
 - Added new emcc linker command line option '-profiling', which defaults JS
   code generation options suited for benchmarking and profiling purposes.
 - Implemented the EGL function eglWaitGL().
 - Fixed an issue with the HTML5 API that caused the HTML5 event listener unregistration to fail.
 - Fixed issues with numpad keys in SDL support library.
 - Added a new JS optimizer pass 'simplifyIfs', which is run when -s
   SIMPLIFY_IFS=1 link flag is set and -g is not specified. This pass merges
   multiple nested if()s together into single comparisons, where possible.
 - Removed false positive messages on missing internal "emscripten_xxx" symbols at link stage.
 - Updated to latest relooper version.
 - Full list of changes:
    - Emscripten: https://github.com/emscripten-core/emscripten/compare/1.13.2...1.14.0
    - Emscripten-LLVM: https://github.com/emscripten-core/emscripten-fastcomp/compare/1.13.2...1.14.0
    - Emscripten-Clang: no changes.

v1.13.2: 3/15/2014
------------------
 - Fixed issues with SDL audio on Safari.
 - Fixed issues with HTML5 API mouse scroll events on Safari.
 - Fixed issues with HTML5 fullscreen requests in IE11.
 - Enabled support for emscripten_get_callstack on IE10+.
 - Fixed issues with Closure symbol minification.
 - Further improved em_asm()-related error messages.
 - Updated to latest relooper version.
 - Full list of changes:
    - Emscripten: https://github.com/emscripten-core/emscripten/compare/1.13.1...1.13.2
    - Emscripten-LLVM: https://github.com/emscripten-core/emscripten-fastcomp/compare/1.13.1...1.13.2
    - Emscripten-Clang: no changes.

v1.13.1: 3/10/2014
------------------
 - Disallow C implicit function declarations by making it an error instead of a
   warning by default. These will not work with Emscripten, due to strict
   Emscripten signature requirements when calling function pointers (#2175).
 - Allow transitioning to full screen from SDL as a response to mouse press
   events.
 - Fixed a bug in previous 1.13.0 release that broke fullscreen transitioning
   from working.
 - Fixed emscripten/html5.h to be used in C source files.
 - Fix an issue where extraneous system libraries would get included in the
   generated output (#2191).
 - Added a new function emscripten_async_wget2_data() that allows reading from
   an XMLHTTPRequest directly into memory while supporting advanced features.
 - Fixed esc key code in GLFW.
 - Added new emscripten_debugger() intrinsic function, which calls into JS
   "debugger;" statement to break into a JS debugger.
 - Fixed varargs function call alignment of doubles to 8 bytes.
 - Switched to using default function local stack alignment to 16 bytes to be SIMD-friendly.
 - Improved error messages when user code has a syntax error in em_asm() statements.
 - Switched to using a new custom LLVM datalayout format for Emscripten. See
   https://github.com/emscripten-core/emscripten-fastcomp/commit/65405351ba0b32a8658c65940e0b65ceb2601ad4
 - Optimized function local stack space to use fewer temporary JS variables.
 - Full list of changes:
    - Emscripten: https://github.com/emscripten-core/emscripten/compare/1.13.0...1.13.1
    - Emscripten-LLVM: https://github.com/emscripten-core/emscripten-fastcomp/compare/1.13.0...1.13.1
    - Emscripten-Clang: https://github.com/emscripten-core/emscripten-fastcomp-clang/compare/1.13.0...1.13.1

v1.13.0: 3/3/2014
------------------
 - Fixed the deprecated source mapping syntax warning.
 - Fixed a buffer overflow issue in emscripten_get_callstack (#2171).
 - Added support for -Os (optimize for size) and -Oz (aggressively optimize for
   size) arguments to emcc.
 - Fixed a typo that broko the call signature of glCompressedTexSubImage2D()
   function (#2173).
 - Added new browser fullscreen resize logic that always retains aspect ratio
   and adds support for IE11.
 - Improve debug messaging with bad function pointer calls when -s ASSERTIONS=2
   is set.
 - Full list of changes: https://github.com/emscripten-core/emscripten/compare/1.12.3...1.13.0

v1.12.3: 2/27/2014
------------------
 - Fixed alcOpenDevice on Safari.
 - Improved the warning message on missing symbols to not show false positives (#2154).
 - Improved EmscriptenFullscreenChangeEvent HTML5 API structure to return
   information about HTML element and screen sizes for convenience.
 - Full list of changes: https://github.com/emscripten-core/emscripten/compare/1.12.2...1.12.3

v1.12.2: 2/25/2014
------------------
 - Added better warning message if Emscripten, LLVM and Clang versions don't match.
 - Introduced the asmjs-unknown-emscripten target triple that allows
   specializing LLVM codegen for Emscripten purposes.
 - Full list of changes: https://github.com/emscripten-core/emscripten/compare/1.12.1...1.12.2

v1.12.1: 2/25/2014
------------------
 - TURNED ON FASTCOMP BY DEFAULT. This means that you will need to migrate to
   fastcomp-clang build. Either use an Emscripten SDK distribution, or to build
   manually, see
   http://kripken.github.io/emscripten-site/docs/building_from_source/LLVM-Backend.html
   for info.
 - Migrate to requiring Clang 3.3 instead of Clang 3.2. The fastcomp-clang
   repository by Emscripten is based on Clang 3.3.
 - Deprecated old Emscripten libgc implementation.
 - asm.js will now be always enabled, even in -O0 builds in fastcomp.
 - Remove support for -s RUNTIME_TYPE_INFO, which is unsupported in fastcomp.
 - Added a new "powered by Emscripten" logo.
 - Updated default shell.html graphical layout.
 - Added new macro EM_ASM_, which allows sending values to JS without returning anything.
 - Deprecated the jcache compiler option. It should not be needed anymore.
 - Added support for fetching callstack column information in Firefox 30 in emscripten_get_callstack.
 - Fix issues with missing exceptions-related symbols in fastcomp.
 - Full list of changes: https://github.com/emscripten-core/emscripten/compare/1.12.0...1.12.1

v1.12.0: 2/22/2014
------------------
 - Improved the runtime abort error message when calling an invalid function
   pointer if compiled with -s ASSERTIONS=1 and 2. This allows the developer to
   better deduce errors with bad function pointers or function pointers casted
   and invoked via a wrong signature.
 - Added a new api function emscripten_set_main_loop_arg, which allows passing a
   userData pointer that will be carried via the function call, useful for
   object-oriented encapsulation purposes (#2114).
 - Fixed CMake MinSizeRel configuration type to actually optimize for minimal size with -Os.
 - Added support for GLES2 VAO extension OES_vertex_array_object for browsers that support it.
 - Fix issues with emscripten/html5.f when compiled with the SAFE_HEAP option.
 - Full list of changes: https://github.com/emscripten-core/emscripten/compare/1.11.1...1.12.0

v1.11.1: 2/19/2014
------------------
 - Improved eglSwapBuffers to be spec-conformant.
 - Fixed an issue with asm.js validation and va_args (#2120).
 - Fixed asm.js validation issues found with fuzzing.
 - Added new link-time compiler flag -s RETAIN_COMPILER_SETTINGS=1, which
   enables a runtime API for querying which Emscripten settings were used to
   compile the file.
 - Full list of changes: https://github.com/emscripten-core/emscripten/compare/1.11.0...1.11.1

v1.11.0: 2/14/2014
------------------
 - Implemented some new SDL library functions.
 - Renamed standard file descriptors to have handles 0, 1 and 2 rather than 1, 2
   and 3 to coincide with unix numbering.
 - Improved embind support with smart pointers and mixins.
 - Improved the registerization -O3 optimization pass around switch-case constructs.
 - Upper-case files with suffix .C are now also recognized (#2109).
 - Fixed an issue with glGetTexParameter (#2112).
 - Improved exceptions support in fastcomp.
 - Added new linker option -s NO_EXIT_RUNTIME=1, which can be used to set a
   default value for the Module["noExitRuntime"] parameter at compile-time.
 - Improved SDL audio buffer queueing when the sample rate matches the native
   web audio graph sample rate.
 - Added an optimization that removes redundant Math.frounds in -O3.
 - Improved the default shell.html file.
 - Full list of changes: https://github.com/emscripten-core/emscripten/compare/1.10.4...1.11.0

v1.10.4: 2/10/2014
------------------
 - Added support for legacy GL emulation in fastcomp.
 - Deprecated the --split-js compiler option. This is not supported in fastcomp. 
 - Full list of changes: https://github.com/emscripten-core/emscripten/compare/1.10.3...1.10.4

v1.10.3: 2/9/2014
------------------
 - Work on supporting GL/EGL GetProcAddress.
 - Fixed issues with shared lib linking support.
 - Full list of changes: https://github.com/emscripten-core/emscripten/compare/1.10.2...1.10.3

v1.10.2: 2/7/2014
------------------
 - Added basic FS unmount support.
 - Improved screen orientation lock API to return a success code.
 - Added PRECISE_F32 support to fastcomp.
 - Fixed issues in fastcomp related to special floating point literal
   serialization.
 - Improved SDL audio buffer queueing.
 - Added new link-time option -s WARN_UNALIGNED=1 to fastcomp to report compiler
   warnings about generated unaligned memory accesses, which can hurt
   performance.
 - Optimized libc strcmp and memcmp with the implementations from musl libc.
 - Optimized libc memcpy and memset to back to native code for large buffer sizes.
 - Full list of changes: https://github.com/emscripten-core/emscripten/compare/1.10.1...1.10.2

v1.10.1: 1/31/2014
------------------
 - Improve srand() and rand() to be seedable and use a Linear Congruential
   Generator (LCG) for the rng generation for performance.
 - Improved OpenAL library support.
 - Full list of changes: https://github.com/emscripten-core/emscripten/compare/1.10.0...1.10.1

v1.10.0: 1/29/2014
------------------
 - Improved C++ exception handling.
 - Improved OpenAL library support.
 - Fixed an issue where loading side modules could try to allocate from sealed
   heap (#2060).
 - Fixed safe heap issues (2068).
 - Added new EM_ASM variants that return a value but do not receive any inputs
   (#2070).
 - Add support for simultaneously using setjmp and C++ exceptions in fastcomp.
 - Full list of changes: https://github.com/emscripten-core/emscripten/compare/1.9.5...1.10.0

v1.9.5: 1/25/2014
------------------
 - Added a spinner logo to default html shell.
 - Full list of changes: https://github.com/emscripten-core/emscripten/compare/1.9.4...1.9.5

v1.9.4: 1/24/2014
------------------
 - Add support for Ninja and Eclipse+Ninja builds with Emscripten+CMake.
 - Fixed regressions with GL emulation.
 - Added support for #if !X in .js library preprocessor.
 - Make the syntax EM_ASM("code"); not silently fail. Note that the proper form
   is EM_ASM(code); without double-quotes.
 - Optimize generated code size by minifying loop labels as well.
 - Revised the -O3 optimization level to mean "safe, but very slow optimizations
   on top of -O2", instead of the old meaning "unsafe optimizations". Using -O3
   will now only do safe optimizations, but can be very slow compared to -O2.
 - Implemented a new registerization optimization pass that does extra variable
   elimination in -O3 and later to reduce the number of local variables in
   functions.
 - Implemented a new emscripten/html5.h interface that exposes common HTML5 APIs
   directly to C code without having to handwrite JS wrappers.
 - Improved error messages reported on user-written .js libraries containing
   syntax errors (#2033).
 - Fixed glBufferData() function call signature with null data pointer.
 - Added new option Module['filePackagePrefixURL'] that allows customizing the
   URL where the VFS package is loaded from.
 - Implemented glGetTexEnviv and glGetTexEnvfv in GL emulation mode.
 - Optimized the size of large memory initializer sections.
 - Fixed issues with the safe heap compilation option.
 - Full list of changes: https://github.com/emscripten-core/emscripten/compare/1.9.3...1.9.4

v1.9.3: 1/17/2014
------------------
 - re-merge split blocks in multiples
 - Full list of changes: https://github.com/emscripten-core/emscripten/compare/1.9.2...1.9.3

v1.9.2: 1/16/2014
------------------
 - Full list of changes: https://github.com/emscripten-core/emscripten/compare/1.9.1...1.9.2

v1.9.1: 1/16/2014
------------------
 - Optimize desktop GL fixed function pipeline emulation texture load
   instruction counts when GL_COMBINE is used.
 - fix Math_floor coercion in unrecommended codegen modes
 - Full list of changes: https://github.com/emscripten-core/emscripten/compare/1.9.0...1.9.1

v1.9.0: 1/16/2014
------------------
 - Full list of changes: https://github.com/emscripten-core/emscripten/compare/1.8.14...1.9.0

v1.8.14: 1/15/2014
------------------
 - add musl fputws and fix vswprintf.
 - Full list of changes: https://github.com/emscripten-core/emscripten/compare/1.8.13...1.8.14

v1.8.13: 1/15/2014
------------------
 - remove musl use of fwritex
 - Full list of changes: https://github.com/emscripten-core/emscripten/compare/1.8.12...1.8.13

v1.8.12: 1/15/2014
------------------
 - Added new GLEW 1.10.0 emulation support.
 - Fixed an issue where the runtime could start more than once when run in a
   browser (#1992)
 - Fix a regression in wprintf.
 - Full list of changes: https://github.com/emscripten-core/emscripten/compare/1.8.11...1.8.12

v1.8.11: 1/15/2014
------------------
 - Full list of changes: https://github.com/emscripten-core/emscripten/compare/1.8.10...1.8.11

v1.8.10: 1/14/2014
------------------
 - Update libc implementation from musl libc.
 - Full list of changes: https://github.com/emscripten-core/emscripten/compare/1.8.9...1.8.10

v1.8.9: 1/14/2014
------------------
 - add fputwc, which enables wprintf.
 - Full list of changes: https://github.com/emscripten-core/emscripten/compare/1.8.8...1.8.9

v1.8.8: 1/14/2014
------------------
 - Update to latest libcxx and libcxxabi libraries.
 - Fix handling of floating point negative zero (#1898)
 - Fixed a memory leak in relooper in previous release.
 - Fixed an issue in previous release with VBO handling in GL optimizations.
 - Full list of changes: https://github.com/emscripten-core/emscripten/compare/1.8.7...1.8.8

v1.8.7: 1/13/2014
------------------
 - Added support to numpad keycodes in glut support library.
 - Fix SIMD support with fastcomp.
 - Fixed a compiler error 'ran out of names' that could occur with too many
   minified symbol names.
 - Work around webkit imul bug https://bugs.webkit.org/show_bug.cgi?id=126345
   (#1991)
 - Optimized desktop GL fixed function pipeline emulation path for better
   performance.
 - Added support for exceptions when building with fastcomp.
 - Fix and issue where the run() function could be called multiple times at
   startup (#1992)
 - Removed a relooper limitation with fixed buffer size.
 - Full list of changes: https://github.com/emscripten-core/emscripten/compare/1.8.6...1.8.7

v1.8.6: 1/8/2014
------------------
 - Added support for the libuuid library, see http://linux.die.net/man/3/libuuid.
 - Fixed .js file preprocessor to preprocess recursively (#1984).
 - Fixed a compiler codegen issue related to overflow arithmetic (#1975)
 - Added new link-time optimization flag -s AGGRESSIVE_VARIABLE_ELIMINATION=1
   that enables the aggressiveVariableElimination js optimizer pass, which tries
   to remove temporary variables in generated JS code at the expense of code
   size.
 - Full list of changes: https://github.com/emscripten-core/emscripten/compare/1.8.5...1.8.6

v1.8.5: 1/7/2014
------------------
 - Fixed compiler issues when used with LLVM 3.4.
 - Full list of changes: https://github.com/emscripten-core/emscripten/compare/1.8.4...1.8.5

v1.8.4: 1/6/2014
------------------
 - Added support to Return and Backspace keys to glut
 - Fixed compiler issues when used with LLVM 3.4.
 - Full list of changes: https://github.com/emscripten-core/emscripten/compare/1.8.3...1.8.4

v1.8.3: 1/5/2014
------------------
 - Improved SDL and page scroll pos handling support for IE10 and IE11.
 - Optimized SDL_UnlockSurface performance.
 - Full list of changes: https://github.com/emscripten-core/emscripten/compare/1.8.2...1.8.3

v1.8.2: 1/4/2014
------------------
 - Fixed glGetFramebufferAttachmentParameteriv and an issue with glGetXXX when
   the returned value was null.
 - Full list of changes: https://github.com/emscripten-core/emscripten/compare/1.8.1...1.8.2

v1.8.1: 1/3/2014
------------------
 - Added support for WebGL hardware instancing extension.
 - Improved fastcomp native LLVM backend support.
 - Added support for #include filename.js to JS libraries.
 - Deprecated --compression emcc command line parameter that manually compressed
   output JS files, due to performance issues. Instead, it is best to rely on
   the web server to serve compressed JS files.
 - Full list of changes: https://github.com/emscripten-core/emscripten/compare/1.8.0...1.8.1

v1.8.0: 12/28/2013
------------------
 - Fix two issues with function outliner and relooper.
 - Full list of changes: https://github.com/emscripten-core/emscripten/compare/1.7.9...1.8.0

v1.7.9: 12/27/2013
------------------
 - Added new command line parameter --em-config that allows specifying a custom
   location for the .emscripten configuration file.
 - Reintroduced relaxed asm.js heap sizes, which no longer need to be power of
   2, but a multiple of 16MB is sufficient.
 - Added emrun command line tool that allows launching .html pages from command
   line on desktop and Android as if they were native applications. See
   https://groups.google.com/forum/#!topic/emscripten-discuss/t2juu3q1H8E . Adds
   --emrun compiler link flag.
 - Began initial work on the "fastcomp" compiler toolchain, a rewrite of the
   previous JS LLVM AST parsing and codegen via a native LLVM backend.
 - Added --exclude-file command line flag to emcc and a matching --exclude
   command line flag to file packager, which allows specifying files and
   directories that should be excluded while packaging a VFS data blob.
 - Improved GLES2 and EGL support libraries to be more spec-conformant.
 - Optimized legacy GL emulation code path. Added new GL_FFP_ONLY optimization
   path to fixed function pipeline emulation.
 - Added new core functions emscripten_log() and emscripten_get_callstack() that
   allow printing out log messages with demangled and source-mapped callstack
   information.
 - Improved BSD Sockets support. Implemented getprotobyname() for BSD Sockets library.
 - Fixed issues with simd support.
 - Various bugfixes: #1573, #1846, #1886, #1908, #1918, #1930, #1931, #1942, #1948, ..
 - Full list of changes: https://github.com/emscripten-core/emscripten/compare/1.7.8...1.7.9

v1.7.8: 11/19/2013
------------------
 - Fixed an issue with -MMD compilation parameter.
 - Added EM_ASM_INT() and EM_ASM_DOUBLE() macros. For more information, read
   https://groups.google.com/forum/#!topic/emscripten-discuss/BFGTJPCgO6Y .
 - Fixed --split parameter to also work on Windows.
 - Fixed issues with BSD sockets accept() call.
 - Full list of changes: https://github.com/emscripten-core/emscripten/compare/1.7.7...1.7.8

v1.7.7: 11/16/2013
------------------
 - Improve SDL audio buffer queue timing support.
 - Improved default precision of clock_gettime even when not using CLOCK_REALTIME.
 - Optimize and fix issues with LLVM IR processing.
 - Full list of changes: https://github.com/emscripten-core/emscripten/compare/1.7.6...1.7.7

v1.7.6: 11/15/2013
------------------
 - Added regex implementation from musl libc.
 - The command line parameter -s DEAD_FUNCTIONS=[] can now be used to explicitly
   kill functions coming from built-in library_xx.js.
 - Improved EGL support and GLES2 spec conformance.
 - Reverted -s TOTAL_MEMORY=x to require pow2 values, instead of the relaxed
   'multiples of 16MB'. This is because the relaxed rule is released only in
   Firefox 26 which is currently in Beta and ships on the week of December 10th
   (currently in Beta). As of writing, current stable Firefox 25 does not yet
   support these.
 - Adjusted the default linker behavior to warn about all missing symbols,
   instead of silently ignoring them. Use -s WARN_ON_UNDEFINED_SYMBOLS=0 to
   suppress these warnings if necessary.
 - Full list of changes: https://github.com/emscripten-core/emscripten/compare/1.7.5...1.7.6

v1.7.5: 11/13/2013
------------------
 - Fix issues with the built-in C++ function name demangler.
 - Full list of changes: https://github.com/emscripten-core/emscripten/compare/1.7.4...1.7.5

v1.7.4: 11/12/2013
------------------
 - Fixed issues with BSD sockets code and SDL joystick implementation.
 - Full list of changes: https://github.com/emscripten-core/emscripten/compare/1.7.3...1.7.4

v1.7.3: 11/12/2013
------------------
 - Added support for generating single-precision floating point instructions.
    - For more information, read
      https://blog.mozilla.org/javascript/2013/11/07/efficient-float32-arithmetic-in-javascript/
 - Made GLES2 support library more spec-conformant by throwing fewer exceptions
   on errors. Be sure to build with -s GL_ASSERTIONS=1, remember to use
   glGetError() and check the browser console to best detect WebGL rendering
   errors.
 - Converted return value of emscripten_get_now() from float to double, to not
   lose precision in the function call.
 - Added support for joysticks in SDL via the Gamepad API
 - Full list of changes: https://github.com/emscripten-core/emscripten/compare/1.7.2...1.7.3
 
v1.7.2: 11/9/2013
------------------
 - The compiler now always generates a .js file that contains the generated
   source code even when compiling to a .html file.
    - Read https://groups.google.com/forum/#!topic/emscripten-discuss/EuHMwqdSsEs
 - Implemented depth+stencil buffer choosing behavior in GLUT, SDL and GLFW.
 - Fixed memory leaks generated by glGetString and eglGetString.
 - Greatly optimized startup times when virtual filesystems with a large amount
   of files in them.
 - Added some support for SIMD generated by LLVM.
 - Fixed some mappings with SDL keyboard codes.
 - Added a new command line parameter --no-heap-copy to compiler and file
   packager that can be used to optimize VFS memory usage at startup.
 - Updated libcxx to revision 194185, 2013-11-07.
 - Improvements to various library support. 
 - Full list of changes: https://github.com/emscripten-core/emscripten/compare/1.7.1...1.7.2

v1.7.1: 10/24/2013
------------------
 - Remove old call to Runtime.warn in file packager code
 - Fix bug with parsing of empty types.
 - Full list of changes: https://github.com/emscripten-core/emscripten/compare/1.7.0...1.7.1

v1.7.0: 10/23/2013
------------------
 - Adds mouse wheel events support in GLUT library.
 - Adds support for a new link parameter -s CASE_INSENSITIVE_VFS=1 to enable
   Emscripten virtual filesystem to search files ignoring case.
 - *Numerous* optimizations in both compilation and runtime stages.
 - Remove unnecessary whitespace, compact postSets function, and other
   optimizations in compilation output to save on generated file size.
 - Fixes float parsing from negative zero.
 - Removes the -s EMIT_GENERATED_FUNCTIONS link parameter as unneeded.
 - Fixes an issue where updating subranges of GL uniform arrays was not
   possible.
 - asm.js heap size (-s TOTAL_MEMORY=x) no longer needs to be a power of 2. As a
   relaxed rule, choosing any multiple of 16MB is now possible.
 - O1 optimization no longer runs the 'simplifyExpressions' optimization pass.
   This is to improve build iteration times when using -O1. Use -O2 to run that
   pass.
 - EM_ASM() can now be used even when compiling to asm.js.
 - All currently specified non-debugging-related WebGL 1 extensions are now
   enabled by default on startup, no need to ctx.getExtension() manually to
   enable them.
 - Improve readability of uncaught JavaScript exceptions that are thrown all the
   way up to the web console by printing out the stack trace of where the throw
   occurred.
 - Fix an issue when renaming a directory to a subdirectory.
 - Several compiler stability fixes.
 - Adds a JavaScript implementation of cxa_demangle function for demangling call
   stack traces at runtime for easier debugging.
 - GL context MSAA antialising is now DISABLED by default, to make the GL
   behavior consistent with desktop usage.
 - Added support to SDL, GLUT and GLFW libraries to specify MSAA on/off at startup.
 - Implemented glColor4ubv in GL emulation mode.
 - Fix an issue with LLVM keyword __attribute__ ((__constructor__)) (#1155).
 - Fix an issue with va_args and -s UNALIGNED_MEMORY=1 (#1705).
 - Add initial support code for LLVM SIMD constructs and a JavaScript SIMD
   polyfill implementation from
   https://github.com/johnmccutchan/ecmascript_simd/ .
 - Fixed support for node.js native filesystem API NODEFS on Windows.
 - Optimize application startup times of Emscripten-compiled programs by
   enabling the virtual filesystem XHR and asm.js compilation to proceed in
   parallel when opening a page.
 - Full list of changes: https://github.com/emscripten-core/emscripten/compare/1.6.4...1.7.0

v1.6.4: 9/30/2013
------------------
 - Implements a new preprocessor tool for preparsing C struct definitions
   (#1554), useful for Emscripten support library implementors.
 - Fix parsing issue with sscanf (#1668).
 - Improved the responsiveness of compiler print output on Windows.
 - Improved compilation times at link stage.
 - Added support for new "NODEFS" filesystem that directly accesses files on the
   native filesystem. Only usable with node.js when compiling to JS.
 - Added support for new IDBFS filesystem for accessing files in IndexedDB storage (#1601.
 - Full list of changes: https://github.com/emscripten-core/emscripten/compare/1.6.3...1.6.4

v1.6.3: 9/26/2013
------------------
 - Emscripten CMake toolchain now generates archive files with .a suffix when
   project target type is static library, instead of generatic .bc files
   (#1648).
 - Adds iconv library from the musl project to implement wide functions in C
   library (#1670).
 - Full list of changes:
   https://github.com/emscripten-core/emscripten/compare/1.6.2...1.6.3

v1.6.2: 9/25/2013
------------------
 - Added support for dprintf() function (#1250).
 - Fixes several compiler stability issues (#1637, #1166, #1661, #1651 and more).
 - Enables support for WEBGL_depth_texture.
 - Adds support for new link flag -s GL_ASSERTIONS=1 which can be used to add
   extra validation layer to the Emscripten GL library to catch code issues.
 - Adds support to Web Audio API in SDL audio backend so that SDL audio now
   works in Chrome and new Opera as well.
 - Fixes an alpha blending issue with SDL_SetAlpha.
 - Implemented locale-related code in C library.
 - Full list of changes: https://github.com/emscripten-core/emscripten/compare/1.6.1...1.6.2

v1.6.1: 9/22/2013
------------------
 - Several optimizations to compiler link stage.
 - Full list of changes: https://github.com/emscripten-core/emscripten/compare/1.6.0...1.6.1

v1.6.0: 9/21/2013
------------------
 - Enable support for %[] pattern in scanf.
 - Added dependency tracking support to linked .js files in CMake toolchain.
 - The hex prefix 0x is now properly handled in sscanf (#1632).
 - Simplify internal compiler operations by removing the internal framework.js. 
 - Full list of changes: https://github.com/emscripten-core/emscripten/compare/1.5.9...1.6.0

v1.5.9: 9/15/2013
------------------
 - Add support for SDL_Delay in web workers.
 - Full list of changes: https://github.com/emscripten-core/emscripten/compare/1.5.8...1.5.9

v1.5.8: 9/14/2013
------------------
 - Add support for the GCC -E compiler flag.
 - Update Emscripten libc headers to musl-0.9.13.
 - Added new utility function emscripten_async_load_script() to asynchronously
   load a new .js script URL.
 - Full list of changes: https://github.com/emscripten-core/emscripten/compare/1.5.7...1.5.8

v1.5.7: 8/30/2013
------------------
 - The script tag in default shell.html is now marked 'async', which enables
   loading the JS script code asynchronously in Firefox without making the main
   thread unresponsive.
 - Implemented new utility function emscripten_get_canvas_size() which returns
   the current Module <canvas> element size in pixels.
 - Optimize code size in compiled side modules.
 - Optimize startup memory usage by avoiding unnecessary copying of VFS data at
   startup.
 - Add support for SDL_WM_ToggleFullScreen().
 - Add support for emscripten_get_now() when running in SpiderMonkey shell.
 - Added new environment variable EM_BUILD_VERBOSE=0,1,2,3 to set an extra
   compiler output verbosity level for debugging.
 - Added better support for dlopen() to simulate dynamic library loading in
   JavaScript.
 - Improved support for BSD sockets and networking.
 - Added new SOCKFS filesystem, which reads files via a network connection.
 - Avoid issues with long command line limitations in CMake toolchain by using
   response files.
 - Fix issues with client-side vertex data rendering in GL emulation mode.
 - Improved precision of clock_gettime().
 - Improve function outlining support.
 - Added support for using NMake generator with CMake toolchain.
 - Improved support for flexible arrays in structs (#1602).
 - Added ability to marshal UTF16 and UTF32 strings between C++ <-> JS code.
 - Added a new commandline tool validate_asms.py to help automating asm.js
   validation testing.
 - Improved stability with inline asm() syntax.
 - Updated libc headers to new version.
 - Full list of changes: https://github.com/emscripten-core/emscripten/compare/1.5.6...1.5.7

v1.5.6: 8/17/2013
------------------
 - Improved BSD sockets support.
 - Added touch events support to GLUT library.
 - Added new --js-opts=0/1 command line option to control whether JS optimizer
   is run or not.
 - Improved OpenAL support.
 - Added new command line tool tools/find_bigvars.py which can be used on an
   output file to detect large functions and needs for outlining.
 - Merged link flags -s FORCE_GL_EMULATION and -s DISABLE_GL_EMULATION to a
   single opt-in flag -s LEGACY_GL_EMULATION=0/1 to control whether GL emulation
   is active.
 - Improved SDL input support.
 - Several stability-related compiler fixes.
 - Fixed source mapping generation support on Windows.
 - Added back the EMSCRIPTEN_KEEPALIVE attribute qualifier to help prevent
   inlining and to retain symbols in output without dead code elimination
   occurring.
 - Fix issues when marshalling UTF8 strings between C<->JS.
 - Full list of changes: https://github.com/emscripten-core/emscripten/compare/1.5.5...1.5.6

v1.5.5: 8/9/2013
------------------
 - Update libcxx to revision 187959, 2013-08-08.
 - Full list of changes: https://github.com/emscripten-core/emscripten/compare/1.5.4...1.5.5

v1.5.4: 8/9/2013
------------------
 - Fixed multiple issues with C stdlib support.
 - Fix audio buffer queueing issues with OpenAL.
 - Improved BSD sockets support.
 - Added a new compile+link time command line option -Wno-warn-absolute-paths to
   hide the emscripten compiler warning when absolute paths are passed into the
   compiler.
 - Added new link flag -s STB_IMAGE=0/1 and integrate it to SDL image loading to
   enable synchronous image loading support with SDL.
 - Several improvements on function outlining support.
 - Fix issues with GLES2 interop support.
 - Full list of changes: https://github.com/emscripten-core/emscripten/compare/1.5.3...1.5.4

v1.5.3: 6/28/2013
------------------
 - Added new optimization level --llvm-lto 3 to run even more aggressive LTO
   optimizations.
 - Improve optimizations for libc and other libraries.
 - Full list of changes: https://github.com/emscripten-core/emscripten/compare/1.5.2...1.5.3

v1.5.2: 6/27/2013
------------------
 - Added support for generating source maps along the built application when -g
   is specified. This lets the browser show original .cpp sources when
   debugging.
 - GLUT and SDL improvements.
 - Added new link option -g<level> where level=0-4, which allows controlling
   various levels of debuggability added to the output.
 - Full list of changes: https://github.com/emscripten-core/emscripten/compare/1.5.1...1.5.2

v1.5.1: 6/22/2013
------------------
 - File packager now skips all directories and files starting with '.', and hidden files on Windows.
 - Fix issues with strnlen, memmove, LDBL_ constants, va_args, float.h, and others.
 - Full list of changes: https://github.com/emscripten-core/emscripten/compare/1.5.0...1.5.1

v1.5.0: 6/17/2013
------------------
 - Several compiler optimizations.
 - Improve SDL key events support.
 - Increase debug logging when specifying emcc -v.
 - Full list of changes: https://github.com/emscripten-core/emscripten/compare/1.4.9...1.5.0

v1.4.9: 6/8/2013
------------------
 - Several compiler optimizations.
 - Full list of changes: https://github.com/emscripten-core/emscripten/compare/1.4.8...1.4.9

v1.4.8: 6/6/2013
------------------
 - Add support for webrtc-based sockets.
 - Full list of changes: https://github.com/emscripten-core/emscripten/compare/1.4.7...1.4.8

v1.4.7: 6/2/2013
------------------
 - Remove more unneeded break and continue statements in relooper.
 - Full list of changes: https://github.com/emscripten-core/emscripten/compare/1.4.6...1.4.7

v1.4.6: 6/2/2013
------------------
 - Improve relooper code.
 - Full list of changes: https://github.com/emscripten-core/emscripten/compare/1.4.5...1.4.6

v1.4.5: 6/1/2013
------------------
 - Improve relooper code.
 - Full list of changes: https://github.com/emscripten-core/emscripten/compare/1.4.4...1.4.5

v1.4.4: 6/1/2013
------------------
 - Add support for symlinks in source files.
 - Fix various issues with SDL.
 - Added -s FORCE_ALIGNED_MEMORY=0/1 link time flag to control whether all loads
   and stores are assumed to be aligned.
 - Fix file packager to work with closure.
 - Major improvements to embind support, and optimizations.
 - Improve GL emulation.
 - Optimize VFS usage.
 - Allow emscripten to compile .m and .mm files.
 - Added new syntax --preload-file src@dst to file packager command line to
   allow placing source files to custom destinations in the FS.
 - Full list of changes: https://github.com/emscripten-core/emscripten/compare/1.4.3...1.4.4

v1.4.3: 5/8/2013
------------------
 - Fix issue with strcat.
 - Major embind improvements.
 - Switch to le32-unknown-nacl LLVM target triple as default build option
   instead of the old i386-pc-linux-gnu target triple.
 - Improve compiler logging behavior.
 - Full list of changes: https://github.com/emscripten-core/emscripten/compare/1.4.2...1.4.3

v1.4.2: 5/3/2013
------------------
 - Fix issues with le32-unknown-nacl LLVM target triple.
 - Add some GLEW support.
 - Full list of changes: https://github.com/emscripten-core/emscripten/compare/1.4.1...1.4.2

v1.4.1: 4/28/2013
------------------
 - Implement support for le32-unknown-nacl LLVM target triple.
 - Added new cmdline option -s ERROR_ON_UNDEFINED_SYMBOLS=0/1 to give
   compile-time error on undefined symbols at link time. Default off.
 - Full list of changes: https://github.com/emscripten-core/emscripten/compare/1.3.8...1.4.1

v1.3.8: 4/29/2013
------------------
 - Improved 64-bit integer ops codegen.
 - Added Indexed DB support to vfs.
 - Improve warning message on dangerous function pointer casts when compiling in
   asm.js mode.
 - Added --use-preload-cache command line option to emcc, to be used with the
   file packager.
 - Fixes to libcextra.
 - Full list of changes: https://github.com/emscripten-core/emscripten/compare/1.3.7...1.3.8

v1.3.7: 4/24/2013
------------------
 - Merge IMVU implementation of embind to emscripten trunk. Embind allows
   high-level C++ <-> JS types interop.
 - Enable asm.js compilation in -O1 and higher by default. Fix issues when
   compiling to asm.js.
 - Improve libc support with Emscripten with the musl libc headers.
 - Full list of changes: https://github.com/emscripten-core/emscripten/compare/1.3.6...1.3.7

v1.3.6: 4/2/2013
------------------
 - Fix hang issue with strtof.
 - Update libcxx to upstream r178253 from March 29, 2013.
 - Fix issues with GL emulation.
 - Full list of changes: https://github.com/emscripten-core/emscripten/compare/1.3.5...1.3.6

v1.3.5: 3/25/2013
------------------
 - Get exceptions working as they did before.
 - Remove symbol removing hack.
 - Full list of changes: https://github.com/emscripten-core/emscripten/compare/1.3.4...1.3.5

v1.3.4: 3/24/2013
------------------
 - Update to new libcxx and libcxxabi versions from upstream.
 - Full list of changes: https://github.com/emscripten-core/emscripten/compare/1.3.3...1.3.4

v1.3.3: 3/23/2013
------------------
 - Remove unneeded check from relooper.
 - Full list of changes: https://github.com/emscripten-core/emscripten/compare/1.3.2...1.3.3

v1.3.2: 3/22/2013
------------------
 - Fix issues with fgets. 
 - Add support for non-fullscreen pointer lock.
 - Improve OpenAL support.
 - Full list of changes: https://github.com/emscripten-core/emscripten/compare/1.3.1...1.3.2

v1.3.1: 3/19/2013
------------------
 - Improve SDL audio and mixer support.
 - Add GLES2 emulation features when -s FULL_ES2=1 is specified.
 - Add support for OpenAL.
 - Add new -s OPENAL_DEBUG=0/1 link command line option.
 - Fixed an issue with mouse coordinate being offset with canvas.
 - Removed -s UTF_STRING_SUPPORT=0 parameter, this is now always on.
 - Full list of changes: https://github.com/emscripten-core/emscripten/compare/1.3.0...1.3.1

v1.3.0: 3/11/2013
------------------
 - Improve GLES2 emulation with -s FULL_ES2=1.
 - Deprecated -s USE_TYPED_ARRAYS=1 and -s QUANTUM_SIZE=1.
 - Implement a minifier infrastructure when compiling for asm.js.
 - Full list of changes: https://github.com/emscripten-core/emscripten/compare/1.2.9...1.3.0

v1.2.9: 3/7/2013
------------------
 - Improved canvas behavior when transitioning between fullscreen.
 - Added support for getopt().
 - Fixed several libc issues.
 - Full list of changes: https://github.com/emscripten-core/emscripten/compare/1.2.8...1.2.9

v1.2.8: 3/6/2013
------------------
 - Remove unnecessary recursion in relooper RemoveUnneededFlows.
 - Full list of changes: https://github.com/emscripten-core/emscripten/compare/1.2.7...1.2.8

v1.2.7: 3/6/2013
------------------
 - Added SDL_Mixer support.
 - Implemented stubs for several Unix and threading-related functions.
 - Full list of changes: https://github.com/emscripten-core/emscripten/compare/1.2.6...1.2.7

v1.2.6: 3/5/2013
------------------
 - Relooper updates.
 - Full list of changes: https://github.com/emscripten-core/emscripten/compare/1.2.5...1.2.6

v1.2.5: 3/5/2013
------------------
 - Greatly improve GL emulation support.
 - Handle %c in sscanf.
 - Improve compilation times by optimizing parallel execution in the linker.
 - Improve several compiler stability issues detected from fuzzing tests.
 - Implemented emscripten_jcache_printf.
 - Allow running emscripten.py outside emcc itself.
 - Full list of changes: https://github.com/emscripten-core/emscripten/compare/1.2.4...1.2.5

v1.2.4: 2/2/2013
------------------
 - Work on adding support for asm.js compilation.
 - Improve EGL support.
 - Full list of changes: https://github.com/emscripten-core/emscripten/compare/1.2.3...1.2.4

v1.2.3: 1/9/2013
------------------
 - Work on adding support for asm.js compilation.
 - Full list of changes: https://github.com/emscripten-core/emscripten/compare/1.2.2...1.2.3

v1.2.2: 1/8/2013
------------------
 - Work on adding support for asm.js compilation.
 - Full list of changes: https://github.com/emscripten-core/emscripten/compare/1.2.1...1.2.2

v1.2.1: 1/8/2013
------------------
 - Improvements to GLUT, SDL and BSD sockets headers.
 - Full list of changes: https://github.com/emscripten-core/emscripten/compare/1.2.0...1.2.1

v1.2.0: 1/1/2013
------------------
 - Work on adding support for asm.js compilation.
 - Full list of changes: https://github.com/emscripten-core/emscripten/compare/1.1.0...1.2.0

v1.1.0: 12/12/2012
------------------
 - Fix several issues with Windows support.
 - Added a standalone toolchain for CMake.
 - Added emscripten_run_script_string().
 - Optimize compilation times via threading.
 - Update to requiring Clang 3.2. Older versions may no longer work.
 - Several improvements to emscripten library support headers.
 - Full list of changes: https://github.com/emscripten-core/emscripten/compare/1.0.1a...1.1.0

v1.0.1a: 11/11/2012
------------------
 - Add relooper code to repository.
 - Full list of changes: https://github.com/emscripten-core/emscripten/compare/1.0.1...1.0.1a

v1.0.1: 11/11/2012
------------------
 - First commit that introduced versioning to the Emscripten compiler.<|MERGE_RESOLUTION|>--- conflicted
+++ resolved
@@ -18,14 +18,11 @@
 
 Current Trunk
 -------------
-<<<<<<< HEAD
+ - Remove ERROR_ON_MISSING_LIBRARIES setting (it's always on now)
  - Remove the ability to use Python operators in flags that support KB/MB/GB/TB
    suffixes, e.g. `TOTAL_MEMORY`. This means that `-s TOTAL_MEMORY=1024*1024`
    will no longer work. This is done because the mechanism may result in
    execution of arbitrary code via command line flags.
-=======
- - Remove ERROR_ON_MISSING_LIBRARIES setting (it's always on now)
->>>>>>> 6cbbae53
 
 v.1.38.41: 08/07/2019
 ---------------------
