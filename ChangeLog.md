--- conflicted
+++ resolved
@@ -45,7 +45,6 @@
 - emcc will now error if `MINIMAL_RUNTIME_STREAMING_WASM_COMPILATION` or
   `MINIMAL_RUNTIME_STREAMING_WASM_INSTANTIATION` are used with `SINGLE_FILE`.
   These are fundamentally incompatible but were previously ignored. (#24849)
-<<<<<<< HEAD
 - Added two new proxying directives. foo__proxy: 'abort' will abort program
   execution if JS function foo is called from a pthread or a Wasm Worker.
   foo__proxy: 'abort_debug' will do the same, but only in ASSERTIONS builds, and
@@ -53,10 +52,8 @@
   Use these proxying directives to annotate JS functions that should not be
   getting called from Workers. (#22648)
 
-=======
 - `--export-es6` flag was added to `file_packager.py` available when run 
   standalone, to enable ES6 imports of generated JavaScript code (#24737)
->>>>>>> 26595829
 
 4.0.12 - 08/01/25
 -----------------
