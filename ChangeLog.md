--- conflicted
+++ resolved
@@ -20,18 +20,15 @@
 
 4.0.2 (in development)
 ----------------------
-<<<<<<< HEAD
-
-4.0.1 - 01/17/25
-----------------
-=======
 - Added support for compiling AVX2 intrinsics, 256-bit wide intrinsic is emulated
   on top of 128-bit Wasm SIMD instruction set. (#23035). Pass `-msimd128 -mavx2`
   to enable targeting AVX2.
 - The system JS libraries in `src/` were renamed from `library_foo.js` to
   `lib/libfoo.js`. They are still included via the same `-lfoo.js` flag so
   this should not be a user-visible change. (#23348)
->>>>>>> 73ebb910
+
+4.0.1 - 01/17/25
+----------------
 - The minimum version of node required to run emscripten was bumped from v16.20
   to v18.  Version 4.0 was mistakenly shipped with a change that required v20,
   but that was reverted. (#23410)
