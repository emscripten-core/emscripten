This document describes changes between tagged Emscripten SDK versions.

Note that version numbers do not necessarily reflect the amount of changes
between versions. A version number reflects a release that is known to pass all
tests, and versions may be tagged more or less frequently at different times.

Note that there is *no* ABI compatibility guarantee between versions - the ABI
may change, so that we can keep improving and optimizing it. The compiler will
automatically invalidate system caches when the version number updates, so that
libc etc. are rebuilt for you. You should also rebuild object files and
libraries in your project when you upgrade emscripten.

Not all changes are documented here. In particular, new features, user-oriented
fixes, options, command-line parameters, breaking ABI changes, deprecations,
significant internal modifications and optimizations etc. generally deserve a
mention. To examine the full set of changes between versions, you can use git
to browse the changes between the tags.

See docs/process.md for more on how version tagging works.

Current Trunk
-------------
- Remove unused `Browser.safeSetInterval` and `Browser.safeCallback`.  These
  had no callers in emscripten itself or any testing.  If there are users of
  these functions we could re-enable them with some testing.
- Fix race condition when running many emcc processes after clearing the cache.
  The processes would race to run the sanity checks and could interfere with
  each other (#13299).
- Emscripten now builds a complete sysroot inside the EM_CACHE directory.
  This includes the system headers which get copied into place there rather
  than adding a sequence of extra include directories.
<<<<<<< HEAD
- Added support for -s MALLOC=emmalloc when -s MAXIMUM_MEMORY is more than 2GB.
  (#13258)
=======
- Add back support for calling the legacy dynCall_sig() API to invoke function
  pointers to wasm functions from JavaScript. Pass -s DYNCALLS=1
  to include that functionality in the build. This fixes a regression that
  started in Aug 31st 2020 (Emscripten 2.0.2) in #12059. Also implement
  support for dynCall() in MINIMAL_RUNTIME builds. (#13296)
>>>>>>> 4928f853
- `SDL2_ttf` now uses upstream compiled with `TTF_USE_HARFBUZ` flag.
- The system for linking native libraries on demand (based on the symbols
  present in input object files) has been removed.  Libraries such as libgl,
  libal, and libhtml5 are now included on the link line by default unless
  `-s AUTO_NATIVE_LIBRARIES=0` is used.  This should not effect most builds
  in any way since wasm-ld ignores unreferenced library files.  Only users
  of the `--whole-archive` linker flag (which is used when `MAIN_MODULE=1` is
  set) should be effected.

2.0.12: 01/09/2021
------------------
- `emscripten/vr.h` and other remnants of WebVR support removed. (#13210, which
  is a followup to #10460)
- Stop overriding CMake default flags based on build type. This will 
  result in builds that are more like CMake does on other platforms. You
  may notice that `RelWithDebInfo` will now include debug info (it did not
  before, which appears to have been an error), and that `Release` will
  use `-O3` instead of `-O2` (which is a better choice anyhow). (#13083)

2.0.11: 12/17/2020
------------------
- `emcc -v` no longer forces the running the sanity checks.  Sanity checks
  are always run on first use or can be forced with `--check` or by setting
  `EMCC_DEBUG` is set in the environment.
- An upstream LLVM regression with global initializer linking has been fixed
  (#13038).
- Remove a racy unneeded assertion about async dynamic linking (#13060).

2.0.10: 12/04/2020
------------------
- Fix handling of exit() in pthreads. (#12933)
- Added support for C11 thread API. (#9243)
- The WebAssembly memory used by emscripten programs is now, by default, created
  in the wasm file and exported to JavaScript.  Previously we could create the
  memory in JavaScript and import it into the wasm file.  The new
  `IMPORTED_MEMORY` setting can be used to revert to the old behaviour.
  Breaking change: This new setting is required if you provide a runtime
  value for `wasmMemory` or `INITIAL_MEMORY` on the Module object.
- Internally, emscripten now uses the `--sysroot` argument to point clang at
  it headers.  This should not effect most projects but has a minor effect the
  order of the system include paths: The root include path
  (`<emscritpen_root>/system/include`) is now always last in the include path.
- Fix JS pthreads proxying + WASM_BIGINT (#12935)
- Optimize makeDynCall to use dynCall_xx function directly where needed (#12741)

2.0.9: 11/16/2020
-----------------
- dlopen, in conformace with the spec, now checks that one of either RTDL_LAZY
  or RTDL_NOW flags ar set.  Previously, it was possible set nether of these
  without generating an error.
- Allow `-lSDL2_mixer` to just work. (Others like `-lSDL2` always worked, but
  for `SDL2_mixer` things were broken because we build multiple variations of
  that library.) That link flag is now the same as `-s USE_SDL2_MIXER=2`.
- Stack state is no longer stored in JavaScript.  The following variables have
  been replaced with native functions in `<emscripten/stack.h>`:
  - STACK_BASE
  - STACK_MAX
  - STACKTOP
  - TOTAL_STACK
- The ABI used for importing symbol by address in dynamic linking (MAIN_MODULE +
  SIDE_MODULE) is now the same as the ABI used by llvm and wasm-ld.  That is,
  symbol addresses are imported from the 'GOT.mem' and 'GOT.func' pseudo
  modules.  As one side effect of this change it is now required that JavaScript
  functions that are imported by address are now required to have a `__sig`
  specified in the library JavaScript file.
- `MODULARIZE` + `WASM_ASYNC_COMPILATION=0`, that is, modularize mode but with
  async compilation turned off, so that startup is synchronous, now returns the
  Module object from the factory function (as it would not make sense to return
  a Promise without async startup). See #12647
- Added experimental support for using emscripten as a post link tool.  In this
  case the input to emscripten is a single wasm file (for example the output of
  `wasm-ld`).  When emcc is run with `--post-link` it will take a wasm file as
  input that perform all the normal post link steps such as finalizing and
  optimizing the wasm file and generating the JavaScript and/or html that will
  run it.
- Added emulation support and a build time warning for calling Wasm function
  pointers from JS library files via the old syntax
        {{{ makeDynCall('sig') }}} (ptr, arg1, arg2);
  that was broken on Aug 31st 2020 (Emscripten 2.0.2). A build warning will now
  be emitted if the old signature is used. Convert to using the new signature
        {{{ makeDynCall('sig', 'ptr') }}} (arg1, arg2);
  instead.

2.0.8: 10/24/2020
-----------------
- `-s ASSERTIONS=2` now implies `-s STACK_OVERFLOW_CHECK=2`. Previously only
  `-s ASSERTIONS=1` implied `-s STACK_OVERFLOW_CHECK=1`.
- Dynamic linking (MAIN_MODULE + SIDE_MODULE) now produces wasm binaries that
  depend on mutable globals.  Specifically the stack pointer global is mutable
  and shared between the modules. This is an ABI change for dynamic linking.
  (#12536)
- emcc now accepts `--arg=foo` as well as `--arg foo`.  For example
  `--js-library=file.js`.
- Reject promises returned from the factory function created by using the
  MODULARIZE build option if initialization of the module instance fails
  (#12396).
- emrun: Passing command line flags (arguments that start with `-`) to the
  program bring run now requires a `--` on the command line to signal the
  end of `emrun` arguments. e.g:
    `emrun filename.html -- --arg-for-page`
  This is standard behaviour for command line parsing and simplifies the
  emrun logic.

2.0.7: 10/13/2020
-----------------
- Don't run Binaryen postprocessing for Emscripten EH/SjLj. This lets us avoid
  running `wasm-emscripten-finalize` just for C++ exceptions or longjmp. This
  is an ABI change. (#12399)
- Run `SAFE_HEAP` on user JS code using a new Acorn pass, increasing the
  coverage of those tests to all JS in the output (#12450).
- `EM_LOG_DEMANGLE` is now deprecated.  Function names shown in wasm backtraces
  are never mangled (they are either missing or demangled already) so demangled
  is not possible anymore.
- In STRICT mode we no longer link in C++ mode by default.  This means if you
  are building a C++ program in STRICT mode you need to link via `em++` rather
  than `emcc`.  This matches the behaviour of gcc and clang.
- IDBFS now persists files whenever their timestamp changes; previously it acted
  on sync only if the timestamp increased and ignored the file changes otherwise.
- When `-s SUPPORT_LONGJMP=0` is passed to disable longjmp, do not run the LLVM
  wasm backend path that handles longjmp. Before this only affected linking, and
  now the flag gives you the ability to affect codegen at compile time too. This
  is necessary if one does not want any invokes generated for longjmp at all.
  (#12394)

2.0.6: 10/02/2020
-----------------
- Add new `COMPILER_WRAPPER` settings (with corresponding `EM_COMPILER_WRAPPER`
  environment variable.  This replaces the existing `EMMAKEN_COMPILER`
  environment variable which is deprecated, but still works for the time being.
  The main differences is that `EM_COMPILER_WRAPPER` only wrapps the configured
  version of clang rather than replacing it.
- ASAN_SHADOW_SIZE is deprecated. When using AddressSanitizer, the correct
  amount of shadow memory will now be calculated automatically.

2.0.5: 09/28/2020
-----------------
- Fix a rare pthreads + exceptions/longjmp race condition (#12056).
- Add `WEBGL_multi_draw_instanced_base_vertex_base_instance` bindings (#12282).
- Fix a rare pthreads main thread deadlock (that worsened in 2.0.2, but existed
  before). (#12318)
- The WebAssembly table is now created and exported by the generated wasm
  module rather then constructed by the JS glue code.  This is an implemention
  detail that should not affect most users, but reduces code size. (#12296)
- Add `getentropy` in `sys/random.h`, and use that from libc++'s
  `random_device`. This is more efficient, see #12240.
- Fixed `ABORT_ON_WASM_EXCEPTIONS` to work with the recent dynCall changes where
  functions can be called via the WASM table directly, bypassing WASM exports
  (#12269).
- Add `ASYNCIFY_ADVISE` to output which functions have been instrumented for
  Asyncify mode, and why they need to be handled. (#12146)

2.0.4: 09/16/2020
-----------------
- First release with Bazel support.
- Stop including `malloc` and `free` by default. If you need access to them from
  JS, you must export them manually using
  `-s EXPORTED_FUNCTIONS=['_malloc', ..]`.
- Stop running Binaryen optimizations in `-O1`. This makes `-O1` builds a little
  larger but they compile a lot faster, which makes more sense in a "compromise"
  build (in between `-O0` and higher optimization levels suitable for release
  builds). (#12178)
- Add `ERROR_ON_WASM_CHANGES_AFTER_LINK` option that errors if we need to do
  any work in `wasm-emscripten-finalize` or `wasm-opt` after linking. This
  can verify the link is maximally fast and also does no DWARF rewriting.
  (#12173)

2.0.3: 09/10/2020
-----------------
- Breaking changes to calling Wasm function pointers from JavaScript:
  1. It is no longer possible to directly call dynCall_sig(funcPtr, param) to
    call a function pointer from JavaScript code. As a result, JavaScript code
    outside all JS libraries (pre-js/post-js/EM_ASM/EM_JS/external JS code) can no
    longer call a function pointer via static signature matching dynCall_sig, but
    must instead use the dynamic binding function

       dynCall(sig, ptr, args);

    This carries a significant performance overhead. The function dynCall is not
    available in -s MINIMAL_RUNTIME=1 builds.
  2. old syntax for calling a Wasm function pointer from a JS library file used
     to be

      {{{ makeDynCall('sig') }}} (ptr, arg1, arg2);

    This syntax will no longer work, and until Emscripten <2.0.9 causes
    a runtime error TypeError: WebAssembly.Table.get(): Argument 0 must be
    convertible to a valid number.

    New syntax for calling Wasm function pointers from JS library files is

      {{{ makeDynCall('sig', 'ptr') }}} (arg1, arg2);

  See PR #12059 for details.
- The native optimizer and the corresponding config setting
  (`EMSCRIPTEN_NATIVE_OPTIMIZER`) have been removed (it was only relevant to
  asmjs/fastcomp backend).
- Remove `ALLOC_DYNAMIC` and deprecate `dynamicAlloc`. (#12057, which also
  removes the internal `DYNAMICTOP_PTR` API.)
- Add `ABORT_ON_WASM_EXCEPTIONS` which will abort when an unhandled WASM exception
  is encountered. This makes the Emscripten program behave more like a native
  program where the OS would terminate the process and no further code can be
  executed when an unhandled exception (e.g. out-of-bounds memory access) happens.
  Once the program aborts any exported function calls will fail with a "program 
  has already aborted" exception to prevent calls into code with a potentially
  corrupted program state.
- Use `__indirect_function_table` as the import name for the table, which is
  what LLVM does.
- Remove `BINARYEN_SCRIPTS` setting.
- The default output format is now executable JavaScript.  Previously we would
  default to output objecting files unless, for example, the output name ended
  in `.js`.  This is contrary to behaviour of clang and gcc.  Now emscripten
  will always produce and executable unless the `-c`, `-r` or `-shared` flags
  are given.  This is true even when the name of the output file ends in `.o`.
  e.g, `emcc foo.c -o foo.o` will produce a JavaScript file called `foo.o`.
  This might surprise some users (although it matches the behavior of existing
  toolchains) so we now produce a warning in this case.

2.0.2: 09/02/2020
-----------------
- Simplify Fetch C API error handling: we used to check if the error code was
  0 and switch that to 404, but that only really helps `file://` URLs, which
  are not very useful for testing anyhow for other reasons (like not working
  in chrome), and it made things more complex. The behavior has been changed
  to be simpler and just leave the browser's error code as it is.
- Enable `--no-heap-copy` file packager option by default, and remove the old
  default behavior entirely. That is the behavior we should have had from the
  beginning as it is more memory-efficient. (#12027)
- `--no-entry` is now required in `STANDALONE_WASM` mode when building a reactor
  (application without a main function).  Previously exporting a list of
  functions that didn't include `_main` would imply this.  Now the list of
  `EXPORTED_FUNCTIONS` is not relevant in the deciding the type of application
  to build. (#12020)
- Allow polymorphic types to be used without RTTI when using embind. (#10914)
- Do not remove `__original_main` using `--inline-main`. We used to do this
  so that it didn't show up in stack traces (which could be confusing because
  it is added by the linker - it's not in the source code). But this has had
  several downsides, so we are stopping that now. This does not affect program
  behavior, unless you look at the wasm internals. However, one noticeable
  effect is that if you use `ASYNCIFY_ADD` or `ASYNCIFY_ONLY` then you may need
  to add `__original_main` to there (since you are doing manual fine-tuning of
  the list of functions, which depends on the wasm's internals). Note that this
  should not matter in `-O2+` anyhow as normal inlining generally removes
  `__original_main`. (#11995)

2.0.1: 08/21/2020
-----------------
- Change the default value of `STACK_OVERFLOW_CHECK` in builds with `ASSERTIONS`
  from 2 to 1. This means that plain debug builds (`-O0`, which enables
  `ASSERTIONS`) do not have the most expensive stack checks on by default. You
  can still add them with `-s STACK_OVERFLOW_CHECK=2`.
- Remove the `RESERVED_FUNCTION_POINTERS` setting, which is no longer needed as
  we have `ALLOW_TABLE_GROWTH`. The old option allowed a fixed number of
  functions to be added to the table, while the new one allows an unlimited
  number. (We needed the old option for fastcomp, which could not support
  growth.) The old setting is mapped to the new one, so that building with
  `-s RESERVED_FUNCTION_POINTERS=K` for any `K > 0` will simply turn on
  table growth. The only noticeable effect of this is that you will be able to
  add an unlimited amount of functions and not just `K`.

2.0.0: 08/10/2020
-----------------
- First release that only supports the new upstream wasm backend (which has been
  the default for a long time) and no longer supports the old fastcomp backend.
  (#11319)
- Python2 is no longer supported by Emscripten.  Emsdk now includes a bundled
  copy of Python3 on both macOS and Windows.  This means that only non-emsdk
  users and linux users should be affected by this change.
- Store exceptions metadata in wasm memory instead of JS. This makes exception
  handling almost 100% thread-safe. (#11518)

1.40.1: 08/01/2020
------------------
- Last release that still has optional support for the old fastcomp backend.
  The new upstream backend, which has been the default for a long time, will
  be the only one supported from 2.0.0 and onward (#11319).
- Fix the WebGL2 regression in 1.40.0 due to #11738 (#11780).
- If input files don't have a known extension assume they are object files
  (linker inputs) rather then source files.  This matches gcc/clang behaviour.
  See #10560.

1.40.0: 07/30/2020
------------------
- This release contains a WebGL2 regression due to #11738.
- The `EM_CONFIG` environment variable and `--em-config` command line option no
  longer support a literal python string. Instead the name of a config file is
  required. Since all config file settings are individually override-able using
  `EM_FOO` this should be enough.
- Running emscripten under python2 is now deprecated.  It will show up as a
  warning (which can be disabled with `-Wno-deprecated`).  Please update to
  python3 as we hope to remove support completely in the next releaase.

1.39.20: 07/20/2020
-------------------
- Remove the `--save-bc` command line option.  This was specific to fastcomp,
  which is deprecated, and for debugging purposes we already have `EMCC_DEBUG`
  which saves all intermediate files.
- It is now an error if a function listed in the `EXPORTED_FUNCTIONS` list is
  missing from the build (can be disabled via `-Wno-undefined`)
  (ERROR_ON_UNDEFINED_SYMBOLS and WARN_ON_UNDEFINED_SYMBOLS no longer apply
  to these symbols which are explicly exported).
- Support for pthreads with wasm2js (`WASM=0`; #11505).
- Rename `emscripten/math.h` to `emscripten/em_math.h` because if a user adds
  `emscripten/` as an include path with `-I`, that can override libc math.h,
  which leads to very confusing errors.

1.39.19: 07/07/2020
-------------------
- In standalone mode make `main` mandatory by default (#11536). To build a
  library ("reactor"), use `--no-entry`. The compiler will suggest that if
  `main` is not present.
- Automatically resume AudioContexts on user input in SDL and OpenAL (#10843).
- Asyncify now does liveness analysis to find which locals to save
  (Binaryen#2890).
- Settings on the command line no longer require a space between the `-s` and
  the name of the setting.   For example, `-sEXPORT_ALL` is now equivalent to
  `-s EXPORT_ALL`.
- Rename `EXCEPTION_CATCHING_WHITELIST` to `EXCEPTION_CATCHING_ALLOWED`. The
  functionality is unchanged, and the old name will be allowed as an alias
  for a few releases to give users time to migrate.
- Add support for the new add-list in Asyncify and update existing list names
  following the updates in Binaryen, so that now we have `ASYNCIFY_ADD` to
  add a function, `ASYNCIFY_REMOVE` to remove one (previously this was
  called `ASYNCIFY_BLACKLIST`), and `ASYNCIFY_ONLY` to set a list of the
  only functions to instrument and no others (previously this was called
  `ASYNCIFY_WHITELIST`). The updated lists also handle indirect calls properly,
  so that if you use `ASYNCIFY_IGNORE_INDIRECT` and then add (using either the
  add-list or the only-list) all the functions that are on the stack when
  pausing, then things will work (for more, see
  https://github.com/WebAssembly/binaryen/pull/2913).

1.39.18: 06/12/2020
-------------------
- Disable `LIBCXX_ABI_OPTIMIZED_FUNCTION` which is an ABI change in libc++
  (changing the layout of the `std::function` object) (#11403).
- New `WASM2C` option that integrates with wabt's wasm2c tool in order to
  compile everything into a single C file (#11213).

1.39.17: 06/05/2020
-------------------
- Use Promise polyfill for MODULARIZE when supporting legacy browsers. (#11320)
- Fix minification of wasm2js output when using --emit-symbol-map. (#11279)
- On first use, emscripten creates a sample config file.  This config file
  is now created in the emscripten directory by default.  The traditional
  `~/.emscripten` config file in the `$HOME` directory is still supported and
  the sample config will still be written there in the case that the emscripten
  root is read-only.
- The default location for downloaded ports is now a directory called "ports"
  within the cache directory.  In practice these means by default they live
  in `cache/ports` inside the emscripten source directory.  This can be
  controlled by setting the location of the cache directory, or for even more
  fine grained control the `EM_PORTS` environment variable and the `PORTS`
  config setting can be used.
- Added support for compiling SSE, SSE2, SSE3, SSSE3, SSE4.1, SSE 4.2 and
  128-bit wide AVX intrinsics, emulated on top of Wasm SIMD instruction set.
  (#11193, #11243, #11290, #11327). Pass -msimd128 -msse<version> to enable
  targeting SSE.
- Removed obsolete SIMD.js support (-s SIMD=1). Use -msimd128 to target Wasm
  SIMD. (#11180)
- Add warning about fastcomp deprecation (can be disabled via `-Wno-fastcomp`).
- The mmap method of JavaScript filesystem drivers (based on library_fs.js) no
  longer takes a target memory.  It's safer/cleaner/smaller to assume the target
  is the global memory buffer.
- Remove emterpreter and `EMTERPRETIFY` settings.  Emterpreter has largely
  been replaced by asyncify and is fastcomp only so due for removing in
  the near future anyway.
- Upgrade various musl string functions to 1.2 to fix aliasing issues. (#11215)

1.39.16: 05/15/2020
-------------------
- Add Math C API for direct access to JavaScript Math object (#11151).
- Address Sanitizer support now includes JavaScript as well, that is, memory
  access of HEAP\* arrays is checked by ASan. That allows errors to be found if
  JS glue code does something wrong like forget to shift a pointer. To use this,
  just build with ASan normally, `-fsanitize=address` at link (#11147).
- Fix embind string conversions in multithreaded builds (#10844).
- `ALLOW_MEMORY_GROWTH` used to silently disable `ABORTING_MALLOC`. It now
  just changes the default, which means you can pass `-s ABORTING_MALLOC=1` to
  override the default, which was not possible before. (If you pass the flag
  and don't want that behavior, stop passing the flag.) (#11131)
- Change the factory function created by using the `MODULARIZE` build option to
  return a Promise instead of the module instance. That is, beforehand

        Module()

  would return an instance (which was perhaps not ready yet if startup was
  async). In the new model, that returns a Promise which you can do `.then` or
  `await` on to get notified when the instance is ready, and the callback
  receives the instance. Note that both before and after this change
  doing `Module()` creates and runs an instance, so the only change is
  the return value from that call.
  This fixes some long-standing bugs with that option which have been reported
  multiple times, but is a breaking change - sorry about that. To reduce the
  risk of confusing breakage, in a build with `ASSERTIONS` we will show a clear
  warning on common errors. For more, see detailed examples for the current
  usage in `src/settings.js` on `MODULARIZE`. (#10697)
- A new `PRINTF_LONG_DOUBLE` option allows printf to print long doubles at full
  float128 precision. (#11130)
- `emscripten_async_queue_on_thread` has been renamed to
  `emscripten_dispatch_to_thread` which no longer implies that it is async -
  the operation is in fact only async if it is sent to another thread, while it
  is sync if on the same one. A new `emscripten_dispatch_to_thread_async`
  function is added which is always async.
- The emscripten cache now lives in a directory called `cache` at the root
  of the emscripten tree by default.  The `CACHE` config setting and the
  `EM_CACHE` environment variable can be used to override this (#11126).
- Honor `CACHE` setting in config file as an alternative to `EM_CACHE`
  environment variable.
- Remove `--cache` command line arg.  The `CACHE` config setting and the
  `EM_CACHE` environment variable can be used to control this.
- Compiling to a file with no suffix will now generate an executable (JS) rather
  than an object file.  This means simple cases like `emcc -o foo foo.c` do the
  expected thing and generate an executable.
- System libraries such as libc and libc++ are now included by default at
  link time rather than selectively included based on the symbols used in the
  input object files.  For small programs that don't use any system libraries
  this might result in slightly slower link times with the old fastcomp
  backend.  In order to exclude these libraries build with `-nostdlib` and/or
  `-nostdlib++`.

1.39.15: 05/06/2020
-------------------
- Add `--extern-pre-js` and `--extern-post-js` emcc flags. Files provided there
  are prepended/appended to the final JavaScript output, *after* all other
  work has been done, including optimization, optional `MODULARIZE`-ation,
  instrumentation like `SAFE_HEAP`, etc. They are the same as prepending/
  appending those files after `emcc` finishes running, and are just a convenient
  way to do that. (For comparison, `--pre-js` and `--post-js` optimize that code
  together with everything else, keep it in the same scope if running
  `MODULARIZE`, etc.).
- Stop defining `FE_INEXACT` and other floating point exception macros in libc,
  since we don't support them. That also prevents musl from including code using
  pragmas that don't make sense for wasm. Ifdef out other uses of those pragmas
  as well, as tip of tree LLVM now fails to compile them on wasm. (#11087)
- Update libcxx and libcxxabi to LLVM 10 release branch (#11038).
- Remove `BINARYEN_PASSES` setting (#11057). We still have
  `BINARYEN_EXTRA_PASSES` (the removed setting completely overrides the set
  of passes from the command line, which doesn't make much sense as some of
  them are mandatory like setting the sbrk ptr).
- Remove `MODULARIZE_INSTANCE` build option (#11037). This was a seldom used
  option that was complicating the logic for `MODULARIZE`. Module instances can
  be created by using `MODULARIZE` and calling the factory function explicitly.
  See the new `--extern-post-js` option added in this release, which can help
  code that used `MODULARIZE_INSTANCE` (you can add an extern post js which
  does `Module = Module();` for example).

1.39.14: 05/01/2020
-------------------
- Update SDL2 to latest in ports, which has recently been updated to include
  upstream 2.0.10.
- Add warning on use of `EMTERPRETIFY` which is soon to be removed.
- Emscripten can now compile assembly files in llvm's .s/.S file format.
- Remove test-only environment variable handling for `EMCC_LEAVE_INPUTS_RAW`.
  The two uses cases in our test code were covered by the `-nostdlib` option.
- Remove untested `CONFIGURE_CC`.  This could be used to override the underlying
  compiler used in emcc/em++ but only during configure tests.  There are other
  ways to control/fake the detected configure features that don't require such
  monkey patching. For example setting defaults via a site file:
  https://www.gnu.org/software/autoconf/manual/autoconf-2.67/html_node/Site-Defaults.html
- Remove undocumented and untested config settings: `COMPILER_OPTS`.  This was
  a global setting in the emscripten config file that would inject extra
  compiler options.
- Allow spaces in a path to Python interpreter when running emscripten from Unix
  shell (#11005).
- Support atexit() in standalone mode (#10995). This also fixes stdio stream
  flushing on exit in that mode.

v1.39.13: 04/17/2020
--------------------
- Support for WebAssembly BigInt integration with a new `WASM_BIGINT` flag. With
  that the VM will use a JS BigInt for a wasm i64, avoiding the need for JS
  legalization. See #10860.
- Add another value for ENVIRONMENT named 'webview' - it is a companion
  option for 'web' and enables some additional compatibility checks
  so that generated code works both in normal web and in a webview like Cordova.
  See #10846

v1.39.12: 04/09/2020
--------------------
- Pass linker flags directly to wasm-ld by default.  We still filter out certain
  flags explicitly.  If there are other flags that it would be useful for us
  to ignore we can add them to the list of ignored flags.
- Optionally support 2GB+ heap sizes. To do this we make the JS code have unsigned
  pointers (we need all 32 bits in them now), which can slightly increase code
  size (>>> instead of >>). This only happens when the heap size may be over
  2GB, which you must opt into explicitly, by setting `MAXIMUM_MEMORY` to a
  higher value (i.e. by default you do not get support for 2GB+ heaps).
  See #10601
- `--llvm-lto` flag is now ignored when using the upstream llvm backend.
  With the upstream backend LTO is controlled via `-flto`.
- Require format string for emscripten_log.
- Program entry points without extensions are now shell scripts rather than
  python programs. See #10729.  This means that `python emcc` no longer works.
  However `emcc`, `emcc.py` and `python emcc.py` all continue to work.
  The reason for this change is that `#!/usr/bin/env python` is no longer
  portable since the python symlink was dropped from Ubuntu 20.04.
- New EM_IMPORT macro to mark C/C++ symbols as imported from outside the module
  (i.e. imported from JS).  Currently we still default to assuming that *all*
  undefined symbols can come from JS, but in the future we hope to mark such
  symbols explicitly to allow the linker to report on genuinely undefined
  symbols.
- Dynamic linking optimizations: Stop emitting unnecessary `fp$` and `g$`
  accessors in main modules, possible in Binaryen thanks to ensuring function
  table indexes are unique (#10741).
- New `JS_MATH` option to use `Math.*` in JS instead of compiled musl (#10821).
- Pass `Module` to Module callback functions like `Module.preRun` (#10777).
- Support not having ports, for packagers of emscripten that don't want
  them (#10810).
- Rename syscalls to have meaningful names (#10750).

v1.39.11: 03/20/2020
--------------------
- The default c++ version is no longer fixed at c++03.  We now fall back to
  clang's default which is currently c++14.
- Remove arc4random function form library.js.  This is a BSD-only library
  function.  Anyone requiring BSD compat should be able to use something like
  https://libbsd.freedesktop.org/.
- Change the meaning of `ASYNCIFY_IMPORTS`: it now contains only new imports
  you add, and does not need to contain the list of default system imports like
  `emscripten_sleep`. There is no harm in providing them, though, so this
  is not a breaking change.
- Enable DWARF support: When compiling with `-g`, normal DWARF emitting happens,
  and when linking with `-g` we preserve that and update it. This is a change
  from before, where we assumed DWARF was unneeded and did not emit it, so this
  can increase the size of debug builds (i.e. builds compiling and/or linking
  with -g). This change is necessary for full debugging support, that is, to
  be able to build with `-g` and use a debugger. Before this change only the
  `-gforce_dwarf` flag enabled DWARF; that flag is now removed. If you want
  the old behavior, build your object files with `-gline-tables-only` (that will
  only add line table info, which is just enough for things like source maps and
  does not include full debug info). For more info and background see #10325.
- Remove hacks from `memset` handling, in particular, in the wasm backend,
  completely remove the JS version of memset from the JS library and from
  `DEFAULT_LIBRARY_FUNCS_TO_INCLUDE`. The regular C version will be linked in
  from compiler_rt normally. A noticeable difference you may see is that
  a JS library cannot add a `__dep` to `memset` - deps only work for JS
  library functions, but now we only have the regular C version. If you hit that
  issue, just add `_memset` to `EXPORTED_FUNCTIONS` (or adjust
  `deps_info.json`).
- Minimal runtime code size optimizations, see #10725, #10724, #10663.
- wasm2js fix for a long-existing but very rare correctness bug, see #10682.
- Use atomics in musl lock/unlock in pthreads builds, which may fix very rare
  pthreads + stdio issues (none have been reported though). See #10670.

v1.39.10: 03/09/2020
--------------------
- Fix a SIMD regression in 1.39.9 (#10658).
- Fix `emscripten_atomic_exchange_u8,16,32,64` (#10657).
- Switch bzip2 to an emscripten-ports mirror.

v1.39.9: 03/05/2020
-------------------
- Add support for -Wall, -Werror, -w, -Wno-error=, -Werror=, for controlling
  internal emscripten errors. The behavior of these flags matches the gcc/clang
  counterparts.
- Rename `TOTAL_MEMORY` to `INITIAL_MEMORY` and `WASM_MEM_MAX` to `MAXIMUM_MEMORY`,
  which are more accurate and match wasm conventions. The old names are still
  supported as aliases.
- Updated of libc++abi and libc++ to llvm 9.0.0 (#10510)
- Refactor syscall interface: Syscalls are no longer variadic (except those
  that are inherently such as open) and no longer take the syscall number as
  arg0.  This should be invisible to most users but will effect any external
  projects that try to implement/emulate the emscripten syscall interface.
  See #10474
- Removed src/library_vr.js, as it was outdated and nonfunctional, and the WebVR
  specification has been obsoleted in favor of the upcoming WebXR specification.
  (#10460)
- Deprecate `WASM_OBJECT_FILES` setting.  There are many standard ways to enable
  bitcode objects (-flto, -flto=full, -flto=thin, -emit-llvm).
- Removed EmscriptenWebGLContextAttributes::preferLowPowerToHighPerformance
  option that has become unsupported by WebGL. Access
  EmscriptenWebGLContextAttributes::powerPreference instead. (#10505)
- When implementing forwarding function aliases in JS libraries, either the
  alias or the target function must contain a signature annotation. (#10550)
- Add a check in Asyncify builds with `ASSERTIONS` that we do not have
  compiled code on the stack when starting to rewind, which is dangerous.
- Implement libc system() for node.js (#10547).
- Standalone mode improvements, time (#10530, #10536), sysconf (#10535),
  getpagesize (#10533), _Exit (#10534)
- Fix many closure compiler warnings (e.g. #10525).
- Avoid unnecessary syscall proxying (#10511).
- Added new link time command line option -jsDfoo=val to allow specifying
  custom preprocessor options to JS library files. (#10624, #10580)

v1.39.8: 02/14/2020
-------------------
- Add LLD_REPORT_UNDEFINED option that should allow for more detailed
  diagnostics when symbols are undefined at link time.  This currently has
  some limitations and is not enabled by default. For example, EM_JS symbols
  are reported as undefined at link time, as are `__invoke_*` functions.
- wasm2js optimizations. See binaryen#2623.
- WebGPU Compute fixes. Simple examples now work. See #10367.
- Many DWARF debug info fixes. Emitting of DWARF is correct as far as we know,
  including when optimizing (a few passes are disabled for now, but almost all
  work). We still only generate it behind the `-gforce_dwarf` flag for now,
  though (but that should be removed soon).

v1.39.7: 02/03/2020
-------------------
- The checked-in copy of the Closure compiler was removed in favor of getting it
  from npm.  This means that developers now need to run `npm install` after
  checking out emscripten if they want to use closure (--closure).  emsdk users
  are not effected because emsdk runs this as a post install step (#9989).
- Added support for specifying JSDoc minification annotations for Closure in
  JS library, pre and post files. See
  https://github.com/google/closure-compiler/wiki/Annotating-JavaScript-for-the-Closure-Compiler
  (#10272)
- Add new Fibers API for context switching, that supersedes the old coroutine
  API that only ran on fastcomp. See #9859
- Added new linker option -s WASM=2 which produces a dual Wasm+JS build, which
  falls back to using a JavaScript version if WebAssembly is not supported in
  target browser/shell. (#10118)
- Added new linker option -s CLOSURE_WARNINGS=quiet|warn|error that allows aborting
  the build if the Closure compiler produced any warnings.

v1.39.6: 01/15/2020
-------------------
- Development has switched from the "incoming" branch to "master".
- Added new system header <emscripten/heap.h>, which enables querying information
  about the current WebAssembly heap state.
- Reduced default geometric memory overgrowth rate from a very generous 2x factor
  to a more memory conserving +20% factor, and capped maximum reservation to 96MB
  at most.
- Added options MEMORY_GROWTH_GEOMETRIC_STEP and MEMORY_GROWTH_GEOMETRIC_CAP
  to allow customizing the heap growth rates.
- Renamed MEMORY_GROWTH_STEP option to MEMORY_GROWTH_LINEAR_STEP option.
- Added new linker option -s HTML5_SUPPORT_DEFERRING_USER_SENSITIVE_REQUESTS=0
  (default enabled) to allow disabling support for deferred fullscreen mode and
  pointer lock requests for applications that do not need deferring support.

v1.39.5: 12/20/2019
-------------------
- Added support for streaming Wasm compilation in MINIMAL_RUNTIME (off by default)
- All ports now install their headers into a shared directory under
  `EM_CACHE`.  This should not really be a user visible change although one
  side effect is that once a given port is built, its headers are then
  universally accessible, just like the library is universally available as
  `-l<name>`.
- Removed `timestamp` field from mouse, wheel, devicemotion and
  deviceorientation events. The presence of a `timestamp` on these events was
  slightly arbitrary, and populating this field caused a small profileable
  overhead that all users might not care about. It is easy to get a timestamp of
  an event by calling `emscripten_get_now()` or `emscripten_performance_now()`
  inside the event handler function of any event.
- Add fine-grained options for specific legacy browser support,
  `MIN_FIREFOX_VERSION`, `MIN_SAFARI_VERSION`, `MIN_IE_VERSION`,
  `MIN_EDGE_VERSION`, `MIN_CHROME_VERSION`. The existing `LEGACY_VM_SUPPORT`
  option sets all of them to 0, that is, maximal backwards compatibility.
  Note that going forward, we will use these settings in more places, so if
  you do need very old legacy browser support, you may need to set either
  `LEGACY_VM_SUPPORT` or the fine-grained options. For more details see #9937
- Default `DISABLE_DEPRECATED_FIND_EVENT_TARGET_BEHAVIOR` to 1. See #9895.
  With this change the old deprecated HTML5 API event target lookup behavior is
  disabled. There is no "Module.canvas" object, no magic "null" default handling,
  and DOM element 'target' parameters are taken to refer to CSS selectors, instead
  of referring to DOM IDs. For more information see:
  <https://groups.google.com/forum/#!msg/emscripten-discuss/xScZ_LRIByk/_gEy67utDgAJ>
- WASI API updated from `wasi_unstable` to `wasi_snapshot_preview1`. This
  is mostly an implementation detail, but if you use `STANDALONE_WASM` it means
  that the output of emscripten now requires a runtime with
  `wasi_snapshot_preview1` support.
- `SAFE_STACK` has been removed, as it overlaps with `STACK_OVERFLOW_CHECK`.
   Replace `SAFE_STACK=1` with `STACK_OVERFLOW_CHECK=2` (note the value is 2).
   This also has the effect of enabling stack checking on upstream builds when
   `ASSERTIONS` are enabled (as assertions enable `STACK_OVERFLOW_CHECK=2`).

v1.39.4: 12/03/2019
-------------------
- Remove deprecated `requestFullScreen` method from `library_browser.js`, please
  use `requestFullscreen` (without the capital S).
- Remove deprecated `requestFullScreen` and `cancelFullScreen` from `library_glut.js`
- Remove deprecated `requestFullScreen` and `cancelFullScreen`from `library_glfw.js`
- Fix SDL2_mixer support for ogg vorbis. See #9849
- Various source maps fixes, see #9926 #9882 #9837 #9814

v1.39.3: 11/14/2019
------------------

v1.39.2: 11/06/2019
------------------
 - Archives with missing indexes will now have ranlib run on them automatically
   at link time.  This avoids linker errors when using GNU ar to build archive
   files.
 - `ERROR_ON_MISSING_LIBRARIES` now also applies to internal symbols that start
   with `emscripten_`.  Prior to this change such missing symbols would result
   in a runtime error, now they are reported at compile time.
 - Pthread blocking on the main thread will now warn in the console. If
   `ALLOW_BLOCKING_ON_MAIN_THREAD` is unset then the warning is an error.
 - Add `pthread_tryjoin_np`, which is a POSIX API similar to `pthread_join`
   but without blocking.
 - New function `emscripten_has_asyncify()`.
 - Add support for pthreads in Node.js, using Node Workers. See #9745

v1.39.1: 10/30/2019
-------------------
 - Only MEMFS is included by default, others (NODEFS, IDBFS, WORKERFS, PROXYFS)
   must be linked in explicitly, using `-lnodefs.js`, `-lidbfs.js`',
   `-lworkerfs.js`, `-lproxyfs.js`. See #9645

v1.39.0: 10/18/2019
-------------------
 - The emsdk defaults to the upstream backend (instead of fastcomp) from this
   release onward (but both backends are still fully supported). See
   https://emscripten.org/docs/compiling/WebAssembly.html#backends
 - Add support for overriding `.emscripten` config variables using environment
   variables.  Any config variable `FOO` can be overridden by `EM_FOO` in the
   environment.
 - `-Werror` now also turns warnings in the python driver code into errors.
 - Internal settings have moved from `settings.js` to `settings_internal.js`.
   These are settings that are for internal use only and are not set-able from
   the command line.  If we misclassified any of these please open a bug.
 - `STANDALONE_WASM` mode now supports setting up argv via wasi APIs.
 - `STANDALONE_WASM` mode now supports running static constructors in `_start`.

v1.38.48: 10/11/2019
--------------------
 - Add support for `MAIN_THREAD_EM_ASM` in wasm backend. #9560
 - Add ability to disable FETCH worker in Fastcomp backend via
   `USE_FETCH_WORKER=0`.  This is useful for people who use FETCH, but don't
   perform any synchronous fetches on the main thread. #9567
 - Remove `EMCONFIGURE_JS`. Since #6269 we have set it to "2" which means never
   use native, always use JS.

v1.38.47: 10/02/2019
--------------------
 - Add support for FETCH API in WASM backend. This doesn't support FETCH in the
   main thread (`USE_FETCH_WORKER=0` is enforced). #9490
 - Redefine errno values to be consistent with wasi. This will let us avoid
   needing to convert the values back and forth as we use more wasi APIs.
   This is an ABI change, which should not be noticeable from user code
   unless you use errno defines (like EAGAIN) *and* keep around binaries
   compiled with an older version that you link against. In that case, you
   should rebuild them. See #9545.
 - Removed build option `-s ONLY_MY_CODE` as we now have much better solutions
   for that, like building to a wasm object file or using `STANDALONE_WASM`
   etc. (see
   https://github.com/emscripten-core/emscripten/wiki/WebAssembly-Standalone).
 - Emscripten now supports the config file (.emscripten) being placed in the
   emscripten directory rather that the current user's home directory.
   See #9543

v1.38.46: 09/25/2019
--------------------
 - Rename libpthreads to libpthread to match its normal name on other platforms.
   This change should be completely internal to emscripten.
 - Remove redundant `COMPILER_ENGINE` and `JS_ENGINE` options.  We only support
   node as the compiler engine so just use a single `NODE_JS` option for that.
 - Module.abort is no longer exported by default. It can be exported in the normal
   way using `EXTRA_EXPORTED_RUNTIME_METHODS`, and as with other such changes in
   the past, forgetting to export it will show a clear error in `ASSERTIONS` mode.
 - Remove `EMITTING_JS` flag, and replace it with `STANDALONE_WASM`. That flag indicates
   that we want the wasm to be as standalone as possible. We may still emit JS in
   that case, but the JS would just be a convenient way to run the wasm on the Web
   or in Node.js.
 - `ASYNCIFY_BLACKLIST` and `ASYNCIFY_WHITELIST` now support simple '\*' wildcard matching

v1.38.45: 09/12/2019
--------------------

v1.38.44: 09/11/2019
--------------------
 - Remove Binaryen from the ports system. This means that emscripten will
   no longer automatically build Binaryen from source. Instead, either use
   the emsdk (binaries are provided automatically, just like for LLVM), or
   build it yourself and point `BINARYEN_ROOT` in .emscripten to it. See #9409

v1.38.43: 08/30/2019
---------------------
 - noExitRuntime is no longer a property on the Module object. Use `noExitRuntime`
   instead of `Module.noExitRuntime`.

v1.38.42: 08/19/2019
--------------------
 - Add support for [address sanitizer](https://clang.llvm.org/docs/AddressSanitizer.html)
   and standalone [leak sanitizer](https://clang.llvm.org/docs/LeakSanitizer.html)
   with multiple threads. (#9060, #9076)
 - Remove `ERROR_ON_MISSING_LIBRARIES` setting (it's always on now)
 - Remove the ability to use Python operators in flags that support KB/MB/GB/TB
   suffixes, e.g. `TOTAL_MEMORY`. This means that `-s TOTAL_MEMORY=1024*1024`
   will no longer work. This is done because the mechanism may result in
   execution of arbitrary code via command line flags.

v1.38.41: 08/07/2019
--------------------
 - Remove fastcomp's implementation of Asyncify. This has been deprecated for
   a long time, since we added Emterpreter-Async, and now we have a new Asyncify
   implementation in the upstream wasm backend. It is recommended to upgrade to
   the upstream backend and use Asyncify there if you need it. (If you do still
   need the older version, you can use 1.38.40.)
 - Drop ExitStatus from inheriting from Error(), as that could capture the whole
   global scope, preventing temporary variables at page startup from being garbage
   collected. (#9108)
 - `__builtin_return_address` now requires `-s USE_OFFSET_CONVERTER=1` to work. (#9073)
 - emrun now uses HTTP/1.1 instead of HTTP/1.0.
 - `callMain` is no longer exported by default on Module, to allow better JS
   minification. You must add it to `EXTRA_EXPORTED_RUNTIME_METHODS` if you want
   to call it on Module. (In assertions builds, an error with an explanation is
   shown.)
 - Allow expressions with side effects as `EM_ASM`'s arguments and prohibit
   non-arithmetic arguments (e.g. pointers, functions, arrays, objects). (#9054)
 - `emcc` on Windows now uses native newline byte sequence to get a line to
   print for parse error reporting. (#9088)
 - Internal API update: one can now specialize embind's (un)marshalling for a
   group of types via SFINAE, instead of a single type. (#9089)
 - Options passed on the `Module` object during startup, like `Module.arguments`,
   are now copied to a local (in order to avoid writing `Module.*` everywhere,
   which wastes space). You can still provide them as always, but you can't
   modify `Module.arguments` and other things *after* startup (which is now
   after we've finished processing them). In a build with assertions enabled you
   will get an error if you access those properties after startup. (#9072)

v1.38.40: 07/24/2019
--------------------
 - LLVM backend pthread builds no longer use external memory initialization
   files, replacing them with passive data segments.
 - LLVM backend now supports thread local storage via the C extension `__thread`
   and the C11/C++11 keyword `thread_local`. (#8976)
 - Internal API change: Move read, readAsync, readBinary, setWindowTitle from
   the Module object to normal JS variables. If you use those internal APIs,
   you must change `Module.readAsync()/Module['readAsync']()` to `readAsync()`.
   Note that read is also renamed to `read_` (since "`read`" is an API call in
   the SpiderMonkey shell). In builds with ASSERTIONS, an error message is
   shown about the API change. This change allows better JS minification
   (the names read, readAsync etc. can be minified, and if the variables are
   not used they can be removed entirely). Defining these APIs on Module
   (which was never documented or intended, but happened to work) is also
   no longer allowed (but you can override `read_` etc. from JS).

v1.38.39: 07/16/2019
--------------------
 - Add support for [address sanitizer](https://clang.llvm.org/docs/AddressSanitizer.html). (#8884)
   - Currently, only supports one thread without dynamic linking.
 - Rename Bysyncify (the name used during development) to Asyncify. This keeps
   the name consistent with the old ASYNCIFY flag, no need for a new one, as
   they basically do the same thing.

v1.38.38: 07/08/2019
--------------------
 - Add support for standalone [leak sanitizer](https://clang.llvm.org/docs/LeakSanitizer.html). (#8711)

v1.38.37: 06/26/2019
--------------------
 - Set ENV['LANG'] following the user's preferred language (HTTP Accept-Language / navigator.languages[0])
 - `emscripten_run_script_string` now returns C `NULL` instead of the string `null`
   or `undefined` when the result of the `eval` is JavaScript `null` or `undefined`.
 - Add a new system for managing system libraries. (#8780)
   This may require minor changes when performing certain operations:
     - When using `embuilder.py` to build a specific library, the name may have
       changed: for consistency, all library names are prefixed with lib now.
     - `embuilder.py` now only builds the requested library, and not its dependencies
       and certain system libraries that are always built. For example, running
       `embuilder.py build libc` no longer builds `libcompiler_rt` if it hasn't be built.
     - When using `EMCC_FORCE_STDLIBS` with a list of libraries, you must now use
       the simplified names, for example, `libmalloc` and `libpthreads` instead of
       `libdlmalloc` or `libpthreads_stub`. These names will link in the correct
       version of the library: if the build is configured to use `emmalloc`, `libmalloc`
       will mean `libemmalloc`, and if thread support is disabled, `libpthreads` will
       mean `libpthreads_stub`. This allows you to say `libmalloc` or `libpthreads` without
       worrying about which implementation is supposed to be used, and avoid duplicate
       symbols if you used the wrong implementation.
 - LLVM wasm backend pthreads fixes, see #8811, #8718

v1.38.36: 06/15/2019
--------------------

v1.38.35: 06/13/2019
--------------------
 - Include some [waterfall fixes](https://github.com/WebAssembly/waterfall/pull/541)
   for the emsdk builds on linux regarding libtinfo.
 - NOTE: due to a CI failure, builds for mac and windows were not generated.

v1.38.34: 06/01/2019
--------------------
 - Add support for [undefined behavior sanitizer](https://clang.llvm.org/docs/UndefinedBehaviorSanitizer.html).
    - This allows `emcc -fsanitize=undefined` to work. (#8651)
    - The minimal runtime (`-fsanitize-minimal-runtime`) also works. (#8617)

v1.38.33: 05/23/2019
--------------------
 - First release to use the new chromium build infrastructure
   https://groups.google.com/forum/#!msg/emscripten-discuss/WhDtqVyW_Ak/8DfDnfk0BgAJ
 - Add `emscripten_return_address` which implements the functionality of
   gcc/clang's `__builtin_return_address`. (#8617)

v1.38.32: SKIPPED
-----------------
 - The transition from the old to the new CI occurred around here. To avoid
   ambiguity while both CIs were still generating builds, we just tagged a new
   one (1.38.33) on the new CI and skipped 1.38.32.
 - The transition also moves all builds and downloads away from the old
   mozilla-games infrastructure to the new chromium ones. As a result all links
   to *mozilla-games* URLs will not work (these were never documented, but could
   be seen from the internals of the emsdk; the new emsdk uses the proper new
   URLs, so you can either use the sdk normally or find the URLs from there).

v1.38.31: 04/24/2019
--------------------
 - Change `ino_t/off_t` to 64-bits. (#8467)
 - Add port for bzip2 library (`libbz2.a`). (#8349)
 - Add port for libjpeg library. (#8361)
 - Enable `ERROR_ON_MISSING_LIBRARIES` by default (#8461)

v1.38.30: 03/21/2019
--------------------
 - Remove Module.buffer which was exported by default unnecessarily. This was an
   undocumented internal detail, but in theory, code may have relied on it.
   (#8277)

v1.38.29: 03/11/2019
--------------------

v1.38.28: 02/22/2019
--------------------
 - Option `-s EMTERPRETIFY_WHITELIST` now accepts shell-style wildcards;
   this allows matching static functions with conflicting names that
   the linker distinguishes by appending a random suffix.
 - Normalize mouse wheel delta in `library_browser.js`. This changes the scroll
   amount in SDL, GLFW, and GLUT. (#7968)

v1.38.27: 02/10/2019
--------------------
 - Change how `EMCC_LOCAL_PORTS` works, to be more usable. See #7963
 - Remove deprecated Pointer_stringify (use UTF8ToString instead). See #8011
 - Added a new option `-s DISABLE_DEPRECATED_FIND_EVENT_TARGET_BEHAVIOR=1` that
   changes the lookup semantics of DOM elements in html5.h event handler
   callbacks and WebGL context creation. The new behavior is to use CSS selector
   strings to look up DOM elements over the old behavior, which was somewhat
   ad hoc constructed rules around default Emscripten uses. The old behavior
   will be deprecated and removed in the future. Build with -s ASSERTIONS=1
   to get diagnostics messages related to this transition.
 - Breaking change with -s USE_PTHREADS=1 + -s FETCH=1: When building with
   -o a.html, the generated worker script is now named "a.fetch.js" according
   to the base name of the specified output, instead of having a fixed name
   "fetch-worker.js".

v1.38.26: 02/04/2019
--------------------
 - Fix some pthreads proxying deadlocks. See #7865

v1.38.25: 01/18/2019
--------------------
 - Move kripken/emscripten,emscripten-fastcomp,emscripten-fastcomp-clang to
   emscripten-core/\*

v1.38.24: 01/17/2019
--------------------
 - Perform JS static allocations at compile time (#7850)

v1.38.23: 01/10/2019
--------------------
 - Remove BINARYEN_METHOD: no more support for interpret modes, and if you want
   non-wasm, use WASM=0.
 - Support specifying multiple possible ENVIRONMENTs (#7809)

v1.38.22: 01/08/2019
--------------------
 - Add Regal port. See #7674
 - System libraries have been renamed to include the `lib` prefix.  If you use
   `EMCC_FORCE_STDLIBS` or `EMCC_ONLY_FORCED_STDLIBS` to select system libraries
   you may need to add the `lib` prefix.
 - Rename `pthread-main.js` to `NAME.worker.js`, where `NAME` is the main
   name of your application, that is, if you emit `program.js` then you'll get
   `program.worker.js` (this allows more than one to exist in the same
   directory, etc.).
 - Dynamic linker has been taught to handle library -> library dependencies.

v1.38.21: 11/30/2018
--------------------
 - fastcomp: Remove `runPostSets` function and replace with normal static
   constructor function. See #7579

v1.38.20: 11/20/2018
--------------------
 - Remove SPLIT_MEMORY option.
 - Move getTempRet0/setTempRet0 to be JS library functions rather than
   auto-generated by fastcomp.
 - Change `strptime()`'s handling of the "%c" to match that of `strftime()`.
   This is a breaking change for code which depends on the old definition of
   "%c".

v1.38.19: 11/15/2018
--------------------

v1.38.18: 11/08/2018
--------------------
 - Wasm dynamic linking: Rename `tableBase/memoryBase` to
   `__table_base/__memory_base` (#7467)

v1.38.17: 11/07/2018
--------------------
 - Minify wasm import and export names. This decreases JS and wasm size by
   minifying the identifiers where JS calls into wasm or vice versa, which
   are not minifiable by closure or other JS-only tools. This happens in
   -O3, -Os and above. See #7431

v1.38.16: 11/02/2018
--------------------
 - Breaking change: Do not automatically set EXPORT_ALL for MAIN_MODULES or
   SIDE_MODULES. This means that you must explicitly export things that will
   be called from outside (normally, on EXPORTED_FUNCTIONS), or
   you can manually enable EXPORT_ALL yourself (which returns to the exact
   same behavior as before). This change brings us in line with more standard
   dynamic linking, and will match what the LLVM wasm backend will have.
   See #7312.
 - Invalid -s flags on the command line are now treated as errors.
 - Remove BUILD_AS_SHARED_LIBRARY setting.

v1.38.15: 10/25/2018
--------------------

v1.38.14: 10/22/2018
--------------------
 - Errors are now reported when functions listed in EXPORTED_FUNCTIONS are not
   defined. This can be disabled via ERROR_ON_UNDEFINED_SYMBOLS=0. See #7311.

v1.38.13: 10/10/2018
--------------------
 - Support `-s NO_X=1` as an alias for `-s X=0` and vice versa, which
   simplifies current settings with `NO_`-prefixed names. See #7151.
 - Various `EMULATED_FUNCTION_POINTER` improvements. See #7108, #7128.
 - `ERROR_ON_UNDEFINED_SYMBOLS` is now the default.  See #7196

v1.38.12: 09/03/2018
--------------------
 - Update SDL2 to 2.0.7. See #7016.
 - Optionally build using native object files (wasm backend only).
   For now this is behind a new option flag: `-s WASM_OBJECT_FILES=1`.
   See #6875.

v1.38.11: 08/02/2018
--------------------
 - Support for loading wasm files in the same dir as the JS file, using
   node.js/Web-specific techniques as applicable. See #5368 and followups.
 - Add an API for async side module compilation in wasm. See #6663.
 - Remove builtin Crunch support. See #6827.

v1.38.10: 07/23/2018
--------------------
 - Change the type of `size_t` and friends from int to long. This may have
   noticeable effects if you depend on the name mangling of a function that uses
   `size_t` (like in `EXPORTED_FUNCTIONS`), and you must rebuild source files to
   bitcode (so your bitcode is in sync with the system libraries after they are
   rebuilt with this change). Otherwise this should not have any noticeable
   effects for users. See #5916.

v1.38.9: 07/22/2018
-------------------
 - Fix `Module.locateFile` to resolve relative paths to *.wasm, *.mem and other
   files relatively to the main JavaScript file rather than the current working
   directory (see #5368).
   - Add second argument `prefix` to `Module.locateFile` function that contains
     the path to the JavaScript file where files are loaded from by default.
   - Remove `Module.*PrefixURL` APIs (use `Module.locateFile` instead).

v1.38.8: 07/06/2018
-------------------
 - Fix a regression in 1.38.7 with binaryen no longer bundling binaryen.js
   (which emscripten doesn't need, that's just for handwritten JS users, but
   emscripten did check for its presence).

v1.38.7: 07/06/2018
-------------------
 - Correctness fix for stack handling in `invoke_*()s`. This may add noticeable
   overhead to programs using C++ exceptions and (less likely) setjmp/longjmp -
   please report any issues. See #6666 #6702
 - Deprecate Module.ENVIRONMENT: Now that we have a compile-time option to set
   the environment, also having a runtime one on Module is complexity that we
   are better off without. When Module.ENVIRONMENT is used with ASSERTIONS it
   will show an error to direct users to the new option (-s ENVIRONMENT=web , or
   node, etc., at compile time).
 - Breaking change: Do not export print/printErr by default. Similar to other
   similar changes (like getValue/setValue). We now use out() and err()
   functions in JS to print to stdout/stderr respectively. See #6756.

v1.38.6: 06/13/2018
-------------------

v1.38.5: 06/04/2018
-------------------
 - Update libc++ to 6.0, bringing c++17 support (std::byte etc.)

v1.38.4: 05/29/2018
-------------------
 - Fix asm.js validation regression from 1.38.2.

v1.38.3: 05/25/2018
-------------------
 - Upgrade to LLVM 6.0.1.

v1.38.2: 05/25/2018
--------------------
 - Add ENVIRONMENT option to specify at compile time we only need JS to support
   one runtime environment (e.g., just the web). When emitting HTML, set that to
   web so we emit web code only. #6565
 - Regression in asm.js validation due to cttz optimization #6547

v1.38.1: 05/17/2018
-------------------
 - Remove special-case support for `src/struct_info.compiled.json`: Make it a
   normal cached thing like system libraries, not something checked into the
   source tree.
 - Breaking change: Emit WebAssembly by default. Only the default is changed -
   we of course still support asm.js, and will for a very long time. But
   changing the default makes sense as the recommended output for most use cases
   should be WebAssembly, given it has shipped in all major browsers and
   platforms and is more efficient than asm.js. Build with `-s WASM=0` to
   disable wasm and use asm.js if you want that (or use `-s
   LEGACY_VM_SUPPORT=1`, which emits output that can run in older browsers,
   which includes a bunch of polyfills as well as disables wasm). (#6419)

v1.38.0: 05/09/2018
-------------------

v1.37.40: 05/07/2018
--------------------
 - Fix regression in 1.37.39 on  -s X=@file  parsing (see #6497, #6436)

v1.37.39: 05/01/2018
--------------------
 - Regression: Parsing of `-s X=@file`  broke if the file contains a newline
   (see #6436; fixed in 1.37.40)

v1.37.38: 04/23/2018
--------------------
 - Breaking change: Simplify exception handling, disabling it by default.
   Previously it was disabled by default in -O1 and above and enabled in -O0,
   which could be confusing. You may notice this change if you need exceptions
   and only run in -O0 (since if you test in -O1 or above, you'd see you need to
   enable exceptions manually), in which case you will receive an error at
   runtime saying that exceptions are disabled by default and that you should
   build with `-s DISABLE_EXCEPTION_CATCHING=0` to enable them.
 - Fix regression in 1.37.37 on configure scripts on MacOS (see #6456)

v1.37.37: 04/13/2018
--------------------
 - Regression: configure scripts on MacOS may be broken (see #6456; fixed in 1.37.38)

v1.37.36: 03/13/2018
--------------------

v1.37.35: 02/23/2018
--------------------
 - MALLOC option, allowing picking between dlmalloc (previous allocator and
   still the default) and emmalloc, a new allocator which is smaller and
   simpler.
 - Binaryen update that should fix all known determinism bugs.

v1.37.34: 02/16/2018
--------------------
 - `addFunction` is now supported on LLVM wasm backend, but when being used on
   the wasm backend, you need to provide an additional second argument, a Wasm
   function signature string. Each character within a signature string
   represents a type. The first character represents the return type of a
   function, and remaining characters are for parameter types.
    - 'v': void type
    - 'i': 32-bit integer type
    - 'j': 64-bit integer type (currently does not exist in JavaScript)
    - 'f': 32-bit float type
    - 'd': 64-bit float type
   For asm.js and asm2wasm you can provide the optional second argument, but it
   isn't needed. For that reason this isn't a breaking change, however,
   providing the second argument is recommended so that code is portable across
   all backends and modes.

v1.37.33: 02/02/2018
--------------------

v1.37.32: 01/31/2018
--------------------

v1.37.31: 01/31/2018
--------------------
 - LLVM and clang updates from upstream (5.0svn, close 5.0 release).

v1.37.30: 01/31/2018
--------------------

v1.37.29: 01/24/2018
--------------------

v1.37.28: 01/08/2018
--------------------
 - Breaking change: Don't export the `ALLOC_*` numeric constants by default. As
   with previous changes, a warning will be shown in `-O0` and when `ASSERTIONS`
   are on if they are used.
 - Breaking change: Don't export FS methods by default. As with previous
   changes, a warning will be shown in `-O0` and when `ASSERTIONS` are on, which
   will suggest either exporting the specific methods you need, or using
   `FORCE_FILESYSTEM` which will auto export all the main filesystem methods.
   Aside from using FS methods yourself, you may notice this change when using a
   file package created standalone, that is, by running the file packager
   directly and then loading it at run time (as opposed to telling `emcc` to
   package the files for you, in which case it would be aware of them at compile
   time); you should build with `FORCE_FILESYSTEM` to ensure filesystem support
   for that case.

v1.37.27: 12/24/2017
--------------------
 - Breaking change: Remove the `Runtime` object, and move all the useful methods
   from it to simple top-level functions. Any usage of `Runtime.func` should be
   changed to `func`.

v1.37.26: 12/20/2017
--------------------
 - Breaking change: Change `NO_EXIT_RUNTIME` to 1 by default. This means that by
   default we don't include code to shut down the runtime, flush stdio streams,
   run atexits, etc., which is better for code size. When `ASSERTIONS` is on, we
   warn at runtime if there is text buffered in the streams that should be
   flushed, or atexits are used.
 - Meta-DCE for JS+wasm: remove unused code between JS+wasm more aggressively.
   This should not break valid code, but may break code that depended on unused
   code being kept around (like using a function from outside the emitted JS
   without exporting it - only exported things are guaranteed to be kept alive
   through optimization).

v1.37.24: 12/13/2017
--------------------
 - Breaking change: Similar to the getValue/setValue change from before (and
   with the same `ASSERTIONS` warnings to help users), do not export the
   following runtime methods by default: ccall, cwrap, allocate,
   Pointer_stringify, AsciiToString, stringToAscii, UTF8ArrayToString,
   UTF8ToString, stringToUTF8Array, stringToUTF8, lengthBytesUTF8, stackTrace,
   addOnPreRun, addOnInit, addOnPreMain, addOnExit, addOnPostRun,
   intArrayFromString, intArrayToString, writeStringToMemory,
   writeArrayToMemory, writeAsciiToMemory.

v1.37.23: 12/4/2017
-------------------
 - Breaking change: Do not polyfill Math.{clz32, fround, imul, trunc} by
   default. A new `LEGACY_VM_SUPPORT` option enables support for legacy
   browsers. In `ASSERTIONS` mode, a warning is shown if a polyfill was needed,
   suggesting using that option.
 - Breaking change: Do not export getValue/setValue runtime methods by default.
   You can still use them by calling them directly in code optimized with the
   main file (pre-js, post-js, js libraries; if the optimizer sees they are
   used, it preserves them), but if you try to use them on `Module` then you
   must export them by adding them to `EXTRA_EXPORTED_RUNTIME_METHODS`. In `-O0`
   or when `ASSERTIONS` is on, a run-time error message explains that, if they
   are attempted to be used incorrectly.

v1.37.17: 7/25/2017
------------------
 - Updated to libc++'s "v2" ABI, which provides better alignment for string data
   and other improvements. This is an ABI-incompatible change, so bitcode files
   from previous versions will not be compatible.

v1.37.13: 5/26/2017
-------------------
 - Improved Android support for emrun.
 - Duplicate function elimination fixes (#5186)
 - Fix problem with embinding derived classes (#5193)
 - Fix CMake compiler detection when EMCC_SKIP_SANITY_CHECK=1 is used. (#5145)
 - Implemented GLFW Joystick API (#5175)
 - Fixed a bug with emcc --clear-ports command (#5248)
 - Updated Binaryen to version 33.
 - Full list of changes:
    - Emscripten: https://github.com/emscripten-core/emscripten/compare/1.37.12...1.37.13
    - Emscripten-LLVM: no changes.
    - Emscripten-Clang: no changes.

v1.37.12: 5/1/2017
------------------
 - Added emscripten-legalize-javascript-ffi option to LLVM to allow disabling JS FFI mangling
 - Full list of changes:
    - Emscripten: https://github.com/emscripten-core/emscripten/compare/1.37.11...1.37.12
    - Emscripten-LLVM: https://github.com/emscripten-core/emscripten-fastcomp/compare/1.37.11...1.37.12
    - Emscripten-Clang: no changes.

v1.37.11: 5/1/2017
------------------
 - Added missing SIGSTKSZ define after musl 1.1.15 update (#5149)
 - Fix emscripten_get_mouse_status (#5152)
 - Fix _mm_set_epi64x() function (#5103)
 - Fix issue with number of gamepads connected at initial page load (#5169, #5170)
 - Full list of changes:
    - Emscripten: https://github.com/emscripten-core/emscripten/compare/1.37.10...1.37.11
    - Emscripten-LLVM: https://github.com/emscripten-core/emscripten-fastcomp/compare/1.37.10...1.37.11
    - Emscripten-Clang: https://github.com/emscripten-core/emscripten-fastcomp-clang/compare/1.37.10...1.37.11

v1.37.10: 4/20/2017
-------------------
 - Added stub for pthread_setcancelstate for singlethreaded runs.
 - Fixed an outlining bug on function returns (#5080)
 - Implemented new parallel test runner architecture (#5074)
 - Added Cocos2D to Emscripten ports. (-s USE_COCOS2D=1)
 - Updated Binaryen to version 32, which migrates Emscripten to use the new
   WebAssembly Names section. This is a forwards and backwards breaking change
   with respect to reading debug symbol names in Wasm callstacks. Use of the new
   Names section format first shipped in Emscripten 1.37.10, Binaryen version
   32, Firefox 55, Firefox Nightly 2017-05-18 and Chrome 59; earlier versions
   still used the old format. For more information, see
   https://github.com/WebAssembly/design/pull/984 and
   https://github.com/WebAssembly/binaryen/pull/933.
 - Full list of changes:
    - Emscripten: https://github.com/emscripten-core/emscripten/compare/1.37.9...1.37.10
    - Emscripten-LLVM: https://github.com/emscripten-core/emscripten-fastcomp/compare/1.37.9...1.37.10
    - Emscripten-Clang: no changes.

v1.37.9: 3/23/2017
------------------
 - Added new build feature -s GL_PREINITIALIZED_CONTEXT=1 which allows pages to
   manually precreate the GL context they use for customization purposes.
 - Added a custom callback hook Module.instantiateWasm() which allows user shell
   HTML file to manually perform Wasm instantiation for preloading and progress
   bar purposes.
 - Added a custom callback hook Module.getPreloadedPackage() to file preloader
   code to allow user shell HTML file to manually download .data files for
   preloading and progress bar purposes.
 - Full list of changes:
    - Emscripten: https://github.com/emscripten-core/emscripten/compare/1.37.8...1.37.9
    - Emscripten-LLVM: https://github.com/emscripten-core/emscripten-fastcomp/compare/1.37.8...1.37.9
    - Emscripten-Clang: no changes.

v1.37.8: 3/17/2017
------------------
 - Fixed a bug with robust_list initialization on pthreads build mode.
 - Full list of changes:
    - Emscripten: https://github.com/emscripten-core/emscripten/compare/1.37.7...1.37.8
    - Emscripten-LLVM: no changes.
    - Emscripten-Clang: no changes.

v1.37.7: 3/15/2017
------------------
 - Updated to LLVM 4.0.
 - Full list of changes:
    - Emscripten: https://github.com/emscripten-core/emscripten/compare/1.37.6...1.37.7
    - Emscripten-LLVM: https://github.com/emscripten-core/emscripten-fastcomp/compare/1.37.6...1.37.7
    - Emscripten-Clang: https://github.com/emscripten-core/emscripten-fastcomp-clang/compare/1.37.6...1.37.7

v1.37.6: 3/15/2017
------------------
 - Implemented readdir() function for WORKERFS.
 - Fixed bugs with Fetch API (#4995, #5027)
 - Full list of changes:
    - Emscripten: https://github.com/emscripten-core/emscripten/compare/1.37.5...1.37.6
    - Emscripten-LLVM: no changes.
    - Emscripten-Clang: no changes.

v1.37.5: 3/13/2017
------------------
 - Updated musl to version 1.1.15 from earlier version 1.0.5.
 - Full list of changes:
    - Emscripten: https://github.com/emscripten-core/emscripten/compare/1.37.4...1.37.5
    - Emscripten-LLVM: no changes.
    - Emscripten-Clang: no changes.

v1.37.4: 3/13/2017
------------------
 - Fixed glGetUniformLocation() to work according to spec with named uniform blocks.
 - Fixed WebAssembly Memory.grow() to work.
 - Switched to 16KB page size from earlier 64KB.
 - Optimize alBufferData() operation.
 - Fixed a resource lookup issue with multiple OpenAL audio contexts.
 - Full list of changes:
    - Emscripten: https://github.com/emscripten-core/emscripten/compare/1.37.3...1.37.4
    - Emscripten-LLVM: no changes.
    - Emscripten-Clang: no changes.

v1.37.3: 2/16/2017
------------------
 - Updated Binaryen to version 0x01. First official stable WebAssembly support version. (#4953)
 - Optimized memcpy and memset with unrolling and SIMD, when available.
 - Improved Emscripten toolchain profiler to track more hot code.
 - Added new linker flag -s WEBGL2_BACKWARDS_COMPATIBILITY_EMULATION=1 to allow
   simultaneously targeting WebGL 1 and WebGL 2.
 - Optimize Emscripten use of multiprocessing pools.
 - More WebGL 2 garbage free optimizations.
 - Full list of changes:
    - Emscripten: https://github.com/emscripten-core/emscripten/compare/1.37.2...1.37.3
    - Emscripten-LLVM: https://github.com/emscripten-core/emscripten-fastcomp/compare/1.37.2...1.37.3
    - Emscripten-Clang: no changes.

v1.37.2: 1/31/2017
------------------
 - Fixed a build error with boolean SIMD types.
 - Improved WebAssembly support, update Binaryen to version 22.
 - Update GL, GLES, GLES2 and GLES3 headers to latest upstream Khronos versions.
 - Implement support for new garbage free WebGL 2 API entrypoints which improve
   performance and reduce animation related stuttering.
 - Fixed a bug where -s USE_PTHREADS builds would not have correct heap size if
   -s TOTAL_MEMORY is not being used.
 - Fixed array type issue that prevented glTexImage3D() and glTexSubImage3D()
   from working.
 - Full list of changes:
    - Emscripten: https://github.com/emscripten-core/emscripten/compare/1.37.1...1.37.2
    - Emscripten-LLVM: https://github.com/emscripten-core/emscripten-fastcomp/compare/1.37.1...1.37.2
    - Emscripten-Clang: no changes.

v1.37.1: 12/26/2016
-------------------
 - Implemented new Fetch API for flexible multithreaded XHR and IndexedDB
   access.
 - Implemented initial version of new ASMFS filesystem for multithreaded
   filesystem operation.
 - Full list of changes:
    - Emscripten: https://github.com/emscripten-core/emscripten/compare/1.37.0...1.37.1
    - Emscripten-LLVM: no changes.
    - Emscripten-Clang: no changes.

v1.37.0: 12/23/2016
-------------------
 - Added support for LLVM sin&cos intrinsics.
 - Fix GLFW mouse button mappings (#4317, #4659)
 - Add support for --emit-symbol-map to wasm
 - Fixed handling of an invalid path in chdir (#4749)
 - Added new EMSCRIPTEN_STRICT mode, which can be enabled to opt in to removing
   support for deprecated behavior.
 - Remove references to Web Audio .setVelocity() function, which has been
   removed from the spec.
 - Full list of changes:
    - Emscripten: https://github.com/emscripten-core/emscripten/compare/1.36.14...1.37.0
    - Emscripten-LLVM: https://github.com/emscripten-core/emscripten-fastcomp/compare/1.36.14...1.37.0
    - Emscripten-Clang: no changes.

v1.36.14: 11/3/2016
-------------------
 - Added support to emscripten_async_wget() for relative paths.
 - Fixed FS.mkdirTree('/') to work.
 - Updated SDL 2 port to version 12.
 - Added more missing pthreads stubs.
 - Normalize system header includes to use the preferred form #include
   <emscripten/foo.h> to avoid polluting header include namespaces.
 - Fixed a bug where transitioning to fullscreen could cause a stack overflow in GLFW.
 - Added new system CMake option
   -DEMSCRIPTEN_GENERATE_BITCODE_STATIC_LIBRARIES=ON to choose if static
   libraries should be LLVM bitcode instead of .a files.
 - Improved SIMD support to be more correct to the spec.
 - Updated Binaryen to version 18. (#4674)
 - Fixed dlopen with RTLD_GLOBAL parameter.
 - Full list of changes:
    - Emscripten: https://github.com/emscripten-core/emscripten/compare/1.36.13...1.36.14
    - Emscripten-LLVM: no changes.
    - Emscripten-Clang: no changes.

v1.36.13: 10/21/2016
--------------------
 - Pass optimization settings to asm2wasm.
 - Fix to exporting emscripten_builtin_malloc() and emscripten_builtin_free()
   when heap is split to multiple parts.
 - Full list of changes:
    - Emscripten: https://github.com/emscripten-core/emscripten/compare/1.36.12...1.36.13
    - Emscripten-LLVM: no changes.
    - Emscripten-Clang: no changes.

v1.36.12: 10/20/2016
--------------------
 - Improved Emscripten toolchain profiler with more data. (#4566)
 - Export dlmalloc() and dlfree() as emscripten_builtin_malloc() and
   emscripten_builtin_free() to allow user applications to hook into memory
   allocation (#4603)
 - Improved asm.js -s USE_PTHREADS=2 build mode compatibility when
   multithreading is not supported.
 - Improved WebGL support with closure compiler (#4619)
 - Improved Bianaryen WebAssembly support
 - Added support for GL_disjoint_timer_query extension (#4575)
 - Improved Emscripten compiler detection with CMake (#4129, #4314, #4318)
 - Added support for int64 in wasm.
 - Optimize small constant length memcpys in wasm.
 - Full list of changes:
    - Emscripten: https://github.com/emscripten-core/emscripten/compare/1.36.11...1.36.12
    - Emscripten-LLVM: https://github.com/emscripten-core/emscripten-fastcomp/compare/1.36.11...1.36.12
    - Emscripten-Clang: no changes.

v1.36.11: 9/24/2016
-------------------
 - Added new runtime functions
   emscripten_sync/async/waitable_run_in_main_runtime_thread() for proxying
   calls with pthreads (#4569)
 - Full list of changes:
    - Emscripten: https://github.com/emscripten-core/emscripten/compare/1.36.10...1.36.11
    - Emscripten-LLVM: no changes.
    - Emscripten-Clang: no changes.

v1.36.10: 9/24/2016
-------------------
 - Improved compiler logging print messages on first run experience. (#4501)
 - Fixed log printing in glFlushMappedBufferRange() and glGetInfoLog()
   functions. (#4521)
 - Added setjmp/longjmp handling for wasm.
 - Improved support for --proxy-to-worker build mode.
 - Improved GLES3 support for glGet() features that WebGL2 does not have. (#4514)
 - Added support for implementation defined glReadPixels() format.
 - Improved WebGL 2 support with closure compilter. (#4554)
 - Implemented support for nanosleep() when building in pthreads mode (#4578)
 - Added support for  llvm_ceil_f64 and llvm_floor_f64 intrinsics.
 - Full list of changes:
    - Emscripten: https://github.com/emscripten-core/emscripten/compare/1.36.9...1.36.10
    - Emscripten-LLVM: https://github.com/emscripten-core/emscripten-fastcomp/compare/1.36.9...1.36.10
    - Emscripten-Clang: no changes.

v1.36.9: 8/24/2016
------------------
 - Fixed glGet for GL_VERTEX_ATTRIB_ARRAY_BUFFER_BINDING to work. (#1330)
 - Move the DYNAMICTOP variable from JS global scope to inside the heap so that
   the value is shared to multithreaded applications. This removes the global
   runtime variable DYNAMICTOP in favor of a new variable DYNAMICTOP_PTR.
   (#4391, #4496)
 - Implemented brk() system function.
 - Fixed --output-eol to work with --proxy-to-worker mode.
 - Improved reported error message when execution fails to stack overflow.
 - Full list of changes:
    - Emscripten: https://github.com/emscripten-core/emscripten/compare/1.36.8...1.36.9
    - Emscripten-LLVM: https://github.com/emscripten-core/emscripten-fastcomp/compare/1.36.8...1.36.9
    - Emscripten-Clang: no changes.

v1.36.8: 8/20/2016
------------------
 - Fixed a memory leak in ctor_evaller.py on Windows (#4446)
 - Migrate to requiring CMake 3.4.3 as the minimum version for Emscripten CMake
   build integration support.
 - Fixed an issue that prevented -s INLINING_LIMIT from working (#4471)
 - Fixed a bug with Building.llvm_nm interpretation of defined symbols (#4488)
 - Add support for DISABLE_EXCEPTION_CATCHING and EXCEPTION_CATCHING_WHITELIST
   options for wasm.
 - Added new emprofile.py script which can be used to profile toolchain wide
   performance. (#4491)
 - Added new linker flag --output-eol, which specifices what kind of line
   endings to generate to the output files. (#4492)
 - Fixed a Windows bug where aborting execution with Ctrl-C might hang
   Emscripten to an infinite loop instead. (#4494)
 - Implement support for touch events to GLUT (#4493)
 - Deprecated unsafe function writeStringToMemory() from src/preamble.js. Using
   stringToUTF8() is recommended instead. (#4497)
 - Full list of changes:
    - Emscripten: https://github.com/emscripten-core/emscripten/compare/1.36.7...1.36.8
    - Emscripten-LLVM: no changes.
    - Emscripten-Clang: no changes.

v1.36.7: 8/8/2016
-----------------
 - Updated to latest upstream LLVM 3.9.
 - Full list of changes:
    - Emscripten: https://github.com/emscripten-core/emscripten/compare/1.36.6...1.36.7
    - Emscripten-LLVM: https://github.com/emscripten-core/emscripten-fastcomp/compare/1.36.6...1.36.7
    - Emscripten-Clang: https://github.com/emscripten-core/emscripten-fastcomp-clang/compare/1.36.6...1.36.7

v1.36.6: 8/8/2016
-----------------
 - Fixed wheelDelta for MSIE (#4316)
 - Fixed inconsistencies in fullscreen API signatures (#4310, #4318, #4379)
 - Changed the behavior of Emscripten WebGL createContext() to not forcibly set
   CSS style on created canvases, but let page customize the style themselves
   (#3406, #4194 and #4350, #4355)
 - Adjusted the reported GL_VERSION field to adapt to the OpenGL ES
   specifications (#4345)
 - Added support for GLES3 GL_MAJOR/MINOR_VERSION fields. (#4368)
 - Improved -s USE_PTHREADS=1 and --proxy-to-worker linker options to be
   mutually compatible. (#4372)
 - Improved IDBFS to not fail on Safari where IndexedDB support is spotty
   (#4371)
 - Improved SIMD.js support when using Closure minifier. (#4374)
 - Improved glGetString to be able to read fields from WEBGL_debug_renderer_info
   extension. (#4381)
 - Fixed an issue with glFramebufferTextureLayer() not working correctly.
 - Fixed a bug with std::uncaught_exception() support (#4392)
 - Implemented a multiprocess lock to access the Emscripten cache. (#3850)
 - Implemented support for the pointerlockerror event in HTML5 API (#4373)
 - Report WebGL GLSL version number in GL_SHADING_LANGUAGE_VERSION string (#4365)
 - Optimized llvm_ctpop_i32() and conversion of strings from C to JS side
   (#4402, #4403)
 - Added support for the OffscreenCanvas proposal, and transferring canvases to
   offscreen in pthreads build mode, linker flag -s OFFSCREENCANVAS_SUPPORT=0/1
   (#4412)
 - Fixed an issue after updating to new LLVM version that response files passed
   to llvm-link must have forward slashes (#4434)
 - Fixed a memory leak in relooper in LLVM.
 - Full list of changes:
    - Emscripten: https://github.com/emscripten-core/emscripten/compare/1.36.5...1.36.6
    - Emscripten-LLVM: https://github.com/emscripten-core/emscripten-fastcomp/compare/1.36.5...1.36.6
    - Emscripten-Clang: no changes.

v1.36.5: 5/24/2016
------------------
 - Added support for passing custom messages when running in web worker.
 - Improved fp128 support when targeting WebAssembly.
 - Updated cpuprofiler.js to support tracing time spent in WebGL functions.
 - Fixed an issue with glFenceSync() function call signature (#4260, #4339)
 - Added missing zero argument version of emscripten_sync_run_in_main_thread().
 - Improves support for targeting pthreads when using Closure minifier (#4348).
 - Fixed an issue where pthreads enabled code did not correctly validate as asm.js
 - Fixed an issue with incorrect SIMD.js related imports (#4341)
 - Full list of changes:
    - Emscripten: https://github.com/emscripten-core/emscripten/compare/1.36.4...1.36.5
    - Emscripten-LLVM: https://github.com/emscripten-core/emscripten-fastcomp/compare/1.36.4...1.36.5
    - Emscripten-Clang: no changes.

v1.36.4: 5/9/2016
-----------------
 - Added EM_TRUE and EM_FALSE #defines to html5.h.
 - Fixed an issue with GLFW window and framebuffer size callbacks.
 - Added support for more missing WebGL 2 texture formats (#4277)
 - Added support for source files with no extension.
 - Updated emrun.py to latest version, adds support to precompressed content and
   running as just a web server without launching a browser.
 - Updated experimental WebAssembly support to generate 0xb version code.
 - Automatically build Binaryen when needed.
 - Updated libc++ to SVN revision 268153. (#4288)
 - Full list of changes:
    - Emscripten: https://github.com/emscripten-core/emscripten/compare/1.36.3...1.36.4
    - Emscripten-LLVM: no changes.
    - Emscripten-Clang: no changes.

v1.36.3: 4/27/2016
------------------
 - Fixed a deadlock bug with pthreads support.
 - Remove sources from temporary garbage being generated in OpenAL code (#4275)
 - Added support for calling alert() from pthreads code.
 - Full list of changes:
    - Emscripten: https://github.com/emscripten-core/emscripten/compare/1.36.2...1.36.3
    - Emscripten-LLVM: no changes.
    - Emscripten-Clang: no changes.

v1.36.2: 4/22/2016
------------------
 - Improve support for targeting WebAssembly with Binaryen.
 - Improve support for LLVM's WebAssembly backend (EMCC_WASM_BACKEND=1
   environment variable).
 - Separate out emscripten cache structure to asmjs and wasm directories.
 - Fix a bug where Emscripten would spawn too many unused python subprocesses (#4158)
 - Optimize Emscripten for large asm.js projects.
 - Added sdl2_net to Emscripten ports.
 - Updated to latest version of the SIMD polyfill (#4165)
 - Fixed an issue with missing texture formats support in GLES 3 (#4176)
 - Added a new WebAssembly linker option -s BINARYEN_IMPRECISE=1 (default=0)
   which mutes potential traps from WebAssembly int div/rem by zero and
   float-to-int conversions.
 - Added support for EXT_color_buffer_float extension.
 - Fixed behavior of SSE shift operations (#4165).
 - Fixed a bug where ctor_evaller.py (-Oz builds) would hang on Windows.
 - Fixed a bug where emscripten_set_main_loop() with EM_TIMING_SETTIMEOUT would
   incorrectly compute the delta times (#4200, #4208)
 - Update pthreads support to latest proposed spec version. (#4212, #4220)
 - Fixed an unresolved symbol linker error in embind (#4225)
 - Fix file_packager.py --use-preload-cache option to also work on Safari and
   iOS (#2977, #4253)
 - Added new file packager option --indexedDB-name to allow specifying the
   database name to use for the cache (#4219)
 - Added DWARF style debugging information.
 - Full list of changes:
    - Emscripten: https://github.com/emscripten-core/emscripten/compare/1.36.1...1.36.2
    - Emscripten-LLVM: https://github.com/emscripten-core/emscripten-fastcomp/compare/1.36.1...1.36.2
    - Emscripten-Clang: no changes.

v1.36.1: 3/8/2016
-----------------
 - Fixed glfwSetWindowSizeCallback to conform to GLFW2 API.
 - Update OpenAL sources only when the browser window is visible to avoid
   occasional stuttering static glitches when the page tab is hidden. (#4107)
 - Implemented LLVM math intrinsics powi, trunc and floor.
 - Added support for SDL_GL_ALPHA_SIZE in GL context initialization. (#4125)
 - Added no-op stubs for several pthread functions when building without
   pthreads enabled (#4130)
 - Optimize glUniform*fv and glVertexAttrib*fv functions to generate less
   garbage and perform much faster (#4128)
 - Added new EVAL_CTORS optimization pass which evaluates global data
   initializer constructors at link time, which would improve startup time and
   reduce code size of these ctors.
 - Implemented support for OpenAL AL_PITCH option.
 - Implemented new build options -s STACK_OVERFLOW_CHECK=0/1/2 which adds
   runtime stack overrun checks. 0: disabled, 1: minimal, between each frame, 2:
   at each explicit JS side stack allocation call to allocate().
 - Fixed an issue with -s SPLIT_MEMORY mode where an unsigned 32-bit memory
   access would come out as signed. (#4150)
 - Fixed asm.js validation in call handlers to llvm_powi_f*.
 - Full list of changes:
    - Emscripten: https://github.com/emscripten-core/emscripten/compare/1.36.0...1.36.1
    - Emscripten-LLVM: https://github.com/emscripten-core/emscripten-fastcomp/compare/1.36.0...1.36.1
    - Emscripten-Clang: no changes.

v1.36.0: 2/23/2016
------------------
 - Fixed an OpenAL bug where OpenAL sources would not respect global volume setting.
 - Fixed an issue where alGetListenerf() with AL_GAIN would not return the
   correct value. (#4091)
 - Fixed an issue where setting alListenerf() with AL_GAIN would not set the
   correct value. (#4092)
 - Implemented new JS optimizer "Duplicate Function Elimination" pass which
   collapses identical functions to save code size.
 - Implemented the _Exit() function.
 - Added support for SSE3 and SSSE3 intrinsics (#4099) and partially for SSE 4.1
   intrinsics (#4030, #4101)
 - Added support for -include-pch flag (#4086)
 - Fixed a regex syntax in ccall on Chrome Canary (#4111)
 - Full list of changes:
    - Emscripten: https://github.com/emscripten-core/emscripten/compare/1.35.23...1.36.0
    - Emscripten-LLVM: https://github.com/emscripten-core/emscripten-fastcomp/compare/1.35.23...1.36.0
    - Emscripten-Clang: no changes.

v1.35.23: 2/9/2016
------------------
 - Provide $NM environment variable to point to llvm-nm when running
   emconfigure, which helps e.g. libjansson to build (#4036)
 - Fixed glGetString(GL_SHADING_LANGUAGE_VERSION) to return appropriate result
   depending on if running on WebGL1 vs WebGL2, instead of hardcoding the result
   (#4040)
 - Fixed a regression with CMake try_run() possibly failing, caused by the
   addition of CMAKE_CROSSCOMPILING_EMULATOR in v1.32.3.
 - Fixed CMake to work in the case when NODE_JS is an array containing
   parameters to be passed to Node.js. (#4045)
 - Fixed a memory issue that caused the Emscripten memory initializer file
   (.mem.js) to be unnecessarily retained in memory during runtime (#4044)
 - Added support for complex valued mul and div ops.
 - Added new option "Module.environment" which allows overriding the runtime ENVIRONMENT_IS_WEB/ENVIRONMENT_IS_WORKER/ENVIRONMENT_IS_NODE/ENVIRONMENT_IS_SHELL fields.
 - Fixed an issue with SAFE_HEAP methods in async mode (#4046)
 - Fixed WebSocket constructor to work in web worker environment (#3849)
 - Fixed a potential issue with some browsers reporting gamepad axis values outside \[-1, 1\] (#3602)
 - Changed libcxxabi to be linked in last, so that it does not override weakly
   linked methods in libcxx (#4053)
 - Implemented new JSDCE code optimization pass which removes at JS link stage
   dead code that is not referenced anywhere (in addition to LLVM doing this for
   C++ link stage).
 - Fixed a Windows issue where embedding memory initializer as a string in JS
   code might cause corrupted output. (#3854)
 - Fixed an issue when spaces are present in directory names in response files
   (#4062)
 - Fixed a build issue when using --tracing and -s ALLOW_MEMORY_GROWTH=1
   simultaneously (#4064)
 - Greatly updated Emscripten support for SIMD.js intrinsics (non-SSE or NEON)
 - Fixed an issue where compiler would not generate a link error when JS library
   function depended on a nonexisting symbol. (#4077)
 - Removed UTF16 and UTF32 marshalling code from being exported by default.
 - Removed the -s NO_BROWSER linker option and automated the detection of when
   that option is needed.
 - Removed the JS implemented C++ symbol name demangler, now always depend on
   the libcxxabi compiled one.
 - Fixed an issue where Emscripten linker would redundantly generate missing
   function stubs for some functions that do exist.
 - Full list of changes:
    - Emscripten: https://github.com/emscripten-core/emscripten/compare/1.35.22...1.35.23
    - Emscripten-LLVM: https://github.com/emscripten-core/emscripten-fastcomp/compare/1.35.22...1.35.23
    - Emscripten-Clang: no changes.

v1.35.22: 1/13/2016
-------------------
 - Updated to latest upstream LLVM trunk as of January 13th.
 - Bumped up the required LLVM version from LLVM 3.8 to LLVM 3.9.
 - Full list of changes:
    - Emscripten: https://github.com/emscripten-core/emscripten/compare/1.35.21...1.35.22
    - Emscripten-LLVM: https://github.com/emscripten-core/emscripten-fastcomp/compare/1.35.21...1.35.22
    - Emscripten-Clang: https://github.com/emscripten-core/emscripten-fastcomp-clang/compare/1.35.21...1.35.22

v1.35.21: 1/13/2016
-------------------
 - Improved support for handling GLFW2 keycodes.
 - Improved emranlib, system/bin/sdl-config and system/bin/sdl2-config to be
   executable in both python2 and python3.
 - Fixed build flags -s AGGRESSIVE_VARIABLE_ELIMINATION=1 and -s USE_PTHREADS=2
   to correctly work when run on a browser that does not support pthreads.
 - Fixed a build issue that caused sequences of \r\r\n to be emitted on Windows.
 - Fixed an issue that prevented building LLVM on Visual Studio 2015
   (emscripten-fastcomp-clang #7)
 - Full list of changes:
    - Emscripten: https://github.com/emscripten-core/emscripten/compare/1.35.20...1.35.21
    - Emscripten-LLVM: https://github.com/emscripten-core/emscripten-fastcomp/compare/1.35.20...1.35.21
    - Emscripten-Clang: https://github.com/emscripten-core/emscripten-fastcomp-clang/compare/1.35.20...1.35.21

v1.35.20: 1/10/2016
-------------------
 - Fixed -s USE_PTHREADS compilation mode to account that SharedArrayBuffer
   specification no longer allows futex waiting on the main thread. (#4024)
 - Added new python2 vs python3 compatibility wrappers for emcmake, emconfigure, emmake and emar.
 - Fixed atomicrmw i64 codegen (#4025)
 - Optimized codegen to simplify "x != 0" to just "x" when output is a boolean.
 - Fixed a compiler crash when generating atomics code in debug builds of LLVM.
 - Fixed a compiler crash when generating SIMD.js code that utilizes
   non-canonical length vectors (e.g. <float x 3>)
 - Full list of changes:
    - Emscripten: https://github.com/emscripten-core/emscripten/compare/1.35.19...1.35.20
    - Emscripten-LLVM: https://github.com/emscripten-core/emscripten-fastcomp/compare/1.35.19...1.35.20
    - Emscripten-Clang: no changes.

v1.35.19: 1/7/2016
------------------
 - Updated to latest upstream LLVM trunk as of January 7th.
 - Full list of changes:
    - Emscripten: no changes.
    - Emscripten-LLVM: https://github.com/emscripten-core/emscripten-fastcomp/compare/1.35.18...1.35.19
    - Emscripten-Clang: https://github.com/emscripten-core/emscripten-fastcomp-clang/compare/1.35.18...1.35.19

v1.35.18: 1/7/2016
------------------
 - Implemented getpeername() and fixed issues with handling getsockname() (#3997)
 - Fixed an issue with daylight saving time in mktime() (#4001)
 - Optimized pthreads code to avoid unnecessary FFI transitions (#3504)
 - Fixed issues with strftime() (#3993)
 - Deprecated memory growth support in asm.js.
 - Implemented llvm_bitreverse_i32() (#3976)
 - Fixed missing include header that affected building relooper on some compilers.
 - Full list of changes:
    - Emscripten: https://github.com/emscripten-core/emscripten/compare/1.35.17...1.35.18
    - Emscripten-LLVM: https://github.com/emscripten-core/emscripten-fastcomp/compare/1.35.17...1.35.18
    - Emscripten-Clang: no changes.

v1.35.17: 1/4/2016
------------------
 - Updated to latest upstream LLVM trunk as of January 4th.
 - Full list of changes:
    - Emscripten: no changes.
    - Emscripten-LLVM: https://github.com/emscripten-core/emscripten-fastcomp/compare/1.35.16...1.35.17
    - Emscripten-Clang: https://github.com/emscripten-core/emscripten-fastcomp/compare/1.35.16...1.35.17

v1.35.16: 1/4/2016
------------------
 - Improved support for -s USE_PTHREADS=2 build mode and added support for Atomics.exchange().
 - Full list of changes:
    - Emscripten: https://github.com/emscripten-core/emscripten/compare/1.35.15...1.35.16
    - Emscripten-LLVM: https://github.com/emscripten-core/emscripten-fastcomp/compare/1.35.15...1.35.16
    - Emscripten-Clang: no changes.

v1.35.15: 1/4/2016
------------------
 - Fixed an error with glClearbufferfv not working. (#3961)
 - Improved file packager code so that file:// URLs work in Chrome too (#3965)
 - Fixed issues with the --memoryprofiler UI.
 - Fixed a Windows issue when generating system libraries in cache (#3939)
 - Fixed a regression from v1.35.13 where GLES2 compilation would not work when
   -s USE_PTHREADS=1 was passed.
 - Added support for WebIDL arrays as input parameters to WebIDL binder.
 - Updated build support when using the LLVM wasm backend.
 - Added new linker option --threadprofiler which generates a threads dashboard
   on the generated page for threads status overview. (#3971)
 - Improved backwards compatibility of building on GCC 4.3 - 4.6.
 - Fixed an asm.js validation issue when building against updated SIMD.js specification. (#3986)
 - Improved Rust support.
 - Full list of changes:
    - Emscripten: https://github.com/emscripten-core/emscripten/compare/1.35.14...1.35.15
    - Emscripten-LLVM: https://github.com/emscripten-core/emscripten-fastcomp/compare/1.35.14...1.35.15
    - Emscripten-Clang: no changes.

v1.35.14: 12/15/2015
--------------------
 - Updated to latest upstream LLVM trunk as of December 15th.
 - Full list of changes:
    - Emscripten: https://github.com/emscripten-core/emscripten/compare/1.35.13...1.35.14
    - Emscripten-LLVM: https://github.com/emscripten-core/emscripten-fastcomp/compare/1.35.13...1.35.14
    - Emscripten-Clang: https://github.com/emscripten-core/emscripten-fastcomp-clang/compare/1.35.13...1.35.14

v1.35.13: 12/15/2015
--------------------
 - Updated -s USE_PTHREADS code generation to reflect that the SharedInt*Array
   hierarchy no longer exists in the SharedArrayBuffer spec.
 - Removed references to Atomic.fence() which no longer is part of the
   SharedArrayBuffer specification.
 - Fixed an issue where JS code minifiers might generate bad code for cwrap
   (#3945)
 - Updated compiler to issue a warning when --separate-asm is being used and
   output suffix is .js.
 - Added new build option -s ONLY_MY_CODE which aims to eliminate most of the
   Emscripten runtime and generate a very minimal compiler output.
 - Added new build option -s WASM_BACKEND=0/1 which controls whether to utilize
   the upstream LLVM wasm emitting codegen backend.
 - Full list of changes:
    - Emscripten: https://github.com/emscripten-core/emscripten/compare/1.35.12...1.35.13
    - Emscripten-LLVM: https://github.com/emscripten-core/emscripten-fastcomp/compare/1.35.12...1.35.13
    - Emscripten-Clang: no changes.

v1.35.12: 11/28/2015
--------------------
 - Update to latest upstream LLVM trunk as of November 28th.
 - Fix Emscripten to handle new style format outputted by llvm-nm.
 - Added new build option BINARYEN_METHOD to allow choosing which wasm
   generation method to use.
 - Updates to Binaryen support.
 - Full list of changes:
    - Emscripten: https://github.com/emscripten-core/emscripten/compare/1.35.11...1.35.12
    - Emscripten-LLVM: https://github.com/emscripten-core/emscripten-fastcomp/compare/1.35.11...1.35.12
    - Emscripten-Clang: https://github.com/emscripten-core/emscripten-fastcomp-clang/compare/1.35.11...1.35.12

v1.35.11: 11/27/2015
--------------------
 - Updated atomics test to stress 64-bit atomics better (#3892)
 - Full list of changes:
    - Emscripten: https://github.com/emscripten-core/emscripten/compare/1.35.10...1.35.11
    - Emscripten-LLVM: https://github.com/emscripten-core/emscripten-fastcomp/compare/1.35.10...1.35.11
    - Emscripten-Clang: no changes.

v1.35.10: 11/25/2015
--------------------
 - Integration with Binaryen.
 - Add a performance warning when multiple FS.syncfs() calls are in flight simultaneously.
 - Correctly pass GLFW_REPEAT when sending key press repeats.
 - Improved filesystem performance when building in multithreaded mode (#3923)
 - Improve error detection when data file fails to load.
 - Clarified that -s NO_DYNAMIC_EXECUTION=1 and -s RELOCATABLE=1 build modes are mutually exclusive.
 - Added new build option -s NO_DYNAMIC_EXECUTION=2 which demotes eval() errors
   to warnings at runtime, useful for iterating fixes in a codebase for multiple
   eval()s  (#3930)
 - Added support to Module.locateFile(filename) to locate the pthread-main.js file (#3500)
 - Changed -s USE_PTHREADS=2 and -s PRECISE_F32=2 to imply --separate-asm
   instead of requiring it, to be backwards compatible (#3829, #3933)
 - Fixed bad codegen for some 64-bit atomics (#3892, #3936)
 - When emitting NaN canonicalization warning, also print the location in code
   where it occurs.
 - Full list of changes:
    - Emscripten: https://github.com/emscripten-core/emscripten/compare/1.35.9...1.35.10
    - Emscripten-LLVM: https://github.com/emscripten-core/emscripten-fastcomp/compare/1.35.9...1.35.10
    - Emscripten-Clang: no changes.

v1.35.9: 11/12/2015
-------------------
 - Implement glfwSetInputMode when mode is GLFW_CURSOR and value is GLFW_CURSOR_NORMAL|GLFW_CURSOR_DISABLED
 - Add explicit abort() when dlopen() is called without linking support
 - Make emcc explicitly reinvoke itself from python2 if called from python3.
 - Optimize memory initializer to omit zero-initialized values (#3907)
 - Full list of changes:
    - Emscripten: https://github.com/emscripten-core/emscripten/compare/1.35.8...1.35.9
    - Emscripten-LLVM: https://github.com/emscripten-core/emscripten-fastcomp/compare/1.35.8...1.35.9
    - Emscripten-Clang: no changes.

v1.35.8: 11/10/2015
-------------------
 - Removed obsoleted EXPORTED_GLOBALS build option.
 - Export filesystem as global object 'FS' in Emscripten runtime.
 - Fixed realpath() function on directories.
 - Fixed round() and roundf() to work when building without -s PRECISE_F32=1 and
   optimize these to be faster (#3876)
 - Full list of changes:
    - Emscripten: https://github.com/emscripten-core/emscripten/compare/1.35.7...1.35.8
    - Emscripten-LLVM: no changes.
    - Emscripten-Clang: no changes.

v1.35.7: 11/4/2015
------------------
 - Updated to latest upstream LLVM trunk version as of November 4th.
 - Full list of changes:
    - Emscripten: https://github.com/emscripten-core/emscripten/compare/1.35.6...1.35.7
    - Emscripten-LLVM: https://github.com/emscripten-core/emscripten-fastcomp/compare/1.35.6...1.35.7
    - Emscripten-Clang: https://github.com/emscripten-core/emscripten-fastcomp-clang/compare/1.35.6...1.35.7

v1.35.6: 11/4/2015
------------------
 - This tag was created for technical purposes, and has no changes compared to
   v1.35.6.

v1.35.5: 11/4/2015
------------------
 - Removed Content-Length and Connection: close headers in POST requests.
 - Migrate to using the native C++11-implemented optimizer by default.
 - Fixed call to glDrawBuffers(0, *); (#3890)
 - Fixed lazy file system to work with closure (#3842)
 - Fixed gzip compression with lazy file system (#3837)
 - Added no-op gracefully failing stubs for process spawn functions (#3819)
 - Clarified error message that memory growth is not supported with shared modules (#3893)
 - Initial work on wasm support in optimizer
 - Full list of changes:
    - Emscripten: https://github.com/emscripten-core/emscripten/compare/1.35.4...1.35.5
    - Emscripten-LLVM: no changes.
    - Emscripten-Clang: no changes.

v1.35.4: 10/26/2015
-------------------
 - Move to legalization in the JS backend.
 - Full list of changes:
    - Emscripten: https://github.com/emscripten-core/emscripten/compare/1.35.3...1.35.4
    - Emscripten-LLVM: https://github.com/emscripten-core/emscripten-fastcomp/compare/1.35.3...1.35.4
    - Emscripten-Clang: https://github.com/emscripten-core/emscripten-fastcomp-clang/compare/1.35.3...1.35.4

v1.35.3: 10/26/2015
-------------------
 - Ignore O_CLOEXEC on NODEFS (#3862)
 - Improved --js-library support in CMake by treating these as libraries (#3840)
 - Still support -Wno-warn-absolute-paths (#3833)
 - Add support to zext <4 x i1> to <4x i32>
 - Emit emscripten versions of llvm and clang in clang --version
 - Full list of changes:
    - Emscripten: https://github.com/emscripten-core/emscripten/compare/1.35.2...1.35.3
    - Emscripten-LLVM: https://github.com/emscripten-core/emscripten-fastcomp/compare/1.35.2...1.35.3
    - Emscripten-Clang: https://github.com/emscripten-core/emscripten-fastcomp-clang/compare/1.35.2...1.35.3

v1.35.2: 10/20/2015
-------------------
 - Rebase against upstream LLVM "google/stable" branch, bringing us to LLVM 3.8.
 - Full list of changes:
    - Emscripten: https://github.com/emscripten-core/emscripten/compare/1.35.1...1.35.2
    - Emscripten-LLVM: https://github.com/emscripten-core/emscripten-fastcomp/compare/1.35.1...1.35.2
    - Emscripten-Clang: https://github.com/emscripten-core/emscripten-fastcomp-clang/compare/1.35.1...1.35.2

v1.35.1: 10/20/2015
-------------------
 - Fixed a bug where passing -s option to LLVM would not work.
 - Work around a WebAudio bug on WebKit "pauseWebAudio failed: TypeError: Not
   enough arguments" (#3861)
 - Full list of changes:
    - Emscripten: https://github.com/emscripten-core/emscripten/compare/1.35.0...1.35.1
    - Emscripten-LLVM: no changes.
    - Emscripten-Clang: no changes.

v1.35.0: 10/19/2015
-------------------
 - Fixed out of memory abort message.
 - Full list of changes:
    - Emscripten: https://github.com/emscripten-core/emscripten/compare/1.34.12...1.35.0
    - Emscripten-LLVM: no changes.
    - Emscripten-Clang: no changes.

v1.34.12: 10/13/2015
--------------------
 - Added new experimental build option -s SPLIT_MEMORY=1, which splits up the
   Emscripten HEAP to multiple smaller slabs.
 - Added SDL2_ttf to Emscripten ports.
 - Added support for building GLES3 code to target WebGL 2. (#3757, #3782)
 - Fixed certain glUniform*() functions to work properly when called in
   conjunction with -s USE_PTHREADS=1.
 - Fixed support for -l, -L and -I command line parameters to accept a space
   between the path, i.e. "-l SDL". (#3777)
 - Fixed SSE2 support in optimized builds.
 - Changed the default behavior of warning when absolute paths are passed to -I
   to be silent. To enable the absolute paths warning, pass
   "-Wwarn-absolute-paths" flag to emcc.
 - Added new linker option -s ABORTING_MALLOC=0 that can be used to make
   malloc() return 0 on failed allocation (Current default is to abort execution
   of the page on OOM) (#3822)
 - Removed the default behavior of automatically decoding all preloaded assets on page startup (#3785)
 - Full list of changes:
    - Emscripten: https://github.com/emscripten-core/emscripten/compare/1.34.11...1.34.12
    - Emscripten-LLVM: https://github.com/emscripten-core/emscripten-fastcomp/compare/1.34.11...1.34.12
    - Emscripten-Clang: no changes.

v1.34.11: 9/29/2015
-------------------
 - Fixed asm.js validation on autovectorized output
 - Fix an issue with printing to iostream in global ctors (#3824)
 - Added support for LLVM pow intrinsics with integer exponent.
 - Full list of changes:
    - Emscripten: https://github.com/emscripten-core/emscripten/compare/1.34.10...1.34.11
    - Emscripten-LLVM: https://github.com/emscripten-core/emscripten-fastcomp/compare/1.34.10...1.34.11
    - Emscripten-Clang: no changes.

v1.34.10: 9/25/2015
-------------------
 - Added wasm compressor/decompressor polyfill (#3766)
 - Added support for sRGB texture formats.
 - Removed the deprecated --compression option.
 - Fixed an issue with asm.js validation for pthreads being broken since v1.34.7 (#3719)
 - Added built-in cpu performance profiler, which is enabled with linker flag --cpuprofiler. (#3781)
 - Added build-in memory usage profiler, which is enabled with linker flag --memoryprofiler. (#3781)
 - Fixed multiple arities per EM_ASM block (#3804)
 - Fixed issues with SSE2 an NaN bit patterns. (emscripten-fastcomp #116)
 - Full list of changes:
    - Emscripten: https://github.com/emscripten-core/emscripten/compare/1.34.9...1.34.10
    - Emscripten-LLVM: https://github.com/emscripten-core/emscripten-fastcomp/compare/1.34.9...1.34.10
    - Emscripten-Clang: no changes.

v1.34.9: 9/18/2015
------------------
 - Fixed an issue with --llvm-lto 3 builds (#3765)
 - Optimized LZ4 compression
 - Fixed a bug where glfwCreateWindow would return success even on failure
   (#3764)
 - Greatly optimized the -s SAFE_HEAP=1 linker flag option by executing the heap
   checks in asm.js side instead.
 - Fixed the return value of EM_ASM_DOUBLE (#3770)
 - Implemented getsockname syscall (#3769)
 - Don't warn on unresolved symbols when LINKABLE is specified.
 - Fixed various issues with SSE2 compilation in optimized builds.
 - Fixed a breakage with -s USE_PTHREADS=2 (#3774)
 - Added support for GL_HALF_FLOAT in WebGL 2. (#3790)
 - Full list of changes:
    - Emscripten: https://github.com/emscripten-core/emscripten/compare/1.34.8...1.34.9
    - Emscripten-LLVM: https://github.com/emscripten-core/emscripten-fastcomp/compare/1.34.8...1.34.9
    - Emscripten-Clang: no changes.

v1.34.8: 9/9/2015
-----------------
 - Fixed a race condition at worker startup (#3741)
 - Update emrun to latest, which improves unit test run automation with emrun.
 - Added support for LZ4 compressing file packages, used with the -s LZ4=1 linker flag. (#3754)
 - Fixed noisy build warning on "unexpected number of arguments in call to strtold" (#3760)
 - Added new linker flag --separate-asm that splits the asm.js module and the
   handwritten JS functions to separate files.
 - Full list of changes:
    - Emscripten: https://github.com/emscripten-core/emscripten/compare/1.34.7...1.34.8
    - Emscripten-LLVM: no changes.
    - Emscripten-Clang: no changes.

v1.34.7: 9/5/2015
-----------------
 - Fixed uses of i64* in side modules.
 - Improved GL support when proxying, and fake WebAudio calls when proxying.
 - Added new main loop timing mode EM_TIMING_SETIMMEDIATE for rendering with
   vsync disabled (#3717)
 - Updated emrun to latest version, adds --safe_firefox_profile option to run
   emrun pages in clean isolated environment.
 - Implemented glGetStringi() method for WebGL2/GLES3. (#3472, #3725)
 - Automatically emit loading code for EMTERPRETIFY_FILE if emitting html.
 - Added new build option -s USE_PTHREADS=2 for running pthreads-enabled pages
   in browsers that do not support SharedArrayBuffer.
 - Added support for building SSE2 intrinsics based code (emmintrin.h), when
   -msse2 is passed to the build.
 - Added exports for getting FS objects by their name (#3690)
 - Updated LLVM to latest upstream PNaCl version (Clang 3.7, July 29th).
 - Full list of changes:
    - Emscripten: https://github.com/emscripten-core/emscripten/compare/1.34.6...1.34.7
    - Emscripten-LLVM: https://github.com/emscripten-core/emscripten-fastcomp/compare/1.34.6...1.34.7
    - Emscripten-Clang: https://github.com/emscripten-core/emscripten-fastcomp-clang/compare/1.34.6...1.34.7

v1.34.6: 8/20/2015
------------------
 - Added new build option -s EMULATED_FUNCTION_POINTERS=2.
 - Fixed a bug with calling functions pointers that take float as parameter
   across dynamic modules.
 - Improved dynamic linking support with -s LINKABLE=1.
 - Added new build option -s MAIN_MODULE=2.
 - Cleaned up a few redundant linker warnings (#3702, #3704)
 - Full list of changes:
    - Emscripten: https://github.com/emscripten-core/emscripten/compare/1.34.5...1.34.6
    - Emscripten-LLVM: https://github.com/emscripten-core/emscripten-fastcomp/compare/1.34.5...1.34.6
    - Emscripten-Clang: no changes.

v1.34.5: 8/18/2015
------------------
 - Added Bullet physics, ogg and vorbis to emscripten-ports.
 - Added FreeType 2.6 to emscripten-ports.
 - Fixed CMake handling when building OpenCV.
 - Fixed and issue with exceptions being thrown in empty glBegin()-glEnd()
   blocks (#3693)
 - Improved function pointer handling between dynamically linked modules
 - Fixed some OpenAL alGetSource get calls (#3669)
 - Fixed issues with building the optimizer on 32-bit Windows (#3673)
 - Increased optimizer stack size on Windows to 10MB (#3679)
 - Added support for passing multiple input files to opt, to speed up
   optimization and linking in opt.
 - Full list of changes:
    - Emscripten: https://github.com/emscripten-core/emscripten/compare/1.34.4...1.34.5
    - Emscripten-LLVM: https://github.com/emscripten-core/emscripten-fastcomp/compare/1.34.4...1.34.5
    - Emscripten-Clang: no changes.

v1.34.4: 8/4/2015
-----------------
 - Add special handling support for /dev/null as an input file (#3552)
 - Added basic printf support in NO_FILESYSTEM mode (#3627)
 - Update WebVR support to the latest specification, and add support for
   retrieving device names
 - Improved --proxy-to-worker build mode with proxying (#3568, #3623)
 - Generalized EXPORT_FS_METHODS to EXPORT_RUNTIME_METHODS
 - Added node externs for closure
 - Fixed a memory allocation bug in pthreads code (#3636)
 - Cleaned up some debug assertion messages behind #ifdef ASSERTIONS (#3639)
 - Fixed umask syscall (#3637)
 - Fixed double alignment issue with formatStrind and emscripten_log (#3647)
 - Added new EXTRA_EXPORTED_RUNTIME_METHODS build option
 - Updated emrun to latest version
 - Full list of changes:
    - Emscripten: https://github.com/emscripten-core/emscripten/compare/1.34.3...1.34.4
    - Emscripten-LLVM: https://github.com/emscripten-core/emscripten-fastcomp/compare/1.34.3...1.34.4
    - Emscripten-Clang: no changes.

v1.34.3: 7/15/2015
------------------
 - Move libc to musl+syscalls
 - Full list of changes:
    - Emscripten: https://github.com/emscripten-core/emscripten/compare/1.34.2...1.34.3
    - Emscripten-LLVM: no changes.
    - Emscripten-Clang: no changes.

v1.34.2: 7/14/2015
------------------
 - Upgrade to new SIMD.js polyfill version and improved SIMD support.
 - Improved WebGL support in --proxy-to-worker mode (#3569)
 - Removed warning on unimplemented JS library functions
 - Fix WebGL 2 support with closure compiler
 - Fixed an issue with WebRTC support (#3574)
 - Fixed emcc to return a correct error process exit code when invoked with no input files
 - Fixed a compiler problem where global data might not get aligned correctly for SIMD.
 - Fixed a LLVM backend problem which caused recursive stack behavior when
   linking large codebases, which was seen to cause a stack overflow crash on
   Windows.
 - Full list of changes:
    - Emscripten: https://github.com/emscripten-core/emscripten/compare/1.34.1...1.34.2
    - Emscripten-LLVM: https://github.com/emscripten-core/emscripten-fastcomp/compare/1.34.1...1.34.2
    - Emscripten-Clang: no changes.

v1.34.1: 6/18/2015
------------------
 - Fixed an issue with resize canvas not working with GLFW.
 - Fixed handling of empty else blocks.
 - Full list of changes:
    - Emscripten: https://github.com/emscripten-core/emscripten/compare/1.34.0...1.34.1
    - Emscripten-LLVM: no changes.
    - Emscripten-Clang: no changes.

v1.34.0: 6/16/2015
------------------
 - Fixed an issue when generating .a files from object files that reside on
   separate drives on Windows (#3525).
 - Added a missing dependency for GLFW (#3530).
 - Removed the Emterpreter YIELDLIST option.
 - Added support for enabling memory growth before the runtime is ready.
 - Added a new feature to store the memory initializer in a string literal
   inside the generated .js file.
 - Fixed a code miscompilation issue with a constexpr in fcmp.
 - Full list of changes:
    - Emscripten: https://github.com/emscripten-core/emscripten/compare/1.33.2...1.34.0
    - Emscripten-LLVM: https://github.com/emscripten-core/emscripten-fastcomp/compare/1.33.2...1.34.0
    - Emscripten-Clang: no changes.

v1.33.2: 6/9/2015
-----------------
 - Added support for OpenAL Extension AL_EXT_float32 (#3492).
 - Added support for handling command line flags -M and -MM (#3518).
 - Fixed a code miscompilation issue with missing ';' character (#3520).
 - Full list of changes:
    - Emscripten: https://github.com/emscripten-core/emscripten/compare/1.33.1...1.33.2
    - Emscripten-LLVM: https://github.com/emscripten-core/emscripten-fastcomp/compare/1.33.1...1.33.2
    - Emscripten-Clang: no changes.

v1.33.1: 6/3/2015
-----------------
 - Added support for multithreading with the POSIX threads API (pthreads), used
   when compiling and linking with the -s USE_PTHREADS=1 flag (#3266).
 - Full list of changes:
    - Emscripten: https://github.com/emscripten-core/emscripten/compare/1.33.0...1.33.1
    - Emscripten-LLVM: https://github.com/emscripten-core/emscripten-fastcomp/compare/1.33.0...1.33.1
    - Emscripten-Clang: no changes.

v1.33.0: 5/29/2015
------------------
 - Fix an issue with writing to /dev/null (#3454).
 - Added a hash to objects inside .a files to support to linking duplicate
   symbol names inside .a files (#2142).
 - Provide extensions ANGLE_instanced_arrays and EXT_draw_buffers as aliases to
   the WebGL ones.
 - Fixed LLVM/Clang to build again on Windows after previous LLVM upgrade.
 - Full list of changes:
    - Emscripten: https://github.com/emscripten-core/emscripten/compare/1.32.4...1.33.0
    - Emscripten-LLVM: https://github.com/emscripten-core/emscripten-fastcomp/compare/1.32.4...1.33.0
    - Emscripten-Clang: no changes.

v1.32.4: 5/16/2015
------------------
 - Update LLVM and Clang to PNaCl's current 3.7 merge point (April 17 2015)
 - Added libpng to Emscripten-ports.
 - Added intrinsic llvm_fabs_f32.
 - Full list of changes:
    - Emscripten: https://github.com/emscripten-core/emscripten/compare/1.32.3...1.32.4
    - Emscripten-LLVM: https://github.com/emscripten-core/emscripten-fastcomp/compare/1.32.3...1.32.4
    - Emscripten-Clang: https://github.com/emscripten-core/emscripten-fastcomp-clang/compare/1.32.3...1.32.4

v1.32.3: 5/15/2015
------------------
 - Improved dynamic linking support.
 - Added new option to file_packager.py to store metadata externally.
 - Improved CMake support with CMAKE_CROSSCOMPILING_EMULATOR (#3447).
 - Added support for sysconf(_SC_PHYS_PAGES) (#3405, 3442).
 - Full list of changes:
    - Emscripten: https://github.com/emscripten-core/emscripten/compare/1.32.2...1.32.3
    - Emscripten-LLVM: https://github.com/emscripten-core/emscripten-fastcomp/compare/1.32.2...1.32.3
    - Emscripten-Clang: no changes.

v1.32.2: 5/8/2015
-----------------
 - Removed a (name+num)+num -> name+newnum optimization, which caused heavy
   performance regressions in Firefox when the intermediate computation wraps
   around the address space (#3438).
 - Improved dynamic linking support.
 - Improved emterpreter when doing dynamic linking.
 - Fixed an issue with source maps debug info containing zeroes as line numbers.
 - Full list of changes:
    - Emscripten: https://github.com/emscripten-core/emscripten/compare/1.32.1...1.32.2
    - Emscripten-LLVM: https://github.com/emscripten-core/emscripten-fastcomp/compare/1.32.1...1.32.2
    - Emscripten-Clang: no changes.

v1.32.1: 5/2/2015
-----------------
 - Removed old deprecated options -s INIT_HEAP, MICRO_OPTS, CLOSURE_ANNOTATIONS,
   INLINE_LIBRARY_FUNCS, SHOW_LABELS, COMPILER_ASSERTIONS and
   COMPILER_FASTPATHS.
 - Added support for dynamic linking and dlopen().
 - Fixed a compilation issue that affected -O2 builds and higher (#3430).
 - Full list of changes:
    - Emscripten: https://github.com/emscripten-core/emscripten/compare/1.32.0...1.32.1
    - Emscripten-LLVM: https://github.com/emscripten-core/emscripten-fastcomp/compare/1.32.0...1.32.1
    - Emscripten-Clang: no changes.

v1.32.0: 4/28/2015
------------------
 - Compile .i files properly as C and not C++ (#3365).
 - Removed old deprecated options -s PRECISE_I32_MUL, CORRECT_ROUNDINGS,
   CORRECT_OVERFLOWS, CORRECT_SIGNS, CHECK_HEAP_ALIGN, SAFE_HEAP_LINES,
   SAFE_HEAP >= 2, ASM_HEAP_LOG, SAFE_DYNCALLS, LABEL_DEBUG, RUNTIME_TYPE_INFO
   and EXECUTION_TIMEOUT, since these don't apply to fastcomp, which is now the
   only enabled compilation mode.
 - Preliminary work towards supporting dynamic linking and dlopen().
 - Fixed an issue where emrun stripped some characters at output (#3394).
 - Fixed alignment issues with varargs.
 - Full list of changes:
    - Emscripten: https://github.com/emscripten-core/emscripten/compare/1.31.3...1.32.0
    - Emscripten-LLVM: https://github.com/emscripten-core/emscripten-fastcomp/compare/1.31.3...1.32.0
    - Emscripten-Clang: no changes.

v1.31.3: 4/22/2015
------------------
 - Improved support for -E command line option (#3365).
 - Removed the old optimizeShifts optimization pass that was not valid for
   asm.js code.
 - Fixed an issue when simultaneously using EMULATE_FUNCTION_POINTER_CASTS and
   EMULATED_FUNCTION_POINTERS.
 - Fixed an issue with -s PRECISE_I64_MATH=2 not working (#3374).
 - Full list of changes:
    - Emscripten: https://github.com/emscripten-core/emscripten/compare/1.31.2...1.31.3
    - Emscripten-LLVM: https://github.com/emscripten-core/emscripten-fastcomp/compare/1.31.2...1.31.3
    - Emscripten-Clang: no changes.

v1.31.2: 4/20/2015
------------------
 - Added support for file suffixes .i and .ii (#3365).
 - Fixed an issue with embind and wide strings (#3299).
 - Removed more traces of the old non-fastcomp compiler code.
 - Full list of changes:
    - Emscripten: https://github.com/emscripten-core/emscripten/compare/1.31.1...1.31.2
    - Emscripten-LLVM: no changes.
    - Emscripten-Clang: no changes.

v1.31.1: 4/17/2015
------------------
 - Added support for unicode characters in EM_ASM() blocks (#3348).
 - Removed the pointer masking feature as experimental and unsupported.
 - Fixed an issue where exit() did not terminate execution of Emterpreter (#3360).
 - Removed traces of the old non-fastcomp compiler code.
 - Full list of changes:
    - Emscripten: https://github.com/emscripten-core/emscripten/compare/1.31.0...1.31.1
    - Emscripten-LLVM: https://github.com/emscripten-core/emscripten-fastcomp/compare/1.31.0...1.31.1
    - Emscripten-Clang: no changes.

v1.31.0: 4/14/2015
------------------
 - Remove references to unsupported EMCC_FAST_COMPILER mode, fastcomp is always enabled (#3347).
 - Full list of changes:
    - Emscripten: https://github.com/emscripten-core/emscripten/compare/1.30.6...1.31.0
    - Emscripten-LLVM: https://github.com/emscripten-core/emscripten-fastcomp/compare/1.30.6...1.31.0
    - Emscripten-Clang: no changes.

v1.30.6: 4/14/2015
------------------
 - Removed support for the deprecated jcache functionality (#3313).
 - Added support to emscripten_GetProcAddress() to fetch symbols with the ANGLE
   suffix (#3304, #3315).
 - Added immintrin.h header file to include all SSE support.
 - Added an async option to ccall (#3307).
 - Stopped from using 0 as a valid source ID for OpenAL (#3303).
 - When project has disabled exception catching, build an exceptions-disabled
   version of libcxx.
 - Split libcxx into two parts to optimize code size for projects that only need
   small amount of libcxx (#2545, #3308).
 - Avoid fprintf usage in emscripten_GetProcAddress() to allow using it with -s
   NO_FILESYSTEM=1 (#3327).
 - Removed old deprecated functionalities USE_TYPED_ARRAYS, FHEAP, GC emulation
   and non-asmjs-emscripten ABI.
 - Don't refer to prefixed GL extensions when creating a GL context (#3324).
 - Removed support code for x86_fp80 type (#3341).
 - Optimize EM_ASM() calls even more (#2596).
 - Full list of changes:
    - Emscripten: https://github.com/emscripten-core/emscripten/compare/1.30.5...1.30.6
    - Emscripten-LLVM: https://github.com/emscripten-core/emscripten-fastcomp/compare/1.30.5...1.30.6
    - Emscripten-Clang: no changes.

v1.30.5: 4/7/2015
-----------------
 - Fixed WebIDL operation when closure is enabled after the previous EM_ASM()
   optimizations.
 - Optimized jsCall() to handle variadic cases of number of arguments faster
   (#3290, #3305).
 - Removed support for the getwd() function (#1115, #3309).
 - Fixed a problem with -s IGNORED_FUNCTIONS and -s DEAD_FUNCTIONS not working
   as expected (#3239).
 - Fixed an issue with -s EMTERPRETIFY_ASYNC=1 and emscripten_sleep() not
   working (#3307).
 - Full list of changes:
    - Emscripten: https://github.com/emscripten-core/emscripten/compare/1.30.4...1.30.5
    - Emscripten-LLVM: https://github.com/emscripten-core/emscripten-fastcomp/compare/1.30.4...1.30.5
    - Emscripten-Clang: no changes.

v1.30.4: 4/3/2015
-----------------
 - Optimized the performance and security of EM_ASM() blocks by avoiding the use
   of eval() (#2596).
 - Full list of changes:
    - Emscripten: https://github.com/emscripten-core/emscripten/compare/1.30.3...1.30.4
    - Emscripten-LLVM: https://github.com/emscripten-core/emscripten-fastcomp/compare/1.30.3...1.30.4
    - Emscripten-Clang: no changes.

v1.30.3: 4/3/2015
-----------------
 - Improved error handling in library_idbstore.js.
 - Fixed an asm.js validation issue with EMULATE_FUNCTION_POINTER_CASTS=1 feature (#3300).
 - Fixed Clang build by adding missing nacltransforms project after latest
   LLVM/Clang upstream merge.
 - Full list of changes:
    - Emscripten: https://github.com/emscripten-core/emscripten/compare/1.30.2...1.30.3
    - Emscripten-LLVM: https://github.com/emscripten-core/emscripten-fastcomp/compare/1.30.2...1.30.3
    - Emscripten-Clang: https://github.com/emscripten-core/emscripten-fastcomp-clang/compare/1.30.2...1.30.3

v1.30.2: 4/1/2015
-----------------
 - Added support to writing to mmap()ed memory by implementing msync() (#3269).
 - Updated SDL2 port to version 7.
 - Exported new singleton function Module.createContext() for creating a GL
   context from SDL2.
 - Added support for asm.js/Emscripten arch in Clang.
 - Finished LLVM 3.6 upgrade merge.
 - Full list of changes:
    - Emscripten: https://github.com/emscripten-core/emscripten/compare/1.30.1...1.30.2
    - Emscripten-LLVM: https://github.com/emscripten-core/emscripten-fastcomp/compare/1.30.1...1.30.2
    - Emscripten-Clang: https://github.com/emscripten-core/emscripten-fastcomp-clang/compare/1.30.1...1.30.2

v1.30.1: 3/24/2015
------------------
 - Upgraded LLVM+Clang from vrsion 3.5 to version 3.6.
 - Full list of changes:
    - Emscripten: https://github.com/emscripten-core/emscripten/compare/1.30.0...1.30.1
    - Emscripten-LLVM: https://github.com/emscripten-core/emscripten-fastcomp/compare/1.30.0...1.30.1
    - Emscripten-Clang: https://github.com/emscripten-core/emscripten-fastcomp-clang/compare/1.30.0...1.30.1

v1.30.0: 3/24/2015
------------------
 - Fixed a bug where html5.h API would not remove event handlers on request.
 - Fixed a regression issue that broke building on Windows when attempting to
   invoke tools/gen_struct_info.py.
 - Improved memory growth feature to better handle growing to large memory sizes
   between 1GB and 2GB (#3253).
 - Fixed issues with emrun with terminating target browser process, managing
   lingering sockets and command line quote handling.
 - Fixed a bug where unsigned integer return values in embind could be returned
   as signed (#3249).
 - Improved handling of lost GL contexts.
 - Changed malloc to be fallible (return null on failure) when memory growth is
   enabled (#3253).
 - Fixed a bug with WebIDL not being able to handle enums (#3258).
 - Updated POINTER_MASKING feature to behave as a boolean rather than a mask
   (#3240).
 - Improved "emcmake cmake" on Windows to automatically remove from path any
   entries that contain sh.exe in them, which is not supported by CMake.
 - Fixed an issue with symlink handling in readlink (#3277).
 - Updated SDL2 port to version 6.
 - Removed the obsolete FAST_MEMORY build option.
 - Added reciprocalApproximation and reciprocalSqrtApproximation SIMD intrinsics.
 - Full list of changes:
    - Emscripten: https://github.com/emscripten-core/emscripten/compare/1.29.12...1.30.0
    - Emscripten-LLVM: https://github.com/emscripten-core/emscripten-fastcomp/compare/1.29.12...1.30.0
    - Emscripten-Clang: no changes.

v1.29.12: 3/15/2015
-------------------
 - Fix a bug where SDL_malloc and SDL_free were not available. (#3247)
 - Fix various issues with emrun usage. (#3234)
 - Fixed an off-by-one memory access in native optimizer.
 - Improve emterpreter support.
 - Full list of changes:
    - Emscripten: https://github.com/emscripten-core/emscripten/compare/1.29.11...1.29.12
    - Emscripten-LLVM: no changes.
    - Emscripten-Clang: no changes.

v1.29.11: 3/11/2015
-------------------
 - Remove the requirement to pass -s PRECISE_F32=1 manually when building with
   SIMD support.
 - Fix a temp directory leak that could leave behind empty directories in the
   temp directory after build (#706)
 - Improve support for growable Emscripten heap in asm.js mode.
 - Added a warning message when generating huge asset bundles with file packager.
 - Fixed a bug where emscripten_get_gamepad_status might throw a JS exception if
   called after a gamepad was disconnected.
 - Improve emterpreter sleep support.
 - Optimize code generation when multiple consecutive bitshifts are present.
 - Optimize redundant stack save and restores, and memcpy/memsets.
 - Full list of changes:
    - Emscripten: https://github.com/emscripten-core/emscripten/compare/1.29.10...1.29.11
    - Emscripten-LLVM: https://github.com/emscripten-core/emscripten-fastcomp/compare/1.29.10...1.29.11
    - Emscripten-Clang: no changes.

v1.29.10: 2/19/2015
-------------------
 - Add a warning message when generating code that has a very large number of
   variables, which optimization flags could remove.
 - Improve support for SIMD casts and special loads.
 - Fix the process return code when using EMCONFIGURE_JS=1.
 - Improved the error message in abort().
 - Fix main loop handling during emterpreter sync save/load.
 - Handle emscripten_async_call and friends during sleep, by pausing all
   safeSet*() operations.
 - Add support for Google WTF when building with --tracing.
 - Improve emterpreter stability with fuzzing.
 - Add an option to load the memory initializer file from a typed array (#3187)
 - Remove linker warning message when linking to -lm, since Emscripten includes
   musl that implements the math libraries built-in.
 - Add support for SDL_WM_SetCaption(), which calls to Module['setWindowTitle'],
   or if not present, sets the web page title. (#3192)
 - Full list of changes:
    - Emscripten: https://github.com/emscripten-core/emscripten/compare/1.29.9...1.29.10
    - Emscripten-LLVM: https://github.com/emscripten-core/emscripten-fastcomp/compare/1.29.9...1.29.10
    - Emscripten-Clang: no changes.

v1.29.9: 2/9/2015
-------------------
 - Documented FORCE_ALIGNED_MEMORY to be no longer supported.
 - Fixes issues with native optimizer handling of "if () else {}" statements.
   (#3129)
 - Improved cross-browser support for EMSCRIPTEN_FULLSCREEN_FILTERING_NEAREST.
   (#3165)
 - Added new linker option --profiling-funcs, which generates output that is
   otherwise minified, except that function names are kept intact, for use in
   profilers and getting descriptive call stacks.
 - The Module object is no longer written in global scope. (#3167)
 - Added new emscripten_idb_* API. (#3169)
 - Added new function emscripten_wget_data().
 - Add support for GL_RED with GLES3/WebGL2. (#3176)
 - Added basic WebVR support. (#3177)
 - Full list of changes:
    - Emscripten: https://github.com/emscripten-core/emscripten/compare/1.29.8...1.29.9
    - Emscripten-LLVM: no changes.
    - Emscripten-Clang: no changes.

v1.29.8: 1/31/2015
-------------------
 - Fix a temp file leak with emterpreter. (#3156)
 - Fix a typo that broke glBlitFramebuffer. (#3159)
 - Added scandir() and alphasort() from musl. (#3161)
 - Add a warning if multiple .a files with same basename are being linked
   together. (#2619)
 - Full list of changes:
    - Emscripten: https://github.com/emscripten-core/emscripten/compare/1.29.7...1.29.8
    - Emscripten-LLVM: https://github.com/emscripten-core/emscripten-fastcomp/compare/1.29.7...1.29.8
    - Emscripten-Clang: no changes.

v1.29.7: 1/28/2015
-------------------
 - Fixed an issue with backwards compatibility in emscripten-ports. (#3144)
 - Warn on duplicate entries in archives. (#2619)
 - Removed the MAX_SETJMPS limitation to improve setjmp/longjpmp support.
   (#3151)
 - Improve the native optimizer to not emit empty if clauses in some cases.
   (#3154)
 - Optimize Math.clz32, Math.min, NaN, and inf handling in asm.js.
 - Full list of changes:
    - Emscripten: https://github.com/emscripten-core/emscripten/compare/1.29.6...1.29.7
    - Emscripten-LLVM: https://github.com/emscripten-core/emscripten-fastcomp/compare/1.29.6...1.29.7
    - Emscripten-Clang: no changes.

v1.29.6: 1/23/2015
-------------------
 - Fixed an issue where calling glGen*() when the GL context was lost might
   throw a JS exception, instead a GL_INVALID_OPERATION is now recorded.
 - Improve label handling in native optimizer.
 - Full list of changes:
    - Emscripten: https://github.com/emscripten-core/emscripten/compare/1.29.5...1.29.6
    - Emscripten-LLVM: no changes.
    - Emscripten-Clang: no changes.

v1.29.5: 1/23/2015
-------------------
 - Enable compiling source files with the extension ".c++".
 - Enable versioning of the emscripten ports so that older Emscripten versions
   can keep using older versions of the ports (#3144)
 - Added a whitelist option to emterpreter, a linker flag of form -s
   EMTERPRETIFY_WHITELIST=["symbol1","symbol2"]. (#3129)
 - Improved emscripten_get_pointerlock_status() to always fill the output
   structure even when pointer lock is not supported.
 - Added an environment variable EMCC_NO_OPT_SORT=0/1 option to configure
   whether the generated output should have the functions sorted by length,
   useful for debugging.
 - Added new tool tools/merge_pair.py which allows bisecting differences between
   two output files to find discrepancies.
 - Improved parsing in cashew.
 - Improved output message from emconfigure and emmake when inputs are unexpected.
 - Added built-in asm handler for LLVM fabs operation.
 - Full list of changes:
    - Emscripten: https://github.com/emscripten-core/emscripten/compare/1.29.4...1.29.5
    - Emscripten-LLVM: https://github.com/emscripten-core/emscripten-fastcomp/compare/1.29.4...1.29.5
    - Emscripten-Clang: no changes.

v1.29.4: 1/21/2015
-------------------
 - Added new C <-> JS string marshalling functions asciiToString(),
   stringToAscii(), UTF8ToString(), stringToUTF8() that can be used to copy
   strings across the JS and C boundaries. (#2363)
 - Added new functions lengthBytesUTF8(), lengthBytesUTF16() and
   lengthBytesUTF32() to allow computing the byte lengths of strings in
   different encodings. (#2363)
 - Upgraded SDL2 port to version 4.
 - Add support for saving the emterpreter stack when there are functions
   returning a value on the stack (#3129)
 - Notice async state in emterpreter trampolines (#3129)
 - Optimize SDL1 pixel copying to the screen.
 - Fixed an issue with emterpreter parsing. (#3141)
 - Fixed an issue with native optimizer and -s PPRECISE_F32=1.
 - Full list of changes:
    - Emscripten: https://github.com/emscripten-core/emscripten/compare/1.29.3...1.29.4
    - Emscripten-LLVM: https://github.com/emscripten-core/emscripten-fastcomp/compare/1.29.3...1.29.4
    - Emscripten-Clang: no changes.

v1.29.3: 1/16/2015
-------------------
 - Fixed a bug with OpenGL context initialization enableExtensionsByDefault. (#3135)
 - Fixed an issue with nested if parsing in native optimizer.
 - Full list of changes:
    - Emscripten: https://github.com/emscripten-core/emscripten/compare/1.29.2...1.29.3
    - Emscripten-LLVM: no changes.
    - Emscripten-Clang: no changes.

v1.29.2: 1/16/2015
-------------------
 - Fixed an issue with embind compilation in LLVM 3.5.
 - Fixed an issue with SDL audio queueing stability, which would queue audio too
   eagerly and cause stutter in some applications (#3122, #3124)
 - Enabled native JS optimizer to be built automatically on Windows, requires
   VS2012 or VS2013.
 - Improve error message to reflect the fact that DLOPEN_SUPPORT is currently
   not available (#2365)
 - Improve SIMD load and store support.
 - Upgraded SDL2 port to version 3.
 - Fix a bug with native JS optimizer and braces in nested ifs.
 - Improved emterpreter support.
 - Fixed LLVM 3.5 to build with Visual Studio on Windows (emscripten-fastcomp #61)
 - Full list of changes:
    - Emscripten: https://github.com/emscripten-core/emscripten/compare/1.29.1...1.29.2
    - Emscripten-LLVM: https://github.com/emscripten-core/emscripten-fastcomp/compare/1.29.1...1.29.2
    - Emscripten-Clang: no changes.

v1.29.1: 1/7/2015
-------------------
 - Migrated to upstream PNaCl LLVM+Clang 3.5 from the previous 3.4.
 - Full list of changes:
    - Emscripten: https://github.com/emscripten-core/emscripten/compare/1.29.0...1.29.1
    - Emscripten-LLVM: https://github.com/emscripten-core/emscripten-fastcomp/compare/1.29.0...1.29.1
    - Emscripten-Clang: https://github.com/emscripten-core/emscripten-fastcomp-clang/compare/1.29.0...1.29.1

v1.29.0: 1/7/2015
-------------------
 - Full list of changes:
    - Emscripten: https://github.com/emscripten-core/emscripten/compare/1.28.3...1.29.0
    - Emscripten-LLVM: https://github.com/emscripten-core/emscripten-fastcomp/compare/1.28.3...1.29.0
    - Emscripten-Clang: no changes.

v1.28.3: 1/4/2015
-------------------
 - embuilder.py tool
 - Many fixes for native optimizer on Windows
 - Perform LLVM LTO in a separate invocation of opt, so that it does not mix
   with legalization and other stuff we do at link time
 - Full list of changes:
    - Emscripten: https://github.com/emscripten-core/emscripten/compare/1.28.2...1.28.3
    - Emscripten-LLVM: https://github.com/emscripten-core/emscripten-fastcomp/compare/1.28.2...1.28.3
    - Emscripten-Clang: https://github.com/emscripten-core/emscripten-fastcomp-clang/compare/1.28.2...1.28.3

v1.28.2: 12/17/2014
-------------------
 - Enable native optimizer by default
 - Disable slow2asm legacy testing (asm.js mode in pre-fastcomp)
 - Full list of changes:
    - Emscripten: https://github.com/emscripten-core/emscripten/compare/1.28.1...1.28.2
    - Emscripten-LLVM: https://github.com/emscripten-core/emscripten-fastcomp/compare/1.28.1...1.28.2
    - Emscripten-Clang: no changes.

v1.28.1: 12/15/2014
-------------------
 - Use a lot more MUSL math functions
 - Full list of changes:
    - Emscripten: https://github.com/emscripten-core/emscripten/compare/1.28.0...1.28.1
    - Emscripten-LLVM: https://github.com/emscripten-core/emscripten-fastcomp/compare/1.28.0...1.28.1
    - Emscripten-Clang: no changes.

v1.28.0: 12/12/2014
-------------------
 - Full list of changes:
    - Emscripten: https://github.com/emscripten-core/emscripten/compare/1.27.2...1.28.0
    - Emscripten-LLVM: https://github.com/emscripten-core/emscripten-fastcomp/compare/1.27.2...1.28.0
    - Emscripten-Clang: no changes.

v1.27.2: 12/10/2014
-------------------
 - Added more complete support for SSE1 SIMD intrinsics API. (#2792)
 - Fixed an issue with glTexImage2D on GL_LUMINANCE + GL_FLOAT textures. (#3039)
 - Use the cashew asm.js parser in native optimizer.
 - Fixed issues with IE when running closure minified pages. (#3012)
 - Enabled asm.js validation for SIMD compilation.
 - Full list of changes:
    - Emscripten: https://github.com/emscripten-core/emscripten/compare/1.27.1...1.27.2
    - Emscripten-LLVM: https://github.com/emscripten-core/emscripten-fastcomp/compare/1.27.1...1.27.2
    - Emscripten-Clang: no changes.

v1.27.1: 11/20/2014
-------------------
 - Migrated to upstream PNaCl LLVM+Clang 3.4 from the previous 3.3.
 - Added a FindOpenGL.cmake to support find_package() for OpenGL in CMake scripts.
 - Full list of changes:
    - Emscripten: https://github.com/emscripten-core/emscripten/compare/1.27.0...1.27.1
    - Emscripten-LLVM: https://github.com/emscripten-core/emscripten-fastcomp/compare/1.27.0...1.27.1
    - Emscripten-Clang: https://github.com/emscripten-core/emscripten-fastcomp-clang/compare/1.27.0...1.27.1

v1.27.0: 11/20/2014
-------------------
 - Added new work in progress option -s NATIVE_OPTIMIZER=1 that migrates
   optimizer code from JS to C++ for better performance.
 - Fixed an embind issue when compiling with closure (#2974)
 - Fixed an embind issue with unique_ptr (#2979)
 - Fixed a bug with new GL context initialization in proxy to worker mode.
 - Fixed an issue where GL context event handlers would leak after a GL context
   has been freed.
 - Optimized embind operation in Chrome by avoiding using Function.prototype.bind().
 - Full list of changes:
    - Emscripten: https://github.com/emscripten-core/emscripten/compare/1.26.1...1.27.0
    - Emscripten-LLVM: https://github.com/emscripten-core/emscripten-fastcomp/compare/1.26.1...1.27.0
    - Emscripten-Clang: no changes.

v1.26.1: 11/7/2014
------------------
 - Fixed emscripten::val handle for special js values (#2930)
 - Implemented SDL 1.2 SDL_SetClipRect / SDL_GetClipRect (#2931)
 - Added support for building zlib from Emscripten Ports with linker flag -s USE_ZLIB=1.
 - Improved experimental GLES3 support.
 - Fixed issues with llseek (#2945)
 - Enable using emscripten_get_now() in web workers (#2953)
 - Added stricter input data validation in GL code.
 - Added new HTML5 C API for managing fullscreen mode transitions to resolve
   cross-browser issue #2556 (#2975)
 - Fixed an issue with using structs in va_args (#2923)
 - Full list of changes:
    - Emscripten: https://github.com/emscripten-core/emscripten/compare/1.26.0...1.26.1
    - Emscripten-LLVM: https://github.com/emscripten-core/emscripten-fastcomp/compare/1.26.0...1.26.1
    - Emscripten-Clang: https://github.com/emscripten-core/emscripten-fastcomp-clang/compare/1.26.0...1.26.1

v1.26.0: 10/29/2014
-------------------
 - Fixed an issue where emar would forward --em-config to llvm-ar (#2886)
 - Added a new "emterpreter" feature that allows running Emscripten compiled
   code in interpreted form until asm.js compilation is ready (-s
   EMTERPRETIFY=1).
    - For more information, see
      https://groups.google.com/d/msg/emscripten-discuss/vhaPL9kULxk/_eD2G06eucwJ
 - Added new "Emscripten Ports" architecture that enables building SDL2 with -s
   USE_SDL=2 command line flag.
 - Added support for SDL 1.2 SDL_CreateRGBSurfaceFrom() function.
 - Improved experimental SIMD support.
 - Use only minimum necessary digits to print floating point literals in
   generated JS code for smaller code output.
 - Full list of changes:
    - Emscripten: https://github.com/emscripten-core/emscripten/compare/1.25.2...1.26.0
    - Emscripten-LLVM: https://github.com/emscripten-core/emscripten-fastcomp/compare/1.25.2...1.26.0
    - Emscripten-Clang: no changes.

v1.25.2: 10/16/2014
-------------------
 - Fixed a bug in tmpfile() function not allocating the mode argument correctly.
 - Fixed a bug with handling empty files in IDBFS (#2845)
 - Added an implementation of the utimes() function (#2845)
 - Added experimental WebGL 2.0 support with the linker flag -s USE_WEBGL2=1.
   (#2873)
 - Fixed a UnboundTypeError occurring in embind (#2875)
 - Fixed an error "IndexSizeError: Index or size is negative or greater than the
   allowed amount" being thrown by Emscripten SDL 1.2 surface blit code. (#2879)
 - Fixed a JS minifier issue that generated "x--y from x - -y" (#2869)
 - Added a new emcc command line flag "--cache <dir>" to control the location of
   the Emscripten cache directory (#2816)
 - Implemented SDL_ConvertSurface() and added support for SDL_SRCALPHA in
   SDL_SetAlpha (#2871)
 - Fixed issues with the GL library handling of invalid input values.
 - Optimized SDL copyIndexedColorData function (#2890)
 - Implemented GLES3 emulation for glMapBufferRange() for upcoming WebGL 2
   support, using the -s FULL_ES3=1 linker option.
 - Fixed a bug where setting up and cancelling the main loop multiple times
   would stack up the main loop to be called too frequently (#2839)
 - Introduced a new API emscripten_set_main_loop_timing() for managing the
   Emscripten main loop calling frequency (#2839)
 - Added new optimization flags SDL.discardOnLock and SDL.opaqueFrontBuffer to
   Emscripten SDL 1.2 SDL_LockSurface() and SDL_UnlockSurface() (#2870)
 - Fixed a bug with glfwGetProcAddress().
 - Added option to customize GLOBAL_BASE (the starting address of global
   variables in the Emscripten HEAP).
 - Added the ability to register mouseover and mouseout events from the HTML5
   API.
 - Improved experimental SIMD support.
 - Full list of changes:
    - Emscripten: https://github.com/emscripten-core/emscripten/compare/1.25.1...1.25.2
    - Emscripten-LLVM: no changes.
    - Emscripten-Clang: no changes.

v1.25.1: 10/1/2014
------------------
 - Updated heap resize support code when -s ALLOW_MEMORY_GROWTH=1 is defined.
 - Updated libc++ to new version from upstream svn revision 218372, 2014-09-24.
 - Fixed a bug where building on Windows might generate output JS files with
   incorrect syntax (emscripten-fastcomp #52)
 - Improved experimental SIMD support.
 - Full list of changes:
    - Emscripten: https://github.com/emscripten-core/emscripten/compare/1.25.0...1.25.1
    - Emscripten-LLVM: https://github.com/emscripten-core/emscripten-fastcomp/compare/1.25.0...1.25.1
    - Emscripten-Clang: no changes.


v1.25.0: 9/30/2014
------------------
 - Fixed a warning message with -s EXPORTED_FUNCTIONS.
 - Full list of changes:
    - Emscripten: https://github.com/emscripten-core/emscripten/compare/1.24.1...1.25.0
    - Emscripten-LLVM: no changes.
    - Emscripten-Clang: no changes.

v1.24.1: 9/27/2014
------------------
 - Fixed issues with the tmpnam and tmpfile functions (#2797, 2798)
 - Fixed CMake package find code to not search any system directories, because
   Emscripten is a cross-compiler.
 - Improved support for the proposed solution for heap resizing.
 - Fixed an issue where one could not run a main loop without having first a GL
   context created when -s FULL_ES2 or -s LEGACY_GL_EMULATION were set.
 - For compatibility, Emscripten will no longer warn about missing library files
   for -lGL, -lGLU and -lglut libraries, since Emscripten provides the
   implementation for these without having to explicitly link to anything.
 - Added support for readonly (const) attributes and automatically call
   Pointer_stringify on DOMStrings in WebIDL.
 - Improved SIMD support for the experimental Ecmascript SIMD spec.
 - Added support for GLFW 3.0.
 - Added new Emscripten HTML 5 functions emscripten_set_mouseenter_callback()
   and emscripten_set_mouseleave_callback().
 - Emscripten now recognizes an environment variable
   EMCC_JSOPT_BLACKLIST=a,b,c,d which can be used to force-disable Emscripten to
   skip running specific JS optimization passes. This is intended as a debugging
   aid to help zoom in on JS optimizer bugs when compiling with -O1 and greater.
   (#2819)
 - Fixed a bug where Module['TOTAL_STACK'] was ignored (#2837).
 - Improved SIMD support for the experimental Ecmascript SIMD spec. Preliminary asm.js validation.
 - Full list of changes:
    - Emscripten: https://github.com/emscripten-core/emscripten/compare/1.24.0...1.24.1
    - Emscripten-LLVM: https://github.com/emscripten-core/emscripten-fastcomp/compare/1.24.0...1.24.1
    - Emscripten-Clang: no changes.

v1.24.0: 9/16/2014
------------------
 - Renamed the earlier Module.locateFilePackage() to Module.locateFile() added
   in v1.22.2 to better reflect its extended usage.
 - Improved exceptions support with exception_ptr.
 - Fixed a bug where restoring files from IDBFS would not preserve their file modes.
 - Fixed and issue where one could not pass a null pointer to strftime() function.
 - Improved SIMD support for the experimental Ecmascript SIMD spec.
 - Full list of changes:
    - Emscripten: https://github.com/emscripten-core/emscripten/compare/1.23.5...1.24.0
    - Emscripten-LLVM: https://github.com/emscripten-core/emscripten-fastcomp/compare/1.23.5...1.24.0
    - Emscripten-Clang: no changes.

v1.23.5: 9/12/2014
------------------
 - Added new functions emscripten_get_device_pixel_ratio(),
   emscripten_set_canvas_css_size() and emscripten_get_canvas_css_size() which
   allow handling High DPI options from C code.
 - Fixed bugs with timzone-related functions in the JS-implemented C standard
   library.
 - Implemented clock_gettime(CLOCK_MONOTONIC) and added a new function
   emscripten_get_now_is_monotonic() to query whether the JS-provided timer is
   monotonic or not.
 - Fixed an issue where the user could not pass --llvm-opts=xxx when also
   specifying --llvm-lto=2.
 - Renamed the linker option -profiling to --profiling for consistency. The old
   form is still supported.
 - Formalized the set of valid characters to be used in files passed to the
   file_packager.py (#2765).
 - Implemented SDL function SDL_BlitScaled.
 - Fixed a bug with right modifier keys in SDL.
 - Full list of changes:
    - Emscripten: https://github.com/emscripten-core/emscripten/compare/1.23.4...1.23.5
    - Emscripten-LLVM: no changes.
    - Emscripten-Clang: no changes.

v1.23.4: 9/7/2014
------------------
 - Implemented new targetX and targetY fields for native HTML5 mouse and touch
   events (#2751)
 - Improved SIMD support for the experimental Ecmascript SIMD spec.
 - Full list of changes:
    - Emscripten: https://github.com/emscripten-core/emscripten/compare/1.23.3...1.23.4
    - Emscripten-LLVM: https://github.com/emscripten-core/emscripten-fastcomp/compare/1.23.3...1.23.4
    - Emscripten-Clang: no changes.

v1.23.3: 9/7/2014
------------------
 - Removed the scons-tools SCons build system as unused.
 - Fixed an issue where applications could not handle WebGL context creation
   failures gracefully.
 - Fixed a bug where the stringToC function in ccall/cwrap might not allocate
   enough space to hold unicode strings.
 - Removed CMake from attempting to link to library -ldl when building projects,
   by unsetting CMAKE_DL_LIBS.
 - Fixed a bug where write_sockaddr might return undefined data in its output
   structure.
 - Added a new _experimental_ -s POINTER_MASKING=1 linker option that might help
   JS VMs to optimize asm.js code.
 - Added first version of a memory tracing API to profile memory usage in
   Emscripten applications.
 - Added functions glob and globfree from musl regex library.
 - Improved SIMD support for the experimental Ecmascript SIMD spec.
 - Full list of changes:
    - Emscripten: https://github.com/emscripten-core/emscripten/compare/1.23.2...1.23.3
    - Emscripten-LLVM: https://github.com/emscripten-core/emscripten-fastcomp/compare/1.23.2...1.23.3
    - Emscripten-Clang: no changes.

v1.23.2: 9/2/2014
------------------
 - Adjusted the process and group ids reported by the stub library functions to
   be closer to native unix values.
 - Set stack to be aligned to 16 bytes. (#2721)
 - Fixed a compiler error "unresolved symbol:
   __cxa_decrement_exception_refcount" (#2715)
 - Added a new warning message that instructs that building .so, .dll and .dylib
   files is not actually supported, and is faked for compatibility reasons for
   existing build chains. (#2562)
 - Fixed problems with SDL mouse scrolling (#2643)
 - Implemented OpenAL function alSourceRewind.
 - Removed several old header files from the Emscripten repository that had been
   included for emulation purposes (zlib.h, png.h, tiff.h, tiffio.h), but their
   implementation is not included.
 - Work around an issue in d8 with binary file reading that broke e.g. printf
   when running in d8. (#2731)
 - Rigidified the semantics of Module.preRun and Module.postRun: These must
   always be JS arrays, single functions are not allowed (#2729)
 - Improved compiler warning diagnostics when generating output that will not
   validate as asm.js (#2737)
 - Updated to latest emrun version to enable support for passing arguments with
   hyphens to the program. (#2742)
 - Added Bessel math functions of the first kind  (j0, j1, jn) from musl.
 - Improved SIMD support for the experimental Ecmascript SIMD spec.
 - Full list of changes:
    - Emscripten: https://github.com/emscripten-core/emscripten/compare/1.23.1...1.23.2
    - Emscripten-LLVM: https://github.com/emscripten-core/emscripten-fastcomp/compare/1.23.1...1.23.2
    - Emscripten-Clang: no changes.

v1.23.1: 8/26/2014
------------------
 - Add support for the Chrome variant of the Gamepad API.
 - Updates to SIMD.js support.
 - Implemented glutSetCursor function.
 - Added new link-time options -s NO_FILESYSTEM=1 and -s NO_BROWSER=1 to enable
   reducing output file sizes when those functionalities are not necessary.
 - Added a new option --closure 2 to allow running closure even on the asm.js output.
 - Fixed a regression bug that broke the use of
   emscripten_set_socket_error_callback() in emscripten.h
 - Removed the support for old discontinued Mozilla Audio Data API in src/library_sdl.js.
 - Removed the support for using Web Audio ScriptProcessorNode to stream audio.
 - Improved SDL audio streaming by using the main rAF() callback instead of a
   separate setTimeout() callback to schedule the audio data.
 - Deprecated compiling without typed arrays support.
 - Migrated to using musl PRNG functions. Fixes reported bugs about the quality of randomness (#2341)
 - Improved SIMD support for the experimental Ecmascript SIMD spec.
 - Full list of changes:
    - Emscripten: https://github.com/emscripten-core/emscripten/compare/1.23.0...1.23.1
    - Emscripten-LLVM: https://github.com/emscripten-core/emscripten-fastcomp/compare/1.23.0...1.23.1
    - Emscripten-Clang: no changes.

v1.23.0: 8/21/2014
------------------
 - Added support for array attributes in WebIDL bindings.
 - Allow cloning pointers that are scheduled for deletion in embind, and add
   support for null in embind_repr().
 - Fixed possible issues with rounding and flooring operations.
 - Full list of changes:
    - Emscripten: https://github.com/emscripten-core/emscripten/compare/1.22.2...1.23.0
    - Emscripten-LLVM: no changes.
    - Emscripten-Clang: no changes.

v1.22.2: 8/19/2014
------------------
 - Adds stack overflow checks when building with the link flag -s ASSERTIONS=1.
 - Fix an issue where EM_ASM was not usable with closure when closure removed
   the Module object (#2639)
 - The locale "POSIX" is now recognized (#2636)
 - Fixed a problem with embind on IE11.
 - Added OpenAL functions alSource3i, alListener3f, alGetEnumValue and
   alSpeedOfSound and also recognize ALC_MAX_AUXILIARY_SENDS.
 - Fixed an issue where emcc would create .o files in the current directory when
   compiling multiple code files simultaneously (#2644)
 - The -s PROXY_TO_WORKER1= option now looks for a GET option "?noProxy" in the
   page URL to select at startup time whether proxying should be on or off.
 - Added new functions emscripten_yield, emscripten_coroutine_create and
   emscripten_coroutine_next which implement coroutines when building with the
   -s ASYNCIFY=1 option.
 - Optimized the size of intermediate generated .o files by omitting LLVM debug
   info from them when not needed. (#2657)
 - Fixed WebSocket connection URLs to allow a port number in them, e.g.
   "server:port/addr" (2610)
 - Added support for void* to the WebIDL binder, via the identifier VoidPtr.
 - Optimize emcc to not copy bitcode files around redundantly.
 - Fix stat() to correctly return ENOTDIR when expected (#2669).
 - Fixed issues with nested exception catching (#1714).
 - Increased the minimum size of the Emscripten HEAP to 64k instead of a previous 4k.
 - The {{{ cDefine('name') }}} macros now raise a compile-time error if the
   define name is not found, instead of hiding the error message inside the
   compiled output (#2672)
 - Fixed an issue where --emrun parameter was not compatible with the -s
   PROXY_TO_WORKER=1 option.
 - Improved WebGL support when compiling with the PROXY_TO_WORKER=1 option.
 - Fixed a regression issue with the handling of running dtors of classes that
   use virtual inheritance. (#2682)
 - Added an option Module.locateFilePackage() as a means to customize where data
   files are found in relative to the running page (#2680). NOTE: This parameter
   was later renamed to Module.locateFile() instead in release 1.24.0.
 - Fixed a bug where OpenAL sources would not properly delete.
 - Fixed a bug with upstream libc++ on std::map, std::multimap and
   std::unordered_map self-assignment
   (http://llvm.org/bugs/show_bug.cgi?id=18735)
 - Allow using __asm__ __volatile__("": : :"memory") as a compile-time
   reordering barrier (#2647)
 - Full list of changes:
    - Emscripten: https://github.com/emscripten-core/emscripten/compare/1.22.1...1.22.2
    - Emscripten-LLVM: https://github.com/emscripten-core/emscripten-fastcomp/compare/1.22.1...1.22.2
    - Emscripten-Clang: no changes.

v1.22.1: 8/7/2014
------------------
 - Added support for prefixing functions with '$' in JS libraries, in order to
   cause them not be prefixed with '_' when compiling.
 - Improved WebIDL compiler to support enums.
 - Fixed a bug with emscripten_force_exit() that would throw an exception (#2629).
 - Fixed setlocale() when setting a bad locale. (#2630)
 - Fixed a compiler miscompilation bug when optimizing loops. (#2626)
 - Fixed an issue with rethrowing an exception (#2627)
 - Fixed a bug where malloc()ing from JS code would leak memory if the C/C++
   side does not use malloc() (#2621)
 - Removed an unnecessary assert() in glReadPixels, and improved it to support
   more texture pixel types.
 - Fixed a bug with std::locale accepting unknown locale names (#2636)
 - Added support for WebIDL binder to work with Closure (#2620)
 - Added no-op SDL IMG_Quit() and TTF_Quit() symbols.
 - Migrated to building libcxx and libcxxapi with -Oz optimization flags.
 - Full list of changes:
    - Emscripten: https://github.com/emscripten-core/emscripten/compare/1.22.0...1.22.1
    - Emscripten-LLVM: no changes.
    - Emscripten-Clang: no changes.

v1.22.0: 8/5/2014
------------------
 - Added support to emrun to dump files to the local filesystem for debugging
   purposes.
 - Implemented emscripten_wget in ASYNCIFY mode.
 - Improved extension catching support (#2616)
 - Fixed .a link groups to also work when linking to bitcode. (#2568)
 - Full list of changes:
    - Emscripten: https://github.com/emscripten-core/emscripten/compare/1.21.10...1.22.0
    - Emscripten-LLVM: https://github.com/emscripten-core/emscripten-fastcomp/compare/1.21.10...1.22.0
    - Emscripten-Clang: no changes.

v1.21.10: 7/29/2014
-------------------
 - Fixed a Windows-specific issue where the generated output files might contain
   line endings of form \r\r\n. This caused browser debuggers to get confused
   with line numbers. (#2133)
 - Improved the node.js workaround introduced in v1.21.8.
 - Implemented new HTML5 API for direct WebGL context creation, emscripten_webgl_*().
 - Fixed a bug when loading in node.js and loaded by another module (#2586)
 - Full list of changes:
    - Emscripten: https://github.com/emscripten-core/emscripten/compare/1.21.9...1.21.10
    - Emscripten-LLVM: no changes.
    - Emscripten-Clang: no changes.

v1.21.9: 7/28/2014
------------------
 - Fixed issues with exception catching. (#2531)
 - Full list of changes:
    - Emscripten: https://github.com/emscripten-core/emscripten/compare/1.21.8...1.21.9
    - Emscripten-LLVM: no changes.
    - Emscripten-Clang: no changes.

v1.21.8: 7/28/2014
------------------
 - Fixed an issue when using --embed-file to embed very large files.
 - Worked around a Windows node.js bug where the compiler output might get cut
   off when the compilation ends in an error.
   (https://github.com/joyent/node/issues/1669)
 - Full list of changes:
    - Emscripten: https://github.com/emscripten-core/emscripten/compare/1.21.7...1.21.8
    - Emscripten-LLVM: https://github.com/emscripten-core/emscripten-fastcomp/compare/1.21.7...1.21.8
    - Emscripten-Clang: no changes.

v1.21.7: 7/25/2014
------------------
 - Added new environment varaible EMCC_ONLY_FORCED_STDLIBS which can be used to
   restrict to only linking to the chosen set of Emscripten-provided libraries.
   (See also EMCC_FORCE_STDLIBS)
 - Adjusted argv[0] and environment variables USER, HOME, LANG and _ to report a
   more convenient set of default values. (#2565)
 - Fixed an issue where the application could not use environ without also
   referring to getenv() (#2557)
 - Fixed an issue with IDBFS running in web workers.
 - Print out an error if IDBFS is used without IDB support.
 - Fixed calling Runtime.getFuncWrapper() when -s ALIASING_FUNCTION_POINTERS=1 (#2010)
 - Fixed an issue where deleting files during directory iteration would produce
   incorrect iteration results (#2528)
 - Fixed support for strftime with %z and %Z (#2570)
 - Fixed a bug with truncate() throwing an exception (#2572)
 - Improved the linker to generate warning messages if user specifies -s X=Y
   linker flags that do not exist (#2579)
 - Fixed an issue with creating read-only files (#2573)
 - Added first implementation for the ASYNCIFY option, which splits up
   synchronous blocking loops to asynchronous execution. For more information on
   this approach, see https://github.com/emscripten-core/emscripten/wiki/Asyncify
 - Full list of changes:
    - Emscripten: https://github.com/emscripten-core/emscripten/compare/1.21.6...1.21.7
    - Emscripten-LLVM: https://github.com/emscripten-core/emscripten-fastcomp/compare/1.21.6...1.21.7
    - Emscripten-Clang: no changes.

v1.21.6: 7/22/2014
------------------
 - Separated OpenAL AL and ALC errors to properly separate fields.
 - When using EGL to initialize a GL context, initialize a stencil buffer to the
   context as well, since proper EGL context choosing is not yet implemented.
 - Added new linker flag -s DEMANGLE_SUPPORT to choose whether to compile the
   application with libcxxabi-provided demangling support ___cxa_demangle().
 - Fixed a problem where calling stat() on a nonexisting file in the runtime VFS
   would result in an exception being thrown. (#2552)
 - When using the -v flag, no longer retain intermediate compilation files. To
   preserve the intermediate files, set the EMCC_DEBUG=1 environment variable.
   (#2538)
 - Added a new HTML setting Module.memoryInitializerPrefixURL which specifies a
   prefix for where the memory initializer file .mem.js should be loaded from
   (#2542)
 - Implemented eglReleaseThread to work according to spec.
 - Implemented a new function emscripten_force_exit() which immediately shuts
   down the C runtime.
 - Fixed a bug with exception handling that resulted in an error unresolved
   symbol: _ZTISt13bad_exception (#2560)
 - Full list of changes:
    - Emscripten: https://github.com/emscripten-core/emscripten/compare/1.21.5...1.21.6
    - Emscripten-LLVM: no changes.
    - Emscripten-Clang: no changes.

v1.21.5: 7/21/2014
------------------
 - Added support for glDrawBuffers with the WEBGL_draw_buffers extension.
 - Added stub implementation for eglReleaseThread.
 - Fixed a bug where passing -E to emcc used the system include headers instead
   of the built-in ones. (#2534)
 - Fixed the stacktrace() function to work on MSIE as well.
 - Removed the zlib.h header file from system include directory, since
   Emscripten does not provide an implementation of zlib built-in.
 - Added support for __cxa_bad_typeid (#2547)
 - Fixed an internal compiler crash with a certain pattern involving optimized
   builds and int64_t (#2539)
 - Fixed an issue with -s EXCEPTION_CATCHING_WHITELIST handling where an
   extension that was a substring of another might get erroneously handled.
 - Full list of changes:
    - Emscripten: https://github.com/emscripten-core/emscripten/compare/1.21.4...1.21.5
    - Emscripten-LLVM: https://github.com/emscripten-core/emscripten-fastcomp/compare/1.21.4...1.21.5
    - Emscripten-Clang: no changes.

v1.21.4: 7/17/2014
------------------
 - Implemented the getsockopt() function.
 - Added new event callback functions emscripten_set_socket_xx_callback() that
   allow listening to WebSocket events in an asynchronous manner.
 - Greatly improved CMake support, now various forms of configure-time test
   builds are supported, and the default extension is set to ".js"
 - Prohibit the virtual filesystem from creating files with name '.' or '..' at
   runtime.
 - Have runtime mkdir() function call normalize the path to be created before
   creation.
 - Fixed an issue with omitting the third paramter in cwrap() call (#2511).
 - Fixed an issue where mouse event handling would throw an exception if the
   page did not contain a canvas object.
 - Fixed a GL initialization problem when user has extended Array with custom
   functions (#2514)
 - Added new compiler defines __EMSCRIPTEN_major__, __EMSCRIPTEN_minor__ and
   __EMSCRIPTEN_tiny__ which communicate the compiler version major.minor.tiny
   to compiled applications (#2343)
 - Fixed a bug where emrun did not properly capture the exit code when exit
   runtime via not calling exit().
 - Fixed an error message when symlinkin invalid filenams at runtime.
 - Fixed a bug in EGL context creation that parsed the input context creation
   parameters with wrong terminator.
 - Improved ffdb.py to be smarter when to attempt port forwarding to connect to
   a FFOS device DevTools port.
 - Implemented strsignal() function (#2532)
 - Full list of changes:
    - Emscripten: https://github.com/emscripten-core/emscripten/compare/1.21.3...1.21.4
    - Emscripten-LLVM: no changes.
    - Emscripten-Clang: no changes.

v1.21.3: 7/10/2014
------------------
 - Added implementations for SDL function SDL_AudioQuit and SDL_VideoQuit.
 - Fix an issue with the optimizeShifts optimization enabled in previous version.
 - Fixed the -s RELOOPER command line parameter to work.
 - Fixed a bug where building the system libc migt result in a compiler deadlock
   on Windows.
 - Removed emcc from trying to link in .dll files as static libraries on
   Windows.
 - Added support for GL_HALF_FLOAT_OES.
 - Fixed a bug where emcmake did not work on Windows.
 - Use multithreaded compilation to build libc.
 - Fixed an issue where the GL interop library could throw an exception in an
   error condition, instead of raising a GL error.
 - Full list of changes:
    - Emscripten: https://github.com/emscripten-core/emscripten/compare/1.21.2...1.21.3
    - Emscripten-LLVM: no changes.
    - Emscripten-Clang: no changes.

v1.21.2: 7/5/2014
------------------
 - Improved the checks that detect that code is run only while the runtime is
   initialized.
 - The memory initializer file (.mem.js) is now emitted by default when
   compiling with at least -O2 optimization level.
 - Fixed a performance issue where built-in math functions (Math.sqrt, etc.)
   took a slightly slower path (#2484).
 - Added support for the ffs libc function.
 - Re-enabled optimizeShifts optimization when not compiling for asm.js (#2481)
 - Full list of changes:
    - Emscripten: https://github.com/emscripten-core/emscripten/compare/1.21.1...1.21.2
    - Emscripten-LLVM: no changes.
    - Emscripten-Clang: no changes.

v1.21.1: 7/3/2014
------------------
 - Fixed an issue where wrong python interpreter could get invoked on Windows
   when both native and cygwin python were installed.
 - Updated musl from version 0.9.13 to version 1.0.3.
 - Full list of changes:
    - Emscripten: https://github.com/emscripten-core/emscripten/compare/1.21.0...1.21.1
    - Emscripten-LLVM: no changes.
    - Emscripten-Clang: no changes.

v1.21.0: 7/2/2014
------------------
 - Enable memory init files (.mem) by default in optimized builds (-O2+), as if
   --memory-init-file 1  is specified. This makes the default behavior on
   optimized builds emit smaller and faster-to-load code, but does require that
   you ship both a .js and a .mem file (if you prefer not to, can use
   --memory-init-file 1  ).
 - Implemented new SDL 1.2 functions SDL_GetRGB, SDL_GetRGBA and SDL_putenv.
 - Added support for /dev/random, /dev/urandom and C++11 std::random_device,
   which will use cryptographically secure random api if available. (#2447)
 - Added support for CMake find_path() directive.
 - Added support for std::unique_ptr in embind.
 - Improved Windows support for ffdb.py.
 - Implemented the clip_rect structure for created SDL surfaces.
 - Fixed a regression with SDL touch events (#2466)
 - Added support for C++11 std::thread::hardware_concurrency which backs to
   navigator.hardwareConcurrency. See
   http://wiki.whatwg.org/wiki/Navigator_HW_Concurrency (#2456)
 - Optimized embind code generation with constexprs.
 - Enabled the use of Runtime.add&removeFunction when closure minification is
   active (#2446)
 - Implemented support for accessing WebGL when building via the proxy to worker
   architecture.
 - Full list of changes:
    - Emscripten: https://github.com/emscripten-core/emscripten/compare/1.20.0...1.21.0
    - Emscripten-LLVM: no changes.
    - Emscripten-Clang: no changes.

v1.20.0: 6/13/2014
------------------
 - Optimize in-memory virtual filesystem performance when serialized to an IndexedDB.
 - Fixed memcpy regression with ta0 and ta1 modes.
 - Fixed an issue with line numbers being messed up when generating source maps (#2410)
 - Fixed an ffdb logging bug that could cause it to drop messages if they were
   being received too fast. Added support getting memory and system descriptions
   with ffdb.
 - Added a new extension to SDL "emscripten_SDL_SetEventHandler()" which enabled
   application to perform SDL event handling inside a JS event handler to
   overcome browser security restrictions. (#2417)
 - Full list of changes:
    - Emscripten: https://github.com/emscripten-core/emscripten/compare/1.19.2...1.20.0
    - Emscripten-LLVM: no changes.
    - Emscripten-Clang: no changes.

v1.19.2: 6/9/2014
------------------
 - Updated CMake support for response file handling.
 - Fixed issues with glfwGetProcAddress and glfwSetWindowSizeCallback.
 - Fixed an issue with regexes that caused issues on IE11 runtime (#2400)
 - Added a new functions emscripten_get_preloaded_image_data() and
   emscripten_get_preloaded_image_data_from_FILE() to obtain pixel data of
   preloaded images.
 - Greatly improved ffdb capabilities to operate a FFOS device.
 - Fixed a Windows-specific bug where the user temp directory was littered with
   temporary .rsp files that did not get cleaned up.
 - Improved SIMD support.
 - Full list of changes:
    - Emscripten: https://github.com/emscripten-core/emscripten/compare/1.19.1...1.19.2
    - Emscripten-LLVM: https://github.com/emscripten-core/emscripten-fastcomp/compare/1.19.1...1.19.2
    - Emscripten-Clang: no changes.

v1.19.1: 6/3/2014
------------------
 - Migrate to using musl sscanf and sprintf and the family that writes to
   memory, and not directly to the filesystem.
 - Improve the error messages from -s SAFE_HEAP_ACCESS=1 runtime checks.
 - Added new linker flag -s NO_DYNAMIC_EXECUTION=1 which removes the use of
   eval() and new Function() in the generated output. For more information, see
   "Eval and related functions are disabled" in
   https://developer.chrome.com/extensions/contentSecurityPolicy .
 - Fixed a compiler issue when very large double constants are present. (#2392)
 - Full list of changes:
    - Emscripten: https://github.com/emscripten-core/emscripten/compare/1.19.0...1.19.1
    - Emscripten-LLVM: no changes.
    - Emscripten-Clang: no changes.

v1.19.0: 5/29/2014
------------------
 - Added an error message to signal that linkable modules are not supported in fastcomp.
 - Fixed a miscompilation issue that resulted in an error "SyntaxError: invalid
   increment operand" and a statement +(+0) being generated (#2314)
 - Make optimized compiler output smaller by running the shell code through
   uglify when not using closure.
 - Fixed a crash in SDL audio loading code introduced in v1.18.3
 - Fixed an issue where glTex(Sub)Image2D might throw an exception on error,
   instead of setting glGetError().
 - Added new typedefs emscripten_align1_short, emscripten_align{1/2}_int,
   emscripten_align{1/2}_float and emscripten_align{1/2/4}_double to ease
   signaling the compiler that unaligned data is present. (#2378)
 - Fixed an embind issue with refcount tracking on smart pointers.
 - Full list of changes:
    - Emscripten: https://github.com/emscripten-core/emscripten/compare/1.18.4...1.19.0
    - Emscripten-LLVM: https://github.com/emscripten-core/emscripten-fastcomp/compare/1.18.4...1.19.0
    - Emscripten-Clang: no changes.

v1.18.4: 5/27/2014
------------------
 - Fixed error message on unsupported linking options (#2365)
 - Updated embind to latest version from IMVU upstream.
 - Fixed an issue where source maps did not load properly in Firefox.
 - Added a more descriptive error message to fastcomp when MAX_SETJMPS limit is
   violated. (#2379)
 - Full list of changes:
    - Emscripten: https://github.com/emscripten-core/emscripten/compare/1.18.3...1.18.4
    - Emscripten-LLVM: https://github.com/emscripten-core/emscripten-fastcomp/compare/1.18.3...1.18.4
    - Emscripten-Clang: no changes.

v1.18.3: 5/21/2014
------------------
 - Added support to emcc command line for "archive groups": -Wl,--start-group
   and -Wl,--end-group
 - Greatly optimized ccall and cwrap implementations.
 - Added new support for SDL_Mix backend to use WebAudio to play back audio clips.
 - Fixed a registerizeHarder issue with elimination of conditional expressions.
 - Migrated single-character standard C functions (islower, tolower, and the
   family) to use musl implementations.
 - Updated relooper to not optimize out breaks if it causes excessive nesting.
 - Full list of changes:
    - Emscripten: https://github.com/emscripten-core/emscripten/compare/1.18.2...1.18.3
    - Emscripten-LLVM: https://github.com/emscripten-core/emscripten-fastcomp/compare/1.18.2...1.18.3
    - Emscripten-Clang: no changes.

v1.18.2: 5/19/2014
------------------
 - Fixed a problem which blocked user applications from handling WebGL context
   loss events themselves.
 - Added a new HTML5 api function emscripten_is_webgl_context_lost() which
   allows polling for context loss in addition to receiving events.
 - Improved async wget progress events to work better across browsers.
 - Improved WebIDL binder support.
 - Added new typeof() function to emscripten::val.
 - Added support for SDL window events SDL_WINDOWEVENT_FOCUS_GAINED,
   SDL_WINDOWEVENT_FOCUS_LOST, SDL_WINDOWEVENT_SHOWN, SDL_WINDOWEVENT_HIDDEN.
 - Fixed a compiler miscompilation on unsigned i1 bitcasts (#2350)
 - Fixed a compiler bug where doubles in varargs might not get 8-byte aligned (#2358)
 - Full list of changes:
    - Emscripten: https://github.com/emscripten-core/emscripten/compare/1.18.1...1.18.2
    - Emscripten-LLVM: https://github.com/emscripten-core/emscripten-fastcomp/compare/1.18.1...1.18.2
    - Emscripten-Clang: no changes.

v1.18.1: 5/12/2014
------------------
 - Fixed an issue where the mouse wheel scroll did not work with SDL.
 - Fixed an issue with emscripten_async_wget, which undesirably expected that
   the string pointer passed to it stayed alive for the duration of the
   operation (#2349)
 - Emscripten now issues a warning message when the EXPORTED_FUNCTIONS list
   contains invalid symbol names (#2338)
 - Full list of changes:
    - Emscripten: https://github.com/emscripten-core/emscripten/compare/1.18.0...1.18.1
    - Emscripten-LLVM: no changes.
    - Emscripten-Clang: no changes.

v1.18.0: 5/10/2014
------------------
 - Enable support for low-level C<->JS interop to marshall 64 bit integers from
   C to JS.
 - Fixed an issue that caused some programs to immediately run out of memory
   "(cannot enlarge memory arrays)" at startup. (#2334)
 - Fixed a crash issue with generated touch events that didn't correspond to a real touch.
 - Full list of changes:
    - Emscripten: https://github.com/emscripten-core/emscripten/compare/1.17.0...1.18.0
    - Emscripten-LLVM: https://github.com/emscripten-core/emscripten-fastcomp/compare/1.17.0...1.18.0
    - Emscripten-Clang: no changes.

v1.17.0: 5/6/2014
------------------
 - Enabled asm.js compilation and -s PRECISE_F32 support when using embind.
 - Improved relooper to emit switches in many-entried blocks.
 - Fixed a GLFW bug where mouse wheel direction was reversed.
 - Fixed glfwGetKey to work even when no callback is registered with
   glfwGetKeyCallback (#1320)
 - Added a new tool 'webidl_binder' that generates C <-> JS interop code from
   WebIDL descriptions.
 - Fix emscripten compilation to work on pages that don't contain a HTML canvas.
 - Added a new error message to default shell when an uncaught exception is thrown.
 - Improved error diagnostics reported by -s SAFE_HEAP=1.
 - Added support for registering callbacks hook to VFS file open, write, move,
   close and delete.
 - Added embind support to std::basic_string<unsigned char>
 - By default, the C runtime will no longer exit after returning from main()
   when safeSetTimeout() or safeSetInterval() is used.
 - Fixed an issue with sscanf formatting (#2322)
 - Fixed an issue where precompiled headers were given a wrong output filename (#2320)
 - Enabled registerizeHarder optimization pass to work when outlining is enabled.
 - Fixed an issue with strptime month handling (#2324)
 - Added an initial implementation of a new tool 'ffdb' which can be used to
   operate a Firefox OS phone from the command line.
 - Fixed a compiler crash on assertion failure '!contains(BranchesOut, Target)'
   (emscripten-fastcomp #32)
 - Added a new ABI to Clang that targets Emscripten specifically. Stop aligning
   member functions to save some space in the function table array.
 - Full list of changes:
    - Emscripten: https://github.com/emscripten-core/emscripten/compare/1.16.0...1.17.0
    - Emscripten-LLVM: https://github.com/emscripten-core/emscripten-fastcomp/compare/1.16.0...1.17.0
    - Emscripten-Clang: https://github.com/emscripten-core/emscripten-fastcomp-clang/compare/1.16.0...1.17.0

v1.16.0: 4/16/2014
------------------
 - Removed browser warnings message in VFS library about replacing __proto__ performance issue.
 - Full list of changes:
    - Emscripten: https://github.com/emscripten-core/emscripten/compare/1.15.1...1.16.0
    - Emscripten-LLVM: no changes.
    - Emscripten-Clang: https://github.com/emscripten-core/emscripten-fastcomp-clang/compare/1.15.1...1.16.0

v1.15.1: 4/15/2014
------------------
 - Added support for SDL2 touch api.
 - Added new user-controllable emdind-related define #define
   EMSCRIPTEN_HAS_UNBOUND_TYPE_NAMES, which allows optimizing embind for minimal
   size when std::type_info is not needed.
 - Fixed issues with CMake support where CMAKE_AR and CMAKE_RANLIB were not
   accessible from CMakeLists.txt files.
 - Full list of changes:
    - Emscripten: https://github.com/emscripten-core/emscripten/compare/1.15.0...1.15.1
    - Emscripten-LLVM: no changes.
    - Emscripten-Clang: no changes.

v1.15.0: 4/11/2014
------------------
 - Fix outlining feature for functions that return a double (#2278)
 - Added support for C++11 atomic constructs (#2273)
 - Adjusted stdout and stderr stream behavior in the default shell.html to
   always print out to both web page text log box, and the browser console.
 - Fixed an issue with loop variable optimization.
 - Full list of changes:
    - Emscripten: https://github.com/emscripten-core/emscripten/compare/1.14.1...1.15.0
    - Emscripten-LLVM: https://github.com/emscripten-core/emscripten-fastcomp/compare/1.14.1...1.15.0
    - Emscripten-Clang: https://github.com/emscripten-core/emscripten-fastcomp-clang/compare/1.14.1...1.15.0

v1.14.1: 4/8/2014
------------------
 - Added new command line utility 'emcmake', which can be used to call
   emconfigure for cmake.
 - Added a new emcc command line parameter '--valid-abspath', which allows
   selectively suppressing warning messages that occur when using absolute path
   names in include and link directories.
 - Added a new emcc linker command line parameter '--emit-symbol-map', which
   will save a map file between minified global names and the original function
   names.
 - Fixed an issue with --default-object-ext not always working properly.
 - Added optimizations to eliminate redundant loop variables and redundant
   self-assignments.
 - Migrated several libc functions to use compiled code from musl instead of
   handwritten JS implementations.
 - Improved embind support.
 - Renamed the EM_ASM_() macro to the form EM_ASM_ARGS().
 - Fixed mouse button ordering issue in glfw.
 - Fixed an issue when creating a path name that ends in a slash (#2258, #2263)
 - Full list of changes:
    - Emscripten: https://github.com/emscripten-core/emscripten/compare/1.14.0...1.14.1
    - Emscripten-LLVM: https://github.com/emscripten-core/emscripten-fastcomp/compare/1.14.0...1.14.1
    - Emscripten-Clang: no changes.

v1.14.0: 3/25/2014
------------------
 - Added new emcc linker command line option '-profiling', which defaults JS
   code generation options suited for benchmarking and profiling purposes.
 - Implemented the EGL function eglWaitGL().
 - Fixed an issue with the HTML5 API that caused the HTML5 event listener unregistration to fail.
 - Fixed issues with numpad keys in SDL support library.
 - Added a new JS optimizer pass 'simplifyIfs', which is run when -s
   SIMPLIFY_IFS=1 link flag is set and -g is not specified. This pass merges
   multiple nested if()s together into single comparisons, where possible.
 - Removed false positive messages on missing internal "emscripten_xxx" symbols at link stage.
 - Updated to latest relooper version.
 - Full list of changes:
    - Emscripten: https://github.com/emscripten-core/emscripten/compare/1.13.2...1.14.0
    - Emscripten-LLVM: https://github.com/emscripten-core/emscripten-fastcomp/compare/1.13.2...1.14.0
    - Emscripten-Clang: no changes.

v1.13.2: 3/15/2014
------------------
 - Fixed issues with SDL audio on Safari.
 - Fixed issues with HTML5 API mouse scroll events on Safari.
 - Fixed issues with HTML5 fullscreen requests in IE11.
 - Enabled support for emscripten_get_callstack on IE10+.
 - Fixed issues with Closure symbol minification.
 - Further improved em_asm()-related error messages.
 - Updated to latest relooper version.
 - Full list of changes:
    - Emscripten: https://github.com/emscripten-core/emscripten/compare/1.13.1...1.13.2
    - Emscripten-LLVM: https://github.com/emscripten-core/emscripten-fastcomp/compare/1.13.1...1.13.2
    - Emscripten-Clang: no changes.

v1.13.1: 3/10/2014
------------------
 - Disallow C implicit function declarations by making it an error instead of a
   warning by default. These will not work with Emscripten, due to strict
   Emscripten signature requirements when calling function pointers (#2175).
 - Allow transitioning to full screen from SDL as a response to mouse press
   events.
 - Fixed a bug in previous 1.13.0 release that broke fullscreen transitioning
   from working.
 - Fixed emscripten/html5.h to be used in C source files.
 - Fix an issue where extraneous system libraries would get included in the
   generated output (#2191).
 - Added a new function emscripten_async_wget2_data() that allows reading from
   an XMLHTTPRequest directly into memory while supporting advanced features.
 - Fixed esc key code in GLFW.
 - Added new emscripten_debugger() intrinsic function, which calls into JS
   "debugger;" statement to break into a JS debugger.
 - Fixed varargs function call alignment of doubles to 8 bytes.
 - Switched to using default function local stack alignment to 16 bytes to be SIMD-friendly.
 - Improved error messages when user code has a syntax error in em_asm() statements.
 - Switched to using a new custom LLVM datalayout format for Emscripten. See
   https://github.com/emscripten-core/emscripten-fastcomp/commit/65405351ba0b32a8658c65940e0b65ceb2601ad4
 - Optimized function local stack space to use fewer temporary JS variables.
 - Full list of changes:
    - Emscripten: https://github.com/emscripten-core/emscripten/compare/1.13.0...1.13.1
    - Emscripten-LLVM: https://github.com/emscripten-core/emscripten-fastcomp/compare/1.13.0...1.13.1
    - Emscripten-Clang: https://github.com/emscripten-core/emscripten-fastcomp-clang/compare/1.13.0...1.13.1

v1.13.0: 3/3/2014
------------------
 - Fixed the deprecated source mapping syntax warning.
 - Fixed a buffer overflow issue in emscripten_get_callstack (#2171).
 - Added support for -Os (optimize for size) and -Oz (aggressively optimize for
   size) arguments to emcc.
 - Fixed a typo that broko the call signature of glCompressedTexSubImage2D()
   function (#2173).
 - Added new browser fullscreen resize logic that always retains aspect ratio
   and adds support for IE11.
 - Improve debug messaging with bad function pointer calls when -s ASSERTIONS=2
   is set.
 - Full list of changes: https://github.com/emscripten-core/emscripten/compare/1.12.3...1.13.0

v1.12.3: 2/27/2014
------------------
 - Fixed alcOpenDevice on Safari.
 - Improved the warning message on missing symbols to not show false positives (#2154).
 - Improved EmscriptenFullscreenChangeEvent HTML5 API structure to return
   information about HTML element and screen sizes for convenience.
 - Full list of changes: https://github.com/emscripten-core/emscripten/compare/1.12.2...1.12.3

v1.12.2: 2/25/2014
------------------
 - Added better warning message if Emscripten, LLVM and Clang versions don't match.
 - Introduced the asmjs-unknown-emscripten target triple that allows
   specializing LLVM codegen for Emscripten purposes.
 - Full list of changes: https://github.com/emscripten-core/emscripten/compare/1.12.1...1.12.2

v1.12.1: 2/25/2014
------------------
 - TURNED ON FASTCOMP BY DEFAULT. This means that you will need to migrate to
   fastcomp-clang build. Either use an Emscripten SDK distribution, or to build
   manually, see
   http://kripken.github.io/emscripten-site/docs/building_from_source/LLVM-Backend.html
   for info.
 - Migrate to requiring Clang 3.3 instead of Clang 3.2. The fastcomp-clang
   repository by Emscripten is based on Clang 3.3.
 - Deprecated old Emscripten libgc implementation.
 - asm.js will now be always enabled, even in -O0 builds in fastcomp.
 - Remove support for -s RUNTIME_TYPE_INFO, which is unsupported in fastcomp.
 - Added a new "powered by Emscripten" logo.
 - Updated default shell.html graphical layout.
 - Added new macro EM_ASM_, which allows sending values to JS without returning anything.
 - Deprecated the jcache compiler option. It should not be needed anymore.
 - Added support for fetching callstack column information in Firefox 30 in emscripten_get_callstack.
 - Fix issues with missing exceptions-related symbols in fastcomp.
 - Full list of changes: https://github.com/emscripten-core/emscripten/compare/1.12.0...1.12.1

v1.12.0: 2/22/2014
------------------
 - Improved the runtime abort error message when calling an invalid function
   pointer if compiled with -s ASSERTIONS=1 and 2. This allows the developer to
   better deduce errors with bad function pointers or function pointers casted
   and invoked via a wrong signature.
 - Added a new api function emscripten_set_main_loop_arg, which allows passing a
   userData pointer that will be carried via the function call, useful for
   object-oriented encapsulation purposes (#2114).
 - Fixed CMake MinSizeRel configuration type to actually optimize for minimal size with -Os.
 - Added support for GLES2 VAO extension OES_vertex_array_object for browsers that support it.
 - Fix issues with emscripten/html5.f when compiled with the SAFE_HEAP option.
 - Full list of changes: https://github.com/emscripten-core/emscripten/compare/1.11.1...1.12.0

v1.11.1: 2/19/2014
------------------
 - Improved eglSwapBuffers to be spec-conformant.
 - Fixed an issue with asm.js validation and va_args (#2120).
 - Fixed asm.js validation issues found with fuzzing.
 - Added new link-time compiler flag -s RETAIN_COMPILER_SETTINGS=1, which
   enables a runtime API for querying which Emscripten settings were used to
   compile the file.
 - Full list of changes: https://github.com/emscripten-core/emscripten/compare/1.11.0...1.11.1

v1.11.0: 2/14/2014
------------------
 - Implemented some new SDL library functions.
 - Renamed standard file descriptors to have handles 0, 1 and 2 rather than 1, 2
   and 3 to coincide with unix numbering.
 - Improved embind support with smart pointers and mixins.
 - Improved the registerization -O3 optimization pass around switch-case constructs.
 - Upper-case files with suffix .C are now also recognized (#2109).
 - Fixed an issue with glGetTexParameter (#2112).
 - Improved exceptions support in fastcomp.
 - Added new linker option -s NO_EXIT_RUNTIME=1, which can be used to set a
   default value for the Module["noExitRuntime"] parameter at compile-time.
 - Improved SDL audio buffer queueing when the sample rate matches the native
   web audio graph sample rate.
 - Added an optimization that removes redundant Math.frounds in -O3.
 - Improved the default shell.html file.
 - Full list of changes: https://github.com/emscripten-core/emscripten/compare/1.10.4...1.11.0

v1.10.4: 2/10/2014
------------------
 - Added support for legacy GL emulation in fastcomp.
 - Deprecated the --split-js compiler option. This is not supported in fastcomp.
 - Full list of changes: https://github.com/emscripten-core/emscripten/compare/1.10.3...1.10.4

v1.10.3: 2/9/2014
------------------
 - Work on supporting GL/EGL GetProcAddress.
 - Fixed issues with shared lib linking support.
 - Full list of changes: https://github.com/emscripten-core/emscripten/compare/1.10.2...1.10.3

v1.10.2: 2/7/2014
------------------
 - Added basic FS unmount support.
 - Improved screen orientation lock API to return a success code.
 - Added PRECISE_F32 support to fastcomp.
 - Fixed issues in fastcomp related to special floating point literal
   serialization.
 - Improved SDL audio buffer queueing.
 - Added new link-time option -s WARN_UNALIGNED=1 to fastcomp to report compiler
   warnings about generated unaligned memory accesses, which can hurt
   performance.
 - Optimized libc strcmp and memcmp with the implementations from musl libc.
 - Optimized libc memcpy and memset to back to native code for large buffer sizes.
 - Full list of changes: https://github.com/emscripten-core/emscripten/compare/1.10.1...1.10.2

v1.10.1: 1/31/2014
------------------
 - Improve srand() and rand() to be seedable and use a Linear Congruential
   Generator (LCG) for the rng generation for performance.
 - Improved OpenAL library support.
 - Full list of changes: https://github.com/emscripten-core/emscripten/compare/1.10.0...1.10.1

v1.10.0: 1/29/2014
------------------
 - Improved C++ exception handling.
 - Improved OpenAL library support.
 - Fixed an issue where loading side modules could try to allocate from sealed
   heap (#2060).
 - Fixed safe heap issues (2068).
 - Added new EM_ASM variants that return a value but do not receive any inputs
   (#2070).
 - Add support for simultaneously using setjmp and C++ exceptions in fastcomp.
 - Full list of changes: https://github.com/emscripten-core/emscripten/compare/1.9.5...1.10.0

v1.9.5: 1/25/2014
------------------
 - Added a spinner logo to default html shell.
 - Full list of changes: https://github.com/emscripten-core/emscripten/compare/1.9.4...1.9.5

v1.9.4: 1/24/2014
------------------
 - Add support for Ninja and Eclipse+Ninja builds with Emscripten+CMake.
 - Fixed regressions with GL emulation.
 - Added support for #if !X in .js library preprocessor.
 - Make the syntax EM_ASM("code"); not silently fail. Note that the proper form
   is EM_ASM(code); without double-quotes.
 - Optimize generated code size by minifying loop labels as well.
 - Revised the -O3 optimization level to mean "safe, but very slow optimizations
   on top of -O2", instead of the old meaning "unsafe optimizations". Using -O3
   will now only do safe optimizations, but can be very slow compared to -O2.
 - Implemented a new registerization optimization pass that does extra variable
   elimination in -O3 and later to reduce the number of local variables in
   functions.
 - Implemented a new emscripten/html5.h interface that exposes common HTML5 APIs
   directly to C code without having to handwrite JS wrappers.
 - Improved error messages reported on user-written .js libraries containing
   syntax errors (#2033).
 - Fixed glBufferData() function call signature with null data pointer.
 - Added new option Module['filePackagePrefixURL'] that allows customizing the
   URL where the VFS package is loaded from.
 - Implemented glGetTexEnviv and glGetTexEnvfv in GL emulation mode.
 - Optimized the size of large memory initializer sections.
 - Fixed issues with the safe heap compilation option.
 - Full list of changes: https://github.com/emscripten-core/emscripten/compare/1.9.3...1.9.4

v1.9.3: 1/17/2014
------------------
 - re-merge split blocks in multiples
 - Full list of changes: https://github.com/emscripten-core/emscripten/compare/1.9.2...1.9.3

v1.9.2: 1/16/2014
------------------
 - Full list of changes: https://github.com/emscripten-core/emscripten/compare/1.9.1...1.9.2

v1.9.1: 1/16/2014
------------------
 - Optimize desktop GL fixed function pipeline emulation texture load
   instruction counts when GL_COMBINE is used.
 - fix Math_floor coercion in unrecommended codegen modes
 - Full list of changes: https://github.com/emscripten-core/emscripten/compare/1.9.0...1.9.1

v1.9.0: 1/16/2014
------------------
 - Full list of changes: https://github.com/emscripten-core/emscripten/compare/1.8.14...1.9.0

v1.8.14: 1/15/2014
------------------
 - add musl fputws and fix vswprintf.
 - Full list of changes: https://github.com/emscripten-core/emscripten/compare/1.8.13...1.8.14

v1.8.13: 1/15/2014
------------------
 - remove musl use of fwritex
 - Full list of changes: https://github.com/emscripten-core/emscripten/compare/1.8.12...1.8.13

v1.8.12: 1/15/2014
------------------
 - Added new GLEW 1.10.0 emulation support.
 - Fixed an issue where the runtime could start more than once when run in a
   browser (#1992)
 - Fix a regression in wprintf.
 - Full list of changes: https://github.com/emscripten-core/emscripten/compare/1.8.11...1.8.12

v1.8.11: 1/15/2014
------------------
 - Full list of changes: https://github.com/emscripten-core/emscripten/compare/1.8.10...1.8.11

v1.8.10: 1/14/2014
------------------
 - Update libc implementation from musl libc.
 - Full list of changes: https://github.com/emscripten-core/emscripten/compare/1.8.9...1.8.10

v1.8.9: 1/14/2014
------------------
 - add fputwc, which enables wprintf.
 - Full list of changes: https://github.com/emscripten-core/emscripten/compare/1.8.8...1.8.9

v1.8.8: 1/14/2014
------------------
 - Update to latest libcxx and libcxxabi libraries.
 - Fix handling of floating point negative zero (#1898)
 - Fixed a memory leak in relooper in previous release.
 - Fixed an issue in previous release with VBO handling in GL optimizations.
 - Full list of changes: https://github.com/emscripten-core/emscripten/compare/1.8.7...1.8.8

v1.8.7: 1/13/2014
------------------
 - Added support to numpad keycodes in glut support library.
 - Fix SIMD support with fastcomp.
 - Fixed a compiler error 'ran out of names' that could occur with too many
   minified symbol names.
 - Work around webkit imul bug https://bugs.webkit.org/show_bug.cgi?id=126345
   (#1991)
 - Optimized desktop GL fixed function pipeline emulation path for better
   performance.
 - Added support for exceptions when building with fastcomp.
 - Fix and issue where the run() function could be called multiple times at
   startup (#1992)
 - Removed a relooper limitation with fixed buffer size.
 - Full list of changes: https://github.com/emscripten-core/emscripten/compare/1.8.6...1.8.7

v1.8.6: 1/8/2014
------------------
 - Added support for the libuuid library, see http://linux.die.net/man/3/libuuid.
 - Fixed .js file preprocessor to preprocess recursively (#1984).
 - Fixed a compiler codegen issue related to overflow arithmetic (#1975)
 - Added new link-time optimization flag -s AGGRESSIVE_VARIABLE_ELIMINATION=1
   that enables the aggressiveVariableElimination js optimizer pass, which tries
   to remove temporary variables in generated JS code at the expense of code
   size.
 - Full list of changes: https://github.com/emscripten-core/emscripten/compare/1.8.5...1.8.6

v1.8.5: 1/7/2014
------------------
 - Fixed compiler issues when used with LLVM 3.4.
 - Full list of changes: https://github.com/emscripten-core/emscripten/compare/1.8.4...1.8.5

v1.8.4: 1/6/2014
------------------
 - Added support to Return and Backspace keys to glut
 - Fixed compiler issues when used with LLVM 3.4.
 - Full list of changes: https://github.com/emscripten-core/emscripten/compare/1.8.3...1.8.4

v1.8.3: 1/5/2014
------------------
 - Improved SDL and page scroll pos handling support for IE10 and IE11.
 - Optimized SDL_UnlockSurface performance.
 - Full list of changes: https://github.com/emscripten-core/emscripten/compare/1.8.2...1.8.3

v1.8.2: 1/4/2014
------------------
 - Fixed glGetFramebufferAttachmentParameteriv and an issue with glGetXXX when
   the returned value was null.
 - Full list of changes: https://github.com/emscripten-core/emscripten/compare/1.8.1...1.8.2

v1.8.1: 1/3/2014
------------------
 - Added support for WebGL hardware instancing extension.
 - Improved fastcomp native LLVM backend support.
 - Added support for #include filename.js to JS libraries.
 - Deprecated --compression emcc command line parameter that manually compressed
   output JS files, due to performance issues. Instead, it is best to rely on
   the web server to serve compressed JS files.
 - Full list of changes: https://github.com/emscripten-core/emscripten/compare/1.8.0...1.8.1

v1.8.0: 12/28/2013
------------------
 - Fix two issues with function outliner and relooper.
 - Full list of changes: https://github.com/emscripten-core/emscripten/compare/1.7.9...1.8.0

v1.7.9: 12/27/2013
------------------
 - Added new command line parameter --em-config that allows specifying a custom
   location for the .emscripten configuration file.
 - Reintroduced relaxed asm.js heap sizes, which no longer need to be power of
   2, but a multiple of 16MB is sufficient.
 - Added emrun command line tool that allows launching .html pages from command
   line on desktop and Android as if they were native applications. See
   https://groups.google.com/forum/#!topic/emscripten-discuss/t2juu3q1H8E . Adds
   --emrun compiler link flag.
 - Began initial work on the "fastcomp" compiler toolchain, a rewrite of the
   previous JS LLVM AST parsing and codegen via a native LLVM backend.
 - Added --exclude-file command line flag to emcc and a matching --exclude
   command line flag to file packager, which allows specifying files and
   directories that should be excluded while packaging a VFS data blob.
 - Improved GLES2 and EGL support libraries to be more spec-conformant.
 - Optimized legacy GL emulation code path. Added new GL_FFP_ONLY optimization
   path to fixed function pipeline emulation.
 - Added new core functions emscripten_log() and emscripten_get_callstack() that
   allow printing out log messages with demangled and source-mapped callstack
   information.
 - Improved BSD Sockets support. Implemented getprotobyname() for BSD Sockets library.
 - Fixed issues with simd support.
 - Various bugfixes: #1573, #1846, #1886, #1908, #1918, #1930, #1931, #1942, #1948, ..
 - Full list of changes: https://github.com/emscripten-core/emscripten/compare/1.7.8...1.7.9

v1.7.8: 11/19/2013
------------------
 - Fixed an issue with -MMD compilation parameter.
 - Added EM_ASM_INT() and EM_ASM_DOUBLE() macros. For more information, read
   https://groups.google.com/forum/#!topic/emscripten-discuss/BFGTJPCgO6Y .
 - Fixed --split parameter to also work on Windows.
 - Fixed issues with BSD sockets accept() call.
 - Full list of changes: https://github.com/emscripten-core/emscripten/compare/1.7.7...1.7.8

v1.7.7: 11/16/2013
------------------
 - Improve SDL audio buffer queue timing support.
 - Improved default precision of clock_gettime even when not using CLOCK_REALTIME.
 - Optimize and fix issues with LLVM IR processing.
 - Full list of changes: https://github.com/emscripten-core/emscripten/compare/1.7.6...1.7.7

v1.7.6: 11/15/2013
------------------
 - Added regex implementation from musl libc.
 - The command line parameter -s DEAD_FUNCTIONS=[] can now be used to explicitly
   kill functions coming from built-in library_xx.js.
 - Improved EGL support and GLES2 spec conformance.
 - Reverted -s TOTAL_MEMORY=x to require pow2 values, instead of the relaxed
   'multiples of 16MB'. This is because the relaxed rule is released only in
   Firefox 26 which is currently in Beta and ships on the week of December 10th
   (currently in Beta). As of writing, current stable Firefox 25 does not yet
   support these.
 - Adjusted the default linker behavior to warn about all missing symbols,
   instead of silently ignoring them. Use -s WARN_ON_UNDEFINED_SYMBOLS=0 to
   suppress these warnings if necessary.
 - Full list of changes: https://github.com/emscripten-core/emscripten/compare/1.7.5...1.7.6

v1.7.5: 11/13/2013
------------------
 - Fix issues with the built-in C++ function name demangler.
 - Full list of changes: https://github.com/emscripten-core/emscripten/compare/1.7.4...1.7.5

v1.7.4: 11/12/2013
------------------
 - Fixed issues with BSD sockets code and SDL joystick implementation.
 - Full list of changes: https://github.com/emscripten-core/emscripten/compare/1.7.3...1.7.4

v1.7.3: 11/12/2013
------------------
 - Added support for generating single-precision floating point instructions.
    - For more information, read
      https://blog.mozilla.org/javascript/2013/11/07/efficient-float32-arithmetic-in-javascript/
 - Made GLES2 support library more spec-conformant by throwing fewer exceptions
   on errors. Be sure to build with -s GL_ASSERTIONS=1, remember to use
   glGetError() and check the browser console to best detect WebGL rendering
   errors.
 - Converted return value of emscripten_get_now() from float to double, to not
   lose precision in the function call.
 - Added support for joysticks in SDL via the Gamepad API
 - Full list of changes: https://github.com/emscripten-core/emscripten/compare/1.7.2...1.7.3

v1.7.2: 11/9/2013
------------------
 - The compiler now always generates a .js file that contains the generated
   source code even when compiling to a .html file.
    - Read https://groups.google.com/forum/#!topic/emscripten-discuss/EuHMwqdSsEs
 - Implemented depth+stencil buffer choosing behavior in GLUT, SDL and GLFW.
 - Fixed memory leaks generated by glGetString and eglGetString.
 - Greatly optimized startup times when virtual filesystems with a large amount
   of files in them.
 - Added some support for SIMD generated by LLVM.
 - Fixed some mappings with SDL keyboard codes.
 - Added a new command line parameter --no-heap-copy to compiler and file
   packager that can be used to optimize VFS memory usage at startup.
 - Updated libcxx to revision 194185, 2013-11-07.
 - Improvements to various library support.
 - Full list of changes: https://github.com/emscripten-core/emscripten/compare/1.7.1...1.7.2

v1.7.1: 10/24/2013
------------------
 - Remove old call to Runtime.warn in file packager code
 - Fix bug with parsing of empty types.
 - Full list of changes: https://github.com/emscripten-core/emscripten/compare/1.7.0...1.7.1

v1.7.0: 10/23/2013
------------------
 - Adds mouse wheel events support in GLUT library.
 - Adds support for a new link parameter -s CASE_INSENSITIVE_VFS=1 to enable
   Emscripten virtual filesystem to search files ignoring case.
 - *Numerous* optimizations in both compilation and runtime stages.
 - Remove unnecessary whitespace, compact postSets function, and other
   optimizations in compilation output to save on generated file size.
 - Fixes float parsing from negative zero.
 - Removes the -s EMIT_GENERATED_FUNCTIONS link parameter as unneeded.
 - Fixes an issue where updating subranges of GL uniform arrays was not
   possible.
 - asm.js heap size (-s TOTAL_MEMORY=x) no longer needs to be a power of 2. As a
   relaxed rule, choosing any multiple of 16MB is now possible.
 - O1 optimization no longer runs the 'simplifyExpressions' optimization pass.
   This is to improve build iteration times when using -O1. Use -O2 to run that
   pass.
 - EM_ASM() can now be used even when compiling to asm.js.
 - All currently specified non-debugging-related WebGL 1 extensions are now
   enabled by default on startup, no need to ctx.getExtension() manually to
   enable them.
 - Improve readability of uncaught JavaScript exceptions that are thrown all the
   way up to the web console by printing out the stack trace of where the throw
   occurred.
 - Fix an issue when renaming a directory to a subdirectory.
 - Several compiler stability fixes.
 - Adds a JavaScript implementation of cxa_demangle function for demangling call
   stack traces at runtime for easier debugging.
 - GL context MSAA antialising is now DISABLED by default, to make the GL
   behavior consistent with desktop usage.
 - Added support to SDL, GLUT and GLFW libraries to specify MSAA on/off at startup.
 - Implemented glColor4ubv in GL emulation mode.
 - Fix an issue with LLVM keyword __attribute__ ((__constructor__)) (#1155).
 - Fix an issue with va_args and -s UNALIGNED_MEMORY=1 (#1705).
 - Add initial support code for LLVM SIMD constructs and a JavaScript SIMD
   polyfill implementation from
   https://github.com/johnmccutchan/ecmascript_simd/ .
 - Fixed support for node.js native filesystem API NODEFS on Windows.
 - Optimize application startup times of Emscripten-compiled programs by
   enabling the virtual filesystem XHR and asm.js compilation to proceed in
   parallel when opening a page.
 - Full list of changes: https://github.com/emscripten-core/emscripten/compare/1.6.4...1.7.0

v1.6.4: 9/30/2013
------------------
 - Implements a new preprocessor tool for preparsing C struct definitions
   (#1554), useful for Emscripten support library implementors.
 - Fix parsing issue with sscanf (#1668).
 - Improved the responsiveness of compiler print output on Windows.
 - Improved compilation times at link stage.
 - Added support for new "NODEFS" filesystem that directly accesses files on the
   native filesystem. Only usable with node.js when compiling to JS.
 - Added support for new IDBFS filesystem for accessing files in IndexedDB storage (#1601.
 - Full list of changes: https://github.com/emscripten-core/emscripten/compare/1.6.3...1.6.4

v1.6.3: 9/26/2013
------------------
 - Emscripten CMake toolchain now generates archive files with .a suffix when
   project target type is static library, instead of generatic .bc files
   (#1648).
 - Adds iconv library from the musl project to implement wide functions in C
   library (#1670).
 - Full list of changes:
   https://github.com/emscripten-core/emscripten/compare/1.6.2...1.6.3

v1.6.2: 9/25/2013
------------------
 - Added support for dprintf() function (#1250).
 - Fixes several compiler stability issues (#1637, #1166, #1661, #1651 and more).
 - Enables support for WEBGL_depth_texture.
 - Adds support for new link flag -s GL_ASSERTIONS=1 which can be used to add
   extra validation layer to the Emscripten GL library to catch code issues.
 - Adds support to Web Audio API in SDL audio backend so that SDL audio now
   works in Chrome and new Opera as well.
 - Fixes an alpha blending issue with SDL_SetAlpha.
 - Implemented locale-related code in C library.
 - Full list of changes: https://github.com/emscripten-core/emscripten/compare/1.6.1...1.6.2

v1.6.1: 9/22/2013
------------------
 - Several optimizations to compiler link stage.
 - Full list of changes: https://github.com/emscripten-core/emscripten/compare/1.6.0...1.6.1

v1.6.0: 9/21/2013
------------------
 - Enable support for %[] pattern in scanf.
 - Added dependency tracking support to linked .js files in CMake toolchain.
 - The hex prefix 0x is now properly handled in sscanf (#1632).
 - Simplify internal compiler operations by removing the internal framework.js.
 - Full list of changes: https://github.com/emscripten-core/emscripten/compare/1.5.9...1.6.0

v1.5.9: 9/15/2013
------------------
 - Add support for SDL_Delay in web workers.
 - Full list of changes: https://github.com/emscripten-core/emscripten/compare/1.5.8...1.5.9

v1.5.8: 9/14/2013
------------------
 - Add support for the GCC -E compiler flag.
 - Update Emscripten libc headers to musl-0.9.13.
 - Added new utility function emscripten_async_load_script() to asynchronously
   load a new .js script URL.
 - Full list of changes: https://github.com/emscripten-core/emscripten/compare/1.5.7...1.5.8

v1.5.7: 8/30/2013
------------------
 - The script tag in default shell.html is now marked 'async', which enables
   loading the JS script code asynchronously in Firefox without making the main
   thread unresponsive.
 - Implemented new utility function emscripten_get_canvas_size() which returns
   the current Module <canvas> element size in pixels.
 - Optimize code size in compiled side modules.
 - Optimize startup memory usage by avoiding unnecessary copying of VFS data at
   startup.
 - Add support for SDL_WM_ToggleFullScreen().
 - Add support for emscripten_get_now() when running in SpiderMonkey shell.
 - Added new environment variable EM_BUILD_VERBOSE=0,1,2,3 to set an extra
   compiler output verbosity level for debugging.
 - Added better support for dlopen() to simulate dynamic library loading in
   JavaScript.
 - Improved support for BSD sockets and networking.
 - Added new SOCKFS filesystem, which reads files via a network connection.
 - Avoid issues with long command line limitations in CMake toolchain by using
   response files.
 - Fix issues with client-side vertex data rendering in GL emulation mode.
 - Improved precision of clock_gettime().
 - Improve function outlining support.
 - Added support for using NMake generator with CMake toolchain.
 - Improved support for flexible arrays in structs (#1602).
 - Added ability to marshal UTF16 and UTF32 strings between C++ <-> JS code.
 - Added a new commandline tool validate_asms.py to help automating asm.js
   validation testing.
 - Improved stability with inline asm() syntax.
 - Updated libc headers to new version.
 - Full list of changes: https://github.com/emscripten-core/emscripten/compare/1.5.6...1.5.7

v1.5.6: 8/17/2013
------------------
 - Improved BSD sockets support.
 - Added touch events support to GLUT library.
 - Added new --js-opts=0/1 command line option to control whether JS optimizer
   is run or not.
 - Improved OpenAL support.
 - Added new command line tool tools/find_bigvars.py which can be used on an
   output file to detect large functions and needs for outlining.
 - Merged link flags -s FORCE_GL_EMULATION and -s DISABLE_GL_EMULATION to a
   single opt-in flag -s LEGACY_GL_EMULATION=0/1 to control whether GL emulation
   is active.
 - Improved SDL input support.
 - Several stability-related compiler fixes.
 - Fixed source mapping generation support on Windows.
 - Added back the EMSCRIPTEN_KEEPALIVE attribute qualifier to help prevent
   inlining and to retain symbols in output without dead code elimination
   occurring.
 - Fix issues when marshalling UTF8 strings between C<->JS.
 - Full list of changes: https://github.com/emscripten-core/emscripten/compare/1.5.5...1.5.6

v1.5.5: 8/9/2013
------------------
 - Update libcxx to revision 187959, 2013-08-08.
 - Full list of changes: https://github.com/emscripten-core/emscripten/compare/1.5.4...1.5.5

v1.5.4: 8/9/2013
------------------
 - Fixed multiple issues with C stdlib support.
 - Fix audio buffer queueing issues with OpenAL.
 - Improved BSD sockets support.
 - Added a new compile+link time command line option -Wno-warn-absolute-paths to
   hide the emscripten compiler warning when absolute paths are passed into the
   compiler.
 - Added new link flag -s STB_IMAGE=0/1 and integrate it to SDL image loading to
   enable synchronous image loading support with SDL.
 - Several improvements on function outlining support.
 - Fix issues with GLES2 interop support.
 - Full list of changes: https://github.com/emscripten-core/emscripten/compare/1.5.3...1.5.4

v1.5.3: 6/28/2013
------------------
 - Added new optimization level --llvm-lto 3 to run even more aggressive LTO
   optimizations.
 - Improve optimizations for libc and other libraries.
 - Full list of changes: https://github.com/emscripten-core/emscripten/compare/1.5.2...1.5.3

v1.5.2: 6/27/2013
------------------
 - Added support for generating source maps along the built application when -g
   is specified. This lets the browser show original .cpp sources when
   debugging.
 - GLUT and SDL improvements.
 - Added new link option -g<level> where level=0-4, which allows controlling
   various levels of debuggability added to the output.
 - Full list of changes: https://github.com/emscripten-core/emscripten/compare/1.5.1...1.5.2

v1.5.1: 6/22/2013
------------------
 - File packager now skips all directories and files starting with '.', and hidden files on Windows.
 - Fix issues with strnlen, memmove, LDBL_ constants, va_args, float.h, and others.
 - Full list of changes: https://github.com/emscripten-core/emscripten/compare/1.5.0...1.5.1

v1.5.0: 6/17/2013
------------------
 - Several compiler optimizations.
 - Improve SDL key events support.
 - Increase debug logging when specifying emcc -v.
 - Full list of changes: https://github.com/emscripten-core/emscripten/compare/1.4.9...1.5.0

v1.4.9: 6/8/2013
------------------
 - Several compiler optimizations.
 - Full list of changes: https://github.com/emscripten-core/emscripten/compare/1.4.8...1.4.9

v1.4.8: 6/6/2013
------------------
 - Add support for webrtc-based sockets.
 - Full list of changes: https://github.com/emscripten-core/emscripten/compare/1.4.7...1.4.8

v1.4.7: 6/2/2013
------------------
 - Remove more unneeded break and continue statements in relooper.
 - Full list of changes: https://github.com/emscripten-core/emscripten/compare/1.4.6...1.4.7

v1.4.6: 6/2/2013
------------------
 - Improve relooper code.
 - Full list of changes: https://github.com/emscripten-core/emscripten/compare/1.4.5...1.4.6

v1.4.5: 6/1/2013
------------------
 - Improve relooper code.
 - Full list of changes: https://github.com/emscripten-core/emscripten/compare/1.4.4...1.4.5

v1.4.4: 6/1/2013
------------------
 - Add support for symlinks in source files.
 - Fix various issues with SDL.
 - Added -s FORCE_ALIGNED_MEMORY=0/1 link time flag to control whether all loads
   and stores are assumed to be aligned.
 - Fix file packager to work with closure.
 - Major improvements to embind support, and optimizations.
 - Improve GL emulation.
 - Optimize VFS usage.
 - Allow emscripten to compile .m and .mm files.
 - Added new syntax --preload-file src@dst to file packager command line to
   allow placing source files to custom destinations in the FS.
 - Full list of changes: https://github.com/emscripten-core/emscripten/compare/1.4.3...1.4.4

v1.4.3: 5/8/2013
------------------
 - Fix issue with strcat.
 - Major embind improvements.
 - Switch to le32-unknown-nacl LLVM target triple as default build option
   instead of the old i386-pc-linux-gnu target triple.
 - Improve compiler logging behavior.
 - Full list of changes: https://github.com/emscripten-core/emscripten/compare/1.4.2...1.4.3

v1.4.2: 5/3/2013
------------------
 - Fix issues with le32-unknown-nacl LLVM target triple.
 - Add some GLEW support.
 - Full list of changes: https://github.com/emscripten-core/emscripten/compare/1.4.1...1.4.2

v1.4.1: 4/28/2013
------------------
 - Implement support for le32-unknown-nacl LLVM target triple.
 - Added new cmdline option -s ERROR_ON_UNDEFINED_SYMBOLS=0/1 to give
   compile-time error on undefined symbols at link time. Default off.
 - Full list of changes: https://github.com/emscripten-core/emscripten/compare/1.3.8...1.4.1

v1.3.8: 4/29/2013
------------------
 - Improved 64-bit integer ops codegen.
 - Added Indexed DB support to vfs.
 - Improve warning message on dangerous function pointer casts when compiling in
   asm.js mode.
 - Added --use-preload-cache command line option to emcc, to be used with the
   file packager.
 - Fixes to libcextra.
 - Full list of changes: https://github.com/emscripten-core/emscripten/compare/1.3.7...1.3.8

v1.3.7: 4/24/2013
------------------
 - Merge IMVU implementation of embind to emscripten trunk. Embind allows
   high-level C++ <-> JS types interop.
 - Enable asm.js compilation in -O1 and higher by default. Fix issues when
   compiling to asm.js.
 - Improve libc support with Emscripten with the musl libc headers.
 - Full list of changes: https://github.com/emscripten-core/emscripten/compare/1.3.6...1.3.7

v1.3.6: 4/2/2013
------------------
 - Fix hang issue with strtof.
 - Update libcxx to upstream r178253 from March 29, 2013.
 - Fix issues with GL emulation.
 - Full list of changes: https://github.com/emscripten-core/emscripten/compare/1.3.5...1.3.6

v1.3.5: 3/25/2013
------------------
 - Get exceptions working as they did before.
 - Remove symbol removing hack.
 - Full list of changes: https://github.com/emscripten-core/emscripten/compare/1.3.4...1.3.5

v1.3.4: 3/24/2013
------------------
 - Update to new libcxx and libcxxabi versions from upstream.
 - Full list of changes: https://github.com/emscripten-core/emscripten/compare/1.3.3...1.3.4

v1.3.3: 3/23/2013
------------------
 - Remove unneeded check from relooper.
 - Full list of changes: https://github.com/emscripten-core/emscripten/compare/1.3.2...1.3.3

v1.3.2: 3/22/2013
------------------
 - Fix issues with fgets.
 - Add support for non-fullscreen pointer lock.
 - Improve OpenAL support.
 - Full list of changes: https://github.com/emscripten-core/emscripten/compare/1.3.1...1.3.2

v1.3.1: 3/19/2013
------------------
 - Improve SDL audio and mixer support.
 - Add GLES2 emulation features when -s FULL_ES2=1 is specified.
 - Add support for OpenAL.
 - Add new -s OPENAL_DEBUG=0/1 link command line option.
 - Fixed an issue with mouse coordinate being offset with canvas.
 - Removed -s UTF_STRING_SUPPORT=0 parameter, this is now always on.
 - Full list of changes: https://github.com/emscripten-core/emscripten/compare/1.3.0...1.3.1

v1.3.0: 3/11/2013
------------------
 - Improve GLES2 emulation with -s FULL_ES2=1.
 - Deprecated -s USE_TYPED_ARRAYS=1 and -s QUANTUM_SIZE=1.
 - Implement a minifier infrastructure when compiling for asm.js.
 - Full list of changes: https://github.com/emscripten-core/emscripten/compare/1.2.9...1.3.0

v1.2.9: 3/7/2013
------------------
 - Improved canvas behavior when transitioning between fullscreen.
 - Added support for getopt().
 - Fixed several libc issues.
 - Full list of changes: https://github.com/emscripten-core/emscripten/compare/1.2.8...1.2.9

v1.2.8: 3/6/2013
------------------
 - Remove unnecessary recursion in relooper RemoveUnneededFlows.
 - Full list of changes: https://github.com/emscripten-core/emscripten/compare/1.2.7...1.2.8

v1.2.7: 3/6/2013
------------------
 - Added SDL_Mixer support.
 - Implemented stubs for several Unix and threading-related functions.
 - Full list of changes: https://github.com/emscripten-core/emscripten/compare/1.2.6...1.2.7

v1.2.6: 3/5/2013
------------------
 - Relooper updates.
 - Full list of changes: https://github.com/emscripten-core/emscripten/compare/1.2.5...1.2.6

v1.2.5: 3/5/2013
------------------
 - Greatly improve GL emulation support.
 - Handle %c in sscanf.
 - Improve compilation times by optimizing parallel execution in the linker.
 - Improve several compiler stability issues detected from fuzzing tests.
 - Implemented emscripten_jcache_printf.
 - Allow running emscripten.py outside emcc itself.
 - Full list of changes: https://github.com/emscripten-core/emscripten/compare/1.2.4...1.2.5

v1.2.4: 2/2/2013
------------------
 - Work on adding support for asm.js compilation.
 - Improve EGL support.
 - Full list of changes: https://github.com/emscripten-core/emscripten/compare/1.2.3...1.2.4

v1.2.3: 1/9/2013
------------------
 - Work on adding support for asm.js compilation.
 - Full list of changes: https://github.com/emscripten-core/emscripten/compare/1.2.2...1.2.3

v1.2.2: 1/8/2013
------------------
 - Work on adding support for asm.js compilation.
 - Full list of changes: https://github.com/emscripten-core/emscripten/compare/1.2.1...1.2.2

v1.2.1: 1/8/2013
------------------
 - Improvements to GLUT, SDL and BSD sockets headers.
 - Full list of changes: https://github.com/emscripten-core/emscripten/compare/1.2.0...1.2.1

v1.2.0: 1/1/2013
------------------
 - Work on adding support for asm.js compilation.
 - Full list of changes: https://github.com/emscripten-core/emscripten/compare/1.1.0...1.2.0

v1.1.0: 12/12/2012
------------------
 - Fix several issues with Windows support.
 - Added a standalone toolchain for CMake.
 - Added emscripten_run_script_string().
 - Optimize compilation times via threading.
 - Update to requiring Clang 3.2. Older versions may no longer work.
 - Several improvements to emscripten library support headers.
 - Full list of changes: https://github.com/emscripten-core/emscripten/compare/1.0.1a...1.1.0

v1.0.1a: 11/11/2012
------------------
 - Add relooper code to repository.
 - Full list of changes: https://github.com/emscripten-core/emscripten/compare/1.0.1...1.0.1a

v1.0.1: 11/11/2012
------------------
 - First commit that introduced versioning to the Emscripten compiler.<|MERGE_RESOLUTION|>--- conflicted
+++ resolved
@@ -29,16 +29,13 @@
 - Emscripten now builds a complete sysroot inside the EM_CACHE directory.
   This includes the system headers which get copied into place there rather
   than adding a sequence of extra include directories.
-<<<<<<< HEAD
 - Added support for -s MALLOC=emmalloc when -s MAXIMUM_MEMORY is more than 2GB.
   (#13258)
-=======
 - Add back support for calling the legacy dynCall_sig() API to invoke function
   pointers to wasm functions from JavaScript. Pass -s DYNCALLS=1
   to include that functionality in the build. This fixes a regression that
   started in Aug 31st 2020 (Emscripten 2.0.2) in #12059. Also implement
   support for dynCall() in MINIMAL_RUNTIME builds. (#13296)
->>>>>>> 4928f853
 - `SDL2_ttf` now uses upstream compiled with `TTF_USE_HARFBUZ` flag.
 - The system for linking native libraries on demand (based on the symbols
   present in input object files) has been removed.  Libraries such as libgl,
