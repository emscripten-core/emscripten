--- conflicted
+++ resolved
@@ -20,11 +20,9 @@
 
 3.1.42 (in development)
 -----------------------
-<<<<<<< HEAD
 - Enable WASM_BIGINT support by default. (#19156)
 - Bump the default minimum Firefox version from 65 to 68.
 - Bump the default minimum Node version from 10.19 to 15.0.
-=======
 - The log message that emcc will sometime print (for example when auto-building
   system libraries) can now be completely supressed by running with
   `EMCC_LOGGING=0`.
@@ -90,7 +88,6 @@
 
 3.1.36 - 04/16/23
 -----------------
->>>>>>> d25f32e8
 - The `USES_DYNAMIC_ALLOC` setting has been deprecated.  You can get the same
   effect from `-sMALLOC=none`. (#19164)
 
