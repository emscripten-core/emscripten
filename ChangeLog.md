--- conflicted
+++ resolved
@@ -44,19 +44,16 @@
 - TypeScript definitions for Wasm exports, runtime exports, and embind bindings
   can now be generated with `--emit-tsd`. The option `--embind-emit-tsd` has been
   deprecated, use `--emit-tsd` instead.
-<<<<<<< HEAD
 - Added the `ASYNCIFY_PROPAGATE_ADD` setting, to control whether the `ASYNCIFY_ADD`
   list propagates or not. By default this is enabled; as a result you may see larger
   ASYNCIFY builds as more of the function tree may be instrumented than you were
   previously manually specifying in `ASYNCIFY_ADD`. To stop propagation you can
   specify functions in the `ASYNCIFY_REMOVE` list, or to return to the previous
   behaviour, disable this setting (set `-sNO_ASYNCIFY_PROPAGATE_ADD`.) (#21672)
-=======
 - ports changes:
   - Fixed transitive link dependencies (#21602)
   - Enable use of options in ports dependencies (#21629)
   - Enable use of `::` to escape option separator (#21710)
->>>>>>> 75decdff
 
 3.1.56 - 03/14/24
 -----------------
