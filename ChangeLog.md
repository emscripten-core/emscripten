This document describes changes between tagged Emscripten SDK versions.

Note that in the compiler, version numbering is used as the mechanism to
invalidate internal compiler caches, so version numbers do not necessarily
reflect the amount of changes between versions.

To browse or download snapshots of old tagged versions, visit
https://github.com/emscripten-core/emscripten/releases.

Not all changes are documented here. In particular, new features, user-oriented
fixes, options, command-line parameters, usage changes, deprecations,
significant internal modifications and optimizations etc. generally deserve a
mention. To examine the full set of changes between versions, visit the link to
full changeset diff at the end of each section.

See docs/process.md for how version tagging works.

Current Trunk
-------------
<<<<<<< HEAD
 - Add support for MAIN_THREAD_EM_ASM in wasm backend. #9560
 - Add ability to disable FETCH worker in Fastcomp backend via `USE_FETCH_WORKER=0`.
   This is useful for people who use FETCH, but don't perform any synchronous fetches
   on the main thread. #9567
=======
 - Remove EMCONFIGURE_JS. Since #6269 we have set it to "2" which means never
   use native, always use JS.
>>>>>>> 01986a72

v.1.38.47: 10/02/2019
---------------------
 - Add support for FETCH API in WASM backend. This doesn't support FETCH in the
   main thread (`USE_FETCH_WORKER=0` is enforced). #9490
 - Redefine errno values to be consistent with wasi. This will let us avoid
   needing to convert the values back and forth as we use more wasi APIs.
   This is an ABI change, which should not be noticeable from user code
   unless you use errno defines (like EAGAIN) *and* keep around binaries
   compiled with an older version that you link against. In that case, you
   should rebuild them. See #9545.
 - Removed build option -s ONLY_MY_CODE as we now have much better solutions
   for that, like building to a wasm object file or using STANDALONE_WASM
   etc. (see
   https://github.com/emscripten-core/emscripten/wiki/WebAssembly-Standalone).
 - Emscripten now supports the config file (.emscripten) being placed in the
   emscripten directory rather that the current user's home directory.
   See #9543

v.1.38.46: 09/25/2019
---------------------
 - Rename libpthreads to libpthread to match its normal name on other platforms.
   This change should be completely internal to emscripten.
 - Remove redundnant `COMPILER_ENGINE` and `JS_ENGINE` options.  We only support
   node as the compiler engine so just use a single `NODE_JS` option for that.
 - Module.abort is no longer exported by default. It can be exported in the normal
   way using `EXTRA_EXPORTED_RUNTIME_METHODS`, and as with other such changes in
   the past, forgetting to export it with show a clear error in `ASSERTIONS` mode.
 - Remove `EMITTING_JS` flag, and replace it with `STANDALONE_WASM`. That flag indicates
   that we want the wasm to be as standalone as possible. We may still emit JS in
   that case, but the JS would just be a convenient way to run the wasm on the Web
   or in Node.js.
 - ASYNCIFY_BLACKLIST and ASYNCIFY_WHITELIST now support simple '*' wildcard matching

v.1.38.45: 09/12/2019
---------------------

v.1.38.44: 09/11/2019
---------------------
 - Remove Binaryen from the ports system. This means that emscripten will
   no longer automatically build Binaryen from source. Instead, either use
   the emsdk (binaries are provided automatically, just like for LLVM), or
   build it yourself and point `BINARYEN_ROOT` in .emscripten to it. See #9409

v.1.38.43: 08/30/2019
---------------------
 - noExitRuntime is no longer a property on the Module object. Use `noExitRuntime`
   instead of `Module.noExitRuntime`.

v.1.38.42: 08/19/2019
----------------------
 - Add support for [address sanitizer](https://clang.llvm.org/docs/AddressSanitizer.html)
   and standalone [leak sanitizer](https://clang.llvm.org/docs/LeakSanitizer.html)
   with multiple threads. (#9060, #9076)
 - Remove `ERROR_ON_MISSING_LIBRARIES` setting (it's always on now)
 - Remove the ability to use Python operators in flags that support KB/MB/GB/TB
   suffixes, e.g. `TOTAL_MEMORY`. This means that `-s TOTAL_MEMORY=1024*1024`
   will no longer work. This is done because the mechanism may result in
   execution of arbitrary code via command line flags.

v.1.38.41: 08/07/2019
---------------------
 - Remove fastcomp's implementation of Asyncify. This has been deprecated for
   a long time, since we added Emterpreter-Async, and now we have a new Asyncify
   implementation in the upstream wasm backend. It is recommended to upgrade to
   the upstream backend and use Asyncify there if you need it. (If you do still
   need the older version, you can use 1.38.40.)
 - Drop ExitStatus from inheriting from Error(), as that could capture the whole
   global scope, preventing temporary variables at page startup from being garbage
   collected. (#9108)
 - `__builtin_return_address` now requires `-s USE_OFFSET_CONVERTER=1` to work. (#9073)
 - emrun now uses HTTP/1.1 instead of HTTP/1.0.
 - `callMain` is no longer exported by default on Module, to allow better JS
   minification. You must add it to `EXTRA_EXPORTED_RUNTIME_METHODS` if you want
   to call it on Module. (In assertions builds, an error with an explanation is
   shown.)
 - Allow expressions with side effects as `EM_ASM`'s arguments and prohibit
   non-arithmetic arguments (e.g. pointers, functions, arrays, objects). (#9054)
 - `emcc` on Windows now uses native newline byte sequence to get a line to
   print for parse error reporting. (#9088)
 - Internal API update: one can now specialize embind's (un)marshalling for a
   group of types via SFINAE, instead of a single type. (#9089)

v.1.38.40: 07/24/2019
---------------------
 - LLVM backend pthread builds no longer use external memory initialization
   files, replacing them with passive data segments.
 - LLVM backend now supports thread local storage via the C extension `__thread`
   and C11/C++11 keyword `thread_local`. (#8976)
 - Internal API change: Move read, readAsync, readBinary, setWindowTitle from
   the Module object to normal JS variables. If you use those internal APIs,
   you must change Module.readAsync()/Module['readAsync']() to readAsync().
   Note that read is also renamed to read_ (since "read" is an API call in
   the SpiderMonkey shell). In builds with ASSERTIONS an error message is
   shown about the API change. This change allows better JS minification
   (the names read, readAsync etc. can be minified, and if the variables are
   not used they can be removed entirely). Defining these APIs on Module
   (which was never documented or intended, but happened to work) is also
   no longer allowed (but you can override read_ etc. from JS).

v1.38.39: 07/16/2019
--------------------
 - Add support for [address sanitizer](https://clang.llvm.org/docs/AddressSanitizer.html). (#8884)
   - Currently, only supports one thread without dynamic linking.
 - Rename Bysyncify (the name used during development) to Asyncify. This keeps the name consistent
   with the old ASYNCIFY flag, no need for a new one, as they do basically the same thing.

v1.38.38: 07/08/2019
--------------------
 - Add support for standalone [leak sanitizer](https://clang.llvm.org/docs/LeakSanitizer.html). (#8711)

v1.38.37: 06/26/2019
--------------------
 - Set ENV['LANG'] following the user's preferred language (HTTP Accept-Language / navigator.languages[0])
 - `emscripten_run_script_string` now returns C `NULL` instead of the string `null`
   or `undefined` when the result of the `eval` is JavaScript `null` or `undefined`.
 - Add a new system for managing system libraries. (#8780)
   This may require minor changes when performing certain operations:
     - When using `embuilder.py` to build a specific library, the name may have
       changed: for consistency, all library names are prefixed with lib now.
     - `embuilder.py` now only builds the requested library, and not its dependencies
       and certain system libraries that are always built. For example, running
       `embuilder.py build libc` no longer builds `libcompiler_rt` if it hasn't be built.
     - When using `EMCC_FORCE_STDLIBS` with a list of libraries, you must now use
       the simplified names, for example, `libmalloc` and `libpthreads` instead of
       `libdlmalloc` or `libpthreads_stub`. These names will link in the correct
       version of the library: if the build is configured to use `emmalloc`, `libmalloc`
       will mean `libemmalloc`, and if thread support is disabled, `libpthreads` will
       mean `libpthreads_stub`. This allows you to say `libmalloc` or `libpthreads` without
       worrying about which implementation is supposed to be used, and avoid duplicate
       symbols if you used the wrong implementation.
 - LLVM wasm backend pthreads fixes, see #8811, #8718

v1.38.36: 06/15/2019
--------------------

v1.38.35: 06/13/2019
--------------------
 - Include some [waterfall fixes](https://github.com/WebAssembly/waterfall/pull/541)
   for the emsdk builds on linux regarding libtinfo.
 - NOTE: due to a CI failure, builds for mac and windows were not generated.

v1.38.34: 06/01/2019
--------------------
 - Add support for [undefined behavior sanitizer](https://clang.llvm.org/docs/UndefinedBehaviorSanitizer.html).
     - This allows `emcc -fsanitize=undefined` to work. (#8651)
     - The minimal runtime (`-fsanitize-minimal-runtime`) also works. (#8617)

v1.38.33: 05/23/2019
--------------------
 - First release to use the new chromium build infrastructure
   https://groups.google.com/forum/#!msg/emscripten-discuss/WhDtqVyW_Ak/8DfDnfk0BgAJ
 - Add `emscripten_return_address` which implements the functionality of
   gcc/clang's `__builtin_return_address`. (#8617)

v1.38.32: SKIPPED
-----------------
 - The transition from the old to the new CI occured around here. To avoid ambiguity while
   both CIs were still generating builds, we just tagged a new one (1.38.33) on the new CI
   and skipped 1.38.32.
 - The transition also moves all builds and downloads away from the old mozilla-games
   infrastructure to the new chromium ones. As a result all links to *mozilla-games* URLs
   will not work (these were never documented, but could be seen from the internals of the
   emsdk; the new emsdk uses the proper new URLs, so you can either use the sdk normally
   or find the URLs from there).

v1.38.31: 04/24/2019
--------------------
 - Change ino_t/off_t to 64-bits. (#8467)
 - Add port for bzip2 library (`libbz2.a`). (#8349)
 - Add port for libjpeg library. (#8361)
 - Enable ERROR_ON_MISSING_LIBRARIES by by default (#8461)

v1.38.30: 03/21/2019
--------------------
 - Remove Module.buffer which was exported by default unnecessarily. This was an
   undocumented internal detail, but in theory code may have relied on it.
   (#8277)

v1.38.29: 03/11/2019
--------------------

v1.38.28: 02/22/2019
--------------------
 - Option -s EMTERPRETIFY_WHITELIST now accepts shell-style wildcards;
   this allows matching static functions with conflicting names that
   the linker distinguishes by appending a random suffix.
 - Normalize mouse wheel delta in `library_browser.js`. This changes the scroll
   amount in SDL, GLFW, and GLUT. (#7968)

v1.38.27: 02/10/2019
--------------------
 - Change how EMCC_LOCAL_PORTS works, to be more usable. See #7963
 - Remove deprecated Pointer_stringify (use UTF8ToString instead). See #8011
 - Added a new option -s DISABLE_DEPRECATED_FIND_EVENT_TARGET_BEHAVIOR=1 that
   changes the lookup semantics of DOM elements in html5.h event handler
   callback and WebGL context creation. New behavior is to use CSS selector
   strings to look up DOM elements over the old behavior, which was somewhat
   ad hoc constructed rules around default Emscripten uses. The old behavior
   will be deprecated and removed in the future. Build with -s ASSERTIONS=1
   to get diagnostics messages related to this transition.
 - Breaking change with -s USE_PTHREADS=1 + -s FETCH=1: When building with
   -o a.html, the generated worker script is now named "a.fetch.js" according
   to the base name of the specified output, instead of having a fixed name
   "fetch-worker.js".

v1.38.26: 02/04/2019
--------------------
 - Fix some pthreads proxying deadlocks. See #7865

v1.38.25: 01/18/2019
--------------------
 - Move kripken/emscripten,emscripten-fastcomp,emscripten-fastcomp-clang to
   emscripten-core/*

v1.38.24: 01/17/2019
--------------------
 - Perform JS static allocations at compile time (#7850)

v1.38.23: 01/10/2019
--------------------
 - Remove BINARYEN_METHOD: no more support for interpret modes, and if you want
   non-wasm, use WASM=0.
 - Support specifying multiple possible ENVIRONMENTs (#7809)

v1.38.22: 01/08/2019
--------------------
 - Add Regal port. See #7674
 - System libraries have been renamed to include the `lib` prefix.  If you use
   EMCC_FORCE_STDLIBS or EMCC_ONLY_FORCED_STDLIBS to select system libraries
   you may need to add the `lib` prefix.
 - Rename `pthread-main.js` to `NAME.worker.js`, where `NAME` is the main
   name of your application, that is, if you emit `program.js` then you'll get
   `program.worker.js` (this allows more than one to exist in the same
   directory, etc.).
 - Dynamic linker has been taught to handle library -> library dependencies.

v1.38.21: 11/30/2018
--------------------
 - fastcomp: Remove `runPostSets` function and replace with normal static
   constructor function. See #7579

v1.38.20: 11/20/2018
--------------------
 - Remove SPLIT_MEMORY option.
 - Move getTempRet0/setTempRet0 to be JS library functions rather than
   auto-generated by fastcomp.
 - Change `strptime()`'s handling of the "%c" to match that of `strftime()`.
   This is a breaking change for code which depends on the old definition of
   "%c".

v1.38.19: 11/15/2018
--------------------

v1.38.18: 11/08/2018
--------------------
 - Wasm dynamic linking: Rename `tableBase/memoryBase` to
   `__table_base/__memory_base` (#7467)

v1.38.17: 11/07/2018
--------------------
 - Minify wasm import and export names. This decreases JS and wasm size by
   minifying the identifiers where JS calls into wasm or vice versa, which
   are not minifiable by closure or other JS-only tools. This happens in
   -O3, -Os and above. See #7431

v1.38.16: 11/02/2018
--------------------
 - Breaking change: Do not automatically set EXPORT_ALL for MAIN_MODULES or
   SIDE_MODULES. This means that you must explicitly export things that will
   be called from outside (normally, on EXPORTED_FUNCTIONS), or
   you can manually enable EXPORT_ALL yourself (which returns to the exact
   same behavior as before). This change brings us in line with more standard
   dynamic linking, and will match what the LLVM wasm backend will have.
   See #7312.
 - Invalid -s flags on the command line are now treated as errors.
 - Remove BUILD_AS_SHARED_LIBRARY setting.

v1.38.15: 10/25/2018
--------------------

v1.38.14: 10/22/2018
--------------------
 - Errors are now reported when functions listed in EXPORTED_FUNCTIONS are not
   defined. This can be disabled via ERROR_ON_UNDEFINED_SYMBOLS=0. See #7311.

v1.38.13: 10/10/2018
--------------------
 - Support `-s NO_X=1` as an alias for `-s X=0` and vice versa, which
   simplifies current settings with `NO_`-prefixed names. See #7151.
 - Various `EMULATED_FUNCTION_POINTER` improvements. See #7108, #7128.
 - `ERROR_ON_UNDEFINED_SYMBOLS` is now the default.  See #7196

v1.38.12: 09/03/2018
--------------------
 - Update SDL2 to 2.0.7. See #7016.
 - Optionally build using native object files (wasm backend only).
   For now this is behind a new option flag: `-s WASM_OBJECT_FILES=1`.
   See #6875.

v1.38.11: 08/02/2018
--------------------
 - Support for loading wasm files in the same dir as the JS file, using
   node.js/Web-specific techniques as applicable. See #5368 and followups.
 - Add an API for async side module compilation in wasm. See #6663.
 - Remove builtin Crunch support. See #6827.

v1.38.10: 07/23/2018
--------------------
 - Change the type of `size_t` and friends from int to long. This may have
   noticeable effects if you depend on the name mangling of a function that uses
   `size_t` (like in `EXPORTED_FUNCTIONS`), and you must rebuild source files to
   bitcode (so your bitcode is in sync with the system libraries after they are
   rebuilt with this change). Otherwise this should not have any noticeable
   effects for users. See #5916.

v1.38.9: 07/22/2018
-------------------
 - Fix `Module.locateFile` to resolve relative paths to *.wasm, *.mem and other
   files relatively to the main JavaScript file rather than the current working
   directory (see #5368).
   - Add second argument `prefix` to `Module.locateFile` function that contains
     path to JavaScript file where files are loaded from by default.
   - Remove `Module.*PrefixURL` APIs (use `Module.locateFile` instead).

v1.38.8: 07/06/2018
-------------------
 - Fix a regression in 1.38.7 with binaryen no longer bundling binaryen.js
   (which emscripten doesn't need, that's just for handwritten JS users, but
   emscripten did check for its presence).

v1.38.7: 07/06/2018
-------------------
 - Correctness fix for stack handling in `invoke_*()s`. This may add noticeable
   overhead to programs using C++ exceptions and (less likely) setjmp/longjmp -
   please report any issues. See #6666 #6702
 - Deprecate Module.ENVIRONMENT: Now that we have a compile-time option to set
   the environment, also having a runtime one on Module is complexity that we
   are better off without. When Module.ENVIRONMENT is used with ASSERTIONS it
   will show an error to direct users to the new option (-s ENVIRONMENT=web , or
   node, etc., at compile time).
 - Breaking change: Do not export print/printErr by default. Similar to other
   similar changes (like getValue/setValue). We now use out() and err()
   functions in JS to print to stdout/stderr respectively. See #6756.

v1.38.6: 06/13/2018
-------------------

v1.38.5: 06/04/2018
-------------------
 - Update libc++ to 6.0, bringing c++17 support (std::byte etc.)

v1.38.4: 05/29/2018
-------------------
 - Fix asm.js validation regression from 1.38.2.

v1.38.3: 05/25/2018
-------------------
 - Upgrade to LLVM 6.0.1.

v1.38.2: 05/25/2018
--------------------
 - Add ENVIRONMENT option to specify at compile time we only need JS to support
   one runtime environment (e.g., just the web). When emitting HTML, set that to
   web so we emit web code only. #6565
 - Regression in asm.js validation due to cttz optimization #6547

v1.38.1: 05/17/2018
-------------------
 - Remove special-case support for `src/struct_info.compiled.json`: Make it a
   normal cached thing like system libraries, not something checked into the
   source tree.
 - Breaking change: Emit WebAssembly by default. Only the default is changed -
   we of course still support asm.js, and will for a very long time. But
   changing the default makes sense as the recommended output for most use cases
   should be WebAssembly, given it has shipped in all major browsers and
   platforms and is more efficient than asm.js. Build with `-s WASM=0` to
   disable wasm and use asm.js if you want that (or use `-s
   LEGACY_VM_SUPPORT=1`, which emits output that can run in older browsers,
   which includes a bunch of polyfills as well as disables wasm). (#6419)

v1.38.0: 05/09/2018
-------------------

v1.37.40: 05/07/2018
--------------------
 - Fix regression in 1.37.39 on  -s X=@file  parsing (see #6497, #6436)

v1.37.39: 05/01/2018
--------------------
 - Regression: Parsing of `-s X=@file`  broke if the file contains a newline
   (see #6436; fixed in 1.37.40)

v1.37.38: 04/23/2018
--------------------
 - Breaking change: Simplify exception handling, disabling it by default.
   Previously it was disabled by default in -O1 and above and enabled in -O0,
   which could be confusing. You may notice this change if you need exceptions
   and only run in -O0 (since if you test in -O1 or above, you'd see you need to
   enable exceptions manually), in which case you will receive an error at
   runtime saying that exceptions are disabled by default and that you should
   build with `-s DISABLE_EXCEPTION_CATCHING=0` to enable them.
 - Fix regression in 1.37.37 on configure scripts on MacOS (see #6456)

v1.37.37: 04/13/2018
--------------------
 - Regression: configure scripts on MacOS may be broken (see #6456; fixed in 1.37.38)

v1.37.36: 03/13/2018
--------------------

v1.37.35: 02/23/2018
--------------------
 - MALLOC option, allowing picking between dlmalloc (previous allocator and
   still the default) and emmalloc, a new allocator which is smaller and
   simpler.
 - Binaryen update that should fix all known determinism bugs.

v1.37.34: 02/16/2018
--------------------
 - `addFunction` is now supported on LLVM wasm backend, but when being used on
   the wasm backend, you need to provide an additional second argument, a Wasm
   function signature string. Each character within a signature string
   represents a type. The first character represents the return type of a
   function, and remaining characters are for parameter types.
    - 'v': void type
    - 'i': 32-bit integer type
    - 'j': 64-bit integer type (currently does not exist in JavaScript)
    - 'f': 32-bit float type
    - 'd': 64-bit float type
   For asm.js and asm2wasm you can provide the optional second argument, but it
   isn't needed. For that reason this isn't a breaking change, however,
   providing the second argument is recommended so that code is portable across
   all backends and modes.

v1.37.33: 02/02/2018
--------------------

v1.37.32: 01/31/2018
--------------------

v1.37.31: 01/31/2018
--------------------
 - LLVM and clang updates from upstream (5.0svn, close 5.0 release).

v1.37.30: 01/31/2018
--------------------

v1.37.29: 01/24/2018
--------------------

v1.37.28: 01/08/2018
--------------------
 - Breaking change: Don't export the `ALLOC_*` numeric constants by default. As
   with previous changes, a warning will be shown in `-O0` and when `ASSERTIONS`
   are on if they are used.
 - Breaking change: Don't export FS methods by default. As with previous
   changes, a warning will be shown in `-O0` and when `ASSERTIONS` are on, which
   will suggest either exporting the specific methods you need, or using
   `FORCE_FILESYSTEM` which will auto export all the main filesystem methods.
   Aside from using FS methods yourself, you may notice this change when using a
   file package created standalone, that is, by running the file packager
   directly and then loading it at run time (as opposed to telling `emcc` to
   package the files for you, in which case it would be aware of them at compile
   time); you should build with `FORCE_FILESYSTEM` to ensure filesystem support
   for that case.

v1.37.27: 12/24/2017
--------------------
 - Breaking change: Remove the `Runtime` object, and move all the useful methods
   from it to simple top-level functions. Any usage of `Runtime.func` should be
   changed to `func`.

v1.37.26: 12/20/2017
--------------------
 - Breaking change: Change `NO_EXIT_RUNTIME` to 1 by default. This means that by
   default we don't include code to shut down the runtime, flush stdio streams,
   run atexits, etc., which is better for code size. When `ASSERTIONS` is on, we
   warn at runtime if there is text buffered in the streams that should be
   flushed, or atexits are used.
 - Meta-DCE for JS+wasm: remove unused code between JS+wasm more aggressively.
   This should not break valid code, but may break code that depended on unused
   code being kept around (like using a function from outside the emitted JS
   without exporting it - only exported things are guaranteed to be kept alive
   through optimization).

v1.37.24: 12/13/2017
--------------------
 - Breaking change: Similar to the getValue/setValue change from before (and
   with the same `ASSERTIONS` warnings to help users), do not export the
   following runtime methods by default: ccall, cwrap, allocate,
   Pointer_stringify, AsciiToString, stringToAscii, UTF8ArrayToString,
   UTF8ToString, stringToUTF8Array, stringToUTF8, lengthBytesUTF8, stackTrace,
   addOnPreRun, addOnInit, addOnPreMain, addOnExit, addOnPostRun,
   intArrayFromString, intArrayToString, writeStringToMemory,
   writeArrayToMemory, writeAsciiToMemory.

v1.37.23: 12/4/2017
-------------------
 - Breaking change: Do not polyfill Math.{clz32, fround, imul, trunc} by
   default. A new `LEGACY_VM_SUPPORT` option enables support for legacy
   browsers. In `ASSERTIONS` mode, a warning is shown if a polyfill was needed,
   suggesting using that option.
 - Breaking change: Do not export getValue/setValue runtime methods by default.
   You can still use them by calling them directly in code optimized with the
   main file (pre-js, post-js, js libraries; if the optimizer sees they are
   used, it preserves them), but if you try to use them on `Module` then you
   must export them by adding them to `EXTRA_EXPORTED_RUNTIME_METHODS`. In `-O0`
   or when `ASSERTIONS` is on, a run-time error message explains that, if they
   are attempted to be used incorrectly.

v1.37.17: 7/25/2017
------------------
 - Updated to libc++'s "v2" ABI, which provides better alignment for string data
   and other improvements. This is an ABI-incompatible change, so bitcode files
   from previous versions will not be compatible.
 - To see a list of commits in the active development branch 'incoming', which
   have not yet been packaged in a release, see
    - Emscripten: https://github.com/emscripten-core/emscripten/compare/1.37.13...incoming
    - Emscripten-LLVM: https://github.com/emscripten-core/emscripten-fastcomp/compare/1.37.13...incoming
    - Emscripten-Clang: https://github.com/emscripten-core/emscripten-fastcomp-clang/compare/1.37.13...incoming

v1.37.13: 5/26/2017
-------------------
 - Improved Android support for emrun.
 - Duplicate function elimination fixes (#5186)
 - Fix problem with embinding derived classes (#5193)
 - Fix CMake compiler detection when EMCC_SKIP_SANITY_CHECK=1 is used. (#5145)
 - Implemented GLFW Joystick API (#5175)
 - Fixed a bug with emcc --clear-ports command (#5248)
 - Updated Binaryen to version 33.
 - Full list of changes:
    - Emscripten: https://github.com/emscripten-core/emscripten/compare/1.37.12...1.37.13
    - Emscripten-LLVM: no changes.
    - Emscripten-Clang: no changes.

v1.37.12: 5/1/2017
------------------
 - Added emscripten-legalize-javascript-ffi option to LLVM to allow disabling JS FFI mangling
 - Full list of changes:
    - Emscripten: https://github.com/emscripten-core/emscripten/compare/1.37.11...1.37.12
    - Emscripten-LLVM: https://github.com/emscripten-core/emscripten-fastcomp/compare/1.37.11...1.37.12
    - Emscripten-Clang: no changes.

v1.37.11: 5/1/2017
------------------
 - Added missing SIGSTKSZ define after musl 1.1.15 update (#5149)
 - Fix emscripten_get_mouse_status (#5152)
 - Fix _mm_set_epi64x() function (#5103)
 - Fix issue with number of gamepads connected at initial page load (#5169, #5170)
 - Full list of changes:
    - Emscripten: https://github.com/emscripten-core/emscripten/compare/1.37.10...1.37.11
    - Emscripten-LLVM: https://github.com/emscripten-core/emscripten-fastcomp/compare/1.37.10...1.37.11
    - Emscripten-Clang: https://github.com/emscripten-core/emscripten-fastcomp-clang/compare/1.37.10...1.37.11

v1.37.10: 4/20/2017
-------------------
 - Added stub for pthread_setcancelstate for singlethreaded runs.
 - Fixed an outlining bug on function returns (#5080)
 - Implemented new parallel test runner architecture (#5074)
 - Added Cocos2D to Emscripten ports. (-s USE_COCOS2D=1)
 - Updated Binaryen to version 32, which migrates Emscripten to use the new
   WebAssembly Names section. This is a forwards and backwards breaking change
   with respect to reading debug symbol names in Wasm callstacks. Use of the new
   Names section format first shipped in Emscripten 1.37.10, Binaryen version
   32, Firefox 55, Firefox Nightly 2017-05-18 and Chrome 59; earlier versions
   still used the old format. For more information, see
   https://github.com/WebAssembly/design/pull/984 and
   https://github.com/WebAssembly/binaryen/pull/933.
 - Full list of changes:
    - Emscripten: https://github.com/emscripten-core/emscripten/compare/1.37.9...1.37.10
    - Emscripten-LLVM: https://github.com/emscripten-core/emscripten-fastcomp/compare/1.37.9...1.37.10
    - Emscripten-Clang: no changes.

v1.37.9: 3/23/2017
------------------
 - Added new build feature -s GL_PREINITIALIZED_CONTEXT=1 which allows pages to
   manually precreate the GL context they use for customization purposes.
 - Added a custom callback hook Module.instantiateWasm() which allows user shell
   HTML file to manually perform Wasm instantiation for preloading and progress
   bar purposes.
 - Added a custom callback hook Module.getPreloadedPackage() to file preloader
   code to allow user shell HTML file to manually download .data files for
   preloading and progress bar purposes.
 - Full list of changes:
    - Emscripten: https://github.com/emscripten-core/emscripten/compare/1.37.8...1.37.9
    - Emscripten-LLVM: https://github.com/emscripten-core/emscripten-fastcomp/compare/1.37.8...1.37.9
    - Emscripten-Clang: no changes.

v1.37.8: 3/17/2017
------------------
 - Fixed a bug with robust_list initialization on pthreads build mode.
 - Full list of changes:
    - Emscripten: https://github.com/emscripten-core/emscripten/compare/1.37.7...1.37.8
    - Emscripten-LLVM: no changes.
    - Emscripten-Clang: no changes.

v1.37.7: 3/15/2017
------------------
 - Updated to LLVM 4.0.
 - Full list of changes:
    - Emscripten: https://github.com/emscripten-core/emscripten/compare/1.37.6...1.37.7
    - Emscripten-LLVM: https://github.com/emscripten-core/emscripten-fastcomp/compare/1.37.6...1.37.7
    - Emscripten-Clang: https://github.com/emscripten-core/emscripten-fastcomp-clang/compare/1.37.6...1.37.7

v1.37.6: 3/15/2017
------------------
 - Implemented readdir() function for WORKERFS.
 - Fixed bugs with Fetch API (#4995, #5027)
 - Full list of changes:
    - Emscripten: https://github.com/emscripten-core/emscripten/compare/1.37.5...1.37.6
    - Emscripten-LLVM: no changes.
    - Emscripten-Clang: no changes.

v1.37.5: 3/13/2017
------------------
 - Updated musl to version 1.1.15 from earlier version 1.0.5.
 - Full list of changes:
    - Emscripten: https://github.com/emscripten-core/emscripten/compare/1.37.4...1.37.5
    - Emscripten-LLVM: no changes.
    - Emscripten-Clang: no changes.

v1.37.4: 3/13/2017
------------------
 - Fixed glGetUniformLocation() to work according to spec with named uniform blocks.
 - Fixed WebAssembly Memory.grow() to work.
 - Switched to 16KB page size from earlier 64KB.
 - Optimize alBufferData() operation.
 - Fixed a resource lookup issue with multiple OpenAL audio contexts.
 - Full list of changes:
    - Emscripten: https://github.com/emscripten-core/emscripten/compare/1.37.3...1.37.4
    - Emscripten-LLVM: no changes.
    - Emscripten-Clang: no changes.

v1.37.3: 2/16/2017
------------------
 - Updated Binaryen to version 0x01. First official stable WebAssembly support version. (#4953)
 - Optimized memcpy and memset with unrolling and SIMD, when available.
 - Improved Emscripten toolchain profiler to track more hot code.
 - Added new linker flag -s WEBGL2_BACKWARDS_COMPATIBILITY_EMULATION=1 to allow
   simultaneously targeting WebGL 1 and WebGL 2.
 - Optimize Emscripten use of multiprocessing pools.
 - More WebGL 2 garbage free optimizations.
 - Full list of changes:
    - Emscripten: https://github.com/emscripten-core/emscripten/compare/1.37.2...1.37.3
    - Emscripten-LLVM: https://github.com/emscripten-core/emscripten-fastcomp/compare/1.37.2...1.37.3
    - Emscripten-Clang: no changes.

v1.37.2: 1/31/2017
------------------
 - Fixed a build error with boolean SIMD types.
 - Improved WebAssembly support, update Binaryen to version 22.
 - Update GL, GLES, GLES2 and GLES3 headers to latest upstream Khronos versions.
 - Implement support for new garbage free WebGL 2 API entrypoints which improve
   performance and reduce animation related stuttering.
 - Fixed a bug where -s USE_PTHREADS builds would not have correct heap size if
   -s TOTAL_MEMORY is not being used.
 - Fixed array type issue that prevented glTexImage3D() and glTexSubImage3D()
   from working.
 - Full list of changes:
    - Emscripten: https://github.com/emscripten-core/emscripten/compare/1.37.1...1.37.2
    - Emscripten-LLVM: https://github.com/emscripten-core/emscripten-fastcomp/compare/1.37.1...1.37.2
    - Emscripten-Clang: no changes.

v1.37.1: 12/26/2016
-------------------
 - Implemented new Fetch API for flexible multithreaded XHR and IndexedDB
   access.
 - Implemented initial version of new ASMFS filesystem for multithreaded
   filesystem operation.
 - Full list of changes:
    - Emscripten: https://github.com/emscripten-core/emscripten/compare/1.37.0...1.37.1
    - Emscripten-LLVM: no changes.
    - Emscripten-Clang: no changes.

v1.37.0: 12/23/2016
-------------------
 - Added support for LLVM sin&cos intrinsics.
 - Fix GLFW mouse button mappings (#4317, #4659)
 - Add support for --emit-symbol-map to wasm
 - Fixed handling of an invalid path in chdir (#4749)
 - Added new EMSCRIPTEN_STRICT mode, which can be enabled to opt in to removing
   support for deprecated behavior.
 - Remove references to Web Audio .setVelocity() function, which has been
   removed from the spec.
 - Full list of changes:
    - Emscripten: https://github.com/emscripten-core/emscripten/compare/1.36.14...1.37.0
    - Emscripten-LLVM: https://github.com/emscripten-core/emscripten-fastcomp/compare/1.36.14...1.37.0
    - Emscripten-Clang: no changes.

v1.36.14: 11/3/2016
-------------------
 - Added support to emscripten_async_wget() for relative paths.
 - Fixed FS.mkdirTree('/') to work.
 - Updated SDL 2 port to version 12.
 - Added more missing pthreads stubs.
 - Normalize system header includes to use the preferred form #include
   <emscripten/foo.h> to avoid polluting header include namespaces.
 - Fixed a bug where transitioning to fullscreen could cause a stack overflow in GLFW.
 - Added new system CMake option
   -DEMSCRIPTEN_GENERATE_BITCODE_STATIC_LIBRARIES=ON to choose if static
   libraries should be LLVM bitcode instead of .a files.
 - Improved SIMD support to be more correct to the spec.
 - Updated Binaryen to version 18. (#4674)
 - Fixed dlopen with RTLD_GLOBAL parameter.
 - Full list of changes:
    - Emscripten: https://github.com/emscripten-core/emscripten/compare/1.36.13...1.36.14
    - Emscripten-LLVM: no changes.
    - Emscripten-Clang: no changes.

v1.36.13: 10/21/2016
--------------------
 - Pass optimization settings to asm2wasm.
 - Fix to exporting emscripten_builtin_malloc() and emscripten_builtin_free()
   when heap is split to multiple parts.
 - Full list of changes:
    - Emscripten: https://github.com/emscripten-core/emscripten/compare/1.36.12...1.36.13
    - Emscripten-LLVM: no changes.
    - Emscripten-Clang: no changes.

v1.36.12: 10/20/2016
--------------------
 - Improved Emscripten toolchain profiler with more data. (#4566)
 - Export dlmalloc() and dlfree() as emscripten_builtin_malloc() and
   emscripten_builtin_free() to allow user applications to hook into memory
   allocation (#4603)
 - Improved asm.js -s USE_PTHREADS=2 build mode compatibility when
   multithreading is not supported.
 - Improved WebGL support with closure compiler (#4619)
 - Improved Bianaryen WebAssembly support
 - Added support for GL_disjoint_timer_query extension (#4575)
 - Improved Emscripten compiler detection with CMake (#4129, #4314, #4318)
 - Added support for int64 in wasm.
 - Optimize small constant length memcpys in wasm.
 - Full list of changes:
    - Emscripten: https://github.com/emscripten-core/emscripten/compare/1.36.11...1.36.12
    - Emscripten-LLVM: https://github.com/emscripten-core/emscripten-fastcomp/compare/1.36.11...1.36.12
    - Emscripten-Clang: no changes.

v1.36.11: 9/24/2016
-------------------
 - Added new runtime functions
   emscripten_sync/async/waitable_run_in_main_runtime_thread() for proxying
   calls with pthreads (#4569)
 - Full list of changes:
    - Emscripten: https://github.com/emscripten-core/emscripten/compare/1.36.10...1.36.11
    - Emscripten-LLVM: no changes.
    - Emscripten-Clang: no changes.

v1.36.10: 9/24/2016
-------------------
 - Improved compiler logging print messages on first run experience. (#4501)
 - Fixed log printing in glFlushMappedBufferRange() and glGetInfoLog()
   functions. (#4521)
 - Added setjmp/longjmp handling for wasm.
 - Improved support for --proxy-to-worker build mode.
 - Improved GLES3 support for glGet() features that WebGL2 does not have. (#4514)
 - Added support for implementation defined glReadPixels() format.
 - Improved WebGL 2 support with closure compilter. (#4554)
 - Implemented support for nanosleep() when building in pthreads mode (#4578)
 - Added support for  llvm_ceil_f64 and llvm_floor_f64 intrinsics.
 - Full list of changes:
    - Emscripten: https://github.com/emscripten-core/emscripten/compare/1.36.9...1.36.10
    - Emscripten-LLVM: https://github.com/emscripten-core/emscripten-fastcomp/compare/1.36.9...1.36.10
    - Emscripten-Clang: no changes.

v1.36.9: 8/24/2016
------------------
 - Fixed glGet for GL_VERTEX_ATTRIB_ARRAY_BUFFER_BINDING to work. (#1330)
 - Move the DYNAMICTOP variable from JS global scope to inside the heap so that
   the value is shared to multithreaded applications. This removes the global
   runtime variable DYNAMICTOP in favor of a new variable DYNAMICTOP_PTR.
   (#4391, #4496)
 - Implemented brk() system function.
 - Fixed --output-eol to work with --proxy-to-worker mode.
 - Improved reported error message when execution fails to stack overflow.
 - Full list of changes:
    - Emscripten: https://github.com/emscripten-core/emscripten/compare/1.36.8...1.36.9
    - Emscripten-LLVM: https://github.com/emscripten-core/emscripten-fastcomp/compare/1.36.8...1.36.9
    - Emscripten-Clang: no changes.

v1.36.8: 8/20/2016
------------------
 - Fixed a memory leak in ctor_evaller.py on Windows (#4446)
 - Migrate to requiring CMake 3.4.3 as the minimum version for Emscripten CMake
   build integration support.
 - Fixed an issue that prevented -s INLINING_LIMIT from working (#4471)
 - Fixed a bug with Building.llvm_nm interpretation of defined symbols (#4488)
 - Add support for DISABLE_EXCEPTION_CATCHING and EXCEPTION_CATCHING_WHITELIST
   options for wasm.
 - Added new emprofile.py script which can be used to profile toolchain wide
   performance. (#4491)
 - Added new linker flag --output-eol, which specifices what kind of line
   endings to generate to the output files. (#4492)
 - Fixed a Windows bug where aborting execution with Ctrl-C might hang
   Emscripten to an infinite loop instead. (#4494)
 - Implement support for touch events to GLUT (#4493)
 - Deprecated unsafe function writeStringToMemory() from src/preamble.js. Using
   stringToUTF8() is recommended instead. (#4497)
 - Full list of changes:
    - Emscripten: https://github.com/emscripten-core/emscripten/compare/1.36.7...1.36.8
    - Emscripten-LLVM: no changes.
    - Emscripten-Clang: no changes.

v1.36.7: 8/8/2016
-----------------
 - Updated to latest upstream LLVM 3.9.
 - Full list of changes:
    - Emscripten: https://github.com/emscripten-core/emscripten/compare/1.36.6...1.36.7
    - Emscripten-LLVM: https://github.com/emscripten-core/emscripten-fastcomp/compare/1.36.6...1.36.7
    - Emscripten-Clang: https://github.com/emscripten-core/emscripten-fastcomp-clang/compare/1.36.6...1.36.7

v1.36.6: 8/8/2016
-----------------
 - Fixed wheelDelta for MSIE (#4316)
 - Fixed inconsistencies in fullscreen API signatures (#4310, #4318, #4379)
 - Changed the behavior of Emscripten WebGL createContext() to not forcibly set
   CSS style on created canvases, but let page customize the style themselves
   (#3406, #4194 and #4350, #4355)
 - Adjusted the reported GL_VERSION field to adapt to the OpenGL ES
   specifications (#4345)
 - Added support for GLES3 GL_MAJOR/MINOR_VERSION fields. (#4368)
 - Improved -s USE_PTHREADS=1 and --proxy-to-worker linker options to be
   mutually compatible. (#4372)
 - Improved IDBFS to not fail on Safari where IndexedDB support is spotty
   (#4371)
 - Improved SIMD.js support when using Closure minifier. (#4374)
 - Improved glGetString to be able to read fields from WEBGL_debug_renderer_info
   extension. (#4381)
 - Fixed an issue with glFramebufferTextureLayer() not working correctly.
 - Fixed a bug with std::uncaught_exception() support (#4392)
 - Implemented a multiprocess lock to access the Emscripten cache. (#3850)
 - Implemented support for the pointerlockerror event in HTML5 API (#4373)
 - Report WebGL GLSL version number in GL_SHADING_LANGUAGE_VERSION string (#4365)
 - Optimized llvm_ctpop_i32() and conversion of strings from C to JS side
   (#4402, #4403)
 - Added support for the OffscreenCanvas proposal, and transferring canvases to
   offscreen in pthreads build mode, linker flag -s OFFSCREENCANVAS_SUPPORT=0/1
   (#4412)
 - Fixed an issue after updating to new LLVM version that response files passed
   to llvm-link must have forward slashes (#4434)
 - Fixed a memory leak in relooper in LLVM.
 - Full list of changes:
    - Emscripten: https://github.com/emscripten-core/emscripten/compare/1.36.5...1.36.6
    - Emscripten-LLVM: https://github.com/emscripten-core/emscripten-fastcomp/compare/1.36.5...1.36.6
    - Emscripten-Clang: no changes.

v1.36.5: 5/24/2016
------------------
 - Added support for passing custom messages when running in web worker.
 - Improved fp128 support when targeting WebAssembly.
 - Updated cpuprofiler.js to support tracing time spent in WebGL functions.
 - Fixed an issue with glFenceSync() function call signature (#4260, #4339)
 - Added missing zero argument version of emscripten_sync_run_in_main_thread().
 - Improves support for targeting pthreads when using Closure minifier (#4348).
 - Fixed an issue where pthreads enabled code did not correctly validate as asm.js
 - Fixed an issue with incorrect SIMD.js related imports (#4341)
 - Full list of changes:
    - Emscripten: https://github.com/emscripten-core/emscripten/compare/1.36.4...1.36.5
    - Emscripten-LLVM: https://github.com/emscripten-core/emscripten-fastcomp/compare/1.36.4...1.36.5
    - Emscripten-Clang: no changes.

v1.36.4: 5/9/2016
-----------------
 - Added EM_TRUE and EM_FALSE #defines to html5.h.
 - Fixed an issue with GLFW window and framebuffer size callbacks.
 - Added support for more missing WebGL 2 texture formats (#4277)
 - Added support for source files with no extension.
 - Updated emrun.py to latest version, adds support to precompressed content and
   running as just a web server without launching a browser.
 - Updated experimental WebAssembly support to generate 0xb version code.
 - Automatically build Binaryen when needed.
 - Updated libc++ to SVN revision 268153. (#4288)
 - Full list of changes:
    - Emscripten: https://github.com/emscripten-core/emscripten/compare/1.36.3...1.36.4
    - Emscripten-LLVM: no changes.
    - Emscripten-Clang: no changes.

v1.36.3: 4/27/2016
------------------
 - Fixed a deadlock bug with pthreads support.
 - Remove sources from temporary garbage being generated in OpenAL code (#4275)
 - Added support for calling alert() from pthreads code.
 - Full list of changes:
    - Emscripten: https://github.com/emscripten-core/emscripten/compare/1.36.2...1.36.3
    - Emscripten-LLVM: no changes.
    - Emscripten-Clang: no changes.

v1.36.2: 4/22/2016
------------------
 - Improve support for targeting WebAssembly with Binaryen.
 - Improve support for LLVM's WebAssembly backend (EMCC_WASM_BACKEND=1
   environment variable).
 - Separate out emscripten cache structure to asmjs and wasm directories.
 - Fix a bug where Emscripten would spawn too many unused python subprocesses (#4158)
 - Optimize Emscripten for large asm.js projects.
 - Added sdl2_net to Emscripten ports.
 - Updated to latest version of the SIMD polyfill (#4165)
 - Fixed an issue with missing texture formats support in GLES 3 (#4176)
 - Added a new WebAssembly linker option -s BINARYEN_IMPRECISE=1 (default=0)
   which mutes potential traps from WebAssembly int div/rem by zero and
   float-to-int conversions.
 - Added support for EXT_color_buffer_float extension.
 - Fixed behavior of SSE shift operations (#4165).
 - Fixed a bug where ctor_evaller.py (-Oz builds) would hang on Windows.
 - Fixed a bug where emscripten_set_main_loop() with EM_TIMING_SETTIMEOUT would
   incorrectly compute the delta times (#4200, #4208)
 - Update pthreads support to latest proposed spec version. (#4212, #4220)
 - Fixed an unresolved symbol linker error in embind (#4225)
 - Fix file_packager.py --use-preload-cache option to also work on Safari and
   iOS (#2977, #4253)
 - Added new file packager option --indexedDB-name to allow specifying the
   database name to use for the cache (#4219)
 - Added DWARF style debugging information.
 - Full list of changes:
    - Emscripten: https://github.com/emscripten-core/emscripten/compare/1.36.1...1.36.2
    - Emscripten-LLVM: https://github.com/emscripten-core/emscripten-fastcomp/compare/1.36.1...1.36.2
    - Emscripten-Clang: no changes.

v1.36.1: 3/8/2016
-----------------
 - Fixed glfwSetWindowSizeCallback to conform to GLFW2 API.
 - Update OpenAL sources only when the browser window is visible to avoid
   occasional stuttering static glitches when the page tab is hidden. (#4107)
 - Implemented LLVM math intrinsics powi, trunc and floor.
 - Added support for SDL_GL_ALPHA_SIZE in GL context initialization. (#4125)
 - Added no-op stubs for several pthread functions when building without
   pthreads enabled (#4130)
 - Optimize glUniform*fv and glVertexAttrib*fv functions to generate less
   garbage and perform much faster (#4128)
 - Added new EVAL_CTORS optimization pass which evaluates global data
   initializer constructors at link time, which would improve startup time and
   reduce code size of these ctors.
 - Implemented support for OpenAL AL_PITCH option.
 - Implemented new build options -s STACK_OVERFLOW_CHECK=0/1/2 which adds
   runtime stack overrun checks. 0: disabled, 1: minimal, between each frame, 2:
   at each explicit JS side stack allocation call to allocate().
 - Fixed an issue with -s SPLIT_MEMORY mode where an unsigned 32-bit memory
   access would come out as signed. (#4150)
 - Fixed asm.js validation in call handlers to llvm_powi_f*.
 - Full list of changes:
    - Emscripten: https://github.com/emscripten-core/emscripten/compare/1.36.0...1.36.1
    - Emscripten-LLVM: https://github.com/emscripten-core/emscripten-fastcomp/compare/1.36.0...1.36.1
    - Emscripten-Clang: no changes.

v1.36.0: 2/23/2016
------------------
 - Fixed an OpenAL bug where OpenAL sources would not respect global volume setting.
 - Fixed an issue where alGetListenerf() with AL_GAIN would not return the
   correct value. (#4091)
 - Fixed an issue where setting alListenerf() with AL_GAIN would not set the
   correct value. (#4092)
 - Implemented new JS optimizer "Duplicate Function Elimination" pass which
   collapses identical functions to save code size.
 - Implemented the _Exit() function.
 - Added support for SSE3 and SSSE3 intrinsics (#4099) and partially for SSE 4.1
   intrinsics (#4030, #4101)
 - Added support for -include-pch flag (#4086)
 - Fixed a regex syntax in ccall on Chrome Canary (#4111)
 - Full list of changes:
    - Emscripten: https://github.com/emscripten-core/emscripten/compare/1.35.23...1.36.0
    - Emscripten-LLVM: https://github.com/emscripten-core/emscripten-fastcomp/compare/1.35.23...1.36.0
    - Emscripten-Clang: no changes.

v1.35.23: 2/9/2016
------------------
 - Provide $NM environment variable to point to llvm-nm when running
   emconfigure, which helps e.g. libjansson to build (#4036)
 - Fixed glGetString(GL_SHADING_LANGUAGE_VERSION) to return appropriate result
   depending on if running on WebGL1 vs WebGL2, instead of hardcoding the result
   (#4040)
 - Fixed a regression with CMake try_run() possibly failing, caused by the
   addition of CMAKE_CROSSCOMPILING_EMULATOR in v1.32.3.
 - Fixed CMake to work in the case when NODE_JS is an array containing
   parameters to be passed to Node.js. (#4045)
 - Fixed a memory issue that caused the Emscripten memory initializer file
   (.mem.js) to be unnecessarily retained in memory during runtime (#4044)
 - Added support for complex valued mul and div ops.
 - Added new option "Module.environment" which allows overriding the runtime ENVIRONMENT_IS_WEB/ENVIRONMENT_IS_WORKER/ENVIRONMENT_IS_NODE/ENVIRONMENT_IS_SHELL fields.
 - Fixed an issue with SAFE_HEAP methods in async mode (#4046)
 - Fixed WebSocket constructor to work in web worker environment (#3849)
 - Fixed a potential issue with some browsers reporting gamepad axis values outside \[-1, 1\] (#3602)
 - Changed libcxxabi to be linked in last, so that it does not override weakly
   linked methods in libcxx (#4053)
 - Implemented new JSDCE code optimization pass which removes at JS link stage
   dead code that is not referenced anywhere (in addition to LLVM doing this for
   C++ link stage).
 - Fixed a Windows issue where embedding memory initializer as a string in JS
   code might cause corrupted output. (#3854)
 - Fixed an issue when spaces are present in directory names in response files
   (#4062)
 - Fixed a build issue when using --tracing and -s ALLOW_MEMORY_GROWTH=1
   simultaneously (#4064)
 - Greatly updated Emscripten support for SIMD.js intrinsics (non-SSE or NEON)
 - Fixed an issue where compiler would not generate a link error when JS library
   function depended on a nonexisting symbol. (#4077)
 - Removed UTF16 and UTF32 marshalling code from being exported by default.
 - Removed the -s NO_BROWSER linker option and automated the detection of when
   that option is needed.
 - Removed the JS implemented C++ symbol name demangler, now always depend on
   the libcxxabi compiled one.
 - Fixed an issue where Emscripten linker would redundantly generate missing
   function stubs for some functions that do exist.
 - Full list of changes:
    - Emscripten: https://github.com/emscripten-core/emscripten/compare/1.35.22...1.35.23
    - Emscripten-LLVM: https://github.com/emscripten-core/emscripten-fastcomp/compare/1.35.22...1.35.23
    - Emscripten-Clang: no changes.

v1.35.22: 1/13/2016
-------------------
 - Updated to latest upstream LLVM trunk as of January 13th.
 - Bumped up the required LLVM version from LLVM 3.8 to LLVM 3.9.
 - Full list of changes:
    - Emscripten: https://github.com/emscripten-core/emscripten/compare/1.35.21...1.35.22
    - Emscripten-LLVM: https://github.com/emscripten-core/emscripten-fastcomp/compare/1.35.21...1.35.22
    - Emscripten-Clang: https://github.com/emscripten-core/emscripten-fastcomp-clang/compare/1.35.21...1.35.22

v1.35.21: 1/13/2016
-------------------
 - Improved support for handling GLFW2 keycodes.
 - Improved emranlib, system/bin/sdl-config and system/bin/sdl2-config to be
   executable in both python2 and python3.
 - Fixed build flags -s AGGRESSIVE_VARIABLE_ELIMINATION=1 and -s USE_PTHREADS=2
   to correctly work when run on a browser that does not support pthreads.
 - Fixed a build issue that caused sequences of \r\r\n to be emitted on Windows.
 - Fixed an issue that prevented building LLVM on Visual Studio 2015
   (emscripten-fastcomp-clang #7)
 - Full list of changes:
    - Emscripten: https://github.com/emscripten-core/emscripten/compare/1.35.20...1.35.21
    - Emscripten-LLVM: https://github.com/emscripten-core/emscripten-fastcomp/compare/1.35.20...1.35.21
    - Emscripten-Clang: https://github.com/emscripten-core/emscripten-fastcomp-clang/compare/1.35.20...1.35.21

v1.35.20: 1/10/2016
-------------------
 - Fixed -s USE_PTHREADS compilation mode to account that SharedArrayBuffer
   specification no longer allows futex waiting on the main thread. (#4024)
 - Added new python2 vs python3 compatibility wrappers for emcmake, emconfigure, emmake and emar.
 - Fixed atomicrmw i64 codegen (#4025)
 - Optimized codegen to simplify "x != 0" to just "x" when output is a boolean.
 - Fixed a compiler crash when generating atomics code in debug builds of LLVM.
 - Fixed a compiler crash when generating SIMD.js code that utilizes
   non-canonical length vectors (e.g. <float x 3>)
 - Full list of changes:
    - Emscripten: https://github.com/emscripten-core/emscripten/compare/1.35.19...1.35.20
    - Emscripten-LLVM: https://github.com/emscripten-core/emscripten-fastcomp/compare/1.35.19...1.35.20
    - Emscripten-Clang: no changes.

v1.35.19: 1/7/2016
------------------
 - Updated to latest upstream LLVM trunk as of January 7th.
 - Full list of changes:
    - Emscripten: no changes.
    - Emscripten-LLVM: https://github.com/emscripten-core/emscripten-fastcomp/compare/1.35.18...1.35.19
    - Emscripten-Clang: https://github.com/emscripten-core/emscripten-fastcomp-clang/compare/1.35.18...1.35.19

v1.35.18: 1/7/2016
------------------
 - Implemented getpeername() and fixed issues with handling getsockname() (#3997)
 - Fixed an issue with daylight saving time in mktime() (#4001)
 - Optimized pthreads code to avoid unnecessary FFI transitions (#3504)
 - Fixed issues with strftime() (#3993)
 - Deprecated memory growth support in asm.js.
 - Implemented llvm_bitreverse_i32() (#3976)
 - Fixed missing include header that affected building relooper on some compilers.
 - Full list of changes:
    - Emscripten: https://github.com/emscripten-core/emscripten/compare/1.35.17...1.35.18
    - Emscripten-LLVM: https://github.com/emscripten-core/emscripten-fastcomp/compare/1.35.17...1.35.18
    - Emscripten-Clang: no changes.

v1.35.17: 1/4/2016
------------------
 - Updated to latest upstream LLVM trunk as of January 4th.
 - Full list of changes:
    - Emscripten: no changes.
    - Emscripten-LLVM: https://github.com/emscripten-core/emscripten-fastcomp/compare/1.35.16...1.35.17
    - Emscripten-Clang: https://github.com/emscripten-core/emscripten-fastcomp/compare/1.35.16...1.35.17

v1.35.16: 1/4/2016
------------------
 - Improved support for -s USE_PTHREADS=2 build mode and added support for Atomics.exchange().
 - Full list of changes:
    - Emscripten: https://github.com/emscripten-core/emscripten/compare/1.35.15...1.35.16
    - Emscripten-LLVM: https://github.com/emscripten-core/emscripten-fastcomp/compare/1.35.15...1.35.16
    - Emscripten-Clang: no changes.

v1.35.15: 1/4/2016
------------------
 - Fixed an error with glClearbufferfv not working. (#3961)
 - Improved file packager code so that file:// URLs work in Chrome too (#3965)
 - Fixed issues with the --memoryprofiler UI.
 - Fixed a Windows issue when generating system libraries in cache (#3939)
 - Fixed a regression from v1.35.13 where GLES2 compilation would not work when
   -s USE_PTHREADS=1 was passed.
 - Added support for WebIDL arrays as input parameters to WebIDL binder.
 - Updated build support when using the LLVM wasm backend.
 - Added new linker option --threadprofiler which generates a threads dashboard
   on the generated page for threads status overview. (#3971)
 - Improved backwards compatibility of building on GCC 4.3 - 4.6.
 - Fixed an asm.js validation issue when building against updated SIMD.js specification. (#3986)
 - Improved Rust support.
 - Full list of changes:
    - Emscripten: https://github.com/emscripten-core/emscripten/compare/1.35.14...1.35.15
    - Emscripten-LLVM: https://github.com/emscripten-core/emscripten-fastcomp/compare/1.35.14...1.35.15
    - Emscripten-Clang: no changes.

v1.35.14: 12/15/2015
--------------------
 - Updated to latest upstream LLVM trunk as of December 15th.
 - Full list of changes:
    - Emscripten: https://github.com/emscripten-core/emscripten/compare/1.35.13...1.35.14
    - Emscripten-LLVM: https://github.com/emscripten-core/emscripten-fastcomp/compare/1.35.13...1.35.14
    - Emscripten-Clang: https://github.com/emscripten-core/emscripten-fastcomp-clang/compare/1.35.13...1.35.14

v1.35.13: 12/15/2015
--------------------
 - Updated -s USE_PTHREADS code generation to reflect that the SharedInt*Array
   hierarchy no longer exists in the SharedArrayBuffer spec.
 - Removed references to Atomic.fence() which no longer is part of the
   SharedArrayBuffer specification.
 - Fixed an issue where JS code minifiers might generate bad code for cwrap
   (#3945)
 - Updated compiler to issue a warning when --separate-asm is being used and
   output suffix is .js.
 - Added new build option -s ONLY_MY_CODE which aims to eliminate most of the
   Emscripten runtime and generate a very minimal compiler output.
 - Added new build option -s WASM_BACKEND=0/1 which controls whether to utilize
   the upstream LLVM wasm emitting codegen backend.
 - Full list of changes:
    - Emscripten: https://github.com/emscripten-core/emscripten/compare/1.35.12...1.35.13
    - Emscripten-LLVM: https://github.com/emscripten-core/emscripten-fastcomp/compare/1.35.12...1.35.13
    - Emscripten-Clang: no changes.

v1.35.12: 11/28/2015
--------------------
 - Update to latest upstream LLVM trunk as of November 28th.
 - Fix Emscripten to handle new style format outputted by llvm-nm.
 - Added new build option BINARYEN_METHOD to allow choosing which wasm
   generation method to use.
 - Updates to Binaryen support.
 - Full list of changes:
    - Emscripten: https://github.com/emscripten-core/emscripten/compare/1.35.11...1.35.12
    - Emscripten-LLVM: https://github.com/emscripten-core/emscripten-fastcomp/compare/1.35.11...1.35.12
    - Emscripten-Clang: https://github.com/emscripten-core/emscripten-fastcomp-clang/compare/1.35.11...1.35.12

v1.35.11: 11/27/2015
--------------------
 - Updated atomics test to stress 64-bit atomics better (#3892)
 - Full list of changes:
    - Emscripten: https://github.com/emscripten-core/emscripten/compare/1.35.10...1.35.11
    - Emscripten-LLVM: https://github.com/emscripten-core/emscripten-fastcomp/compare/1.35.10...1.35.11
    - Emscripten-Clang: no changes.

v1.35.10: 11/25/2015
--------------------
 - Integration with Binaryen.
 - Add a performance warning when multiple FS.syncfs() calls are in flight simultaneously.
 - Correctly pass GLFW_REPEAT when sending key press repeats.
 - Improved filesystem performance when building in multithreaded mode (#3923)
 - Improve error detection when data file fails to load.
 - Clarified that -s NO_DYNAMIC_EXECUTION=1 and -s RELOCATABLE=1 build modes are mutually exclusive.
 - Added new build option -s NO_DYNAMIC_EXECUTION=2 which demotes eval() errors
   to warnings at runtime, useful for iterating fixes in a codebase for multiple
   eval()s  (#3930)
 - Added support to Module.locateFile(filename) to locate the pthread-main.js file (#3500)
 - Changed -s USE_PTHREADS=2 and -s PRECISE_F32=2 to imply --separate-asm
   instead of requiring it, to be backwards compatible (#3829, #3933)
 - Fixed bad codegen for some 64-bit atomics (#3892, #3936)
 - When emitting NaN canonicalization warning, also print the location in code
   where it occurs.
 - Full list of changes:
    - Emscripten: https://github.com/emscripten-core/emscripten/compare/1.35.9...1.35.10
    - Emscripten-LLVM: https://github.com/emscripten-core/emscripten-fastcomp/compare/1.35.9...1.35.10
    - Emscripten-Clang: no changes.

v1.35.9: 11/12/2015
-------------------
 - Implement glfwSetInputMode when mode is GLFW_CURSOR and value is GLFW_CURSOR_NORMAL|GLFW_CURSOR_DISABLED
 - Add explicit abort() when dlopen() is called without linking support
 - Make emcc explicitly reinvoke itself from python2 if called from python3.
 - Optimize memory initializer to omit zero-initialized values (#3907)
 - Full list of changes:
    - Emscripten: https://github.com/emscripten-core/emscripten/compare/1.35.8...1.35.9
    - Emscripten-LLVM: https://github.com/emscripten-core/emscripten-fastcomp/compare/1.35.8...1.35.9
    - Emscripten-Clang: no changes.

v1.35.8: 11/10/2015
-------------------
 - Removed obsoleted EXPORTED_GLOBALS build option.
 - Export filesystem as global object 'FS' in Emscripten runtime.
 - Fixed realpath() function on directories.
 - Fixed round() and roundf() to work when building without -s PRECISE_F32=1 and
   optimize these to be faster (#3876)
 - Full list of changes:
    - Emscripten: https://github.com/emscripten-core/emscripten/compare/1.35.7...1.35.8
    - Emscripten-LLVM: no changes.
    - Emscripten-Clang: no changes.

v1.35.7: 11/4/2015
------------------
 - Updated to latest upstream LLVM trunk version as of November 4th.
 - Full list of changes:
    - Emscripten: https://github.com/emscripten-core/emscripten/compare/1.35.6...1.35.7
    - Emscripten-LLVM: https://github.com/emscripten-core/emscripten-fastcomp/compare/1.35.6...1.35.7
    - Emscripten-Clang: https://github.com/emscripten-core/emscripten-fastcomp-clang/compare/1.35.6...1.35.7

v1.35.6: 11/4/2015
------------------
 - This tag was created for technical purposes, and has no changes compared to
   v1.35.6.

v1.35.5: 11/4/2015
------------------
 - Removed Content-Length and Connection: close headers in POST requests.
 - Migrate to using the native C++11-implemented optimizer by default.
 - Fixed call to glDrawBuffers(0, *); (#3890)
 - Fixed lazy file system to work with closure (#3842)
 - Fixed gzip compression with lazy file system (#3837)
 - Added no-op gracefully failing stubs for process spawn functions (#3819)
 - Clarified error message that memory growth is not supported with shared modules (#3893)
 - Initial work on wasm support in optimizer
 - Full list of changes:
    - Emscripten: https://github.com/emscripten-core/emscripten/compare/1.35.4...1.35.5
    - Emscripten-LLVM: no changes.
    - Emscripten-Clang: no changes.

v1.35.4: 10/26/2015
-------------------
 - Move to legalization in the JS backend.
 - Full list of changes:
    - Emscripten: https://github.com/emscripten-core/emscripten/compare/1.35.3...1.35.4
    - Emscripten-LLVM: https://github.com/emscripten-core/emscripten-fastcomp/compare/1.35.3...1.35.4
    - Emscripten-Clang: https://github.com/emscripten-core/emscripten-fastcomp-clang/compare/1.35.3...1.35.4

v1.35.3: 10/26/2015
-------------------
 - Ignore O_CLOEXEC on NODEFS (#3862)
 - Improved --js-library support in CMake by treating these as libraries (#3840)
 - Still support -Wno-warn-absolute-paths (#3833)
 - Add support to zext <4 x i1> to <4x i32>
 - Emit emscripten versions of llvm and clang in clang --version
 - Full list of changes:
    - Emscripten: https://github.com/emscripten-core/emscripten/compare/1.35.2...1.35.3
    - Emscripten-LLVM: https://github.com/emscripten-core/emscripten-fastcomp/compare/1.35.2...1.35.3
    - Emscripten-Clang: https://github.com/emscripten-core/emscripten-fastcomp-clang/compare/1.35.2...1.35.3

v1.35.2: 10/20/2015
-------------------
 - Rebase against upstream LLVM "google/stable" branch, bringing us to LLVM 3.8.
 - Full list of changes:
    - Emscripten: https://github.com/emscripten-core/emscripten/compare/1.35.1...1.35.2
    - Emscripten-LLVM: https://github.com/emscripten-core/emscripten-fastcomp/compare/1.35.1...1.35.2
    - Emscripten-Clang: https://github.com/emscripten-core/emscripten-fastcomp-clang/compare/1.35.1...1.35.2

v1.35.1: 10/20/2015
-------------------
 - Fixed a bug where passing -s option to LLVM would not work.
 - Work around a WebAudio bug on WebKit "pauseWebAudio failed: TypeError: Not
   enough arguments" (#3861)
 - Full list of changes:
    - Emscripten: https://github.com/emscripten-core/emscripten/compare/1.35.0...1.35.1
    - Emscripten-LLVM: no changes.
    - Emscripten-Clang: no changes.

v1.35.0: 10/19/2015
-------------------
 - Fixed out of memory abort message.
 - Full list of changes:
    - Emscripten: https://github.com/emscripten-core/emscripten/compare/1.34.12...1.35.0
    - Emscripten-LLVM: no changes.
    - Emscripten-Clang: no changes.

v1.34.12: 10/13/2015
--------------------
 - Added new experimental build option -s SPLIT_MEMORY=1, which splits up the
   Emscripten HEAP to multiple smaller slabs.
 - Added SDL2_ttf to Emscripten ports.
 - Added support for building GLES3 code to target WebGL 2. (#3757, #3782)
 - Fixed certain glUniform*() functions to work properly when called in
   conjunction with -s USE_PTHREADS=1.
 - Fixed support for -l, -L and -I command line parameters to accept a space
   between the path, i.e. "-l SDL". (#3777)
 - Fixed SSE2 support in optimized builds.
 - Changed the default behavior of warning when absolute paths are passed to -I
   to be silent. To enable the absolute paths warning, pass
   "-Wwarn-absolute-paths" flag to emcc.
 - Added new linker option -s ABORTING_MALLOC=0 that can be used to make
   malloc() return 0 on failed allocation (Current default is to abort execution
   of the page on OOM) (#3822)
 - Removed the default behavior of automatically decoding all preloaded assets on page startup (#3785)
 - Full list of changes:
    - Emscripten: https://github.com/emscripten-core/emscripten/compare/1.34.11...1.34.12
    - Emscripten-LLVM: https://github.com/emscripten-core/emscripten-fastcomp/compare/1.34.11...1.34.12
    - Emscripten-Clang: no changes.

v1.34.11: 9/29/2015
-------------------
 - Fixed asm.js validation on autovectorized output
 - Fix an issue with printing to iostream in global ctors (#3824)
 - Added support for LLVM pow intrinsics with integer exponent.
 - Full list of changes:
    - Emscripten: https://github.com/emscripten-core/emscripten/compare/1.34.10...1.34.11
    - Emscripten-LLVM: https://github.com/emscripten-core/emscripten-fastcomp/compare/1.34.10...1.34.11
    - Emscripten-Clang: no changes.

v1.34.10: 9/25/2015
-------------------
 - Added wasm compressor/decompressor polyfill (#3766)
 - Added support for sRGB texture formats.
 - Removed the deprecated --compression option.
 - Fixed an issue with asm.js validation for pthreads being broken since v1.34.7 (#3719)
 - Added built-in cpu performance profiler, which is enabled with linker flag --cpuprofiler. (#3781)
 - Added build-in memory usage profiler, which is enabled with linker flag --memoryprofiler. (#3781)
 - Fixed multiple arities per EM_ASM block (#3804)
 - Fixed issues with SSE2 an NaN bit patterns. (emscripten-fastcomp #116)
 - Full list of changes:
    - Emscripten: https://github.com/emscripten-core/emscripten/compare/1.34.9...1.34.10
    - Emscripten-LLVM: https://github.com/emscripten-core/emscripten-fastcomp/compare/1.34.9...1.34.10
    - Emscripten-Clang: no changes.

v1.34.9: 9/18/2015
------------------
 - Fixed an issue with --llvm-lto 3 builds (#3765)
 - Optimized LZ4 compression
 - Fixed a bug where glfwCreateWindow would return success even on failure
   (#3764)
 - Greatly optimized the -s SAFE_HEAP=1 linker flag option by executing the heap
   checks in asm.js side instead.
 - Fixed the return value of EM_ASM_DOUBLE (#3770)
 - Implemented getsockname syscall (#3769)
 - Don't warn on unresolved symbols when LINKABLE is specified.
 - Fixed various issues with SSE2 compilation in optimized builds.
 - Fixed a breakage with -s USE_PTHREADS=2 (#3774)
 - Added support for GL_HALF_FLOAT in WebGL 2. (#3790)
 - Full list of changes:
    - Emscripten: https://github.com/emscripten-core/emscripten/compare/1.34.8...1.34.9
    - Emscripten-LLVM: https://github.com/emscripten-core/emscripten-fastcomp/compare/1.34.8...1.34.9
    - Emscripten-Clang: no changes.

v1.34.8: 9/9/2015
-----------------
 - Fixed a race condition at worker startup (#3741)
 - Update emrun to latest, which improves unit test run automation with emrun.
 - Added support for LZ4 compressing file packages, used with the -s LZ4=1 linker flag. (#3754)
 - Fixed noisy build warning on "unexpected number of arguments in call to strtold" (#3760)
 - Added new linker flag --separate-asm that splits the asm.js module and the
   handwritten JS functions to separate files.
 - Full list of changes:
    - Emscripten: https://github.com/emscripten-core/emscripten/compare/1.34.7...1.34.8
    - Emscripten-LLVM: no changes.
    - Emscripten-Clang: no changes.

v1.34.7: 9/5/2015
-----------------
 - Fixed uses of i64* in side modules.
 - Improved GL support when proxying, and fake WebAudio calls when proxying.
 - Added new main loop timing mode EM_TIMING_SETIMMEDIATE for rendering with
   vsync disabled (#3717)
 - Updated emrun to latest version, adds --safe_firefox_profile option to run
   emrun pages in clean isolated environment.
 - Implemented glGetStringi() method for WebGL2/GLES3. (#3472, #3725)
 - Automatically emit loading code for EMTERPRETIFY_FILE if emitting html.
 - Added new build option -s USE_PTHREADS=2 for running pthreads-enabled pages
   in browsers that do not support SharedArrayBuffer.
 - Added support for building SSE2 intrinsics based code (emmintrin.h), when
   -msse2 is passed to the build.
 - Added exports for getting FS objects by their name (#3690)
 - Updated LLVM to latest upstream PNaCl version (Clang 3.7, July 29th).
 - Full list of changes:
    - Emscripten: https://github.com/emscripten-core/emscripten/compare/1.34.6...1.34.7
    - Emscripten-LLVM: https://github.com/emscripten-core/emscripten-fastcomp/compare/1.34.6...1.34.7
    - Emscripten-Clang: https://github.com/emscripten-core/emscripten-fastcomp-clang/compare/1.34.6...1.34.7

v1.34.6: 8/20/2015
------------------
 - Added new build option -s EMULATED_FUNCTION_POINTERS=2.
 - Fixed a bug with calling functions pointers that take float as parameter
   across dynamic modules.
 - Improved dynamic linking support with -s LINKABLE=1.
 - Added new build option -s MAIN_MODULE=2.
 - Cleaned up a few redundant linker warnings (#3702, #3704)
 - Full list of changes:
    - Emscripten: https://github.com/emscripten-core/emscripten/compare/1.34.5...1.34.6
    - Emscripten-LLVM: https://github.com/emscripten-core/emscripten-fastcomp/compare/1.34.5...1.34.6
    - Emscripten-Clang: no changes.

v1.34.5: 8/18/2015
------------------
 - Added Bullet physics, ogg and vorbis to emscripten-ports.
 - Added FreeType 2.6 to emscripten-ports.
 - Fixed CMake handling when building OpenCV.
 - Fixed and issue with exceptions being thrown in empty glBegin()-glEnd()
   blocks (#3693)
 - Improved function pointer handling between dynamically linked modules
 - Fixed some OpenAL alGetSource get calls (#3669)
 - Fixed issues with building the optimizer on 32-bit Windows (#3673)
 - Increased optimizer stack size on Windows to 10MB (#3679)
 - Added support for passing multiple input files to opt, to speed up
   optimization and linking in opt.  
 - Full list of changes:
    - Emscripten: https://github.com/emscripten-core/emscripten/compare/1.34.4...1.34.5
    - Emscripten-LLVM: https://github.com/emscripten-core/emscripten-fastcomp/compare/1.34.4...1.34.5
    - Emscripten-Clang: no changes.

v1.34.4: 8/4/2015
-----------------
 - Add special handling support for /dev/null as an input file (#3552)
 - Added basic printf support in NO_FILESYSTEM mode (#3627)
 - Update WebVR support to the latest specification, and add support for
   retrieving device names
 - Improved --proxy-to-worker build mode with proxying (#3568, #3623)
 - Generalized EXPORT_FS_METHODS to EXPORT_RUNTIME_METHODS
 - Added node externs for closure
 - Fixed a memory allocation bug in pthreads code (#3636)
 - Cleaned up some debug assertion messages behind #ifdef ASSERTIONS (#3639)
 - Fixed umask syscall (#3637)
 - Fixed double alignment issue with formatStrind and emscripten_log (#3647)
 - Added new EXTRA_EXPORTED_RUNTIME_METHODS build option
 - Updated emrun to latest version
 - Full list of changes:
    - Emscripten: https://github.com/emscripten-core/emscripten/compare/1.34.3...1.34.4
    - Emscripten-LLVM: https://github.com/emscripten-core/emscripten-fastcomp/compare/1.34.3...1.34.4
    - Emscripten-Clang: no changes.

v1.34.3: 7/15/2015
------------------
 - Move libc to musl+syscalls
 - Full list of changes:
    - Emscripten: https://github.com/emscripten-core/emscripten/compare/1.34.2...1.34.3
    - Emscripten-LLVM: no changes.
    - Emscripten-Clang: no changes.

v1.34.2: 7/14/2015
------------------
 - Upgrade to new SIMD.js polyfill version and improved SIMD support.
 - Improved WebGL support in --proxy-to-worker mode (#3569)
 - Removed warning on unimplemented JS library functions
 - Fix WebGL 2 support with closure compiler
 - Fixed an issue with WebRTC support (#3574)
 - Fixed emcc to return a correct error process exit code when invoked with no input files
 - Fixed a compiler problem where global data might not get aligned correctly for SIMD.
 - Fixed a LLVM backend problem which caused recursive stack behavior when
   linking large codebases, which was seen to cause a stack overflow crash on
   Windows.
 - Full list of changes:
    - Emscripten: https://github.com/emscripten-core/emscripten/compare/1.34.1...1.34.2
    - Emscripten-LLVM: https://github.com/emscripten-core/emscripten-fastcomp/compare/1.34.1...1.34.2
    - Emscripten-Clang: no changes.

v1.34.1: 6/18/2015
------------------
 - Fixed an issue with resize canvas not working with GLFW.
 - Fixed handling of empty else blocks.
 - Full list of changes:
    - Emscripten: https://github.com/emscripten-core/emscripten/compare/1.34.0...1.34.1
    - Emscripten-LLVM: no changes.
    - Emscripten-Clang: no changes.

v1.34.0: 6/16/2015
------------------
 - Fixed an issue when generating .a files from object files that reside on
   separate drives on Windows (#3525).
 - Added a missing dependency for GLFW (#3530).
 - Removed the Emterpreter YIELDLIST option.
 - Added support for enabling memory growth before the runtime is ready.
 - Added a new feature to store the memory initializer in a string literal
   inside the generated .js file.
 - Fixed a code miscompilation issue with a constexpr in fcmp.
 - Full list of changes:
    - Emscripten: https://github.com/emscripten-core/emscripten/compare/1.33.2...1.34.0
    - Emscripten-LLVM: https://github.com/emscripten-core/emscripten-fastcomp/compare/1.33.2...1.34.0
    - Emscripten-Clang: no changes.

v1.33.2: 6/9/2015
-----------------
 - Added support for OpenAL Extension AL_EXT_float32 (#3492).
 - Added support for handling command line flags -M and -MM (#3518).
 - Fixed a code miscompilation issue with missing ';' character (#3520).
 - Full list of changes:
    - Emscripten: https://github.com/emscripten-core/emscripten/compare/1.33.1...1.33.2
    - Emscripten-LLVM: https://github.com/emscripten-core/emscripten-fastcomp/compare/1.33.1...1.33.2
    - Emscripten-Clang: no changes.

v1.33.1: 6/3/2015
-----------------
 - Added support for multithreading with the POSIX threads API (pthreads), used
   when compiling and linking with the -s USE_PTHREADS=1 flag (#3266).
 - Full list of changes:
    - Emscripten: https://github.com/emscripten-core/emscripten/compare/1.33.0...1.33.1
    - Emscripten-LLVM: https://github.com/emscripten-core/emscripten-fastcomp/compare/1.33.0...1.33.1
    - Emscripten-Clang: no changes.

v1.33.0: 5/29/2015
------------------
 - Fix an issue with writing to /dev/null (#3454).
 - Added a hash to objects inside .a files to support to linking duplicate
   symbol names inside .a files (#2142).
 - Provide extensions ANGLE_instanced_arrays and EXT_draw_buffers as aliases to
   the WebGL ones.
 - Fixed LLVM/Clang to build again on Windows after previous LLVM upgrade.
 - Full list of changes:
    - Emscripten: https://github.com/emscripten-core/emscripten/compare/1.32.4...1.33.0
    - Emscripten-LLVM: https://github.com/emscripten-core/emscripten-fastcomp/compare/1.32.4...1.33.0
    - Emscripten-Clang: no changes.

v1.32.4: 5/16/2015
------------------
 - Update LLVM and Clang to PNaCl's current 3.7 merge point (April 17 2015)
 - Added libpng to Emscripten-ports.
 - Added intrinsic llvm_fabs_f32.
 - Full list of changes:
    - Emscripten: https://github.com/emscripten-core/emscripten/compare/1.32.3...1.32.4
    - Emscripten-LLVM: https://github.com/emscripten-core/emscripten-fastcomp/compare/1.32.3...1.32.4
    - Emscripten-Clang: https://github.com/emscripten-core/emscripten-fastcomp-clang/compare/1.32.3...1.32.4

v1.32.3: 5/15/2015
------------------
 - Improved dynamic linking support.
 - Added new option to file_packager.py to store metadata externally.
 - Improved CMake support with CMAKE_CROSSCOMPILING_EMULATOR (#3447).
 - Added support for sysconf(_SC_PHYS_PAGES) (#3405, 3442).
 - Full list of changes:
    - Emscripten: https://github.com/emscripten-core/emscripten/compare/1.32.2...1.32.3
    - Emscripten-LLVM: https://github.com/emscripten-core/emscripten-fastcomp/compare/1.32.2...1.32.3
    - Emscripten-Clang: no changes.

v1.32.2: 5/8/2015
-----------------
 - Removed a (name+num)+num -> name+newnum optimization, which caused heavy
   performance regressions in Firefox when the intermediate computation wraps
   around the address space (#3438).
 - Improved dynamic linking support.
 - Improved emterpreter when doing dynamic linking.
 - Fixed an issue with source maps debug info containing zeroes as line numbers.
 - Full list of changes:
    - Emscripten: https://github.com/emscripten-core/emscripten/compare/1.32.1...1.32.2
    - Emscripten-LLVM: https://github.com/emscripten-core/emscripten-fastcomp/compare/1.32.1...1.32.2
    - Emscripten-Clang: no changes.

v1.32.1: 5/2/2015
-----------------
 - Removed old deprecated options -s INIT_HEAP, MICRO_OPTS, CLOSURE_ANNOTATIONS,
   INLINE_LIBRARY_FUNCS, SHOW_LABELS, COMPILER_ASSERTIONS and
   COMPILER_FASTPATHS.
 - Added support for dynamic linking and dlopen().
 - Fixed a compilation issue that affected -O2 builds and higher (#3430).
 - Full list of changes:
    - Emscripten: https://github.com/emscripten-core/emscripten/compare/1.32.0...1.32.1
    - Emscripten-LLVM: https://github.com/emscripten-core/emscripten-fastcomp/compare/1.32.0...1.32.1
    - Emscripten-Clang: no changes.

v1.32.0: 4/28/2015
------------------
 - Compile .i files properly as C and not C++ (#3365).
 - Removed old deprecated options -s PRECISE_I32_MUL, CORRECT_ROUNDINGS,
   CORRECT_OVERFLOWS, CORRECT_SIGNS, CHECK_HEAP_ALIGN, SAFE_HEAP_LINES,
   SAFE_HEAP >= 2, ASM_HEAP_LOG, SAFE_DYNCALLS, LABEL_DEBUG, RUNTIME_TYPE_INFO
   and EXECUTION_TIMEOUT, since these don't apply to fastcomp, which is now the
   only enabled compilation mode.
 - Preliminary work towards supporting dynamic linking and dlopen().
 - Fixed an issue where emrun stripped some characters at output (#3394).
 - Fixed alignment issues with varargs.
 - Full list of changes:
    - Emscripten: https://github.com/emscripten-core/emscripten/compare/1.31.3...1.32.0
    - Emscripten-LLVM: https://github.com/emscripten-core/emscripten-fastcomp/compare/1.31.3...1.32.0
    - Emscripten-Clang: no changes.

v1.31.3: 4/22/2015
------------------
 - Improved support for -E command line option (#3365).
 - Removed the old optimizeShifts optimization pass that was not valid for
   asm.js code.
 - Fixed an issue when simultaneously using EMULATE_FUNCTION_POINTER_CASTS and
   EMULATED_FUNCTION_POINTERS.
 - Fixed an issue with -s PRECISE_I64_MATH=2 not working (#3374).
 - Full list of changes:
    - Emscripten: https://github.com/emscripten-core/emscripten/compare/1.31.2...1.31.3
    - Emscripten-LLVM: https://github.com/emscripten-core/emscripten-fastcomp/compare/1.31.2...1.31.3
    - Emscripten-Clang: no changes.

v1.31.2: 4/20/2015
------------------
 - Added support for file suffixes .i and .ii (#3365).
 - Fixed an issue with embind and wide strings (#3299).
 - Removed more traces of the old non-fastcomp compiler code.
 - Full list of changes:
    - Emscripten: https://github.com/emscripten-core/emscripten/compare/1.31.1...1.31.2
    - Emscripten-LLVM: no changes.
    - Emscripten-Clang: no changes.

v1.31.1: 4/17/2015
------------------
 - Added support for unicode characters in EM_ASM() blocks (#3348).
 - Removed the pointer masking feature as experimental and unsupported.
 - Fixed an issue where exit() did not terminate execution of Emterpreter (#3360).
 - Removed traces of the old non-fastcomp compiler code.
 - Full list of changes:
    - Emscripten: https://github.com/emscripten-core/emscripten/compare/1.31.0...1.31.1
    - Emscripten-LLVM: https://github.com/emscripten-core/emscripten-fastcomp/compare/1.31.0...1.31.1
    - Emscripten-Clang: no changes.

v1.31.0: 4/14/2015
------------------
 - Remove references to unsupported EMCC_FAST_COMPILER mode, fastcomp is always enabled (#3347).
 - Full list of changes:
    - Emscripten: https://github.com/emscripten-core/emscripten/compare/1.30.6...1.31.0
    - Emscripten-LLVM: https://github.com/emscripten-core/emscripten-fastcomp/compare/1.30.6...1.31.0
    - Emscripten-Clang: no changes.

v1.30.6: 4/14/2015
------------------
 - Removed support for the deprecated jcache functionality (#3313).
 - Added support to emscripten_GetProcAddress() to fetch symbols with the ANGLE
   suffix (#3304, #3315).
 - Added immintrin.h header file to include all SSE support.
 - Added an async option to ccall (#3307).
 - Stopped from using 0 as a valid source ID for OpenAL (#3303).
 - When project has disabled exception catching, build an exceptions-disabled
   version of libcxx.
 - Split libcxx into two parts to optimize code size for projects that only need
   small amount of libcxx (#2545, #3308).
 - Avoid fprintf usage in emscripten_GetProcAddress() to allow using it with -s
   NO_FILESYSTEM=1 (#3327).
 - Removed old deprecated functionalities USE_TYPED_ARRAYS, FHEAP, GC emulation
   and non-asmjs-emscripten ABI.
 - Don't refer to prefixed GL extensions when creating a GL context (#3324).
 - Removed support code for x86_fp80 type (#3341).
 - Optimize EM_ASM() calls even more (#2596).
 - Full list of changes:
    - Emscripten: https://github.com/emscripten-core/emscripten/compare/1.30.5...1.30.6
    - Emscripten-LLVM: https://github.com/emscripten-core/emscripten-fastcomp/compare/1.30.5...1.30.6
    - Emscripten-Clang: no changes.

v1.30.5: 4/7/2015
-----------------
 - Fixed WebIDL operation when closure is enabled after the previous EM_ASM()
   optimizations.
 - Optimized jsCall() to handle variadic cases of number of arguments faster
   (#3290, #3305).
 - Removed support for the getwd() function (#1115, #3309).
 - Fixed a problem with -s IGNORED_FUNCTIONS and -s DEAD_FUNCTIONS not working
   as expected (#3239).
 - Fixed an issue with -s EMTERPRETIFY_ASYNC=1 and emscripten_sleep() not
   working (#3307).
 - Full list of changes:
    - Emscripten: https://github.com/emscripten-core/emscripten/compare/1.30.4...1.30.5
    - Emscripten-LLVM: https://github.com/emscripten-core/emscripten-fastcomp/compare/1.30.4...1.30.5
    - Emscripten-Clang: no changes.

v1.30.4: 4/3/2015
-----------------
 - Optimized the performance and security of EM_ASM() blocks by avoiding the use
   of eval() (#2596).
 - Full list of changes:
    - Emscripten: https://github.com/emscripten-core/emscripten/compare/1.30.3...1.30.4
    - Emscripten-LLVM: https://github.com/emscripten-core/emscripten-fastcomp/compare/1.30.3...1.30.4
    - Emscripten-Clang: no changes.

v1.30.3: 4/3/2015
-----------------
 - Improved error handling in library_idbstore.js.
 - Fixed an asm.js validation issue with EMULATE_FUNCTION_POINTER_CASTS=1 feature (#3300).
 - Fixed Clang build by adding missing nacltransforms project after latest
   LLVM/Clang upstream merge.
 - Full list of changes:
    - Emscripten: https://github.com/emscripten-core/emscripten/compare/1.30.2...1.30.3
    - Emscripten-LLVM: https://github.com/emscripten-core/emscripten-fastcomp/compare/1.30.2...1.30.3
    - Emscripten-Clang: https://github.com/emscripten-core/emscripten-fastcomp-clang/compare/1.30.2...1.30.3

v1.30.2: 4/1/2015
-----------------
 - Added support to writing to mmap()ed memory by implementing msync() (#3269).
 - Updated SDL2 port to version 7.
 - Exported new singleton function Module.createContext() for creating a GL
   context from SDL2.
 - Added support for asm.js/Emscripten arch in Clang.
 - Finished LLVM 3.6 upgrade merge.
 - Full list of changes:
    - Emscripten: https://github.com/emscripten-core/emscripten/compare/1.30.1...1.30.2
    - Emscripten-LLVM: https://github.com/emscripten-core/emscripten-fastcomp/compare/1.30.1...1.30.2
    - Emscripten-Clang: https://github.com/emscripten-core/emscripten-fastcomp-clang/compare/1.30.1...1.30.2

v1.30.1: 3/24/2015
------------------
 - Upgraded LLVM+Clang from vrsion 3.5 to version 3.6.
 - Full list of changes:
    - Emscripten: https://github.com/emscripten-core/emscripten/compare/1.30.0...1.30.1
    - Emscripten-LLVM: https://github.com/emscripten-core/emscripten-fastcomp/compare/1.30.0...1.30.1
    - Emscripten-Clang: https://github.com/emscripten-core/emscripten-fastcomp-clang/compare/1.30.0...1.30.1

v1.30.0: 3/24/2015
------------------
 - Fixed a bug where html5.h API would not remove event handlers on request.
 - Fixed a regression issue that broke building on Windows when attempting to
   invoke tools/gen_struct_info.py.
 - Improved memory growth feature to better handle growing to large memory sizes
   between 1GB and 2GB (#3253).
 - Fixed issues with emrun with terminating target browser process, managing
   lingering sockets and command line quote handling.
 - Fixed a bug where unsigned integer return values in embind could be returned
   as signed (#3249).
 - Improved handling of lost GL contexts.
 - Changed malloc to be fallible (return null on failure) when memory growth is
   enabled (#3253).
 - Fixed a bug with WebIDL not being able to handle enums (#3258).
 - Updated POINTER_MASKING feature to behave as a boolean rather than a mask
   (#3240).
 - Improved "emcmake cmake" on Windows to automatically remove from path any
   entries that contain sh.exe in them, which is not supported by CMake.
 - Fixed an issue with symlink handling in readlink (#3277).
 - Updated SDL2 port to version 6.
 - Removed the obsolete FAST_MEMORY build option.
 - Added reciprocalApproximation and reciprocalSqrtApproximation SIMD intrinsics.
 - Full list of changes:
    - Emscripten: https://github.com/emscripten-core/emscripten/compare/1.29.12...1.30.0
    - Emscripten-LLVM: https://github.com/emscripten-core/emscripten-fastcomp/compare/1.29.12...1.30.0
    - Emscripten-Clang: no changes.

v1.29.12: 3/15/2015
-------------------
 - Fix a bug where SDL_malloc and SDL_free were not available. (#3247)
 - Fix various issues with emrun usage. (#3234)
 - Fixed an off-by-one memory access in native optimizer.
 - Improve emterpreter support.
 - Full list of changes:
    - Emscripten: https://github.com/emscripten-core/emscripten/compare/1.29.11...1.29.12
    - Emscripten-LLVM: no changes.
    - Emscripten-Clang: no changes.

v1.29.11: 3/11/2015
-------------------
 - Remove the requirement to pass -s PRECISE_F32=1 manually when building with
   SIMD support.
 - Fix a temp directory leak that could leave behind empty directories in the
   temp directory after build (#706)
 - Improve support for growable Emscripten heap in asm.js mode.
 - Added a warning message when generating huge asset bundles with file packager.
 - Fixed a bug where emscripten_get_gamepad_status might throw a JS exception if
   called after a gamepad was disconnected.
 - Improve emterpreter sleep support.
 - Optimize code generation when multiple consecutive bitshifts are present.
 - Optimize redundant stack save and restores, and memcpy/memsets.
 - Full list of changes:
    - Emscripten: https://github.com/emscripten-core/emscripten/compare/1.29.10...1.29.11
    - Emscripten-LLVM: https://github.com/emscripten-core/emscripten-fastcomp/compare/1.29.10...1.29.11
    - Emscripten-Clang: no changes.

v1.29.10: 2/19/2015
-------------------
 - Add a warning message when generating code that has a very large number of
   variables, which optimization flags could remove.
 - Improve support for SIMD casts and special loads.
 - Fix the process return code when using EMCONFIGURE_JS=1.
 - Improved the error message in abort().
 - Fix main loop handling during emterpreter sync save/load.
 - Handle emscripten_async_call and friends during sleep, by pausing all
   safeSet*() operations.
 - Add support for Google WTF when building with --tracing.
 - Improve emterpreter stability with fuzzing.
 - Add an option to load the memory initializer file from a typed array (#3187)
 - Remove linker warning message when linking to -lm, since Emscripten includes
   musl that implements the math libraries built-in.
 - Add support for SDL_WM_SetCaption(), which calls to Module['setWindowTitle'],
   or if not present, sets the web page title. (#3192)
 - Full list of changes:
    - Emscripten: https://github.com/emscripten-core/emscripten/compare/1.29.9...1.29.10
    - Emscripten-LLVM: https://github.com/emscripten-core/emscripten-fastcomp/compare/1.29.9...1.29.10
    - Emscripten-Clang: no changes.

v1.29.9: 2/9/2015
-------------------
 - Documented FORCE_ALIGNED_MEMORY to be no longer supported.
 - Fixes issues with native optimizer handling of "if () else {}" statements.
   (#3129)
 - Improved cross-browser support for EMSCRIPTEN_FULLSCREEN_FILTERING_NEAREST.
   (#3165)
 - Added new linker option --profiling-funcs, which generates output that is
   otherwise minified, except that function names are kept intact, for use in
   profilers and getting descriptive call stacks.
 - The Module object is no longer written in global scope. (#3167)
 - Added new emscripten_idb_* API. (#3169)
 - Added new function emscripten_wget_data().
 - Add support for GL_RED with GLES3/WebGL2. (#3176)
 - Added basic WebVR support. (#3177)
 - Full list of changes:
    - Emscripten: https://github.com/emscripten-core/emscripten/compare/1.29.8...1.29.9
    - Emscripten-LLVM: no changes.
    - Emscripten-Clang: no changes.

v1.29.8: 1/31/2015
-------------------
 - Fix a temp file leak with emterpreter. (#3156)
 - Fix a typo that broke glBlitFramebuffer. (#3159)
 - Added scandir() and alphasort() from musl. (#3161)
 - Add a warning if multiple .a files with same basename are being linked
   together. (#2619)
 - Full list of changes:
    - Emscripten: https://github.com/emscripten-core/emscripten/compare/1.29.7...1.29.8
    - Emscripten-LLVM: https://github.com/emscripten-core/emscripten-fastcomp/compare/1.29.7...1.29.8
    - Emscripten-Clang: no changes.

v1.29.7: 1/28/2015
-------------------
 - Fixed an issue with backwards compatibility in emscripten-ports. (#3144)
 - Warn on duplicate entries in archives. (#2619)
 - Removed the MAX_SETJMPS limitation to improve setjmp/longjpmp support.
   (#3151)
 - Improve the native optimizer to not emit empty if clauses in some cases.
   (#3154)
 - Optimize Math.clz32, Math.min, NaN, and inf handling in asm.js.
 - Full list of changes:
    - Emscripten: https://github.com/emscripten-core/emscripten/compare/1.29.6...1.29.7
    - Emscripten-LLVM: https://github.com/emscripten-core/emscripten-fastcomp/compare/1.29.6...1.29.7
    - Emscripten-Clang: no changes.

v1.29.6: 1/23/2015
-------------------
 - Fixed an issue where calling glGen*() when the GL context was lost might
   throw a JS exception, instead a GL_INVALID_OPERATION is now recorded.
 - Improve label handling in native optimizer.
 - Full list of changes:
    - Emscripten: https://github.com/emscripten-core/emscripten/compare/1.29.5...1.29.6
    - Emscripten-LLVM: no changes.
    - Emscripten-Clang: no changes.

v1.29.5: 1/23/2015
-------------------
 - Enable compiling source files with the extension ".c++".
 - Enable versioning of the emscripten ports so that older Emscripten versions
   can keep using older versions of the ports (#3144)
 - Added a whitelist option to emterpreter, a linker flag of form -s
   EMTERPRETIFY_WHITELIST=["symbol1","symbol2"]. (#3129)
 - Improved emscripten_get_pointerlock_status() to always fill the output
   structure even when pointer lock is not supported.
 - Added an environment variable EMCC_NO_OPT_SORT=0/1 option to configure
   whether the generated output should have the functions sorted by length,
   useful for debugging.
 - Added new tool tools/merge_pair.py which allows bisecting differences between
   two output files to find discrepancies.
 - Improved parsing in cashew.
 - Improved output message from emconfigure and emmake when inputs are unexpected.
 - Added built-in asm handler for LLVM fabs operation.
 - Full list of changes:
    - Emscripten: https://github.com/emscripten-core/emscripten/compare/1.29.4...1.29.5
    - Emscripten-LLVM: https://github.com/emscripten-core/emscripten-fastcomp/compare/1.29.4...1.29.5
    - Emscripten-Clang: no changes.

v1.29.4: 1/21/2015
-------------------
 - Added new C <-> JS string marshalling functions asciiToString(),
   stringToAscii(), UTF8ToString(), stringToUTF8() that can be used to copy
   strings across the JS and C boundaries. (#2363)
 - Added new functions lengthBytesUTF8(), lengthBytesUTF16() and
   lengthBytesUTF32() to allow computing the byte lengths of strings in
   different encodings. (#2363)
 - Upgraded SDL2 port to version 4.
 - Add support for saving the emterpreter stack when there are functions
   returning a value on the stack (#3129)
 - Notice async state in emterpreter trampolines (#3129)
 - Optimize SDL1 pixel copying to the screen.
 - Fixed an issue with emterpreter parsing. (#3141)
 - Fixed an issue with native optimizer and -s PPRECISE_F32=1.
 - Full list of changes:
    - Emscripten: https://github.com/emscripten-core/emscripten/compare/1.29.3...1.29.4
    - Emscripten-LLVM: https://github.com/emscripten-core/emscripten-fastcomp/compare/1.29.3...1.29.4
    - Emscripten-Clang: no changes.

v1.29.3: 1/16/2015
-------------------
 - Fixed a bug with OpenGL context initialization enableExtensionsByDefault. (#3135)
 - Fixed an issue with nested if parsing in native optimizer.
 - Full list of changes:
    - Emscripten: https://github.com/emscripten-core/emscripten/compare/1.29.2...1.29.3
    - Emscripten-LLVM: no changes.
    - Emscripten-Clang: no changes.

v1.29.2: 1/16/2015
-------------------
 - Fixed an issue with embind compilation in LLVM 3.5.
 - Fixed an issue with SDL audio queueing stability, which would queue audio too
   eagerly and cause stutter in some applications (#3122, #3124)
 - Enabled native JS optimizer to be built automatically on Windows, requires
   VS2012 or VS2013. 
 - Improve error message to reflect the fact that DLOPEN_SUPPORT is currently
   not available (#2365)
 - Improve SIMD load and store support.
 - Upgraded SDL2 port to version 3.
 - Fix a bug with native JS optimizer and braces in nested ifs.
 - Improved emterpreter support.
 - Fixed LLVM 3.5 to build with Visual Studio on Windows (emscripten-fastcomp #61)
 - Full list of changes:
    - Emscripten: https://github.com/emscripten-core/emscripten/compare/1.29.1...1.29.2
    - Emscripten-LLVM: https://github.com/emscripten-core/emscripten-fastcomp/compare/1.29.1...1.29.2
    - Emscripten-Clang: no changes.

v1.29.1: 1/7/2015
-------------------
 - Migrated to upstream PNaCl LLVM+Clang 3.5 from the previous 3.4.
 - Full list of changes:
    - Emscripten: https://github.com/emscripten-core/emscripten/compare/1.29.0...1.29.1
    - Emscripten-LLVM: https://github.com/emscripten-core/emscripten-fastcomp/compare/1.29.0...1.29.1
    - Emscripten-Clang: https://github.com/emscripten-core/emscripten-fastcomp-clang/compare/1.29.0...1.29.1

v1.29.0: 1/7/2015
-------------------
 - Full list of changes:
    - Emscripten: https://github.com/emscripten-core/emscripten/compare/1.28.3...1.29.0
    - Emscripten-LLVM: https://github.com/emscripten-core/emscripten-fastcomp/compare/1.28.3...1.29.0
    - Emscripten-Clang: no changes.

v1.28.3: 1/4/2015
-------------------
 - embuilder.py tool
 - Many fixes for native optimizer on Windows
 - Perform LLVM LTO in a separate invocation of opt, so that it does not mix
   with legalization and other stuff we do at link time
 - Full list of changes:
    - Emscripten: https://github.com/emscripten-core/emscripten/compare/1.28.2...1.28.3
    - Emscripten-LLVM: https://github.com/emscripten-core/emscripten-fastcomp/compare/1.28.2...1.28.3
    - Emscripten-Clang: https://github.com/emscripten-core/emscripten-fastcomp-clang/compare/1.28.2...1.28.3

v1.28.2: 12/17/2014
-------------------
 - Enable native optimizer by default
 - Disable slow2asm legacy testing (asm.js mode in pre-fastcomp)
 - Full list of changes:
    - Emscripten: https://github.com/emscripten-core/emscripten/compare/1.28.1...1.28.2
    - Emscripten-LLVM: https://github.com/emscripten-core/emscripten-fastcomp/compare/1.28.1...1.28.2
    - Emscripten-Clang: no changes.

v1.28.1: 12/15/2014
-------------------
 - Use a lot more MUSL math functions
 - Full list of changes:
    - Emscripten: https://github.com/emscripten-core/emscripten/compare/1.28.0...1.28.1
    - Emscripten-LLVM: https://github.com/emscripten-core/emscripten-fastcomp/compare/1.28.0...1.28.1
    - Emscripten-Clang: no changes.

v1.28.0: 12/12/2014
-------------------
 - Full list of changes:
    - Emscripten: https://github.com/emscripten-core/emscripten/compare/1.27.2...1.28.0
    - Emscripten-LLVM: https://github.com/emscripten-core/emscripten-fastcomp/compare/1.27.2...1.28.0
    - Emscripten-Clang: no changes.

v1.27.2: 12/10/2014
-------------------
 - Added more complete support for SSE1 SIMD intrinsics API. (#2792)
 - Fixed an issue with glTexImage2D on GL_LUMINANCE + GL_FLOAT textures. (#3039)
 - Use the cashew asm.js parser in native optimizer.
 - Fixed issues with IE when running closure minified pages. (#3012)
 - Enabled asm.js validation for SIMD compilation.
 - Full list of changes:
    - Emscripten: https://github.com/emscripten-core/emscripten/compare/1.27.1...1.27.2
    - Emscripten-LLVM: https://github.com/emscripten-core/emscripten-fastcomp/compare/1.27.1...1.27.2
    - Emscripten-Clang: no changes.

v1.27.1: 11/20/2014
-------------------
 - Migrated to upstream PNaCl LLVM+Clang 3.4 from the previous 3.3.
 - Added a FindOpenGL.cmake to support find_package() for OpenGL in CMake scripts.
 - Full list of changes:
    - Emscripten: https://github.com/emscripten-core/emscripten/compare/1.27.0...1.27.1
    - Emscripten-LLVM: https://github.com/emscripten-core/emscripten-fastcomp/compare/1.27.0...1.27.1
    - Emscripten-Clang: https://github.com/emscripten-core/emscripten-fastcomp-clang/compare/1.27.0...1.27.1

v1.27.0: 11/20/2014
-------------------
 - Added new work in progress option -s NATIVE_OPTIMIZER=1 that migrates
   optimizer code from JS to C++ for better performance.
 - Fixed an embind issue when compiling with closure (#2974)
 - Fixed an embind issue with unique_ptr (#2979)
 - Fixed a bug with new GL context initialization in proxy to worker mode.
 - Fixed an issue where GL context event handlers would leak after a GL context
   has been freed.
 - Optimized embind operation in Chrome by avoiding using Function.prototype.bind().
 - Full list of changes:
    - Emscripten: https://github.com/emscripten-core/emscripten/compare/1.26.1...1.27.0
    - Emscripten-LLVM: https://github.com/emscripten-core/emscripten-fastcomp/compare/1.26.1...1.27.0
    - Emscripten-Clang: no changes.

v1.26.1: 11/7/2014
------------------
 - Fixed emscripten::val handle for special js values (#2930)
 - Implemented SDL 1.2 SDL_SetClipRect / SDL_GetClipRect (#2931)
 - Added support for building zlib from Emscripten Ports with linker flag -s USE_ZLIB=1.
 - Improved experimental GLES3 support.
 - Fixed issues with llseek (#2945)
 - Enable using emscripten_get_now() in web workers (#2953)
 - Added stricter input data validation in GL code.
 - Added new HTML5 C API for managing fullscreen mode transitions to resolve
   cross-browser issue #2556 (#2975)
 - Fixed an issue with using structs in va_args (#2923)
 - Full list of changes:
    - Emscripten: https://github.com/emscripten-core/emscripten/compare/1.26.0...1.26.1
    - Emscripten-LLVM: https://github.com/emscripten-core/emscripten-fastcomp/compare/1.26.0...1.26.1
    - Emscripten-Clang: https://github.com/emscripten-core/emscripten-fastcomp-clang/compare/1.26.0...1.26.1

v1.26.0: 10/29/2014
-------------------
 - Fixed an issue where emar would forward --em-config to llvm-ar (#2886)
 - Added a new "emterpreter" feature that allows running Emscripten compiled
   code in interpreted form until asm.js compilation is ready (-s
   EMTERPRETIFY=1).
    - For more information, see
      https://groups.google.com/d/msg/emscripten-discuss/vhaPL9kULxk/_eD2G06eucwJ
 - Added new "Emscripten Ports" architecture that enables building SDL2 with -s
   USE_SDL=2 command line flag.
 - Added support for SDL 1.2 SDL_CreateRGBSurfaceFrom() function.
 - Improved experimental SIMD support.
 - Use only minimum necessary digits to print floating point literals in
   generated JS code for smaller code output.
 - Full list of changes:
    - Emscripten: https://github.com/emscripten-core/emscripten/compare/1.25.2...1.26.0
    - Emscripten-LLVM: https://github.com/emscripten-core/emscripten-fastcomp/compare/1.25.2...1.26.0
    - Emscripten-Clang: no changes.

v1.25.2: 10/16/2014
-------------------
 - Fixed a bug in tmpfile() function not allocating the mode argument correctly.
 - Fixed a bug with handling empty files in IDBFS (#2845)
 - Added an implementation of the utimes() function (#2845)
 - Added experimental WebGL 2.0 support with the linker flag -s USE_WEBGL2=1.
   (#2873)
 - Fixed a UnboundTypeError occurring in embind (#2875)
 - Fixed an error "IndexSizeError: Index or size is negative or greater than the
   allowed amount" being thrown by Emscripten SDL 1.2 surface blit code. (#2879)
 - Fixed a JS minifier issue that generated "x--y from x - -y" (#2869)
 - Added a new emcc command line flag "--cache <dir>" to control the location of
   the Emscripten cache directory (#2816)
 - Implemented SDL_ConvertSurface() and added support for SDL_SRCALPHA in
   SDL_SetAlpha (#2871)
 - Fixed issues with the GL library handling of invalid input values.
 - Optimized SDL copyIndexedColorData function (#2890)
 - Implemented GLES3 emulation for glMapBufferRange() for upcoming WebGL 2
   support, using the -s FULL_ES3=1 linker option.
 - Fixed a bug where setting up and cancelling the main loop multiple times
   would stack up the main loop to be called too frequently (#2839)
 - Introduced a new API emscripten_set_main_loop_timing() for managing the
   Emscripten main loop calling frequency (#2839)
 - Added new optimization flags SDL.discardOnLock and SDL.opaqueFrontBuffer to
   Emscripten SDL 1.2 SDL_LockSurface() and SDL_UnlockSurface() (#2870)
 - Fixed a bug with glfwGetProcAddress().
 - Added option to customize GLOBAL_BASE (the starting address of global
   variables in the Emscripten HEAP).
 - Added the ability to register mouseover and mouseout events from the HTML5
   API.
 - Improved experimental SIMD support.
 - Full list of changes:
    - Emscripten: https://github.com/emscripten-core/emscripten/compare/1.25.1...1.25.2
    - Emscripten-LLVM: no changes.
    - Emscripten-Clang: no changes.

v1.25.1: 10/1/2014
------------------
 - Updated heap resize support code when -s ALLOW_MEMORY_GROWTH=1 is defined.
 - Updated libc++ to new version from upstream svn revision 218372, 2014-09-24.
 - Fixed a bug where building on Windows might generate output JS files with
   incorrect syntax (emscripten-fastcomp #52)
 - Improved experimental SIMD support.
 - Full list of changes:
    - Emscripten: https://github.com/emscripten-core/emscripten/compare/1.25.0...1.25.1
    - Emscripten-LLVM: https://github.com/emscripten-core/emscripten-fastcomp/compare/1.25.0...1.25.1
    - Emscripten-Clang: no changes.


v1.25.0: 9/30/2014
------------------
 - Fixed a warning message with -s EXPORTED_FUNCTIONS.
 - Full list of changes:
    - Emscripten: https://github.com/emscripten-core/emscripten/compare/1.24.1...1.25.0
    - Emscripten-LLVM: no changes.
    - Emscripten-Clang: no changes.

v1.24.1: 9/27/2014
------------------
 - Fixed issues with the tmpnam and tmpfile functions (#2797, 2798)
 - Fixed CMake package find code to not search any system directories, because
   Emscripten is a cross-compiler.
 - Improved support for the proposed solution for heap resizing.
 - Fixed an issue where one could not run a main loop without having first a GL
   context created when -s FULL_ES2 or -s LEGACY_GL_EMULATION were set.
 - For compatibility, Emscripten will no longer warn about missing library files
   for -lGL, -lGLU and -lglut libraries, since Emscripten provides the
   implementation for these without having to explicitly link to anything.
 - Added support for readonly (const) attributes and automatically call
   Pointer_stringify on DOMStrings in WebIDL.
 - Improved SIMD support for the experimental Ecmascript SIMD spec.
 - Added support for GLFW 3.0.
 - Added new Emscripten HTML 5 functions emscripten_set_mouseenter_callback()
   and emscripten_set_mouseleave_callback().
 - Emscripten now recognizes an environment variable
   EMCC_JSOPT_BLACKLIST=a,b,c,d which can be used to force-disable Emscripten to
   skip running specific JS optimization passes. This is intended as a debugging
   aid to help zoom in on JS optimizer bugs when compiling with -O1 and greater.
   (#2819)
 - Fixed a bug where Module['TOTAL_STACK'] was ignored (#2837).
 - Improved SIMD support for the experimental Ecmascript SIMD spec. Preliminary asm.js validation.
 - Full list of changes:
    - Emscripten: https://github.com/emscripten-core/emscripten/compare/1.24.0...1.24.1
    - Emscripten-LLVM: https://github.com/emscripten-core/emscripten-fastcomp/compare/1.24.0...1.24.1
    - Emscripten-Clang: no changes.

v1.24.0: 9/16/2014
------------------
 - Renamed the earlier Module.locateFilePackage() to Module.locateFile() added
   in v1.22.2 to better reflect its extended usage.
 - Improved exceptions support with exception_ptr.
 - Fixed a bug where restoring files from IDBFS would not preserve their file modes.
 - Fixed and issue where one could not pass a null pointer to strftime() function.
 - Improved SIMD support for the experimental Ecmascript SIMD spec.
 - Full list of changes:
    - Emscripten: https://github.com/emscripten-core/emscripten/compare/1.23.5...1.24.0
    - Emscripten-LLVM: https://github.com/emscripten-core/emscripten-fastcomp/compare/1.23.5...1.24.0
    - Emscripten-Clang: no changes.

v1.23.5: 9/12/2014
------------------
 - Added new functions emscripten_get_device_pixel_ratio(),
   emscripten_set_canvas_css_size() and emscripten_get_canvas_css_size() which
   allow handling High DPI options from C code.
 - Fixed bugs with timzone-related functions in the JS-implemented C standard
   library.
 - Implemented clock_gettime(CLOCK_MONOTONIC) and added a new function
   emscripten_get_now_is_monotonic() to query whether the JS-provided timer is
   monotonic or not.
 - Fixed an issue where the user could not pass --llvm-opts=xxx when also
   specifying --llvm-lto=2.
 - Renamed the linker option -profiling to --profiling for consistency. The old
   form is still supported.
 - Formalized the set of valid characters to be used in files passed to the
   file_packager.py (#2765).
 - Implemented SDL function SDL_BlitScaled.
 - Fixed a bug with right modifier keys in SDL.
 - Full list of changes:
    - Emscripten: https://github.com/emscripten-core/emscripten/compare/1.23.4...1.23.5
    - Emscripten-LLVM: no changes.
    - Emscripten-Clang: no changes.

v1.23.4: 9/7/2014
------------------
 - Implemented new targetX and targetY fields for native HTML5 mouse and touch
   events (#2751)
 - Improved SIMD support for the experimental Ecmascript SIMD spec.
 - Full list of changes:
    - Emscripten: https://github.com/emscripten-core/emscripten/compare/1.23.3...1.23.4
    - Emscripten-LLVM: https://github.com/emscripten-core/emscripten-fastcomp/compare/1.23.3...1.23.4
    - Emscripten-Clang: no changes.

v1.23.3: 9/7/2014
------------------
 - Removed the scons-tools SCons build system as unused.
 - Fixed an issue where applications could not handle WebGL context creation
   failures gracefully.
 - Fixed a bug where the stringToC function in ccall/cwrap might not allocate
   enough space to hold unicode strings.
 - Removed CMake from attempting to link to library -ldl when building projects,
   by unsetting CMAKE_DL_LIBS.
 - Fixed a bug where write_sockaddr might return undefined data in its output
   structure.
 - Added a new _experimental_ -s POINTER_MASKING=1 linker option that might help
   JS VMs to optimize asm.js code.
 - Added first version of a memory tracing API to profile memory usage in
   Emscripten applications.
 - Added functions glob and globfree from musl regex library.
 - Improved SIMD support for the experimental Ecmascript SIMD spec.
 - Full list of changes:
    - Emscripten: https://github.com/emscripten-core/emscripten/compare/1.23.2...1.23.3
    - Emscripten-LLVM: https://github.com/emscripten-core/emscripten-fastcomp/compare/1.23.2...1.23.3
    - Emscripten-Clang: no changes.

v1.23.2: 9/2/2014
------------------
 - Adjusted the process and group ids reported by the stub library functions to
   be closer to native unix values.
 - Set stack to be aligned to 16 bytes. (#2721)
 - Fixed a compiler error "unresolved symbol:
   __cxa_decrement_exception_refcount" (#2715)
 - Added a new warning message that instructs that building .so, .dll and .dylib
   files is not actually supported, and is faked for compatibility reasons for
   existing build chains. (#2562)
 - Fixed problems with SDL mouse scrolling (#2643)
 - Implemented OpenAL function alSourceRewind.
 - Removed several old header files from the Emscripten repository that had been
   included for emulation purposes (zlib.h, png.h, tiff.h, tiffio.h), but their
   implementation is not included.
 - Work around an issue in d8 with binary file reading that broke e.g. printf
   when running in d8. (#2731)
 - Rigidified the semantics of Module.preRun and Module.postRun: These must
   always be JS arrays, single functions are not allowed (#2729)
 - Improved compiler warning diagnostics when generating output that will not
   validate as asm.js (#2737)
 - Updated to latest emrun version to enable support for passing arguments with
   hyphens to the program. (#2742)
 - Added Bessel math functions of the first kind  (j0, j1, jn) from musl.
 - Improved SIMD support for the experimental Ecmascript SIMD spec.
 - Full list of changes:
    - Emscripten: https://github.com/emscripten-core/emscripten/compare/1.23.1...1.23.2
    - Emscripten-LLVM: https://github.com/emscripten-core/emscripten-fastcomp/compare/1.23.1...1.23.2
    - Emscripten-Clang: no changes.

v1.23.1: 8/26/2014
------------------
 - Add support for the Chrome variant of the Gamepad API.
 - Updates to SIMD.js support.
 - Implemented glutSetCursor function.
 - Added new link-time options -s NO_FILESYSTEM=1 and -s NO_BROWSER=1 to enable
   reducing output file sizes when those functionalities are not necessary.
 - Added a new option --closure 2 to allow running closure even on the asm.js output.
 - Fixed a regression bug that broke the use of
   emscripten_set_socket_error_callback() in emscripten.h
 - Removed the support for old discontinued Mozilla Audio Data API in src/library_sdl.js.
 - Removed the support for using Web Audio ScriptProcessorNode to stream audio.
 - Improved SDL audio streaming by using the main rAF() callback instead of a
   separate setTimeout() callback to schedule the audio data.
 - Deprecated compiling without typed arrays support. 
 - Migrated to using musl PRNG functions. Fixes reported bugs about the quality of randomness (#2341)
 - Improved SIMD support for the experimental Ecmascript SIMD spec.
 - Full list of changes:
    - Emscripten: https://github.com/emscripten-core/emscripten/compare/1.23.0...1.23.1
    - Emscripten-LLVM: https://github.com/emscripten-core/emscripten-fastcomp/compare/1.23.0...1.23.1
    - Emscripten-Clang: no changes.

v1.23.0: 8/21/2014
------------------
 - Added support for array attributes in WebIDL bindings.
 - Allow cloning pointers that are scheduled for deletion in embind, and add
   support for null in embind_repr().
 - Fixed possible issues with rounding and flooring operations.
 - Full list of changes:
    - Emscripten: https://github.com/emscripten-core/emscripten/compare/1.22.2...1.23.0
    - Emscripten-LLVM: no changes.
    - Emscripten-Clang: no changes.

v1.22.2: 8/19/2014
------------------
 - Adds stack overflow checks when building with the link flag -s ASSERTIONS=1.
 - Fix an issue where EM_ASM was not usable with closure when closure removed
   the Module object (#2639)
 - The locale "POSIX" is now recognized (#2636)
 - Fixed a problem with embind on IE11.
 - Added OpenAL functions alSource3i, alListener3f, alGetEnumValue and
   alSpeedOfSound and also recognize ALC_MAX_AUXILIARY_SENDS.
 - Fixed an issue where emcc would create .o files in the current directory when
   compiling multiple code files simultaneously (#2644)
 - The -s PROXY_TO_WORKER1= option now looks for a GET option "?noProxy" in the
   page URL to select at startup time whether proxying should be on or off.
 - Added new functions emscripten_yield, emscripten_coroutine_create and
   emscripten_coroutine_next which implement coroutines when building with the
   -s ASYNCIFY=1 option.
 - Optimized the size of intermediate generated .o files by omitting LLVM debug
   info from them when not needed. (#2657)
 - Fixed WebSocket connection URLs to allow a port number in them, e.g.
   "server:port/addr" (2610)
 - Added support for void* to the WebIDL binder, via the identifier VoidPtr.
 - Optimize emcc to not copy bitcode files around redundantly.
 - Fix stat() to correctly return ENOTDIR when expected (#2669).
 - Fixed issues with nested exception catching (#1714).
 - Increased the minimum size of the Emscripten HEAP to 64k instead of a previous 4k.
 - The {{{ cDefine('name') }}} macros now raise a compile-time error if the
   define name is not found, instead of hiding the error message inside the
   compiled output (#2672)
 - Fixed an issue where --emrun parameter was not compatible with the -s
   PROXY_TO_WORKER=1 option.
 - Improved WebGL support when compiling with the PROXY_TO_WORKER=1 option.
 - Fixed a regression issue with the handling of running dtors of classes that
   use virtual inheritance. (#2682)
 - Added an option Module.locateFilePackage() as a means to customize where data
   files are found in relative to the running page (#2680). NOTE: This parameter
   was later renamed to Module.locateFile() instead in release 1.24.0.
 - Fixed a bug where OpenAL sources would not properly delete.
 - Fixed a bug with upstream libc++ on std::map, std::multimap and
   std::unordered_map self-assignment
   (http://llvm.org/bugs/show_bug.cgi?id=18735)
 - Allow using __asm__ __volatile__("": : :"memory") as a compile-time
   reordering barrier (#2647)
 - Full list of changes:
    - Emscripten: https://github.com/emscripten-core/emscripten/compare/1.22.1...1.22.2
    - Emscripten-LLVM: https://github.com/emscripten-core/emscripten-fastcomp/compare/1.22.1...1.22.2
    - Emscripten-Clang: no changes.

v1.22.1: 8/7/2014
------------------
 - Added support for prefixing functions with '$' in JS libraries, in order to
   cause them not be prefixed with '_' when compiling.
 - Improved WebIDL compiler to support enums.
 - Fixed a bug with emscripten_force_exit() that would throw an exception (#2629).
 - Fixed setlocale() when setting a bad locale. (#2630)
 - Fixed a compiler miscompilation bug when optimizing loops. (#2626)
 - Fixed an issue with rethrowing an exception (#2627)
 - Fixed a bug where malloc()ing from JS code would leak memory if the C/C++
   side does not use malloc() (#2621)
 - Removed an unnecessary assert() in glReadPixels, and improved it to support
   more texture pixel types.
 - Fixed a bug with std::locale accepting unknown locale names (#2636)
 - Added support for WebIDL binder to work with Closure (#2620)
 - Added no-op SDL IMG_Quit() and TTF_Quit() symbols.
 - Migrated to building libcxx and libcxxapi with -Oz optimization flags.
 - Full list of changes:
    - Emscripten: https://github.com/emscripten-core/emscripten/compare/1.22.0...1.22.1
    - Emscripten-LLVM: no changes.
    - Emscripten-Clang: no changes.

v1.22.0: 8/5/2014
------------------
 - Added support to emrun to dump files to the local filesystem for debugging
   purposes.
 - Implemented emscripten_wget in ASYNCIFY mode.
 - Improved extension catching support (#2616)
 - Fixed .a link groups to also work when linking to bitcode. (#2568)
 - Full list of changes:
    - Emscripten: https://github.com/emscripten-core/emscripten/compare/1.21.10...1.22.0
    - Emscripten-LLVM: https://github.com/emscripten-core/emscripten-fastcomp/compare/1.21.10...1.22.0
    - Emscripten-Clang: no changes.

v1.21.10: 7/29/2014
-------------------
 - Fixed a Windows-specific issue where the generated output files might contain
   line endings of form \r\r\n. This caused browser debuggers to get confused
   with line numbers. (#2133)
 - Improved the node.js workaround introduced in v1.21.8.
 - Implemented new HTML5 API for direct WebGL context creation, emscripten_webgl_*().
 - Fixed a bug when loading in node.js and loaded by another module (#2586)
 - Full list of changes:
    - Emscripten: https://github.com/emscripten-core/emscripten/compare/1.21.9...1.21.10
    - Emscripten-LLVM: no changes.
    - Emscripten-Clang: no changes.

v1.21.9: 7/28/2014
------------------
 - Fixed issues with exception catching. (#2531)
 - Full list of changes:
    - Emscripten: https://github.com/emscripten-core/emscripten/compare/1.21.8...1.21.9
    - Emscripten-LLVM: no changes.
    - Emscripten-Clang: no changes.

v1.21.8: 7/28/2014
------------------
 - Fixed an issue when using --embed-file to embed very large files.
 - Worked around a Windows node.js bug where the compiler output might get cut
   off when the compilation ends in an error.
   (https://github.com/joyent/node/issues/1669)
 - Full list of changes:
    - Emscripten: https://github.com/emscripten-core/emscripten/compare/1.21.7...1.21.8
    - Emscripten-LLVM: https://github.com/emscripten-core/emscripten-fastcomp/compare/1.21.7...1.21.8
    - Emscripten-Clang: no changes.

v1.21.7: 7/25/2014
------------------
 - Added new environment varaible EMCC_ONLY_FORCED_STDLIBS which can be used to
   restrict to only linking to the chosen set of Emscripten-provided libraries.
   (See also EMCC_FORCE_STDLIBS)
 - Adjusted argv[0] and environment variables USER, HOME, LANG and _ to report a
   more convenient set of default values. (#2565)
 - Fixed an issue where the application could not use environ without also
   referring to getenv() (#2557)
 - Fixed an issue with IDBFS running in web workers.
 - Print out an error if IDBFS is used without IDB support.
 - Fixed calling Runtime.getFuncWrapper() when -s ALIASING_FUNCTION_POINTERS=1 (#2010)
 - Fixed an issue where deleting files during directory iteration would produce
   incorrect iteration results (#2528)
 - Fixed support for strftime with %z and %Z (#2570)
 - Fixed a bug with truncate() throwing an exception (#2572)
 - Improved the linker to generate warning messages if user specifies -s X=Y
   linker flags that do not exist (#2579)
 - Fixed an issue with creating read-only files (#2573)
 - Added first implementation for the ASYNCIFY option, which splits up
   synchronous blocking loops to asynchronous execution. For more information on
   this approach, see https://github.com/emscripten-core/emscripten/wiki/Asyncify
 - Full list of changes:
    - Emscripten: https://github.com/emscripten-core/emscripten/compare/1.21.6...1.21.7
    - Emscripten-LLVM: https://github.com/emscripten-core/emscripten-fastcomp/compare/1.21.6...1.21.7
    - Emscripten-Clang: no changes.

v1.21.6: 7/22/2014
------------------
 - Separated OpenAL AL and ALC errors to properly separate fields.
 - When using EGL to initialize a GL context, initialize a stencil buffer to the
   context as well, since proper EGL context choosing is not yet implemented.
 - Added new linker flag -s DEMANGLE_SUPPORT to choose whether to compile the
   application with libcxxabi-provided demangling support ___cxa_demangle().
 - Fixed a problem where calling stat() on a nonexisting file in the runtime VFS
   would result in an exception being thrown. (#2552)
 - When using the -v flag, no longer retain intermediate compilation files. To
   preserve the intermediate files, set the EMCC_DEBUG=1 environment variable.
   (#2538)
 - Added a new HTML setting Module.memoryInitializerPrefixURL which specifies a
   prefix for where the memory initializer file .mem.js should be loaded from
   (#2542)
 - Implemented eglReleaseThread to work according to spec.
 - Implemented a new function emscripten_force_exit() which immediately shuts
   down the C runtime.
 - Fixed a bug with exception handling that resulted in an error unresolved
   symbol: _ZTISt13bad_exception (#2560)
 - Full list of changes:
    - Emscripten: https://github.com/emscripten-core/emscripten/compare/1.21.5...1.21.6
    - Emscripten-LLVM: no changes.
    - Emscripten-Clang: no changes.

v1.21.5: 7/21/2014
------------------
 - Added support for glDrawBuffers with the WEBGL_draw_buffers extension.
 - Added stub implementation for eglReleaseThread.
 - Fixed a bug where passing -E to emcc used the system include headers instead
   of the built-in ones. (#2534)
 - Fixed the stacktrace() function to work on MSIE as well.
 - Removed the zlib.h header file from system include directory, since
   Emscripten does not provide an implementation of zlib built-in.
 - Added support for __cxa_bad_typeid (#2547)
 - Fixed an internal compiler crash with a certain pattern involving optimized
   builds and int64_t (#2539)
 - Fixed an issue with -s EXCEPTION_CATCHING_WHITELIST handling where an
   extension that was a substring of another might get erroneously handled.
 - Full list of changes:
    - Emscripten: https://github.com/emscripten-core/emscripten/compare/1.21.4...1.21.5
    - Emscripten-LLVM: https://github.com/emscripten-core/emscripten-fastcomp/compare/1.21.4...1.21.5
    - Emscripten-Clang: no changes.

v1.21.4: 7/17/2014
------------------
 - Implemented the getsockopt() function.
 - Added new event callback functions emscripten_set_socket_xx_callback() that
   allow listening to WebSocket events in an asynchronous manner.
 - Greatly improved CMake support, now various forms of configure-time test
   builds are supported, and the default extension is set to ".js"
 - Prohibit the virtual filesystem from creating files with name '.' or '..' at
   runtime.
 - Have runtime mkdir() function call normalize the path to be created before
   creation.
 - Fixed an issue with omitting the third paramter in cwrap() call (#2511).
 - Fixed an issue where mouse event handling would throw an exception if the
   page did not contain a canvas object.
 - Fixed a GL initialization problem when user has extended Array with custom
   functions (#2514)
 - Added new compiler defines __EMSCRIPTEN_major__, __EMSCRIPTEN_minor__ and
   __EMSCRIPTEN_tiny__ which communicate the compiler version major.minor.tiny
   to compiled applications (#2343)
 - Fixed a bug where emrun did not properly capture the exit code when exit
   runtime via not calling exit().
 - Fixed an error message when symlinkin invalid filenams at runtime.
 - Fixed a bug in EGL context creation that parsed the input context creation
   parameters with wrong terminator.
 - Improved ffdb.py to be smarter when to attempt port forwarding to connect to
   a FFOS device DevTools port.
 - Implemented strsignal() function (#2532)
 - Full list of changes:
    - Emscripten: https://github.com/emscripten-core/emscripten/compare/1.21.3...1.21.4
    - Emscripten-LLVM: no changes.
    - Emscripten-Clang: no changes.

v1.21.3: 7/10/2014
------------------
 - Added implementations for SDL function SDL_AudioQuit and SDL_VideoQuit.
 - Fix an issue with the optimizeShifts optimization enabled in previous version.
 - Fixed the -s RELOOPER command line parameter to work.
 - Fixed a bug where building the system libc migt result in a compiler deadlock
   on Windows.
 - Removed emcc from trying to link in .dll files as static libraries on
   Windows.
 - Added support for GL_HALF_FLOAT_OES.
 - Fixed a bug where emcmake did not work on Windows.
 - Use multithreaded compilation to build libc.
 - Fixed an issue where the GL interop library could throw an exception in an
   error condition, instead of raising a GL error.
 - Full list of changes:
    - Emscripten: https://github.com/emscripten-core/emscripten/compare/1.21.2...1.21.3
    - Emscripten-LLVM: no changes.
    - Emscripten-Clang: no changes.

v1.21.2: 7/5/2014
------------------
 - Improved the checks that detect that code is run only while the runtime is
   initialized.
 - The memory initializer file (.mem.js) is now emitted by default when
   compiling with at least -O2 optimization level.
 - Fixed a performance issue where built-in math functions (Math.sqrt, etc.)
   took a slightly slower path (#2484).
 - Added support for the ffs libc function.
 - Re-enabled optimizeShifts optimization when not compiling for asm.js (#2481)
 - Full list of changes:
    - Emscripten: https://github.com/emscripten-core/emscripten/compare/1.21.1...1.21.2
    - Emscripten-LLVM: no changes.
    - Emscripten-Clang: no changes.

v1.21.1: 7/3/2014
------------------
 - Fixed an issue where wrong python interpreter could get invoked on Windows
   when both native and cygwin python were installed.
 - Updated musl from version 0.9.13 to version 1.0.3.
 - Full list of changes:
    - Emscripten: https://github.com/emscripten-core/emscripten/compare/1.21.0...1.21.1
    - Emscripten-LLVM: no changes.
    - Emscripten-Clang: no changes.

v1.21.0: 7/2/2014
------------------
 - Enable memory init files (.mem) by default in optimized builds (-O2+), as if
   --memory-init-file 1  is specified. This makes the default behavior on
   optimized builds emit smaller and faster-to-load code, but does require that
   you ship both a .js and a .mem file (if you prefer not to, can use
   --memory-init-file 1  ).
 - Implemented new SDL 1.2 functions SDL_GetRGB, SDL_GetRGBA and SDL_putenv.
 - Added support for /dev/random, /dev/urandom and C++11 std::random_device,
   which will use cryptographically secure random api if available. (#2447)
 - Added support for CMake find_path() directive.
 - Added support for std::unique_ptr in embind.
 - Improved Windows support for ffdb.py.
 - Implemented the clip_rect structure for created SDL surfaces.
 - Fixed a regression with SDL touch events (#2466)
 - Added support for C++11 std::thread::hardware_concurrency which backs to
   navigator.hardwareConcurrency. See
   http://wiki.whatwg.org/wiki/Navigator_HW_Concurrency (#2456)
 - Optimized embind code generation with constexprs.
 - Enabled the use of Runtime.add&removeFunction when closure minification is
   active (#2446)
 - Implemented support for accessing WebGL when building via the proxy to worker
   architecture.
 - Full list of changes:
    - Emscripten: https://github.com/emscripten-core/emscripten/compare/1.20.0...1.21.0
    - Emscripten-LLVM: no changes.
    - Emscripten-Clang: no changes.

v1.20.0: 6/13/2014
------------------
 - Optimize in-memory virtual filesystem performance when serialized to an IndexedDB.
 - Fixed memcpy regression with ta0 and ta1 modes.
 - Fixed an issue with line numbers being messed up when generating source maps (#2410)
 - Fixed an ffdb logging bug that could cause it to drop messages if they were
   being received too fast. Added support getting memory and system descriptions
   with ffdb.
 - Added a new extension to SDL "emscripten_SDL_SetEventHandler()" which enabled
   application to perform SDL event handling inside a JS event handler to
   overcome browser security restrictions. (#2417)
 - Full list of changes:
    - Emscripten: https://github.com/emscripten-core/emscripten/compare/1.19.2...1.20.0
    - Emscripten-LLVM: no changes.
    - Emscripten-Clang: no changes.

v1.19.2: 6/9/2014
------------------
 - Updated CMake support for response file handling.
 - Fixed issues with glfwGetProcAddress and glfwSetWindowSizeCallback.
 - Fixed an issue with regexes that caused issues on IE11 runtime (#2400)
 - Added a new functions emscripten_get_preloaded_image_data() and
   emscripten_get_preloaded_image_data_from_FILE() to obtain pixel data of
   preloaded images.
 - Greatly improved ffdb capabilities to operate a FFOS device.
 - Fixed a Windows-specific bug where the user temp directory was littered with
   temporary .rsp files that did not get cleaned up.
 - Improved SIMD support.
 - Full list of changes:
    - Emscripten: https://github.com/emscripten-core/emscripten/compare/1.19.1...1.19.2
    - Emscripten-LLVM: https://github.com/emscripten-core/emscripten-fastcomp/compare/1.19.1...1.19.2
    - Emscripten-Clang: no changes.

v1.19.1: 6/3/2014
------------------
 - Migrate to using musl sscanf and sprintf and the family that writes to
   memory, and not directly to the filesystem.
 - Improve the error messages from -s SAFE_HEAP_ACCESS=1 runtime checks.
 - Added new linker flag -s NO_DYNAMIC_EXECUTION=1 which removes the use of
   eval() and new Function() in the generated output. For more information, see
   "Eval and related functions are disabled" in
   https://developer.chrome.com/extensions/contentSecurityPolicy .
 - Fixed a compiler issue when very large double constants are present. (#2392)
 - Full list of changes:
    - Emscripten: https://github.com/emscripten-core/emscripten/compare/1.19.0...1.19.1
    - Emscripten-LLVM: no changes.
    - Emscripten-Clang: no changes.

v1.19.0: 5/29/2014
------------------
 - Added an error message to signal that linkable modules are not supported in fastcomp.
 - Fixed a miscompilation issue that resulted in an error "SyntaxError: invalid
   increment operand" and a statement +(+0) being generated (#2314)
 - Make optimized compiler output smaller by running the shell code through
   uglify when not using closure.
 - Fixed a crash in SDL audio loading code introduced in v1.18.3
 - Fixed an issue where glTex(Sub)Image2D might throw an exception on error,
   instead of setting glGetError().
 - Added new typedefs emscripten_align1_short, emscripten_align{1/2}_int,
   emscripten_align{1/2}_float and emscripten_align{1/2/4}_double to ease
   signaling the compiler that unaligned data is present. (#2378)
 - Fixed an embind issue with refcount tracking on smart pointers.
 - Full list of changes:
    - Emscripten: https://github.com/emscripten-core/emscripten/compare/1.18.4...1.19.0
    - Emscripten-LLVM: https://github.com/emscripten-core/emscripten-fastcomp/compare/1.18.4...1.19.0
    - Emscripten-Clang: no changes.

v1.18.4: 5/27/2014
------------------
 - Fixed error message on unsupported linking options (#2365)
 - Updated embind to latest version from IMVU upstream.
 - Fixed an issue where source maps did not load properly in Firefox.
 - Added a more descriptive error message to fastcomp when MAX_SETJMPS limit is
   violated. (#2379)
 - Full list of changes:
    - Emscripten: https://github.com/emscripten-core/emscripten/compare/1.18.3...1.18.4
    - Emscripten-LLVM: https://github.com/emscripten-core/emscripten-fastcomp/compare/1.18.3...1.18.4
    - Emscripten-Clang: no changes.

v1.18.3: 5/21/2014
------------------
 - Added support to emcc command line for "archive groups": -Wl,--start-group
   and -Wl,--end-group
 - Greatly optimized ccall and cwrap implementations.
 - Added new support for SDL_Mix backend to use WebAudio to play back audio clips.
 - Fixed a registerizeHarder issue with elimination of conditional expressions.
 - Migrated single-character standard C functions (islower, tolower, and the
   family) to use musl implementations.
 - Updated relooper to not optimize out breaks if it causes excessive nesting.
 - Full list of changes:
    - Emscripten: https://github.com/emscripten-core/emscripten/compare/1.18.2...1.18.3
    - Emscripten-LLVM: https://github.com/emscripten-core/emscripten-fastcomp/compare/1.18.2...1.18.3
    - Emscripten-Clang: no changes.

v1.18.2: 5/19/2014
------------------
 - Fixed a problem which blocked user applications from handling WebGL context
   loss events themselves.
 - Added a new HTML5 api function emscripten_is_webgl_context_lost() which
   allows polling for context loss in addition to receiving events.
 - Improved async wget progress events to work better across browsers.
 - Improved WebIDL binder support.
 - Added new typeof() function to emscripten::val.
 - Added support for SDL window events SDL_WINDOWEVENT_FOCUS_GAINED,
   SDL_WINDOWEVENT_FOCUS_LOST, SDL_WINDOWEVENT_SHOWN, SDL_WINDOWEVENT_HIDDEN.
 - Fixed a compiler miscompilation on unsigned i1 bitcasts (#2350)
 - Fixed a compiler bug where doubles in varargs might not get 8-byte aligned (#2358)
 - Full list of changes:
    - Emscripten: https://github.com/emscripten-core/emscripten/compare/1.18.1...1.18.2
    - Emscripten-LLVM: https://github.com/emscripten-core/emscripten-fastcomp/compare/1.18.1...1.18.2
    - Emscripten-Clang: no changes.

v1.18.1: 5/12/2014
------------------
 - Fixed an issue where the mouse wheel scroll did not work with SDL.
 - Fixed an issue with emscripten_async_wget, which undesirably expected that
   the string pointer passed to it stayed alive for the duration of the
   operation (#2349)
 - Emscripten now issues a warning message when the EXPORTED_FUNCTIONS list
   contains invalid symbol names (#2338)
 - Full list of changes:
    - Emscripten: https://github.com/emscripten-core/emscripten/compare/1.18.0...1.18.1
    - Emscripten-LLVM: no changes.
    - Emscripten-Clang: no changes.

v1.18.0: 5/10/2014
------------------
 - Enable support for low-level C<->JS interop to marshall 64 bit integers from
   C to JS.
 - Fixed an issue that caused some programs to immediately run out of memory
   "(cannot enlarge memory arrays)" at startup. (#2334)
 - Fixed a crash issue with generated touch events that didn't correspond to a real touch.
 - Full list of changes:
    - Emscripten: https://github.com/emscripten-core/emscripten/compare/1.17.0...1.18.0
    - Emscripten-LLVM: https://github.com/emscripten-core/emscripten-fastcomp/compare/1.17.0...1.18.0
    - Emscripten-Clang: no changes.

v1.17.0: 5/6/2014
------------------
 - Enabled asm.js compilation and -s PRECISE_F32 support when using embind.
 - Improved relooper to emit switches in many-entried blocks.
 - Fixed a GLFW bug where mouse wheel direction was reversed.
 - Fixed glfwGetKey to work even when no callback is registered with
   glfwGetKeyCallback (#1320)
 - Added a new tool 'webidl_binder' that generates C <-> JS interop code from
   WebIDL descriptions.
 - Fix emscripten compilation to work on pages that don't contain a HTML canvas.
 - Added a new error message to default shell when an uncaught exception is thrown.
 - Improved error diagnostics reported by -s SAFE_HEAP=1.
 - Added support for registering callbacks hook to VFS file open, write, move,
   close and delete.
 - Added embind support to std::basic_string<unsigned char>
 - By default, the C runtime will no longer exit after returning from main()
   when safeSetTimeout() or safeSetInterval() is used.
 - Fixed an issue with sscanf formatting (#2322)
 - Fixed an issue where precompiled headers were given a wrong output filename (#2320)
 - Enabled registerizeHarder optimization pass to work when outlining is enabled.
 - Fixed an issue with strptime month handling (#2324)
 - Added an initial implementation of a new tool 'ffdb' which can be used to
   operate a Firefox OS phone from the command line.
 - Fixed a compiler crash on assertion failure '!contains(BranchesOut, Target)'
   (emscripten-fastcomp #32)
 - Added a new ABI to Clang that targets Emscripten specifically. Stop aligning
   member functions to save some space in the function table array.
 - Full list of changes:
    - Emscripten: https://github.com/emscripten-core/emscripten/compare/1.16.0...1.17.0
    - Emscripten-LLVM: https://github.com/emscripten-core/emscripten-fastcomp/compare/1.16.0...1.17.0
    - Emscripten-Clang: https://github.com/emscripten-core/emscripten-fastcomp-clang/compare/1.16.0...1.17.0

v1.16.0: 4/16/2014
------------------
 - Removed browser warnings message in VFS library about replacing __proto__ performance issue. 
 - Full list of changes:
    - Emscripten: https://github.com/emscripten-core/emscripten/compare/1.15.1...1.16.0
    - Emscripten-LLVM: no changes.
    - Emscripten-Clang: https://github.com/emscripten-core/emscripten-fastcomp-clang/compare/1.15.1...1.16.0

v1.15.1: 4/15/2014
------------------
 - Added support for SDL2 touch api.
 - Added new user-controllable emdind-related define #define
   EMSCRIPTEN_HAS_UNBOUND_TYPE_NAMES, which allows optimizing embind for minimal
   size when std::type_info is not needed. 
 - Fixed issues with CMake support where CMAKE_AR and CMAKE_RANLIB were not
   accessible from CMakeLists.txt files.
 - Full list of changes:
    - Emscripten: https://github.com/emscripten-core/emscripten/compare/1.15.0...1.15.1
    - Emscripten-LLVM: no changes.
    - Emscripten-Clang: no changes.

v1.15.0: 4/11/2014
------------------
 - Fix outlining feature for functions that return a double (#2278)
 - Added support for C++11 atomic constructs (#2273)
 - Adjusted stdout and stderr stream behavior in the default shell.html to
   always print out to both web page text log box, and the browser console.
 - Fixed an issue with loop variable optimization.
 - Full list of changes:
    - Emscripten: https://github.com/emscripten-core/emscripten/compare/1.14.1...1.15.0
    - Emscripten-LLVM: https://github.com/emscripten-core/emscripten-fastcomp/compare/1.14.1...1.15.0
    - Emscripten-Clang: https://github.com/emscripten-core/emscripten-fastcomp-clang/compare/1.14.1...1.15.0

v1.14.1: 4/8/2014
------------------
 - Added new command line utility 'emcmake', which can be used to call
   emconfigure for cmake.
 - Added a new emcc command line parameter '--valid-abspath', which allows
   selectively suppressing warning messages that occur when using absolute path
   names in include and link directories.
 - Added a new emcc linker command line parameter '--emit-symbol-map', which
   will save a map file between minified global names and the original function
   names.
 - Fixed an issue with --default-object-ext not always working properly.
 - Added optimizations to eliminate redundant loop variables and redundant
   self-assignments.
 - Migrated several libc functions to use compiled code from musl instead of
   handwritten JS implementations.
 - Improved embind support.
 - Renamed the EM_ASM_() macro to the form EM_ASM_ARGS().
 - Fixed mouse button ordering issue in glfw.
 - Fixed an issue when creating a path name that ends in a slash (#2258, #2263)
 - Full list of changes:
    - Emscripten: https://github.com/emscripten-core/emscripten/compare/1.14.0...1.14.1
    - Emscripten-LLVM: https://github.com/emscripten-core/emscripten-fastcomp/compare/1.14.0...1.14.1
    - Emscripten-Clang: no changes.

v1.14.0: 3/25/2014
------------------
 - Added new emcc linker command line option '-profiling', which defaults JS
   code generation options suited for benchmarking and profiling purposes.
 - Implemented the EGL function eglWaitGL().
 - Fixed an issue with the HTML5 API that caused the HTML5 event listener unregistration to fail.
 - Fixed issues with numpad keys in SDL support library.
 - Added a new JS optimizer pass 'simplifyIfs', which is run when -s
   SIMPLIFY_IFS=1 link flag is set and -g is not specified. This pass merges
   multiple nested if()s together into single comparisons, where possible.
 - Removed false positive messages on missing internal "emscripten_xxx" symbols at link stage.
 - Updated to latest relooper version.
 - Full list of changes:
    - Emscripten: https://github.com/emscripten-core/emscripten/compare/1.13.2...1.14.0
    - Emscripten-LLVM: https://github.com/emscripten-core/emscripten-fastcomp/compare/1.13.2...1.14.0
    - Emscripten-Clang: no changes.

v1.13.2: 3/15/2014
------------------
 - Fixed issues with SDL audio on Safari.
 - Fixed issues with HTML5 API mouse scroll events on Safari.
 - Fixed issues with HTML5 fullscreen requests in IE11.
 - Enabled support for emscripten_get_callstack on IE10+.
 - Fixed issues with Closure symbol minification.
 - Further improved em_asm()-related error messages.
 - Updated to latest relooper version.
 - Full list of changes:
    - Emscripten: https://github.com/emscripten-core/emscripten/compare/1.13.1...1.13.2
    - Emscripten-LLVM: https://github.com/emscripten-core/emscripten-fastcomp/compare/1.13.1...1.13.2
    - Emscripten-Clang: no changes.

v1.13.1: 3/10/2014
------------------
 - Disallow C implicit function declarations by making it an error instead of a
   warning by default. These will not work with Emscripten, due to strict
   Emscripten signature requirements when calling function pointers (#2175).
 - Allow transitioning to full screen from SDL as a response to mouse press
   events.
 - Fixed a bug in previous 1.13.0 release that broke fullscreen transitioning
   from working.
 - Fixed emscripten/html5.h to be used in C source files.
 - Fix an issue where extraneous system libraries would get included in the
   generated output (#2191).
 - Added a new function emscripten_async_wget2_data() that allows reading from
   an XMLHTTPRequest directly into memory while supporting advanced features.
 - Fixed esc key code in GLFW.
 - Added new emscripten_debugger() intrinsic function, which calls into JS
   "debugger;" statement to break into a JS debugger.
 - Fixed varargs function call alignment of doubles to 8 bytes.
 - Switched to using default function local stack alignment to 16 bytes to be SIMD-friendly.
 - Improved error messages when user code has a syntax error in em_asm() statements.
 - Switched to using a new custom LLVM datalayout format for Emscripten. See
   https://github.com/emscripten-core/emscripten-fastcomp/commit/65405351ba0b32a8658c65940e0b65ceb2601ad4
 - Optimized function local stack space to use fewer temporary JS variables.
 - Full list of changes:
    - Emscripten: https://github.com/emscripten-core/emscripten/compare/1.13.0...1.13.1
    - Emscripten-LLVM: https://github.com/emscripten-core/emscripten-fastcomp/compare/1.13.0...1.13.1
    - Emscripten-Clang: https://github.com/emscripten-core/emscripten-fastcomp-clang/compare/1.13.0...1.13.1

v1.13.0: 3/3/2014
------------------
 - Fixed the deprecated source mapping syntax warning.
 - Fixed a buffer overflow issue in emscripten_get_callstack (#2171).
 - Added support for -Os (optimize for size) and -Oz (aggressively optimize for
   size) arguments to emcc.
 - Fixed a typo that broko the call signature of glCompressedTexSubImage2D()
   function (#2173).
 - Added new browser fullscreen resize logic that always retains aspect ratio
   and adds support for IE11.
 - Improve debug messaging with bad function pointer calls when -s ASSERTIONS=2
   is set.
 - Full list of changes: https://github.com/emscripten-core/emscripten/compare/1.12.3...1.13.0

v1.12.3: 2/27/2014
------------------
 - Fixed alcOpenDevice on Safari.
 - Improved the warning message on missing symbols to not show false positives (#2154).
 - Improved EmscriptenFullscreenChangeEvent HTML5 API structure to return
   information about HTML element and screen sizes for convenience.
 - Full list of changes: https://github.com/emscripten-core/emscripten/compare/1.12.2...1.12.3

v1.12.2: 2/25/2014
------------------
 - Added better warning message if Emscripten, LLVM and Clang versions don't match.
 - Introduced the asmjs-unknown-emscripten target triple that allows
   specializing LLVM codegen for Emscripten purposes.
 - Full list of changes: https://github.com/emscripten-core/emscripten/compare/1.12.1...1.12.2

v1.12.1: 2/25/2014
------------------
 - TURNED ON FASTCOMP BY DEFAULT. This means that you will need to migrate to
   fastcomp-clang build. Either use an Emscripten SDK distribution, or to build
   manually, see
   http://kripken.github.io/emscripten-site/docs/building_from_source/LLVM-Backend.html
   for info.
 - Migrate to requiring Clang 3.3 instead of Clang 3.2. The fastcomp-clang
   repository by Emscripten is based on Clang 3.3.
 - Deprecated old Emscripten libgc implementation.
 - asm.js will now be always enabled, even in -O0 builds in fastcomp.
 - Remove support for -s RUNTIME_TYPE_INFO, which is unsupported in fastcomp.
 - Added a new "powered by Emscripten" logo.
 - Updated default shell.html graphical layout.
 - Added new macro EM_ASM_, which allows sending values to JS without returning anything.
 - Deprecated the jcache compiler option. It should not be needed anymore.
 - Added support for fetching callstack column information in Firefox 30 in emscripten_get_callstack.
 - Fix issues with missing exceptions-related symbols in fastcomp.
 - Full list of changes: https://github.com/emscripten-core/emscripten/compare/1.12.0...1.12.1

v1.12.0: 2/22/2014
------------------
 - Improved the runtime abort error message when calling an invalid function
   pointer if compiled with -s ASSERTIONS=1 and 2. This allows the developer to
   better deduce errors with bad function pointers or function pointers casted
   and invoked via a wrong signature.
 - Added a new api function emscripten_set_main_loop_arg, which allows passing a
   userData pointer that will be carried via the function call, useful for
   object-oriented encapsulation purposes (#2114).
 - Fixed CMake MinSizeRel configuration type to actually optimize for minimal size with -Os.
 - Added support for GLES2 VAO extension OES_vertex_array_object for browsers that support it.
 - Fix issues with emscripten/html5.f when compiled with the SAFE_HEAP option.
 - Full list of changes: https://github.com/emscripten-core/emscripten/compare/1.11.1...1.12.0

v1.11.1: 2/19/2014
------------------
 - Improved eglSwapBuffers to be spec-conformant.
 - Fixed an issue with asm.js validation and va_args (#2120).
 - Fixed asm.js validation issues found with fuzzing.
 - Added new link-time compiler flag -s RETAIN_COMPILER_SETTINGS=1, which
   enables a runtime API for querying which Emscripten settings were used to
   compile the file.
 - Full list of changes: https://github.com/emscripten-core/emscripten/compare/1.11.0...1.11.1

v1.11.0: 2/14/2014
------------------
 - Implemented some new SDL library functions.
 - Renamed standard file descriptors to have handles 0, 1 and 2 rather than 1, 2
   and 3 to coincide with unix numbering.
 - Improved embind support with smart pointers and mixins.
 - Improved the registerization -O3 optimization pass around switch-case constructs.
 - Upper-case files with suffix .C are now also recognized (#2109).
 - Fixed an issue with glGetTexParameter (#2112).
 - Improved exceptions support in fastcomp.
 - Added new linker option -s NO_EXIT_RUNTIME=1, which can be used to set a
   default value for the Module["noExitRuntime"] parameter at compile-time.
 - Improved SDL audio buffer queueing when the sample rate matches the native
   web audio graph sample rate.
 - Added an optimization that removes redundant Math.frounds in -O3.
 - Improved the default shell.html file.
 - Full list of changes: https://github.com/emscripten-core/emscripten/compare/1.10.4...1.11.0

v1.10.4: 2/10/2014
------------------
 - Added support for legacy GL emulation in fastcomp.
 - Deprecated the --split-js compiler option. This is not supported in fastcomp. 
 - Full list of changes: https://github.com/emscripten-core/emscripten/compare/1.10.3...1.10.4

v1.10.3: 2/9/2014
------------------
 - Work on supporting GL/EGL GetProcAddress.
 - Fixed issues with shared lib linking support.
 - Full list of changes: https://github.com/emscripten-core/emscripten/compare/1.10.2...1.10.3

v1.10.2: 2/7/2014
------------------
 - Added basic FS unmount support.
 - Improved screen orientation lock API to return a success code.
 - Added PRECISE_F32 support to fastcomp.
 - Fixed issues in fastcomp related to special floating point literal
   serialization.
 - Improved SDL audio buffer queueing.
 - Added new link-time option -s WARN_UNALIGNED=1 to fastcomp to report compiler
   warnings about generated unaligned memory accesses, which can hurt
   performance.
 - Optimized libc strcmp and memcmp with the implementations from musl libc.
 - Optimized libc memcpy and memset to back to native code for large buffer sizes.
 - Full list of changes: https://github.com/emscripten-core/emscripten/compare/1.10.1...1.10.2

v1.10.1: 1/31/2014
------------------
 - Improve srand() and rand() to be seedable and use a Linear Congruential
   Generator (LCG) for the rng generation for performance.
 - Improved OpenAL library support.
 - Full list of changes: https://github.com/emscripten-core/emscripten/compare/1.10.0...1.10.1

v1.10.0: 1/29/2014
------------------
 - Improved C++ exception handling.
 - Improved OpenAL library support.
 - Fixed an issue where loading side modules could try to allocate from sealed
   heap (#2060).
 - Fixed safe heap issues (2068).
 - Added new EM_ASM variants that return a value but do not receive any inputs
   (#2070).
 - Add support for simultaneously using setjmp and C++ exceptions in fastcomp.
 - Full list of changes: https://github.com/emscripten-core/emscripten/compare/1.9.5...1.10.0

v1.9.5: 1/25/2014
------------------
 - Added a spinner logo to default html shell.
 - Full list of changes: https://github.com/emscripten-core/emscripten/compare/1.9.4...1.9.5

v1.9.4: 1/24/2014
------------------
 - Add support for Ninja and Eclipse+Ninja builds with Emscripten+CMake.
 - Fixed regressions with GL emulation.
 - Added support for #if !X in .js library preprocessor.
 - Make the syntax EM_ASM("code"); not silently fail. Note that the proper form
   is EM_ASM(code); without double-quotes.
 - Optimize generated code size by minifying loop labels as well.
 - Revised the -O3 optimization level to mean "safe, but very slow optimizations
   on top of -O2", instead of the old meaning "unsafe optimizations". Using -O3
   will now only do safe optimizations, but can be very slow compared to -O2.
 - Implemented a new registerization optimization pass that does extra variable
   elimination in -O3 and later to reduce the number of local variables in
   functions.
 - Implemented a new emscripten/html5.h interface that exposes common HTML5 APIs
   directly to C code without having to handwrite JS wrappers.
 - Improved error messages reported on user-written .js libraries containing
   syntax errors (#2033).
 - Fixed glBufferData() function call signature with null data pointer.
 - Added new option Module['filePackagePrefixURL'] that allows customizing the
   URL where the VFS package is loaded from.
 - Implemented glGetTexEnviv and glGetTexEnvfv in GL emulation mode.
 - Optimized the size of large memory initializer sections.
 - Fixed issues with the safe heap compilation option.
 - Full list of changes: https://github.com/emscripten-core/emscripten/compare/1.9.3...1.9.4

v1.9.3: 1/17/2014
------------------
 - re-merge split blocks in multiples
 - Full list of changes: https://github.com/emscripten-core/emscripten/compare/1.9.2...1.9.3

v1.9.2: 1/16/2014
------------------
 - Full list of changes: https://github.com/emscripten-core/emscripten/compare/1.9.1...1.9.2

v1.9.1: 1/16/2014
------------------
 - Optimize desktop GL fixed function pipeline emulation texture load
   instruction counts when GL_COMBINE is used.
 - fix Math_floor coercion in unrecommended codegen modes
 - Full list of changes: https://github.com/emscripten-core/emscripten/compare/1.9.0...1.9.1

v1.9.0: 1/16/2014
------------------
 - Full list of changes: https://github.com/emscripten-core/emscripten/compare/1.8.14...1.9.0

v1.8.14: 1/15/2014
------------------
 - add musl fputws and fix vswprintf.
 - Full list of changes: https://github.com/emscripten-core/emscripten/compare/1.8.13...1.8.14

v1.8.13: 1/15/2014
------------------
 - remove musl use of fwritex
 - Full list of changes: https://github.com/emscripten-core/emscripten/compare/1.8.12...1.8.13

v1.8.12: 1/15/2014
------------------
 - Added new GLEW 1.10.0 emulation support.
 - Fixed an issue where the runtime could start more than once when run in a
   browser (#1992)
 - Fix a regression in wprintf.
 - Full list of changes: https://github.com/emscripten-core/emscripten/compare/1.8.11...1.8.12

v1.8.11: 1/15/2014
------------------
 - Full list of changes: https://github.com/emscripten-core/emscripten/compare/1.8.10...1.8.11

v1.8.10: 1/14/2014
------------------
 - Update libc implementation from musl libc.
 - Full list of changes: https://github.com/emscripten-core/emscripten/compare/1.8.9...1.8.10

v1.8.9: 1/14/2014
------------------
 - add fputwc, which enables wprintf.
 - Full list of changes: https://github.com/emscripten-core/emscripten/compare/1.8.8...1.8.9

v1.8.8: 1/14/2014
------------------
 - Update to latest libcxx and libcxxabi libraries.
 - Fix handling of floating point negative zero (#1898)
 - Fixed a memory leak in relooper in previous release.
 - Fixed an issue in previous release with VBO handling in GL optimizations.
 - Full list of changes: https://github.com/emscripten-core/emscripten/compare/1.8.7...1.8.8

v1.8.7: 1/13/2014
------------------
 - Added support to numpad keycodes in glut support library.
 - Fix SIMD support with fastcomp.
 - Fixed a compiler error 'ran out of names' that could occur with too many
   minified symbol names.
 - Work around webkit imul bug https://bugs.webkit.org/show_bug.cgi?id=126345
   (#1991)
 - Optimized desktop GL fixed function pipeline emulation path for better
   performance.
 - Added support for exceptions when building with fastcomp.
 - Fix and issue where the run() function could be called multiple times at
   startup (#1992)
 - Removed a relooper limitation with fixed buffer size.
 - Full list of changes: https://github.com/emscripten-core/emscripten/compare/1.8.6...1.8.7

v1.8.6: 1/8/2014
------------------
 - Added support for the libuuid library, see http://linux.die.net/man/3/libuuid.
 - Fixed .js file preprocessor to preprocess recursively (#1984).
 - Fixed a compiler codegen issue related to overflow arithmetic (#1975)
 - Added new link-time optimization flag -s AGGRESSIVE_VARIABLE_ELIMINATION=1
   that enables the aggressiveVariableElimination js optimizer pass, which tries
   to remove temporary variables in generated JS code at the expense of code
   size.
 - Full list of changes: https://github.com/emscripten-core/emscripten/compare/1.8.5...1.8.6

v1.8.5: 1/7/2014
------------------
 - Fixed compiler issues when used with LLVM 3.4.
 - Full list of changes: https://github.com/emscripten-core/emscripten/compare/1.8.4...1.8.5

v1.8.4: 1/6/2014
------------------
 - Added support to Return and Backspace keys to glut
 - Fixed compiler issues when used with LLVM 3.4.
 - Full list of changes: https://github.com/emscripten-core/emscripten/compare/1.8.3...1.8.4

v1.8.3: 1/5/2014
------------------
 - Improved SDL and page scroll pos handling support for IE10 and IE11.
 - Optimized SDL_UnlockSurface performance.
 - Full list of changes: https://github.com/emscripten-core/emscripten/compare/1.8.2...1.8.3

v1.8.2: 1/4/2014
------------------
 - Fixed glGetFramebufferAttachmentParameteriv and an issue with glGetXXX when
   the returned value was null.
 - Full list of changes: https://github.com/emscripten-core/emscripten/compare/1.8.1...1.8.2

v1.8.1: 1/3/2014
------------------
 - Added support for WebGL hardware instancing extension.
 - Improved fastcomp native LLVM backend support.
 - Added support for #include filename.js to JS libraries.
 - Deprecated --compression emcc command line parameter that manually compressed
   output JS files, due to performance issues. Instead, it is best to rely on
   the web server to serve compressed JS files.
 - Full list of changes: https://github.com/emscripten-core/emscripten/compare/1.8.0...1.8.1

v1.8.0: 12/28/2013
------------------
 - Fix two issues with function outliner and relooper.
 - Full list of changes: https://github.com/emscripten-core/emscripten/compare/1.7.9...1.8.0

v1.7.9: 12/27/2013
------------------
 - Added new command line parameter --em-config that allows specifying a custom
   location for the .emscripten configuration file.
 - Reintroduced relaxed asm.js heap sizes, which no longer need to be power of
   2, but a multiple of 16MB is sufficient.
 - Added emrun command line tool that allows launching .html pages from command
   line on desktop and Android as if they were native applications. See
   https://groups.google.com/forum/#!topic/emscripten-discuss/t2juu3q1H8E . Adds
   --emrun compiler link flag.
 - Began initial work on the "fastcomp" compiler toolchain, a rewrite of the
   previous JS LLVM AST parsing and codegen via a native LLVM backend.
 - Added --exclude-file command line flag to emcc and a matching --exclude
   command line flag to file packager, which allows specifying files and
   directories that should be excluded while packaging a VFS data blob.
 - Improved GLES2 and EGL support libraries to be more spec-conformant.
 - Optimized legacy GL emulation code path. Added new GL_FFP_ONLY optimization
   path to fixed function pipeline emulation.
 - Added new core functions emscripten_log() and emscripten_get_callstack() that
   allow printing out log messages with demangled and source-mapped callstack
   information.
 - Improved BSD Sockets support. Implemented getprotobyname() for BSD Sockets library.
 - Fixed issues with simd support.
 - Various bugfixes: #1573, #1846, #1886, #1908, #1918, #1930, #1931, #1942, #1948, ..
 - Full list of changes: https://github.com/emscripten-core/emscripten/compare/1.7.8...1.7.9

v1.7.8: 11/19/2013
------------------
 - Fixed an issue with -MMD compilation parameter.
 - Added EM_ASM_INT() and EM_ASM_DOUBLE() macros. For more information, read
   https://groups.google.com/forum/#!topic/emscripten-discuss/BFGTJPCgO6Y .
 - Fixed --split parameter to also work on Windows.
 - Fixed issues with BSD sockets accept() call.
 - Full list of changes: https://github.com/emscripten-core/emscripten/compare/1.7.7...1.7.8

v1.7.7: 11/16/2013
------------------
 - Improve SDL audio buffer queue timing support.
 - Improved default precision of clock_gettime even when not using CLOCK_REALTIME.
 - Optimize and fix issues with LLVM IR processing.
 - Full list of changes: https://github.com/emscripten-core/emscripten/compare/1.7.6...1.7.7

v1.7.6: 11/15/2013
------------------
 - Added regex implementation from musl libc.
 - The command line parameter -s DEAD_FUNCTIONS=[] can now be used to explicitly
   kill functions coming from built-in library_xx.js.
 - Improved EGL support and GLES2 spec conformance.
 - Reverted -s TOTAL_MEMORY=x to require pow2 values, instead of the relaxed
   'multiples of 16MB'. This is because the relaxed rule is released only in
   Firefox 26 which is currently in Beta and ships on the week of December 10th
   (currently in Beta). As of writing, current stable Firefox 25 does not yet
   support these.
 - Adjusted the default linker behavior to warn about all missing symbols,
   instead of silently ignoring them. Use -s WARN_ON_UNDEFINED_SYMBOLS=0 to
   suppress these warnings if necessary.
 - Full list of changes: https://github.com/emscripten-core/emscripten/compare/1.7.5...1.7.6

v1.7.5: 11/13/2013
------------------
 - Fix issues with the built-in C++ function name demangler.
 - Full list of changes: https://github.com/emscripten-core/emscripten/compare/1.7.4...1.7.5

v1.7.4: 11/12/2013
------------------
 - Fixed issues with BSD sockets code and SDL joystick implementation.
 - Full list of changes: https://github.com/emscripten-core/emscripten/compare/1.7.3...1.7.4

v1.7.3: 11/12/2013
------------------
 - Added support for generating single-precision floating point instructions.
    - For more information, read
      https://blog.mozilla.org/javascript/2013/11/07/efficient-float32-arithmetic-in-javascript/
 - Made GLES2 support library more spec-conformant by throwing fewer exceptions
   on errors. Be sure to build with -s GL_ASSERTIONS=1, remember to use
   glGetError() and check the browser console to best detect WebGL rendering
   errors.
 - Converted return value of emscripten_get_now() from float to double, to not
   lose precision in the function call.
 - Added support for joysticks in SDL via the Gamepad API
 - Full list of changes: https://github.com/emscripten-core/emscripten/compare/1.7.2...1.7.3
 
v1.7.2: 11/9/2013
------------------
 - The compiler now always generates a .js file that contains the generated
   source code even when compiling to a .html file.
    - Read https://groups.google.com/forum/#!topic/emscripten-discuss/EuHMwqdSsEs
 - Implemented depth+stencil buffer choosing behavior in GLUT, SDL and GLFW.
 - Fixed memory leaks generated by glGetString and eglGetString.
 - Greatly optimized startup times when virtual filesystems with a large amount
   of files in them.
 - Added some support for SIMD generated by LLVM.
 - Fixed some mappings with SDL keyboard codes.
 - Added a new command line parameter --no-heap-copy to compiler and file
   packager that can be used to optimize VFS memory usage at startup.
 - Updated libcxx to revision 194185, 2013-11-07.
 - Improvements to various library support. 
 - Full list of changes: https://github.com/emscripten-core/emscripten/compare/1.7.1...1.7.2

v1.7.1: 10/24/2013
------------------
 - Remove old call to Runtime.warn in file packager code
 - Fix bug with parsing of empty types.
 - Full list of changes: https://github.com/emscripten-core/emscripten/compare/1.7.0...1.7.1

v1.7.0: 10/23/2013
------------------
 - Adds mouse wheel events support in GLUT library.
 - Adds support for a new link parameter -s CASE_INSENSITIVE_VFS=1 to enable
   Emscripten virtual filesystem to search files ignoring case.
 - *Numerous* optimizations in both compilation and runtime stages.
 - Remove unnecessary whitespace, compact postSets function, and other
   optimizations in compilation output to save on generated file size.
 - Fixes float parsing from negative zero.
 - Removes the -s EMIT_GENERATED_FUNCTIONS link parameter as unneeded.
 - Fixes an issue where updating subranges of GL uniform arrays was not
   possible.
 - asm.js heap size (-s TOTAL_MEMORY=x) no longer needs to be a power of 2. As a
   relaxed rule, choosing any multiple of 16MB is now possible.
 - O1 optimization no longer runs the 'simplifyExpressions' optimization pass.
   This is to improve build iteration times when using -O1. Use -O2 to run that
   pass.
 - EM_ASM() can now be used even when compiling to asm.js.
 - All currently specified non-debugging-related WebGL 1 extensions are now
   enabled by default on startup, no need to ctx.getExtension() manually to
   enable them.
 - Improve readability of uncaught JavaScript exceptions that are thrown all the
   way up to the web console by printing out the stack trace of where the throw
   occurred.
 - Fix an issue when renaming a directory to a subdirectory.
 - Several compiler stability fixes.
 - Adds a JavaScript implementation of cxa_demangle function for demangling call
   stack traces at runtime for easier debugging.
 - GL context MSAA antialising is now DISABLED by default, to make the GL
   behavior consistent with desktop usage.
 - Added support to SDL, GLUT and GLFW libraries to specify MSAA on/off at startup.
 - Implemented glColor4ubv in GL emulation mode.
 - Fix an issue with LLVM keyword __attribute__ ((__constructor__)) (#1155).
 - Fix an issue with va_args and -s UNALIGNED_MEMORY=1 (#1705).
 - Add initial support code for LLVM SIMD constructs and a JavaScript SIMD
   polyfill implementation from
   https://github.com/johnmccutchan/ecmascript_simd/ .
 - Fixed support for node.js native filesystem API NODEFS on Windows.
 - Optimize application startup times of Emscripten-compiled programs by
   enabling the virtual filesystem XHR and asm.js compilation to proceed in
   parallel when opening a page.
 - Full list of changes: https://github.com/emscripten-core/emscripten/compare/1.6.4...1.7.0

v1.6.4: 9/30/2013
------------------
 - Implements a new preprocessor tool for preparsing C struct definitions
   (#1554), useful for Emscripten support library implementors.
 - Fix parsing issue with sscanf (#1668).
 - Improved the responsiveness of compiler print output on Windows.
 - Improved compilation times at link stage.
 - Added support for new "NODEFS" filesystem that directly accesses files on the
   native filesystem. Only usable with node.js when compiling to JS.
 - Added support for new IDBFS filesystem for accessing files in IndexedDB storage (#1601.
 - Full list of changes: https://github.com/emscripten-core/emscripten/compare/1.6.3...1.6.4

v1.6.3: 9/26/2013
------------------
 - Emscripten CMake toolchain now generates archive files with .a suffix when
   project target type is static library, instead of generatic .bc files
   (#1648).
 - Adds iconv library from the musl project to implement wide functions in C
   library (#1670).
 - Full list of changes:
   https://github.com/emscripten-core/emscripten/compare/1.6.2...1.6.3

v1.6.2: 9/25/2013
------------------
 - Added support for dprintf() function (#1250).
 - Fixes several compiler stability issues (#1637, #1166, #1661, #1651 and more).
 - Enables support for WEBGL_depth_texture.
 - Adds support for new link flag -s GL_ASSERTIONS=1 which can be used to add
   extra validation layer to the Emscripten GL library to catch code issues.
 - Adds support to Web Audio API in SDL audio backend so that SDL audio now
   works in Chrome and new Opera as well.
 - Fixes an alpha blending issue with SDL_SetAlpha.
 - Implemented locale-related code in C library.
 - Full list of changes: https://github.com/emscripten-core/emscripten/compare/1.6.1...1.6.2

v1.6.1: 9/22/2013
------------------
 - Several optimizations to compiler link stage.
 - Full list of changes: https://github.com/emscripten-core/emscripten/compare/1.6.0...1.6.1

v1.6.0: 9/21/2013
------------------
 - Enable support for %[] pattern in scanf.
 - Added dependency tracking support to linked .js files in CMake toolchain.
 - The hex prefix 0x is now properly handled in sscanf (#1632).
 - Simplify internal compiler operations by removing the internal framework.js. 
 - Full list of changes: https://github.com/emscripten-core/emscripten/compare/1.5.9...1.6.0

v1.5.9: 9/15/2013
------------------
 - Add support for SDL_Delay in web workers.
 - Full list of changes: https://github.com/emscripten-core/emscripten/compare/1.5.8...1.5.9

v1.5.8: 9/14/2013
------------------
 - Add support for the GCC -E compiler flag.
 - Update Emscripten libc headers to musl-0.9.13.
 - Added new utility function emscripten_async_load_script() to asynchronously
   load a new .js script URL.
 - Full list of changes: https://github.com/emscripten-core/emscripten/compare/1.5.7...1.5.8

v1.5.7: 8/30/2013
------------------
 - The script tag in default shell.html is now marked 'async', which enables
   loading the JS script code asynchronously in Firefox without making the main
   thread unresponsive.
 - Implemented new utility function emscripten_get_canvas_size() which returns
   the current Module <canvas> element size in pixels.
 - Optimize code size in compiled side modules.
 - Optimize startup memory usage by avoiding unnecessary copying of VFS data at
   startup.
 - Add support for SDL_WM_ToggleFullScreen().
 - Add support for emscripten_get_now() when running in SpiderMonkey shell.
 - Added new environment variable EM_BUILD_VERBOSE=0,1,2,3 to set an extra
   compiler output verbosity level for debugging.
 - Added better support for dlopen() to simulate dynamic library loading in
   JavaScript.
 - Improved support for BSD sockets and networking.
 - Added new SOCKFS filesystem, which reads files via a network connection.
 - Avoid issues with long command line limitations in CMake toolchain by using
   response files.
 - Fix issues with client-side vertex data rendering in GL emulation mode.
 - Improved precision of clock_gettime().
 - Improve function outlining support.
 - Added support for using NMake generator with CMake toolchain.
 - Improved support for flexible arrays in structs (#1602).
 - Added ability to marshal UTF16 and UTF32 strings between C++ <-> JS code.
 - Added a new commandline tool validate_asms.py to help automating asm.js
   validation testing.
 - Improved stability with inline asm() syntax.
 - Updated libc headers to new version.
 - Full list of changes: https://github.com/emscripten-core/emscripten/compare/1.5.6...1.5.7

v1.5.6: 8/17/2013
------------------
 - Improved BSD sockets support.
 - Added touch events support to GLUT library.
 - Added new --js-opts=0/1 command line option to control whether JS optimizer
   is run or not.
 - Improved OpenAL support.
 - Added new command line tool tools/find_bigvars.py which can be used on an
   output file to detect large functions and needs for outlining.
 - Merged link flags -s FORCE_GL_EMULATION and -s DISABLE_GL_EMULATION to a
   single opt-in flag -s LEGACY_GL_EMULATION=0/1 to control whether GL emulation
   is active.
 - Improved SDL input support.
 - Several stability-related compiler fixes.
 - Fixed source mapping generation support on Windows.
 - Added back the EMSCRIPTEN_KEEPALIVE attribute qualifier to help prevent
   inlining and to retain symbols in output without dead code elimination
   occurring.
 - Fix issues when marshalling UTF8 strings between C<->JS.
 - Full list of changes: https://github.com/emscripten-core/emscripten/compare/1.5.5...1.5.6

v1.5.5: 8/9/2013
------------------
 - Update libcxx to revision 187959, 2013-08-08.
 - Full list of changes: https://github.com/emscripten-core/emscripten/compare/1.5.4...1.5.5

v1.5.4: 8/9/2013
------------------
 - Fixed multiple issues with C stdlib support.
 - Fix audio buffer queueing issues with OpenAL.
 - Improved BSD sockets support.
 - Added a new compile+link time command line option -Wno-warn-absolute-paths to
   hide the emscripten compiler warning when absolute paths are passed into the
   compiler.
 - Added new link flag -s STB_IMAGE=0/1 and integrate it to SDL image loading to
   enable synchronous image loading support with SDL.
 - Several improvements on function outlining support.
 - Fix issues with GLES2 interop support.
 - Full list of changes: https://github.com/emscripten-core/emscripten/compare/1.5.3...1.5.4

v1.5.3: 6/28/2013
------------------
 - Added new optimization level --llvm-lto 3 to run even more aggressive LTO
   optimizations.
 - Improve optimizations for libc and other libraries.
 - Full list of changes: https://github.com/emscripten-core/emscripten/compare/1.5.2...1.5.3

v1.5.2: 6/27/2013
------------------
 - Added support for generating source maps along the built application when -g
   is specified. This lets the browser show original .cpp sources when
   debugging.
 - GLUT and SDL improvements.
 - Added new link option -g<level> where level=0-4, which allows controlling
   various levels of debuggability added to the output.
 - Full list of changes: https://github.com/emscripten-core/emscripten/compare/1.5.1...1.5.2

v1.5.1: 6/22/2013
------------------
 - File packager now skips all directories and files starting with '.', and hidden files on Windows.
 - Fix issues with strnlen, memmove, LDBL_ constants, va_args, float.h, and others.
 - Full list of changes: https://github.com/emscripten-core/emscripten/compare/1.5.0...1.5.1

v1.5.0: 6/17/2013
------------------
 - Several compiler optimizations.
 - Improve SDL key events support.
 - Increase debug logging when specifying emcc -v.
 - Full list of changes: https://github.com/emscripten-core/emscripten/compare/1.4.9...1.5.0

v1.4.9: 6/8/2013
------------------
 - Several compiler optimizations.
 - Full list of changes: https://github.com/emscripten-core/emscripten/compare/1.4.8...1.4.9

v1.4.8: 6/6/2013
------------------
 - Add support for webrtc-based sockets.
 - Full list of changes: https://github.com/emscripten-core/emscripten/compare/1.4.7...1.4.8

v1.4.7: 6/2/2013
------------------
 - Remove more unneeded break and continue statements in relooper.
 - Full list of changes: https://github.com/emscripten-core/emscripten/compare/1.4.6...1.4.7

v1.4.6: 6/2/2013
------------------
 - Improve relooper code.
 - Full list of changes: https://github.com/emscripten-core/emscripten/compare/1.4.5...1.4.6

v1.4.5: 6/1/2013
------------------
 - Improve relooper code.
 - Full list of changes: https://github.com/emscripten-core/emscripten/compare/1.4.4...1.4.5

v1.4.4: 6/1/2013
------------------
 - Add support for symlinks in source files.
 - Fix various issues with SDL.
 - Added -s FORCE_ALIGNED_MEMORY=0/1 link time flag to control whether all loads
   and stores are assumed to be aligned.
 - Fix file packager to work with closure.
 - Major improvements to embind support, and optimizations.
 - Improve GL emulation.
 - Optimize VFS usage.
 - Allow emscripten to compile .m and .mm files.
 - Added new syntax --preload-file src@dst to file packager command line to
   allow placing source files to custom destinations in the FS.
 - Full list of changes: https://github.com/emscripten-core/emscripten/compare/1.4.3...1.4.4

v1.4.3: 5/8/2013
------------------
 - Fix issue with strcat.
 - Major embind improvements.
 - Switch to le32-unknown-nacl LLVM target triple as default build option
   instead of the old i386-pc-linux-gnu target triple.
 - Improve compiler logging behavior.
 - Full list of changes: https://github.com/emscripten-core/emscripten/compare/1.4.2...1.4.3

v1.4.2: 5/3/2013
------------------
 - Fix issues with le32-unknown-nacl LLVM target triple.
 - Add some GLEW support.
 - Full list of changes: https://github.com/emscripten-core/emscripten/compare/1.4.1...1.4.2

v1.4.1: 4/28/2013
------------------
 - Implement support for le32-unknown-nacl LLVM target triple.
 - Added new cmdline option -s ERROR_ON_UNDEFINED_SYMBOLS=0/1 to give
   compile-time error on undefined symbols at link time. Default off.
 - Full list of changes: https://github.com/emscripten-core/emscripten/compare/1.3.8...1.4.1

v1.3.8: 4/29/2013
------------------
 - Improved 64-bit integer ops codegen.
 - Added Indexed DB support to vfs.
 - Improve warning message on dangerous function pointer casts when compiling in
   asm.js mode.
 - Added --use-preload-cache command line option to emcc, to be used with the
   file packager.
 - Fixes to libcextra.
 - Full list of changes: https://github.com/emscripten-core/emscripten/compare/1.3.7...1.3.8

v1.3.7: 4/24/2013
------------------
 - Merge IMVU implementation of embind to emscripten trunk. Embind allows
   high-level C++ <-> JS types interop.
 - Enable asm.js compilation in -O1 and higher by default. Fix issues when
   compiling to asm.js.
 - Improve libc support with Emscripten with the musl libc headers.
 - Full list of changes: https://github.com/emscripten-core/emscripten/compare/1.3.6...1.3.7

v1.3.6: 4/2/2013
------------------
 - Fix hang issue with strtof.
 - Update libcxx to upstream r178253 from March 29, 2013.
 - Fix issues with GL emulation.
 - Full list of changes: https://github.com/emscripten-core/emscripten/compare/1.3.5...1.3.6

v1.3.5: 3/25/2013
------------------
 - Get exceptions working as they did before.
 - Remove symbol removing hack.
 - Full list of changes: https://github.com/emscripten-core/emscripten/compare/1.3.4...1.3.5

v1.3.4: 3/24/2013
------------------
 - Update to new libcxx and libcxxabi versions from upstream.
 - Full list of changes: https://github.com/emscripten-core/emscripten/compare/1.3.3...1.3.4

v1.3.3: 3/23/2013
------------------
 - Remove unneeded check from relooper.
 - Full list of changes: https://github.com/emscripten-core/emscripten/compare/1.3.2...1.3.3

v1.3.2: 3/22/2013
------------------
 - Fix issues with fgets. 
 - Add support for non-fullscreen pointer lock.
 - Improve OpenAL support.
 - Full list of changes: https://github.com/emscripten-core/emscripten/compare/1.3.1...1.3.2

v1.3.1: 3/19/2013
------------------
 - Improve SDL audio and mixer support.
 - Add GLES2 emulation features when -s FULL_ES2=1 is specified.
 - Add support for OpenAL.
 - Add new -s OPENAL_DEBUG=0/1 link command line option.
 - Fixed an issue with mouse coordinate being offset with canvas.
 - Removed -s UTF_STRING_SUPPORT=0 parameter, this is now always on.
 - Full list of changes: https://github.com/emscripten-core/emscripten/compare/1.3.0...1.3.1

v1.3.0: 3/11/2013
------------------
 - Improve GLES2 emulation with -s FULL_ES2=1.
 - Deprecated -s USE_TYPED_ARRAYS=1 and -s QUANTUM_SIZE=1.
 - Implement a minifier infrastructure when compiling for asm.js.
 - Full list of changes: https://github.com/emscripten-core/emscripten/compare/1.2.9...1.3.0

v1.2.9: 3/7/2013
------------------
 - Improved canvas behavior when transitioning between fullscreen.
 - Added support for getopt().
 - Fixed several libc issues.
 - Full list of changes: https://github.com/emscripten-core/emscripten/compare/1.2.8...1.2.9

v1.2.8: 3/6/2013
------------------
 - Remove unnecessary recursion in relooper RemoveUnneededFlows.
 - Full list of changes: https://github.com/emscripten-core/emscripten/compare/1.2.7...1.2.8

v1.2.7: 3/6/2013
------------------
 - Added SDL_Mixer support.
 - Implemented stubs for several Unix and threading-related functions.
 - Full list of changes: https://github.com/emscripten-core/emscripten/compare/1.2.6...1.2.7

v1.2.6: 3/5/2013
------------------
 - Relooper updates.
 - Full list of changes: https://github.com/emscripten-core/emscripten/compare/1.2.5...1.2.6

v1.2.5: 3/5/2013
------------------
 - Greatly improve GL emulation support.
 - Handle %c in sscanf.
 - Improve compilation times by optimizing parallel execution in the linker.
 - Improve several compiler stability issues detected from fuzzing tests.
 - Implemented emscripten_jcache_printf.
 - Allow running emscripten.py outside emcc itself.
 - Full list of changes: https://github.com/emscripten-core/emscripten/compare/1.2.4...1.2.5

v1.2.4: 2/2/2013
------------------
 - Work on adding support for asm.js compilation.
 - Improve EGL support.
 - Full list of changes: https://github.com/emscripten-core/emscripten/compare/1.2.3...1.2.4

v1.2.3: 1/9/2013
------------------
 - Work on adding support for asm.js compilation.
 - Full list of changes: https://github.com/emscripten-core/emscripten/compare/1.2.2...1.2.3

v1.2.2: 1/8/2013
------------------
 - Work on adding support for asm.js compilation.
 - Full list of changes: https://github.com/emscripten-core/emscripten/compare/1.2.1...1.2.2

v1.2.1: 1/8/2013
------------------
 - Improvements to GLUT, SDL and BSD sockets headers.
 - Full list of changes: https://github.com/emscripten-core/emscripten/compare/1.2.0...1.2.1

v1.2.0: 1/1/2013
------------------
 - Work on adding support for asm.js compilation.
 - Full list of changes: https://github.com/emscripten-core/emscripten/compare/1.1.0...1.2.0

v1.1.0: 12/12/2012
------------------
 - Fix several issues with Windows support.
 - Added a standalone toolchain for CMake.
 - Added emscripten_run_script_string().
 - Optimize compilation times via threading.
 - Update to requiring Clang 3.2. Older versions may no longer work.
 - Several improvements to emscripten library support headers.
 - Full list of changes: https://github.com/emscripten-core/emscripten/compare/1.0.1a...1.1.0

v1.0.1a: 11/11/2012
------------------
 - Add relooper code to repository.
 - Full list of changes: https://github.com/emscripten-core/emscripten/compare/1.0.1...1.0.1a

v1.0.1: 11/11/2012
------------------
 - First commit that introduced versioning to the Emscripten compiler.<|MERGE_RESOLUTION|>--- conflicted
+++ resolved
@@ -17,15 +17,12 @@
 
 Current Trunk
 -------------
-<<<<<<< HEAD
  - Add support for MAIN_THREAD_EM_ASM in wasm backend. #9560
  - Add ability to disable FETCH worker in Fastcomp backend via `USE_FETCH_WORKER=0`.
    This is useful for people who use FETCH, but don't perform any synchronous fetches
    on the main thread. #9567
-=======
  - Remove EMCONFIGURE_JS. Since #6269 we have set it to "2" which means never
    use native, always use JS.
->>>>>>> 01986a72
 
 v.1.38.47: 10/02/2019
 ---------------------
