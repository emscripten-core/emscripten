This document describes changes between tagged Emscripten SDK versions.

Note that in the compiler, version numbering is used as the mechanism to
invalidate internal compiler caches, so version numbers do not necessarily
reflect the amount of changes between versions.

To browse or download snapshots of old tagged versions, visit
https://github.com/kripken/emscripten/releases.

Not all changes are documented here. In particular, new features, user-oriented
fixes, options, command-line parameters, usage changes, deprecations,
significant internal modifications and optimizations etc. generally deserve a
mention. To examine the full set of changes between versions, visit the link to
full changeset diff at the end of each section.

Current Trunk
-------------
<<<<<<< HEAD
 - Breaking change: Do not automatically set EXPORT_ALL for MAIN_MODULES. This
   means that if your side modules want to call something from the main module,
   the main module must either export it (normally, on EXPORTED_FUNCTIONS), or
   you can manually enable EXPORT_ALL yourself. See #7312.
=======

v1.38.14: 10/22/2018
--------------------
>>>>>>> def56bf7

v1.38.13: 10/10/2018
--------------------
 - Support `-s NO_X=1` as an alias for `-s X=0` and vice versa, which
   simplifies current settings with `NO_`-prefixed names. See #7151.
 - Various `EMULATED_FUNCTION_POINTER` improvements. See #7108, #7128.
 - `ERROR_ON_UNDEFINED_SYMBOLS` is now the default.  See #7196

v1.38.12: 09/03/2018
--------------------
 - Update SDL2 to 2.0.7. See #7016.
 - Optionally build using native object files (wasm backend only).
   For now this is befind a new option flag: `-s WASM_OBJECT_FILES=1`.
   See #6875.

v1.38.11: 08/02/2018
--------------------
 - Support for loading wasm files in the same dir as the JS file, using
   node.js/Web-specific techniques as applicable. See #5368 and followups.
 - Add an API for async side module compilation in wasm. See #6663.
 - Remove builtin Crunch support. See #6827.

v1.38.10: 07/23/2018
--------------------
 - Change the type of `size_t` and friends from int to long. This may have
   noticeable effects if you depend on the name mangling of a function that uses
   `size_t` (like in `EXPORTED_FUNCTIONS`), and you must rebuild source files to
   bitcode (so your bitcode is in sync with the system libraries after they are
   rebuilt with this change). Otherwise this should not have any noticeable
   effects for users. See #5916.

v1.38.9: 07/22/2018
-------------------
 - Fix `Module.locateFile` to resolve relative paths to *.wasm, *.mem and other
   files relatively to the main JavaScript file rather than the current working
   directory (see #5368).
   - Add second argument `prefix` to `Module.locateFile` function that contains
     path to JavaScript file where files are loaded from by default.
   - Remove `Module.*PrefixURL` APIs (use `Module.locateFile` instead).

v1.38.8: 07/06/2018
-------------------
 - Fix a regression in 1.38.7 with binaryen no longer bundling binaryen.js
   (which emscripten doesn't need, that's just for handwritten JS users, but
   emscripten did check for its presence).

v1.38.7: 07/06/2018
-------------------
 - Correctness fix for stack handling in `invoke_*()s`. This may add noticeable
   overhead to programs using C++ exceptions and (less likely) setjmp/longjmp -
   please report any issues. See #6666 #6702
 - Deprecate Module.ENVIRONMENT: Now that we have a compile-time option to set
   the environment, also having a runtime one on Module is complexity that we
   are better off without. When Module.ENVIRONMENT is used with ASSERTIONS it
   will show an error to direct users to the new option (-s ENVIRONMENT=web , or
   node, etc., at compile time).
 - Breaking change: Do not export print/printErr by default. Similar to other
   similar changes (like getValue/setValue). We now use out() and err()
   functions in JS to print to stdout/stderr respectively. See #6756.

v1.38.6: 06/13/2018
-------------------

v1.38.5: 06/04/2018
-------------------
 - Update libc++ to 6.0, bringing c++17 support (std::byte etc.)

v1.38.4: 05/29/2018
-------------------
 - Fix asm.js validation regression from 1.38.2.

v1.38.3: 05/25/2018
-------------------
 - Upgrade to LLVM 6.0.1.

v1.38.2: 05/25/2018
--------------------
 - Add ENVIRONMENT option to specify at compile time we only need JS to support
   one runtime environment (e.g., just the web). When emitting HTML, set that to
   web so we emit web code only. #6565
 - Regression in asm.js validation due to cttz optimization #6547

v1.38.1: 05/17/2018
-------------------
 - Remove special-case support for `src/struct_info.compiled.json`: Make it a
   normal cached thing like system libraries, not something checked into the
   source tree.
 - Breaking change: Emit WebAssembly by default. Only the default is changed -
   we of course still support asm.js, and will for a very long time. But
   changing the default makes sense as the recommended output for most use cases
   should be WebAssembly, given it has shipped in all major browsers and
   platforms and is more efficient than asm.js. Build with `-s WASM=0` to
   disable wasm and use asm.js if you want that (or use `-s
   LEGACY_VM_SUPPORT=1`, which emits output that can run in older browsers,
   which includes a bunch of polyfills as well as disables wasm). (#6419)

v1.38.0: 05/09/2018
-------------------

v1.37.40: 05/07/2018
--------------------
 - Fix regression in 1.37.39 on  -s X=@file  parsing (see #6497, #6436)

v1.37.39: 05/01/2018
--------------------
 - Regression: Parsing of `-s X=@file`  broke if the file contains a newline
   (see #6436; fixed in 1.37.40)

v1.37.38: 04/23/2018
--------------------
 - Breaking change: Simplify exception handling, disabling it by default.
   Previously it was disabled by default in -O1 and above and enabled in -O0,
   which could be confusing. You may notice this change if you need exceptions
   and only run in -O0 (since if you test in -O1 or above, you'd see you need to
   enable exceptions manually), in which case you will receive an error at
   runtime saying that exceptions are disabled by default and that you should
   build with `-s DISABLE_EXCEPTION_CATCHING=0` to enable them.
 - Fix regression in 1.37.37 on configure scripts on MacOS (see #6456)

v1.37.37: 04/13/2018
--------------------
 - Regression: configure scripts on MacOS may be broken (see #6456; fixed in 1.37.38)

v1.37.36: 03/13/2018
--------------------

v1.37.35: 02/23/2018
--------------------
 - MALLOC option, allowing picking between dlmalloc (previous allocator and
   still the default) and emmalloc, a new allocator which is smaller and
   simpler.
 - Binaryen update that should fix all known determinism bugs.

v1.37.34: 02/16/2018
--------------------
 - `addFunction` is now supported on LLVM wasm backend, but when being used on
   the wasm backend, you need to provide an additional second argument, a Wasm
   function signature string. Each character within a signature string
   represents a type. The first character represents the return type of a
   function, and remaining characters are for parameter types.
    - 'v': void type
    - 'i': 32-bit integer type
    - 'j': 64-bit integer type (currently does not exist in JavaScript)
    - 'f': 32-bit float type
    - 'd': 64-bit float type
   For asm.js and asm2wasm you can provide the optional second argument, but it
   isn't needed. For that reason this isn't a breaking change, however,
   providing the second argument is recommended so that code is portable across
   all backends and modes.

v1.37.33: 02/02/2018
--------------------

v1.37.32: 01/31/2018
--------------------

v1.37.31: 01/31/2018
--------------------
 - LLVM and clang updates from upstream (5.0svn, close 5.0 release).

v1.37.30: 01/31/2018
--------------------

v1.37.29: 01/24/2018
--------------------

v1.37.28: 01/08/2018
--------------------
 - Breaking change: Don't export the `ALLOC_*` numeric constants by default. As
   with previous changes, a warning will be shown in `-O0` and when `ASSERTIONS`
   are on if they are used.
 - Breaking change: Don't export FS methods by default. As with previous
   changes, a warning will be shown in `-O0` and when `ASSERTIONS` are on, which
   will suggest either exporting the specific methods you need, or using
   `FORCE_FILESYSTEM` which will auto export all the main filesystem methods.
   Aside from using FS methods yourself, you may notice this change when using a
   file package created standalone, that is, by running the file packager
   directly and then loading it at run time (as opposed to telling `emcc` to
   package the files for you, in which case it would be aware of them at compile
   time); you should build with `FORCE_FILESYSTEM` to ensure filesystem support
   for that case.

v1.37.27: 12/24/2017
--------------------
 - Breaking change: Remove the `Runtime` object, and move all the useful methods
   from it to simple top-level functions. Any usage of `Runtime.func` should be
   changed to `func`.

v1.37.26: 12/20/2017
--------------------
 - Breaking change: Change `NO_EXIT_RUNTIME` to 1 by default. This means that by
   default we don't include code to shut down the runtime, flush stdio streams,
   run atexits, etc., which is better for code size. When `ASSERTIONS` is on, we
   warn at runtime if there is text buffered in the streams that should be
   flushed, or atexits are used.
 - Meta-DCE for JS+wasm: remove unused code between JS+wasm more aggressively.
   This should not break valid code, but may break code that depended on unused
   code being kept around (like using a function from outside the emitted JS
   without exporting it - only exported things are guaranteed to be kept alive
   through optimization).

v1.37.24: 12/13/2017
--------------------
 - Breaking change: Similar to the getValue/setValue change from before (and
   with the same `ASSERTIONS` warnings to help users), do not export the
   following runtime methods by default: ccall, cwrap, allocate,
   Pointer_stringify, AsciiToString, stringToAscii, UTF8ArrayToString,
   UTF8ToString, stringToUTF8Array, stringToUTF8, lengthBytesUTF8, stackTrace,
   addOnPreRun, addOnInit, addOnPreMain, addOnExit, addOnPostRun,
   intArrayFromString, intArrayToString, writeStringToMemory,
   writeArrayToMemory, writeAsciiToMemory.

v1.37.23: 12/4/2017
-------------------
 - Breaking change: Do not polyfill Math.{clz32, fround, imul, trunc} by
   default. A new `LEGACY_VM_SUPPORT` option enables support for legacy
   browsers. In `ASSERTIONS` mode, a warning is shown if a polyfill was needed,
   suggesting using that option.
 - Breaking change: Do not export getValue/setValue runtime methods by default.
   You can still use them by calling them directly in code optimized with the
   main file (pre-js, post-js, js libraries; if the optimizer sees they are
   used, it preserves them), but if you try to use them on `Module` then you
   must export them by adding them to `EXTRA_EXPORTED_RUNTIME_METHODS`. In `-O0`
   or when `ASSERTIONS` is on, a run-time error message explains that, if they
   are attempted to be used incorrectly.

v1.37.17: 7/25/2017
------------------
 - Updated to libc++'s "v2" ABI, which provides better alignment for string data
   and other improvements. This is an ABI-incompatible change, so bitcode files
   from previous versions will not be compatible.
 - To see a list of commits in the active development branch 'incoming', which
   have not yet been packaged in a release, see
    - Emscripten: https://github.com/kripken/emscripten/compare/1.37.13...incoming
    - Emscripten-LLVM: https://github.com/kripken/emscripten-fastcomp/compare/1.37.13...incoming
    - Emscripten-Clang: https://github.com/kripken/emscripten-fastcomp-clang/compare/1.37.13...incoming

v1.37.13: 5/26/2017
-------------------
 - Improved Android support for emrun.
 - Duplicate function elimination fixes (#5186)
 - Fix problem with embinding derived classes (#5193)
 - Fix CMake compiler detection when EMCC_SKIP_SANITY_CHECK=1 is used. (#5145)
 - Implemented GLFW Joystick API (#5175)
 - Fixed a bug with emcc --clear-ports command (#5248)
 - Updated Binaryen to version 33.
 - Full list of changes:
    - Emscripten: https://github.com/kripken/emscripten/compare/1.37.12...1.37.13
    - Emscripten-LLVM: no changes.
    - Emscripten-Clang: no changes.

v1.37.12: 5/1/2017
------------------
 - Added emscripten-legalize-javascript-ffi option to LLVM to allow disabling JS FFI mangling
 - Full list of changes:
    - Emscripten: https://github.com/kripken/emscripten/compare/1.37.11...1.37.12
    - Emscripten-LLVM: https://github.com/kripken/emscripten-fastcomp/compare/1.37.11...1.37.12
    - Emscripten-Clang: no changes.

v1.37.11: 5/1/2017
------------------
 - Added missing SIGSTKSZ define after musl 1.1.15 update (#5149)
 - Fix emscripten_get_mouse_status (#5152)
 - Fix _mm_set_epi64x() function (#5103)
 - Fix issue with number of gamepads connected at initial page load (#5169, #5170)
 - Full list of changes:
    - Emscripten: https://github.com/kripken/emscripten/compare/1.37.10...1.37.11
    - Emscripten-LLVM: https://github.com/kripken/emscripten-fastcomp/compare/1.37.10...1.37.11
    - Emscripten-Clang: https://github.com/kripken/emscripten-fastcomp-clang/compare/1.37.10...1.37.11

v1.37.10: 4/20/2017
-------------------
 - Added stub for pthread_setcancelstate for singlethreaded runs.
 - Fixed an outlining bug on function returns (#5080)
 - Implemented new parallel test runner architecture (#5074)
 - Added Cocos2D to Emscripten ports. (-s USE_COCOS2D=1)
 - Updated Binaryen to version 32, which migrates Emscripten to use the new
   WebAssembly Names section. This is a forwards and backwards breaking change
   with respect to reading debug symbol names in Wasm callstacks. Use of the new
   Names section format first shipped in Emscripten 1.37.10, Binaryen version
   32, Firefox 55, Firefox Nightly 2017-05-18 and Chrome 59; earlier versions
   still used the old format. For more information, see
   https://github.com/WebAssembly/design/pull/984 and
   https://github.com/WebAssembly/binaryen/pull/933.
 - Full list of changes:
    - Emscripten: https://github.com/kripken/emscripten/compare/1.37.9...1.37.10
    - Emscripten-LLVM: https://github.com/kripken/emscripten-fastcomp/compare/1.37.9...1.37.10
    - Emscripten-Clang: no changes.

v1.37.9: 3/23/2017
------------------
 - Added new build feature -s GL_PREINITIALIZED_CONTEXT=1 which allows pages to
   manually precreate the GL context they use for customization purposes.
 - Added a custom callback hook Module.instantiateWasm() which allows user shell
   HTML file to manually perform Wasm instantiation for preloading and progress
   bar purposes.
 - Added a custom callback hook Module.getPreloadedPackage() to file preloader
   code to allow user shell HTML file to manually download .data files for
   preloading and progress bar purposes.
 - Full list of changes:
    - Emscripten: https://github.com/kripken/emscripten/compare/1.37.8...1.37.9
    - Emscripten-LLVM: https://github.com/kripken/emscripten-fastcomp/compare/1.37.8...1.37.9
    - Emscripten-Clang: no changes.

v1.37.8: 3/17/2017
------------------
 - Fixed a bug with robust_list initialization on pthreads build mode.
 - Full list of changes:
    - Emscripten: https://github.com/kripken/emscripten/compare/1.37.7...1.37.8
    - Emscripten-LLVM: no changes.
    - Emscripten-Clang: no changes.

v1.37.7: 3/15/2017
------------------
 - Updated to LLVM 4.0.
 - Full list of changes:
    - Emscripten: https://github.com/kripken/emscripten/compare/1.37.6...1.37.7
    - Emscripten-LLVM: https://github.com/kripken/emscripten-fastcomp/compare/1.37.6...1.37.7
    - Emscripten-Clang: https://github.com/kripken/emscripten-fastcomp-clang/compare/1.37.6...1.37.7

v1.37.6: 3/15/2017
------------------
 - Implemented readdir() function for WORKERFS.
 - Fixed bugs with Fetch API (#4995, #5027)
 - Full list of changes:
    - Emscripten: https://github.com/kripken/emscripten/compare/1.37.5...1.37.6
    - Emscripten-LLVM: no changes.
    - Emscripten-Clang: no changes.

v1.37.5: 3/13/2017
------------------
 - Updated musl to version 1.1.15 from earlier version 1.0.5.
 - Full list of changes:
    - Emscripten: https://github.com/kripken/emscripten/compare/1.37.4...1.37.5
    - Emscripten-LLVM: no changes.
    - Emscripten-Clang: no changes.

v1.37.4: 3/13/2017
------------------
 - Fixed glGetUniformLocation() to work according to spec with named uniform blocks.
 - Fixed WebAssembly Memory.grow() to work.
 - Switched to 16KB page size from earlier 64KB.
 - Optimize alBufferData() operation.
 - Fixed a resource lookup issue with multiple OpenAL audio contexts.
 - Full list of changes:
    - Emscripten: https://github.com/kripken/emscripten/compare/1.37.3...1.37.4
    - Emscripten-LLVM: no changes.
    - Emscripten-Clang: no changes.

v1.37.3: 2/16/2017
------------------
 - Updated Binaryen to version 0x01. First official stable WebAssembly support version. (#4953)
 - Optimized memcpy and memset with unrolling and SIMD, when available.
 - Improved Emscripten toolchain profiler to track more hot code.
 - Added new linker flag -s WEBGL2_BACKWARDS_COMPATIBILITY_EMULATION=1 to allow
   simultaneously targeting WebGL 1 and WebGL 2.
 - Optimize Emscripten use of multiprocessing pools.
 - More WebGL 2 garbage free optimizations.
 - Full list of changes:
    - Emscripten: https://github.com/kripken/emscripten/compare/1.37.2...1.37.3
    - Emscripten-LLVM: https://github.com/kripken/emscripten-fastcomp/compare/1.37.2...1.37.3
    - Emscripten-Clang: no changes.

v1.37.2: 1/31/2017
------------------
 - Fixed a build error with boolean SIMD types.
 - Improved WebAssembly support, update Binaryen to version 22.
 - Update GL, GLES, GLES2 and GLES3 headers to latest upstream Khronos versions.
 - Implement support for new garbage free WebGL 2 API entrypoints which improve
   performance and reduce animation related stuttering.
 - Fixed a bug where -s USE_PTHREADS builds would not have correct heap size if
   -s TOTAL_MEMORY is not being used.
 - Fixed array type issue that prevented glTexImage3D() and glTexSubImage3D()
   from working.
 - Full list of changes:
    - Emscripten: https://github.com/kripken/emscripten/compare/1.37.1...1.37.2
    - Emscripten-LLVM: https://github.com/kripken/emscripten-fastcomp/compare/1.37.1...1.37.2
    - Emscripten-Clang: no changes.

v1.37.1: 12/26/2016
-------------------
 - Implemented new Fetch API for flexible multithreaded XHR and IndexedDB
   access.
 - Implemented initial version of new ASMFS filesystem for multithreaded
   filesystem operation.
 - Full list of changes:
    - Emscripten: https://github.com/kripken/emscripten/compare/1.37.0...1.37.1
    - Emscripten-LLVM: no changes.
    - Emscripten-Clang: no changes.

v1.37.0: 12/23/2016
-------------------
 - Added support for LLVM sin&cos intrinsics.
 - Fix GLFW mouse button mappings (#4317, #4659)
 - Add support for --emit-symbol-map to wasm
 - Fixed handling of an invalid path in chdir (#4749)
 - Added new EMSCRIPTEN_STRICT mode, which can be enabled to opt in to removing
   support for deprecated behavior.
 - Remove references to Web Audio .setVelocity() function, which has been
   removed from the spec.
 - Full list of changes:
    - Emscripten: https://github.com/kripken/emscripten/compare/1.36.14...1.37.0
    - Emscripten-LLVM: https://github.com/kripken/emscripten-fastcomp/compare/1.36.14...1.37.0
    - Emscripten-Clang: no changes.

v1.36.14: 11/3/2016
-------------------
 - Added support to emscripten_async_wget() for relative paths.
 - Fixed FS.mkdirTree('/') to work.
 - Updated SDL 2 port to version 12.
 - Added more missing pthreads stubs.
 - Normalize system header includes to use the preferred form #include
   <emscripten/foo.h> to avoid polluting header include namespaces.
 - Fixed a bug where transitioning to fullscreen could cause a stack overflow in GLFW.
 - Added new system CMake option
   -DEMSCRIPTEN_GENERATE_BITCODE_STATIC_LIBRARIES=ON to choose if static
   libraries should be LLVM bitcode instead of .a files.
 - Improved SIMD support to be more correct to the spec.
 - Updated Binaryen to version 18. (#4674)
 - Fixed dlopen with RTLD_GLOBAL parameter.
 - Full list of changes:
    - Emscripten: https://github.com/kripken/emscripten/compare/1.36.13...1.36.14
    - Emscripten-LLVM: no changes.
    - Emscripten-Clang: no changes.

v1.36.13: 10/21/2016
--------------------
 - Pass optimization settings to asm2wasm.
 - Fix to exporting emscripten_builtin_malloc() and emscripten_builtin_free()
   when heap is split to multiple parts.
 - Full list of changes:
    - Emscripten: https://github.com/kripken/emscripten/compare/1.36.12...1.36.13
    - Emscripten-LLVM: no changes.
    - Emscripten-Clang: no changes.

v1.36.12: 10/20/2016
--------------------
 - Improved Emscripten toolchain profiler with more data. (#4566)
 - Export dlmalloc() and dlfree() as emscripten_builtin_malloc() and
   emscripten_builtin_free() to allow user applications to hook into memory
   allocation (#4603)
 - Improved asm.js -s USE_PTHREADS=2 build mode compatibility when
   multithreading is not supported.
 - Improved WebGL support with closure compiler (#4619)
 - Improved Bianaryen WebAssembly support
 - Added support for GL_disjoint_timer_query extension (#4575)
 - Improved Emscripten compiler detection with CMake (#4129, #4314, #4318)
 - Added support for int64 in wasm.
 - Optimize small constant length memcpys in wasm.
 - Full list of changes:
    - Emscripten: https://github.com/kripken/emscripten/compare/1.36.11...1.36.12
    - Emscripten-LLVM: https://github.com/kripken/emscripten-fastcomp/compare/1.36.11...1.36.12
    - Emscripten-Clang: no changes.

v1.36.11: 9/24/2016
-------------------
 - Added new runtime functions
   emscripten_sync/async/waitable_run_in_main_runtime_thread() for proxying
   calls with pthreads (#4569)
 - Full list of changes:
    - Emscripten: https://github.com/kripken/emscripten/compare/1.36.10...1.36.11
    - Emscripten-LLVM: no changes.
    - Emscripten-Clang: no changes.

v1.36.10: 9/24/2016
-------------------
 - Improved compiler logging print messages on first run experience. (#4501)
 - Fixed log printing in glFlushMappedBufferRange() and glGetInfoLog()
   functions. (#4521)
 - Added setjmp/longjmp handling for wasm.
 - Improved support for --proxy-to-worker build mode.
 - Improved GLES3 support for glGet() features that WebGL2 does not have. (#4514)
 - Added support for implementation defined glReadPixels() format.
 - Improved WebGL 2 support with closure compilter. (#4554)
 - Implemented support for nanosleep() when building in pthreads mode (#4578)
 - Added support for  llvm_ceil_f64 and llvm_floor_f64 intrinsics.
 - Full list of changes:
    - Emscripten: https://github.com/kripken/emscripten/compare/1.36.9...1.36.10
    - Emscripten-LLVM: https://github.com/kripken/emscripten-fastcomp/compare/1.36.9...1.36.10
    - Emscripten-Clang: no changes.

v1.36.9: 8/24/2016
------------------
 - Fixed glGet for GL_VERTEX_ATTRIB_ARRAY_BUFFER_BINDING to work. (#1330)
 - Move the DYNAMICTOP variable from JS global scope to inside the heap so that
   the value is shared to multithreaded applications. This removes the global
   runtime variable DYNAMICTOP in favor of a new variable DYNAMICTOP_PTR.
   (#4391, #4496)
 - Implemented brk() system function.
 - Fixed --output-eol to work with --proxy-to-worker mode.
 - Improved reported error message when execution fails to stack overflow.
 - Full list of changes:
    - Emscripten: https://github.com/kripken/emscripten/compare/1.36.8...1.36.9
    - Emscripten-LLVM: https://github.com/kripken/emscripten-fastcomp/compare/1.36.8...1.36.9
    - Emscripten-Clang: no changes.

v1.36.8: 8/20/2016
------------------
 - Fixed a memory leak in ctor_evaller.py on Windows (#4446)
 - Migrate to requiring CMake 3.4.3 as the minimum version for Emscripten CMake
   build integration support.
 - Fixed an issue that prevented -s INLINING_LIMIT from working (#4471)
 - Fixed a bug with Building.llvm_nm interpretation of defined symbols (#4488)
 - Add support for DISABLE_EXCEPTION_CATCHING and EXCEPTION_CATCHING_WHITELIST
   options for wasm.
 - Added new emprofile.py script which can be used to profile toolchain wide
   performance. (#4491)
 - Added new linker flag --output-eol, which specifices what kind of line
   endings to generate to the output files. (#4492)
 - Fixed a Windows bug where aborting execution with Ctrl-C might hang
   Emscripten to an infinite loop instead. (#4494)
 - Implement support for touch events to GLUT (#4493)
 - Deprecated unsafe function writeStringToMemory() from src/preamble.js. Using
   stringToUTF8() is recommended instead. (#4497)
 - Full list of changes:
    - Emscripten: https://github.com/kripken/emscripten/compare/1.36.7...1.36.8
    - Emscripten-LLVM: no changes.
    - Emscripten-Clang: no changes.

v1.36.7: 8/8/2016
-----------------
 - Updated to latest upstream LLVM 3.9.
 - Full list of changes:
    - Emscripten: https://github.com/kripken/emscripten/compare/1.36.6...1.36.7
    - Emscripten-LLVM: https://github.com/kripken/emscripten-fastcomp/compare/1.36.6...1.36.7
    - Emscripten-Clang: https://github.com/kripken/emscripten-fastcomp-clang/compare/1.36.6...1.36.7

v1.36.6: 8/8/2016
-----------------
 - Fixed wheelDelta for MSIE (#4316)
 - Fixed inconsistencies in fullscreen API signatures (#4310, #4318, #4379)
 - Changed the behavior of Emscripten WebGL createContext() to not forcibly set
   CSS style on created canvases, but let page customize the style themselves
   (#3406, #4194 and #4350, #4355)
 - Adjusted the reported GL_VERSION field to adapt to the OpenGL ES
   specifications (#4345)
 - Added support for GLES3 GL_MAJOR/MINOR_VERSION fields. (#4368)
 - Improved -s USE_PTHREADS=1 and --proxy-to-worker linker options to be
   mutually compatible. (#4372)
 - Improved IDBFS to not fail on Safari where IndexedDB support is spotty
   (#4371)
 - Improved SIMD.js support when using Closure minifier. (#4374)
 - Improved glGetString to be able to read fields from WEBGL_debug_renderer_info
   extension. (#4381)
 - Fixed an issue with glFramebufferTextureLayer() not working correctly.
 - Fixed a bug with std::uncaught_exception() support (#4392)
 - Implemented a multiprocess lock to access the Emscripten cache. (#3850)
 - Implemented support for the pointerlockerror event in HTML5 API (#4373)
 - Report WebGL GLSL version number in GL_SHADING_LANGUAGE_VERSION string (#4365)
 - Optimized llvm_ctpop_i32() and conversion of strings from C to JS side
   (#4402, #4403)
 - Added support for the OffscreenCanvas proposal, and transferring canvases to
   offscreen in pthreads build mode, linker flag -s OFFSCREENCANVAS_SUPPORT=0/1
   (#4412)
 - Fixed an issue after updating to new LLVM version that response files passed
   to llvm-link must have forward slashes (#4434)
 - Fixed a memory leak in relooper in LLVM.
 - Full list of changes:
    - Emscripten: https://github.com/kripken/emscripten/compare/1.36.5...1.36.6
    - Emscripten-LLVM: https://github.com/kripken/emscripten-fastcomp/compare/1.36.5...1.36.6
    - Emscripten-Clang: no changes.

v1.36.5: 5/24/2016
------------------
 - Added support for passing custom messages when running in web worker.
 - Improved fp128 support when targeting WebAssembly.
 - Updated cpuprofiler.js to support tracing time spent in WebGL functions.
 - Fixed an issue with glFenceSync() function call signature (#4260, #4339)
 - Added missing zero argument version of emscripten_sync_run_in_main_thread().
 - Improves support for targeting pthreads when using Closure minifier (#4348).
 - Fixed an issue where pthreads enabled code did not correctly validate as asm.js
 - Fixed an issue with incorrect SIMD.js related imports (#4341)
 - Full list of changes:
    - Emscripten: https://github.com/kripken/emscripten/compare/1.36.4...1.36.5
    - Emscripten-LLVM: https://github.com/kripken/emscripten-fastcomp/compare/1.36.4...1.36.5
    - Emscripten-Clang: no changes.

v1.36.4: 5/9/2016
-----------------
 - Added EM_TRUE and EM_FALSE #defines to html5.h.
 - Fixed an issue with GLFW window and framebuffer size callbacks.
 - Added support for more missing WebGL 2 texture formats (#4277)
 - Added support for source files with no extension.
 - Updated emrun.py to latest version, adds support to precompressed content and
   running as just a web server without launching a browser.
 - Updated experimental WebAssembly support to generate 0xb version code.
 - Automatically build Binaryen when needed.
 - Updated libc++ to SVN revision 268153. (#4288)
 - Full list of changes:
    - Emscripten: https://github.com/kripken/emscripten/compare/1.36.3...1.36.4
    - Emscripten-LLVM: no changes.
    - Emscripten-Clang: no changes.

v1.36.3: 4/27/2016
------------------
 - Fixed a deadlock bug with pthreads support.
 - Remove sources from temporary garbage being generated in OpenAL code (#4275)
 - Added support for calling alert() from pthreads code.
 - Full list of changes:
    - Emscripten: https://github.com/kripken/emscripten/compare/1.36.2...1.36.3
    - Emscripten-LLVM: no changes.
    - Emscripten-Clang: no changes.

v1.36.2: 4/22/2016
------------------
 - Improve support for targeting WebAssembly with Binaryen.
 - Improve support for LLVM's WebAssembly backend (EMCC_WASM_BACKEND=1
   environment variable).
 - Separate out emscripten cache structure to asmjs and wasm directories.
 - Fix a bug where Emscripten would spawn too many unused python subprocesses (#4158)
 - Optimize Emscripten for large asm.js projects.
 - Added sdl2_net to Emscripten ports.
 - Updated to latest version of the SIMD polyfill (#4165)
 - Fixed an issue with missing texture formats support in GLES 3 (#4176)
 - Added a new WebAssembly linker option -s BINARYEN_IMPRECISE=1 (default=0)
   which mutes potential traps from WebAssembly int div/rem by zero and
   float-to-int conversions.
 - Added support for EXT_color_buffer_float extension.
 - Fixed behavior of SSE shift operations (#4165).
 - Fixed a bug where ctor_evaller.py (-Oz builds) would hang on Windows.
 - Fixed a bug where emscripten_set_main_loop() with EM_TIMING_SETTIMEOUT would
   incorrectly compute the delta times (#4200, #4208)
 - Update pthreads support to latest proposed spec version. (#4212, #4220)
 - Fixed an unresolved symbol linker error in embind (#4225)
 - Fix file_packager.py --use-preload-cache option to also work on Safari and
   iOS (#2977, #4253)
 - Added new file packager option --indexedDB-name to allow specifying the
   database name to use for the cache (#4219)
 - Added DWARF style debugging information.
 - Full list of changes:
    - Emscripten: https://github.com/kripken/emscripten/compare/1.36.1...1.36.2
    - Emscripten-LLVM: https://github.com/kripken/emscripten-fastcomp/compare/1.36.1...1.36.2
    - Emscripten-Clang: no changes.

v1.36.1: 3/8/2016
-----------------
 - Fixed glfwSetWindowSizeCallback to conform to GLFW2 API.
 - Update OpenAL sources only when the browser window is visible to avoid
   occasional stuttering static glitches when the page tab is hidden. (#4107)
 - Implemented LLVM math intrinsics powi, trunc and floor.
 - Added support for SDL_GL_ALPHA_SIZE in GL context initialization. (#4125)
 - Added no-op stubs for several pthread functions when building without
   pthreads enabled (#4130)
 - Optimize glUniform*fv and glVertexAttrib*fv functions to generate less
   garbage and perform much faster (#4128)
 - Added new EVAL_CTORS optimization pass which evaluates global data
   initializer constructors at link time, which would improve startup time and
   reduce code size of these ctors.
 - Implemented support for OpenAL AL_PITCH option.
 - Implemented new build options -s STACK_OVERFLOW_CHECK=0/1/2 which adds
   runtime stack overrun checks. 0: disabled, 1: minimal, between each frame, 2:
   at each explicit JS side stack allocation call to allocate().
 - Fixed an issue with -s SPLIT_MEMORY mode where an unsigned 32-bit memory
   access would come out as signed. (#4150)
 - Fixed asm.js validation in call handlers to llvm_powi_f*.
 - Full list of changes:
    - Emscripten: https://github.com/kripken/emscripten/compare/1.36.0...1.36.1
    - Emscripten-LLVM: https://github.com/kripken/emscripten-fastcomp/compare/1.36.0...1.36.1
    - Emscripten-Clang: no changes.

v1.36.0: 2/23/2016
------------------
 - Fixed an OpenAL bug where OpenAL sources would not respect global volume setting.
 - Fixed an issue where alGetListenerf() with AL_GAIN would not return the
   correct value. (#4091)
 - Fixed an issue where setting alListenerf() with AL_GAIN would not set the
   correct value. (#4092)
 - Implemented new JS optimizer "Duplicate Function Elimination" pass which
   collapses identical functions to save code size.
 - Implemented the _Exit() function.
 - Added support for SSE3 and SSSE3 intrinsics (#4099) and partially for SSE 4.1
   intrinsics (#4030, #4101)
 - Added support for -include-pch flag (#4086)
 - Fixed a regex syntax in ccall on Chrome Canary (#4111)
 - Full list of changes:
    - Emscripten: https://github.com/kripken/emscripten/compare/1.35.23...1.36.0
    - Emscripten-LLVM: https://github.com/kripken/emscripten-fastcomp/compare/1.35.23...1.36.0
    - Emscripten-Clang: no changes.

v1.35.23: 2/9/2016
------------------
 - Provide $NM environment variable to point to llvm-nm when running
   emconfigure, which helps e.g. libjansson to build (#4036)
 - Fixed glGetString(GL_SHADING_LANGUAGE_VERSION) to return appropriate result
   depending on if running on WebGL1 vs WebGL2, instead of hardcoding the result
   (#4040)
 - Fixed a regression with CMake try_run() possibly failing, caused by the
   addition of CMAKE_CROSSCOMPILING_EMULATOR in v1.32.3.
 - Fixed CMake to work in the case when NODE_JS is an array containing
   parameters to be passed to Node.js. (#4045)
 - Fixed a memory issue that caused the Emscripten memory initializer file
   (.mem.js) to be unnecessarily retained in memory during runtime (#4044)
 - Added support for complex valued mul and div ops.
 - Added new option "Module.environment" which allows overriding the runtime ENVIRONMENT_IS_WEB/ENVIRONMENT_IS_WORKER/ENVIRONMENT_IS_NODE/ENVIRONMENT_IS_SHELL fields.
 - Fixed an issue with SAFE_HEAP methods in async mode (#4046)
 - Fixed WebSocket constructor to work in web worker environment (#3849)
 - Fixed a potential issue with some browsers reporting gamepad axis values outside \[-1, 1\] (#3602)
 - Changed libcxxabi to be linked in last, so that it does not override weakly
   linked methods in libcxx (#4053)
 - Implemented new JSDCE code optimization pass which removes at JS link stage
   dead code that is not referenced anywhere (in addition to LLVM doing this for
   C++ link stage).
 - Fixed a Windows issue where embedding memory initializer as a string in JS
   code might cause corrupted output. (#3854)
 - Fixed an issue when spaces are present in directory names in response files
   (#4062)
 - Fixed a build issue when using --tracing and -s ALLOW_MEMORY_GROWTH=1
   simultaneously (#4064)
 - Greatly updated Emscripten support for SIMD.js intrinsics (non-SSE or NEON)
 - Fixed an issue where compiler would not generate a link error when JS library
   function depended on a nonexisting symbol. (#4077)
 - Removed UTF16 and UTF32 marshalling code from being exported by default.
 - Removed the -s NO_BROWSER linker option and automated the detection of when
   that option is needed.
 - Removed the JS implemented C++ symbol name demangler, now always depend on
   the libcxxabi compiled one.
 - Fixed an issue where Emscripten linker would redundantly generate missing
   function stubs for some functions that do exist.
 - Full list of changes:
    - Emscripten: https://github.com/kripken/emscripten/compare/1.35.22...1.35.23
    - Emscripten-LLVM: https://github.com/kripken/emscripten-fastcomp/compare/1.35.22...1.35.23
    - Emscripten-Clang: no changes.

v1.35.22: 1/13/2016
-------------------
 - Updated to latest upstream LLVM trunk as of January 13th.
 - Bumped up the required LLVM version from LLVM 3.8 to LLVM 3.9.
 - Full list of changes:
    - Emscripten: https://github.com/kripken/emscripten/compare/1.35.21...1.35.22
    - Emscripten-LLVM: https://github.com/kripken/emscripten-fastcomp/compare/1.35.21...1.35.22
    - Emscripten-Clang: https://github.com/kripken/emscripten-fastcomp-clang/compare/1.35.21...1.35.22

v1.35.21: 1/13/2016
-------------------
 - Improved support for handling GLFW2 keycodes.
 - Improved emranlib, system/bin/sdl-config and system/bin/sdl2-config to be
   executable in both python2 and python3.
 - Fixed build flags -s AGGRESSIVE_VARIABLE_ELIMINATION=1 and -s USE_PTHREADS=2
   to correctly work when run on a browser that does not support pthreads.
 - Fixed a build issue that caused sequences of \r\r\n to be emitted on Windows.
 - Fixed an issue that prevented building LLVM on Visual Studio 2015
   (emscripten-fastcomp-clang #7)
 - Full list of changes:
    - Emscripten: https://github.com/kripken/emscripten/compare/1.35.20...1.35.21
    - Emscripten-LLVM: https://github.com/kripken/emscripten-fastcomp/compare/1.35.20...1.35.21
    - Emscripten-Clang: https://github.com/kripken/emscripten-fastcomp-clang/compare/1.35.20...1.35.21

v1.35.20: 1/10/2016
-------------------
 - Fixed -s USE_PTHREADS compilation mode to account that SharedArrayBuffer
   specification no longer allows futex waiting on the main thread. (#4024)
 - Added new python2 vs python3 compatibility wrappers for emcmake, emconfigure, emmake and emar.
 - Fixed atomicrmw i64 codegen (#4025)
 - Optimized codegen to simplify "x != 0" to just "x" when output is a boolean.
 - Fixed a compiler crash when generating atomics code in debug builds of LLVM.
 - Fixed a compiler crash when generating SIMD.js code that utilizes
   non-canonical length vectors (e.g. <float x 3>)
 - Full list of changes:
    - Emscripten: https://github.com/kripken/emscripten/compare/1.35.19...1.35.20
    - Emscripten-LLVM: https://github.com/kripken/emscripten-fastcomp/compare/1.35.19...1.35.20
    - Emscripten-Clang: no changes.

v1.35.19: 1/7/2016
------------------
 - Updated to latest upstream LLVM trunk as of January 7th.
 - Full list of changes:
    - Emscripten: no changes.
    - Emscripten-LLVM: https://github.com/kripken/emscripten-fastcomp/compare/1.35.18...1.35.19
    - Emscripten-Clang: https://github.com/kripken/emscripten-fastcomp-clang/compare/1.35.18...1.35.19

v1.35.18: 1/7/2016
------------------
 - Implemented getpeername() and fixed issues with handling getsockname() (#3997)
 - Fixed an issue with daylight saving time in mktime() (#4001)
 - Optimized pthreads code to avoid unnecessary FFI transitions (#3504)
 - Fixed issues with strftime() (#3993)
 - Deprecated memory growth support in asm.js.
 - Implemented llvm_bitreverse_i32() (#3976)
 - Fixed missing include header that affected building relooper on some compilers.
 - Full list of changes:
    - Emscripten: https://github.com/kripken/emscripten/compare/1.35.17...1.35.18
    - Emscripten-LLVM: https://github.com/kripken/emscripten-fastcomp/compare/1.35.17...1.35.18
    - Emscripten-Clang: no changes.

v1.35.17: 1/4/2016
------------------
 - Updated to latest upstream LLVM trunk as of January 4th.
 - Full list of changes:
    - Emscripten: no changes.
    - Emscripten-LLVM: https://github.com/kripken/emscripten-fastcomp/compare/1.35.16...1.35.17
    - Emscripten-Clang: https://github.com/kripken/emscripten-fastcomp/compare/1.35.16...1.35.17

v1.35.16: 1/4/2016
------------------
 - Improved support for -s USE_PTHREADS=2 build mode and added support for Atomics.exchange().
 - Full list of changes:
    - Emscripten: https://github.com/kripken/emscripten/compare/1.35.15...1.35.16
    - Emscripten-LLVM: https://github.com/kripken/emscripten-fastcomp/compare/1.35.15...1.35.16
    - Emscripten-Clang: no changes.

v1.35.15: 1/4/2016
------------------
 - Fixed an error with glClearbufferfv not working. (#3961)
 - Improved file packager code so that file:// URLs work in Chrome too (#3965)
 - Fixed issues with the --memoryprofiler UI.
 - Fixed a Windows issue when generating system libraries in cache (#3939)
 - Fixed a regression from v1.35.13 where GLES2 compilation would not work when
   -s USE_PTHREADS=1 was passed.
 - Added support for WebIDL arrays as input parameters to WebIDL binder.
 - Updated build support when using the LLVM wasm backend.
 - Added new linker option --threadprofiler which generates a threads dashboard
   on the generated page for threads status overview. (#3971)
 - Improved backwards compatibility of building on GCC 4.3 - 4.6.
 - Fixed an asm.js validation issue when building against updated SIMD.js specification. (#3986)
 - Improved Rust support.
 - Full list of changes:
    - Emscripten: https://github.com/kripken/emscripten/compare/1.35.14...1.35.15
    - Emscripten-LLVM: https://github.com/kripken/emscripten-fastcomp/compare/1.35.14...1.35.15
    - Emscripten-Clang: no changes.

v1.35.14: 12/15/2015
--------------------
 - Updated to latest upstream LLVM trunk as of December 15th.
 - Full list of changes:
    - Emscripten: https://github.com/kripken/emscripten/compare/1.35.13...1.35.14
    - Emscripten-LLVM: https://github.com/kripken/emscripten-fastcomp/compare/1.35.13...1.35.14
    - Emscripten-Clang: https://github.com/kripken/emscripten-fastcomp-clang/compare/1.35.13...1.35.14

v1.35.13: 12/15/2015
--------------------
 - Updated -s USE_PTHREADS code generation to reflect that the SharedInt*Array
   hierarchy no longer exists in the SharedArrayBuffer spec.
 - Removed references to Atomic.fence() which no longer is part of the
   SharedArrayBuffer specification.
 - Fixed an issue where JS code minifiers might generate bad code for cwrap
   (#3945)
 - Updated compiler to issue a warning when --separate-asm is being used and
   output suffix is .js.
 - Added new build option -s ONLY_MY_CODE which aims to eliminate most of the
   Emscripten runtime and generate a very minimal compiler output.
 - Added new build option -s WASM_BACKEND=0/1 which controls whether to utilize
   the upstream LLVM wasm emitting codegen backend.
 - Full list of changes:
    - Emscripten: https://github.com/kripken/emscripten/compare/1.35.12...1.35.13
    - Emscripten-LLVM: https://github.com/kripken/emscripten-fastcomp/compare/1.35.12...1.35.13
    - Emscripten-Clang: no changes.

v1.35.12: 11/28/2015
--------------------
 - Update to latest upstream LLVM trunk as of November 28th.
 - Fix Emscripten to handle new style format outputted by llvm-nm.
 - Added new build option BINARYEN_METHOD to allow choosing which wasm
   generation method to use.
 - Updates to Binaryen support.
 - Full list of changes:
    - Emscripten: https://github.com/kripken/emscripten/compare/1.35.11...1.35.12
    - Emscripten-LLVM: https://github.com/kripken/emscripten-fastcomp/compare/1.35.11...1.35.12
    - Emscripten-Clang: https://github.com/kripken/emscripten-fastcomp-clang/compare/1.35.11...1.35.12

v1.35.11: 11/27/2015
--------------------
 - Updated atomics test to stress 64-bit atomics better (#3892)
 - Full list of changes:
    - Emscripten: https://github.com/kripken/emscripten/compare/1.35.10...1.35.11
    - Emscripten-LLVM: https://github.com/kripken/emscripten-fastcomp/compare/1.35.10...1.35.11
    - Emscripten-Clang: no changes.

v1.35.10: 11/25/2015
--------------------
 - Integration with Binaryen.
 - Add a performance warning when multiple FS.syncfs() calls are in flight simultaneously.
 - Correctly pass GLFW_REPEAT when sending key press repeats.
 - Improved filesystem performance when building in multithreaded mode (#3923)
 - Improve error detection when data file fails to load.
 - Clarified that -s NO_DYNAMIC_EXECUTION=1 and -s RELOCATABLE=1 build modes are mutually exclusive.
 - Added new build option -s NO_DYNAMIC_EXECUTION=2 which demotes eval() errors
   to warnings at runtime, useful for iterating fixes in a codebase for multiple
   eval()s  (#3930)
 - Added support to Module.locateFile(filename) to locate the pthread-main.js file (#3500)
 - Changed -s USE_PTHREADS=2 and -s PRECISE_F32=2 to imply --separate-asm
   instead of requiring it, to be backwards compatible (#3829, #3933)
 - Fixed bad codegen for some 64-bit atomics (#3892, #3936)
 - When emitting NaN canonicalization warning, also print the location in code
   where it occurs.
 - Full list of changes:
    - Emscripten: https://github.com/kripken/emscripten/compare/1.35.9...1.35.10
    - Emscripten-LLVM: https://github.com/kripken/emscripten-fastcomp/compare/1.35.9...1.35.10
    - Emscripten-Clang: no changes.

v1.35.9: 11/12/2015
-------------------
 - Implement glfwSetInputMode when mode is GLFW_CURSOR and value is GLFW_CURSOR_NORMAL|GLFW_CURSOR_DISABLED
 - Add explicit abort() when dlopen() is called without linking support
 - Make emcc explicitly reinvoke itself from python2 if called from python3.
 - Optimize memory initializer to omit zero-initialized values (#3907)
 - Full list of changes:
    - Emscripten: https://github.com/kripken/emscripten/compare/1.35.8...1.35.9
    - Emscripten-LLVM: https://github.com/kripken/emscripten-fastcomp/compare/1.35.8...1.35.9
    - Emscripten-Clang: no changes.

v1.35.8: 11/10/2015
-------------------
 - Removed obsoleted EXPORTED_GLOBALS build option.
 - Export filesystem as global object 'FS' in Emscripten runtime.
 - Fixed realpath() function on directories.
 - Fixed round() and roundf() to work when building without -s PRECISE_F32=1 and
   optimize these to be faster (#3876)
 - Full list of changes:
    - Emscripten: https://github.com/kripken/emscripten/compare/1.35.7...1.35.8
    - Emscripten-LLVM: no changes.
    - Emscripten-Clang: no changes.

v1.35.7: 11/4/2015
------------------
 - Updated to latest upstream LLVM trunk version as of November 4th.
 - Full list of changes:
    - Emscripten: https://github.com/kripken/emscripten/compare/1.35.6...1.35.7
    - Emscripten-LLVM: https://github.com/kripken/emscripten-fastcomp/compare/1.35.6...1.35.7
    - Emscripten-Clang: https://github.com/kripken/emscripten-fastcomp-clang/compare/1.35.6...1.35.7

v1.35.6: 11/4/2015
------------------
 - This tag was created for technical purposes, and has no changes compared to
   v1.35.6.

v1.35.5: 11/4/2015
------------------
 - Removed Content-Length and Connection: close headers in POST requests.
 - Migrate to using the native C++11-implemented optimizer by default.
 - Fixed call to glDrawBuffers(0, *); (#3890)
 - Fixed lazy file system to work with closure (#3842)
 - Fixed gzip compression with lazy file system (#3837)
 - Added no-op gracefully failing stubs for process spawn functions (#3819)
 - Clarified error message that memory growth is not supported with shared modules (#3893)
 - Initial work on wasm support in optimizer
 - Full list of changes:
    - Emscripten: https://github.com/kripken/emscripten/compare/1.35.4...1.35.5
    - Emscripten-LLVM: no changes.
    - Emscripten-Clang: no changes.

v1.35.4: 10/26/2015
-------------------
 - Move to legalization in the JS backend.
 - Full list of changes:
    - Emscripten: https://github.com/kripken/emscripten/compare/1.35.3...1.35.4
    - Emscripten-LLVM: https://github.com/kripken/emscripten-fastcomp/compare/1.35.3...1.35.4
    - Emscripten-Clang: https://github.com/kripken/emscripten-fastcomp-clang/compare/1.35.3...1.35.4

v1.35.3: 10/26/2015
-------------------
 - Ignore O_CLOEXEC on NODEFS (#3862)
 - Improved --js-library support in CMake by treating these as libraries (#3840)
 - Still support -Wno-warn-absolute-paths (#3833)
 - Add support to zext <4 x i1> to <4x i32>
 - Emit emscripten versions of llvm and clang in clang --version
 - Full list of changes:
    - Emscripten: https://github.com/kripken/emscripten/compare/1.35.2...1.35.3
    - Emscripten-LLVM: https://github.com/kripken/emscripten-fastcomp/compare/1.35.2...1.35.3
    - Emscripten-Clang: https://github.com/kripken/emscripten-fastcomp-clang/compare/1.35.2...1.35.3

v1.35.2: 10/20/2015
-------------------
 - Rebase against upstream LLVM "google/stable" branch, bringing us to LLVM 3.8.
 - Full list of changes:
    - Emscripten: https://github.com/kripken/emscripten/compare/1.35.1...1.35.2
    - Emscripten-LLVM: https://github.com/kripken/emscripten-fastcomp/compare/1.35.1...1.35.2
    - Emscripten-Clang: https://github.com/kripken/emscripten-fastcomp-clang/compare/1.35.1...1.35.2

v1.35.1: 10/20/2015
-------------------
 - Fixed a bug where passing -s option to LLVM would not work.
 - Work around a WebAudio bug on WebKit "pauseWebAudio failed: TypeError: Not
   enough arguments" (#3861)
 - Full list of changes:
    - Emscripten: https://github.com/kripken/emscripten/compare/1.35.0...1.35.1
    - Emscripten-LLVM: no changes.
    - Emscripten-Clang: no changes.

v1.35.0: 10/19/2015
-------------------
 - Fixed out of memory abort message.
 - Full list of changes:
    - Emscripten: https://github.com/kripken/emscripten/compare/1.34.12...1.35.0
    - Emscripten-LLVM: no changes.
    - Emscripten-Clang: no changes.

v1.34.12: 10/13/2015
--------------------
 - Added new experimental build option -s SPLIT_MEMORY=1, which splits up the
   Emscripten HEAP to multiple smaller slabs.
 - Added SDL2_ttf to Emscripten ports.
 - Added support for building GLES3 code to target WebGL 2. (#3757, #3782)
 - Fixed certain glUniform*() functions to work properly when called in
   conjunction with -s USE_PTHREADS=1.
 - Fixed support for -l, -L and -I command line parameters to accept a space
   between the path, i.e. "-l SDL". (#3777)
 - Fixed SSE2 support in optimized builds.
 - Changed the default behavior of warning when absolute paths are passed to -I
   to be silent. To enable the absolute paths warning, pass
   "-Wwarn-absolute-paths" flag to emcc.
 - Added new linker option -s ABORTING_MALLOC=0 that can be used to make
   malloc() return 0 on failed allocation (Current default is to abort execution
   of the page on OOM) (#3822)
 - Removed the default behavior of automatically decoding all preloaded assets on page startup (#3785)
 - Full list of changes:
    - Emscripten: https://github.com/kripken/emscripten/compare/1.34.11...1.34.12
    - Emscripten-LLVM: https://github.com/kripken/emscripten-fastcomp/compare/1.34.11...1.34.12
    - Emscripten-Clang: no changes.

v1.34.11: 9/29/2015
-------------------
 - Fixed asm.js validation on autovectorized output
 - Fix an issue with printing to iostream in global ctors (#3824)
 - Added support for LLVM pow intrinsics with integer exponent.
 - Full list of changes:
    - Emscripten: https://github.com/kripken/emscripten/compare/1.34.10...1.34.11
    - Emscripten-LLVM: https://github.com/kripken/emscripten-fastcomp/compare/1.34.10...1.34.11
    - Emscripten-Clang: no changes.

v1.34.10: 9/25/2015
-------------------
 - Added wasm compressor/decompressor polyfill (#3766)
 - Added support for sRGB texture formats.
 - Removed the deprecated --compression option.
 - Fixed an issue with asm.js validation for pthreads being broken since v1.34.7 (#3719)
 - Added built-in cpu performance profiler, which is enabled with linker flag --cpuprofiler. (#3781)
 - Added build-in memory usage profiler, which is enabled with linker flag --memoryprofiler. (#3781)
 - Fixed multiple arities per EM_ASM block (#3804)
 - Fixed issues with SSE2 an NaN bit patterns. (emscripten-fastcomp #116)
 - Full list of changes:
    - Emscripten: https://github.com/kripken/emscripten/compare/1.34.9...1.34.10
    - Emscripten-LLVM: https://github.com/kripken/emscripten-fastcomp/compare/1.34.9...1.34.10
    - Emscripten-Clang: no changes.

v1.34.9: 9/18/2015
------------------
 - Fixed an issue with --llvm-lto 3 builds (#3765)
 - Optimized LZ4 compression
 - Fixed a bug where glfwCreateWindow would return success even on failure
   (#3764)
 - Greatly optimized the -s SAFE_HEAP=1 linker flag option by executing the heap
   checks in asm.js side instead.
 - Fixed the return value of EM_ASM_DOUBLE (#3770)
 - Implemented getsockname syscall (#3769)
 - Don't warn on unresolved symbols when LINKABLE is specified.
 - Fixed various issues with SSE2 compilation in optimized builds.
 - Fixed a breakage with -s USE_PTHREADS=2 (#3774)
 - Added support for GL_HALF_FLOAT in WebGL 2. (#3790)
 - Full list of changes:
    - Emscripten: https://github.com/kripken/emscripten/compare/1.34.8...1.34.9
    - Emscripten-LLVM: https://github.com/kripken/emscripten-fastcomp/compare/1.34.8...1.34.9
    - Emscripten-Clang: no changes.

v1.34.8: 9/9/2015
-----------------
 - Fixed a race condition at worker startup (#3741)
 - Update emrun to latest, which improves unit test run automation with emrun.
 - Added support for LZ4 compressing file packages, used with the -s LZ4=1 linker flag. (#3754)
 - Fixed noisy build warning on "unexpected number of arguments in call to strtold" (#3760)
 - Added new linker flag --separate-asm that splits the asm.js module and the
   handwritten JS functions to separate files.
 - Full list of changes:
    - Emscripten: https://github.com/kripken/emscripten/compare/1.34.7...1.34.8
    - Emscripten-LLVM: no changes.
    - Emscripten-Clang: no changes.

v1.34.7: 9/5/2015
-----------------
 - Fixed uses of i64* in side modules.
 - Improved GL support when proxying, and fake WebAudio calls when proxying.
 - Added new main loop timing mode EM_TIMING_SETIMMEDIATE for rendering with
   vsync disabled (#3717)
 - Updated emrun to latest version, adds --safe_firefox_profile option to run
   emrun pages in clean isolated environment.
 - Implemented glGetStringi() method for WebGL2/GLES3. (#3472, #3725)
 - Automatically emit loading code for EMTERPRETIFY_FILE if emitting html.
 - Added new build option -s USE_PTHREADS=2 for running pthreads-enabled pages
   in browsers that do not support SharedArrayBuffer.
 - Added support for building SSE2 intrinsics based code (emmintrin.h), when
   -msse2 is passed to the build.
 - Added exports for getting FS objects by their name (#3690)
 - Updated LLVM to latest upstream PNaCl version (Clang 3.7, July 29th).
 - Full list of changes:
    - Emscripten: https://github.com/kripken/emscripten/compare/1.34.6...1.34.7
    - Emscripten-LLVM: https://github.com/kripken/emscripten-fastcomp/compare/1.34.6...1.34.7
    - Emscripten-Clang: https://github.com/kripken/emscripten-fastcomp-clang/compare/1.34.6...1.34.7

v1.34.6: 8/20/2015
------------------
 - Added new build option -s EMULATED_FUNCTION_POINTERS=2.
 - Fixed a bug with calling functions pointers that take float as parameter
   across dynamic modules.
 - Improved dynamic linking support with -s LINKABLE=1.
 - Added new build option -s MAIN_MODULE=2.
 - Cleaned up a few redundant linker warnings (#3702, #3704)
 - Full list of changes:
    - Emscripten: https://github.com/kripken/emscripten/compare/1.34.5...1.34.6
    - Emscripten-LLVM: https://github.com/kripken/emscripten-fastcomp/compare/1.34.5...1.34.6
    - Emscripten-Clang: no changes.

v1.34.5: 8/18/2015
------------------
 - Added Bullet physics, ogg and vorbis to emscripten-ports.
 - Added FreeType 2.6 to emscripten-ports.
 - Fixed CMake handling when building OpenCV.
 - Fixed and issue with exceptions being thrown in empty glBegin()-glEnd()
   blocks (#3693)
 - Improved function pointer handling between dynamically linked modules
 - Fixed some OpenAL alGetSource get calls (#3669)
 - Fixed issues with building the optimizer on 32-bit Windows (#3673)
 - Increased optimizer stack size on Windows to 10MB (#3679)
 - Added support for passing multiple input files to opt, to speed up
   optimization and linking in opt.  
 - Full list of changes:
    - Emscripten: https://github.com/kripken/emscripten/compare/1.34.4...1.34.5
    - Emscripten-LLVM: https://github.com/kripken/emscripten-fastcomp/compare/1.34.4...1.34.5
    - Emscripten-Clang: no changes.

v1.34.4: 8/4/2015
-----------------
 - Add special handling support for /dev/null as an input file (#3552)
 - Added basic printf support in NO_FILESYSTEM mode (#3627)
 - Update WebVR support to the latest specification, and add support for
   retrieving device names
 - Improved --proxy-to-worker build mode with proxying (#3568, #3623)
 - Generalized EXPORT_FS_METHODS to EXPORT_RUNTIME_METHODS
 - Added node externs for closure
 - Fixed a memory allocation bug in pthreads code (#3636)
 - Cleaned up some debug assertion messages behind #ifdef ASSERTIONS (#3639)
 - Fixed umask syscall (#3637)
 - Fixed double alignment issue with formatStrind and emscripten_log (#3647)
 - Added new EXTRA_EXPORTED_RUNTIME_METHODS build option
 - Updated emrun to latest version
 - Full list of changes:
    - Emscripten: https://github.com/kripken/emscripten/compare/1.34.3...1.34.4
    - Emscripten-LLVM: https://github.com/kripken/emscripten-fastcomp/compare/1.34.3...1.34.4
    - Emscripten-Clang: no changes.

v1.34.3: 7/15/2015
------------------
 - Move libc to musl+syscalls
 - Full list of changes:
    - Emscripten: https://github.com/kripken/emscripten/compare/1.34.2...1.34.3
    - Emscripten-LLVM: no changes.
    - Emscripten-Clang: no changes.

v1.34.2: 7/14/2015
------------------
 - Upgrade to new SIMD.js polyfill version and improved SIMD support.
 - Improved WebGL support in --proxy-to-worker mode (#3569)
 - Removed warning on unimplemented JS library functions
 - Fix WebGL 2 support with closure compiler
 - Fixed an issue with WebRTC support (#3574)
 - Fixed emcc to return a correct error process exit code when invoked with no input files
 - Fixed a compiler problem where global data might not get aligned correctly for SIMD.
 - Fixed a LLVM backend problem which caused recursive stack behavior when
   linking large codebases, which was seen to cause a stack overflow crash on
   Windows.
 - Full list of changes:
    - Emscripten: https://github.com/kripken/emscripten/compare/1.34.1...1.34.2
    - Emscripten-LLVM: https://github.com/kripken/emscripten-fastcomp/compare/1.34.1...1.34.2
    - Emscripten-Clang: no changes.

v1.34.1: 6/18/2015
------------------
 - Fixed an issue with resize canvas not working with GLFW.
 - Fixed handling of empty else blocks.
 - Full list of changes:
    - Emscripten: https://github.com/kripken/emscripten/compare/1.34.0...1.34.1
    - Emscripten-LLVM: no changes.
    - Emscripten-Clang: no changes.

v1.34.0: 6/16/2015
------------------
 - Fixed an issue when generating .a files from object files that reside on
   separate drives on Windows (#3525).
 - Added a missing dependency for GLFW (#3530).
 - Removed the Emterpreter YIELDLIST option.
 - Added support for enabling memory growth before the runtime is ready.
 - Added a new feature to store the memory initializer in a string literal
   inside the generated .js file.
 - Fixed a code miscompilation issue with a constexpr in fcmp.
 - Full list of changes:
    - Emscripten: https://github.com/kripken/emscripten/compare/1.33.2...1.34.0
    - Emscripten-LLVM: https://github.com/kripken/emscripten-fastcomp/compare/1.33.2...1.34.0
    - Emscripten-Clang: no changes.

v1.33.2: 6/9/2015
-----------------
 - Added support for OpenAL Extension AL_EXT_float32 (#3492).
 - Added support for handling command line flags -M and -MM (#3518).
 - Fixed a code miscompilation issue with missing ';' character (#3520).
 - Full list of changes:
    - Emscripten: https://github.com/kripken/emscripten/compare/1.33.1...1.33.2
    - Emscripten-LLVM: https://github.com/kripken/emscripten-fastcomp/compare/1.33.1...1.33.2
    - Emscripten-Clang: no changes.

v1.33.1: 6/3/2015
-----------------
 - Added support for multithreading with the POSIX threads API (pthreads), used
   when compiling and linking with the -s USE_PTHREADS=1 flag (#3266).
 - Full list of changes:
    - Emscripten: https://github.com/kripken/emscripten/compare/1.33.0...1.33.1
    - Emscripten-LLVM: https://github.com/kripken/emscripten-fastcomp/compare/1.33.0...1.33.1
    - Emscripten-Clang: no changes.

v1.33.0: 5/29/2015
------------------
 - Fix an issue with writing to /dev/null (#3454).
 - Added a hash to objects inside .a files to support to linking duplicate
   symbol names inside .a files (#2142).
 - Provide extensions ANGLE_instanced_arrays and EXT_draw_buffers as aliases to
   the WebGL ones.
 - Fixed LLVM/Clang to build again on Windows after previous LLVM upgrade.
 - Full list of changes:
    - Emscripten: https://github.com/kripken/emscripten/compare/1.32.4...1.33.0
    - Emscripten-LLVM: https://github.com/kripken/emscripten-fastcomp/compare/1.32.4...1.33.0
    - Emscripten-Clang: no changes.

v1.32.4: 5/16/2015
------------------
 - Update LLVM and Clang to PNaCl's current 3.7 merge point (April 17 2015)
 - Added libpng to Emscripten-ports.
 - Added intrinsic llvm_fabs_f32.
 - Full list of changes:
    - Emscripten: https://github.com/kripken/emscripten/compare/1.32.3...1.32.4
    - Emscripten-LLVM: https://github.com/kripken/emscripten-fastcomp/compare/1.32.3...1.32.4
    - Emscripten-Clang: https://github.com/kripken/emscripten-fastcomp-clang/compare/1.32.3...1.32.4

v1.32.3: 5/15/2015
------------------
 - Improved dynamic linking support.
 - Added new option to file_packager.py to store metadata externally.
 - Improved CMake support with CMAKE_CROSSCOMPILING_EMULATOR (#3447).
 - Added support for sysconf(_SC_PHYS_PAGES) (#3405, 3442).
 - Full list of changes:
    - Emscripten: https://github.com/kripken/emscripten/compare/1.32.2...1.32.3
    - Emscripten-LLVM: https://github.com/kripken/emscripten-fastcomp/compare/1.32.2...1.32.3
    - Emscripten-Clang: no changes.

v1.32.2: 5/8/2015
-----------------
 - Removed a (name+num)+num -> name+newnum optimization, which caused heavy
   performance regressions in Firefox when the intermediate computation wraps
   around the address space (#3438).
 - Improved dynamic linking support.
 - Improved emterpreter when doing dynamic linking.
 - Fixed an issue with source maps debug info containing zeroes as line numbers.
 - Full list of changes:
    - Emscripten: https://github.com/kripken/emscripten/compare/1.32.1...1.32.2
    - Emscripten-LLVM: https://github.com/kripken/emscripten-fastcomp/compare/1.32.1...1.32.2
    - Emscripten-Clang: no changes.

v1.32.1: 5/2/2015
-----------------
 - Removed old deprecated options -s INIT_HEAP, MICRO_OPTS, CLOSURE_ANNOTATIONS,
   INLINE_LIBRARY_FUNCS, SHOW_LABELS, COMPILER_ASSERTIONS and
   COMPILER_FASTPATHS.
 - Added support for dynamic linking and dlopen().
 - Fixed a compilation issue that affected -O2 builds and higher (#3430).
 - Full list of changes:
    - Emscripten: https://github.com/kripken/emscripten/compare/1.32.0...1.32.1
    - Emscripten-LLVM: https://github.com/kripken/emscripten-fastcomp/compare/1.32.0...1.32.1
    - Emscripten-Clang: no changes.

v1.32.0: 4/28/2015
------------------
 - Compile .i files properly as C and not C++ (#3365).
 - Removed old deprecated options -s PRECISE_I32_MUL, CORRECT_ROUNDINGS,
   CORRECT_OVERFLOWS, CORRECT_SIGNS, CHECK_HEAP_ALIGN, SAFE_HEAP_LINES,
   SAFE_HEAP >= 2, ASM_HEAP_LOG, SAFE_DYNCALLS, LABEL_DEBUG, RUNTIME_TYPE_INFO
   and EXECUTION_TIMEOUT, since these don't apply to fastcomp, which is now the
   only enabled compilation mode.
 - Preliminary work towards supporting dynamic linking and dlopen().
 - Fixed an issue where emrun stripped some characters at output (#3394).
 - Fixed alignment issues with varargs.
 - Full list of changes:
    - Emscripten: https://github.com/kripken/emscripten/compare/1.31.3...1.32.0
    - Emscripten-LLVM: https://github.com/kripken/emscripten-fastcomp/compare/1.31.3...1.32.0
    - Emscripten-Clang: no changes.

v1.31.3: 4/22/2015
------------------
 - Improved support for -E command line option (#3365).
 - Removed the old optimizeShifts optimization pass that was not valid for
   asm.js code.
 - Fixed an issue when simultaneously using EMULATE_FUNCTION_POINTER_CASTS and
   EMULATED_FUNCTION_POINTERS.
 - Fixed an issue with -s PRECISE_I64_MATH=2 not working (#3374).
 - Full list of changes:
    - Emscripten: https://github.com/kripken/emscripten/compare/1.31.2...1.31.3
    - Emscripten-LLVM: https://github.com/kripken/emscripten-fastcomp/compare/1.31.2...1.31.3
    - Emscripten-Clang: no changes.

v1.31.2: 4/20/2015
------------------
 - Added support for file suffixes .i and .ii (#3365).
 - Fixed an issue with embind and wide strings (#3299).
 - Removed more traces of the old non-fastcomp compiler code.
 - Full list of changes:
    - Emscripten: https://github.com/kripken/emscripten/compare/1.31.1...1.31.2
    - Emscripten-LLVM: no changes.
    - Emscripten-Clang: no changes.

v1.31.1: 4/17/2015
------------------
 - Added support for unicode characters in EM_ASM() blocks (#3348).
 - Removed the pointer masking feature as experimental and unsupported.
 - Fixed an issue where exit() did not terminate execution of Emterpreter (#3360).
 - Removed traces of the old non-fastcomp compiler code.
 - Full list of changes:
    - Emscripten: https://github.com/kripken/emscripten/compare/1.31.0...1.31.1
    - Emscripten-LLVM: https://github.com/kripken/emscripten-fastcomp/compare/1.31.0...1.31.1
    - Emscripten-Clang: no changes.

v1.31.0: 4/14/2015
------------------
 - Remove references to unsupported EMCC_FAST_COMPILER mode, fastcomp is always enabled (#3347).
 - Full list of changes:
    - Emscripten: https://github.com/kripken/emscripten/compare/1.30.6...1.31.0
    - Emscripten-LLVM: https://github.com/kripken/emscripten-fastcomp/compare/1.30.6...1.31.0
    - Emscripten-Clang: no changes.

v1.30.6: 4/14/2015
------------------
 - Removed support for the deprecated jcache functionality (#3313).
 - Added support to emscripten_GetProcAddress() to fetch symbols with the ANGLE
   suffix (#3304, #3315).
 - Added immintrin.h header file to include all SSE support.
 - Added an async option to ccall (#3307).
 - Stopped from using 0 as a valid source ID for OpenAL (#3303).
 - When project has disabled exception catching, build an exceptions-disabled
   version of libcxx.
 - Split libcxx into two parts to optimize code size for projects that only need
   small amount of libcxx (#2545, #3308).
 - Avoid fprintf usage in emscripten_GetProcAddress() to allow using it with -s
   NO_FILESYSTEM=1 (#3327).
 - Removed old deprecated functionalities USE_TYPED_ARRAYS, FHEAP, GC emulation
   and non-asmjs-emscripten ABI.
 - Don't refer to prefixed GL extensions when creating a GL context (#3324).
 - Removed support code for x86_fp80 type (#3341).
 - Optimize EM_ASM() calls even more (#2596).
 - Full list of changes:
    - Emscripten: https://github.com/kripken/emscripten/compare/1.30.5...1.30.6
    - Emscripten-LLVM: https://github.com/kripken/emscripten-fastcomp/compare/1.30.5...1.30.6
    - Emscripten-Clang: no changes.

v1.30.5: 4/7/2015
-----------------
 - Fixed WebIDL operation when closure is enabled after the previous EM_ASM()
   optimizations.
 - Optimized jsCall() to handle variadic cases of number of arguments faster
   (#3290, #3305).
 - Removed support for the getwd() function (#1115, #3309).
 - Fixed a problem with -s IGNORED_FUNCTIONS and -s DEAD_FUNCTIONS not working
   as expected (#3239).
 - Fixed an issue with -s EMTERPRETIFY_ASYNC=1 and emscripten_sleep() not
   working (#3307).
 - Full list of changes:
    - Emscripten: https://github.com/kripken/emscripten/compare/1.30.4...1.30.5
    - Emscripten-LLVM: https://github.com/kripken/emscripten-fastcomp/compare/1.30.4...1.30.5
    - Emscripten-Clang: no changes.

v1.30.4: 4/3/2015
-----------------
 - Optimized the performance and security of EM_ASM() blocks by avoiding the use
   of eval() (#2596).
 - Full list of changes:
    - Emscripten: https://github.com/kripken/emscripten/compare/1.30.3...1.30.4
    - Emscripten-LLVM: https://github.com/kripken/emscripten-fastcomp/compare/1.30.3...1.30.4
    - Emscripten-Clang: no changes.

v1.30.3: 4/3/2015
-----------------
 - Improved error handling in library_idbstore.js.
 - Fixed an asm.js validation issue with EMULATE_FUNCTION_POINTER_CASTS=1 feature (#3300).
 - Fixed Clang build by adding missing nacltransforms project after latest
   LLVM/Clang upstream merge.
 - Full list of changes:
    - Emscripten: https://github.com/kripken/emscripten/compare/1.30.2...1.30.3
    - Emscripten-LLVM: https://github.com/kripken/emscripten-fastcomp/compare/1.30.2...1.30.3
    - Emscripten-Clang: https://github.com/kripken/emscripten-fastcomp-clang/compare/1.30.2...1.30.3

v1.30.2: 4/1/2015
-----------------
 - Added support to writing to mmap()ed memory by implementing msync() (#3269).
 - Updated SDL2 port to version 7.
 - Exported new singleton function Module.createContext() for creating a GL
   context from SDL2.
 - Added support for asm.js/Emscripten arch in Clang.
 - Finished LLVM 3.6 upgrade merge.
 - Full list of changes:
    - Emscripten: https://github.com/kripken/emscripten/compare/1.30.1...1.30.2
    - Emscripten-LLVM: https://github.com/kripken/emscripten-fastcomp/compare/1.30.1...1.30.2
    - Emscripten-Clang: https://github.com/kripken/emscripten-fastcomp-clang/compare/1.30.1...1.30.2

v1.30.1: 3/24/2015
------------------
 - Upgraded LLVM+Clang from vrsion 3.5 to version 3.6.
 - Full list of changes:
    - Emscripten: https://github.com/kripken/emscripten/compare/1.30.0...1.30.1
    - Emscripten-LLVM: https://github.com/kripken/emscripten-fastcomp/compare/1.30.0...1.30.1
    - Emscripten-Clang: https://github.com/kripken/emscripten-fastcomp-clang/compare/1.30.0...1.30.1

v1.30.0: 3/24/2015
------------------
 - Fixed a bug where html5.h API would not remove event handlers on request.
 - Fixed a regression issue that broke building on Windows when attempting to
   invoke tools/gen_struct_info.py.
 - Improved memory growth feature to better handle growing to large memory sizes
   between 1GB and 2GB (#3253).
 - Fixed issues with emrun with terminating target browser process, managing
   lingering sockets and command line quote handling.
 - Fixed a bug where unsigned integer return values in embind could be returned
   as signed (#3249).
 - Improved handling of lost GL contexts.
 - Changed malloc to be fallible (return null on failure) when memory growth is
   enabled (#3253).
 - Fixed a bug with WebIDL not being able to handle enums (#3258).
 - Updated POINTER_MASKING feature to behave as a boolean rather than a mask
   (#3240).
 - Improved "emcmake cmake" on Windows to automatically remove from path any
   entries that contain sh.exe in them, which is not supported by CMake.
 - Fixed an issue with symlink handling in readlink (#3277).
 - Updated SDL2 port to version 6.
 - Removed the obsolete FAST_MEMORY build option.
 - Added reciprocalApproximation and reciprocalSqrtApproximation SIMD intrinsics.
 - Full list of changes:
    - Emscripten: https://github.com/kripken/emscripten/compare/1.29.12...1.30.0
    - Emscripten-LLVM: https://github.com/kripken/emscripten-fastcomp/compare/1.29.12...1.30.0
    - Emscripten-Clang: no changes.

v1.29.12: 3/15/2015
-------------------
 - Fix a bug where SDL_malloc and SDL_free were not available. (#3247)
 - Fix various issues with emrun usage. (#3234)
 - Fixed an off-by-one memory access in native optimizer.
 - Improve emterpreter support.
 - Full list of changes:
    - Emscripten: https://github.com/kripken/emscripten/compare/1.29.11...1.29.12
    - Emscripten-LLVM: no changes.
    - Emscripten-Clang: no changes.

v1.29.11: 3/11/2015
-------------------
 - Remove the requirement to pass -s PRECISE_F32=1 manually when building with
   SIMD support.
 - Fix a temp directory leak that could leave behind empty directories in the
   temp directory after build (#706)
 - Improve support for growable Emscripten heap in asm.js mode.
 - Added a warning message when generating huge asset bundles with file packager.
 - Fixed a bug where emscripten_get_gamepad_status might throw a JS exception if
   called after a gamepad was disconnected.
 - Improve emterpreter sleep support.
 - Optimize code generation when multiple consecutive bitshifts are present.
 - Optimize redundant stack save and restores, and memcpy/memsets.
 - Full list of changes:
    - Emscripten: https://github.com/kripken/emscripten/compare/1.29.10...1.29.11
    - Emscripten-LLVM: https://github.com/kripken/emscripten-fastcomp/compare/1.29.10...1.29.11
    - Emscripten-Clang: no changes.

v1.29.10: 2/19/2015
-------------------
 - Add a warning message when generating code that has a very large number of
   variables, which optimization flags could remove.
 - Improve support for SIMD casts and special loads.
 - Fix the process return code when using EMCONFIGURE_JS=1.
 - Improved the error message in abort().
 - Fix main loop handling during emterpreter sync save/load.
 - Handle emscripten_async_call and friends during sleep, by pausing all
   safeSet*() operations.
 - Add support for Google WTF when building with --tracing.
 - Improve emterpreter stability with fuzzing.
 - Add an option to load the memory initializer file from a typed array (#3187)
 - Remove linker warning message when linking to -lm, since Emscripten includes
   musl that implements the math libraries built-in.
 - Add support for SDL_WM_SetCaption(), which calls to Module['setWindowTitle'],
   or if not present, sets the web page title. (#3192)
 - Full list of changes:
    - Emscripten: https://github.com/kripken/emscripten/compare/1.29.9...1.29.10
    - Emscripten-LLVM: https://github.com/kripken/emscripten-fastcomp/compare/1.29.9...1.29.10
    - Emscripten-Clang: no changes.

v1.29.9: 2/9/2015
-------------------
 - Documented FORCE_ALIGNED_MEMORY to be no longer supported.
 - Fixes issues with native optimizer handling of "if () else {}" statements.
   (#3129)
 - Improved cross-browser support for EMSCRIPTEN_FULLSCREEN_FILTERING_NEAREST.
   (#3165)
 - Added new linker option --profiling-funcs, which generates output that is
   otherwise minified, except that function names are kept intact, for use in
   profilers and getting descriptive call stacks.
 - The Module object is no longer written in global scope. (#3167)
 - Added new emscripten_idb_* API. (#3169)
 - Added new function emscripten_wget_data().
 - Add support for GL_RED with GLES3/WebGL2. (#3176)
 - Added basic WebVR support. (#3177)
 - Full list of changes:
    - Emscripten: https://github.com/kripken/emscripten/compare/1.29.8...1.29.9
    - Emscripten-LLVM: no changes.
    - Emscripten-Clang: no changes.

v1.29.8: 1/31/2015
-------------------
 - Fix a temp file leak with emterpreter. (#3156)
 - Fix a typo that broke glBlitFramebuffer. (#3159)
 - Added scandir() and alphasort() from musl. (#3161)
 - Add a warning if multiple .a files with same basename are being linked
   together. (#2619)
 - Full list of changes:
    - Emscripten: https://github.com/kripken/emscripten/compare/1.29.7...1.29.8
    - Emscripten-LLVM: https://github.com/kripken/emscripten-fastcomp/compare/1.29.7...1.29.8
    - Emscripten-Clang: no changes.

v1.29.7: 1/28/2015
-------------------
 - Fixed an issue with backwards compatibility in emscripten-ports. (#3144)
 - Warn on duplicate entries in archives. (#2619)
 - Removed the MAX_SETJMPS limitation to improve setjmp/longjpmp support.
   (#3151)
 - Improve the native optimizer to not emit empty if clauses in some cases.
   (#3154)
 - Optimize Math.clz32, Math.min, NaN, and inf handling in asm.js.
 - Full list of changes:
    - Emscripten: https://github.com/kripken/emscripten/compare/1.29.6...1.29.7
    - Emscripten-LLVM: https://github.com/kripken/emscripten-fastcomp/compare/1.29.6...1.29.7
    - Emscripten-Clang: no changes.

v1.29.6: 1/23/2015
-------------------
 - Fixed an issue where calling glGen*() when the GL context was lost might
   throw a JS exception, instead a GL_INVALID_OPERATION is now recorded.
 - Improve label handling in native optimizer.
 - Full list of changes:
    - Emscripten: https://github.com/kripken/emscripten/compare/1.29.5...1.29.6
    - Emscripten-LLVM: no changes.
    - Emscripten-Clang: no changes.

v1.29.5: 1/23/2015
-------------------
 - Enable compiling source files with the extension ".c++".
 - Enable versioning of the emscripten ports so that older Emscripten versions
   can keep using older versions of the ports (#3144)
 - Added a whitelist option to emterpreter, a linker flag of form -s
   EMTERPRETIFY_WHITELIST=["symbol1","symbol2"]. (#3129)
 - Improved emscripten_get_pointerlock_status() to always fill the output
   structure even when pointer lock is not supported.
 - Added an environment variable EMCC_NO_OPT_SORT=0/1 option to configure
   whether the generated output should have the functions sorted by length,
   useful for debugging.
 - Added new tool tools/merge_pair.py which allows bisecting differences between
   two output files to find discrepancies.
 - Improved parsing in cashew.
 - Improved output message from emconfigure and emmake when inputs are unexpected.
 - Added built-in asm handler for LLVM fabs operation.
 - Full list of changes:
    - Emscripten: https://github.com/kripken/emscripten/compare/1.29.4...1.29.5
    - Emscripten-LLVM: https://github.com/kripken/emscripten-fastcomp/compare/1.29.4...1.29.5
    - Emscripten-Clang: no changes.

v1.29.4: 1/21/2015
-------------------
 - Added new C <-> JS string marshalling functions asciiToString(),
   stringToAscii(), UTF8ToString(), stringToUTF8() that can be used to copy
   strings across the JS and C boundaries. (#2363)
 - Added new functions lengthBytesUTF8(), lengthBytesUTF16() and
   lengthBytesUTF32() to allow computing the byte lengths of strings in
   different encodings. (#2363)
 - Upgraded SDL2 port to version 4.
 - Add support for saving the emterpreter stack when there are functions
   returning a value on the stack (#3129)
 - Notice async state in emterpreter trampolines (#3129)
 - Optimize SDL1 pixel copying to the screen.
 - Fixed an issue with emterpreter parsing. (#3141)
 - Fixed an issue with native optimizer and -s PPRECISE_F32=1.
 - Full list of changes:
    - Emscripten: https://github.com/kripken/emscripten/compare/1.29.3...1.29.4
    - Emscripten-LLVM: https://github.com/kripken/emscripten-fastcomp/compare/1.29.3...1.29.4
    - Emscripten-Clang: no changes.

v1.29.3: 1/16/2015
-------------------
 - Fixed a bug with OpenGL context initialization enableExtensionsByDefault. (#3135)
 - Fixed an issue with nested if parsing in native optimizer.
 - Full list of changes:
    - Emscripten: https://github.com/kripken/emscripten/compare/1.29.2...1.29.3
    - Emscripten-LLVM: no changes.
    - Emscripten-Clang: no changes.

v1.29.2: 1/16/2015
-------------------
 - Fixed an issue with embind compilation in LLVM 3.5.
 - Fixed an issue with SDL audio queueing stability, which would queue audio too
   eagerly and cause stutter in some applications (#3122, #3124)
 - Enabled native JS optimizer to be built automatically on Windows, requires
   VS2012 or VS2013. 
 - Improve error message to reflect the fact that DLOPEN_SUPPORT is currently
   not available (#2365)
 - Improve SIMD load and store support.
 - Upgraded SDL2 port to version 3.
 - Fix a bug with native JS optimizer and braces in nested ifs.
 - Improved emterpreter support.
 - Fixed LLVM 3.5 to build with Visual Studio on Windows (emscripten-fastcomp #61)
 - Full list of changes:
    - Emscripten: https://github.com/kripken/emscripten/compare/1.29.1...1.29.2
    - Emscripten-LLVM: https://github.com/kripken/emscripten-fastcomp/compare/1.29.1...1.29.2
    - Emscripten-Clang: no changes.

v1.29.1: 1/7/2015
-------------------
 - Migrated to upstream PNaCl LLVM+Clang 3.5 from the previous 3.4.
 - Full list of changes:
    - Emscripten: https://github.com/kripken/emscripten/compare/1.29.0...1.29.1
    - Emscripten-LLVM: https://github.com/kripken/emscripten-fastcomp/compare/1.29.0...1.29.1
    - Emscripten-Clang: https://github.com/kripken/emscripten-fastcomp-clang/compare/1.29.0...1.29.1

v1.29.0: 1/7/2015
-------------------
 - Full list of changes:
    - Emscripten: https://github.com/kripken/emscripten/compare/1.28.3...1.29.0
    - Emscripten-LLVM: https://github.com/kripken/emscripten-fastcomp/compare/1.28.3...1.29.0
    - Emscripten-Clang: no changes.

v1.28.3: 1/4/2015
-------------------
 - embuilder.py tool
 - Many fixes for native optimizer on Windows
 - Perform LLVM LTO in a separate invocation of opt, so that it does not mix
   with legalization and other stuff we do at link time
 - Full list of changes:
    - Emscripten: https://github.com/kripken/emscripten/compare/1.28.2...1.28.3
    - Emscripten-LLVM: https://github.com/kripken/emscripten-fastcomp/compare/1.28.2...1.28.3
    - Emscripten-Clang: https://github.com/kripken/emscripten-fastcomp-clang/compare/1.28.2...1.28.3

v1.28.2: 12/17/2014
-------------------
 - Enable native optimizer by default
 - Disable slow2asm legacy testing (asm.js mode in pre-fastcomp)
 - Full list of changes:
    - Emscripten: https://github.com/kripken/emscripten/compare/1.28.1...1.28.2
    - Emscripten-LLVM: https://github.com/kripken/emscripten-fastcomp/compare/1.28.1...1.28.2
    - Emscripten-Clang: no changes.

v1.28.1: 12/15/2014
-------------------
 - Use a lot more MUSL math functions
 - Full list of changes:
    - Emscripten: https://github.com/kripken/emscripten/compare/1.28.0...1.28.1
    - Emscripten-LLVM: https://github.com/kripken/emscripten-fastcomp/compare/1.28.0...1.28.1
    - Emscripten-Clang: no changes.

v1.28.0: 12/12/2014
-------------------
 - Full list of changes:
    - Emscripten: https://github.com/kripken/emscripten/compare/1.27.2...1.28.0
    - Emscripten-LLVM: https://github.com/kripken/emscripten-fastcomp/compare/1.27.2...1.28.0
    - Emscripten-Clang: no changes.

v1.27.2: 12/10/2014
-------------------
 - Added more complete support for SSE1 SIMD intrinsics API. (#2792)
 - Fixed an issue with glTexImage2D on GL_LUMINANCE + GL_FLOAT textures. (#3039)
 - Use the cashew asm.js parser in native optimizer.
 - Fixed issues with IE when running closure minified pages. (#3012)
 - Enabled asm.js validation for SIMD compilation.
 - Full list of changes:
    - Emscripten: https://github.com/kripken/emscripten/compare/1.27.1...1.27.2
    - Emscripten-LLVM: https://github.com/kripken/emscripten-fastcomp/compare/1.27.1...1.27.2
    - Emscripten-Clang: no changes.

v1.27.1: 11/20/2014
-------------------
 - Migrated to upstream PNaCl LLVM+Clang 3.4 from the previous 3.3.
 - Added a FindOpenGL.cmake to support find_package() for OpenGL in CMake scripts.
 - Full list of changes:
    - Emscripten: https://github.com/kripken/emscripten/compare/1.27.0...1.27.1
    - Emscripten-LLVM: https://github.com/kripken/emscripten-fastcomp/compare/1.27.0...1.27.1
    - Emscripten-Clang: https://github.com/kripken/emscripten-fastcomp-clang/compare/1.27.0...1.27.1

v1.27.0: 11/20/2014
-------------------
 - Added new work in progress option -s NATIVE_OPTIMIZER=1 that migrates
   optimizer code from JS to C++ for better performance.
 - Fixed an embind issue when compiling with closure (#2974)
 - Fixed an embind issue with unique_ptr (#2979)
 - Fixed a bug with new GL context initialization in proxy to worker mode.
 - Fixed an issue where GL context event handlers would leak after a GL context
   has been freed.
 - Optimized embind operation in Chrome by avoiding using Function.prototype.bind().
 - Full list of changes:
    - Emscripten: https://github.com/kripken/emscripten/compare/1.26.1...1.27.0
    - Emscripten-LLVM: https://github.com/kripken/emscripten-fastcomp/compare/1.26.1...1.27.0
    - Emscripten-Clang: no changes.

v1.26.1: 11/7/2014
------------------
 - Fixed emscripten::val handle for special js values (#2930)
 - Implemented SDL 1.2 SDL_SetClipRect / SDL_GetClipRect (#2931)
 - Added support for building zlib from Emscripten Ports with linker flag -s USE_ZLIB=1.
 - Improved experimental GLES3 support.
 - Fixed issues with llseek (#2945)
 - Enable using emscripten_get_now() in web workers (#2953)
 - Added stricter input data validation in GL code.
 - Added new HTML5 C API for managing fullscreen mode transitions to resolve
   cross-browser issue #2556 (#2975)
 - Fixed an issue with using structs in va_args (#2923)
 - Full list of changes:
    - Emscripten: https://github.com/kripken/emscripten/compare/1.26.0...1.26.1
    - Emscripten-LLVM: https://github.com/kripken/emscripten-fastcomp/compare/1.26.0...1.26.1
    - Emscripten-Clang: https://github.com/kripken/emscripten-fastcomp-clang/compare/1.26.0...1.26.1

v1.26.0: 10/29/2014
-------------------
 - Fixed an issue where emar would forward --em-config to llvm-ar (#2886)
 - Added a new "emterpreter" feature that allows running Emscripten compiled
   code in interpreted form until asm.js compilation is ready (-s
   EMTERPRETIFY=1).
    - For more information, see
      https://groups.google.com/d/msg/emscripten-discuss/vhaPL9kULxk/_eD2G06eucwJ
 - Added new "Emscripten Ports" architecture that enables building SDL2 with -s
   USE_SDL=2 command line flag.
 - Added support for SDL 1.2 SDL_CreateRGBSurfaceFrom() function.
 - Improved experimental SIMD support.
 - Use only minimum necessary digits to print floating point literals in
   generated JS code for smaller code output.
 - Full list of changes:
    - Emscripten: https://github.com/kripken/emscripten/compare/1.25.2...1.26.0
    - Emscripten-LLVM: https://github.com/kripken/emscripten-fastcomp/compare/1.25.2...1.26.0
    - Emscripten-Clang: no changes.

v1.25.2: 10/16/2014
-------------------
 - Fixed a bug in tmpfile() function not allocating the mode argument correctly.
 - Fixed a bug with handling empty files in IDBFS (#2845)
 - Added an implementation of the utimes() function (#2845)
 - Added experimental WebGL 2.0 support with the linker flag -s USE_WEBGL2=1.
   (#2873)
 - Fixed a UnboundTypeError occurring in embind (#2875)
 - Fixed an error "IndexSizeError: Index or size is negative or greater than the
   allowed amount" being thrown by Emscripten SDL 1.2 surface blit code. (#2879)
 - Fixed a JS minifier issue that generated "x--y from x - -y" (#2869)
 - Added a new emcc command line flag "--cache <dir>" to control the location of
   the Emscripten cache directory (#2816)
 - Implemented SDL_ConvertSurface() and added support for SDL_SRCALPHA in
   SDL_SetAlpha (#2871)
 - Fixed issues with the GL library handling of invalid input values.
 - Optimized SDL copyIndexedColorData function (#2890)
 - Implemented GLES3 emulation for glMapBufferRange() for upcoming WebGL 2
   support, using the -s FULL_ES3=1 linker option.
 - Fixed a bug where setting up and cancelling the main loop multiple times
   would stack up the main loop to be called too frequently (#2839)
 - Introduced a new API emscripten_set_main_loop_timing() for managing the
   Emscripten main loop calling frequency (#2839)
 - Added new optimization flags SDL.discardOnLock and SDL.opaqueFrontBuffer to
   Emscripten SDL 1.2 SDL_LockSurface() and SDL_UnlockSurface() (#2870)
 - Fixed a bug with glfwGetProcAddress().
 - Added option to customize GLOBAL_BASE (the starting address of global
   variables in the Emscripten HEAP).
 - Added the ability to register mouseover and mouseout events from the HTML5
   API.
 - Improved experimental SIMD support.
 - Full list of changes:
    - Emscripten: https://github.com/kripken/emscripten/compare/1.25.1...1.25.2
    - Emscripten-LLVM: no changes.
    - Emscripten-Clang: no changes.

v1.25.1: 10/1/2014
------------------
 - Updated heap resize support code when -s ALLOW_MEMORY_GROWTH=1 is defined.
 - Updated libc++ to new version from upstream svn revision 218372, 2014-09-24.
 - Fixed a bug where building on Windows might generate output JS files with
   incorrect syntax (emscripten-fastcomp #52)
 - Improved experimental SIMD support.
 - Full list of changes:
    - Emscripten: https://github.com/kripken/emscripten/compare/1.25.0...1.25.1
    - Emscripten-LLVM: https://github.com/kripken/emscripten-fastcomp/compare/1.25.0...1.25.1
    - Emscripten-Clang: no changes.


v1.25.0: 9/30/2014
------------------
 - Fixed a warning message with -s EXPORTED_FUNCTIONS.
 - Full list of changes:
    - Emscripten: https://github.com/kripken/emscripten/compare/1.24.1...1.25.0
    - Emscripten-LLVM: no changes.
    - Emscripten-Clang: no changes.

v1.24.1: 9/27/2014
------------------
 - Fixed issues with the tmpnam and tmpfile functions (#2797, 2798)
 - Fixed CMake package find code to not search any system directories, because
   Emscripten is a cross-compiler.
 - Improved support for the proposed solution for heap resizing.
 - Fixed an issue where one could not run a main loop without having first a GL
   context created when -s FULL_ES2 or -s LEGACY_GL_EMULATION were set.
 - For compatibility, Emscripten will no longer warn about missing library files
   for -lGL, -lGLU and -lglut libraries, since Emscripten provides the
   implementation for these without having to explicitly link to anything.
 - Added support for readonly (const) attributes and automatically call
   Pointer_stringify on DOMStrings in WebIDL.
 - Improved SIMD support for the experimental Ecmascript SIMD spec.
 - Added support for GLFW 3.0.
 - Added new Emscripten HTML 5 functions emscripten_set_mouseenter_callback()
   and emscripten_set_mouseleave_callback().
 - Emscripten now recognizes an environment variable
   EMCC_JSOPT_BLACKLIST=a,b,c,d which can be used to force-disable Emscripten to
   skip running specific JS optimization passes. This is intended as a debugging
   aid to help zoom in on JS optimizer bugs when compiling with -O1 and greater.
   (#2819)
 - Fixed a bug where Module['TOTAL_STACK'] was ignored (#2837).
 - Improved SIMD support for the experimental Ecmascript SIMD spec. Preliminary asm.js validation.
 - Full list of changes:
    - Emscripten: https://github.com/kripken/emscripten/compare/1.24.0...1.24.1
    - Emscripten-LLVM: https://github.com/kripken/emscripten-fastcomp/compare/1.24.0...1.24.1
    - Emscripten-Clang: no changes.

v1.24.0: 9/16/2014
------------------
 - Renamed the earlier Module.locateFilePackage() to Module.locateFile() added
   in v1.22.2 to better reflect its extended usage.
 - Improved exceptions support with exception_ptr.
 - Fixed a bug where restoring files from IDBFS would not preserve their file modes.
 - Fixed and issue where one could not pass a null pointer to strftime() function.
 - Improved SIMD support for the experimental Ecmascript SIMD spec.
 - Full list of changes:
    - Emscripten: https://github.com/kripken/emscripten/compare/1.23.5...1.24.0
    - Emscripten-LLVM: https://github.com/kripken/emscripten-fastcomp/compare/1.23.5...1.24.0
    - Emscripten-Clang: no changes.

v1.23.5: 9/12/2014
------------------
 - Added new functions emscripten_get_device_pixel_ratio(),
   emscripten_set_canvas_css_size() and emscripten_get_canvas_css_size() which
   allow handling High DPI options from C code.
 - Fixed bugs with timzone-related functions in the JS-implemented C standard
   library.
 - Implemented clock_gettime(CLOCK_MONOTONIC) and added a new function
   emscripten_get_now_is_monotonic() to query whether the JS-provided timer is
   monotonic or not.
 - Fixed an issue where the user could not pass --llvm-opts=xxx when also
   specifying --llvm-lto=2.
 - Renamed the linker option -profiling to --profiling for consistency. The old
   form is still supported.
 - Formalized the set of valid characters to be used in files passed to the
   file_packager.py (#2765).
 - Implemented SDL function SDL_BlitScaled.
 - Fixed a bug with right modifier keys in SDL.
 - Full list of changes:
    - Emscripten: https://github.com/kripken/emscripten/compare/1.23.4...1.23.5
    - Emscripten-LLVM: no changes.
    - Emscripten-Clang: no changes.

v1.23.4: 9/7/2014
------------------
 - Implemented new targetX and targetY fields for native HTML5 mouse and touch
   events (#2751)
 - Improved SIMD support for the experimental Ecmascript SIMD spec.
 - Full list of changes:
    - Emscripten: https://github.com/kripken/emscripten/compare/1.23.3...1.23.4
    - Emscripten-LLVM: https://github.com/kripken/emscripten-fastcomp/compare/1.23.3...1.23.4
    - Emscripten-Clang: no changes.

v1.23.3: 9/7/2014
------------------
 - Removed the scons-tools SCons build system as unused.
 - Fixed an issue where applications could not handle WebGL context creation
   failures gracefully.
 - Fixed a bug where the stringToC function in ccall/cwrap might not allocate
   enough space to hold unicode strings.
 - Removed CMake from attempting to link to library -ldl when building projects,
   by unsetting CMAKE_DL_LIBS.
 - Fixed a bug where write_sockaddr might return undefined data in its output
   structure.
 - Added a new _experimental_ -s POINTER_MASKING=1 linker option that might help
   JS VMs to optimize asm.js code.
 - Added first version of a memory tracing API to profile memory usage in
   Emscripten applications.
 - Added functions glob and globfree from musl regex library.
 - Improved SIMD support for the experimental Ecmascript SIMD spec.
 - Full list of changes:
    - Emscripten: https://github.com/kripken/emscripten/compare/1.23.2...1.23.3
    - Emscripten-LLVM: https://github.com/kripken/emscripten-fastcomp/compare/1.23.2...1.23.3
    - Emscripten-Clang: no changes.

v1.23.2: 9/2/2014
------------------
 - Adjusted the process and group ids reported by the stub library functions to
   be closer to native unix values.
 - Set stack to be aligned to 16 bytes. (#2721)
 - Fixed a compiler error "unresolved symbol:
   __cxa_decrement_exception_refcount" (#2715)
 - Added a new warning message that instructs that building .so, .dll and .dylib
   files is not actually supported, and is faked for compatibility reasons for
   existing build chains. (#2562)
 - Fixed problems with SDL mouse scrolling (#2643)
 - Implemented OpenAL function alSourceRewind.
 - Removed several old header files from the Emscripten repository that had been
   included for emulation purposes (zlib.h, png.h, tiff.h, tiffio.h), but their
   implementation is not included.
 - Work around an issue in d8 with binary file reading that broke e.g. printf
   when running in d8. (#2731)
 - Rigidified the semantics of Module.preRun and Module.postRun: These must
   always be JS arrays, single functions are not allowed (#2729)
 - Improved compiler warning diagnostics when generating output that will not
   validate as asm.js (#2737)
 - Updated to latest emrun version to enable support for passing arguments with
   hyphens to the program. (#2742)
 - Added Bessel math functions of the first kind  (j0, j1, jn) from musl.
 - Improved SIMD support for the experimental Ecmascript SIMD spec.
 - Full list of changes:
    - Emscripten: https://github.com/kripken/emscripten/compare/1.23.1...1.23.2
    - Emscripten-LLVM: https://github.com/kripken/emscripten-fastcomp/compare/1.23.1...1.23.2
    - Emscripten-Clang: no changes.

v1.23.1: 8/26/2014
------------------
 - Add support for the Chrome variant of the Gamepad API.
 - Updates to SIMD.js support.
 - Implemented glutSetCursor function.
 - Added new link-time options -s NO_FILESYSTEM=1 and -s NO_BROWSER=1 to enable
   reducing output file sizes when those functionalities are not necessary.
 - Added a new option --closure 2 to allow running closure even on the asm.js output.
 - Fixed a regression bug that broke the use of
   emscripten_set_socket_error_callback() in emscripten.h
 - Removed the support for old discontinued Mozilla Audio Data API in src/library_sdl.js.
 - Removed the support for using Web Audio ScriptProcessorNode to stream audio.
 - Improved SDL audio streaming by using the main rAF() callback instead of a
   separate setTimeout() callback to schedule the audio data.
 - Deprecated compiling without typed arrays support. 
 - Migrated to using musl PRNG functions. Fixes reported bugs about the quality of randomness (#2341)
 - Improved SIMD support for the experimental Ecmascript SIMD spec.
 - Full list of changes:
    - Emscripten: https://github.com/kripken/emscripten/compare/1.23.0...1.23.1
    - Emscripten-LLVM: https://github.com/kripken/emscripten-fastcomp/compare/1.23.0...1.23.1
    - Emscripten-Clang: no changes.

v1.23.0: 8/21/2014
------------------
 - Added support for array attributes in WebIDL bindings.
 - Allow cloning pointers that are scheduled for deletion in embind, and add
   support for null in embind_repr().
 - Fixed possible issues with rounding and flooring operations.
 - Full list of changes:
    - Emscripten: https://github.com/kripken/emscripten/compare/1.22.2...1.23.0
    - Emscripten-LLVM: no changes.
    - Emscripten-Clang: no changes.

v1.22.2: 8/19/2014
------------------
 - Adds stack overflow checks when building with the link flag -s ASSERTIONS=1.
 - Fix an issue where EM_ASM was not usable with closure when closure removed
   the Module object (#2639)
 - The locale "POSIX" is now recognized (#2636)
 - Fixed a problem with embind on IE11.
 - Added OpenAL functions alSource3i, alListener3f, alGetEnumValue and
   alSpeedOfSound and also recognize ALC_MAX_AUXILIARY_SENDS.
 - Fixed an issue where emcc would create .o files in the current directory when
   compiling multiple code files simultaneously (#2644)
 - The -s PROXY_TO_WORKER1= option now looks for a GET option "?noProxy" in the
   page URL to select at startup time whether proxying should be on or off.
 - Added new functions emscripten_yield, emscripten_coroutine_create and
   emscripten_coroutine_next which implement coroutines when building with the
   -s ASYNCIFY=1 option.
 - Optimized the size of intermediate generated .o files by omitting LLVM debug
   info from them when not needed. (#2657)
 - Fixed WebSocket connection URLs to allow a port number in them, e.g.
   "server:port/addr" (2610)
 - Added support for void* to the WebIDL binder, via the identifier VoidPtr.
 - Optimize emcc to not copy bitcode files around redundantly.
 - Fix stat() to correctly return ENOTDIR when expected (#2669).
 - Fixed issues with nested exception catching (#1714).
 - Increased the minimum size of the Emscripten HEAP to 64k instead of a previous 4k.
 - The {{{ cDefine('name') }}} macros now raise a compile-time error if the
   define name is not found, instead of hiding the error message inside the
   compiled output (#2672)
 - Fixed an issue where --emrun parameter was not compatible with the -s
   PROXY_TO_WORKER=1 option.
 - Improved WebGL support when compiling with the PROXY_TO_WORKER=1 option.
 - Fixed a regression issue with the handling of running dtors of classes that
   use virtual inheritance. (#2682)
 - Added an option Module.locateFilePackage() as a means to customize where data
   files are found in relative to the running page (#2680). NOTE: This parameter
   was later renamed to Module.locateFile() instead in release 1.24.0.
 - Fixed a bug where OpenAL sources would not properly delete.
 - Fixed a bug with upstream libc++ on std::map, std::multimap and
   std::unordered_map self-assignment
   (http://llvm.org/bugs/show_bug.cgi?id=18735)
 - Allow using __asm__ __volatile__("": : :"memory") as a compile-time
   reordering barrier (#2647)
 - Full list of changes:
    - Emscripten: https://github.com/kripken/emscripten/compare/1.22.1...1.22.2
    - Emscripten-LLVM: https://github.com/kripken/emscripten-fastcomp/compare/1.22.1...1.22.2
    - Emscripten-Clang: no changes.

v1.22.1: 8/7/2014
------------------
 - Added support for prefixing functions with '$' in JS libraries, in order to
   cause them not be prefixed with '_' when compiling.
 - Improved WebIDL compiler to support enums.
 - Fixed a bug with emscripten_force_exit() that would throw an exception (#2629).
 - Fixed setlocale() when setting a bad locale. (#2630)
 - Fixed a compiler miscompilation bug when optimizing loops. (#2626)
 - Fixed an issue with rethrowing an exception (#2627)
 - Fixed a bug where malloc()ing from JS code would leak memory if the C/C++
   side does not use malloc() (#2621)
 - Removed an unnecessary assert() in glReadPixels, and improved it to support
   more texture pixel types.
 - Fixed a bug with std::locale accepting unknown locale names (#2636)
 - Added support for WebIDL binder to work with Closure (#2620)
 - Added no-op SDL IMG_Quit() and TTF_Quit() symbols.
 - Migrated to building libcxx and libcxxapi with -Oz optimization flags.
 - Full list of changes:
    - Emscripten: https://github.com/kripken/emscripten/compare/1.22.0...1.22.1
    - Emscripten-LLVM: no changes.
    - Emscripten-Clang: no changes.

v1.22.0: 8/5/2014
------------------
 - Added support to emrun to dump files to the local filesystem for debugging
   purposes.
 - Implemented emscripten_wget in ASYNCIFY mode.
 - Improved extension catching support (#2616)
 - Fixed .a link groups to also work when linking to bitcode. (#2568)
 - Full list of changes:
    - Emscripten: https://github.com/kripken/emscripten/compare/1.21.10...1.22.0
    - Emscripten-LLVM: https://github.com/kripken/emscripten-fastcomp/compare/1.21.10...1.22.0
    - Emscripten-Clang: no changes.

v1.21.10: 7/29/2014
-------------------
 - Fixed a Windows-specific issue where the generated output files might contain
   line endings of form \r\r\n. This caused browser debuggers to get confused
   with line numbers. (#2133)
 - Improved the node.js workaround introduced in v1.21.8.
 - Implemented new HTML5 API for direct WebGL context creation, emscripten_webgl_*().
 - Fixed a bug when loading in node.js and loaded by another module (#2586)
 - Full list of changes:
    - Emscripten: https://github.com/kripken/emscripten/compare/1.21.9...1.21.10
    - Emscripten-LLVM: no changes.
    - Emscripten-Clang: no changes.

v1.21.9: 7/28/2014
------------------
 - Fixed issues with exception catching. (#2531)
 - Full list of changes:
    - Emscripten: https://github.com/kripken/emscripten/compare/1.21.8...1.21.9
    - Emscripten-LLVM: no changes.
    - Emscripten-Clang: no changes.

v1.21.8: 7/28/2014
------------------
 - Fixed an issue when using --embed-file to embed very large files.
 - Worked around a Windows node.js bug where the compiler output might get cut
   off when the compilation ends in an error.
   (https://github.com/joyent/node/issues/1669)
 - Full list of changes:
    - Emscripten: https://github.com/kripken/emscripten/compare/1.21.7...1.21.8
    - Emscripten-LLVM: https://github.com/kripken/emscripten-fastcomp/compare/1.21.7...1.21.8
    - Emscripten-Clang: no changes.

v1.21.7: 7/25/2014
------------------
 - Added new link option -s EMCC_ONLY_FORCED_STDLIBS which can be used to
   restrict to only linking to the chosen set of Emscripten-provided libraries.
   (See also -s EMCC_FORCE_STDLIBS)
 - Adjusted argv[0] and environment variables USER, HOME, LANG and _ to report a
   more convenient set of default values. (#2565)
 - Fixed an issue where the application could not use environ without also
   referring to getenv() (#2557)
 - Fixed an issue with IDBFS running in web workers.
 - Print out an error if IDBFS is used without IDB support.
 - Fixed calling Runtime.getFuncWrapper() when -s ALIASING_FUNCTION_POINTERS=1 (#2010)
 - Fixed an issue where deleting files during directory iteration would produce
   incorrect iteration results (#2528)
 - Fixed support for strftime with %z and %Z (#2570)
 - Fixed a bug with truncate() throwing an exception (#2572)
 - Improved the linker to generate warning messages if user specifies -s X=Y
   linker flags that do not exist (#2579)
 - Fixed an issue with creating read-only files (#2573)
 - Added first implementation for the ASYNCIFY option, which splits up
   synchronous blocking loops to asynchronous execution. For more information on
   this approach, see https://github.com/kripken/emscripten/wiki/Asyncify
 - Full list of changes:
    - Emscripten: https://github.com/kripken/emscripten/compare/1.21.6...1.21.7
    - Emscripten-LLVM: https://github.com/kripken/emscripten-fastcomp/compare/1.21.6...1.21.7
    - Emscripten-Clang: no changes.

v1.21.6: 7/22/2014
------------------
 - Separated OpenAL AL and ALC errors to properly separate fields.
 - When using EGL to initialize a GL context, initialize a stencil buffer to the
   context as well, since proper EGL context choosing is not yet implemented.
 - Added new linker flag -s DEMANGLE_SUPPORT to choose whether to compile the
   application with libcxxabi-provided demangling support ___cxa_demangle().
 - Fixed a problem where calling stat() on a nonexisting file in the runtime VFS
   would result in an exception being thrown. (#2552)
 - When using the -v flag, no longer retain intermediate compilation files. To
   preserve the intermediate files, set the EMCC_DEBUG=1 environment variable.
   (#2538)
 - Added a new HTML setting Module.memoryInitializerPrefixURL which specifies a
   prefix for where the memory initializer file .mem.js should be loaded from
   (#2542)
 - Implemented eglReleaseThread to work according to spec.
 - Implemented a new function emscripten_force_exit() which immediately shuts
   down the C runtime.
 - Fixed a bug with exception handling that resulted in an error unresolved
   symbol: _ZTISt13bad_exception (#2560)
 - Full list of changes:
    - Emscripten: https://github.com/kripken/emscripten/compare/1.21.5...1.21.6
    - Emscripten-LLVM: no changes.
    - Emscripten-Clang: no changes.

v1.21.5: 7/21/2014
------------------
 - Added support for glDrawBuffers with the WEBGL_draw_buffers extension.
 - Added stub implementation for eglReleaseThread.
 - Fixed a bug where passing -E to emcc used the system include headers instead
   of the built-in ones. (#2534)
 - Fixed the stacktrace() function to work on MSIE as well.
 - Removed the zlib.h header file from system include directory, since
   Emscripten does not provide an implementation of zlib built-in.
 - Added support for __cxa_bad_typeid (#2547)
 - Fixed an internal compiler crash with a certain pattern involving optimized
   builds and int64_t (#2539)
 - Fixed an issue with -s EXCEPTION_CATCHING_WHITELIST handling where an
   extension that was a substring of another might get erroneously handled.
 - Full list of changes:
    - Emscripten: https://github.com/kripken/emscripten/compare/1.21.4...1.21.5
    - Emscripten-LLVM: https://github.com/kripken/emscripten-fastcomp/compare/1.21.4...1.21.5
    - Emscripten-Clang: no changes.

v1.21.4: 7/17/2014
------------------
 - Implemented the getsockopt() function.
 - Added new event callback functions emscripten_set_socket_xx_callback() that
   allow listening to WebSocket events in an asynchronous manner.
 - Greatly improved CMake support, now various forms of configure-time test
   builds are supported, and the default extension is set to ".js"
 - Prohibit the virtual filesystem from creating files with name '.' or '..' at
   runtime.
 - Have runtime mkdir() function call normalize the path to be created before
   creation.
 - Fixed an issue with omitting the third paramter in cwrap() call (#2511).
 - Fixed an issue where mouse event handling would throw an exception if the
   page did not contain a canvas object.
 - Fixed a GL initialization problem when user has extended Array with custom
   functions (#2514)
 - Added new compiler defines __EMSCRIPTEN_major__, __EMSCRIPTEN_minor__ and
   __EMSCRIPTEN_tiny__ which communicate the compiler version major.minor.tiny
   to compiled applications (#2343)
 - Fixed a bug where emrun did not properly capture the exit code when exit
   runtime via not calling exit().
 - Fixed an error message when symlinkin invalid filenams at runtime.
 - Fixed a bug in EGL context creation that parsed the input context creation
   parameters with wrong terminator.
 - Improved ffdb.py to be smarter when to attempt port forwarding to connect to
   a FFOS device DevTools port.
 - Implemented strsignal() function (#2532)
 - Full list of changes:
    - Emscripten: https://github.com/kripken/emscripten/compare/1.21.3...1.21.4
    - Emscripten-LLVM: no changes.
    - Emscripten-Clang: no changes.

v1.21.3: 7/10/2014
------------------
 - Added implementations for SDL function SDL_AudioQuit and SDL_VideoQuit.
 - Fix an issue with the optimizeShifts optimization enabled in previous version.
 - Fixed the -s RELOOPER command line parameter to work.
 - Fixed a bug where building the system libc migt result in a compiler deadlock
   on Windows.
 - Removed emcc from trying to link in .dll files as static libraries on
   Windows.
 - Added support for GL_HALF_FLOAT_OES.
 - Fixed a bug where emcmake did not work on Windows.
 - Use multithreaded compilation to build libc.
 - Fixed an issue where the GL interop library could throw an exception in an
   error condition, instead of raising a GL error.
 - Full list of changes:
    - Emscripten: https://github.com/kripken/emscripten/compare/1.21.2...1.21.3
    - Emscripten-LLVM: no changes.
    - Emscripten-Clang: no changes.

v1.21.2: 7/5/2014
------------------
 - Improved the checks that detect that code is run only while the runtime is
   initialized.
 - The memory initializer file (.mem.js) is now emitted by default when
   compiling with at least -O2 optimization level.
 - Fixed a performance issue where built-in math functions (Math.sqrt, etc.)
   took a slightly slower path (#2484).
 - Added support for the ffs libc function.
 - Re-enabled optimizeShifts optimization when not compiling for asm.js (#2481)
 - Full list of changes:
    - Emscripten: https://github.com/kripken/emscripten/compare/1.21.1...1.21.2
    - Emscripten-LLVM: no changes.
    - Emscripten-Clang: no changes.

v1.21.1: 7/3/2014
------------------
 - Fixed an issue where wrong python interpreter could get invoked on Windows
   when both native and cygwin python were installed.
 - Updated musl from version 0.9.13 to version 1.0.3.
 - Full list of changes:
    - Emscripten: https://github.com/kripken/emscripten/compare/1.21.0...1.21.1
    - Emscripten-LLVM: no changes.
    - Emscripten-Clang: no changes.

v1.21.0: 7/2/2014
------------------
 - Enable memory init files (.mem) by default in optimized builds (-O2+), as if
   --memory-init-file 1  is specified. This makes the default behavior on
   optimized builds emit smaller and faster-to-load code, but does require that
   you ship both a .js and a .mem file (if you prefer not to, can use
   --memory-init-file 1  ).
 - Implemented new SDL 1.2 functions SDL_GetRGB, SDL_GetRGBA and SDL_putenv.
 - Added support for /dev/random, /dev/urandom and C++11 std::random_device,
   which will use cryptographically secure random api if available. (#2447)
 - Added support for CMake find_path() directive.
 - Added support for std::unique_ptr in embind.
 - Improved Windows support for ffdb.py.
 - Implemented the clip_rect structure for created SDL surfaces.
 - Fixed a regression with SDL touch events (#2466)
 - Added support for C++11 std::thread::hardware_concurrency which backs to
   navigator.hardwareConcurrency. See
   http://wiki.whatwg.org/wiki/Navigator_HW_Concurrency (#2456)
 - Optimized embind code generation with constexprs.
 - Enabled the use of Runtime.add&removeFunction when closure minification is
   active (#2446)
 - Implemented support for accessing WebGL when building via the proxy to worker
   architecture.
 - Full list of changes:
    - Emscripten: https://github.com/kripken/emscripten/compare/1.20.0...1.21.0
    - Emscripten-LLVM: no changes.
    - Emscripten-Clang: no changes.

v1.20.0: 6/13/2014
------------------
 - Optimize in-memory virtual filesystem performance when serialized to an IndexedDB.
 - Fixed memcpy regression with ta0 and ta1 modes.
 - Fixed an issue with line numbers being messed up when generating source maps (#2410)
 - Fixed an ffdb logging bug that could cause it to drop messages if they were
   being received too fast. Added support getting memory and system descriptions
   with ffdb.
 - Added a new extension to SDL "emscripten_SDL_SetEventHandler()" which enabled
   application to perform SDL event handling inside a JS event handler to
   overcome browser security restrictions. (#2417)
 - Full list of changes:
    - Emscripten: https://github.com/kripken/emscripten/compare/1.19.2...1.20.0
    - Emscripten-LLVM: no changes.
    - Emscripten-Clang: no changes.

v1.19.2: 6/9/2014
------------------
 - Updated CMake support for response file handling.
 - Fixed issues with glfwGetProcAddress and glfwSetWindowSizeCallback.
 - Fixed an issue with regexes that caused issues on IE11 runtime (#2400)
 - Added a new functions emscripten_get_preloaded_image_data() and
   emscripten_get_preloaded_image_data_from_FILE() to obtain pixel data of
   preloaded images.
 - Greatly improved ffdb capabilities to operate a FFOS device.
 - Fixed a Windows-specific bug where the user temp directory was littered with
   temporary .rsp files that did not get cleaned up.
 - Improved SIMD support.
 - Full list of changes:
    - Emscripten: https://github.com/kripken/emscripten/compare/1.19.1...1.19.2
    - Emscripten-LLVM: https://github.com/kripken/emscripten-fastcomp/compare/1.19.1...1.19.2
    - Emscripten-Clang: no changes.

v1.19.1: 6/3/2014
------------------
 - Migrate to using musl sscanf and sprintf and the family that writes to
   memory, and not directly to the filesystem.
 - Improve the error messages from -s SAFE_HEAP_ACCESS=1 runtime checks.
 - Added new linker flag -s NO_DYNAMIC_EXECUTION=1 which removes the use of
   eval() and new Function() in the generated output. For more information, see
   "Eval and related functions are disabled" in
   https://developer.chrome.com/extensions/contentSecurityPolicy .
 - Fixed a compiler issue when very large double constants are present. (#2392)
 - Full list of changes:
    - Emscripten: https://github.com/kripken/emscripten/compare/1.19.0...1.19.1
    - Emscripten-LLVM: no changes.
    - Emscripten-Clang: no changes.

v1.19.0: 5/29/2014
------------------
 - Added an error message to signal that linkable modules are not supported in fastcomp.
 - Fixed a miscompilation issue that resulted in an error "SyntaxError: invalid
   increment operand" and a statement +(+0) being generated (#2314)
 - Make optimized compiler output smaller by running the shell code through
   uglify when not using closure.
 - Fixed a crash in SDL audio loading code introduced in v1.18.3
 - Fixed an issue where glTex(Sub)Image2D might throw an exception on error,
   instead of setting glGetError().
 - Added new typedefs emscripten_align1_short, emscripten_align{1/2}_int,
   emscripten_align{1/2}_float and emscripten_align{1/2/4}_double to ease
   signaling the compiler that unaligned data is present. (#2378)
 - Fixed an embind issue with refcount tracking on smart pointers.
 - Full list of changes:
    - Emscripten: https://github.com/kripken/emscripten/compare/1.18.4...1.19.0
    - Emscripten-LLVM: https://github.com/kripken/emscripten-fastcomp/compare/1.18.4...1.19.0
    - Emscripten-Clang: no changes.

v1.18.4: 5/27/2014
------------------
 - Fixed error message on unsupported linking options (#2365)
 - Updated embind to latest version from IMVU upstream.
 - Fixed an issue where source maps did not load properly in Firefox.
 - Added a more descriptive error message to fastcomp when MAX_SETJMPS limit is
   violated. (#2379)
 - Full list of changes:
    - Emscripten: https://github.com/kripken/emscripten/compare/1.18.3...1.18.4
    - Emscripten-LLVM: https://github.com/kripken/emscripten-fastcomp/compare/1.18.3...1.18.4
    - Emscripten-Clang: no changes.

v1.18.3: 5/21/2014
------------------
 - Added support to emcc command line for "archive groups": -Wl,--start-group
   and -Wl,--end-group
 - Greatly optimized ccall and cwrap implementations.
 - Added new support for SDL_Mix backend to use WebAudio to play back audio clips.
 - Fixed a registerizeHarder issue with elimination of conditional expressions.
 - Migrated single-character standard C functions (islower, tolower, and the
   family) to use musl implementations.
 - Updated relooper to not optimize out breaks if it causes excessive nesting.
 - Full list of changes:
    - Emscripten: https://github.com/kripken/emscripten/compare/1.18.2...1.18.3
    - Emscripten-LLVM: https://github.com/kripken/emscripten-fastcomp/compare/1.18.2...1.18.3
    - Emscripten-Clang: no changes.

v1.18.2: 5/19/2014
------------------
 - Fixed a problem which blocked user applications from handling WebGL context
   loss events themselves.
 - Added a new HTML5 api function emscripten_is_webgl_context_lost() which
   allows polling for context loss in addition to receiving events.
 - Improved async wget progress events to work better across browsers.
 - Improved WebIDL binder support.
 - Added new typeof() function to emscripten::val.
 - Added support for SDL window events SDL_WINDOWEVENT_FOCUS_GAINED,
   SDL_WINDOWEVENT_FOCUS_LOST, SDL_WINDOWEVENT_SHOWN, SDL_WINDOWEVENT_HIDDEN.
 - Fixed a compiler miscompilation on unsigned i1 bitcasts (#2350)
 - Fixed a compiler bug where doubles in varargs might not get 8-byte aligned (#2358)
 - Full list of changes:
    - Emscripten: https://github.com/kripken/emscripten/compare/1.18.1...1.18.2
    - Emscripten-LLVM: https://github.com/kripken/emscripten-fastcomp/compare/1.18.1...1.18.2
    - Emscripten-Clang: no changes.

v1.18.1: 5/12/2014
------------------
 - Fixed an issue where the mouse wheel scroll did not work with SDL.
 - Fixed an issue with emscripten_async_wget, which undesirably expected that
   the string pointer passed to it stayed alive for the duration of the
   operation (#2349)
 - Emscripten now issues a warning message when the EXPORTED_FUNCTIONS list
   contains invalid symbol names (#2338)
 - Full list of changes:
    - Emscripten: https://github.com/kripken/emscripten/compare/1.18.0...1.18.1
    - Emscripten-LLVM: no changes.
    - Emscripten-Clang: no changes.

v1.18.0: 5/10/2014
------------------
 - Enable support for low-level C<->JS interop to marshall 64 bit integers from
   C to JS.
 - Fixed an issue that caused some programs to immediately run out of memory
   "(cannot enlarge memory arrays)" at startup. (#2334)
 - Fixed a crash issue with generated touch events that didn't correspond to a real touch.
 - Full list of changes:
    - Emscripten: https://github.com/kripken/emscripten/compare/1.17.0...1.18.0
    - Emscripten-LLVM: https://github.com/kripken/emscripten-fastcomp/compare/1.17.0...1.18.0
    - Emscripten-Clang: no changes.

v1.17.0: 5/6/2014
------------------
 - Enabled asm.js compilation and -s PRECISE_F32 support when using embind.
 - Improved relooper to emit switches in many-entried blocks.
 - Fixed a GLFW bug where mouse wheel direction was reversed.
 - Fixed glfwGetKey to work even when no callback is registered with
   glfwGetKeyCallback (#1320)
 - Added a new tool 'webidl_binder' that generates C <-> JS interop code from
   WebIDL descriptions.
 - Fix emscripten compilation to work on pages that don't contain a HTML canvas.
 - Added a new error message to default shell when an uncaught exception is thrown.
 - Improved error diagnostics reported by -s SAFE_HEAP=1.
 - Added support for registering callbacks hook to VFS file open, write, move,
   close and delete.
 - Added embind support to std::basic_string<unsigned char>
 - By default, the C runtime will no longer exit after returning from main()
   when safeSetTimeout() or safeSetInterval() is used.
 - Fixed an issue with sscanf formatting (#2322)
 - Fixed an issue where precompiled headers were given a wrong output filename (#2320)
 - Enabled registerizeHarder optimization pass to work when outlining is enabled.
 - Fixed an issue with strptime month handling (#2324)
 - Added an initial implementation of a new tool 'ffdb' which can be used to
   operate a Firefox OS phone from the command line.
 - Fixed a compiler crash on assertion failure '!contains(BranchesOut, Target)'
   (emscripten-fastcomp #32)
 - Added a new ABI to Clang that targets Emscripten specifically. Stop aligning
   member functions to save some space in the function table array.
 - Full list of changes:
    - Emscripten: https://github.com/kripken/emscripten/compare/1.16.0...1.17.0
    - Emscripten-LLVM: https://github.com/kripken/emscripten-fastcomp/compare/1.16.0...1.17.0
    - Emscripten-Clang: https://github.com/kripken/emscripten-fastcomp-clang/compare/1.16.0...1.17.0

v1.16.0: 4/16/2014
------------------
 - Removed browser warnings message in VFS library about replacing __proto__ performance issue. 
 - Full list of changes:
    - Emscripten: https://github.com/kripken/emscripten/compare/1.15.1...1.16.0
    - Emscripten-LLVM: no changes.
    - Emscripten-Clang: https://github.com/kripken/emscripten-fastcomp-clang/compare/1.15.1...1.16.0

v1.15.1: 4/15/2014
------------------
 - Added support for SDL2 touch api.
 - Added new user-controllable emdind-related define #define
   EMSCRIPTEN_HAS_UNBOUND_TYPE_NAMES, which allows optimizing embind for minimal
   size when std::type_info is not needed. 
 - Fixed issues with CMake support where CMAKE_AR and CMAKE_RANLIB were not
   accessible from CMakeLists.txt files.
 - Full list of changes:
    - Emscripten: https://github.com/kripken/emscripten/compare/1.15.0...1.15.1
    - Emscripten-LLVM: no changes.
    - Emscripten-Clang: no changes.

v1.15.0: 4/11/2014
------------------
 - Fix outlining feature for functions that return a double (#2278)
 - Added support for C++11 atomic constructs (#2273)
 - Adjusted stdout and stderr stream behavior in the default shell.html to
   always print out to both web page text log box, and the browser console.
 - Fixed an issue with loop variable optimization.
 - Full list of changes:
    - Emscripten: https://github.com/kripken/emscripten/compare/1.14.1...1.15.0
    - Emscripten-LLVM: https://github.com/kripken/emscripten-fastcomp/compare/1.14.1...1.15.0
    - Emscripten-Clang: https://github.com/kripken/emscripten-fastcomp-clang/compare/1.14.1...1.15.0

v1.14.1: 4/8/2014
------------------
 - Added new command line utility 'emcmake', which can be used to call
   emconfigure for cmake.
 - Added a new emcc command line parameter '--valid-abspath', which allows
   selectively suppressing warning messages that occur when using absolute path
   names in include and link directories.
 - Added a new emcc linker command line parameter '--emit-symbol-map', which
   will save a map file between minified global names and the original function
   names.
 - Fixed an issue with --default-object-ext not always working properly.
 - Added optimizations to eliminate redundant loop variables and redundant
   self-assignments.
 - Migrated several libc functions to use compiled code from musl instead of
   handwritten JS implementations.
 - Improved embind support.
 - Renamed the EM_ASM_() macro to the form EM_ASM_ARGS().
 - Fixed mouse button ordering issue in glfw.
 - Fixed an issue when creating a path name that ends in a slash (#2258, #2263)
 - Full list of changes:
    - Emscripten: https://github.com/kripken/emscripten/compare/1.14.0...1.14.1
    - Emscripten-LLVM: https://github.com/kripken/emscripten-fastcomp/compare/1.14.0...1.14.1
    - Emscripten-Clang: no changes.

v1.14.0: 3/25/2014
------------------
 - Added new emcc linker command line option '-profiling', which defaults JS
   code generation options suited for benchmarking and profiling purposes.
 - Implemented the EGL function eglWaitGL().
 - Fixed an issue with the HTML5 API that caused the HTML5 event listener unregistration to fail.
 - Fixed issues with numpad keys in SDL support library.
 - Added a new JS optimizer pass 'simplifyIfs', which is run when -s
   SIMPLIFY_IFS=1 link flag is set and -g is not specified. This pass merges
   multiple nested if()s together into single comparisons, where possible.
 - Removed false positive messages on missing internal "emscripten_xxx" symbols at link stage.
 - Updated to latest relooper version.
 - Full list of changes:
    - Emscripten: https://github.com/kripken/emscripten/compare/1.13.2...1.14.0
    - Emscripten-LLVM: https://github.com/kripken/emscripten-fastcomp/compare/1.13.2...1.14.0
    - Emscripten-Clang: no changes.

v1.13.2: 3/15/2014
------------------
 - Fixed issues with SDL audio on Safari.
 - Fixed issues with HTML5 API mouse scroll events on Safari.
 - Fixed issues with HTML5 fullscreen requests in IE11.
 - Enabled support for emscripten_get_callstack on IE10+.
 - Fixed issues with Closure symbol minification.
 - Further improved em_asm()-related error messages.
 - Updated to latest relooper version.
 - Full list of changes:
    - Emscripten: https://github.com/kripken/emscripten/compare/1.13.1...1.13.2
    - Emscripten-LLVM: https://github.com/kripken/emscripten-fastcomp/compare/1.13.1...1.13.2
    - Emscripten-Clang: no changes.

v1.13.1: 3/10/2014
------------------
 - Disallow C implicit function declarations by making it an error instead of a
   warning by default. These will not work with Emscripten, due to strict
   Emscripten signature requirements when calling function pointers (#2175).
 - Allow transitioning to full screen from SDL as a response to mouse press
   events.
 - Fixed a bug in previous 1.13.0 release that broke fullscreen transitioning
   from working.
 - Fixed emscripten/html5.h to be used in C source files.
 - Fix an issue where extraneous system libraries would get included in the
   generated output (#2191).
 - Added a new function emscripten_async_wget2_data() that allows reading from
   an XMLHTTPRequest directly into memory while supporting advanced features.
 - Fixed esc key code in GLFW.
 - Added new emscripten_debugger() intrinsic function, which calls into JS
   "debugger;" statement to break into a JS debugger.
 - Fixed varargs function call alignment of doubles to 8 bytes.
 - Switched to using default function local stack alignment to 16 bytes to be SIMD-friendly.
 - Improved error messages when user code has a syntax error in em_asm() statements.
 - Switched to using a new custom LLVM datalayout format for Emscripten. See
   https://github.com/kripken/emscripten-fastcomp/commit/65405351ba0b32a8658c65940e0b65ceb2601ad4
 - Optimized function local stack space to use fewer temporary JS variables.
 - Full list of changes:
    - Emscripten: https://github.com/kripken/emscripten/compare/1.13.0...1.13.1
    - Emscripten-LLVM: https://github.com/kripken/emscripten-fastcomp/compare/1.13.0...1.13.1
    - Emscripten-Clang: https://github.com/kripken/emscripten-fastcomp-clang/compare/1.13.0...1.13.1

v1.13.0: 3/3/2014
------------------
 - Fixed the deprecated source mapping syntax warning.
 - Fixed a buffer overflow issue in emscripten_get_callstack (#2171).
 - Added support for -Os (optimize for size) and -Oz (aggressively optimize for
   size) arguments to emcc.
 - Fixed a typo that broko the call signature of glCompressedTexSubImage2D()
   function (#2173).
 - Added new browser fullscreen resize logic that always retains aspect ratio
   and adds support for IE11.
 - Improve debug messaging with bad function pointer calls when -s ASSERTIONS=2
   is set.
 - Full list of changes: https://github.com/kripken/emscripten/compare/1.12.3...1.13.0

v1.12.3: 2/27/2014
------------------
 - Fixed alcOpenDevice on Safari.
 - Improved the warning message on missing symbols to not show false positives (#2154).
 - Improved EmscriptenFullscreenChangeEvent HTML5 API structure to return
   information about HTML element and screen sizes for convenience.
 - Full list of changes: https://github.com/kripken/emscripten/compare/1.12.2...1.12.3

v1.12.2: 2/25/2014
------------------
 - Added better warning message if Emscripten, LLVM and Clang versions don't match.
 - Introduced the asmjs-unknown-emscripten target triple that allows
   specializing LLVM codegen for Emscripten purposes.
 - Full list of changes: https://github.com/kripken/emscripten/compare/1.12.1...1.12.2

v1.12.1: 2/25/2014
------------------
 - TURNED ON FASTCOMP BY DEFAULT. This means that you will need to migrate to
   fastcomp-clang build. Either use an Emscripten SDK distribution, or to build
   manually, see
   http://kripken.github.io/emscripten-site/docs/building_from_source/LLVM-Backend.html
   for info.
 - Migrate to requiring Clang 3.3 instead of Clang 3.2. The fastcomp-clang
   repository by Emscripten is based on Clang 3.3.
 - Deprecated old Emscripten libgc implementation.
 - asm.js will now be always enabled, even in -O0 builds in fastcomp.
 - Remove support for -s RUNTIME_TYPE_INFO, which is unsupported in fastcomp.
 - Added a new "powered by Emscripten" logo.
 - Updated default shell.html graphical layout.
 - Added new macro EM_ASM_, which allows sending values to JS without returning anything.
 - Deprecated the jcache compiler option. It should not be needed anymore.
 - Added support for fetching callstack column information in Firefox 30 in emscripten_get_callstack.
 - Fix issues with missing exceptions-related symbols in fastcomp.
 - Full list of changes: https://github.com/kripken/emscripten/compare/1.12.0...1.12.1

v1.12.0: 2/22/2014
------------------
 - Improved the runtime abort error message when calling an invalid function
   pointer if compiled with -s ASSERTIONS=1 and 2. This allows the developer to
   better deduce errors with bad function pointers or function pointers casted
   and invoked via a wrong signature.
 - Added a new api function emscripten_set_main_loop_arg, which allows passing a
   userData pointer that will be carried via the function call, useful for
   object-oriented encapsulation purposes (#2114).
 - Fixed CMake MinSizeRel configuration type to actually optimize for minimal size with -Os.
 - Added support for GLES2 VAO extension OES_vertex_array_object for browsers that support it.
 - Fix issues with emscripten/html5.f when compiled with the SAFE_HEAP option.
 - Full list of changes: https://github.com/kripken/emscripten/compare/1.11.1...1.12.0

v1.11.1: 2/19/2014
------------------
 - Improved eglSwapBuffers to be spec-conformant.
 - Fixed an issue with asm.js validation and va_args (#2120).
 - Fixed asm.js validation issues found with fuzzing.
 - Added new link-time compiler flag -s RETAIN_COMPILER_SETTINGS=1, which
   enables a runtime API for querying which Emscripten settings were used to
   compile the file.
 - Full list of changes: https://github.com/kripken/emscripten/compare/1.11.0...1.11.1

v1.11.0: 2/14/2014
------------------
 - Implemented some new SDL library functions.
 - Renamed standard file descriptors to have handles 0, 1 and 2 rather than 1, 2
   and 3 to coincide with unix numbering.
 - Improved embind support with smart pointers and mixins.
 - Improved the registerization -O3 optimization pass around switch-case constructs.
 - Upper-case files with suffix .C are now also recognized (#2109).
 - Fixed an issue with glGetTexParameter (#2112).
 - Improved exceptions support in fastcomp.
 - Added new linker option -s NO_EXIT_RUNTIME=1, which can be used to set a
   default value for the Module["noExitRuntime"] parameter at compile-time.
 - Improved SDL audio buffer queueing when the sample rate matches the native
   web audio graph sample rate.
 - Added an optimization that removes redundant Math.frounds in -O3.
 - Improved the default shell.html file.
 - Full list of changes: https://github.com/kripken/emscripten/compare/1.10.4...1.11.0

v1.10.4: 2/10/2014
------------------
 - Added support for legacy GL emulation in fastcomp.
 - Deprecated the --split-js compiler option. This is not supported in fastcomp. 
 - Full list of changes: https://github.com/kripken/emscripten/compare/1.10.3...1.10.4

v1.10.3: 2/9/2014
------------------
 - Work on supporting GL/EGL GetProcAddress.
 - Fixed issues with shared lib linking support.
 - Full list of changes: https://github.com/kripken/emscripten/compare/1.10.2...1.10.3

v1.10.2: 2/7/2014
------------------
 - Added basic FS unmount support.
 - Improved screen orientation lock API to return a success code.
 - Added PRECISE_F32 support to fastcomp.
 - Fixed issues in fastcomp related to special floating point literal
   serialization.
 - Improved SDL audio buffer queueing.
 - Added new link-time option -s WARN_UNALIGNED=1 to fastcomp to report compiler
   warnings about generated unaligned memory accesses, which can hurt
   performance.
 - Optimized libc strcmp and memcmp with the implementations from musl libc.
 - Optimized libc memcpy and memset to back to native code for large buffer sizes.
 - Full list of changes: https://github.com/kripken/emscripten/compare/1.10.1...1.10.2

v1.10.1: 1/31/2014
------------------
 - Improve srand() and rand() to be seedable and use a Linear Congruential
   Generator (LCG) for the rng generation for performance.
 - Improved OpenAL library support.
 - Full list of changes: https://github.com/kripken/emscripten/compare/1.10.0...1.10.1

v1.10.0: 1/29/2014
------------------
 - Improved C++ exception handling.
 - Improved OpenAL library support.
 - Fixed an issue where loading side modules could try to allocate from sealed
   heap (#2060).
 - Fixed safe heap issues (2068).
 - Added new EM_ASM variants that return a value but do not receive any inputs
   (#2070).
 - Add support for simultaneously using setjmp and C++ exceptions in fastcomp.
 - Full list of changes: https://github.com/kripken/emscripten/compare/1.9.5...1.10.0

v1.9.5: 1/25/2014
------------------
 - Added a spinner logo to default html shell.
 - Full list of changes: https://github.com/kripken/emscripten/compare/1.9.4...1.9.5

v1.9.4: 1/24/2014
------------------
 - Add support for Ninja and Eclipse+Ninja builds with Emscripten+CMake.
 - Fixed regressions with GL emulation.
 - Added support for #if !X in .js library preprocessor.
 - Make the syntax EM_ASM("code"); not silently fail. Note that the proper form
   is EM_ASM(code); without double-quotes.
 - Optimize generated code size by minifying loop labels as well.
 - Revised the -O3 optimization level to mean "safe, but very slow optimizations
   on top of -O2", instead of the old meaning "unsafe optimizations". Using -O3
   will now only do safe optimizations, but can be very slow compared to -O2.
 - Implemented a new registerization optimization pass that does extra variable
   elimination in -O3 and later to reduce the number of local variables in
   functions.
 - Implemented a new emscripten/html5.h interface that exposes common HTML5 APIs
   directly to C code without having to handwrite JS wrappers.
 - Improved error messages reported on user-written .js libraries containing
   syntax errors (#2033).
 - Fixed glBufferData() function call signature with null data pointer.
 - Added new option Module['filePackagePrefixURL'] that allows customizing the
   URL where the VFS package is loaded from.
 - Implemented glGetTexEnviv and glGetTexEnvfv in GL emulation mode.
 - Optimized the size of large memory initializer sections.
 - Fixed issues with the safe heap compilation option.
 - Full list of changes: https://github.com/kripken/emscripten/compare/1.9.3...1.9.4

v1.9.3: 1/17/2014
------------------
 - re-merge split blocks in multiples
 - Full list of changes: https://github.com/kripken/emscripten/compare/1.9.2...1.9.3

v1.9.2: 1/16/2014
------------------
 - Full list of changes: https://github.com/kripken/emscripten/compare/1.9.1...1.9.2

v1.9.1: 1/16/2014
------------------
 - Optimize desktop GL fixed function pipeline emulation texture load
   instruction counts when GL_COMBINE is used.
 - fix Math_floor coercion in unrecommended codegen modes
 - Full list of changes: https://github.com/kripken/emscripten/compare/1.9.0...1.9.1

v1.9.0: 1/16/2014
------------------
 - Full list of changes: https://github.com/kripken/emscripten/compare/1.8.14...1.9.0

v1.8.14: 1/15/2014
------------------
 - add musl fputws and fix vswprintf.
 - Full list of changes: https://github.com/kripken/emscripten/compare/1.8.13...1.8.14

v1.8.13: 1/15/2014
------------------
 - remove musl use of fwritex
 - Full list of changes: https://github.com/kripken/emscripten/compare/1.8.12...1.8.13

v1.8.12: 1/15/2014
------------------
 - Added new GLEW 1.10.0 emulation support.
 - Fixed an issue where the runtime could start more than once when run in a
   browser (#1992)
 - Fix a regression in wprintf.
 - Full list of changes: https://github.com/kripken/emscripten/compare/1.8.11...1.8.12

v1.8.11: 1/15/2014
------------------
 - Full list of changes: https://github.com/kripken/emscripten/compare/1.8.10...1.8.11

v1.8.10: 1/14/2014
------------------
 - Update libc implementation from musl libc.
 - Full list of changes: https://github.com/kripken/emscripten/compare/1.8.9...1.8.10

v1.8.9: 1/14/2014
------------------
 - add fputwc, which enables wprintf.
 - Full list of changes: https://github.com/kripken/emscripten/compare/1.8.8...1.8.9

v1.8.8: 1/14/2014
------------------
 - Update to latest libcxx and libcxxabi libraries.
 - Fix handling of floating point negative zero (#1898)
 - Fixed a memory leak in relooper in previous release.
 - Fixed an issue in previous release with VBO handling in GL optimizations.
 - Full list of changes: https://github.com/kripken/emscripten/compare/1.8.7...1.8.8

v1.8.7: 1/13/2014
------------------
 - Added support to numpad keycodes in glut support library.
 - Fix SIMD support with fastcomp.
 - Fixed a compiler error 'ran out of names' that could occur with too many
   minified symbol names.
 - Work around webkit imul bug https://bugs.webkit.org/show_bug.cgi?id=126345
   (#1991)
 - Optimized desktop GL fixed function pipeline emulation path for better
   performance.
 - Added support for exceptions when building with fastcomp.
 - Fix and issue where the run() function could be called multiple times at
   startup (#1992)
 - Removed a relooper limitation with fixed buffer size.
 - Full list of changes: https://github.com/kripken/emscripten/compare/1.8.6...1.8.7

v1.8.6: 1/8/2014
------------------
 - Added support for the libuuid library, see http://linux.die.net/man/3/libuuid.
 - Fixed .js file preprocessor to preprocess recursively (#1984).
 - Fixed a compiler codegen issue related to overflow arithmetic (#1975)
 - Added new link-time optimization flag -s AGGRESSIVE_VARIABLE_ELIMINATION=1
   that enables the aggressiveVariableElimination js optimizer pass, which tries
   to remove temporary variables in generated JS code at the expense of code
   size.
 - Full list of changes: https://github.com/kripken/emscripten/compare/1.8.5...1.8.6

v1.8.5: 1/7/2014
------------------
 - Fixed compiler issues when used with LLVM 3.4.
 - Full list of changes: https://github.com/kripken/emscripten/compare/1.8.4...1.8.5

v1.8.4: 1/6/2014
------------------
 - Added support to Return and Backspace keys to glut
 - Fixed compiler issues when used with LLVM 3.4.
 - Full list of changes: https://github.com/kripken/emscripten/compare/1.8.3...1.8.4

v1.8.3: 1/5/2014
------------------
 - Improved SDL and page scroll pos handling support for IE10 and IE11.
 - Optimized SDL_UnlockSurface performance.
 - Full list of changes: https://github.com/kripken/emscripten/compare/1.8.2...1.8.3

v1.8.2: 1/4/2014
------------------
 - Fixed glGetFramebufferAttachmentParameteriv and an issue with glGetXXX when
   the returned value was null.
 - Full list of changes: https://github.com/kripken/emscripten/compare/1.8.1...1.8.2

v1.8.1: 1/3/2014
------------------
 - Added support for WebGL hardware instancing extension.
 - Improved fastcomp native LLVM backend support.
 - Added support for #include filename.js to JS libraries.
 - Deprecated --compression emcc command line parameter that manually compressed
   output JS files, due to performance issues. Instead, it is best to rely on
   the web server to serve compressed JS files.
 - Full list of changes: https://github.com/kripken/emscripten/compare/1.8.0...1.8.1

v1.8.0: 12/28/2013
------------------
 - Fix two issues with function outliner and relooper.
 - Full list of changes: https://github.com/kripken/emscripten/compare/1.7.9...1.8.0

v1.7.9: 12/27/2013
------------------
 - Added new command line parameter --em-config that allows specifying a custom
   location for the .emscripten configuration file.
 - Reintroduced relaxed asm.js heap sizes, which no longer need to be power of
   2, but a multiple of 16MB is sufficient.
 - Added emrun command line tool that allows launching .html pages from command
   line on desktop and Android as if they were native applications. See
   https://groups.google.com/forum/#!topic/emscripten-discuss/t2juu3q1H8E . Adds
   --emrun compiler link flag.
 - Began initial work on the "fastcomp" compiler toolchain, a rewrite of the
   previous JS LLVM AST parsing and codegen via a native LLVM backend.
 - Added --exclude-file command line flag to emcc and a matching --exclude
   command line flag to file packager, which allows specifying files and
   directories that should be excluded while packaging a VFS data blob.
 - Improved GLES2 and EGL support libraries to be more spec-conformant.
 - Optimized legacy GL emulation code path. Added new GL_FFP_ONLY optimization
   path to fixed function pipeline emulation.
 - Added new core functions emscripten_log() and emscripten_get_callstack() that
   allow printing out log messages with demangled and source-mapped callstack
   information.
 - Improved BSD Sockets support. Implemented getprotobyname() for BSD Sockets library.
 - Fixed issues with simd support.
 - Various bugfixes: #1573, #1846, #1886, #1908, #1918, #1930, #1931, #1942, #1948, ..
 - Full list of changes: https://github.com/kripken/emscripten/compare/1.7.8...1.7.9

v1.7.8: 11/19/2013
------------------
 - Fixed an issue with -MMD compilation parameter.
 - Added EM_ASM_INT() and EM_ASM_DOUBLE() macros. For more information, read
   https://groups.google.com/forum/#!topic/emscripten-discuss/BFGTJPCgO6Y .
 - Fixed --split parameter to also work on Windows.
 - Fixed issues with BSD sockets accept() call.
 - Full list of changes: https://github.com/kripken/emscripten/compare/1.7.7...1.7.8

v1.7.7: 11/16/2013
------------------
 - Improve SDL audio buffer queue timing support.
 - Improved default precision of clock_gettime even when not using CLOCK_REALTIME.
 - Optimize and fix issues with LLVM IR processing.
 - Full list of changes: https://github.com/kripken/emscripten/compare/1.7.6...1.7.7

v1.7.6: 11/15/2013
------------------
 - Added regex implementation from musl libc.
 - The command line parameter -s DEAD_FUNCTIONS=[] can now be used to explicitly
   kill functions coming from built-in library_xx.js.
 - Improved EGL support and GLES2 spec conformance.
 - Reverted -s TOTAL_MEMORY=x to require pow2 values, instead of the relaxed
   'multiples of 16MB'. This is because the relaxed rule is released only in
   Firefox 26 which is currently in Beta and ships on the week of December 10th
   (currently in Beta). As of writing, current stable Firefox 25 does not yet
   support these.
 - Adjusted the default linker behavior to warn about all missing symbols,
   instead of silently ignoring them. Use -s WARN_ON_UNDEFINED_SYMBOLS=0 to
   suppress these warnings if necessary.
 - Full list of changes: https://github.com/kripken/emscripten/compare/1.7.5...1.7.6

v1.7.5: 11/13/2013
------------------
 - Fix issues with the built-in C++ function name demangler.
 - Full list of changes: https://github.com/kripken/emscripten/compare/1.7.4...1.7.5

v1.7.4: 11/12/2013
------------------
 - Fixed issues with BSD sockets code and SDL joystick implementation.
 - Full list of changes: https://github.com/kripken/emscripten/compare/1.7.3...1.7.4

v1.7.3: 11/12/2013
------------------
 - Added support for generating single-precision floating point instructions.
    - For more information, read
      https://blog.mozilla.org/javascript/2013/11/07/efficient-float32-arithmetic-in-javascript/
 - Made GLES2 support library more spec-conformant by throwing fewer exceptions
   on errors. Be sure to build with -s GL_ASSERTIONS=1, remember to use
   glGetError() and check the browser console to best detect WebGL rendering
   errors.
 - Converted return value of emscripten_get_now() from float to double, to not
   lose precision in the function call.
 - Added support for joysticks in SDL via the Gamepad API
 - Full list of changes: https://github.com/kripken/emscripten/compare/1.7.2...1.7.3
 
v1.7.2: 11/9/2013
------------------
 - The compiler now always generates a .js file that contains the generated
   source code even when compiling to a .html file.
    - Read https://groups.google.com/forum/#!topic/emscripten-discuss/EuHMwqdSsEs
 - Implemented depth+stencil buffer choosing behavior in GLUT, SDL and GLFW.
 - Fixed memory leaks generated by glGetString and eglGetString.
 - Greatly optimized startup times when virtual filesystems with a large amount
   of files in them.
 - Added some support for SIMD generated by LLVM.
 - Fixed some mappings with SDL keyboard codes.
 - Added a new command line parameter --no-heap-copy to compiler and file
   packager that can be used to optimize VFS memory usage at startup.
 - Updated libcxx to revision 194185, 2013-11-07.
 - Improvements to various library support. 
 - Full list of changes: https://github.com/kripken/emscripten/compare/1.7.1...1.7.2

v1.7.1: 10/24/2013
------------------
 - Remove old call to Runtime.warn in file packager code
 - Fix bug with parsing of empty types.
 - Full list of changes: https://github.com/kripken/emscripten/compare/1.7.0...1.7.1

v1.7.0: 10/23/2013
------------------
 - Adds mouse wheel events support in GLUT library.
 - Adds support for a new link parameter -s CASE_INSENSITIVE_VFS=1 to enable
   Emscripten virtual filesystem to search files ignoring case.
 - *Numerous* optimizations in both compilation and runtime stages.
 - Remove unnecessary whitespace, compact postSets function, and other
   optimizations in compilation output to save on generated file size.
 - Fixes float parsing from negative zero.
 - Removes the -s EMIT_GENERATED_FUNCTIONS link parameter as unneeded.
 - Fixes an issue where updating subranges of GL uniform arrays was not
   possible.
 - asm.js heap size (-s TOTAL_MEMORY=x) no longer needs to be a power of 2. As a
   relaxed rule, choosing any multiple of 16MB is now possible.
 - O1 optimization no longer runs the 'simplifyExpressions' optimization pass.
   This is to improve build iteration times when using -O1. Use -O2 to run that
   pass.
 - EM_ASM() can now be used even when compiling to asm.js.
 - All currently specified non-debugging-related WebGL 1 extensions are now
   enabled by default on startup, no need to ctx.getExtension() manually to
   enable them.
 - Improve readability of uncaught JavaScript exceptions that are thrown all the
   way up to the web console by printing out the stack trace of where the throw
   occurred.
 - Fix an issue when renaming a directory to a subdirectory.
 - Several compiler stability fixes.
 - Adds a JavaScript implementation of cxa_demangle function for demangling call
   stack traces at runtime for easier debugging.
 - GL context MSAA antialising is now DISABLED by default, to make the GL
   behavior consistent with desktop usage.
 - Added support to SDL, GLUT and GLFW libraries to specify MSAA on/off at startup.
 - Implemented glColor4ubv in GL emulation mode.
 - Fix an issue with LLVM keyword __attribute__ ((__constructor__)) (#1155).
 - Fix an issue with va_args and -s UNALIGNED_MEMORY=1 (#1705).
 - Add initial support code for LLVM SIMD constructs and a JavaScript SIMD
   polyfill implementation from
   https://github.com/johnmccutchan/ecmascript_simd/ .
 - Fixed support for node.js native filesystem API NODEFS on Windows.
 - Optimize application startup times of Emscripten-compiled programs by
   enabling the virtual filesystem XHR and asm.js compilation to proceed in
   parallel when opening a page.
 - Full list of changes: https://github.com/kripken/emscripten/compare/1.6.4...1.7.0

v1.6.4: 9/30/2013
------------------
 - Implements a new preprocessor tool for preparsing C struct definitions
   (#1554), useful for Emscripten support library implementors.
 - Fix parsing issue with sscanf (#1668).
 - Improved the responsiveness of compiler print output on Windows.
 - Improved compilation times at link stage.
 - Added support for new "NODEFS" filesystem that directly accesses files on the
   native filesystem. Only usable with node.js when compiling to JS.
 - Added support for new IDBFS filesystem for accessing files in IndexedDB storage (#1601.
 - Full list of changes: https://github.com/kripken/emscripten/compare/1.6.3...1.6.4

v1.6.3: 9/26/2013
------------------
 - Emscripten CMake toolchain now generates archive files with .a suffix when
   project target type is static library, instead of generatic .bc files
   (#1648).
 - Adds iconv library from the musl project to implement wide functions in C
   library (#1670).
 - Full list of changes:
   https://github.com/kripken/emscripten/compare/1.6.2...1.6.3

v1.6.2: 9/25/2013
------------------
 - Added support for dprintf() function (#1250).
 - Fixes several compiler stability issues (#1637, #1166, #1661, #1651 and more).
 - Enables support for WEBGL_depth_texture.
 - Adds support for new link flag -s GL_ASSERTIONS=1 which can be used to add
   extra validation layer to the Emscripten GL library to catch code issues.
 - Adds support to Web Audio API in SDL audio backend so that SDL audio now
   works in Chrome and new Opera as well.
 - Fixes an alpha blending issue with SDL_SetAlpha.
 - Implemented locale-related code in C library.
 - Full list of changes: https://github.com/kripken/emscripten/compare/1.6.1...1.6.2

v1.6.1: 9/22/2013
------------------
 - Several optimizations to compiler link stage.
 - Full list of changes: https://github.com/kripken/emscripten/compare/1.6.0...1.6.1

v1.6.0: 9/21/2013
------------------
 - Enable support for %[] pattern in scanf.
 - Added dependency tracking support to linked .js files in CMake toolchain.
 - The hex prefix 0x is now properly handled in sscanf (#1632).
 - Simplify internal compiler operations by removing the internal framework.js. 
 - Full list of changes: https://github.com/kripken/emscripten/compare/1.5.9...1.6.0

v1.5.9: 9/15/2013
------------------
 - Add support for SDL_Delay in web workers.
 - Full list of changes: https://github.com/kripken/emscripten/compare/1.5.8...1.5.9

v1.5.8: 9/14/2013
------------------
 - Add support for the GCC -E compiler flag.
 - Update Emscripten libc headers to musl-0.9.13.
 - Added new utility function emscripten_async_load_script() to asynchronously
   load a new .js script URL.
 - Full list of changes: https://github.com/kripken/emscripten/compare/1.5.7...1.5.8

v1.5.7: 8/30/2013
------------------
 - The script tag in default shell.html is now marked 'async', which enables
   loading the JS script code asynchronously in Firefox without making the main
   thread unresponsive.
 - Implemented new utility function emscripten_get_canvas_size() which returns
   the current Module <canvas> element size in pixels.
 - Optimize code size in compiled side modules.
 - Optimize startup memory usage by avoiding unnecessary copying of VFS data at
   startup.
 - Add support for SDL_WM_ToggleFullScreen().
 - Add support for emscripten_get_now() when running in SpiderMonkey shell.
 - Added new environment variable EM_BUILD_VERBOSE=0,1,2,3 to set an extra
   compiler output verbosity level for debugging.
 - Added better support for dlopen() to simulate dynamic library loading in
   JavaScript.
 - Improved support for BSD sockets and networking.
 - Added new SOCKFS filesystem, which reads files via a network connection.
 - Avoid issues with long command line limitations in CMake toolchain by using
   response files.
 - Fix issues with client-side vertex data rendering in GL emulation mode.
 - Improved precision of clock_gettime().
 - Improve function outlining support.
 - Added support for using NMake generator with CMake toolchain.
 - Improved support for flexible arrays in structs (#1602).
 - Added ability to marshal UTF16 and UTF32 strings between C++ <-> JS code.
 - Added a new commandline tool validate_asms.py to help automating asm.js
   validation testing.
 - Improved stability with inline asm() syntax.
 - Updated libc headers to new version.
 - Full list of changes: https://github.com/kripken/emscripten/compare/1.5.6...1.5.7

v1.5.6: 8/17/2013
------------------
 - Improved BSD sockets support.
 - Added touch events support to GLUT library.
 - Added new --js-opts=0/1 command line option to control whether JS optimizer
   is run or not.
 - Improved OpenAL support.
 - Added new command line tool tools/find_bigvars.py which can be used on an
   output file to detect large functions and needs for outlining.
 - Merged link flags -s FORCE_GL_EMULATION and -s DISABLE_GL_EMULATION to a
   single opt-in flag -s LEGACY_GL_EMULATION=0/1 to control whether GL emulation
   is active.
 - Improved SDL input support.
 - Several stability-related compiler fixes.
 - Fixed source mapping generation support on Windows.
 - Added back the EMSCRIPTEN_KEEPALIVE attribute qualifier to help prevent
   inlining and to retain symbols in output without dead code elimination
   occurring.
 - Fix issues when marshalling UTF8 strings between C<->JS.
 - Full list of changes: https://github.com/kripken/emscripten/compare/1.5.5...1.5.6

v1.5.5: 8/9/2013
------------------
 - Update libcxx to revision 187959, 2013-08-08.
 - Full list of changes: https://github.com/kripken/emscripten/compare/1.5.4...1.5.5

v1.5.4: 8/9/2013
------------------
 - Fixed multiple issues with C stdlib support.
 - Fix audio buffer queueing issues with OpenAL.
 - Improved BSD sockets support.
 - Added a new compile+link time command line option -Wno-warn-absolute-paths to
   hide the emscripten compiler warning when absolute paths are passed into the
   compiler.
 - Added new link flag -s STB_IMAGE=0/1 and integrate it to SDL image loading to
   enable synchronous image loading support with SDL.
 - Several improvements on function outlining support.
 - Fix issues with GLES2 interop support.
 - Full list of changes: https://github.com/kripken/emscripten/compare/1.5.3...1.5.4

v1.5.3: 6/28/2013
------------------
 - Added new optimization level --llvm-lto 3 to run even more aggressive LTO
   optimizations.
 - Improve optimizations for libc and other libraries.
 - Full list of changes: https://github.com/kripken/emscripten/compare/1.5.2...1.5.3

v1.5.2: 6/27/2013
------------------
 - Added support for generating source maps along the built application when -g
   is specified. This lets the browser show original .cpp sources when
   debugging.
 - GLUT and SDL improvements.
 - Added new link option -g<level> where level=0-4, which allows controlling
   various levels of debuggability added to the output.
 - Full list of changes: https://github.com/kripken/emscripten/compare/1.5.1...1.5.2

v1.5.1: 6/22/2013
------------------
 - File packager now skips all directories and files starting with '.', and hidden files on Windows.
 - Fix issues with strnlen, memmove, LDBL_ constants, va_args, float.h, and others.
 - Full list of changes: https://github.com/kripken/emscripten/compare/1.5.0...1.5.1

v1.5.0: 6/17/2013
------------------
 - Several compiler optimizations.
 - Improve SDL key events support.
 - Increase debug logging when specifying emcc -v.
 - Full list of changes: https://github.com/kripken/emscripten/compare/1.4.9...1.5.0

v1.4.9: 6/8/2013
------------------
 - Several compiler optimizations.
 - Full list of changes: https://github.com/kripken/emscripten/compare/1.4.8...1.4.9

v1.4.8: 6/6/2013
------------------
 - Add support for webrtc-based sockets.
 - Full list of changes: https://github.com/kripken/emscripten/compare/1.4.7...1.4.8

v1.4.7: 6/2/2013
------------------
 - Remove more unneeded break and continue statements in relooper.
 - Full list of changes: https://github.com/kripken/emscripten/compare/1.4.6...1.4.7

v1.4.6: 6/2/2013
------------------
 - Improve relooper code.
 - Full list of changes: https://github.com/kripken/emscripten/compare/1.4.5...1.4.6

v1.4.5: 6/1/2013
------------------
 - Improve relooper code.
 - Full list of changes: https://github.com/kripken/emscripten/compare/1.4.4...1.4.5

v1.4.4: 6/1/2013
------------------
 - Add support for symlinks in source files.
 - Fix various issues with SDL.
 - Added -s FORCE_ALIGNED_MEMORY=0/1 link time flag to control whether all loads
   and stores are assumed to be aligned.
 - Fix file packager to work with closure.
 - Major improvements to embind support, and optimizations.
 - Improve GL emulation.
 - Optimize VFS usage.
 - Allow emscripten to compile .m and .mm files.
 - Added new syntax --preload-file src@dst to file packager command line to
   allow placing source files to custom destinations in the FS.
 - Full list of changes: https://github.com/kripken/emscripten/compare/1.4.3...1.4.4

v1.4.3: 5/8/2013
------------------
 - Fix issue with strcat.
 - Major embind improvements.
 - Switch to le32-unknown-nacl LLVM target triple as default build option
   instead of the old i386-pc-linux-gnu target triple.
 - Improve compiler logging behavior.
 - Full list of changes: https://github.com/kripken/emscripten/compare/1.4.2...1.4.3

v1.4.2: 5/3/2013
------------------
 - Fix issues with le32-unknown-nacl LLVM target triple.
 - Add some GLEW support.
 - Full list of changes: https://github.com/kripken/emscripten/compare/1.4.1...1.4.2

v1.4.1: 4/28/2013
------------------
 - Implement support for le32-unknown-nacl LLVM target triple.
 - Added new cmdline option -s ERROR_ON_UNDEFINED_SYMBOLS=0/1 to give
   compile-time error on undefined symbols at link time. Default off.
 - Full list of changes: https://github.com/kripken/emscripten/compare/1.3.8...1.4.1

v1.3.8: 4/29/2013
------------------
 - Improved 64-bit integer ops codegen.
 - Added Indexed DB support to vfs.
 - Improve warning message on dangerous function pointer casts when compiling in
   asm.js mode.
 - Added --use-preload-cache command line option to emcc, to be used with the
   file packager.
 - Fixes to libcextra.
 - Full list of changes: https://github.com/kripken/emscripten/compare/1.3.7...1.3.8

v1.3.7: 4/24/2013
------------------
 - Merge IMVU implementation of embind to emscripten trunk. Embind allows
   high-level C++ <-> JS types interop.
 - Enable asm.js compilation in -O1 and higher by default. Fix issues when
   compiling to asm.js.
 - Improve libc support with Emscripten with the musl libc headers.
 - Full list of changes: https://github.com/kripken/emscripten/compare/1.3.6...1.3.7

v1.3.6: 4/2/2013
------------------
 - Fix hang issue with strtof.
 - Update libcxx to upstream r178253 from March 29, 2013.
 - Fix issues with GL emulation.
 - Full list of changes: https://github.com/kripken/emscripten/compare/1.3.5...1.3.6

v1.3.5: 3/25/2013
------------------
 - Get exceptions working as they did before.
 - Remove symbol removing hack.
 - Full list of changes: https://github.com/kripken/emscripten/compare/1.3.4...1.3.5

v1.3.4: 3/24/2013
------------------
 - Update to new libcxx and libcxxabi versions from upstream.
 - Full list of changes: https://github.com/kripken/emscripten/compare/1.3.3...1.3.4

v1.3.3: 3/23/2013
------------------
 - Remove unneeded check from relooper.
 - Full list of changes: https://github.com/kripken/emscripten/compare/1.3.2...1.3.3

v1.3.2: 3/22/2013
------------------
 - Fix issues with fgets. 
 - Add support for non-fullscreen pointer lock.
 - Improve OpenAL support.
 - Full list of changes: https://github.com/kripken/emscripten/compare/1.3.1...1.3.2

v1.3.1: 3/19/2013
------------------
 - Improve SDL audio and mixer support.
 - Add GLES2 emulation features when -s FULL_ES2=1 is specified.
 - Add support for OpenAL.
 - Add new -s OPENAL_DEBUG=0/1 link command line option.
 - Fixed an issue with mouse coordinate being offset with canvas.
 - Removed -s UTF_STRING_SUPPORT=0 parameter, this is now always on.
 - Full list of changes: https://github.com/kripken/emscripten/compare/1.3.0...1.3.1

v1.3.0: 3/11/2013
------------------
 - Improve GLES2 emulation with -s FULL_ES2=1.
 - Deprecated -s USE_TYPED_ARRAYS=1 and -s QUANTUM_SIZE=1.
 - Implement a minifier infrastructure when compiling for asm.js.
 - Full list of changes: https://github.com/kripken/emscripten/compare/1.2.9...1.3.0

v1.2.9: 3/7/2013
------------------
 - Improved canvas behavior when transitioning between fullscreen.
 - Added support for getopt().
 - Fixed several libc issues.
 - Full list of changes: https://github.com/kripken/emscripten/compare/1.2.8...1.2.9

v1.2.8: 3/6/2013
------------------
 - Remove unnecessary recursion in relooper RemoveUnneededFlows.
 - Full list of changes: https://github.com/kripken/emscripten/compare/1.2.7...1.2.8

v1.2.7: 3/6/2013
------------------
 - Added SDL_Mixer support.
 - Implemented stubs for several Unix and threading-related functions.
 - Full list of changes: https://github.com/kripken/emscripten/compare/1.2.6...1.2.7

v1.2.6: 3/5/2013
------------------
 - Relooper updates.
 - Full list of changes: https://github.com/kripken/emscripten/compare/1.2.5...1.2.6

v1.2.5: 3/5/2013
------------------
 - Greatly improve GL emulation support.
 - Handle %c in sscanf.
 - Improve compilation times by optimizing parallel execution in the linker.
 - Improve several compiler stability issues detected from fuzzing tests.
 - Implemented emscripten_jcache_printf.
 - Allow running emscripten.py outside emcc itself.
 - Full list of changes: https://github.com/kripken/emscripten/compare/1.2.4...1.2.5

v1.2.4: 2/2/2013
------------------
 - Work on adding support for asm.js compilation.
 - Improve EGL support.
 - Full list of changes: https://github.com/kripken/emscripten/compare/1.2.3...1.2.4

v1.2.3: 1/9/2013
------------------
 - Work on adding support for asm.js compilation.
 - Full list of changes: https://github.com/kripken/emscripten/compare/1.2.2...1.2.3

v1.2.2: 1/8/2013
------------------
 - Work on adding support for asm.js compilation.
 - Full list of changes: https://github.com/kripken/emscripten/compare/1.2.1...1.2.2

v1.2.1: 1/8/2013
------------------
 - Improvements to GLUT, SDL and BSD sockets headers.
 - Full list of changes: https://github.com/kripken/emscripten/compare/1.2.0...1.2.1

v1.2.0: 1/1/2013
------------------
 - Work on adding support for asm.js compilation.
 - Full list of changes: https://github.com/kripken/emscripten/compare/1.1.0...1.2.0

v1.1.0: 12/12/2012
------------------
 - Fix several issues with Windows support.
 - Added a standalone toolchain for CMake.
 - Added emscripten_run_script_string().
 - Optimize compilation times via threading.
 - Update to requiring Clang 3.2. Older versions may no longer work.
 - Several improvements to emscripten library support headers.
 - Full list of changes: https://github.com/kripken/emscripten/compare/1.0.1a...1.1.0

v1.0.1a: 11/11/2012
------------------
 - Add relooper code to repository.
 - Full list of changes: https://github.com/kripken/emscripten/compare/1.0.1...1.0.1a

v1.0.1: 11/11/2012
------------------
 - First commit that introduced versioning to the Emscripten compiler.<|MERGE_RESOLUTION|>--- conflicted
+++ resolved
@@ -15,16 +15,13 @@
 
 Current Trunk
 -------------
-<<<<<<< HEAD
  - Breaking change: Do not automatically set EXPORT_ALL for MAIN_MODULES. This
    means that if your side modules want to call something from the main module,
    the main module must either export it (normally, on EXPORTED_FUNCTIONS), or
    you can manually enable EXPORT_ALL yourself. See #7312.
-=======
 
 v1.38.14: 10/22/2018
 --------------------
->>>>>>> def56bf7
 
 v1.38.13: 10/10/2018
 --------------------
