--- conflicted
+++ resolved
@@ -21,12 +21,9 @@
 3.1.33 (in development)
 -----------------------
 - Update SDL2_ttf port to 2.20.2 (#18804)
-<<<<<<< HEAD
 - Update glfw header to 3.3.8 (#18826)
-=======
 - The `LLD_REPORT_UNDEFINED` setting has been removed.  It's now essentially
   always enabled. (#18342)
->>>>>>> a957d7d3
 
 3.1.32 - 02/17/23
 -----------------
