--- conflicted
+++ resolved
@@ -26,11 +26,8 @@
  - Drop ExitStatus from inheriting from Error(), as that could capture the whole
    global scope, preventing temporary variables at page startup from being garbage
    collected. (#9108)
-<<<<<<< HEAD
+ - `__builtin_return_address` now requires `-s USE_OFFSET_CONVERTER=1` to work. (#9073)
  - emrun now uses HTTP/1.1 instead of HTTP/1.0.
-=======
- - `__builtin_return_address` now requires `-s USE_OFFSET_CONVERTER=1` to work. (#9073)
->>>>>>> b2d47565
 
 v.1.38.40: 07/24/2019
 ---------------------
