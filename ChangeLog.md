This document describes changes between tagged Emscripten SDK versions.

Note that version numbers do not necessarily reflect the amount of changes
between versions. A version number reflects a release that is known to pass all
tests, and versions may be tagged more or less frequently at different times.

Note that there is *no* ABI compatibility guarantee between versions - the ABI
may change, so that we can keep improving and optimizing it. The compiler will
automatically invalidate system caches when the version number updates, so that
libc etc. are rebuilt for you. You should also rebuild object files and
libraries in your project when you upgrade emscripten.

Not all changes are documented here. In particular, new features, user-oriented
fixes, options, command-line parameters, breaking ABI changes, deprecations,
significant internal modifications and optimizations etc. generally deserve a
mention. To examine the full set of changes between versions, you can use git
to browse the changes between the tags.

See docs/process.md for more on how version tagging works.

4.0.20 (in development)
-----------------------
<<<<<<< HEAD
- Added `emscripten_html5_remove_event_listener` function in `html5.h` in order to be
  able to remove a single callback. (#25535)
=======
- The standalone `file_packager.py` script no longer supports `--embed` with JS
  output (use `--obj-output` is now required for embedding data).  This usage
  has been producing a warning since #16050 which is now an error.  (#25049)
>>>>>>> caabcdbd
- Embind now requires C++17 or newer. See #24850.

4.0.19 - 11/04/25
-----------------
- The `RETAIN_COMPILER_SETTINGS` setting and the corresponding
  `emscripten_get_compiler_setting` API no longer store or report internal
  compiler settings (those listed in `setttings_internal.js`).  We made an
  exception here for `EMSCRIPTEN_VERSION` which is the only internal setting
  where we could find usage of `emscripten_get_compiler_setting` (in a global
  GitHub search). (#25667)
- When using dynamic linking the main module is no longer built as a relocatable
  binary.  This will significantly reduce the overhead of dynamic linking for
  the main program, for example, eliminating all internal relocations. If you
  encounter any issues with new default it is possible to revert to the old
  behaviour by adding `-sRELOCATABLE` when linking the main module. (#25522)

4.0.18 - 10/24/25
-----------------
- The `emrun.py` script no longer support running on python2. (#25597)
- `-sUSE_WEBGPU` was removed in favor of the external port Emdawnwebgpu which
  are used via `--use-port=emdawnwebgpu`. See 4.0.10 release notes for details.
- A new `CROSS_ORIGIN` setting was added in order to work around issues hosting
  emscripten programs across different origins (#25581)
- The binary data encoding for `SINGLE_FILE` mode was changed from base64 to
  directly embed binary data into UTF-8 string. Users who use the `SINGLE_FILE`
  mode along with a custom HTML file should declare the files to have UTF-8
  encoding. See `src/settings.js` docs on `SINGLE_FILE`. Use the option
  `-sSINGLE_FILE_BINARY_ENCODE=0` to fall back to base64 encoding. (#25599)

4.0.17 - 10/17/25
-----------------
- Mutable Wasm globals can now be exported from native code.  Currently these
  cannot be declared in C/C++ but can be defined and exported in assembly code.
  This currently only works for mutable globals since immutables are already
  (and continue to be) exported as plain JS numbers. (#25530)
- Minimum Firefox version was bumped up to Firefox 68 ESR, since older Firefox
  versions are not able to run the parallel browser harness: (#25493)
  - Firefox: v65 -> v68
- For windows users, colored console output for error messages and logging now
  requires Windows 10 or above. (#25502)
- Fixed an issue from previous release 4.0.16 where "-sENVIRONMENT=worker" was
  erroneously made to imply "-sENVIRONMENT=web,worker" (#25514)
- Passing '-sENVIRONMENT=worker' is now disallowed due to being ambiguous in
  its meaning. Instead, use '-sENVIRONMENT=web,worker' or
  '-sENVIRONMENT=node,worker' to refer to either Web or Node.js multithreading.

4.0.16 - 10/07/25
-----------------
- A warning was added about usage of embind without C++17 or above. (#25424)
- The minimum supported versions of Node, Chrome and Firefox were bumped
  enabling the removal of the `globalThis` polyfill and universally enabling
  mutable globals: (#25375, #25385)
  - Node: v10.19.0 -> v12.22.9
  - Chrome: v70 -> v74
  - Firefox: v55 -> v65
- The Embind `val` functions `call`, `operator()`, and `new_` now support
  passing `pointer`s by using the `allow_raw_pointers()` argument. This feature
  is only enabled with C++17 and newer. Older versions will allow pointers by
  default.

4.0.15 - 09/17/25
-----------------
- The `RELOCATABLE` and `LINKABLE` settings were deprecated in favor the higher
  level and better supported `MAIN_MODULE` / `SIDE_MODULE` settings. (#25265)
- The `-gsource-map` flag has been updated to be independent of other types of
  debugging effects (in particular it no longer causes the wasm binary to have
  a name section, and it no longer suppresses minification of the JS output).
  To get the previous behavior, add `-g2` along with `-gsource-map`.
  See also the newly updated
  [documentation](https://emscripten.org/docs/porting/Debugging.html) which
  covers debugging flags and use cases (#25238).
- Ogg port updated to 1.3.5. (#25274)
- Vorbis port updated to 1.3.7. (#25274)
- SDL3 port updated to 3.2.22. (#25273)

4.0.14 - 09/02/25
-----------------
- The `-sASYNCIFY_LAZY_LOAD_CODE` setting and the corresponding C function
  `emscripten_lazy_load_code` were removed. (#25236)
- The `addRunDependency` and `removeRunDependency` API are now optional and need
  to be included and/or exported using, for example,
  `DEFAULT_LIBRARY_FUNCS_TO_INCLUDE` or `EXPORTED_RUNTIME_METHODS`. (#24974)
- The `LOAD_SOURCE_MAP` setting was made an internal setting.  This was always
  an internal detail of the sanitizers, which is enabled automatically when
  needed, so setting it explicitly should never be needed. (#24967)
- The wasm offset converter was removed along with the `USE_OFFSET_CONVERTER`
  setting. This feature only existed to work around an old v8 bug that was fixed
  back in 2019. (#24963)

4.0.13 - 08/14/25
-----------------
- The `handle` callback on the `preloadPlugins` used by `--use-preload-plugins`
  (and `FS_createPreloadedFile` API`) was converted from callbacks to async.
  Any externally managed plugins would need to be updated accordingly.  An
  assertion will detect any such non-async plugins in the wild. (#24914)
- SDL2 updated from 2.32.0 to 2.32.8. (#24912/)
- `sdl-config` and `sdl2-config` scripts were simplified to avoid using python
  and the `.bat` file versions were removed, matching upstream SDL. (#24907)
- The `addRunDependency`/`removeRunDependency` now assert in debug builds if
  they are not passed an `id` parameter.  We have been issuing warnings in
  this case since 2012 (f67ad60), so it seems highly unlikely anyone is not
  passing IDs here. (#24890).
- The `-sMODULARIZE` setting generates a factory function that must be called
  before the program is instantiated that run.  However, emscripten previously
  had very special case where this instantiation would happen automatically
  (with no parameterization) under certain specific circumstances: When
  `-sMINIMAL_RUNTIME`, `-sSINGLE_FILE` and `-sMODULARIZE` were used in
  combination with default html output.  This special case was removed.  If you
  want to instantiate the module on startup you can still do so by adding a call
  the factory function in `--extern-post-js`. (#24874)
- emcc will now error if `MINIMAL_RUNTIME_STREAMING_WASM_COMPILATION` is used
  when not generating html output.  This was always incompatible but previously
  ignored. (#24849)
- emcc will now error if `MINIMAL_RUNTIME_STREAMING_WASM_COMPILATION` or
  `MINIMAL_RUNTIME_STREAMING_WASM_INSTANTIATION` are used with `SINGLE_FILE`.
  These are fundamentally incompatible but were previously ignored. (#24849)
- `--export-es6` flag was added to `file_packager.py` available when run 
  standalone, to enable ES6 imports of generated JavaScript code (#24737)

4.0.12 - 08/01/25
-----------------
- The `#!` line that emscripten, under some circumstances, will add to the
  generated JS code no longer injects the `--experimental-wasm-bigint` node
  flag.  This flag is not needed on recent versions of node, and in fact
  errors there, so it's not possible to know if it's safe to include. (#24808)
- In `-sMODULARIZE` mode the factory function will now always return a promise,
  even when `WASM_ASYNC_COMPILATION` is disabled.  This is because emscripten
  has other features that might also return async module creation (e.g. loading
  files over the network, or other users of the `addRunDependency` API).  For
  consistency and simplicity we now *always* return a promise here. (#24727)
- libcxx, libcxxabi, libunwind, and compiler-rt were updated to LLVM 20.1.8.
  (#24757)
- The `fsblkcnt_t` and `fsfilcnt_t` types used by `statfs`/`statvfs` were
  changed from 32-bit to 64-bit. (#24769)
- Support for `-sTEXT_DECODER=0` was removed, due to widespread support for
  `TextDecoder`.  The remaining valid values for this setting are `=1`
  (conditional use of `TextDecoder` with fallback) and `=2` (unconditional use
  of `TextDecoder`). (#24700)

4.0.11 - 07/14/25
-----------------
- `emdump` tool/script was removed.  This tool was mostly useful for analyzing
  asm.js code, which emscripten has not generated in a long time now.
- Add support for [Source-based Code Coverage](https://clang.llvm.org/docs/SourceBasedCodeCoverage.html)
  To build with coverage enabled use `-fprofile-instr-generate -fcoverage-mapping`. (#24160)
- The `ENVIRONMENT` setting will now be automatically updated to include
  `worker` if multi-threading is enabled. (#24525)
- Removed the `HEADLESS` option. It tried to simulate a minimal browser-like
  environment before browser engines had real headless modes. For headless
  testing, users are now encouraged to use
  [Playwright](https://playwright.dev/), [Puppeteer](https://pptr.dev/) or
  Node.js with [JSDOM](https://github.com/jsdom/jsdom) instead. You can also
  use browser headless mode with `emrun` as follows:
    emrun --browser=chrome --browser-args=--headless [..]
  for chrome, or
    emrun --browser=firefox --browser-args=-headless [..]
  for firefox. (#24537)
- When JSPI is enabled `async` library functions are no longer automatically
  wrapped with `WebAssembly.Suspending` functions. To automatically wrap library
  functions for use with JSPI they must now explicitly set
  `myLibraryFunction__async: true`.
- Removed special casing for `size_t` in Embind, since it was also inadvertently
  affecting `unsigned long` on wasm64. Both will now match the behaviour of
  other 64-bit integers on wasm64 and will be passed as `bigint` instead of
  `number` to the JavaScript code. (#24678)

4.0.10 - 06/07/25
-----------------
- Emscripten ports now install pkg-config `.pc` files so they will show up, for
  example, when you run `pkg-config --list-all` or `pkg-config --cflags
  <portname>`. Bare in mind that the correct PKG_CONFIG_PATH needs to be set for
  this to work.  One way to do this is to run `emmake pkg-config`. (#24426)
- libcxx, libcxxabi, and compiler-rt were updated to LLVM 20.1.4. (#24346 and
  #24357)
- Emscripten will not longer generate trampoline functions for Wasm exports
  prior to the module being instantiated.  Storing a reference to a Wasm export
  (e.g. `Module['_malloc']`) prior to instantiation will no longer work.  In
  debug builds we generate stub functions that can detect this case. (#24384)
- The `-sASYNCIFY_LAZY_LOAD_CODE` setting was deprecated.  This setting was
  added as an experiment a long time ago and as far we know has no active users.
  In addition, it cannot work with JSPI (the future of ASYNCIFY). (#24383)
- `-sUSE_WEBGPU` was deprecated in favor of the external port Emdawnwebgpu, a
  fork of Emscripten's original bindings, implementing a newer, more stable
  version of the standardized `webgpu.h` interface. Please try migrating using
  `--use-port=emdawnwebgpu`. If you find issues, verify in the [latest
  nightly release](https://github.com/google/dawn/releases) and file feedback
  with Dawn. (Emdawnwebgpu is maintained as part of Dawn, the open-source
  WebGPU implementation used by Chromium, but it is still cross-browser.)
- The `-sMAYBE_WASM2JS` setting was removed.  This was originally added for
  debugging purposes, and we now have `-sWASM=2` for folks that want to be able
  to fall back to js if wasm fails. (#24176)
- The field `responseUrl` is added to `emscripten_fetch_t`. This is notably
  usable for obtaining resolved URL, in line with JS `XMLHttpRequest.responseURL`
  field. (#24414)
- `emscripten_fetch_get_response_headers_length` now excludes the trailing
  null character from the length calculation to match the documented behaviour.
  (#24486)
- `--closure=1` can now be used while preserving readable function names with
  `-g2` or `-g`.
- Functions `UTF8ToString`, `UTF16ToString` and `UTF32ToString` take a new
  optional `ignoreNul` parameter that allows to ignore the NUL characters and
  read the entire string up to the specific byte length. (#24487)

4.0.9 - 05/19/25
----------------
- cmake will not longer detect SDL2 or SDL3 as being present until they are
  installed in the sysroot.  This means that they now need to be installed,
  either indirectly (e.g. by running any emcc command with `-sUSE_SDL=2`) or
  directly (e.g. by running `./embuilder build sdl2`). (#24306)
- libunwind was updated to LLVM 20.1.4. (#24251)
- When using cmake the EMSCRIPTEN_FORCE_COMPILERS setting was reverted to
  being on by default due to issues that were found with disabling it. (#24223)
- Several symbols from embind (`InternalError`, `BindingError`,
  `count_emval_handles`) and from `libbrowser.py` (`requestFullscreen`,
  `requestFullScreen`, `createContext`, `getUserMedia`, `setCanvasSize`) are no
  longer exported by default. They can be exported using
  `-sEXPORTED_RUNTIME_METHODS=requestFullscreen`, for example. (#24223, #24269)
- Embind: fixed support for unsigned 64-bit integers, which were previously
  returned to JavaScript as their signed counterparts. (#24285)
- Added handing for 64-bit integer access to AddressSanitizer, `-sSAFE_HEAP` and
  `-sSUPPORT_BIG_ENDIAN` features. (#24283)

4.0.8 - 04/30/25
----------------
- Programs built with `-sWASM_WORKERS` and `-sAUDIO_WORKLET` no longer generate
  separate `.ww.js` and `.aw.js` files.  This is similar to the change that was
  already made for pthreads in #21701.  This saves on complexity, code size and
  network requests. (#24163, #24190)
- Closure arguments can now be used from ports using `settings.CLOSURE_ARGS`
  (#24192)
- Embind's `val` now requires a pointer policy when using pointers. e.g.
  `(val v(pointer, allow_raw_pointers())`.

4.0.7 - 04/15/25
----------------
- Added experimental support for Wasm ESM integration with
  `-sWASM_ESM_INTEGRATION`. This is currently only supported in node behind a
  flag and not in any browsers. (#23985)
- Runtime callbacks registered in `Module['preRun']` or `Module['postRun']`, or
  using `addOnPreRun()`, `addOnInit()`, `addOnPostCtor()`, `addOnPreMain()`,
  `addOnExit()`, or `addOnPostRun()`, are now enqueued and executed following
  the order of registration (i.e. `Module['preRun'] = [a, b]`, or equivalently
  `addOnPreRun(a); addOnPreRun(b);` will run `a` then `b`; the previous behavior
  was to run `b` then `a`). While this might be a breaking change for some users,
  the intention is to be more consistent by making those callbacks match the
  behavior of `Module['preInit']` and compile time callbacks (rather than the
  contrary, as we generally expect an array of functions to be executed left to
  right). (#24012)
- The standard memory views (HEAP8, HEAP32, etc) are no longer exported by
  default.  This matches the existing behaviour of `-sSTRICT` and
  `-sMINIMAL_RUNTIME`.  If you need to access those from outside the module code
  you can export them by adding them to `-sEXPORTED_RUNTIME_METHODS`.  For
  example, `-sEXPORTED_RUNTIME_METHODS=HEAP8,HEAPU32` (if you need `HEAP8` and
  `HEAPU32`). (#24079)
- libjpeg port updated from 9c to 9f. (#24085)
- Missing exports in EXPORTED_RUNTIME_METHODS will now error instead of warn.

4.0.6 - 03/26/25
----------------
- Added support for applying path prefix substitution to the sources of the
  source map : use `-sSOURCE_MAP_PREFIXES=["<old>=<new>"]` with `-gsource-map`.
  Alternatively, you can now embed the sources content into the source map file
  using `-gsource-map=inline`. (#23741)
- The python `__file__` builtin now works in the emscripten config file.
  (#23973)
- Three deprecated settings were removed.  These settings were marked as
  deprecated for more than year:
  - SUPPORT_ERRNO: Instead, export `__errno_location` if needed.
  - EXTRA_EXPORTED_RUNTIME_METHODS: Instead use EXPORTED_RUNTIME_METHODS.
  - DEMANGLE_SUPPORT: Instead use the `$demangle` JS libary function.
  (#23975)

4.0.5 - 03/12/25
----------------
- Added initial support for wasm source phase imports via
  `-sSOURCE_PHASE_IMPORTS`.  This is currently experimental and not yet
  implemented in browsers. (#23175)
- The `FS.allocate` API was removed. This was originally intended to
  implement the fallocate/posix_fallocate system calls, but without the ability
  to punch holes (`FALLOC_FL_PUNCH_HOLE`) the `FS.truncate` API is sufficient
  for resizing files.

4.0.4 - 02/25/25
----------------
- An initial port of SDL3 was added.  Use it with `-sUSE_SDL=3`.  This port
  is still experimental. (#23630)
- The `--output_eol` command line flag was renamed `--output-eol` for
  consistency with other flags. The old name continues to work as an alias.
  (#20735)
- Added Lua contrib port (`--use-port=contrib.lua`) to easily embed the Lua
  scripting language in any C/C++ Emscripten project (#23682)
- The `USE_ES6_IMPORT_META` settings was removed.  This setting was always
  on by default, but now it cannot be disabled.  This setting was originally
  added in 2019 as a temporary measure while engines and bundlers learned to
  deal with `import.meta`. (#23171)

4.0.3 - 02/07/25
----------------
- emscan-deps tools was added.  This tool wraps clang-scan-deps and injects the
  needed `--target` and `--sysroot` argument that would normally be injected by
  emcc itself.  This enables support for C++20 in cmake projects. (#21987)
- The version of python required to run emscripten was bumped from 3.6 to 3.8.
  (#23417)
- The `EM_LOG_C_STACK` flag to `emscripten_log` was deprecated and the helper
  file on which it was based (`emscripten-source-map.min.js`) deleted.  This
  feature (userspace source map parsing in logs) was never ported to wasm
  source maps, so it has not worked in many years, and there have been no
  requests for it. This has no impact on the source map support in browser
  devtools. (#23553)
- The WASMFS fetch backend now fetches files in chunks using HTTP range
  requests (if supported by the server). `wasmfs_create_fetch_backend` now
  takes a second parameter (`uint32_t chunk_size`) to configure the size of
  each chunk. If a file is read a few times with random accesses, a small
  chunk size will minimize bandwidth; if a file is read in larger contiguous
  ranges, a larger chunk size will reduce the number of requests. (#23021)

4.0.2 - 01/30/25
----------------
- The standard Wasm EH, enabled by `-sWASM_LEGACY_EXCEPTIONS=0`, now uses the
  LLVM backend implementation rather than the previously used Binaryen
  translator
  (https://github.com/WebAssembly/binaryen/blob/main/src/passes/TranslateEH.cpp).
  (#23469) No specific action from the user is required.
- Added support for compiling AVX2 intrinsics, 256-bit wide intrinsic is emulated
  on top of 128-bit Wasm SIMD instruction set. (#23035). Pass `-msimd128 -mavx2`
  to enable targeting AVX2.
- The system JS libraries in `src/` were renamed from `library_foo.js` to
  `lib/libfoo.js`. They are still included via the same `-lfoo.js` flag so
  this should not be a user-visible change. (#23348)
- When using cmake the emscripten toolchain will no longer skip the toolchain
  detection stages.  This means the initial cmake run will be slower, but will
  result in more accruate information.  If cmake is running too slow for you,
  you can revert to the previous behaviour with `-DEMSCRIPTEN_FORCE_COMPILERS=ON`.

4.0.1 - 01/17/25
----------------
- The minimum version of node required to run emscripten was bumped from v16.20
  to v18.3.  Version 4.0 was mistakenly shipped with a change that required v20,
  but that was reverted. (#23410)
- `emscripten_webgl_create_context` now displays a warning message when there is
  a conflict between the `majorVersion` requested and the WebGL support defined
  via linker flags (`MIN_WEBGL_VERSION` and `MAX_WEBGL_VERSION`). This warning
  will be turned into a hard failure in a future release. (#23372, #23416)
- zlib port updated from 1.2.13 to 1.3.1. (#23462)

4.0.0 - 01/14/25
----------------
- Emscripten version was bumped to 4.0.0. Happy new year, happy new major
  version!  While version has a few interesting changes, there is nothing huge
  that makes it different from any other release. (#19053)
- `-sWASM_LEGACY_EXCEPTIONS` option is added. (#23365) If true, it will emit
  instructions for the legacy Wasm exception handling proposal
  (https://github.com/WebAssembly/exception-handling/blob/main/proposals/exception-handling/legacy/Exceptions.md),
  and if false, the new standardized exception handling proposal
  (https://github.com/WebAssembly/exception-handling/blob/main/proposals/exception-handling/Exceptions.md).
  This option defaults to true, given that major web browsers do not support the
  new proposal by default yet. This option replaces the existing
  `-sWASM_EXNREF`, whose meaning was the opposite.
- compiler-rt, libcxx, libcxxabi, and libunwind were updated to LLVM 19.1.6.
  (#22937, #22994, and #23294)
- The default Safari version targeted by Emscripten has been raised from 14.1
  to 15.0 (the `MIN_SAFARI_VERSION` setting) (#23312). This has several effects:
  - The Wasm nontrapping-fptoint feature is enabled by default. Clang will
    generate nontrapping (saturating) float-to-int conversion instructions for
    C typecasts. This should have no effect on programs that do not have
    undefined behavior but if the casted floating-point value is outside the range
    of the target integer type, the result will be a number of the max or min value
    instead of a trap. This also results in a small code size improvement because
    of details of the LLVM IR semantics. This feature can be disabled in clang with
    the `-mno-nontrapping-fptoint` flag. (#23007)
  - The `WASM_BIGINT` feature is enabled by default. This has the effect that
    Wasm i64 values are passed and returned between Wasm and JS as BigInt values
    rather than being split by Binaryen into pairs of Numbers. (#22993)
  - The `BULK_MEMORY` feature is enabled by default. `memory.copy` and
    `memory.fill` instructions are used in the implementation of C `memcpy` and
    `memset`, and Clang may generate them elsewhere (#22873). It can be
    disabled with the `-mno-bulk-memory -mno-bulk-memory-opt` flags.
- When using `-sMODULARIZE` we now assert if the factory function is called with
  the JS `new` keyword.  e.g. `a = new Module()` rather than `b = Module()`.
  This paves the way for marking the function as `async` which does not allow
  `new` to be used.  This usage of `new` here was never documented and is
  considered an antipattern. (#23210)
- `PATH.basename()` no longer calls `PATH.normalize()`, so that
  `PATH.basename("a/.")` returns `"."` instead of `"a"` and
  `PATH.basename("a/b/..")` returns `".."` instead of `"a"`. This is in line with
  the behaviour of both node and coreutils, and is already the case when using
  NODERAWFS". (#23180)
- The factory function exposed in `-sMODULARIZE` mode is now marked as `async`
  when `WASM_ASYNC_COMPILATION` is enabled (the default). This allows us to use
  `await` during module creation.  One side effect of this is that code in
  `--post-js` files will now be delayed until after module creation and after
  `main` runs.  This matches the existing behaviour when using sync instantation
  (`-sWASM_ASYNC_COMPILATION=0`) but is an observable difference. (#23157)
- The `POLYFILL_OLD_MATH_FUNCTIONS` setting was removed.  The browser versions
  that require these polyfills are no longer supported by emscripten so the
  polyfills should never be needed. (#23262)
- JavaScript libraries can now be specified via `-lfoo.js`.  This works like the
  existing `--js-library` flag but will search the library path (all paths
  specified with `-L`) for `libfoo.js`. (#23338)
- The `mallinfo` struct members are now defined as `size_t` which makes them
  compatible with larger memories, and is also how linux defines them. (#23368)
- Emscripten now uses the debug version of malloc (i.e. assertions enabled)
  when linking in debug mode (`-O0` and/or `-sASSERTIONS`).  This means that
  things like double-free will be detected in these builds.  Previously this was
  only true with `-sASSERTIONS=2`. (#23330)
- The code geneated in `--proxy-to-worker` no longer contains support for
  reading the `?noProxy` URL parameter (this was not documented or tested).
  (#23297)

3.1.74 - 12/14/24
-----------------
- The file system was updated to independently track atime, mtime and ctime
  instead of using the same time for all three. (#22998)
- Emscripten-generated code will now use async/await internally when loading
  the Wasm module.  This will be lowered away by babel when targeting older
  browsers. (#23068)
- Due to the discontinued support for invalid specializations of
  `std::basic_string` (https://github.com/llvm/llvm-project/pull/72694), the
  support for `std::basic_string<unsigned char>` was removed from embind.
  (#23070)
- The minimum supported versions of browser engines that we support were updated
  to versions that support Promise, Fetch and Object.asign APIs, allowing the 
  polyfills for these to be removed.  Chrome 32 -> 45, Firefox 34 -> 40, Safari
  9.0 -> 10.1.  These browser engines version are all over 8 years old now.
  (#23077, #23118)

3.1.73 - 11/28/24
-----------------
- libunwind was updated to LLVM 19.1.4. (#22934)
- mimalloc was updated to 2.1.7. (#21548)

3.1.72 - 11/19/24
-----------------
- The `MEMORY64` setting is no longer experimental. At time of writing all
  browsers still require a flag to run the resulting binaries but that should
  change in the coming months since the proposal is now at stage 4. (#22864)
- GLFW: Fixed regression introduced in 3.1.51. CSS scaling is now available
  again. Note that CSS scaling is disabled in HiDPI mode. (#22847, #22900)

3.1.71 - 11/04/24
-----------------
- SDL2 port updated to 2.30.9. (#22830)
- LLVM's `-Wnontrivial-memaccess` warning has been updated to also warn about
  passing non-trivially-copyable destination parameter to `memcpy`,
  `memset` and similar functions for which it is a documented undefined
  behavior (#22798). See https://github.com/llvm/llvm-project/pull/111434
- The automatic fallback to `$HOME/.emscripten_cache` when the emscripten
  directory is read-only was removed.  This automatic behaviour could cause
  confusion.  Anyone who really wants to use `$HOME/.emscripten_cache` can
  still do so either via an environment variable (`EMCC_CACHE`) or via a config
  file setting `CACHE`.
- The standalone `file_packager.py` tool now outputs modern JS (specifically it
  includes nullish assignment).  If you use this output directly and you want
  to support older browsers you may need to transpile it.  If you use
  `file_packager` via emcc the output will be transpiled as part of the emcc
  output. (#22805)

3.1.70 - 10/25/24
-----------------
- Improvements to Audio Worklet support (#22731, #22681)
- Small improvements to embind (#22734)
  
3.1.69 - 10/12/24
-----------------
- The usage of `EM_BOOL` in the emscripten API has been replaced with C/C++
  bool.  This change should not be observable since `EM_BOOL` has been
  equivalent to `bool` since #22157. (#22155)
- Fix regression introduced in 3.1.67 (#22557) which broke webgpu / int64
  integration. (#22689)
- SDL2 port updated from 2.28.4 to 2.30.8. (#22697)
- embind no longer exports any library functions by default.  Previously we
  would export getInheritedInstanceCount, getLiveInheritedInstances,
  flushPendingDeletes and setDelayFunction.  If you need these library function
  exprted they can be added to `EXPORTED_RUNTIME_METHODS`. (#22705)

3.1.68 - 09/30/24
-----------------
- Added support for compiling 256-bit wide AVX intrinsics, emulated on top
  of 128-bit Wasm SIMD instruction set. (#22430). Pass `-msimd128 -mavx` to
  enable targeting AVX.
- Pthread-based programs no longer generates `.worker.js` file.  This file was
  made redundant back in 3.1.58 and now is completely removed. (#22598)
- The freetype port was updated from v2.6 to v2.13.3. (#22585)
- The number of arguments passed to Embind function calls is now only verified
  with ASSERTIONS enabled. (#22591)
- Optional arguments can now be omitted from Embind function calls. (#22591)
- Recent changes to Binaryen included in this version significantly improve
  the speed at which the post-link optimizations run for some large programs.

3.1.67 - 09/17/24
-----------------
- Add option `nonnull<ret_val>()` to Embind to omit `| null` from TS definitions
  for functions that return pointers.

3.1.66 - 09/10/24
-----------------
- The behaviour of the `pthread_kill` function was fixed to match the spec
  and will now run the designated handler on the target thread. (#22467)
- Added support for WebGL extensions EXT_clip_control, EXT_depth_clamp,
  EXT_polygon_offset_clamp and WEBGL_polygon_mode (#20841)
- New `emscripten_console_trace` and `emscripten_dbg_backtrace` APIs we were
  added to `console.h`.  The former simply maps directly to `console.trace`.
  The latter uses `dbg()` so it writes directly to stderr under node (better for
  multi-threaded apps).

3.1.65 - 08/22/24
-----------------
- A new `--emit-minification-map` command line flag was added, which can be used
  to emit a minifiction map in the case that import/export minification is
  performed (this happens at higher optimization levels). (#22428)
- Remove `Module['quit']` handling.  This could be used to override the internal
  method for shutting down the program, but it was neither documented nor
  tested.  Programs that want to intercept the shutting down of a program can
  use `Module['onExit']`. (#22371)
- The `NODEJS_CATCH_EXIT` setting is now disabled by default.  This setting
  is only useful under very specific circumstances, and has some downsides, so
  disabling it by default makes sense. (#22257)
- Add WebP (`.webp`) decoding support in file preloading. (#22282)

3.1.64 - 07/22/24
-----------------------
- Updated the SCons tool to not require the `EMSCRIPTEN_ROOT` environment
  variable, in which case it will assume that SCons will find the binaries in
  (its) `PATH`.
- Updated `emscons` to apply the `EMSCRIPTEN_ROOT`, `EMSCONS_PKG_CONFIG_LIBDIR`
  and `EMSCONS_PKG_CONFIG_PATH` environment variables. The SCons tool will use
  last two to set up `PKG_CONFIG_LIBDIR` and `PKG_CONFIG_PATH` respectively.

3.1.63 - 07/12/24
-----------------
- Fix html5 input event bug that was introduced in 3.1.62. (#22201)
- Fix webpack + pthreads bug that was introduced in 3.1.60. (#22165)

3.1.62 - 07/02/24
-----------------
- The `EM_BOOL` type changed from `int/u32` to `bool/u8`.  This changes the
  layout and size of some structs in the emscripten API. (#22157)
- The `EMSCRIPTEN_FETCH_WAITABLE` flag along with the `emscripten_fetch_wait`
  API were marked a deprecated.  These feature have not functions for several
  years now. (#22138)
- The internal `read_` function was removed.  We now just use `readBinary` or
  `readAsync`. (#22080)
- reference-types feature is now enabled by default in Emscripten, due to the
  upstream LLVM change (https://github.com/llvm/llvm-project/pull/93261).
- Emscripten now uses `strftime` from musl rather than using a custom
  JavaScript implementation. (#21379)
- Embind now supports return value policies for properties.

3.1.61 - 05/31/24
-----------------
- The internal `readAsync` function now returns a promise rather than accepting
  callback arguments.
- The JSPI feature now uses the updated browser API for JSPI (available in
  Chrome v126+). To support older versions of Chrome use Emscripten version
  3.1.60 or earlier.
- IDBFS mount has gained a new option { autoPersist: true }, which if passed,
  changes the semantics of the IDBFS mount to automatically persist any changes
  made to the filesystem. (#21938)

3.1.60 - 05/20/24
-----------------
- Under nodefs, symbolic links to files outside of mount locations no longer work.
  This reverts the previous behaviour added in #3277. (#21805)
- The `EXPORTED_FUNCTIONS` list can now include JS library symbols even if they
  have not been otherwise included (e.g. via `DEFAULT_LIBRARY_FUNCS_TO_INCLUDE`).
  (#21867)
- Due to the upstream LLVM changes
  (https://github.com/llvm/llvm-project/pull/80923 and
  https://github.com/llvm/llvm-project/pull/90792), multivalue feature is now
  enabled by default in Emscripten. This only enables the language features and
  does not turn on the multivalue ABI.
- Embind now supports return value policies to better define object lifetimes.
  See https://emscripten.org/docs/porting/connecting_cpp_and_javascript/embind.html#object-ownership for more information.

3.1.59 - 04/30/24
-----------------
- Fix the location of the dummy `.worker.js` file that is now generated as part
  of pthread builds so that is generated alongside the main JavaScript file.
  See #21701. ()
- `-sASYNCIFY=2` is setting now deprecated, use `-sJSPI` instead.

3.1.58 - 04/23/24
-----------------
- The `-sMAIN_MODULE=1` mode no longer exports all the main module symbols on
  `Module` object.  This saves a huge about of generated JS code due the fact
  that `-sMAIN_MODULE=1` includes *all* native symbols in your program as well
  is from the standard library.  The generated JS code for a simple program
  in this mode is reduced from from 3.3mb to 0.5mb.  The current implementation
  of this feature requires wasm-ld to be on the program twice which could have a
  noticeable effect on link times. (#21785)
- In `-sMODULARIZE` mode, the argument passed into the module constructor is
  no longer mutated in place.  The expectation is that the module instance will
  be available via the constructor return value.  Attempting to access methods
  on the object passed *into* the constructor will now abort. (#21775)
- Enable use of `::` to escape port option separator (#21710)
- In multi-threaded builds `--extern-pre-js` and `--extern-post-js` code is
  now only run on the main thread, and not on each of the workers. (#21750)
- Fix crash when throwing exceptions in dynamically linked int64 functions (#21759)
- Multi-threaded builds no depend on a separate `.worker.js` file.  This saves
  on code size and network requests.  In order to make this change go smoothly,
  without breaking build systems that expect a `worker.js`, emscripten will
  generate an empty `.worker.js` to give folks time to transition their
  deployment scripts.  In `-sSTRICT` mode, this empty file will not be
  generated. (#21701)

3.1.57 - 04/10/24
-----------------
- libcxx, libcxxabi, libunwind, and compiler-rt were updated to LLVM 18.1.2.
  (#21607, #21638, and #21663)
- musl libc updated from v1.2.4 to v1.2.5. (#21598)
- In `MODULARIZE` mode we no longer export the module ready promise as `ready`.
  This was previously exposed on the Module for historical reasons even though
  in `MODULARIZE` mode the only way to get access to the module is to wait on
  the promise returned from the factory function. (#21564)
- JS library code is now executed in its own context/scope, which limits how
  much of the compiler internals are accessible. If there are build time JS
  symbols that you are depending on, but that were not added to this scope,
  please file a bug and we can add more to this scope. (#21542)
- The JS functions for manipulating the native/shadow stack
  (`stackSave`/`stackRestore`/`stackAlloc`) are now just regular JS library
  function and as such are only included if you explicitly depend on them.  If
  you use these functions in your JS code you will need to depend on them via
  either:
  - The `EM_JS_DEPS` macro for `EM_ASM`/`EM_JS` code.
  - The `__deps` attribute for JS library functions
  - The `-sDEFAULT_LIBRARY_FUNCS_TO_INCLUDE` flag for `--pre-js`/`--post-js`
    code
  (#21555)
- TypeScript definitions for Wasm exports, runtime exports, and embind bindings
  can now be generated with `--emit-tsd`. The option `--embind-emit-tsd` has been
  deprecated, use `--emit-tsd` instead.
- Added the `ASYNCIFY_PROPAGATE_ADD` setting, to control whether the `ASYNCIFY_ADD`
  list propagates or not. By default this is enabled; as a result you may see larger
  ASYNCIFY builds as more of the function tree may be instrumented than you were
  previously manually specifying in `ASYNCIFY_ADD`. To stop propagation you can
  specify functions in the `ASYNCIFY_REMOVE` list, or to return to the previous
  behaviour, disable this setting (set `-sNO_ASYNCIFY_PROPAGATE_ADD`.) (#21672)
- ports changes:
  - Fixed transitive link dependencies (#21602)
  - Enable use of options in ports dependencies (#21629)

3.1.56 - 03/14/24
-----------------
- emscripten will now generate an `unused-command-line-argument` warning if
  a `-s` setting is specified more than once on the command line with
  conflicting values.  In this case the first setting is ignored. (#21464)

3.1.55 - 03/01/24
-----------------
- Update sdl2-mixer port from 2.6.0 to 2.8.0
- In `STRICT` mode the `HEAPXX` symbols (such as `HEAP8` and `HEAP32`) are now
  only exported on demand.  This means that they must be added to
  `EXPORTED_RUNTIME_METHODS` for them to appear on the `Module` object.  For
  now, this only effects users of `STRICT` mode. (#21439)
- Emscripten no longer supports `--memory-init-file` (i.e. extracting static
  data into an external .mem file).  This feature was only available under
  wasm2js (`-sWASM=0`) anyway so this change will only affect users of this
  setting. (#21217)
- `INITIAL_HEAP` setting is introduced to control the amount of initial
  memory available for dynamic allocation without capping it. If you are
  using `INITIAL_MEMORY`, consider switching to `INITIAL_HEAP`. Note that
  it is currently not supported in all configurations (#21071).

3.1.54 - 02/15/24
-----------------
- SDL2 port updated from v2.24.2 to v2.26.0. (#21337)
- The `DEMANGLE_SUPPORT` setting and the associated `demangle` function are
  now deprecated since Wasm stack traces always contain demangled symbols these
  days. (#21346)
- The type of `EMSCRIPTEN_WEBGL_CONTEXT_HANDLE` was changed to unsigned and
  the only valid error returned from `emscripten_webgl_create_context` is
  now zero.  This allows `EMSCRIPTEN_WEBGL_CONTEXT_HANDLE` to hold a pointer
  to memory even in 2GB+ mode.  Since `emscripten_webgl_create_context` never
  returns anything except zero for its errors today this change should not
  require any action. (#21268)
- Added `--use-port` option to `emcc`.  This option allows ports to be enabled
  by name and is designed to replace all existing `-sUSE_XXX` settings for
  ports. You can use `--show-ports` to get the list of available ports that
  can be used with this new option. (#21214)
- `--pre-js` and `--post-js` files can now opt into being run through the JS
  preprocessor. This change was originally landed in  #18525, but it got
  reverted in #19006.  Now it requires explicit opt-in by adding `#preprocess` to
  the top of the JS file.  This is useful as it allows things like `{{{
  POINTER_SIZE }}}` and `{{{ makeGetValue(..) }}}` to be used in pre/post JS
  files, just like they can be in JS library files. (#21227)
- Added concept of contrib ports which are ports contributed by the wider 
  community and supported on a "best effort" basis. See 
  `tools/ports/contrib/README.md` for details.A first contrib port is 
  available via `--use-port=contrib.glfw3`: an emscripten port of glfw written 
  in C++ with many features like support for multiple windows. (#21244 and 
  #21276)
- Added concept of external ports which live outside emscripten and are
  loaded on demand using the syntax `--use-port=/path/to/my_port.py` (#21316)
- `embuilder` can now build ports with options as well as external ports using
  the same syntax introduced with `--use-port`
  (ex: `embuilder sdl2_image:formats=png,jpg`) (#21345) 
- Allow comments in response files. Any line starting with `#` is now ignored.
  This is useful when listing exported symbols. (#21330)

3.1.53 - 01/29/24
-----------------
- The llvm version that emscripten uses was updated to 19.0.0 trunk. (#21165)

3.1.52 - 01/19/24
-----------------
- The core stack manipulation functions (`stackSave`, `stackRestore`,
  `stackAlloc`) are no longer exported by default.  Users of these function
  now need to depend on them explicitly (either via `__deps` attributes or via
  `-sEXPORTED_FUNCTIONS`). (#21075)
- Building with `pthreads+EXPORT_ES6` will now emit the worker file as
  `NAME.worker.mjs` rather than `.js`. This is a necessary breaking change to
  resolve other `pthreads+EXPORT_ES6` issues in Node.js (because Node.js is
  affected by the suffix in some cases). (#21041)
- Include paths added by ports (e.g. `-sUSE_SDL=2`) now use `-isystem` rather
  then `-I`.  This means that files in user-specified include directories will
  now take precedence over port includes. (#21014)
- Certain settings that only apply when generating JavaScript output will now
  trigger a warning if used when generating only Wasm.
- Fix bug where `main` was mistakenly included in debug builds but not in
  release builds. (#20971)
- Remove JAVA from the list of `.emscripten` config file settings.  In the
  past we used this to run the java version of closure compiler.  If there are
  folks who prefer to use the java version of closure compiler for some reason
  it should be possible by adding `--platform=java` to `--closure-args` or
  `EMCC_CLOSURE_ARGS` but emscripten will no longer do this automatically.
  (#20919)
- The WORKAROUND_OLD_WEBGL_UNIFORM_UPLOAD_IGNORED_OFFSET_BUG setting was
  removed.  This was a workaround from 2018 (#7459) that should no longer be
  needed. (#20925)
- The `--default-obj-ext` command line flag was removed. (#20917)
- emcc will now treat `.bc` files as source files.  These means that will get
  compiled by clang before being passed to the linker.  This matches the
  behaviour of clang. (#20922)
- Emscripten now only supports browsers going back to certain versions. The
  current set of minimum versions are: Chrome 32, Firefox 34, Safari 9.
  Attempting to targets version older this using, for example
  `MIN_CHROME_VERSION` will now result in build-time error.  All of these
  browser versions are at least 8 years old now so the hope is that nobody
  is intending to target them today.  (#20924)
- C++ objects passed into embind's val via constructors, methods, and call
  function will not be automatically destroyed after the function call. This
  makes the behavior consistent for invocations. 
- The `SUPPORT_ERRNO` setting is now deprecated as it only controlled setting
  errno from JS library functions and emscripten no longer requires this.
  (#21074)

3.1.51 - 12/13/23
-----------------
- Support for explicitly targeting the legacy Internet Explorer or EdgeHTML
  (edge version prior to the chromium-based edge) browsers via
  `-sMIN_EDGE_VERSION/-sMIN_IE_VERSION` was removed. (#20881)
- Emscripten is now more strict about handling unsupported shared library
  inputs.  For example, under the old behaviour if a system shared library
  such as `/usr/lib/libz.so` was passed to emscripten it would silently re-write
  this to `-lz`, which would then search this a libz in its own sysroot.  Now
  this file is passed though the linker like any other input file and you will
  see an `unknown file type` error from the linker (just like you would with the
  native clang or gcc toolchains). (#20886)
- Support for explicitly targeting the legacy EdgeHTML browser (edge version
  prior to the chromium-based edge) via `-sMIN_EDGE_VERSION` was removed.
  Using `-sLEGACY_VM_SUPPORT` should still work if anyone still wanted to target
  this or any other legacy browser.
- Breaking change: Using the `*glGetProcAddress()` family of functions now
  requires passing a linker flag -sGL_ENABLE_GET_PROC_ADDRESS. This prevents
  ports of native GL renderers from later accidentally attempting to activate
  "dormant" features if web browser implementations gain new WebGL extensions in
  the future, which `*glGetProcAddress()` is not able to support. (#20802)
- Added Hi DPI support to GLFW. When enabled, GLFW automatically accounts for
  the `devicePixelRatio` browser property and changes the size of the canvas
  accordingly (including dynamically if the canvas is moved from a 4K screen to
  a 2K screen and vice-versa). `glfwGetFramebufferSize` now properly returns the
  canvas size in pixels, while `glfwGetWindowSize` returns the canvas size is
  screen size. By default, this feature is disabled. You can enable it before
  creating a window by calling `glfwWindowHint(GLFW_SCALE_TO_MONITOR,
  GLFW_TRUE)`. You can also dynamically change it after the window has been
  created by calling `glfwSetWindowAttrib(window, GLFW_SCALE_TO_MONITOR,
  GLFW_TRUE)`. (#20584)
- Transpilation to support older environments/browsers is now performed by babel
  rather than closure compiler.  This means that folks targeting older browsers
  (e.g. `-sLEGACY_VM_SUPPORT`) do not need to ensure their code is closure
  compliant. (#20879)

3.1.50 - 11/29/23
-----------------
- Add a port of mimalloc, a fast and scalable multithreaded allocator. To use
  it, build with `-sMALLOC=mimalloc`. (#20651)
- When compiling, Emscripten will now invoke `clang` or `clang++` depending only
  on whether `emcc` or `em++` was run.  Previously it would determine which to
  run based on individual file extensions.  One side effect of this is that you
  may now see a clang warning when building `.c` source files using `em++`:
  `warning: treating 'c' input as 'c++' when in C++ mode`.  This also means that
  the `DEFAULT_TO_CXX` setting now only applies when linking and not when
  compiling. (#20712)
- JavaScript library code can now use the full range of ES6 features and we rely
  on closure compiler to transpile for ES5 when targeting older browsers.
  For those that would rather perform transpilation separately outside of
  emscripten you can use the `-sPOLYFILL=0` setting. (#20700)
- libcxx, libcxxabi, libunwind, and compiler-rt were updated to LLVM 17.0.4.
  (#20705, #20707, and #20708)
- Remove `BENCHMARK` setting. That has not been used by the benchmark suite for
  some time now (at least not by default), and is much less useful these days
  given lazy compilation in VMs (which makes it impossible to truly benchmark
  execution separately from compilation, which `BENCHMARK` hoped to do).
- Update GLFW handling of touch events to avoid sending duplicate mousedown and
  and mouseup events. Maps touchmove to mousemove events for a single primary
  touch. (#20805)

3.1.49 - 11/14/23
-----------------
- Many MEMORY64 fixes for browser and graphics APIs (#20678)
- The `glfwSetWindowSize` function no longer switches to fullscreen when the
  width/height provided as parameters match the screen size. This behavior
  now matches the behavior of SDL and glut. In order to switch to fullscreen,
  the client code should invoke `Module.requestFullscreen(...)` from a user 
  triggered event otherwise the browser raises an error. (#20600)

3.1.48 - 11/05/23
-----------------
- The JS `assert` function is no longer available in release builds when
  `-sSTRICT` is used.  This should only affect users with custom JS library code
  which doesn't use `#if ASSERTIONS` guards around their `assert` calls.  This
  behaviour matches that of `MINIMAL_RUNTIME`. (#20592)
- The minimum version of node required run the compiler was updated from
  10.19 to 16.20.  This does not effect the node requirements of the generated
  JavaScript code. (#20551)
- A new top-level `bootstrap` script was added.  This script is for emscripten
  developers and helps take a care of post-checkout tasks such as `npm install`.
  If this script needs to be run (e.g. because package.json was changed, emcc
  will exit with an error. (#19736)
- If exceptions are disabled, using `new` together with `std::nothrow` no
  longer aborts if the allocation fails. Instead `nullptr` is returned now.
  This does not change the behavior of regular usage of `new`.
- Default `MIN_CHROME_VERSION` was increased from 75 to 85 and default
  `MIN_FIREFOX_VERSION` was increased from 68 to 79 to allow Emscripten
  to use some ES2021 features for smaller JavaScript code size. (#20549)
- Emscripten now generates PowerShell wrappers for its CLIs. This allows to
  sidestep some of the issues with legacy cmd.exe, but developers must
  explicitly opt-in to running PowerShell scripts in system settings or
  via the `Set-ExecutionPolicy` command. (#20416)
- `emscripten::val` now supports C++20 `co_await` operator for JavaScript
  `Promise`s. (#20420)

3.1.47 - 10/09/23
-----------------
- The boost-headers port was updated to v1.83.0.
- The `noExitRuntime` global is now a JS library symbol that will only be
  included as needed.  User of `noExitRuntime` will now need to declare a
  dependency on it.  It will get implicitly included if `noExitRuntime` is part
  of `INCOMING_MODULE_JS_API.` (which it is by default), or it can be added to
  either `DEFAULT_LIBRARY_FUNCS_TO_INCLUDE` or `noExitRuntime`. (#20336)
- The egl, html5, sdl and webgpu libraries now support basic functionality with
  `-sMEMORY64`. (#20276)
- Value types in `emscripten/html5.h` that correspond the WebIDL `long` type are
  now represented as `int` rather than `long` types so that they are 32-bit wide
  on both wasm32 and wasm64.  (#20290)
- `EM_JS` and `EM_ASM` that are present in side module now have their syntax
  validated at build time. (#20258)
- `MAIN_THREAD_EM_ASM_PTR` macro added for code that returns a pointer.  This
  mirrors the existing `EM_ASM_PTR`. (#20261)
- Emscripten now implements default POSIX signal handlers. These can
  terminate or abort the program in response to `raise` cals. (#20257)
- `emscripten::val` now prevents accidental access to the underlying JavaScript
  value from threads other than its owner. This already didn't work correctly
  in majority of cases, but now it will throw a clear assertion failure. (#20344)
- `emscripten::val` can now be iterated over with a C++ range-based for loop.
  (#20364)

3.1.46 - 09/15/23
-----------------
- The `wasmTable` global is now a JS library function that will only be included
  as needed.  Code that references `wasmTable` will no need to declare a
  dependency on it.  It can also be explicitly included using
  `-sEXPORTED_RUNTIME_METHODS=wasmTable`.
- libunwind updated to LLVM 16.0.6. (#20088)
- The `--minify=0` command line flag will now preserve comments as well as
  whitespace.  This means the resulting output can then be run though closure
  compiler or some other tool that gives comments semantic meaning. (#20121)
- `-sSTRICT` now implies `-sINCOMING_MODULE_JS_API=[]` which is generally good
  for code size.  If you `-sSTRICT` you now need to be explicit about the
  incoming module APIs you are supplying.  Users who supply symbols on the
  incoming module but forget to include them in `-sINCOMING_MODULE_JS_API`
  will see an error in debug builds so this change will not generate any
  silent failures.
- JS library decorators such as `__deps` and `__async` are now type checked so
  that errors are not silently ignored.
- The `USE_GLFW` settings now defaults to 0 rather than 2.  This matches other
  other settings such as `USE_SDL` that default to 0 these days and also matches
  the existing behaviour for `MINIMAL_RUNTIME` and `STRICT` mode.
  If you use GLFW you now need to explicitly opt into it using `-sUSE_GLFW` or
  `-lglfw`. (#19939)
- A new settings `TABLE_BASE` was introduced that can be used to place static
  function addresses (table slots) at a certain offset.  This defaults to 1
  which is the previously fixed value. (#20149)
- Clang's error detection of unused variables `-Wunused-variable` improved,
  which may require changes in user code (see #20169).

3.1.45 - 08/23/23
-----------------
- The function used to add symbols the JS library has been renamed from
  `mergeInto`, to the more specific `addToLibrary`.  This new function does not
  require the passing of `LibraryManager.library` as a first argument.  The old
  `mergeInto` continues to exist for backwards compat.
- The `--log_html` option was removed from `emrun`.  This option was already not
  working with python3.8 or above so we hope is safe to say that nobody was
  relying on it.

3.1.44 - 07/25/23
-----------------
- musl libc updated from v1.2.3 to v1.2.4. (#19812)
- The `EM_LOG_FUNC_PARAMS` flag to `emscripten_log`/`emscripten_get_callstack`
  has been deprecated and no longer has any effect.  It was based on a
  long-deprecated JS API. (#19820)
- The internal `read_` and `readAsync` functions no longer handle data URIs.
  (Higher-level functions are expected to handle that themselves, before calling.)
  This only effects builds that use `-sSINGLE_FILE` or `--memory-init-file`.
  (#19792)
- The `asm` property of the Module object (which held the raw exports of the
  wasm module) has been removed.  Internally, this is now accessed via the
  `wasmExports` global. If necessary, it is possible to export `wasmExports`
  on the Module object using `-sEXPORTED_RUNTIME_METHODS=wasmExports`. (#19816)
- Embind now supports generating TypeScript definition files using the
  `--embind-emit-tsd <filename>` option.

3.1.43 - 07/10/23
-----------------
- Handling i64 arguments and return values in JS functions is now much simpler
  with the new `__i53abi` decorator.  When this is set to true, i64 values are
  automatically converted to JS numbers (i53) at the JS boundary.  Parameters
  outside of the i53 will show up as NaN in the JS code (#19711)
- EM_JS functions are now supported in side modules (#19705)

3.1.42 - 06/22/23
-----------------
- The default minimum Node version of Emscripten output was bumped from 10.19 to
  16.0. To run the output JS in an older version of node, you can use e.g.
  `-sMIN_NODE_VERSION=101900` which will apply the previous minimum version of
  10.19.0. (#19192).
- The log message that emcc will sometime print (for example when auto-building
  system libraries) can now be completely suppressed by running with
  `EMCC_LOGGING=0`.
- Runtime dynamic linking symbols such as dlopen and dlsym will no longer cause
  a linker error when building without `-sMAIN_MODULE`.  Instead stub functions
  will be included that fail at runtime.  This matches the behaviour of other
  libc functions that we don't implement.  For those that prefer to get a linker
  error we have the `-sALLOW_UNIMPLEMENTED_SYSCALLS` settings. (#19527)
- The `modifyFunction` helper in `parseTools.js` was renamed to
  `modifyJSFunction` and its callback function no longer takes the name of the
  function being modified.  The name is not relevant for JS library functions
  and can be safely ignored.
- JS library functions can now be implemented using ES6 arrow notation, which
  can save to a few bytes on JS code size. (#19539)

3.1.41 - 06/06/23
-----------------
- A new setting (`CHECK_NULL_WRITES`) was added to disabled the checking of
  address zero that is normally done when `STACK_OVERFLOW_CHECK` is enabled.
  (#19487)
- compiler-rt updated to LLVM 16. (#19506)
- libcxx and libcxxabi updated to LLVM 16. (#)

3.1.40 - 05/30/23
-----------------
- The `_emscripten_out()`, `_emscripten_err()` and `_emscripten_dbg()` functions
  declared in `emscripten/console.h` no longer have the underscore prefix and
  are now documented. (#19445)

3.1.39 - 05/18/23
-----------------
- The JS `err()` function will now bind to `console.error` by default rather
  than `console.warning`.  For debugging/tracing/logging we recommend the
  `dbg()` function instead. (#19326)
- The `WASM2C` options has been removed. All known users are using upstream wabt
  these days anyhow.

3.1.38 - 05/10/23
-----------------
- The `dladdr` function will now always return an error rather than filling in
  dummy values. (#19319)
- The restriction preventing the use of dynamic linking in combination with
  `-sDYNAMIC_EXECUTION=0` was removed.  This restriction was being enforced
  unnecessarily since dynamic linking has not depended on `eval()` for a while
  now.
- Remove extra code for falling back to long-deprecated BlobBuilder browser API
  when Blob constructor is missing.  This was a fix for an issue that has long
  been fixed. (#19277)

3.1.37 - 04/26/23
-----------------
- The `EM_PYTHON_MULTIPROCESSING` environment variable no longer has any effect.
  This was added a temporary fallback but should no longer be needed. (#19224)
- The old reverse dependency system based on `tools/deps_info.py` has been
  removed and the existing `__deps` entries in JS library files can now be used
  to express JS-to-native dependencies.  As well being more precise, and
  extensible via user-supplied JS libraries, this also speeds up link times
  since we no longer need scan linker inputs using `llvm-nm`.  It also
  completely removes the need for the `REVERSE_DEPS` settings which has now
  been deprecated. (#18905)
- Bump the default minimum Firefox version from 65 to 68 (#19191).
- Background pthreads no longer prevent a Node.js app from exiting. (#19073)

3.1.36 - 04/16/23
-----------------
- The `USES_DYNAMIC_ALLOC` setting has been deprecated.  You can get the same
  effect from `-sMALLOC=none`. (#19164)

3.1.35 - 04/03/23
-----------------
- The following JavaScript runtime functions were converted to JavaScript
  library functions:
   - UTF8ArrayToString
   - UTF8ToString
   - stringToUTF8Array
   - stringToUTF8
   - lengthBytesUTF8
  
  If you use any of these functions in your JS code you will now need to include
  them explicitly in one of the following ways:
   - Add them to a `__deps` entry in your JS library file (with leading $)
   - Add them to `DEFAULT_LIBRARY_FUNCS_TO_INCLUDE` (with leading $)
   - Add them to `EXPORTED_FUNCTIONS` (without leading $)
   - Set `-sLEGACY_RUNTIME` to include all of them at once.
- `FS.loadFilesFromDB` and `FS.saveFilesToDB` were removed.  We think it's
  unlikely there were any users of these functions since there is now a separate
  IDBFS filesystem for folks that want persistence. (#19049)
- `allocateUTF8` and `allocateUTF8OnStack` library function moved to
  `library_legacy.js`.  Prefer the more accurately named `stringToNewUTF8` and
  `stringToUTF8OnStack`. (#19089)
- `SDL_image` port was updated to version 2.6.0.
- `-z` arguments are now passed directly to wasm-ld without the need for the
  `-Wl,` prefix.  This matches the behaviour of both clang and gcc. (#18956)
- Reverted #18525 which runs the JS pre-processor over files passed via
  --pre-js and --post-js.  It turned out this change caused issue for several
  folks who had JS files with lines that start with `#` so can't be run through
  the pre-processor.  If folks want to re-enable this we can looks into ways to
  make it conditional/optional.
- The `{{{ cDefine('name') }}}` helper macro can now be simplified to just `{{{
  cDefs.name }}}`.

3.1.34 - 03/14/23
-----------------
- Fix for using `EM_JS` functions defined in other object files.  This was a bug
  that was introduced when `LLD_REPORT_UNDEFINED` was enabled by default back in
  3.1.28. (#18928)
- The preferred way to enable pthreads is now to just use the standard `-pthread`
  flag.  The `-sUSE_PTHREADS` setting still works but is marked as legacy and
  will generate a warning in `-sSTRICT` mode.
- When targeting node, and using `-sMODULARIZE`, we no longer internally catch
  unhandled promise rejections or exit status code. That is to say the,
  `NODEJS_CATCH_REJECTION` and `NODEJS_CATCH_EXIT` are no longer compatible
  with `-sMODULARIZE`.   

3.1.33 - 03/08/23
-----------------
- Initial support for C++20 modules.  We have added a very simple test in form
  of `other.test_cpp_module`. (#18915)
- Removed `sys/sysctl.h` compatibility header.  We don't implement the function
  it defines. (#18863)
- Update SDL2_ttf port to 2.20.2 (#18804)
- Update glfw header to 3.3.8 (#18826)
- The `LLD_REPORT_UNDEFINED` setting has been removed.  It's now essentially
  always enabled. (#18342)
- Added `-sEXPORT_KEEPALIVE` to export symbols. When using
  `MINIMAL_RUNTIME`, the option will be **disabled** by default.
  This option simply exports the symbols on the module object, i.e.,
  `Module['X'] = X;`
- The WasmFS OPFS backend is now faster in browsers that implement
  [`Atomics.waitAsync`](https://caniuse.com/mdn-javascript_builtins_atomics_waitasync).
  (#18861)
- The `emscripten_proxy_async_with_callback` API was replaced with a simpler
  `emscripten_proxy_callback` API that takes a second callback to be called if
  the worker thread dies before completing the proxied work.  

3.1.32 - 02/17/23
-----------------
- Added new linker option `-sEXCEPTION_STACK_TRACES` which will display a stack
  trace when an uncaught exception occurs. This defaults to true when
  `ASSERTIONS` is enabled. This option is mainly for the users who want only
  exceptions' stack traces without turning `ASSERTIONS` on. (#18642 and #18535)
- `SUPPORT_LONGJMP`'s default value now depends on the exception mode. If Wasm
  EH (`-fwasm-exceptions`) is used, it defaults to `wasm`, and if Emscripten EH
  (`-sDISABLE_EXCEPTION_CATCHING=0`) is used or no exception support is used, it
  defaults to `emscripten`. Previously it always defaulted to `emscripten`, so
  when a user specified `-fwasm-exceptions`, it resulted in Wasm EH + Emscripten
  SjLj, the combination we do not intend to support for the long term.
- Added support for Wasm-based AudioWorklets for realtime audio processing
  (#16449)
- Synchronous proxying functions in emscripten/proxying.h now return errors
  instead of hanging forever when the worker thread dies before the proxied work
  is finished.

3.1.31 - 01/26/23
-----------------
- Symbols that were previously exported from native code, but only for internal
  reasons, are no longer exported on the `Module` object by default.  For
  example, previously if you were using `Module._malloc` but not explicitly
  including `_malloc` in `EXPORTED_FUNCTIONS`, it might have been exported
  anyway due to internal use of `malloc` within the JS library code. (#18564)
- The `STACK_SIZE`, `STACK_ALIGN`, `POINTER_SIZE`, and `ASSERTIONS` JavaScript
  globals were removed by default.  In debug builds a clear error is shown if
  you try to use these. (#18503)
- --pre-js and --post-js files are now fed through the JS preprocessor, just
  like JS library files and the core runtime JS files.  This means they can
  now contain #if/#else/#endif blocks and {{{ }}} macro blocks. (#18525)
- `-sEXPORT_ALL` can now be used to export symbols on the `Module` object
  when used with `-sMINIMAL_RUNTIME` and `-sMODULARIZE` together. (#17911)
- The llvm version that emscripten uses was updated to 17.0.0 trunk.

3.1.30 - 01/11/23
-----------------
- The default pthread stack size will now be set to match `-sSTACK_SIZE` by
  default.  Set `DEFAULT_PTHREAD_STACK_SIZE` explicitly to override this.
  (#18479)
- The `buffer` JavaScript variable was removed.  This underlying buffer is
  still accessible via `wasmMemory.buffer` or `HEAPXX.buffer`.  In debug builds,
  a clear error is shown if you try to use it.  (#18454)
- The SDLv1 header directory is no longer added to the include path by default.
  This means if you include SDL headers without the explicit version in them
  (e.g. `SDL_events.h`) you will now need to add `-sUSE_SDL` explicitly at
  compile time.  If you include the SDL headers with the directory name included
  (e.g. `SDL/SDL_events.h`) you will not be affected by this change. (#18443)
- Significant improvements were made (in the version of LLVM associated with
  this emsdk release) to the quality of DWARF debug info when building in
  optimized mode. See https://reviews.llvm.org/D140373. Using the -O1 flag is
  recommended if a program is too large or slow to debug with -O0 (although
  -O0 is still better for debugging when feasible).

3.1.29 - 01/03/23
-----------------
- Fixed bug in `PROXY_TO_PTHREAD` whereby certain async operations on the main
  thread would cause the whole program to exit, even when the proxied main
  function was still running. (#18372)
- Added `Module.pthreadPoolReady` promise for the `PTHREAD_POOL_DELAY_LOAD`
  mode that allows to safely join spawned threads. (#18281)
- PThreads can now be safely spawned on-demand in Node.js even without a PThread
  pool (`PTHREAD_POOL_SIZE`) or proxying (`PROXY_TO_PTHREAD`) options. (#18305)

3.1.28 - 12/08/22
-----------------
- `LLD_REPORT_UNDEFINED` is now enabled by default.  This makes undefined symbol
  errors more precise by including the name of the object that references the
  undefined symbol. The old behaviour (of allowing all undefined symbols at
  wasm-ld time and reporting them later when processing JS library files) is
  still available using `-sLLD_REPORT_UNDEFINED=0`. (#16003)
- musl libc updated from v1.2.2 to v1.2.3. (#18270)
- The default emscripten config file no longer contains `EMSCRIPTEN_ROOT`.  This
  setting has long been completely ignored by emscripten itself. For
  applications that wish to know where emscripten is installed looking for
  `emcc` in the `PATH` has long been the recommended method (i.e. `which emcc`).
  (#18279)
- More accurate synchronisation of `emscripten_get_now` clocks between main
  thread and pthreads.
  This also changes the absolute value returned by the function, but it shouldn't
  affect correct usages as the function has always returned different values on
  different platforms, and is clearly documented as "only meaningful in
  comparison to other calls to this function". (#18267)
- Emscripten will now search your PATH for binaryen, llvm, and node if the
  corresponding config file settings (`BINARYEN_ROOT`, `LLVM_ROOT`, `NODE_JS`)
  are not set.  Allows emscripten to run with an empty config file given the
  right tools in the PATH. (#18289)

3.1.27 - 11/29/22
-----------------
- Add support for `-sEXPORT_ES6`/`*.mjs` on Node.js. (#17915)
- Idle workers in a PThread pool no longer prevent Node.js app from exiting. (#18227)
- The default `STACK_SIZE` was reduced from 5MB to 64KB.  Projects that use more
  than 64Kb of stack will now need specify `-sSTACK_SIZE` at link time.  For
  example, `-sSTACK_SIZE=5MB` can be used to restore the previous behaviour.
  To aid in debugging, as of #18154, we now also place the stack first in memory
  in debug builds so that overflows will be immediately detected, and result in
  runtime errors.  This change brings emscripten into line with `wasm-ld` and
  wasi-sdk defaults, and also reduces memory usage by default.  In general,
  WebAssembly stack usage should be lower than on other platforms since a lot of
  state normally stored on the stack is hidden within the runtime and does not
  occupy linear memory at all.  The default for `DEFAULT_PTHREAD_STACK_SIZE` was
  also reduced from 2MB to 64KB to match.
- Improved error messages for writing custom JS libraries. (#18266)
- EM_ASM code is now supported in side modules (#18228)

3.1.26 - 11/17/22
-----------------
- Inline with the recent changes to llvm and binaryen, emscripten will now, by
  default, enable the sign-extension and mutable-globals WebAssembly proposals.
  In order to do so the default minimum safari version (`MIN_SAFARI_VERSION`)
  was updated from 12.0 to 14.1, and support for the old EdgeHTML engine
  (`MIN_EDGE_VERSION`) was removed by default.  If you want to continue to
  support these older engines you can use these settings
  (`-sMIN_SAFARI_VERSION=120000` and/or `-sMIN_EDGE_VERSION=44`) to revert to
  the previous defaults, which will result in the new proposals being disabled.
  Note that in order to avoid support for the sign-extension emscripten uses
  a binaryen pass, so targeting older browsers requires the running of wasm-opt
  and is therefore incompatible with `ERROR_ON_WASM_CHANGES_AFTER_LINK` (i.e.
  fast linking). (#17690)
- Added `--reproduce` command line flag (or equivalently `EMCC_REPRODUCE`
  environment variable).  This options specifies the name of a tar file into
  which emscripten will copy all of the input files along with a response file
  that will allow the command to be replicated.  This can be useful for sharing
  reproduction cases with others (inspired by the lld option of the same name).
  (#18160)
- In non-optimizing builds emscripten will now place the stack first in memory,
  before global data.  This is to get more accurate stack overflow errors (since
  overflow will trap rather corrupting global data first).  This should not
  be a user-visible change (unless your program does something very odd such
  depending on the specific location of stack data in memory). (#18154)

3.1.25 - 11/08/22
-----------------
- The `TOTAL_STACK` setting was renamed to `STACK_SIZE`.  The old name will
  continue to work as an alias. (#18128)
- Exporting `print`/`printErr` via `-sEXPORTED_RUNTIME_METHODS` is deprecated in
  favor of `out`/`err`.  The former symbols are supposed to be used with
  `-sINCOMING_MODULE_JS_API` instead. (#17955)
- aio.h was removed from the sysroot.  Emscripten doesn't support any of the
  functions in this header.
- Clang's function pointer cast warnings (enabled with `-Wcast-function-type`)
  are now stricter. This warning is intended to help with CFI errors but also
  helps wasm builds since wasm traps on such type mismatches in indirect calls.
  We recommend that users enable it to prevent such errors (which can be hard to
  debug otherwise). The older (less strict) behavior is also still possible with
  `-Wcast-function-type -Wno-cast-function-type-strict` (or
  `-Wno-error=cast-function-type-strict` if you want the warnings to be visible
  but not errors). See https://reviews.llvm.org/D134831
- libcxx and libcxxabi updated to LLVM 15. (#18113)

3.1.24 - 10/11/22
-----------------
- In Wasm exception mode (`-fwasm-exceptions`), when `ASSERTIONS` is enabled,
  uncaught exceptions will display stack traces and what() message. (#17979 and
  #18003)
- It is now possible to specify indirect dependencies on JS library functions
  directly in C/C++ source code.  For example, in the case of a EM_JS or EM_ASM
  JavaScript function that depends on a JS library function.  See the
  `EM_JS_DEPS` macro in the `em_macros.h` header.  Adding dependencies in this
  way avoids the need to specify them on the command line with
  `-sDEFAULT_LIBRARY_FUNCS_TO_INCLUDE`. (#17854)

3.1.23 - 09/23/22
-----------------
- The `__EMSCRIPTEN_major__/minor__/tiny__` macros are no longer defined on the
  command line but require `<emscripten.h/>` (or just `<emscripten/version.h>`
  to be included. (#17883)
- Linking of bitcode files using `emcc -r` + `-flto` is no longer supported.
  `emcc -r` will now always use lld to link to an object file.  This matches the
  behavior of upstream llvm where bitcode linking using lld does not exist.
  The recommend way to combine bitcode input is to use library files (`ar`
  archives).  See #13492 for more details.

3.1.22 - 09/19/22
-----------------
- compiler-rt updated to LLVM 15. (#17802)
- Using `-Oz` or `-Os` will no longer pass `-fno-inline-functions` to clang and
  instead rely on clang's normal inline heuristics for these optimization
  levels.  `-fno-inline-functions` can be passed explicitly if needed.
- C++17 is now the default version of the C++ standard used by the compiler.
  This is due to an upstream change in llvm.  Use `-std=c++14` (or technically
  `-std=gnu++14`) to revert to the previous default.
- Closure warnings are now controlled via the standard `-Wclosure` warning flags
  rather than via a specific/custom `CLOSURE_WARNINGS` setting.  The old
  setting continues to work but will issue a deprecation warning.
  If you link with `-Werror` but you don't want closure warnings to be errors
  you can add `-Wno-error=closure` or `-Wno-closure`.

3.1.21 - 09/09/2022
-------------------
- Update SDL2 port to 2.24.0 (#17748)
- The `LEGACY_RUNTIME` setting is no longer enabled by default.  If you use any
  of these legacy runtime functions (except in library code with explicit
  dependencies) then you would need to set `LEGACY_RUNTIME` on the command line
  or add the ones you need to `DEFAULT_LIBRARY_FUNCS_TO_INCLUDE`:
   - addFunction
   - removeFunction
   - allocate
   - AsciiToString
   - stringToAscii
   - UTF16ToString
   - stringToUTF16
   - lengthBytesUTF16
   - UTF32ToString
   - stringToUTF32
   - lengthBytesUTF32
   - allocateUTF8
   - allocateUTF8OnStack
   - writeStringToMemory
   - writeArrayToMemory
   - writeAsciiToMemory
   - intArrayFromString
   - intArrayToString
   - warnOnce
   - ccall
   - cwrap
  Although this is technically a breaking change for those who use these
  functions, there are assertion in debug builds that catch such usages and
  direct towards how to fix the issue.

3.1.20 - 08/24/2022
-------------------
- The `getTempRet0`/`setTempRet0` helper functions are now implemented directly
  in WebAssembly, rather than supplied by the JS host.  This simplifies the
  wasm/JS interface.  These function are no longer exported in all cases.  If
  your code directly calls these functions from JS, you can add them to
  `-sEXPORTED_RUNTIME_METHODS`.
- Several linux-specific headers were removed from the emscripten sysroot. None
  of the functionality in these headers was ever supported by emscripten. For
  example `sys/soundcard.h` and `sys/ptrace.h`. (#17704)

3.1.19 - 08/17/2022
-------------------
- Old method of metadata extraction via wasm-emscripten-finalize removed
  in favor of local python code. (#16529)

3.1.18 - 08/01/2022
-------------------
- The tests/ directory was renamed to just test/ to match other project close
  emscripten (llvm, wabt, binaryen).  This should not effect any users of
  emscripten, only developers. (#17502)
- The llvm version that emscripten uses was updated to 16.0.0 (#17534)
- worker.js now propagates unhandled promise rejections to the main thread the
  same way it propagates uncaught exceptions.

3.1.17 - 07/22/2022
-------------------
- Add support for dynamic linking with Asyncify. (#15893)
- A source map file and DWARF info in the wasm can now be emitted at the same if
  the user gives the both options: `-g -gsource-map`. (#17484)
- The `align` argument to the makeGetValue/makeSetValue JS library macros was
  removed (and replaced with an assert) as it had no uses internally and was
  removed (and replaced with an assert) as it had now uses internally and was
  untested.
- Removed unused `calledMain` global variable from the JS runtime.  Folks who
  want to know when main is done can use `Module[postRun]`.

3.1.16 - 07/14/2022
-------------------
- Warnings generated by the JS compiler (compiler.js) are now propagated back
  to the emcc compiler driver which means that `-Werror` builds will now fail
  in the presence of JS compiler warnings.  As usual `-Wno-js-compiler` and
  `-Wno-error=js-compiler)` can be used to control these warnings. (#17365)
- When JS library functions are included as part of `EXPORTED_RUNTIME_METHODS`
  it is no longer necessary to also add them to
  `DEFAULT_LIBRARY_FUNCS_TO_INCLUDE`.  This change allows us to transition
  runtime functions to JS library functions without the need to folks to add
  `DEFAULT_LIBRARY_FUNCS_TO_INCLUDE`. (#17369)
- The following function, which were previously part of the default runtime, are
  now JS library functions:
   - addFunction
   - removeFunction
   - allocate
   - AsciiToString
   - stringToAscii
   - UTF16ToString
   - stringToUTF16
   - lengthBytesUTF16
   - UTF32ToString
   - stringToUTF32
   - lengthBytesUTF32
   - allocateUTF8
   - allocateUTF8OnStack
   - writeStringToMemory
   - writeArrayToMemory
   - writeAsciiToMemory
   - intArrayFromString
   - intArrayToString
   - warnOnce
   - ccall
   - cwrap
  However, they all still available by default due to a new setting called
  `LEGACY_RUNTIME` which is enabled by default.  When `LEGACY_RUNTIME` is
  disabled (which it may be in the future) these symbols would only be included
  if there were explicitly exported via `EXPORTED_RUNTIME_METHODS` or added to
  `DEFAULT_LIBRARY_FUNCS_TO_INCLUDE`.  `LEGACY_RUNTIME` is disabled by default
  in `STRICT` mode so this change only effects users of `STRICT` mode. (#17370,
  #17403)
- The `run` runtime function is no longer exported by default.  It can be added
  to `EXPORTED_RUNTIME_METHODS` if needed.
- The getWasmTableEntry/setWasmTableEntry library function are no longer
  included by default.  Add them to `DEFAULT_LIBRARY_FUNCS_TO_INCLUDE` or
  `EXPORTED_RUNTIME_METHODS` if you want to use them outside of JS library code.
- The type of `time_t` was restored 64-bit after being converted to 32-bit in
  3.1.11. (#17401)

3.1.15 - 07/01/2022
-------------------
- The JS library helper function `hasExportedFunction` has been replaced with
  `hasExportedSymbol`, which takes an unmangled (no leading underscore) symbol
  name.
- Post-link metadata extraction switched from wasm-emscripten-finalize
  (binaryen) to python code within emscripten.  This change should have no
  semantic effect, but can temporarily be reverted by setting
  `EMCC_READ_METADATA=binaryen` in the environment. (#17337)
- Added a shim for `BigInt64Array` so `-sWASM_BIGINT` can be used in Safari
  v14. (#17103)

3.1.14 - 06/20/2022
-------------------
- emcc now accepts `-print-file-name` and reports the correct library paths in
  `-print-search-dirs`.
- `tools/file_packager` no longer generates (or requires) any "pre-js" code when
  running in `--embed-file` mode.  Instead the embedded files are loaded at
  static constructor time.
- Emscripten now knows what minimum browser versions the `WASM_BIGINT` feature
  requires and will automatically set the defaults accordingly. (#17163)
- Embind now supports binding to functions specified as `noexcept`. (#17140)
- Weak undefined symbols fixed in dynamic linking. (#17164)
- Internally, the name of `main` function now gets mangled (by clang) in the
  same way as with other wasm targets.  This means that within the wasm module
  the name of the main function can now be `__main_argc_argv`, but, since we
  still export this to JS as `_main`, this should not be a user-visible change.
- Use of pkg-config from cmake not longer causes the C++ include path to be
  broken. (#17137)
- `emscripten_runtime_keeplive_push()` and `emscripten_runtime_keeplive_push()`
  are now exposed to native code and can be used to keep the runtime alive
  without immediately unwinding the event loop (as
  `emscripten_exit_with_live_runtime()` does). (#17160)
- The file packager option `--use-preload-cache` now only invalidates the
  cache if the data contents has changed. (#16807)

3.1.13 - 06/02/2022
-------------------
- xlocale.h compatibility header was restored after being removed in 3.1.12.

3.1.12 - 05/25/2022
-------------------
- Fix crash, introduced in 3.1.11, which occurred when using pointer types
  (types ending in `*`) with getValue/setValue library functions. (#17028)
- Fix possible deadlock in multi-threaded builds that use EXIT_RUNTIME=0 with
  ASSERTIONS enabled. This was introduced in 3.1.3 as part of #16130. (#17044)

3.1.11 - 05/21/2022
-------------------
- The return value of `emscripten_get_compiler_setting` was changed from `int`
  to `long` so that it is compatible with `MEMORY64`.  The return value of this
  function sometimes contains a pointer value so `int` is not sufficiently
  wide under `wasm64`. (#16938)
- The `EM_BUILD_VERBOSE` environment variable only effects test code these days
  and therefore was renamed to `EMTEST_BUILD_VERBOSE`. (#16904)
- compiler-rt updated to LLVM 14. (#16991)
- libc++ updated to LLVM 14. (#17000)
- libc++abi updated to LLVM 14. (#16993)

3.1.10 - 05/02/2022
-------------------
- Bug fixes

3.1.9 - 04/21/2022
------------------
- The `-sSHELL_FILE` setting, which (unlike the --shell-file command line
  options) we believe was never tested or externally used, has been removed.
  (#16589)
- A warning is now issued when passing C++-only settings such
  `-sEXCEPTION_CATCHING_ALLOWED` when not linking as C++. (#16609)
- Introduce a new [proxying
  API](https://emscripten.org/docs/api_reference/proxying.h.html) for proxying
  work between threads.

3.1.8 - 03/24/2022
------------------
- Command line settings (`-s`) are now type checked.  For example, passing a
  string to a boolean setting will now generate an error (e.g.
  `-sEXIT_RUNTIME=foo`).  Previously, the value of `foo` would have have been
  interpreted as non-zero and accepted as valid. (#16539)
- A warning (limited-postlink-optimizations) was added that gets shown when
  binaryen optimizations are limited due to DWARF information being requested.
  Several binaryen passed are not compatible with the preservation of DWARF
  information. (#16428)
- Use normalized mouse wheel delta for GLFW 3 in `library_glfw.js`. This changes
  the vertical scroll amount for GLFW 3. (#16480)
- The emsdk binaries for macOS now require macOS 10.14 Mojave (or above).
  Prior versions of emsdk could run on 10.11 (or above), but supporting those
  older versions recently became harder.
- The SDL_mixer library can be configured to support MIDIs by passing "mid"
  to the SDL2_MIXER_FORMATS setting. It uses Timidity, and you must provide
  your own instrument sound files and mount them at "/etc/timidity". (#16556)

3.1.7 - 03/07/2022
-------------------
- Remove unmaintained ASMFS filesystem backend and associated `-sASMFS`
  settings.  The new wasmfs filesystem is far enough along that it seems clear
  that ASMFS will not need to be revived.
- Fix deadlock in `munmap` that was introduced in 3.1.5.  The deadlock would
  occur in multi-threaded programs when a partial unmap was requested (which
  emscripten does not support). (#16413)
- Added new compiler+linker option -sSHARED_MEMORY=1, which enables targeting
  a shared WebAssembly.Memory. (#16419)
- Added new API "Wasm Workers", which is an alternative to pthreads for building
  multithreaded applications, enabled via -sWASM_WORKERS=1 (#12833)

3.1.6 - 02/24/2022
------------------
- Remove support for deprecated `EMMAKEN_COMPILER`, `EMMAKEN_CFLAGS`, and
  `EMMAKEN_NO_SDK`  environment variables.  These are all legacy and redundant
  in the face of other settings/flags:
   - `EMMAKEN_COMPILER` -> `LLVM_ROOT` in the config settings
   - `EMMAKEN_CFLAGS` -> `EMCC_CFLAGS`
   - `EMMAKEN_NO_SDK` -> standard `-nostdlib` and `-nostdinc` flags
- emscripten will no longer automatically create a config file if it can't
  find one in the configured location.  Instead, it will error out and point the
  user to the `--generate-config` option, in case that is what they want.
  (#13962)

3.1.5 - 02/17/2022
------------------
- Emscripten no longer uses the `allocate()` runtime function.  For backwards
  compatibility with external JS code we still include this function by default
  but it will no longer be included in `-sSTRICT` mode.  Usages of this function
  are generally best replaced with `_malloc`, `stackAlloc` or `allocateUTF8`.

3.1.4 - 02/14/2022
------------------
- Due to an llvm change (https://reviews.llvm.org/D118573) some clang flags
  that did not previously have any effect are now honored (e.g.
  `-fnew-alignment` and `-fshort-wchar`).
- llvm dependency updated to 15.0.0 to match upstream. (#16178)
- The `__EMSCRIPTEN_major__`, `__EMSCRIPTEN_minor__` and `__EMSCRIPTEN_tiny__`
  macros are now available via the `emscripten/version.h` header file.  For the
  time being, unless you enable `-sSTRICT`, these are still also defined
  directly on the command line.  If you use these macros please make sure you
  include `emscripten/version.h` (or `emscripten.h` which indirectly includes
  it). (#16147)

3.1.3 - 01/31/2022
------------------
- The file packager now supports embedding files directly into wasm memory and
  `emcc` now uses this mode when the `--embed-file` option is used.  If you
  use `file_packager` directly it is recommended that you switch to the new mode
  by adding `--obj-output` to the command line. (#16050)
- The `--bind` flag used to enable embind has been deprecated in favor of
  `-lembind`.  The semantics have not changed and the old flag continues to
  work. (#16087)
- New setjmp/longjmp support using Wasm EH instructions is added, which is
  faster and reduces code size. You need a browser that supports Wasm EH spec to
  use it. The new SjLj support is enabled by `-sSUPPORT_LONGJMP=wasm`. This can
  be used with Wasm exception support (`-fwasm-exceptions`), but not with
  Emscripten exception support (`-fexceptions` or
  `-sDISABLE_EXCEPTION_CATCHING=0`). When using Wasm EH with Wasm SjLj, there is
  one restriction that you cannot directly call `setjmp` within a `catch`
  clause. (Calling another function that calls `setjmp` is fine.)
  (#14976 and #16072)

3.1.2 - 01/20/2022
------------------
- A new setting, `POLYFILL`, was added which is on by default but can be disabled
  (via `-sNO_POLYFILL`) to prevent emscripten from outputting needed polyfills.
  For default browser targets, no polyfills are needed so this option only has
  meaning when targeting older browsers.
- `EVAL_CTORS` has been rewritten and improved. The main differences from before
  are that it is much more capable (it can now eval parts of functions and not
  just all or nothing, and it can eval more wasm constructs like globals). It is
  no longer run by default, so to use it you should build with `-s EVAL_CTORS`.
  See `settings.js` for more details. (#16011)
- `wasmX` test suites that are defined in `test_core.py` have been renamed to
  `coreX` to better reflect where they are defined.  The old suite names such
  as `wasm2` will continue to work for now as aliases.

3.1.1 - 01/08/2022
------------------
- Happy new year!
- Updated SDL 2 port to upstream version 2.0.18 (from a patched 2.0.10). This
  includes all downstream patches and many upstream changes.
- libc++ library updated to llvm-13. (#15901)
- libc++-abi library updated to llvm-13. (#15904)
- compiler-rt library updated to llvm-13. (#15906)
- Added new internal/debugging related environment variable
  EM_FORCE_RESPONSE_FILES that can be set to 0 to force disable the use of
  response files, and to 1 to force enable response files. If not set,
  response files will be used if command lines are long (> 8192 chars). (#15973)

3.1.0 - 12/22/2021
------------------
- Emscripten in starting to use ES6 features in its core libraries (at last!).
  For most users targeting the default set of browsers this is a code size win.
  For projects targeting older browsers (e.g. `-sMIN_CHROME_VERSION=10`),
  emscripten will now run closure compiler in `WHITESPACE_ONLY` mode in order to
  transpile any ES6 down to ES5.  When this automatic transpilation is performed
  we generate a warning which can be disabled (using `-Wno-transpile`) or by
  explicitly opting in-to or out-of closure using `--closure=1` or
  `--closure=0`. (#15763).

3.0.1 - 12/17/2021
------------------
- Deprecate `EMMAKEN_CFLAGS` is favor of `EMCC_CFLAGS`.
- Fixed an issue where user provided --js-library directives would not be
  processed as the last item after all system provided JS libraries have been
  added to the build. This fix enables overriding WebGL 2 symbols from user JS
  libraries.

3.0.0 - 11/22/2021
------------------
- A set of internally-unused functions were removed from `parseTools.js`.  While
  emscripten no longer needs any of these functions, there is slim chance that
  some external JS library is depending on them.  Please file issues if any such
  library code is found.  The removed/unused functions are:
   `removePointing`, `pointingLevels`, `removeAllPointing`, `isVoidType`,
   `isStructPointerType`, `isArrayType`, `isStructType`, `isVectorType`,
   `isStructuralType` `getStructuralTypeParts`, `getStructuralTypePartBits`,
   `isFunctionDef`, `isPossiblyFunctionType`, `isFunctionType`, `getReturnType`,
   `splitTokenList`, `_IntToHex`, `IEEEUnHex`, `Compiletime.isPointerType`,
   `Compiletime.isStructType`, `Compiletime.INT_TYPES`, `isType`.
- The example `shell.html` and `shell_minimal.html` templates no longer override
  `printErr` on the module object.  This means error message from emscripten and
  stderr from the application will go to the default location of `console.warn`
  rather than `console.error`.  This only effects application that use the
  example shell html files.
- The version of musl libc used by emscripten was upgraded from v1.1.15 to
  v1.2.2.  There could be some minor size regressions (or gains) due to changes
  in upstream musl code but we don't expect anything major.  Since this is a
  fairly substantial change (at least internally) we are bumping the major
  version of Emscripten to 3. (#13006)
- Added support for specifying the text encoding to be used in response filenames
  by passing the encoding as a file suffix (e.g. "a.rsp.utf-8" or "a.rsp.cp1252").
  If not specified, the encoding is autodetected as either UTF-8 or Python
  default "locale.getpreferredencoding()". (#15406, #15292, #15426)

2.0.34 - 11/04/2021
-------------------
- Symbols marked as visibility hidden are no longer exported from C/C++
  code when building with `SIDE_MODULE`, `MAIN_MODULE` or `LINKABLE`.  If you
  need to export a hidden symbol you can still do so by adding it to
  EXPORTED_FUNCTIONS.

2.0.33 - 11/01/2021
-------------------
- Bug fixes

2.0.32 - 10/19/2021
-------------------
- Internal-only library functions can now be marked as `__internal: true` in JS
  system libraries.  Such symbols should not be used by external libraries and
  are subject to change.  As of now we generate warning when external libraries
  depend on the these symbols.
- Stub functions from `library_syscall.js` and `library.js` were replaced with
  native code stubs (See `system/lib/libc/emscripten_syscall_stubs.c`).  This
  should be better for wasm module portability as well as code size.  As part
  of this change the return value of `popen` was fixed to return NULL rather
  than -1 and the `getpwnam` family of functions were changed to return an
  error rather than throw a JavaScript exception (this behaviour matches what
  the other stub functions do).  As before, the `ALLOW_UNIMPLEMENTED_SYSCALLS`
  setting controls whether of not these stubs get included at link time, and
  `STRICT` disables this setting.
- Emscripten will now warn when linker-only flags are specified in
  compile-only (`-c`) mode.  Just like with clang itself, this warning can be
  disabled using the flag: `-Wno-unused-command-line-argument`.
- Internal symbol names for musl syscalls changed from number-based (e.g.
  `__syscall22`) to name-based (e.g. `__syscall_open`).  This should not be
  a visible change except for folks trying to intercept/implement syscalls
  in native code (#15202).
- Fixed launcher batch script issues on Windows, and added two env. vars
  EM_WORKAROUND_PYTHON_BUG_34780 and EM_WORKAROUND_WIN7_BAD_ERRORLEVEL_BUG that
  can be enabled to work around a Windows Python issue
  https://bugs.python.org/issue34780 , and a Windows 7 exit code issue (#15146)
- Support a new CMake property `EMSCRIPTEN_SYSTEM_PROCESSOR` which can be used
  to override the default value of `CMAKE_SYSTEM_PROCESSOR` set by the
  toolchain file.
- Remove support for the `EMIT_EMSCRIPTEN_METADATA` setting.  This setting has
  been deprecated for some time now and we don't know of any remaining reasons to
  keep it around.
- Add JavaScript API `Emval.{toHandle, toValue}` as well as a C++ method
  `val::as_handle()` to allow passing values between the `val` class and
  `EM_JS`/ `EM_ASM` JavaScript snippets. (#15279)
- Added SAFE_HEAP=2 option which tests safe heap behavior for wasm-only builds
  (allowing unaligned memory accesses, which would not work in Wasm2JS but in
   wasm would be correct but potentially slow).

2.0.31 - 10/01/2021
-------------------
- Bug fixes

2.0.30 - 09/14/2021
-------------------
- Bug fixes

2.0.29 - 08/26/2021
-------------------
- Bug fixes

2.0.28 - 08/23/2021
-------------------
- Added some support for signal handling libc functions (raise, kill,
  sigaction, sigpending, etc).  We still don't have a way to deliver signals from
  the outside but these at least now work for sending signals to the current
  thread (JS context) (#14883).
- Remove the workaround used in emcmake and emmake that removed directories
  with sh.exe from PATH on Windows when MinGW Makefiles generator was used.
  This was needed with CMake versions older than 3.17.0. If you get an error
  "sh.exe was found in your PATH" on Windows, you can either update to CMake
  3.17.0 or newer, or remove the offending directory from your PATH. See
  https://github.com/Kitware/CMake/commit/82ddcf0db1d220564145122c3cce25d25ee0e254
  for more information. (#14930)

2.0.27 - 08/12/2021
-------------------
- Added `EM_ASYNC_JS` macro - similar to `EM_JS`, but allows using `await`
  inside the JS block and automatically integrates with Asyncify without
  the need for listing the declared function in `ASYNCIFY_IMPORTS` (#9709).
- Errors that occur on pthreads (e.g. uncaught exception) will now get re-thrown
  on the main thread rather than simply being logged (#13666).

2.0.26 - 07/26/2021
-------------------
- When building ports with the `embuilder` tool some of the names of the
  libraries have changed (they now match the filenames in the `tools/ports/`
  directory). For example `sdl-image` is now `sdl_image` (#14737).
- Undefined data symbols (in static executables) are no longer silently ignored
  at link time.  The previous behaviour (which was to silently give all
  undefined data symbols address zero, which could lead to bugs)
  can be enabled by passing either `-Wl,--allow-undefined` or
  `-Wl,--unresolved-symbols=ignore-all`.
- The alignment of `long double`, which is a 128-bit floating-point value
  implemented in software, is reduced from 16 to 8. The lower alignment allows
  `max_align_t` to properly match the alignment we use for malloc, which is 8
  (raising malloc's alignment to achieve correctness the other way would come
  with a performance regression). (#10072)
- The `alignMemory` function is now a library function and therefore not
  included by default.  Debug builds will automatically abort if you try
  to use this function without including it.  The normal library `__deps`
  mechanism can be used to include it, or can be added to
  `DEFAULT_LIBRARY_FUNCS_TO_INCLUDE`.
- dlopen can now load libraries at runtime from the web without preloading
  or embedding.  This features relies on `ASYNCIFY` to suspend execution until
  the library is loaded and then continue on as if dlopen was blocking.  For
  users who don't want to use `ASYNCIFY` (which has a size and runtime cost)
  there is a async (callback-based) version of the dlopen API available as
  `emscripten_dlopen()` declared in `emscropten/emscripten.h`.  See
  `docs/api_reference/emscripten.h.rst` (or the online version) for more
  details.
- Constructors, functions and methods bound with Embind can now be `await`ed.
  When Asyncify is used somewhere in the callstack, previously Embind would
  return `0` / `null` / `false` / instance with a NULL pointer, making it
  impossible to wait for the function to actually finish and retrieve its
  result. Now in those cases it will return a `Promise` instead that will
  resolve with the function's return value upon completion. (#11890)

2.0.25 - 06/30/2021
-------------------
- Support for the 'shell' environment is now disabled by default.  Running under
  `d8`, `js`, or `jsc` is not something that most emscripten users ever want to
  do, so including the support code is, more often than not, unnecessary.  Users
  who want shell support can enable it by including 'shell' in `-s ENVIRONMENT`
  (#14535).
- A new setting called `ALLOW_UNIMPLEMENTED_SYSCALLS` was added.  This setting
  is enabled by default but, if disabled, will generate link-time errors if
  a program references an unimplemented syscall.  This setting is disabled
  by default in `STRICT` mode.
- By default (unless `EXIT_RUNTIME=1` is specified) emscripten programs running
  under node will no longer call `process.exit()` on `exit()`.  Instead they
  will simply unwind the stack and return to the event loop, much like they do
  on the web.  In many cases the node process will then exit naturally if there
  is nothing keeping the event loop going.
  Note for users of node + pthreads: Because of the way that threads are
  implemented under node multi-threaded programs now require `EXIT_RUNTIME=1`
  (or call `emscripten_force_exit`) in order to actually bring down the process.
- Drop support for node versions older than v5.10.0.  We now assume the
  existence of `Buffer.from` which was added in v5.10.0.  If it turns out
  there is still a need to support these older node versions we can
  add a polyfil under LEGACY_VM_SUPPORT (#14447).

2.0.24 - 06/10/2021
-------------------
- Support `--preload-file` in Node.js. (#11785)
- System libraries are now passed to the linker internally via `-lfoo` rather
  than using their full path.  This is in line with how gcc and clang pass system
  libraries to the linker.  This should not effect any builds unless a project a
  happens to have, for example, a file called `libc.a` in one of its library
  paths.  This would have the effect of overriding the system library (as it
  would with gcc or clang) (#14342).
- CMake projects (those that either use emcmake or use Emscripten.cmake
  directly) are new configured to install (by default) directly into the
  emscripten sysroot.  This means that running `cmake --install` (or running the
  install target, via `make install` for example) will install resources into
  the sysroot such that they can later be found and used by `find_path`,
  `find_file`, `find_package`, etc.  Previously the default was to attempt to
  install into the host system (e.g `/usr/local`) which is almost always not
  desirable.  Folks that were previously using `CMAKE_INSTALL_PREFIX` to build
  their own secondary sysroot may be able to simplify their build system by
  removing this completely and relying on the new default.
- Reinstated the warning on linker-only `-s` settings passed when not linking
  (i.e. when compiling with `-c`).  As before this can be disabled with
  `-Wno-unused-command-line-argument` (#14182).
- Standalone wasm mode no longer does extra binaryen work during link. It used
  to remove unneeded imports, in hopes of avoiding nonstandard imports that
  could prevent running in WASI VMs, but that has not been needed any more. A
  minor side effect you might see from this is a larger wasm size in standalone
  mode when not optimizing (but optimized builds are unaffected). (#14338)
- You can now explicitly request that an environment variable remain unset by
  setting its value in `ENV` to `undefined`. This is useful for variables, such
  as `LANG`, for which Emscripten normally provides a default value.

2.0.23 - 05/26/2021
-------------------
- libcxxabi updated to llvm-12. (#14288)
- libcxx updated to llvm-12. (#14249)
- compiler-rt updated to llvm-12. (#14280)

2.0.22 - 05/25/2021
-------------------
- Fix a crash bug that was present in 2.0.21 with the use of `-g`.  See
  https://reviews.llvm.org/D102999.
- wasm-ld will now perform string tail merging in debug string sections as well
  as regular data sections.   This behaviour can be be disabled with `-Wl,-O0`.
  This should significantly reduce the size of dwarf debug information in the
  wasm binary.
- The experimental SPLIT_MODULE setting now expects the secondary module to be
  named `<module>.deferred.wasm` instead of `<module>.wasm.deferred`.
- sendfile.h header removed from musl. (#14248)

2.0.21: 05/18/2021
------------------
- Options such as EXPORTED_FUNCTIONS that can take a response file containing
  list of symbols can now use a simple one-symbol-per-line format.  This new
  format is much simpler and doesn't require commas between symbols, opening
  or closing braces, or any kind of escaping for special characters.
- The WebAssembly linker (`wasm-ld`) now performs string tail merging on any
  static string data in your program.   This has long been part of the native
  ELF linker and should not be observable in well-behaved programs.  This
  behavior can be disabled by passing `-Wl,-O0`.
- The functions `fork`, `vfork`, `posix_spawn` and `system` now fail with
  the errno value `ENOSYS` (52) rather than `EAGAIN` (6).  This is more
  correct, since they will never work and attempting to retry won't help.
- `EXPORT_ES6` will now emit static URLs for main WebAssembly file as well
  as for helper Worker used by `-pthread` that can be statically detected
  by modern bundlers at build time. In particular, you no longer have to set
  `Module.locateFile` hook and `Module.mainScriptUrlOrBlob` settings -
  both bundlers and browsers should pick up the required files automatically.
  Note: this doesn't yet cover other use-cases that emit external files,
  such as dynamic linking, `--proxy-to-worker`, external memory etc. (#14135)
- `EXPORT_ES6` can now be used in combination with `-o [filename].html`. (#14165)
- `EXPORT_ES6` no longer requires setting custom `EXPORT_NAME` too. (#14139)
- New diagnostics allow Emscripten to issue warnings when using Intel SIMD
  intrinsics (from xmmintrin.h) which have slow emulations rather than fast
  WebAssembly equivalents. To enable them, define WASM_SIMD_COMPAT_SLOW
  in the preprocessor (#14152)

2.0.20: 05/04/2021
------------------
- This ChangeLog and the `emscripten-version.txt` file that is checked into
  the repository now reflect the next, upcoming, release once a release is
  made.  Previously they would continue to reflect the old release until after
  we decide to cut the release.  Switching to this method allow for a slightly
  simpler release process that also allows us to tag a version that contains
  the correct version information.
- The version string reported by `-v`/`--version` now includes a `-git` suffix
  (e.g. `2.0.19-git`) when running from git checkout (to help distinguish
  unreleased git versions from official releases) (#14092).
- Temporarily back out new `-Wunused-command-line-argument` warnings introduced
  in 2.0.19.

2.0.19: 05/04/2021
------------------
- Emscripten will now warn when linker-only `-s` settings are specified in
  compile-only (`-c`) mode.  Just like with clang itself, this warning can be
  disabled using the flag: `-Wno-unused-command-line-argument`.
- When building with `-s MAIN_MODULE` emscripten will now error on undefined
  symbol by default.  This matches the behvious of clang/gcc/msvc.  This
  requires that your side modules be present on the command line.  If you do not
  specify your side modules on the command line (either directly or via
  `RUNTIME_LINKED_LIBS`) you may need to add `-s WARN_ON_UNDEFINED_SYMBOLS=0` to
  avoid errors about symbol that are missing at link time (but present in your
  side modules provided at runtime).  We hope that this case is not common and
  most users are building with side modules listed on the command line (#14060).
- The `RUNTIME_LINKED_LIBS` setting is now deprecated.  It's better to simply
  list dynamic library dependencies directly on the command line.

2.0.18: 04/23/2021
------------------
- The `makeBigInt` function was removed from the emscripten runtime since it
  had no internal users.
- Restored support for --cache command line flag to configure location of the
  Emscripten cache root directory.
- `EXTRA_EXPORTED_RUNTIME_METHODS` is deprecated in favor of just using
  `EXPORTED_RUNTIME_METHODS`.
- When building with `MAIN_MODULE=2` the linker will now automatically include
  any symbols required by side modules found on the command line.  This means
  that for many users of `MAIN_MODULE=2` it should no longer be necessary to
  list explicit `EXPORTED_FUNCTIONS`.  Also, users of `MAIN_MODULE=1` with
  dynamic linking (not dlopen) who list all side modules on the command line,
  should be able to switch to `MAIN_MODULE=2` and get a reduction in code size.
- When building with `MAIN_MODULE` it is now possible to warn or error on
  undefined symbols assuming all the side modules are passed at link time.  This
  means that for many projects it should now be possible to enable
  `ERROR_ON_UNDEFINED_SYMBOLS` along with `MAIN_MODULE`.

2.0.17: 04/10/2021
------------------
- Use of closure compiler (`--closure`) is now supported when using dynamic
  linking (building with `-s MAIN_MODULE`) (#13880)
- Specifying `EM_CONFIG` inline (python code in the environment variable itself)
  is no longer supported (#13855).  This has been long deprecated but finally
  completely removed.
- Deprecate `-g4`, which is a little confusing as it does not do more than `-g3`
  but instead emits source maps instead of DWARF. `-g4` will now warn. A new
  flag `-gsource-map` enables source maps without warning.
- In order to behave more like clang and gcc, emscripten no longer
  supports some nonstandard methods of library lookup (that worked
  unintentionally and were untested and not documented):
    1. Linking with `-llibc` rather than `-lc` will no longer work.
    2. Linking a library called `foo.a` via `-lfoo` will no longer work.
       (libraries found via `-l` have to start with `lib`)
- Use LLVM's new pass manager by default, as LLVM does. This changes a bunch of
  things about how LLVM optimizes and inlines, so it may cause noticeable
  changes in compile times, code size, and speed, either for better or for
  worse. You can use the old pass manager (until LLVM removes it) by passing
  `-flegacy-pass-manager` (and `-Wl,--lto-legacy-pass-manager` when doing LTO)
  (note however that neither workaround affects the building of system
  libraries, unless you modify emscripten or build them manually). (#13427)
- Removed use of Python multiprocessing library because of stability issues.
  Added a new environment variable `EM_PYTHON_MULTIPROCESSING=1` that can be set
  to revert back to using Python multiprocessing, in case there are reports of
  regressions (that variable is intended to be temporary). (#13493)
- Binaryen now always inlines single-use functions. This should reduce code size
  and improve performance. If you prefer the old default, you can get that with
  `-sBINARYEN_EXTRA_PASSES=--one-caller-inline-max-function-size=1` (#13744).
- Fix generating of symbol files with `--emit-symbol-map` for JS targets.
  When `-s WASM=2` is used. Two symbols are generated:
    - `[name].js.symbols` - storing Wasm mapping
    - `[name].wasm.js.symbols` - storing JS mapping
  In other cases a single `[name].js.symbols` file is created.

2.0.16: 03/25/2021
------------------
- Lists that are passed on the command line can now skip the opening an closing
  braces, allowing for simpler, more readable settings.  e.g.
    `-s EXPORTED_FUNCTIONS=foo,bar`
- Remove/deprecate no longer used `--llvm-opts` command line option.  Any
  arguments not processed by emcc will be passed through to clang directly
  these days.
- Values returned from `sysconf` now more closely match the definitions found in
  header files and in upstream musl (#13713).
- `DISABLE_EXCEPTION_CATCHING=2` is now deprecated since it can be inferred from
  the presence of the `EXCEPTION_CATCHING_ALLOWED` list.  This makes
  `DISABLE_EXCEPTION_CATCHING` a simple binary option (0 or 1) which defaults to
  0 which will be set to 1 internally if `EXCEPTION_CATCHING_ALLOWED` list is
  specified.
- Values returned from `pathconf` now match the definitions found in header files
  and/or upstream musl:
    _PC_LINK_MAX 3200 -> 8
    _PC_SYNC_IO -1 -> 1
    _PC_REC_INCR_XFER_SIZE -1 -> 4096
    _PC_REC_MAX_XFER_SIZE -1 -> 4096
    _PC_SYMLINK_MAX -1 -> 255
- Added support for wrapping emcc and em++ via ccache: install Emscripten port
  of ccache via emsdk, or from https://github.com/juj/ccache/tree/emscripten,
  and run explicitly with "ccache emcc ..." after installing, or automatically
  just with "emcc ..." after activating ccache via emsdk (#13498).
- Added support to use a custom set of substitution characters . # and ? to
  ease passing arrays of C symbols on the command line to ASYNCIFY_* settings.
  (#13477)
- In MINIMAL_RUNTIME build mode, errno support will now be disabled by default
  due to the code size that it adds. (MINIMAL_RUNTIME=1 implies SUPPORT_ERRNO=0
  by default) Pass -s SUPPORT_ERRNO=1 to enable errno support if necessary.
- Using EM_ASM and EM_JS in a side module will now result in an error (since
  this is not implemented yet).  This could effect users were previously
  inadvertently including (but not actually using) EM_ASM or EM_JS functions in
  side modules (#13649).
- Remove dependency on Uglify by finishing the rewrite of passes to acorn
 (#13636, #13621).
- Primary development branch switched from `master` to `main`.

2.0.15: 03/05/2021
------------------
- Calls to `newlocale` (and `new std::locale` in C++) with arbitrary names will
  now succeed.  This is the behaviour of musl libc which emscripten had
  previously inadvertently disabled.
- System libraries are now compiled with debug info (`-g`).  This doesn't
  affect release builds (builds without `-g`) but allows DWARF debugging of
  types defined in system libraries such as C++ STL types (#13078).
- uname machine field is now either wasm32 or wasm64 instead of x86-JS (#13440)
- Several pthreads exit-related fixes (#12985) (#10524).
- Fix IDBFS syncing with existing directories (#13574).
- Add libmodplug port and allow mod files to be played in SDL2 (#13478).
- `emscripten_GetProcAddress` is now part of `libGL`. Normally the change is not
  noticeable, unless you build in `STRICT` mode and do not already have `-lGL`
  to link in that library. If not, add `-lGL`. (#13524)

2.0.14: 02/14/2021
------------------
- Add new setting: `REVERSE_DEPS`. This can be used to control how emscripten
  decides which reverse dependencies to include.  See `settings.js` for more
  information.  The default setting ('auto') is the traditional way emscripten
  has worked in the past so there should be no change unless this options is
  actually used.  This option partially replaces the `EMCC_ONLY_FORCED_STDLIBS`
  environment variable which (among other things) essentially had the effect of
  setting `REVERSE_DEPS` to be 'all'.
- Clang now performs loop unrolling when targeting WebAssembly at -O2 and
  higher. It can be disabled using `-fno-unroll-loops`.

2.0.13: 01/19/2021
------------------
- Remove unused `Browser.safeSetInterval` and `Browser.safeCallback`.  These
  had no callers in emscripten itself or any testing.  If there are users of
  these functions we could re-enable them with some testing.
- Fix race condition when running many emcc processes after clearing the cache.
  The processes would race to run the sanity checks and could interfere with
  each other (#13299).
- Emscripten now builds a complete sysroot inside the EM_CACHE directory.
  This includes the system headers which get copied into place there rather
  than adding a sequence of extra include directories.
- Added support for -s MALLOC=emmalloc when -s MAXIMUM_MEMORY is more than 2GB.
  (#13258)
- Add back support for calling the legacy dynCall_sig() API to invoke function
  pointers to wasm functions from JavaScript. Pass -s DYNCALLS=1
  to include that functionality in the build. This fixes a regression that
  started in Aug 31st 2020 (Emscripten 2.0.2) in #12059. Also implement
  support for dynCall() in MINIMAL_RUNTIME builds. (#13296)
- `SDL2_ttf` now uses upstream compiled with `TTF_USE_HARFBUZ` flag.
- The system for linking native libraries on demand (based on the symbols
  present in input object files) has been removed.  Libraries such as libgl,
  libal, and libhtml5 are now included on the link line by default unless
  `-s AUTO_NATIVE_LIBRARIES=0` is used.  This should not effect most builds
  in any way since wasm-ld ignores unreferenced library files.  Only users
  of the `--whole-archive` linker flag (which is used when `MAIN_MODULE=1` is
  set) should be effected.

2.0.12: 01/09/2021
------------------
- `emscripten/vr.h` and other remnants of WebVR support removed. (#13210, which
  is a followup to #10460)
- Stop overriding CMake default flags based on build type. This will
  result in builds that are more like CMake does on other platforms. You
  may notice that `RelWithDebInfo` will now include debug info (it did not
  before, which appears to have been an error), and that `Release` will
  use `-O3` instead of `-O2` (which is a better choice anyhow). (#13083)

2.0.11: 12/17/2020
------------------
- `emcc -v` no longer forces the running the sanity checks.  Sanity checks
  are always run on first use or can be forced with `--check` or by setting
  `EMCC_DEBUG` is set in the environment.
- An upstream LLVM regression with global initializer linking has been fixed
  (#13038).
- Remove a racy unneeded assertion about async dynamic linking (#13060).

2.0.10: 12/04/2020
------------------
- Fix handling of exit() in pthreads. (#12933)
- Added support for C11 thread API. (#9243)
- The WebAssembly memory used by emscripten programs is now, by default, created
  in the wasm file and exported to JavaScript.  Previously we could create the
  memory in JavaScript and import it into the wasm file.  The new
  `IMPORTED_MEMORY` setting can be used to revert to the old behaviour.
  Breaking change: This new setting is required if you provide a runtime
  value for `wasmMemory` or `INITIAL_MEMORY` on the Module object.
- Internally, emscripten now uses the `--sysroot` argument to point clang at
  it headers.  This should not effect most projects but has a minor effect the
  order of the system include paths: The root include path
  (`<emscritpen_root>/system/include`) is now always last in the include path.
- Fix JS pthreads proxying + WASM_BIGINT (#12935)
- Optimize makeDynCall to use dynCall_xx function directly where needed (#12741)

2.0.9: 11/16/2020
-----------------
- dlopen, in conformace with the spec, now checks that one of either RTDL_LAZY
  or RTDL_NOW flags ar set.  Previously, it was possible set nether of these
  without generating an error.
- Allow `-lSDL2_mixer` to just work. (Others like `-lSDL2` always worked, but
  for `SDL2_mixer` things were broken because we build multiple variations of
  that library.) That link flag is now the same as `-s USE_SDL2_MIXER=2`.
- Stack state is no longer stored in JavaScript.  The following variables have
  been replaced with native functions in `<emscripten/stack.h>`:
  - STACK_BASE
  - STACK_MAX
  - STACKTOP
  - TOTAL_STACK
- The ABI used for importing symbol by address in dynamic linking (MAIN_MODULE +
  SIDE_MODULE) is now the same as the ABI used by llvm and wasm-ld.  That is,
  symbol addresses are imported from the 'GOT.mem' and 'GOT.func' pseudo
  modules.  As one side effect of this change it is now required that JavaScript
  functions that are imported by address are now required to have a `__sig`
  specified in the library JavaScript file.
- `MODULARIZE` + `WASM_ASYNC_COMPILATION=0`, that is, modularize mode but with
  async compilation turned off, so that startup is synchronous, now returns the
  Module object from the factory function (as it would not make sense to return
  a Promise without async startup). See #12647
- Added experimental support for using emscripten as a post link tool.  In this
  case the input to emscripten is a single wasm file (for example the output of
  `wasm-ld`).  When emcc is run with `--post-link` it will take a wasm file as
  input that perform all the normal post link steps such as finalizing and
  optimizing the wasm file and generating the JavaScript and/or html that will
  run it.
- Added emulation support and a build time warning for calling Wasm function
  pointers from JS library files via the old syntax
        {{{ makeDynCall('sig') }}} (ptr, arg1, arg2);
  that was broken on Aug 31st 2020 (Emscripten 2.0.2). A build warning will now
  be emitted if the old signature is used. Convert to using the new signature
        {{{ makeDynCall('sig', 'ptr') }}} (arg1, arg2);
  instead.

2.0.8: 10/24/2020
-----------------
- `-s ASSERTIONS=2` now implies `-s STACK_OVERFLOW_CHECK=2`. Previously only
  `-s ASSERTIONS=1` implied `-s STACK_OVERFLOW_CHECK=1`.
- Dynamic linking (MAIN_MODULE + SIDE_MODULE) now produces wasm binaries that
  depend on mutable globals.  Specifically the stack pointer global is mutable
  and shared between the modules. This is an ABI change for dynamic linking.
  (#12536)
- emcc now accepts `--arg=foo` as well as `--arg foo`.  For example
  `--js-library=file.js`.
- Reject promises returned from the factory function created by using the
  MODULARIZE build option if initialization of the module instance fails
  (#12396).
- emrun: Passing command line flags (arguments that start with `-`) to the
  program bring run now requires a `--` on the command line to signal the
  end of `emrun` arguments. e.g:
    `emrun filename.html -- --arg-for-page`
  This is standard behaviour for command line parsing and simplifies the
  emrun logic.

2.0.7: 10/13/2020
-----------------
- Don't run Binaryen postprocessing for Emscripten EH/SjLj. This lets us avoid
  running `wasm-emscripten-finalize` just for C++ exceptions or longjmp. This
  is an ABI change. (#12399)
- Run `SAFE_HEAP` on user JS code using a new Acorn pass, increasing the
  coverage of those tests to all JS in the output (#12450).
- `EM_LOG_DEMANGLE` is now deprecated.  Function names shown in wasm backtraces
  are never mangled (they are either missing or demangled already) so demangled
  is not possible anymore.
- In STRICT mode we no longer link in C++ mode by default.  This means if you
  are building a C++ program in STRICT mode you need to link via `em++` rather
  than `emcc`.  This matches the behaviour of gcc and clang.
- IDBFS now persists files whenever their timestamp changes; previously it acted
  on sync only if the timestamp increased and ignored the file changes otherwise.
- When `-s SUPPORT_LONGJMP=0` is passed to disable longjmp, do not run the LLVM
  wasm backend path that handles longjmp. Before this only affected linking, and
  now the flag gives you the ability to affect codegen at compile time too. This
  is necessary if one does not want any invokes generated for longjmp at all.
  (#12394)

2.0.6: 10/02/2020
-----------------
- Add new `COMPILER_WRAPPER` settings (with corresponding `EM_COMPILER_WRAPPER`
  environment variable.  This replaces the existing `EMMAKEN_COMPILER`
  environment variable which is deprecated, but still works for the time being.
  The main differences is that `EM_COMPILER_WRAPPER` only wraps the configured
  version of clang rather than replacing it.
- ASAN_SHADOW_SIZE is deprecated. When using AddressSanitizer, the correct
  amount of shadow memory will now be calculated automatically.

2.0.5: 09/28/2020
-----------------
- Fix a rare pthreads + exceptions/longjmp race condition (#12056).
- Add `WEBGL_multi_draw_instanced_base_vertex_base_instance` bindings (#12282).
- Fix a rare pthreads main thread deadlock (that worsened in 2.0.2, but existed
  before). (#12318)
- The WebAssembly table is now created and exported by the generated wasm
  module rather then constructed by the JS glue code.  This is an implementation
  detail that should not affect most users, but reduces code size. (#12296)
- Add `getentropy` in `sys/random.h`, and use that from libc++'s
  `random_device`. This is more efficient, see #12240.
- Fixed `ABORT_ON_WASM_EXCEPTIONS` to work with the recent dynCall changes where
  functions can be called via the WASM table directly, bypassing WASM exports
  (#12269).
- Add `ASYNCIFY_ADVISE` to output which functions have been instrumented for
  Asyncify mode, and why they need to be handled. (#12146)

2.0.4: 09/16/2020
-----------------
- First release with Bazel support.
- Stop including `malloc` and `free` by default. If you need access to them from
  JS, you must export them manually using
  `-s EXPORTED_FUNCTIONS=['_malloc', ..]`.
- Stop running Binaryen optimizations in `-O1`. This makes `-O1` builds a little
  larger but they compile a lot faster, which makes more sense in a "compromise"
  build (in between `-O0` and higher optimization levels suitable for release
  builds). (#12178)
- Add `ERROR_ON_WASM_CHANGES_AFTER_LINK` option that errors if we need to do
  any work in `wasm-emscripten-finalize` or `wasm-opt` after linking. This
  can verify the link is maximally fast and also does no DWARF rewriting.
  (#12173)

2.0.3: 09/10/2020
-----------------
- Breaking changes to calling Wasm function pointers from JavaScript:
  1. It is no longer possible to directly call dynCall_sig(funcPtr, param) to
    call a function pointer from JavaScript code. As a result, JavaScript code
    outside all JS libraries (pre-js/post-js/EM_ASM/EM_JS/external JS code) can no
    longer call a function pointer via static signature matching dynCall_sig, but
    must instead use the dynamic binding function

       dynCall(sig, ptr, args);

    This carries a significant performance overhead. The function dynCall is not
    available in -s MINIMAL_RUNTIME=1 builds.
  2. old syntax for calling a Wasm function pointer from a JS library file used
     to be

      {{{ makeDynCall('sig') }}} (ptr, arg1, arg2);

    This syntax will no longer work, and until Emscripten <2.0.9 causes
    a runtime error TypeError: WebAssembly.Table.get(): Argument 0 must be
    convertible to a valid number.

    New syntax for calling Wasm function pointers from JS library files is

      {{{ makeDynCall('sig', 'ptr') }}} (arg1, arg2);

  See PR #12059 for details.
- The native optimizer and the corresponding config setting
  (`EMSCRIPTEN_NATIVE_OPTIMIZER`) have been removed (it was only relevant to
  asmjs/fastcomp backend).
- Remove `ALLOC_DYNAMIC` and deprecate `dynamicAlloc`. (#12057, which also
  removes the internal `DYNAMICTOP_PTR` API.)
- Add `ABORT_ON_WASM_EXCEPTIONS` which will abort when an unhandled WASM exception
  is encountered. This makes the Emscripten program behave more like a native
  program where the OS would terminate the process and no further code can be
  executed when an unhandled exception (e.g. out-of-bounds memory access) happens.
  Once the program aborts any exported function calls will fail with a "program
  has already aborted" exception to prevent calls into code with a potentially
  corrupted program state.
- Use `__indirect_function_table` as the import name for the table, which is
  what LLVM does.
- Remove `BINARYEN_SCRIPTS` setting.
- The default output format is now executable JavaScript.  Previously we would
  default to output objecting files unless, for example, the output name ended
  in `.js`.  This is contrary to behaviour of clang and gcc.  Now emscripten
  will always produce and executable unless the `-c`, `-r` or `-shared` flags
  are given.  This is true even when the name of the output file ends in `.o`.
  e.g, `emcc foo.c -o foo.o` will produce a JavaScript file called `foo.o`.
  This might surprise some users (although it matches the behavior of existing
  toolchains) so we now produce a warning in this case.

2.0.2: 09/02/2020
-----------------
- Simplify Fetch C API error handling: we used to check if the error code was
  0 and switch that to 404, but that only really helps `file://` URLs, which
  are not very useful for testing anyhow for other reasons (like not working
  in chrome), and it made things more complex. The behavior has been changed
  to be simpler and just leave the browser's error code as it is.
- Enable `--no-heap-copy` file packager option by default, and remove the old
  default behavior entirely. That is the behavior we should have had from the
  beginning as it is more memory-efficient. (#12027)
- `--no-entry` is now required in `STANDALONE_WASM` mode when building a reactor
  (application without a main function).  Previously exporting a list of
  functions that didn't include `_main` would imply this.  Now the list of
  `EXPORTED_FUNCTIONS` is not relevant in the deciding the type of application
  to build. (#12020)
- Allow polymorphic types to be used without RTTI when using embind. (#10914)
- Do not remove `__original_main` using `--inline-main`. We used to do this
  so that it didn't show up in stack traces (which could be confusing because
  it is added by the linker - it's not in the source code). But this has had
  several downsides, so we are stopping that now. This does not affect program
  behavior, unless you look at the wasm internals. However, one noticeable
  effect is that if you use `ASYNCIFY_ADD` or `ASYNCIFY_ONLY` then you may need
  to add `__original_main` to there (since you are doing manual fine-tuning of
  the list of functions, which depends on the wasm's internals). Note that this
  should not matter in `-O2+` anyhow as normal inlining generally removes
  `__original_main`. (#11995)

2.0.1: 08/21/2020
-----------------
- Change the default value of `STACK_OVERFLOW_CHECK` in builds with `ASSERTIONS`
  from 2 to 1. This means that plain debug builds (`-O0`, which enables
  `ASSERTIONS`) do not have the most expensive stack checks on by default. You
  can still add them with `-s STACK_OVERFLOW_CHECK=2`.
- Remove the `RESERVED_FUNCTION_POINTERS` setting, which is no longer needed as
  we have `ALLOW_TABLE_GROWTH`. The old option allowed a fixed number of
  functions to be added to the table, while the new one allows an unlimited
  number. (We needed the old option for fastcomp, which could not support
  growth.) The old setting is mapped to the new one, so that building with
  `-s RESERVED_FUNCTION_POINTERS=K` for any `K > 0` will simply turn on
  table growth. The only noticeable effect of this is that you will be able to
  add an unlimited amount of functions and not just `K`.

2.0.0: 08/10/2020
-----------------
- First release that only supports the new upstream wasm backend (which has been
  the default for a long time) and no longer supports the old fastcomp backend.
  (#11319)
- Python2 is no longer supported by Emscripten.  Emsdk now includes a bundled
  copy of Python3 on both macOS and Windows.  This means that only non-emsdk
  users and linux users should be affected by this change.
- Store exceptions metadata in wasm memory instead of JS. This makes exception
  handling almost 100% thread-safe. (#11518)

1.40.1: 08/01/2020
------------------
- Last release that still has optional support for the old fastcomp backend.
  The new upstream backend, which has been the default for a long time, will
  be the only one supported from 2.0.0 and onward (#11319).
- Fix the WebGL2 regression in 1.40.0 due to #11738 (#11780).
- If input files don't have a known extension assume they are object files
  (linker inputs) rather then source files.  This matches gcc/clang behaviour.
  See #10560.

1.40.0: 07/30/2020
------------------
- This release contains a WebGL2 regression due to #11738.
- The `EM_CONFIG` environment variable and `--em-config` command line option no
  longer support a literal python string. Instead the name of a config file is
  required. Since all config file settings are individually override-able using
  `EM_FOO` this should be enough.
- Running emscripten under python2 is now deprecated.  It will show up as a
  warning (which can be disabled with `-Wno-deprecated`).  Please update to
  python3 as we hope to remove support completely in the next release.

1.39.20: 07/20/2020
-------------------
- Remove the `--save-bc` command line option.  This was specific to fastcomp,
  which is deprecated, and for debugging purposes we already have `EMCC_DEBUG`
  which saves all intermediate files.
- It is now an error if a function listed in the `EXPORTED_FUNCTIONS` list is
  missing from the build (can be disabled via `-Wno-undefined`)
  (ERROR_ON_UNDEFINED_SYMBOLS and WARN_ON_UNDEFINED_SYMBOLS no longer apply
  to these symbols which are explicly exported).
- Support for pthreads with wasm2js (`WASM=0`; #11505).
- Rename `emscripten/math.h` to `emscripten/em_math.h` because if a user adds
  `emscripten/` as an include path with `-I`, that can override libc math.h,
  which leads to very confusing errors.

1.39.19: 07/07/2020
-------------------
- In standalone mode make `main` mandatory by default (#11536). To build a
  library ("reactor"), use `--no-entry`. The compiler will suggest that if
  `main` is not present.
- Automatically resume AudioContexts on user input in SDL and OpenAL (#10843).
- Asyncify now does liveness analysis to find which locals to save
  (Binaryen#2890).
- Settings on the command line no longer require a space between the `-s` and
  the name of the setting.   For example, `-sEXPORT_ALL` is now equivalent to
  `-s EXPORT_ALL`.
- Rename `EXCEPTION_CATCHING_WHITELIST` to `EXCEPTION_CATCHING_ALLOWED`. The
  functionality is unchanged, and the old name will be allowed as an alias
  for a few releases to give users time to migrate.
- Add support for the new add-list in Asyncify and update existing list names
  following the updates in Binaryen, so that now we have `ASYNCIFY_ADD` to
  add a function, `ASYNCIFY_REMOVE` to remove one (previously this was
  called `ASYNCIFY_BLACKLIST`), and `ASYNCIFY_ONLY` to set a list of the
  only functions to instrument and no others (previously this was called
  `ASYNCIFY_WHITELIST`). The updated lists also handle indirect calls properly,
  so that if you use `ASYNCIFY_IGNORE_INDIRECT` and then add (using either the
  add-list or the only-list) all the functions that are on the stack when
  pausing, then things will work (for more, see
  https://github.com/WebAssembly/binaryen/pull/2913).

1.39.18: 06/12/2020
-------------------
- Disable `LIBCXX_ABI_OPTIMIZED_FUNCTION` which is an ABI change in libc++
  (changing the layout of the `std::function` object) (#11403).
- New `WASM2C` option that integrates with wabt's wasm2c tool in order to
  compile everything into a single C file (#11213).

1.39.17: 06/05/2020
-------------------
- Use Promise polyfill for MODULARIZE when supporting legacy browsers. (#11320)
- Fix minification of wasm2js output when using --emit-symbol-map. (#11279)
- On first use, emscripten creates a sample config file.  This config file
  is now created in the emscripten directory by default.  The traditional
  `~/.emscripten` config file in the `$HOME` directory is still supported and
  the sample config will still be written there in the case that the emscripten
  root is read-only.
- The default location for downloaded ports is now a directory called "ports"
  within the cache directory.  In practice these means by default they live
  in `cache/ports` inside the emscripten source directory.  This can be
  controlled by setting the location of the cache directory, or for even more
  fine grained control the `EM_PORTS` environment variable and the `PORTS`
  config setting can be used.
- Added support for compiling SSE, SSE2, SSE3, SSSE3, SSE4.1, SSE 4.2 and
  128-bit wide AVX intrinsics, emulated on top of Wasm SIMD instruction set.
  (#11193, #11243, #11290, #11327). Pass -msimd128 -msse<version> to enable
  targeting SSE.
- Removed obsolete SIMD.js support (-s SIMD=1). Use -msimd128 to target Wasm
  SIMD. (#11180)
- Add warning about fastcomp deprecation (can be disabled via `-Wno-fastcomp`).
- The mmap method of JavaScript filesystem drivers (based on library_fs.js) no
  longer takes a target memory.  It's safer/cleaner/smaller to assume the target
  is the global memory buffer.
- Remove emterpreter and `EMTERPRETIFY` settings.  Emterpreter has largely
  been replaced by asyncify and is fastcomp only so due for removing in
  the near future anyway.
- Upgrade various musl string functions to 1.2 to fix aliasing issues. (#11215)

1.39.16: 05/15/2020
-------------------
- Add Math C API for direct access to JavaScript Math object (#11151).
- Address Sanitizer support now includes JavaScript as well, that is, memory
  access of HEAP\* arrays is checked by ASan. That allows errors to be found if
  JS glue code does something wrong like forget to shift a pointer. To use this,
  just build with ASan normally, `-fsanitize=address` at link (#11147).
- Fix embind string conversions in multithreaded builds (#10844).
- `ALLOW_MEMORY_GROWTH` used to silently disable `ABORTING_MALLOC`. It now
  just changes the default, which means you can pass `-s ABORTING_MALLOC=1` to
  override the default, which was not possible before. (If you pass the flag
  and don't want that behavior, stop passing the flag.) (#11131)
- Change the factory function created by using the `MODULARIZE` build option to
  return a Promise instead of the module instance. That is, beforehand

        Module()

  would return an instance (which was perhaps not ready yet if startup was
  async). In the new model, that returns a Promise which you can do `.then` or
  `await` on to get notified when the instance is ready, and the callback
  receives the instance. Note that both before and after this change
  doing `Module()` creates and runs an instance, so the only change is
  the return value from that call.
  This fixes some long-standing bugs with that option which have been reported
  multiple times, but is a breaking change - sorry about that. To reduce the
  risk of confusing breakage, in a build with `ASSERTIONS` we will show a clear
  warning on common errors. For more, see detailed examples for the current
  usage in `src/settings.js` on `MODULARIZE`. (#10697)
- A new `PRINTF_LONG_DOUBLE` option allows printf to print long doubles at full
  float128 precision. (#11130)
- `emscripten_async_queue_on_thread` has been renamed to
  `emscripten_dispatch_to_thread` which no longer implies that it is async -
  the operation is in fact only async if it is sent to another thread, while it
  is sync if on the same one. A new `emscripten_dispatch_to_thread_async`
  function is added which is always async.
- The emscripten cache now lives in a directory called `cache` at the root
  of the emscripten tree by default.  The `CACHE` config setting and the
  `EM_CACHE` environment variable can be used to override this (#11126).
- Honor `CACHE` setting in config file as an alternative to `EM_CACHE`
  environment variable.
- Remove `--cache` command line arg.  The `CACHE` config setting and the
  `EM_CACHE` environment variable can be used to control this.
- Compiling to a file with no suffix will now generate an executable (JS) rather
  than an object file.  This means simple cases like `emcc -o foo foo.c` do the
  expected thing and generate an executable.
- System libraries such as libc and libc++ are now included by default at
  link time rather than selectively included based on the symbols used in the
  input object files.  For small programs that don't use any system libraries
  this might result in slightly slower link times with the old fastcomp
  backend.  In order to exclude these libraries build with `-nostdlib` and/or
  `-nostdlib++`.

1.39.15: 05/06/2020
-------------------
- Add `--extern-pre-js` and `--extern-post-js` emcc flags. Files provided there
  are prepended/appended to the final JavaScript output, *after* all other
  work has been done, including optimization, optional `MODULARIZE`-ation,
  instrumentation like `SAFE_HEAP`, etc. They are the same as prepending/
  appending those files after `emcc` finishes running, and are just a convenient
  way to do that. (For comparison, `--pre-js` and `--post-js` optimize that code
  together with everything else, keep it in the same scope if running
  `MODULARIZE`, etc.).
- Stop defining `FE_INEXACT` and other floating point exception macros in libc,
  since we don't support them. That also prevents musl from including code using
  pragmas that don't make sense for wasm. Ifdef out other uses of those pragmas
  as well, as tip of tree LLVM now fails to compile them on wasm. (#11087)
- Update libcxx and libcxxabi to LLVM 10 release branch (#11038).
- Remove `BINARYEN_PASSES` setting (#11057). We still have
  `BINARYEN_EXTRA_PASSES` (the removed setting completely overrides the set
  of passes from the command line, which doesn't make much sense as some of
  them are mandatory like setting the sbrk ptr).
- Remove `MODULARIZE_INSTANCE` build option (#11037). This was a seldom used
  option that was complicating the logic for `MODULARIZE`. Module instances can
  be created by using `MODULARIZE` and calling the factory function explicitly.
  See the new `--extern-post-js` option added in this release, which can help
  code that used `MODULARIZE_INSTANCE` (you can add an extern post js which
  does `Module = Module();` for example).

1.39.14: 05/01/2020
-------------------
- Update SDL2 to latest in ports, which has recently been updated to include
  upstream 2.0.10.
- Add warning on use of `EMTERPRETIFY` which is soon to be removed.
- Emscripten can now compile assembly files in llvm's .s/.S file format.
- Remove test-only environment variable handling for `EMCC_LEAVE_INPUTS_RAW`.
  The two uses cases in our test code were covered by the `-nostdlib` option.
- Remove untested `CONFIGURE_CC`.  This could be used to override the underlying
  compiler used in emcc/em++ but only during configure tests.  There are other
  ways to control/fake the detected configure features that don't require such
  monkey patching. For example setting defaults via a site file:
  https://www.gnu.org/software/autoconf/manual/autoconf-2.67/html_node/Site-Defaults.html
- Remove undocumented and untested config settings: `COMPILER_OPTS`.  This was
  a global setting in the emscripten config file that would inject extra
  compiler options.
- Allow spaces in a path to Python interpreter when running emscripten from Unix
  shell (#11005).
- Support atexit() in standalone mode (#10995). This also fixes stdio stream
  flushing on exit in that mode.

v1.39.13: 04/17/2020
--------------------
- Support for WebAssembly BigInt integration with a new `WASM_BIGINT` flag. With
  that the VM will use a JS BigInt for a wasm i64, avoiding the need for JS
  legalization. See #10860.
- Add another value for ENVIRONMENT named 'webview' - it is a companion
  option for 'web' and enables some additional compatibility checks
  so that generated code works both in normal web and in a webview like Cordova.
  See #10846

v1.39.12: 04/09/2020
--------------------
- Pass linker flags directly to wasm-ld by default.  We still filter out certain
  flags explicitly.  If there are other flags that it would be useful for us
  to ignore we can add them to the list of ignored flags.
- Optionally support 2GB+ heap sizes. To do this we make the JS code have unsigned
  pointers (we need all 32 bits in them now), which can slightly increase code
  size (>>> instead of >>). This only happens when the heap size may be over
  2GB, which you must opt into explicitly, by setting `MAXIMUM_MEMORY` to a
  higher value (i.e. by default you do not get support for 2GB+ heaps).
  See #10601
- `--llvm-lto` flag is now ignored when using the upstream llvm backend.
  With the upstream backend LTO is controlled via `-flto`.
- Require format string for emscripten_log.
- Program entry points without extensions are now shell scripts rather than
  python programs. See #10729.  This means that `python emcc` no longer works.
  However `emcc`, `emcc.py` and `python emcc.py` all continue to work.
  The reason for this change is that `#!/usr/bin/env python` is no longer
  portable since the python symlink was dropped from Ubuntu 20.04.
- New EM_IMPORT macro to mark C/C++ symbols as imported from outside the module
  (i.e. imported from JS).  Currently we still default to assuming that *all*
  undefined symbols can come from JS, but in the future we hope to mark such
  symbols explicitly to allow the linker to report on genuinely undefined
  symbols.
- Dynamic linking optimizations: Stop emitting unnecessary `fp$` and `g$`
  accessors in main modules, possible in Binaryen thanks to ensuring function
  table indexes are unique (#10741).
- New `JS_MATH` option to use `Math.*` in JS instead of compiled musl (#10821).
- Pass `Module` to Module callback functions like `Module.preRun` (#10777).
- Support not having ports, for packagers of emscripten that don't want
  them (#10810).
- Rename syscalls to have meaningful names (#10750).

v1.39.11: 03/20/2020
--------------------
- The default c++ version is no longer fixed at c++03.  We now fall back to
  clang's default which is currently c++14.
- Remove arc4random function form library.js.  This is a BSD-only library
  function.  Anyone requiring BSD compat should be able to use something like
  https://libbsd.freedesktop.org/.
- Change the meaning of `ASYNCIFY_IMPORTS`: it now contains only new imports
  you add, and does not need to contain the list of default system imports like
  `emscripten_sleep`. There is no harm in providing them, though, so this
  is not a breaking change.
- Enable DWARF support: When compiling with `-g`, normal DWARF emitting happens,
  and when linking with `-g` we preserve that and update it. This is a change
  from before, where we assumed DWARF was unneeded and did not emit it, so this
  can increase the size of debug builds (i.e. builds compiling and/or linking
  with -g). This change is necessary for full debugging support, that is, to
  be able to build with `-g` and use a debugger. Before this change only the
  `-gforce_dwarf` flag enabled DWARF; that flag is now removed. If you want
  the old behavior, build your object files with `-gline-tables-only` (that will
  only add line table info, which is just enough for things like source maps and
  does not include full debug info). For more info and background see #10325.
- Remove hacks from `memset` handling, in particular, in the wasm backend,
  completely remove the JS version of memset from the JS library and from
  `DEFAULT_LIBRARY_FUNCS_TO_INCLUDE`. The regular C version will be linked in
  from compiler_rt normally. A noticeable difference you may see is that
  a JS library cannot add a `__dep` to `memset` - deps only work for JS
  library functions, but now we only have the regular C version. If you hit that
  issue, just add `_memset` to `EXPORTED_FUNCTIONS` (or adjust
  `deps_info.json`).
- Minimal runtime code size optimizations, see #10725, #10724, #10663.
- wasm2js fix for a long-existing but very rare correctness bug, see #10682.
- Use atomics in musl lock/unlock in pthreads builds, which may fix very rare
  pthreads + stdio issues (none have been reported though). See #10670.

v1.39.10: 03/09/2020
--------------------
- Fix a SIMD regression in 1.39.9 (#10658).
- Fix `emscripten_atomic_exchange_u8,16,32,64` (#10657).
- Switch bzip2 to an emscripten-ports mirror.

v1.39.9: 03/05/2020
-------------------
- Add support for -Wall, -Werror, -w, -Wno-error=, -Werror=, for controlling
  internal emscripten errors. The behavior of these flags matches the gcc/clang
  counterparts.
- Rename `TOTAL_MEMORY` to `INITIAL_MEMORY` and `WASM_MEM_MAX` to `MAXIMUM_MEMORY`,
  which are more accurate and match wasm conventions. The old names are still
  supported as aliases.
- Updated of libc++abi and libc++ to llvm 9.0.0 (#10510)
- Refactor syscall interface: Syscalls are no longer variadic (except those
  that are inherently such as open) and no longer take the syscall number as
  arg0.  This should be invisible to most users but will effect any external
  projects that try to implement/emulate the emscripten syscall interface.
  See #10474
- Removed src/library_vr.js, as it was outdated and nonfunctional, and the WebVR
  specification has been obsoleted in favor of the upcoming WebXR specification.
  (#10460)
- Deprecate `WASM_OBJECT_FILES` setting.  There are many standard ways to enable
  bitcode objects (-flto, -flto=full, -flto=thin, -emit-llvm).
- Removed EmscriptenWebGLContextAttributes::preferLowPowerToHighPerformance
  option that has become unsupported by WebGL. Access
  EmscriptenWebGLContextAttributes::powerPreference instead. (#10505)
- When implementing forwarding function aliases in JS libraries, either the
  alias or the target function must contain a signature annotation. (#10550)
- Add a check in Asyncify builds with `ASSERTIONS` that we do not have
  compiled code on the stack when starting to rewind, which is dangerous.
- Implement libc system() for node.js (#10547).
- Standalone mode improvements, time (#10530, #10536), sysconf (#10535),
  getpagesize (#10533), _Exit (#10534)
- Fix many closure compiler warnings (e.g. #10525).
- Avoid unnecessary syscall proxying (#10511).
- Added new link time command line option -jsDfoo=val to allow specifying
  custom preprocessor options to JS library files. (#10624, #10580)

v1.39.8: 02/14/2020
-------------------
- Add LLD_REPORT_UNDEFINED option that should allow for more detailed
  diagnostics when symbols are undefined at link time.  This currently has
  some limitations and is not enabled by default. For example, EM_JS symbols
  are reported as undefined at link time, as are `__invoke_*` functions.
- wasm2js optimizations. See binaryen#2623.
- WebGPU Compute fixes. Simple examples now work. See #10367.
- Many DWARF debug info fixes. Emitting of DWARF is correct as far as we know,
  including when optimizing (a few passes are disabled for now, but almost all
  work). We still only generate it behind the `-gforce_dwarf` flag for now,
  though (but that should be removed soon).

v1.39.7: 02/03/2020
-------------------
- The checked-in copy of the Closure compiler was removed in favor of getting it
  from npm.  This means that developers now need to run `npm install` after
  checking out emscripten if they want to use closure (--closure).  emsdk users
  are not effected because emsdk runs this as a post install step (#9989).
- Added support for specifying JSDoc minification annotations for Closure in
  JS library, pre and post files. See
  https://github.com/google/closure-compiler/wiki/Annotating-JavaScript-for-the-Closure-Compiler
  (#10272)
- Add new Fibers API for context switching, that supersedes the old coroutine
  API that only ran on fastcomp. See #9859
- Added new linker option -s WASM=2 which produces a dual Wasm+JS build, which
  falls back to using a JavaScript version if WebAssembly is not supported in
  target browser/shell. (#10118)
- Added new linker option -s CLOSURE_WARNINGS=quiet|warn|error that allows aborting
  the build if the Closure compiler produced any warnings.

v1.39.6: 01/15/2020
-------------------
- Development has switched from the "incoming" branch to "master".
- Added new system header <emscripten/heap.h>, which enables querying information
  about the current WebAssembly heap state.
- Reduced default geometric memory overgrowth rate from a very generous 2x factor
  to a more memory conserving +20% factor, and capped maximum reservation to 96MB
  at most.
- Added options MEMORY_GROWTH_GEOMETRIC_STEP and MEMORY_GROWTH_GEOMETRIC_CAP
  to allow customizing the heap growth rates.
- Renamed MEMORY_GROWTH_STEP option to MEMORY_GROWTH_LINEAR_STEP option.
- Added new linker option -s HTML5_SUPPORT_DEFERRING_USER_SENSITIVE_REQUESTS=0
  (default enabled) to allow disabling support for deferred fullscreen mode and
  pointer lock requests for applications that do not need deferring support.

v1.39.5: 12/20/2019
-------------------
- Added support for streaming Wasm compilation in MINIMAL_RUNTIME (off by default)
- All ports now install their headers into a shared directory under
  `EM_CACHE`.  This should not really be a user visible change although one
  side effect is that once a given port is built, its headers are then
  universally accessible, just like the library is universally available as
  `-l<name>`.
- Removed `timestamp` field from mouse, wheel, devicemotion and
  deviceorientation events. The presence of a `timestamp` on these events was
  slightly arbitrary, and populating this field caused a small profileable
  overhead that all users might not care about. It is easy to get a timestamp of
  an event by calling `emscripten_get_now()` or `emscripten_performance_now()`
  inside the event handler function of any event.
- Add fine-grained options for specific legacy browser support,
  `MIN_FIREFOX_VERSION`, `MIN_SAFARI_VERSION`, `MIN_IE_VERSION`,
  `MIN_EDGE_VERSION`, `MIN_CHROME_VERSION`. The existing `LEGACY_VM_SUPPORT`
  option sets all of them to 0, that is, maximal backwards compatibility.
  Note that going forward, we will use these settings in more places, so if
  you do need very old legacy browser support, you may need to set either
  `LEGACY_VM_SUPPORT` or the fine-grained options. For more details see #9937
- Default `DISABLE_DEPRECATED_FIND_EVENT_TARGET_BEHAVIOR` to 1. See #9895.
  With this change the old deprecated HTML5 API event target lookup behavior is
  disabled. There is no "Module.canvas" object, no magic "null" default handling,
  and DOM element 'target' parameters are taken to refer to CSS selectors, instead
  of referring to DOM IDs. For more information see:
  <https://groups.google.com/forum/#!msg/emscripten-discuss/xScZ_LRIByk/_gEy67utDgAJ>
- WASI API updated from `wasi_unstable` to `wasi_snapshot_preview1`. This
  is mostly an implementation detail, but if you use `STANDALONE_WASM` it means
  that the output of emscripten now requires a runtime with
  `wasi_snapshot_preview1` support.
- `SAFE_STACK` has been removed, as it overlaps with `STACK_OVERFLOW_CHECK`.
   Replace `SAFE_STACK=1` with `STACK_OVERFLOW_CHECK=2` (note the value is 2).
   This also has the effect of enabling stack checking on upstream builds when
   `ASSERTIONS` are enabled (as assertions enable `STACK_OVERFLOW_CHECK=2`).

v1.39.4: 12/03/2019
-------------------
- Remove deprecated `requestFullScreen` method from `library_browser.js`, please
  use `requestFullscreen` (without the capital S).
- Remove deprecated `requestFullScreen` and `cancelFullScreen` from `library_glut.js`
- Remove deprecated `requestFullScreen` and `cancelFullScreen`from `library_glfw.js`
- Fix SDL2_mixer support for ogg vorbis. See #9849
- Various source maps fixes, see #9926 #9882 #9837 #9814

v1.39.3: 11/14/2019
------------------

v1.39.2: 11/06/2019
------------------
 - Archives with missing indexes will now have ranlib run on them automatically
   at link time.  This avoids linker errors when using GNU ar to build archive
   files.
 - `ERROR_ON_MISSING_LIBRARIES` now also applies to internal symbols that start
   with `emscripten_`.  Prior to this change such missing symbols would result
   in a runtime error, now they are reported at compile time.
 - Pthread blocking on the main thread will now warn in the console. If
   `ALLOW_BLOCKING_ON_MAIN_THREAD` is unset then the warning is an error.
 - Add `pthread_tryjoin_np`, which is a POSIX API similar to `pthread_join`
   but without blocking.
 - New function `emscripten_has_asyncify()`.
 - Add support for pthreads in Node.js, using Node Workers. See #9745

v1.39.1: 10/30/2019
-------------------
 - Only MEMFS is included by default, others (NODEFS, IDBFS, WORKERFS, PROXYFS)
   must be linked in explicitly, using `-lnodefs.js`, `-lidbfs.js`',
   `-lworkerfs.js`, `-lproxyfs.js`. See #9645

v1.39.0: 10/18/2019
-------------------
 - The emsdk defaults to the upstream backend (instead of fastcomp) from this
   release onward (but both backends are still fully supported). See
   https://emscripten.org/docs/compiling/WebAssembly.html#backends
 - Add support for overriding `.emscripten` config variables using environment
   variables.  Any config variable `FOO` can be overridden by `EM_FOO` in the
   environment.
 - `-Werror` now also turns warnings in the python driver code into errors.
 - Internal settings have moved from `settings.js` to `settings_internal.js`.
   These are settings that are for internal use only and are not set-able from
   the command line.  If we misclassified any of these please open a bug.
 - `STANDALONE_WASM` mode now supports setting up argv via wasi APIs.
 - `STANDALONE_WASM` mode now supports running static constructors in `_start`.

v1.38.48: 10/11/2019
--------------------
 - Add support for `MAIN_THREAD_EM_ASM` in wasm backend. #9560
 - Add ability to disable FETCH worker in Fastcomp backend via
   `USE_FETCH_WORKER=0`.  This is useful for people who use FETCH, but don't
   perform any synchronous fetches on the main thread. #9567
 - Remove `EMCONFIGURE_JS`. Since #6269 we have set it to "2" which means never
   use native, always use JS.

v1.38.47: 10/02/2019
--------------------
 - Add support for FETCH API in WASM backend. This doesn't support FETCH in the
   main thread (`USE_FETCH_WORKER=0` is enforced). #9490
 - Redefine errno values to be consistent with wasi. This will let us avoid
   needing to convert the values back and forth as we use more wasi APIs.
   This is an ABI change, which should not be noticeable from user code
   unless you use errno defines (like EAGAIN) *and* keep around binaries
   compiled with an older version that you link against. In that case, you
   should rebuild them. See #9545.
 - Removed build option `-s ONLY_MY_CODE` as we now have much better solutions
   for that, like building to a wasm object file or using `STANDALONE_WASM`
   etc. (see
   https://github.com/emscripten-core/emscripten/wiki/WebAssembly-Standalone).
 - Emscripten now supports the config file (.emscripten) being placed in the
   emscripten directory rather that the current user's home directory.
   See #9543

v1.38.46: 09/25/2019
--------------------
 - Rename libpthreads to libpthread to match its normal name on other platforms.
   This change should be completely internal to emscripten.
 - Remove redundant `COMPILER_ENGINE` and `JS_ENGINE` options.  We only support
   node as the compiler engine so just use a single `NODE_JS` option for that.
 - Module.abort is no longer exported by default. It can be exported in the normal
   way using `EXTRA_EXPORTED_RUNTIME_METHODS`, and as with other such changes in
   the past, forgetting to export it will show a clear error in `ASSERTIONS` mode.
 - Remove `EMITTING_JS` flag, and replace it with `STANDALONE_WASM`. That flag indicates
   that we want the wasm to be as standalone as possible. We may still emit JS in
   that case, but the JS would just be a convenient way to run the wasm on the Web
   or in Node.js.
 - `ASYNCIFY_BLACKLIST` and `ASYNCIFY_WHITELIST` now support simple '\*' wildcard matching

v1.38.45: 09/12/2019
--------------------

v1.38.44: 09/11/2019
--------------------
 - Remove Binaryen from the ports system. This means that emscripten will
   no longer automatically build Binaryen from source. Instead, either use
   the emsdk (binaries are provided automatically, just like for LLVM), or
   build it yourself and point `BINARYEN_ROOT` in .emscripten to it. See #9409

v1.38.43: 08/30/2019
---------------------
 - noExitRuntime is no longer a property on the Module object. Use `noExitRuntime`
   instead of `Module.noExitRuntime`.

v1.38.42: 08/19/2019
--------------------
 - Add support for [address sanitizer](https://clang.llvm.org/docs/AddressSanitizer.html)
   and standalone [leak sanitizer](https://clang.llvm.org/docs/LeakSanitizer.html)
   with multiple threads. (#9060, #9076)
 - Remove `ERROR_ON_MISSING_LIBRARIES` setting (it's always on now)
 - Remove the ability to use Python operators in flags that support KB/MB/GB/TB
   suffixes, e.g. `TOTAL_MEMORY`. This means that `-s TOTAL_MEMORY=1024*1024`
   will no longer work. This is done because the mechanism may result in
   execution of arbitrary code via command line flags.

v1.38.41: 08/07/2019
--------------------
 - Remove fastcomp's implementation of Asyncify. This has been deprecated for
   a long time, since we added Emterpreter-Async, and now we have a new Asyncify
   implementation in the upstream wasm backend. It is recommended to upgrade to
   the upstream backend and use Asyncify there if you need it. (If you do still
   need the older version, you can use 1.38.40.)
 - Drop ExitStatus from inheriting from Error(), as that could capture the whole
   global scope, preventing temporary variables at page startup from being garbage
   collected. (#9108)
 - `__builtin_return_address` now requires `-s USE_OFFSET_CONVERTER=1` to work. (#9073)
 - emrun now uses HTTP/1.1 instead of HTTP/1.0.
 - `callMain` is no longer exported by default on Module, to allow better JS
   minification. You must add it to `EXTRA_EXPORTED_RUNTIME_METHODS` if you want
   to call it on Module. (In assertions builds, an error with an explanation is
   shown.)
 - Allow expressions with side effects as `EM_ASM`'s arguments and prohibit
   non-arithmetic arguments (e.g. pointers, functions, arrays, objects). (#9054)
 - `emcc` on Windows now uses native newline byte sequence to get a line to
   print for parse error reporting. (#9088)
 - Internal API update: one can now specialize embind's (un)marshalling for a
   group of types via SFINAE, instead of a single type. (#9089)
 - Options passed on the `Module` object during startup, like `Module.arguments`,
   are now copied to a local (in order to avoid writing `Module.*` everywhere,
   which wastes space). You can still provide them as always, but you can't
   modify `Module.arguments` and other things *after* startup (which is now
   after we've finished processing them). In a build with assertions enabled you
   will get an error if you access those properties after startup. (#9072)

v1.38.40: 07/24/2019
--------------------
 - LLVM backend pthread builds no longer use external memory initialization
   files, replacing them with passive data segments.
 - LLVM backend now supports thread local storage via the C extension `__thread`
   and the C11/C++11 keyword `thread_local`. (#8976)
 - Internal API change: Move read, readAsync, readBinary, setWindowTitle from
   the Module object to normal JS variables. If you use those internal APIs,
   you must change `Module.readAsync()/Module['readAsync']()` to `readAsync()`.
   Note that read is also renamed to `read_` (since "`read`" is an API call in
   the SpiderMonkey shell). In builds with ASSERTIONS, an error message is
   shown about the API change. This change allows better JS minification
   (the names read, readAsync etc. can be minified, and if the variables are
   not used they can be removed entirely). Defining these APIs on Module
   (which was never documented or intended, but happened to work) is also
   no longer allowed (but you can override `read_` etc. from JS).

v1.38.39: 07/16/2019
--------------------
 - Add support for [address sanitizer](https://clang.llvm.org/docs/AddressSanitizer.html). (#8884)
   - Currently, only supports one thread without dynamic linking.
 - Rename Bysyncify (the name used during development) to Asyncify. This keeps
   the name consistent with the old ASYNCIFY flag, no need for a new one, as
   they basically do the same thing.

v1.38.38: 07/08/2019
--------------------
 - Add support for standalone [leak sanitizer](https://clang.llvm.org/docs/LeakSanitizer.html). (#8711)

v1.38.37: 06/26/2019
--------------------
 - Set ENV['LANG'] following the user's preferred language (HTTP Accept-Language / navigator.languages[0])
 - `emscripten_run_script_string` now returns C `NULL` instead of the string `null`
   or `undefined` when the result of the `eval` is JavaScript `null` or `undefined`.
 - Add a new system for managing system libraries. (#8780)
   This may require minor changes when performing certain operations:
     - When using `embuilder.py` to build a specific library, the name may have
       changed: for consistency, all library names are prefixed with lib now.
     - `embuilder.py` now only builds the requested library, and not its dependencies
       and certain system libraries that are always built. For example, running
       `embuilder.py build libc` no longer builds `libcompiler_rt` if it hasn't be built.
     - When using `EMCC_FORCE_STDLIBS` with a list of libraries, you must now use
       the simplified names, for example, `libmalloc` and `libpthreads` instead of
       `libdlmalloc` or `libpthreads_stub`. These names will link in the correct
       version of the library: if the build is configured to use `emmalloc`, `libmalloc`
       will mean `libemmalloc`, and if thread support is disabled, `libpthreads` will
       mean `libpthreads_stub`. This allows you to say `libmalloc` or `libpthreads` without
       worrying about which implementation is supposed to be used, and avoid duplicate
       symbols if you used the wrong implementation.
 - LLVM wasm backend pthreads fixes, see #8811, #8718

v1.38.36: 06/15/2019
--------------------

v1.38.35: 06/13/2019
--------------------
 - Include some [waterfall fixes](https://github.com/WebAssembly/waterfall/pull/541)
   for the emsdk builds on linux regarding libtinfo.
 - NOTE: due to a CI failure, builds for mac and windows were not generated.

v1.38.34: 06/01/2019
--------------------
 - Add support for [undefined behavior sanitizer](https://clang.llvm.org/docs/UndefinedBehaviorSanitizer.html).
    - This allows `emcc -fsanitize=undefined` to work. (#8651)
    - The minimal runtime (`-fsanitize-minimal-runtime`) also works. (#8617)

v1.38.33: 05/23/2019
--------------------
 - First release to use the new chromium build infrastructure
   https://groups.google.com/forum/#!msg/emscripten-discuss/WhDtqVyW_Ak/8DfDnfk0BgAJ
 - Add `emscripten_return_address` which implements the functionality of
   gcc/clang's `__builtin_return_address`. (#8617)

v1.38.32: SKIPPED
-----------------
 - The transition from the old to the new CI occurred around here. To avoid
   ambiguity while both CIs were still generating builds, we just tagged a new
   one (1.38.33) on the new CI and skipped 1.38.32.
 - The transition also moves all builds and downloads away from the old
   mozilla-games infrastructure to the new chromium ones. As a result all links
   to *mozilla-games* URLs will not work (these were never documented, but could
   be seen from the internals of the emsdk; the new emsdk uses the proper new
   URLs, so you can either use the sdk normally or find the URLs from there).

v1.38.31: 04/24/2019
--------------------
 - Change `ino_t/off_t` to 64-bits. (#8467)
 - Add port for bzip2 library (`libbz2.a`). (#8349)
 - Add port for libjpeg library. (#8361)
 - Enable `ERROR_ON_MISSING_LIBRARIES` by default (#8461)

v1.38.30: 03/21/2019
--------------------
 - Remove Module.buffer which was exported by default unnecessarily. This was an
   undocumented internal detail, but in theory, code may have relied on it.
   (#8277)

v1.38.29: 03/11/2019
--------------------

v1.38.28: 02/22/2019
--------------------
 - Option `-s EMTERPRETIFY_WHITELIST` now accepts shell-style wildcards;
   this allows matching static functions with conflicting names that
   the linker distinguishes by appending a random suffix.
 - Normalize mouse wheel delta in `library_browser.js`. This changes the scroll
   amount in SDL, GLFW, and GLUT. (#7968)

v1.38.27: 02/10/2019
--------------------
 - Change how `EMCC_LOCAL_PORTS` works, to be more usable. See #7963
 - Remove deprecated Pointer_stringify (use UTF8ToString instead). See #8011
 - Added a new option `-s DISABLE_DEPRECATED_FIND_EVENT_TARGET_BEHAVIOR=1` that
   changes the lookup semantics of DOM elements in html5.h event handler
   callbacks and WebGL context creation. The new behavior is to use CSS selector
   strings to look up DOM elements over the old behavior, which was somewhat
   ad hoc constructed rules around default Emscripten uses. The old behavior
   will be deprecated and removed in the future. Build with -s ASSERTIONS=1
   to get diagnostics messages related to this transition.
 - Breaking change with -s USE_PTHREADS=1 + -s FETCH=1: When building with
   -o a.html, the generated worker script is now named "a.fetch.js" according
   to the base name of the specified output, instead of having a fixed name
   "fetch-worker.js".

v1.38.26: 02/04/2019
--------------------
 - Fix some pthreads proxying deadlocks. See #7865

v1.38.25: 01/18/2019
--------------------
 - Move kripken/emscripten,emscripten-fastcomp,emscripten-fastcomp-clang to
   emscripten-core/\*

v1.38.24: 01/17/2019
--------------------
 - Perform JS static allocations at compile time (#7850)

v1.38.23: 01/10/2019
--------------------
 - Remove BINARYEN_METHOD: no more support for interpret modes, and if you want
   non-wasm, use WASM=0.
 - Support specifying multiple possible ENVIRONMENTs (#7809)

v1.38.22: 01/08/2019
--------------------
 - Add Regal port. See #7674
 - System libraries have been renamed to include the `lib` prefix.  If you use
   `EMCC_FORCE_STDLIBS` or `EMCC_ONLY_FORCED_STDLIBS` to select system libraries
   you may need to add the `lib` prefix.
 - Rename `pthread-main.js` to `NAME.worker.js`, where `NAME` is the main
   name of your application, that is, if you emit `program.js` then you'll get
   `program.worker.js` (this allows more than one to exist in the same
   directory, etc.).
 - Dynamic linker has been taught to handle library -> library dependencies.

v1.38.21: 11/30/2018
--------------------
 - fastcomp: Remove `runPostSets` function and replace with normal static
   constructor function. See #7579

v1.38.20: 11/20/2018
--------------------
 - Remove SPLIT_MEMORY option.
 - Move getTempRet0/setTempRet0 to be JS library functions rather than
   auto-generated by fastcomp.
 - Change `strptime()`'s handling of the "%c" to match that of `strftime()`.
   This is a breaking change for code which depends on the old definition of
   "%c".

v1.38.19: 11/15/2018
--------------------

v1.38.18: 11/08/2018
--------------------
 - Wasm dynamic linking: Rename `tableBase/memoryBase` to
   `__table_base/__memory_base` (#7467)

v1.38.17: 11/07/2018
--------------------
 - Minify wasm import and export names. This decreases JS and wasm size by
   minifying the identifiers where JS calls into wasm or vice versa, which
   are not minifiable by closure or other JS-only tools. This happens in
   -O3, -Os and above. See #7431

v1.38.16: 11/02/2018
--------------------
 - Breaking change: Do not automatically set EXPORT_ALL for MAIN_MODULES or
   SIDE_MODULES. This means that you must explicitly export things that will
   be called from outside (normally, on EXPORTED_FUNCTIONS), or
   you can manually enable EXPORT_ALL yourself (which returns to the exact
   same behavior as before). This change brings us in line with more standard
   dynamic linking, and will match what the LLVM wasm backend will have.
   See #7312.
 - Invalid -s flags on the command line are now treated as errors.
 - Remove BUILD_AS_SHARED_LIBRARY setting.

v1.38.15: 10/25/2018
--------------------

v1.38.14: 10/22/2018
--------------------
 - Errors are now reported when functions listed in EXPORTED_FUNCTIONS are not
   defined. This can be disabled via ERROR_ON_UNDEFINED_SYMBOLS=0. See #7311.

v1.38.13: 10/10/2018
--------------------
 - Support `-s NO_X=1` as an alias for `-s X=0` and vice versa, which
   simplifies current settings with `NO_`-prefixed names. See #7151.
 - Various `EMULATED_FUNCTION_POINTER` improvements. See #7108, #7128.
 - `ERROR_ON_UNDEFINED_SYMBOLS` is now the default.  See #7196

v1.38.12: 09/03/2018
--------------------
 - Update SDL2 to 2.0.7. See #7016.
 - Optionally build using native object files (wasm backend only).
   For now this is behind a new option flag: `-s WASM_OBJECT_FILES=1`.
   See #6875.

v1.38.11: 08/02/2018
--------------------
 - Support for loading wasm files in the same dir as the JS file, using
   node.js/Web-specific techniques as applicable. See #5368 and followups.
 - Add an API for async side module compilation in wasm. See #6663.
 - Remove builtin Crunch support. See #6827.

v1.38.10: 07/23/2018
--------------------
 - Change the type of `size_t` and friends from int to long. This may have
   noticeable effects if you depend on the name mangling of a function that uses
   `size_t` (like in `EXPORTED_FUNCTIONS`), and you must rebuild source files to
   bitcode (so your bitcode is in sync with the system libraries after they are
   rebuilt with this change). Otherwise this should not have any noticeable
   effects for users. See #5916.

v1.38.9: 07/22/2018
-------------------
 - Fix `Module.locateFile` to resolve relative paths to *.wasm, *.mem and other
   files relatively to the main JavaScript file rather than the current working
   directory (see #5368).
   - Add second argument `prefix` to `Module.locateFile` function that contains
     the path to the JavaScript file where files are loaded from by default.
   - Remove `Module.*PrefixURL` APIs (use `Module.locateFile` instead).

v1.38.8: 07/06/2018
-------------------
 - Fix a regression in 1.38.7 with binaryen no longer bundling binaryen.js
   (which emscripten doesn't need, that's just for handwritten JS users, but
   emscripten did check for its presence).

v1.38.7: 07/06/2018
-------------------
 - Correctness fix for stack handling in `invoke_*()s`. This may add noticeable
   overhead to programs using C++ exceptions and (less likely) setjmp/longjmp -
   please report any issues. See #6666 #6702
 - Deprecate Module.ENVIRONMENT: Now that we have a compile-time option to set
   the environment, also having a runtime one on Module is complexity that we
   are better off without. When Module.ENVIRONMENT is used with ASSERTIONS it
   will show an error to direct users to the new option (-s ENVIRONMENT=web , or
   node, etc., at compile time).
 - Breaking change: Do not export print/printErr by default. Similar to other
   similar changes (like getValue/setValue). We now use out() and err()
   functions in JS to print to stdout/stderr respectively. See #6756.

v1.38.6: 06/13/2018
-------------------

v1.38.5: 06/04/2018
-------------------
 - Update libc++ to 6.0, bringing c++17 support (std::byte etc.)

v1.38.4: 05/29/2018
-------------------
 - Fix asm.js validation regression from 1.38.2.

v1.38.3: 05/25/2018
-------------------
 - Upgrade to LLVM 6.0.1.

v1.38.2: 05/25/2018
--------------------
 - Add ENVIRONMENT option to specify at compile time we only need JS to support
   one runtime environment (e.g., just the web). When emitting HTML, set that to
   web so we emit web code only. #6565
 - Regression in asm.js validation due to cttz optimization #6547

v1.38.1: 05/17/2018
-------------------
 - Remove special-case support for `src/struct_info.compiled.json`: Make it a
   normal cached thing like system libraries, not something checked into the
   source tree.
 - Breaking change: Emit WebAssembly by default. Only the default is changed -
   we of course still support asm.js, and will for a very long time. But
   changing the default makes sense as the recommended output for most use cases
   should be WebAssembly, given it has shipped in all major browsers and
   platforms and is more efficient than asm.js. Build with `-s WASM=0` to
   disable wasm and use asm.js if you want that (or use `-s
   LEGACY_VM_SUPPORT=1`, which emits output that can run in older browsers,
   which includes a bunch of polyfills as well as disables wasm). (#6419)

v1.38.0: 05/09/2018
-------------------

v1.37.40: 05/07/2018
--------------------
 - Fix regression in 1.37.39 on  -s X=@file  parsing (see #6497, #6436)

v1.37.39: 05/01/2018
--------------------
 - Regression: Parsing of `-s X=@file`  broke if the file contains a newline
   (see #6436; fixed in 1.37.40)

v1.37.38: 04/23/2018
--------------------
 - Breaking change: Simplify exception handling, disabling it by default.
   Previously it was disabled by default in -O1 and above and enabled in -O0,
   which could be confusing. You may notice this change if you need exceptions
   and only run in -O0 (since if you test in -O1 or above, you'd see you need to
   enable exceptions manually), in which case you will receive an error at
   runtime saying that exceptions are disabled by default and that you should
   build with `-s DISABLE_EXCEPTION_CATCHING=0` to enable them.
 - Fix regression in 1.37.37 on configure scripts on MacOS (see #6456)

v1.37.37: 04/13/2018
--------------------
 - Regression: configure scripts on MacOS may be broken (see #6456; fixed in 1.37.38)

v1.37.36: 03/13/2018
--------------------

v1.37.35: 02/23/2018
--------------------
 - MALLOC option, allowing picking between dlmalloc (previous allocator and
   still the default) and emmalloc, a new allocator which is smaller and
   simpler.
 - Binaryen update that should fix all known determinism bugs.

v1.37.34: 02/16/2018
--------------------
 - `addFunction` is now supported on LLVM wasm backend, but when being used on
   the wasm backend, you need to provide an additional second argument, a Wasm
   function signature string. Each character within a signature string
   represents a type. The first character represents the return type of a
   function, and remaining characters are for parameter types.
    - 'v': void type
    - 'i': 32-bit integer type
    - 'j': 64-bit integer type (currently does not exist in JavaScript)
    - 'f': 32-bit float type
    - 'd': 64-bit float type
   For asm.js and asm2wasm you can provide the optional second argument, but it
   isn't needed. For that reason this isn't a breaking change, however,
   providing the second argument is recommended so that code is portable across
   all backends and modes.

v1.37.33: 02/02/2018
--------------------

v1.37.32: 01/31/2018
--------------------

v1.37.31: 01/31/2018
--------------------
 - LLVM and clang updates from upstream (5.0svn, close 5.0 release).

v1.37.30: 01/31/2018
--------------------

v1.37.29: 01/24/2018
--------------------

v1.37.28: 01/08/2018
--------------------
 - Breaking change: Don't export the `ALLOC_*` numeric constants by default. As
   with previous changes, a warning will be shown in `-O0` and when `ASSERTIONS`
   are on if they are used.
 - Breaking change: Don't export FS methods by default. As with previous
   changes, a warning will be shown in `-O0` and when `ASSERTIONS` are on, which
   will suggest either exporting the specific methods you need, or using
   `FORCE_FILESYSTEM` which will auto export all the main filesystem methods.
   Aside from using FS methods yourself, you may notice this change when using a
   file package created standalone, that is, by running the file packager
   directly and then loading it at run time (as opposed to telling `emcc` to
   package the files for you, in which case it would be aware of them at compile
   time); you should build with `FORCE_FILESYSTEM` to ensure filesystem support
   for that case.

v1.37.27: 12/24/2017
--------------------
 - Breaking change: Remove the `Runtime` object, and move all the useful methods
   from it to simple top-level functions. Any usage of `Runtime.func` should be
   changed to `func`.

v1.37.26: 12/20/2017
--------------------
 - Breaking change: Change `NO_EXIT_RUNTIME` to 1 by default. This means that by
   default we don't include code to shut down the runtime, flush stdio streams,
   run atexits, etc., which is better for code size. When `ASSERTIONS` is on, we
   warn at runtime if there is text buffered in the streams that should be
   flushed, or atexits are used.
 - Meta-DCE for JS+wasm: remove unused code between JS+wasm more aggressively.
   This should not break valid code, but may break code that depended on unused
   code being kept around (like using a function from outside the emitted JS
   without exporting it - only exported things are guaranteed to be kept alive
   through optimization).

v1.37.24: 12/13/2017
--------------------
 - Breaking change: Similar to the getValue/setValue change from before (and
   with the same `ASSERTIONS` warnings to help users), do not export the
   following runtime methods by default: ccall, cwrap, allocate,
   Pointer_stringify, AsciiToString, stringToAscii, UTF8ArrayToString,
   UTF8ToString, stringToUTF8Array, stringToUTF8, lengthBytesUTF8, stackTrace,
   addOnPreRun, addOnInit, addOnPreMain, addOnExit, addOnPostRun,
   intArrayFromString, intArrayToString, writeStringToMemory,
   writeArrayToMemory, writeAsciiToMemory.

v1.37.23: 12/4/2017
-------------------
 - Breaking change: Do not polyfill Math.{clz32, fround, imul, trunc} by
   default. A new `LEGACY_VM_SUPPORT` option enables support for legacy
   browsers. In `ASSERTIONS` mode, a warning is shown if a polyfill was needed,
   suggesting using that option.
 - Breaking change: Do not export getValue/setValue runtime methods by default.
   You can still use them by calling them directly in code optimized with the
   main file (pre-js, post-js, js libraries; if the optimizer sees they are
   used, it preserves them), but if you try to use them on `Module` then you
   must export them by adding them to `EXTRA_EXPORTED_RUNTIME_METHODS`. In `-O0`
   or when `ASSERTIONS` is on, a run-time error message explains that, if they
   are attempted to be used incorrectly.

v1.37.17: 7/25/2017
------------------
 - Updated to libc++'s "v2" ABI, which provides better alignment for string data
   and other improvements. This is an ABI-incompatible change, so bitcode files
   from previous versions will not be compatible.

v1.37.13: 5/26/2017
-------------------
 - Improved Android support for emrun.
 - Duplicate function elimination fixes (#5186)
 - Fix problem with embinding derived classes (#5193)
 - Fix CMake compiler detection when EMCC_SKIP_SANITY_CHECK=1 is used. (#5145)
 - Implemented GLFW Joystick API (#5175)
 - Fixed a bug with emcc --clear-ports command (#5248)
 - Updated Binaryen to version 33.
 - Full list of changes:
    - Emscripten: https://github.com/emscripten-core/emscripten/compare/1.37.12...1.37.13
    - Emscripten-LLVM: no changes.
    - Emscripten-Clang: no changes.

v1.37.12: 5/1/2017
------------------
 - Added emscripten-legalize-javascript-ffi option to LLVM to allow disabling JS FFI mangling
 - Full list of changes:
    - Emscripten: https://github.com/emscripten-core/emscripten/compare/1.37.11...1.37.12
    - Emscripten-LLVM: https://github.com/emscripten-core/emscripten-fastcomp/compare/1.37.11...1.37.12
    - Emscripten-Clang: no changes.

v1.37.11: 5/1/2017
------------------
 - Added missing SIGSTKSZ define after musl 1.1.15 update (#5149)
 - Fix emscripten_get_mouse_status (#5152)
 - Fix `_mm_set_epi64x()` function (#5103)
 - Fix issue with number of gamepads connected at initial page load (#5169, #5170)
 - Full list of changes:
    - Emscripten: https://github.com/emscripten-core/emscripten/compare/1.37.10...1.37.11
    - Emscripten-LLVM: https://github.com/emscripten-core/emscripten-fastcomp/compare/1.37.10...1.37.11
    - Emscripten-Clang: https://github.com/emscripten-core/emscripten-fastcomp-clang/compare/1.37.10...1.37.11

v1.37.10: 4/20/2017
-------------------
 - Added stub for pthread_setcancelstate for singlethreaded runs.
 - Fixed an outlining bug on function returns (#5080)
 - Implemented new parallel test runner architecture (#5074)
 - Added Cocos2D to Emscripten ports. (-s USE_COCOS2D=1)
 - Updated Binaryen to version 32, which migrates Emscripten to use the new
   WebAssembly Names section. This is a forwards and backwards breaking change
   with respect to reading debug symbol names in Wasm callstacks. Use of the new
   Names section format first shipped in Emscripten 1.37.10, Binaryen version
   32, Firefox 55, Firefox Nightly 2017-05-18 and Chrome 59; earlier versions
   still used the old format. For more information, see
   https://github.com/WebAssembly/design/pull/984 and
   https://github.com/WebAssembly/binaryen/pull/933.
 - Full list of changes:
    - Emscripten: https://github.com/emscripten-core/emscripten/compare/1.37.9...1.37.10
    - Emscripten-LLVM: https://github.com/emscripten-core/emscripten-fastcomp/compare/1.37.9...1.37.10
    - Emscripten-Clang: no changes.

v1.37.9: 3/23/2017
------------------
 - Added new build feature -s GL_PREINITIALIZED_CONTEXT=1 which allows pages to
   manually precreate the GL context they use for customization purposes.
 - Added a custom callback hook Module.instantiateWasm() which allows user shell
   HTML file to manually perform Wasm instantiation for preloading and progress
   bar purposes.
 - Added a custom callback hook Module.getPreloadedPackage() to file preloader
   code to allow user shell HTML file to manually download .data files for
   preloading and progress bar purposes.
 - Full list of changes:
    - Emscripten: https://github.com/emscripten-core/emscripten/compare/1.37.8...1.37.9
    - Emscripten-LLVM: https://github.com/emscripten-core/emscripten-fastcomp/compare/1.37.8...1.37.9
    - Emscripten-Clang: no changes.

v1.37.8: 3/17/2017
------------------
 - Fixed a bug with robust_list initialization on pthreads build mode.
 - Full list of changes:
    - Emscripten: https://github.com/emscripten-core/emscripten/compare/1.37.7...1.37.8
    - Emscripten-LLVM: no changes.
    - Emscripten-Clang: no changes.

v1.37.7: 3/15/2017
------------------
 - Updated to LLVM 4.0.
 - Full list of changes:
    - Emscripten: https://github.com/emscripten-core/emscripten/compare/1.37.6...1.37.7
    - Emscripten-LLVM: https://github.com/emscripten-core/emscripten-fastcomp/compare/1.37.6...1.37.7
    - Emscripten-Clang: https://github.com/emscripten-core/emscripten-fastcomp-clang/compare/1.37.6...1.37.7

v1.37.6: 3/15/2017
------------------
 - Implemented readdir() function for WORKERFS.
 - Fixed bugs with Fetch API (#4995, #5027)
 - Full list of changes:
    - Emscripten: https://github.com/emscripten-core/emscripten/compare/1.37.5...1.37.6
    - Emscripten-LLVM: no changes.
    - Emscripten-Clang: no changes.

v1.37.5: 3/13/2017
------------------
 - Updated musl to version 1.1.15 from earlier version 1.0.5.
 - Full list of changes:
    - Emscripten: https://github.com/emscripten-core/emscripten/compare/1.37.4...1.37.5
    - Emscripten-LLVM: no changes.
    - Emscripten-Clang: no changes.

v1.37.4: 3/13/2017
------------------
 - Fixed glGetUniformLocation() to work according to spec with named uniform blocks.
 - Fixed WebAssembly Memory.grow() to work.
 - Switched to 16KB page size from earlier 64KB.
 - Optimize alBufferData() operation.
 - Fixed a resource lookup issue with multiple OpenAL audio contexts.
 - Full list of changes:
    - Emscripten: https://github.com/emscripten-core/emscripten/compare/1.37.3...1.37.4
    - Emscripten-LLVM: no changes.
    - Emscripten-Clang: no changes.

v1.37.3: 2/16/2017
------------------
 - Updated Binaryen to version 0x01. First official stable WebAssembly support version. (#4953)
 - Optimized memcpy and memset with unrolling and SIMD, when available.
 - Improved Emscripten toolchain profiler to track more hot code.
 - Added new linker flag -s WEBGL2_BACKWARDS_COMPATIBILITY_EMULATION=1 to allow
   simultaneously targeting WebGL 1 and WebGL 2.
 - Optimize Emscripten use of multiprocessing pools.
 - More WebGL 2 garbage free optimizations.
 - Full list of changes:
    - Emscripten: https://github.com/emscripten-core/emscripten/compare/1.37.2...1.37.3
    - Emscripten-LLVM: https://github.com/emscripten-core/emscripten-fastcomp/compare/1.37.2...1.37.3
    - Emscripten-Clang: no changes.

v1.37.2: 1/31/2017
------------------
 - Fixed a build error with boolean SIMD types.
 - Improved WebAssembly support, update Binaryen to version 22.
 - Update GL, GLES, GLES2 and GLES3 headers to latest upstream Khronos versions.
 - Implement support for new garbage free WebGL 2 API entrypoints which improve
   performance and reduce animation related stuttering.
 - Fixed a bug where -s USE_PTHREADS builds would not have correct heap size if
   -s TOTAL_MEMORY is not being used.
 - Fixed array type issue that prevented glTexImage3D() and glTexSubImage3D()
   from working.
 - Full list of changes:
    - Emscripten: https://github.com/emscripten-core/emscripten/compare/1.37.1...1.37.2
    - Emscripten-LLVM: https://github.com/emscripten-core/emscripten-fastcomp/compare/1.37.1...1.37.2
    - Emscripten-Clang: no changes.

v1.37.1: 12/26/2016
-------------------
 - Implemented new Fetch API for flexible multithreaded XHR and IndexedDB
   access.
 - Implemented initial version of new ASMFS filesystem for multithreaded
   filesystem operation.
 - Full list of changes:
    - Emscripten: https://github.com/emscripten-core/emscripten/compare/1.37.0...1.37.1
    - Emscripten-LLVM: no changes.
    - Emscripten-Clang: no changes.

v1.37.0: 12/23/2016
-------------------
 - Added support for LLVM sin&cos intrinsics.
 - Fix GLFW mouse button mappings (#4317, #4659)
 - Add support for --emit-symbol-map to wasm
 - Fixed handling of an invalid path in chdir (#4749)
 - Added new EMSCRIPTEN_STRICT mode, which can be enabled to opt in to removing
   support for deprecated behavior.
 - Remove references to Web Audio .setVelocity() function, which has been
   removed from the spec.
 - Full list of changes:
    - Emscripten: https://github.com/emscripten-core/emscripten/compare/1.36.14...1.37.0
    - Emscripten-LLVM: https://github.com/emscripten-core/emscripten-fastcomp/compare/1.36.14...1.37.0
    - Emscripten-Clang: no changes.

v1.36.14: 11/3/2016
-------------------
 - Added support to emscripten_async_wget() for relative paths.
 - Fixed FS.mkdirTree('/') to work.
 - Updated SDL 2 port to version 12.
 - Added more missing pthreads stubs.
 - Normalize system header includes to use the preferred form #include
   <emscripten/foo.h> to avoid polluting header include namespaces.
 - Fixed a bug where transitioning to fullscreen could cause a stack overflow in GLFW.
 - Added new system CMake option
   -DEMSCRIPTEN_GENERATE_BITCODE_STATIC_LIBRARIES=ON to choose if static
   libraries should be LLVM bitcode instead of .a files.
 - Improved SIMD support to be more correct to the spec.
 - Updated Binaryen to version 18. (#4674)
 - Fixed dlopen with RTLD_GLOBAL parameter.
 - Full list of changes:
    - Emscripten: https://github.com/emscripten-core/emscripten/compare/1.36.13...1.36.14
    - Emscripten-LLVM: no changes.
    - Emscripten-Clang: no changes.

v1.36.13: 10/21/2016
--------------------
 - Pass optimization settings to asm2wasm.
 - Fix to exporting emscripten_builtin_malloc() and emscripten_builtin_free()
   when heap is split to multiple parts.
 - Full list of changes:
    - Emscripten: https://github.com/emscripten-core/emscripten/compare/1.36.12...1.36.13
    - Emscripten-LLVM: no changes.
    - Emscripten-Clang: no changes.

v1.36.12: 10/20/2016
--------------------
 - Improved Emscripten toolchain profiler with more data. (#4566)
 - Export dlmalloc() and dlfree() as emscripten_builtin_malloc() and
   emscripten_builtin_free() to allow user applications to hook into memory
   allocation (#4603)
 - Improved asm.js -s USE_PTHREADS=2 build mode compatibility when
   multithreading is not supported.
 - Improved WebGL support with closure compiler (#4619)
 - Improved Bianaryen WebAssembly support
 - Added support for GL_disjoint_timer_query extension (#4575)
 - Improved Emscripten compiler detection with CMake (#4129, #4314, #4318)
 - Added support for int64 in wasm.
 - Optimize small constant length memcpys in wasm.
 - Full list of changes:
    - Emscripten: https://github.com/emscripten-core/emscripten/compare/1.36.11...1.36.12
    - Emscripten-LLVM: https://github.com/emscripten-core/emscripten-fastcomp/compare/1.36.11...1.36.12
    - Emscripten-Clang: no changes.

v1.36.11: 9/24/2016
-------------------
 - Added new runtime functions
   emscripten_sync/async/waitable_run_in_main_runtime_thread() for proxying
   calls with pthreads (#4569)
 - Full list of changes:
    - Emscripten: https://github.com/emscripten-core/emscripten/compare/1.36.10...1.36.11
    - Emscripten-LLVM: no changes.
    - Emscripten-Clang: no changes.

v1.36.10: 9/24/2016
-------------------
 - Improved compiler logging print messages on first run experience. (#4501)
 - Fixed log printing in glFlushMappedBufferRange() and glGetInfoLog()
   functions. (#4521)
 - Added setjmp/longjmp handling for wasm.
 - Improved support for --proxy-to-worker build mode.
 - Improved GLES3 support for glGet() features that WebGL2 does not have. (#4514)
 - Added support for implementation defined glReadPixels() format.
 - Improved WebGL 2 support with closure compiler. (#4554)
 - Implemented support for nanosleep() when building in pthreads mode (#4578)
 - Added support for  llvm_ceil_f64 and llvm_floor_f64 intrinsics.
 - Full list of changes:
    - Emscripten: https://github.com/emscripten-core/emscripten/compare/1.36.9...1.36.10
    - Emscripten-LLVM: https://github.com/emscripten-core/emscripten-fastcomp/compare/1.36.9...1.36.10
    - Emscripten-Clang: no changes.

v1.36.9: 8/24/2016
------------------
 - Fixed glGet for GL_VERTEX_ATTRIB_ARRAY_BUFFER_BINDING to work. (#1330)
 - Move the DYNAMICTOP variable from JS global scope to inside the heap so that
   the value is shared to multithreaded applications. This removes the global
   runtime variable DYNAMICTOP in favor of a new variable DYNAMICTOP_PTR.
   (#4391, #4496)
 - Implemented brk() system function.
 - Fixed --output-eol to work with --proxy-to-worker mode.
 - Improved reported error message when execution fails to stack overflow.
 - Full list of changes:
    - Emscripten: https://github.com/emscripten-core/emscripten/compare/1.36.8...1.36.9
    - Emscripten-LLVM: https://github.com/emscripten-core/emscripten-fastcomp/compare/1.36.8...1.36.9
    - Emscripten-Clang: no changes.

v1.36.8: 8/20/2016
------------------
 - Fixed a memory leak in ctor_evaller.py on Windows (#4446)
 - Migrate to requiring CMake 3.4.3 as the minimum version for Emscripten CMake
   build integration support.
 - Fixed an issue that prevented -s INLINING_LIMIT from working (#4471)
 - Fixed a bug with Building.llvm_nm interpretation of defined symbols (#4488)
 - Add support for DISABLE_EXCEPTION_CATCHING and EXCEPTION_CATCHING_WHITELIST
   options for wasm.
 - Added new emprofile.py script which can be used to profile toolchain wide
   performance. (#4491)
 - Added new linker flag --output-eol, which specifies what kind of line
   endings to generate to the output files. (#4492)
 - Fixed a Windows bug where aborting execution with Ctrl-C might hang
   Emscripten to an infinite loop instead. (#4494)
 - Implement support for touch events to GLUT (#4493)
 - Deprecated unsafe function writeStringToMemory() from src/preamble.js. Using
   stringToUTF8() is recommended instead. (#4497)
 - Full list of changes:
    - Emscripten: https://github.com/emscripten-core/emscripten/compare/1.36.7...1.36.8
    - Emscripten-LLVM: no changes.
    - Emscripten-Clang: no changes.

v1.36.7: 8/8/2016
-----------------
 - Updated to latest upstream LLVM 3.9.
 - Full list of changes:
    - Emscripten: https://github.com/emscripten-core/emscripten/compare/1.36.6...1.36.7
    - Emscripten-LLVM: https://github.com/emscripten-core/emscripten-fastcomp/compare/1.36.6...1.36.7
    - Emscripten-Clang: https://github.com/emscripten-core/emscripten-fastcomp-clang/compare/1.36.6...1.36.7

v1.36.6: 8/8/2016
-----------------
 - Fixed wheelDelta for MSIE (#4316)
 - Fixed inconsistencies in fullscreen API signatures (#4310, #4318, #4379)
 - Changed the behavior of Emscripten WebGL createContext() to not forcibly set
   CSS style on created canvases, but let page customize the style themselves
   (#3406, #4194 and #4350, #4355)
 - Adjusted the reported GL_VERSION field to adapt to the OpenGL ES
   specifications (#4345)
 - Added support for GLES3 GL_MAJOR/MINOR_VERSION fields. (#4368)
 - Improved -s USE_PTHREADS=1 and --proxy-to-worker linker options to be
   mutually compatible. (#4372)
 - Improved IDBFS to not fail on Safari where IndexedDB support is spotty
   (#4371)
 - Improved SIMD.js support when using Closure minifier. (#4374)
 - Improved glGetString to be able to read fields from WEBGL_debug_renderer_info
   extension. (#4381)
 - Fixed an issue with glFramebufferTextureLayer() not working correctly.
 - Fixed a bug with std::uncaught_exception() support (#4392)
 - Implemented a multiprocess lock to access the Emscripten cache. (#3850)
 - Implemented support for the pointerlockerror event in HTML5 API (#4373)
 - Report WebGL GLSL version number in GL_SHADING_LANGUAGE_VERSION string (#4365)
 - Optimized llvm_ctpop_i32() and conversion of strings from C to JS side
   (#4402, #4403)
 - Added support for the OffscreenCanvas proposal, and transferring canvases to
   offscreen in pthreads build mode, linker flag -s OFFSCREENCANVAS_SUPPORT=0/1
   (#4412)
 - Fixed an issue after updating to new LLVM version that response files passed
   to llvm-link must have forward slashes (#4434)
 - Fixed a memory leak in relooper in LLVM.
 - Full list of changes:
    - Emscripten: https://github.com/emscripten-core/emscripten/compare/1.36.5...1.36.6
    - Emscripten-LLVM: https://github.com/emscripten-core/emscripten-fastcomp/compare/1.36.5...1.36.6
    - Emscripten-Clang: no changes.

v1.36.5: 5/24/2016
------------------
 - Added support for passing custom messages when running in web worker.
 - Improved fp128 support when targeting WebAssembly.
 - Updated cpuprofiler.js to support tracing time spent in WebGL functions.
 - Fixed an issue with glFenceSync() function call signature (#4260, #4339)
 - Added missing zero argument version of emscripten_sync_run_in_main_thread().
 - Improves support for targeting pthreads when using Closure minifier (#4348).
 - Fixed an issue where pthreads enabled code did not correctly validate as asm.js
 - Fixed an issue with incorrect SIMD.js related imports (#4341)
 - Full list of changes:
    - Emscripten: https://github.com/emscripten-core/emscripten/compare/1.36.4...1.36.5
    - Emscripten-LLVM: https://github.com/emscripten-core/emscripten-fastcomp/compare/1.36.4...1.36.5
    - Emscripten-Clang: no changes.

v1.36.4: 5/9/2016
-----------------
 - Added EM_TRUE and EM_FALSE #defines to html5.h.
 - Fixed an issue with GLFW window and framebuffer size callbacks.
 - Added support for more missing WebGL 2 texture formats (#4277)
 - Added support for source files with no extension.
 - Updated emrun.py to latest version, adds support to precompressed content and
   running as just a web server without launching a browser.
 - Updated experimental WebAssembly support to generate 0xb version code.
 - Automatically build Binaryen when needed.
 - Updated libc++ to SVN revision 268153. (#4288)
 - Full list of changes:
    - Emscripten: https://github.com/emscripten-core/emscripten/compare/1.36.3...1.36.4
    - Emscripten-LLVM: no changes.
    - Emscripten-Clang: no changes.

v1.36.3: 4/27/2016
------------------
 - Fixed a deadlock bug with pthreads support.
 - Remove sources from temporary garbage being generated in OpenAL code (#4275)
 - Added support for calling alert() from pthreads code.
 - Full list of changes:
    - Emscripten: https://github.com/emscripten-core/emscripten/compare/1.36.2...1.36.3
    - Emscripten-LLVM: no changes.
    - Emscripten-Clang: no changes.

v1.36.2: 4/22/2016
------------------
 - Improve support for targeting WebAssembly with Binaryen.
 - Improve support for LLVM's WebAssembly backend (EMCC_WASM_BACKEND=1
   environment variable).
 - Separate out emscripten cache structure to asmjs and wasm directories.
 - Fix a bug where Emscripten would spawn too many unused python subprocesses (#4158)
 - Optimize Emscripten for large asm.js projects.
 - Added sdl2_net to Emscripten ports.
 - Updated to latest version of the SIMD polyfill (#4165)
 - Fixed an issue with missing texture formats support in GLES 3 (#4176)
 - Added a new WebAssembly linker option -s BINARYEN_IMPRECISE=1 (default=0)
   which mutes potential traps from WebAssembly int div/rem by zero and
   float-to-int conversions.
 - Added support for EXT_color_buffer_float extension.
 - Fixed behavior of SSE shift operations (#4165).
 - Fixed a bug where ctor_evaller.py (-Oz builds) would hang on Windows.
 - Fixed a bug where emscripten_set_main_loop() with EM_TIMING_SETTIMEOUT would
   incorrectly compute the delta times (#4200, #4208)
 - Update pthreads support to latest proposed spec version. (#4212, #4220)
 - Fixed an unresolved symbol linker error in embind (#4225)
 - Fix file_packager.py --use-preload-cache option to also work on Safari and
   iOS (#2977, #4253)
 - Added new file packager option --indexedDB-name to allow specifying the
   database name to use for the cache (#4219)
 - Added DWARF style debugging information.
 - Full list of changes:
    - Emscripten: https://github.com/emscripten-core/emscripten/compare/1.36.1...1.36.2
    - Emscripten-LLVM: https://github.com/emscripten-core/emscripten-fastcomp/compare/1.36.1...1.36.2
    - Emscripten-Clang: no changes.

v1.36.1: 3/8/2016
-----------------
 - Fixed glfwSetWindowSizeCallback to conform to GLFW2 API.
 - Update OpenAL sources only when the browser window is visible to avoid
   occasional stuttering static glitches when the page tab is hidden. (#4107)
 - Implemented LLVM math intrinsics powi, trunc and floor.
 - Added support for SDL_GL_ALPHA_SIZE in GL context initialization. (#4125)
 - Added no-op stubs for several pthread functions when building without
   pthreads enabled (#4130)
 - Optimize glUniform*fv and glVertexAttrib*fv functions to generate less
   garbage and perform much faster (#4128)
 - Added new EVAL_CTORS optimization pass which evaluates global data
   initializer constructors at link time, which would improve startup time and
   reduce code size of these ctors.
 - Implemented support for OpenAL AL_PITCH option.
 - Implemented new build options -s STACK_OVERFLOW_CHECK=0/1/2 which adds
   runtime stack overrun checks. 0: disabled, 1: minimal, between each frame, 2:
   at each explicit JS side stack allocation call to allocate().
 - Fixed an issue with -s SPLIT_MEMORY mode where an unsigned 32-bit memory
   access would come out as signed. (#4150)
 - Fixed asm.js validation in call handlers to `llvm_powi_f*`.
 - Full list of changes:
    - Emscripten: https://github.com/emscripten-core/emscripten/compare/1.36.0...1.36.1
    - Emscripten-LLVM: https://github.com/emscripten-core/emscripten-fastcomp/compare/1.36.0...1.36.1
    - Emscripten-Clang: no changes.

v1.36.0: 2/23/2016
------------------
 - Fixed an OpenAL bug where OpenAL sources would not respect global volume setting.
 - Fixed an issue where alGetListenerf() with AL_GAIN would not return the
   correct value. (#4091)
 - Fixed an issue where setting alListenerf() with AL_GAIN would not set the
   correct value. (#4092)
 - Implemented new JS optimizer "Duplicate Function Elimination" pass which
   collapses identical functions to save code size.
 - Implemented the `_Exit()` function.
 - Added support for SSE3 and SSSE3 intrinsics (#4099) and partially for SSE 4.1
   intrinsics (#4030, #4101)
 - Added support for -include-pch flag (#4086)
 - Fixed a regex syntax in ccall on Chrome Canary (#4111)
 - Full list of changes:
    - Emscripten: https://github.com/emscripten-core/emscripten/compare/1.35.23...1.36.0
    - Emscripten-LLVM: https://github.com/emscripten-core/emscripten-fastcomp/compare/1.35.23...1.36.0
    - Emscripten-Clang: no changes.

v1.35.23: 2/9/2016
------------------
 - Provide $NM environment variable to point to llvm-nm when running
   emconfigure, which helps e.g. libjansson to build (#4036)
 - Fixed glGetString(GL_SHADING_LANGUAGE_VERSION) to return appropriate result
   depending on if running on WebGL1 vs WebGL2, instead of hardcoding the result
   (#4040)
 - Fixed a regression with CMake try_run() possibly failing, caused by the
   addition of CMAKE_CROSSCOMPILING_EMULATOR in v1.32.3.
 - Fixed CMake to work in the case when NODE_JS is an array containing
   parameters to be passed to Node.js. (#4045)
 - Fixed a memory issue that caused the Emscripten memory initializer file
   (.mem.js) to be unnecessarily retained in memory during runtime (#4044)
 - Added support for complex valued mul and div ops.
 - Added new option "Module.environment" which allows overriding the runtime ENVIRONMENT_IS_WEB/ENVIRONMENT_IS_WORKER/ENVIRONMENT_IS_NODE/ENVIRONMENT_IS_SHELL fields.
 - Fixed an issue with SAFE_HEAP methods in async mode (#4046)
 - Fixed WebSocket constructor to work in web worker environment (#3849)
 - Fixed a potential issue with some browsers reporting gamepad axis values outside \[-1, 1\] (#3602)
 - Changed libcxxabi to be linked in last, so that it does not override weakly
   linked methods in libcxx (#4053)
 - Implemented new JSDCE code optimization pass which removes at JS link stage
   dead code that is not referenced anywhere (in addition to LLVM doing this for
   C++ link stage).
 - Fixed a Windows issue where embedding memory initializer as a string in JS
   code might cause corrupted output. (#3854)
 - Fixed an issue when spaces are present in directory names in response files
   (#4062)
 - Fixed a build issue when using --tracing and -s ALLOW_MEMORY_GROWTH=1
   simultaneously (#4064)
 - Greatly updated Emscripten support for SIMD.js intrinsics (non-SSE or NEON)
 - Fixed an issue where compiler would not generate a link error when JS library
   function depended on a nonexisting symbol. (#4077)
 - Removed UTF16 and UTF32 marshalling code from being exported by default.
 - Removed the -s NO_BROWSER linker option and automated the detection of when
   that option is needed.
 - Removed the JS implemented C++ symbol name demangler, now always depend on
   the libcxxabi compiled one.
 - Fixed an issue where Emscripten linker would redundantly generate missing
   function stubs for some functions that do exist.
 - Full list of changes:
    - Emscripten: https://github.com/emscripten-core/emscripten/compare/1.35.22...1.35.23
    - Emscripten-LLVM: https://github.com/emscripten-core/emscripten-fastcomp/compare/1.35.22...1.35.23
    - Emscripten-Clang: no changes.

v1.35.22: 1/13/2016
-------------------
 - Updated to latest upstream LLVM trunk as of January 13th.
 - Bumped up the required LLVM version from LLVM 3.8 to LLVM 3.9.
 - Full list of changes:
    - Emscripten: https://github.com/emscripten-core/emscripten/compare/1.35.21...1.35.22
    - Emscripten-LLVM: https://github.com/emscripten-core/emscripten-fastcomp/compare/1.35.21...1.35.22
    - Emscripten-Clang: https://github.com/emscripten-core/emscripten-fastcomp-clang/compare/1.35.21...1.35.22

v1.35.21: 1/13/2016
-------------------
 - Improved support for handling GLFW2 keycodes.
 - Improved emranlib, system/bin/sdl-config and system/bin/sdl2-config to be
   executable in both python2 and python3.
 - Fixed build flags -s AGGRESSIVE_VARIABLE_ELIMINATION=1 and -s USE_PTHREADS=2
   to correctly work when run on a browser that does not support pthreads.
 - Fixed a build issue that caused sequences of \r\r\n to be emitted on Windows.
 - Fixed an issue that prevented building LLVM on Visual Studio 2015
   (emscripten-fastcomp-clang #7)
 - Full list of changes:
    - Emscripten: https://github.com/emscripten-core/emscripten/compare/1.35.20...1.35.21
    - Emscripten-LLVM: https://github.com/emscripten-core/emscripten-fastcomp/compare/1.35.20...1.35.21
    - Emscripten-Clang: https://github.com/emscripten-core/emscripten-fastcomp-clang/compare/1.35.20...1.35.21

v1.35.20: 1/10/2016
-------------------
 - Fixed -s USE_PTHREADS compilation mode to account that SharedArrayBuffer
   specification no longer allows futex waiting on the main thread. (#4024)
 - Added new python2 vs python3 compatibility wrappers for emcmake, emconfigure, emmake and emar.
 - Fixed atomicrmw i64 codegen (#4025)
 - Optimized codegen to simplify "x != 0" to just "x" when output is a boolean.
 - Fixed a compiler crash when generating atomics code in debug builds of LLVM.
 - Fixed a compiler crash when generating SIMD.js code that utilizes
   non-canonical length vectors (e.g. <float x 3>)
 - Full list of changes:
    - Emscripten: https://github.com/emscripten-core/emscripten/compare/1.35.19...1.35.20
    - Emscripten-LLVM: https://github.com/emscripten-core/emscripten-fastcomp/compare/1.35.19...1.35.20
    - Emscripten-Clang: no changes.

v1.35.19: 1/7/2016
------------------
 - Updated to latest upstream LLVM trunk as of January 7th.
 - Full list of changes:
    - Emscripten: no changes.
    - Emscripten-LLVM: https://github.com/emscripten-core/emscripten-fastcomp/compare/1.35.18...1.35.19
    - Emscripten-Clang: https://github.com/emscripten-core/emscripten-fastcomp-clang/compare/1.35.18...1.35.19

v1.35.18: 1/7/2016
------------------
 - Implemented getpeername() and fixed issues with handling getsockname() (#3997)
 - Fixed an issue with daylight saving time in mktime() (#4001)
 - Optimized pthreads code to avoid unnecessary FFI transitions (#3504)
 - Fixed issues with strftime() (#3993)
 - Deprecated memory growth support in asm.js.
 - Implemented llvm_bitreverse_i32() (#3976)
 - Fixed missing include header that affected building relooper on some compilers.
 - Full list of changes:
    - Emscripten: https://github.com/emscripten-core/emscripten/compare/1.35.17...1.35.18
    - Emscripten-LLVM: https://github.com/emscripten-core/emscripten-fastcomp/compare/1.35.17...1.35.18
    - Emscripten-Clang: no changes.

v1.35.17: 1/4/2016
------------------
 - Updated to latest upstream LLVM trunk as of January 4th.
 - Full list of changes:
    - Emscripten: no changes.
    - Emscripten-LLVM: https://github.com/emscripten-core/emscripten-fastcomp/compare/1.35.16...1.35.17
    - Emscripten-Clang: https://github.com/emscripten-core/emscripten-fastcomp/compare/1.35.16...1.35.17

v1.35.16: 1/4/2016
------------------
 - Improved support for -s USE_PTHREADS=2 build mode and added support for Atomics.exchange().
 - Full list of changes:
    - Emscripten: https://github.com/emscripten-core/emscripten/compare/1.35.15...1.35.16
    - Emscripten-LLVM: https://github.com/emscripten-core/emscripten-fastcomp/compare/1.35.15...1.35.16
    - Emscripten-Clang: no changes.

v1.35.15: 1/4/2016
------------------
 - Fixed an error with glClearbufferfv not working. (#3961)
 - Improved file packager code so that file:// URLs work in Chrome too (#3965)
 - Fixed issues with the --memoryprofiler UI.
 - Fixed a Windows issue when generating system libraries in cache (#3939)
 - Fixed a regression from v1.35.13 where GLES2 compilation would not work when
   -s USE_PTHREADS=1 was passed.
 - Added support for WebIDL arrays as input parameters to WebIDL binder.
 - Updated build support when using the LLVM wasm backend.
 - Added new linker option --threadprofiler which generates a threads dashboard
   on the generated page for threads status overview. (#3971)
 - Improved backwards compatibility of building on GCC 4.3 - 4.6.
 - Fixed an asm.js validation issue when building against updated SIMD.js specification. (#3986)
 - Improved Rust support.
 - Full list of changes:
    - Emscripten: https://github.com/emscripten-core/emscripten/compare/1.35.14...1.35.15
    - Emscripten-LLVM: https://github.com/emscripten-core/emscripten-fastcomp/compare/1.35.14...1.35.15
    - Emscripten-Clang: no changes.

v1.35.14: 12/15/2015
--------------------
 - Updated to latest upstream LLVM trunk as of December 15th.
 - Full list of changes:
    - Emscripten: https://github.com/emscripten-core/emscripten/compare/1.35.13...1.35.14
    - Emscripten-LLVM: https://github.com/emscripten-core/emscripten-fastcomp/compare/1.35.13...1.35.14
    - Emscripten-Clang: https://github.com/emscripten-core/emscripten-fastcomp-clang/compare/1.35.13...1.35.14

v1.35.13: 12/15/2015
--------------------
 - Updated -s USE_PTHREADS code generation to reflect that the `SharedInt*Array`
   hierarchy no longer exists in the SharedArrayBuffer spec.
 - Removed references to Atomic.fence() which no longer is part of the
   SharedArrayBuffer specification.
 - Fixed an issue where JS code minifiers might generate bad code for cwrap
   (#3945)
 - Updated compiler to issue a warning when --separate-asm is being used and
   output suffix is .js.
 - Added new build option -s ONLY_MY_CODE which aims to eliminate most of the
   Emscripten runtime and generate a very minimal compiler output.
 - Added new build option -s WASM_BACKEND=0/1 which controls whether to utilize
   the upstream LLVM wasm emitting codegen backend.
 - Full list of changes:
    - Emscripten: https://github.com/emscripten-core/emscripten/compare/1.35.12...1.35.13
    - Emscripten-LLVM: https://github.com/emscripten-core/emscripten-fastcomp/compare/1.35.12...1.35.13
    - Emscripten-Clang: no changes.

v1.35.12: 11/28/2015
--------------------
 - Update to latest upstream LLVM trunk as of November 28th.
 - Fix Emscripten to handle new style format outputted by llvm-nm.
 - Added new build option BINARYEN_METHOD to allow choosing which wasm
   generation method to use.
 - Updates to Binaryen support.
 - Full list of changes:
    - Emscripten: https://github.com/emscripten-core/emscripten/compare/1.35.11...1.35.12
    - Emscripten-LLVM: https://github.com/emscripten-core/emscripten-fastcomp/compare/1.35.11...1.35.12
    - Emscripten-Clang: https://github.com/emscripten-core/emscripten-fastcomp-clang/compare/1.35.11...1.35.12

v1.35.11: 11/27/2015
--------------------
 - Updated atomics test to stress 64-bit atomics better (#3892)
 - Full list of changes:
    - Emscripten: https://github.com/emscripten-core/emscripten/compare/1.35.10...1.35.11
    - Emscripten-LLVM: https://github.com/emscripten-core/emscripten-fastcomp/compare/1.35.10...1.35.11
    - Emscripten-Clang: no changes.

v1.35.10: 11/25/2015
--------------------
 - Integration with Binaryen.
 - Add a performance warning when multiple FS.syncfs() calls are in flight simultaneously.
 - Correctly pass GLFW_REPEAT when sending key press repeats.
 - Improved filesystem performance when building in multithreaded mode (#3923)
 - Improve error detection when data file fails to load.
 - Clarified that -s NO_DYNAMIC_EXECUTION=1 and -s RELOCATABLE=1 build modes are mutually exclusive.
 - Added new build option -s NO_DYNAMIC_EXECUTION=2 which demotes eval() errors
   to warnings at runtime, useful for iterating fixes in a codebase for multiple
   eval()s  (#3930)
 - Added support to Module.locateFile(filename) to locate the pthread-main.js file (#3500)
 - Changed -s USE_PTHREADS=2 and -s PRECISE_F32=2 to imply --separate-asm
   instead of requiring it, to be backwards compatible (#3829, #3933)
 - Fixed bad codegen for some 64-bit atomics (#3892, #3936)
 - When emitting NaN canonicalization warning, also print the location in code
   where it occurs.
 - Full list of changes:
    - Emscripten: https://github.com/emscripten-core/emscripten/compare/1.35.9...1.35.10
    - Emscripten-LLVM: https://github.com/emscripten-core/emscripten-fastcomp/compare/1.35.9...1.35.10
    - Emscripten-Clang: no changes.

v1.35.9: 11/12/2015
-------------------
 - Implement glfwSetInputMode when mode is GLFW_CURSOR and value is GLFW_CURSOR_NORMAL|GLFW_CURSOR_DISABLED
 - Add explicit abort() when dlopen() is called without linking support
 - Make emcc explicitly reinvoke itself from python2 if called from python3.
 - Optimize memory initializer to omit zero-initialized values (#3907)
 - Full list of changes:
    - Emscripten: https://github.com/emscripten-core/emscripten/compare/1.35.8...1.35.9
    - Emscripten-LLVM: https://github.com/emscripten-core/emscripten-fastcomp/compare/1.35.8...1.35.9
    - Emscripten-Clang: no changes.

v1.35.8: 11/10/2015
-------------------
 - Removed obsoleted EXPORTED_GLOBALS build option.
 - Export filesystem as global object 'FS' in Emscripten runtime.
 - Fixed realpath() function on directories.
 - Fixed round() and roundf() to work when building without -s PRECISE_F32=1 and
   optimize these to be faster (#3876)
 - Full list of changes:
    - Emscripten: https://github.com/emscripten-core/emscripten/compare/1.35.7...1.35.8
    - Emscripten-LLVM: no changes.
    - Emscripten-Clang: no changes.

v1.35.7: 11/4/2015
------------------
 - Updated to latest upstream LLVM trunk version as of November 4th.
 - Full list of changes:
    - Emscripten: https://github.com/emscripten-core/emscripten/compare/1.35.6...1.35.7
    - Emscripten-LLVM: https://github.com/emscripten-core/emscripten-fastcomp/compare/1.35.6...1.35.7
    - Emscripten-Clang: https://github.com/emscripten-core/emscripten-fastcomp-clang/compare/1.35.6...1.35.7

v1.35.6: 11/4/2015
------------------
 - This tag was created for technical purposes, and has no changes compared to
   v1.35.6.

v1.35.5: 11/4/2015
------------------
 - Removed Content-Length and Connection: close headers in POST requests.
 - Migrate to using the native C++11-implemented optimizer by default.
 - Fixed call to `glDrawBuffers(0, *);` (#3890)
 - Fixed lazy file system to work with closure (#3842)
 - Fixed gzip compression with lazy file system (#3837)
 - Added no-op gracefully failing stubs for process spawn functions (#3819)
 - Clarified error message that memory growth is not supported with shared modules (#3893)
 - Initial work on wasm support in optimizer
 - Full list of changes:
    - Emscripten: https://github.com/emscripten-core/emscripten/compare/1.35.4...1.35.5
    - Emscripten-LLVM: no changes.
    - Emscripten-Clang: no changes.

v1.35.4: 10/26/2015
-------------------
 - Move to legalization in the JS backend.
 - Full list of changes:
    - Emscripten: https://github.com/emscripten-core/emscripten/compare/1.35.3...1.35.4
    - Emscripten-LLVM: https://github.com/emscripten-core/emscripten-fastcomp/compare/1.35.3...1.35.4
    - Emscripten-Clang: https://github.com/emscripten-core/emscripten-fastcomp-clang/compare/1.35.3...1.35.4

v1.35.3: 10/26/2015
-------------------
 - Ignore O_CLOEXEC on NODEFS (#3862)
 - Improved --js-library support in CMake by treating these as libraries (#3840)
 - Still support -Wno-warn-absolute-paths (#3833)
 - Add support to zext <4 x i1> to <4x i32>
 - Emit emscripten versions of llvm and clang in clang --version
 - Full list of changes:
    - Emscripten: https://github.com/emscripten-core/emscripten/compare/1.35.2...1.35.3
    - Emscripten-LLVM: https://github.com/emscripten-core/emscripten-fastcomp/compare/1.35.2...1.35.3
    - Emscripten-Clang: https://github.com/emscripten-core/emscripten-fastcomp-clang/compare/1.35.2...1.35.3

v1.35.2: 10/20/2015
-------------------
 - Rebase against upstream LLVM "google/stable" branch, bringing us to LLVM 3.8.
 - Full list of changes:
    - Emscripten: https://github.com/emscripten-core/emscripten/compare/1.35.1...1.35.2
    - Emscripten-LLVM: https://github.com/emscripten-core/emscripten-fastcomp/compare/1.35.1...1.35.2
    - Emscripten-Clang: https://github.com/emscripten-core/emscripten-fastcomp-clang/compare/1.35.1...1.35.2

v1.35.1: 10/20/2015
-------------------
 - Fixed a bug where passing -s option to LLVM would not work.
 - Work around a WebAudio bug on WebKit "pauseWebAudio failed: TypeError: Not
   enough arguments" (#3861)
 - Full list of changes:
    - Emscripten: https://github.com/emscripten-core/emscripten/compare/1.35.0...1.35.1
    - Emscripten-LLVM: no changes.
    - Emscripten-Clang: no changes.

v1.35.0: 10/19/2015
-------------------
 - Fixed out of memory abort message.
 - Full list of changes:
    - Emscripten: https://github.com/emscripten-core/emscripten/compare/1.34.12...1.35.0
    - Emscripten-LLVM: no changes.
    - Emscripten-Clang: no changes.

v1.34.12: 10/13/2015
--------------------
 - Added new experimental build option -s SPLIT_MEMORY=1, which splits up the
   Emscripten HEAP to multiple smaller slabs.
 - Added SDL2_ttf to Emscripten ports.
 - Added support for building GLES3 code to target WebGL 2. (#3757, #3782)
 - Fixed certain glUniform*() functions to work properly when called in
   conjunction with -s USE_PTHREADS=1.
 - Fixed support for -l, -L and -I command line parameters to accept a space
   between the path, i.e. "-l SDL". (#3777)
 - Fixed SSE2 support in optimized builds.
 - Changed the default behavior of warning when absolute paths are passed to -I
   to be silent. To enable the absolute paths warning, pass
   "-Wwarn-absolute-paths" flag to emcc.
 - Added new linker option -s ABORTING_MALLOC=0 that can be used to make
   malloc() return 0 on failed allocation (Current default is to abort execution
   of the page on OOM) (#3822)
 - Removed the default behavior of automatically decoding all preloaded assets on page startup (#3785)
 - Full list of changes:
    - Emscripten: https://github.com/emscripten-core/emscripten/compare/1.34.11...1.34.12
    - Emscripten-LLVM: https://github.com/emscripten-core/emscripten-fastcomp/compare/1.34.11...1.34.12
    - Emscripten-Clang: no changes.

v1.34.11: 9/29/2015
-------------------
 - Fixed asm.js validation on autovectorized output
 - Fix an issue with printing to iostream in global ctors (#3824)
 - Added support for LLVM pow intrinsics with integer exponent.
 - Full list of changes:
    - Emscripten: https://github.com/emscripten-core/emscripten/compare/1.34.10...1.34.11
    - Emscripten-LLVM: https://github.com/emscripten-core/emscripten-fastcomp/compare/1.34.10...1.34.11
    - Emscripten-Clang: no changes.

v1.34.10: 9/25/2015
-------------------
 - Added wasm compressor/decompressor polyfill (#3766)
 - Added support for sRGB texture formats.
 - Removed the deprecated --compression option.
 - Fixed an issue with asm.js validation for pthreads being broken since v1.34.7 (#3719)
 - Added built-in cpu performance profiler, which is enabled with linker flag --cpuprofiler. (#3781)
 - Added build-in memory usage profiler, which is enabled with linker flag --memoryprofiler. (#3781)
 - Fixed multiple arities per EM_ASM block (#3804)
 - Fixed issues with SSE2 an NaN bit patterns. (emscripten-fastcomp #116)
 - Full list of changes:
    - Emscripten: https://github.com/emscripten-core/emscripten/compare/1.34.9...1.34.10
    - Emscripten-LLVM: https://github.com/emscripten-core/emscripten-fastcomp/compare/1.34.9...1.34.10
    - Emscripten-Clang: no changes.

v1.34.9: 9/18/2015
------------------
 - Fixed an issue with --llvm-lto 3 builds (#3765)
 - Optimized LZ4 compression
 - Fixed a bug where glfwCreateWindow would return success even on failure
   (#3764)
 - Greatly optimized the -s SAFE_HEAP=1 linker flag option by executing the heap
   checks in asm.js side instead.
 - Fixed the return value of EM_ASM_DOUBLE (#3770)
 - Implemented getsockname syscall (#3769)
 - Don't warn on unresolved symbols when LINKABLE is specified.
 - Fixed various issues with SSE2 compilation in optimized builds.
 - Fixed a breakage with -s USE_PTHREADS=2 (#3774)
 - Added support for GL_HALF_FLOAT in WebGL 2. (#3790)
 - Full list of changes:
    - Emscripten: https://github.com/emscripten-core/emscripten/compare/1.34.8...1.34.9
    - Emscripten-LLVM: https://github.com/emscripten-core/emscripten-fastcomp/compare/1.34.8...1.34.9
    - Emscripten-Clang: no changes.

v1.34.8: 9/9/2015
-----------------
 - Fixed a race condition at worker startup (#3741)
 - Update emrun to latest, which improves unit test run automation with emrun.
 - Added support for LZ4 compressing file packages, used with the -s LZ4=1 linker flag. (#3754)
 - Fixed noisy build warning on "unexpected number of arguments in call to strtold" (#3760)
 - Added new linker flag --separate-asm that splits the asm.js module and the
   handwritten JS functions to separate files.
 - Full list of changes:
    - Emscripten: https://github.com/emscripten-core/emscripten/compare/1.34.7...1.34.8
    - Emscripten-LLVM: no changes.
    - Emscripten-Clang: no changes.

v1.34.7: 9/5/2015
-----------------
 - Fixed uses of `i64*` in side modules.
 - Improved GL support when proxying, and fake WebAudio calls when proxying.
 - Added new main loop timing mode EM_TIMING_SETIMMEDIATE for rendering with
   vsync disabled (#3717)
 - Updated emrun to latest version, adds --safe_firefox_profile option to run
   emrun pages in clean isolated environment.
 - Implemented glGetStringi() method for WebGL2/GLES3. (#3472, #3725)
 - Automatically emit loading code for EMTERPRETIFY_FILE if emitting html.
 - Added new build option -s USE_PTHREADS=2 for running pthreads-enabled pages
   in browsers that do not support SharedArrayBuffer.
 - Added support for building SSE2 intrinsics based code (emmintrin.h), when
   -msse2 is passed to the build.
 - Added exports for getting FS objects by their name (#3690)
 - Updated LLVM to latest upstream PNaCl version (Clang 3.7, July 29th).
 - Full list of changes:
    - Emscripten: https://github.com/emscripten-core/emscripten/compare/1.34.6...1.34.7
    - Emscripten-LLVM: https://github.com/emscripten-core/emscripten-fastcomp/compare/1.34.6...1.34.7
    - Emscripten-Clang: https://github.com/emscripten-core/emscripten-fastcomp-clang/compare/1.34.6...1.34.7

v1.34.6: 8/20/2015
------------------
 - Added new build option -s EMULATED_FUNCTION_POINTERS=2.
 - Fixed a bug with calling functions pointers that take float as parameter
   across dynamic modules.
 - Improved dynamic linking support with -s LINKABLE=1.
 - Added new build option -s MAIN_MODULE=2.
 - Cleaned up a few redundant linker warnings (#3702, #3704)
 - Full list of changes:
    - Emscripten: https://github.com/emscripten-core/emscripten/compare/1.34.5...1.34.6
    - Emscripten-LLVM: https://github.com/emscripten-core/emscripten-fastcomp/compare/1.34.5...1.34.6
    - Emscripten-Clang: no changes.

v1.34.5: 8/18/2015
------------------
 - Added Bullet physics, ogg and vorbis to emscripten-ports.
 - Added FreeType 2.6 to emscripten-ports.
 - Fixed CMake handling when building OpenCV.
 - Fixed and issue with exceptions being thrown in empty glBegin()-glEnd()
   blocks (#3693)
 - Improved function pointer handling between dynamically linked modules
 - Fixed some OpenAL alGetSource get calls (#3669)
 - Fixed issues with building the optimizer on 32-bit Windows (#3673)
 - Increased optimizer stack size on Windows to 10MB (#3679)
 - Added support for passing multiple input files to opt, to speed up
   optimization and linking in opt.
 - Full list of changes:
    - Emscripten: https://github.com/emscripten-core/emscripten/compare/1.34.4...1.34.5
    - Emscripten-LLVM: https://github.com/emscripten-core/emscripten-fastcomp/compare/1.34.4...1.34.5
    - Emscripten-Clang: no changes.

v1.34.4: 8/4/2015
-----------------
 - Add special handling support for /dev/null as an input file (#3552)
 - Added basic printf support in NO_FILESYSTEM mode (#3627)
 - Update WebVR support to the latest specification, and add support for
   retrieving device names
 - Improved --proxy-to-worker build mode with proxying (#3568, #3623)
 - Generalized EXPORT_FS_METHODS to EXPORT_RUNTIME_METHODS
 - Added node externs for closure
 - Fixed a memory allocation bug in pthreads code (#3636)
 - Cleaned up some debug assertion messages behind #ifdef ASSERTIONS (#3639)
 - Fixed umask syscall (#3637)
 - Fixed double alignment issue with formatStrind and emscripten_log (#3647)
 - Added new EXTRA_EXPORTED_RUNTIME_METHODS build option
 - Updated emrun to latest version
 - Full list of changes:
    - Emscripten: https://github.com/emscripten-core/emscripten/compare/1.34.3...1.34.4
    - Emscripten-LLVM: https://github.com/emscripten-core/emscripten-fastcomp/compare/1.34.3...1.34.4
    - Emscripten-Clang: no changes.

v1.34.3: 7/15/2015
------------------
 - Move libc to musl+syscalls
 - Full list of changes:
    - Emscripten: https://github.com/emscripten-core/emscripten/compare/1.34.2...1.34.3
    - Emscripten-LLVM: no changes.
    - Emscripten-Clang: no changes.

v1.34.2: 7/14/2015
------------------
 - Upgrade to new SIMD.js polyfill version and improved SIMD support.
 - Improved WebGL support in --proxy-to-worker mode (#3569)
 - Removed warning on unimplemented JS library functions
 - Fix WebGL 2 support with closure compiler
 - Fixed an issue with WebRTC support (#3574)
 - Fixed emcc to return a correct error process exit code when invoked with no input files
 - Fixed a compiler problem where global data might not get aligned correctly for SIMD.
 - Fixed a LLVM backend problem which caused recursive stack behavior when
   linking large codebases, which was seen to cause a stack overflow crash on
   Windows.
 - Full list of changes:
    - Emscripten: https://github.com/emscripten-core/emscripten/compare/1.34.1...1.34.2
    - Emscripten-LLVM: https://github.com/emscripten-core/emscripten-fastcomp/compare/1.34.1...1.34.2
    - Emscripten-Clang: no changes.

v1.34.1: 6/18/2015
------------------
 - Fixed an issue with resize canvas not working with GLFW.
 - Fixed handling of empty else blocks.
 - Full list of changes:
    - Emscripten: https://github.com/emscripten-core/emscripten/compare/1.34.0...1.34.1
    - Emscripten-LLVM: no changes.
    - Emscripten-Clang: no changes.

v1.34.0: 6/16/2015
------------------
 - Fixed an issue when generating .a files from object files that reside on
   separate drives on Windows (#3525).
 - Added a missing dependency for GLFW (#3530).
 - Removed the Emterpreter YIELDLIST option.
 - Added support for enabling memory growth before the runtime is ready.
 - Added a new feature to store the memory initializer in a string literal
   inside the generated .js file.
 - Fixed a code miscompilation issue with a constexpr in fcmp.
 - Full list of changes:
    - Emscripten: https://github.com/emscripten-core/emscripten/compare/1.33.2...1.34.0
    - Emscripten-LLVM: https://github.com/emscripten-core/emscripten-fastcomp/compare/1.33.2...1.34.0
    - Emscripten-Clang: no changes.

v1.33.2: 6/9/2015
-----------------
 - Added support for OpenAL Extension AL_EXT_float32 (#3492).
 - Added support for handling command line flags -M and -MM (#3518).
 - Fixed a code miscompilation issue with missing ';' character (#3520).
 - Full list of changes:
    - Emscripten: https://github.com/emscripten-core/emscripten/compare/1.33.1...1.33.2
    - Emscripten-LLVM: https://github.com/emscripten-core/emscripten-fastcomp/compare/1.33.1...1.33.2
    - Emscripten-Clang: no changes.

v1.33.1: 6/3/2015
-----------------
 - Added support for multithreading with the POSIX threads API (pthreads), used
   when compiling and linking with the -s USE_PTHREADS=1 flag (#3266).
 - Full list of changes:
    - Emscripten: https://github.com/emscripten-core/emscripten/compare/1.33.0...1.33.1
    - Emscripten-LLVM: https://github.com/emscripten-core/emscripten-fastcomp/compare/1.33.0...1.33.1
    - Emscripten-Clang: no changes.

v1.33.0: 5/29/2015
------------------
 - Fix an issue with writing to /dev/null (#3454).
 - Added a hash to objects inside .a files to support to linking duplicate
   symbol names inside .a files (#2142).
 - Provide extensions ANGLE_instanced_arrays and EXT_draw_buffers as aliases to
   the WebGL ones.
 - Fixed LLVM/Clang to build again on Windows after previous LLVM upgrade.
 - Full list of changes:
    - Emscripten: https://github.com/emscripten-core/emscripten/compare/1.32.4...1.33.0
    - Emscripten-LLVM: https://github.com/emscripten-core/emscripten-fastcomp/compare/1.32.4...1.33.0
    - Emscripten-Clang: no changes.

v1.32.4: 5/16/2015
------------------
 - Update LLVM and Clang to PNaCl's current 3.7 merge point (April 17 2015)
 - Added libpng to Emscripten-ports.
 - Added intrinsic llvm_fabs_f32.
 - Full list of changes:
    - Emscripten: https://github.com/emscripten-core/emscripten/compare/1.32.3...1.32.4
    - Emscripten-LLVM: https://github.com/emscripten-core/emscripten-fastcomp/compare/1.32.3...1.32.4
    - Emscripten-Clang: https://github.com/emscripten-core/emscripten-fastcomp-clang/compare/1.32.3...1.32.4

v1.32.3: 5/15/2015
------------------
 - Improved dynamic linking support.
 - Added new option to file_packager.py to store metadata externally.
 - Improved CMake support with CMAKE_CROSSCOMPILING_EMULATOR (#3447).
 - Added support for `sysconf(_SC_PHYS_PAGES)` (#3405, 3442).
 - Full list of changes:
    - Emscripten: https://github.com/emscripten-core/emscripten/compare/1.32.2...1.32.3
    - Emscripten-LLVM: https://github.com/emscripten-core/emscripten-fastcomp/compare/1.32.2...1.32.3
    - Emscripten-Clang: no changes.

v1.32.2: 5/8/2015
-----------------
 - Removed a (name+num)+num -> name+newnum optimization, which caused heavy
   performance regressions in Firefox when the intermediate computation wraps
   around the address space (#3438).
 - Improved dynamic linking support.
 - Improved emterpreter when doing dynamic linking.
 - Fixed an issue with source maps debug info containing zeroes as line numbers.
 - Full list of changes:
    - Emscripten: https://github.com/emscripten-core/emscripten/compare/1.32.1...1.32.2
    - Emscripten-LLVM: https://github.com/emscripten-core/emscripten-fastcomp/compare/1.32.1...1.32.2
    - Emscripten-Clang: no changes.

v1.32.1: 5/2/2015
-----------------
 - Removed old deprecated options -s INIT_HEAP, MICRO_OPTS, CLOSURE_ANNOTATIONS,
   INLINE_LIBRARY_FUNCS, SHOW_LABELS, COMPILER_ASSERTIONS and
   COMPILER_FASTPATHS.
 - Added support for dynamic linking and dlopen().
 - Fixed a compilation issue that affected -O2 builds and higher (#3430).
 - Full list of changes:
    - Emscripten: https://github.com/emscripten-core/emscripten/compare/1.32.0...1.32.1
    - Emscripten-LLVM: https://github.com/emscripten-core/emscripten-fastcomp/compare/1.32.0...1.32.1
    - Emscripten-Clang: no changes.

v1.32.0: 4/28/2015
------------------
 - Compile .i files properly as C and not C++ (#3365).
 - Removed old deprecated options -s PRECISE_I32_MUL, CORRECT_ROUNDINGS,
   CORRECT_OVERFLOWS, CORRECT_SIGNS, CHECK_HEAP_ALIGN, SAFE_HEAP_LINES,
   SAFE_HEAP >= 2, ASM_HEAP_LOG, SAFE_DYNCALLS, LABEL_DEBUG, RUNTIME_TYPE_INFO
   and EXECUTION_TIMEOUT, since these don't apply to fastcomp, which is now the
   only enabled compilation mode.
 - Preliminary work towards supporting dynamic linking and dlopen().
 - Fixed an issue where emrun stripped some characters at output (#3394).
 - Fixed alignment issues with varargs.
 - Full list of changes:
    - Emscripten: https://github.com/emscripten-core/emscripten/compare/1.31.3...1.32.0
    - Emscripten-LLVM: https://github.com/emscripten-core/emscripten-fastcomp/compare/1.31.3...1.32.0
    - Emscripten-Clang: no changes.

v1.31.3: 4/22/2015
------------------
 - Improved support for -E command line option (#3365).
 - Removed the old optimizeShifts optimization pass that was not valid for
   asm.js code.
 - Fixed an issue when simultaneously using EMULATE_FUNCTION_POINTER_CASTS and
   EMULATED_FUNCTION_POINTERS.
 - Fixed an issue with -s PRECISE_I64_MATH=2 not working (#3374).
 - Full list of changes:
    - Emscripten: https://github.com/emscripten-core/emscripten/compare/1.31.2...1.31.3
    - Emscripten-LLVM: https://github.com/emscripten-core/emscripten-fastcomp/compare/1.31.2...1.31.3
    - Emscripten-Clang: no changes.

v1.31.2: 4/20/2015
------------------
 - Added support for file suffixes .i and .ii (#3365).
 - Fixed an issue with embind and wide strings (#3299).
 - Removed more traces of the old non-fastcomp compiler code.
 - Full list of changes:
    - Emscripten: https://github.com/emscripten-core/emscripten/compare/1.31.1...1.31.2
    - Emscripten-LLVM: no changes.
    - Emscripten-Clang: no changes.

v1.31.1: 4/17/2015
------------------
 - Added support for unicode characters in EM_ASM() blocks (#3348).
 - Removed the pointer masking feature as experimental and unsupported.
 - Fixed an issue where exit() did not terminate execution of Emterpreter (#3360).
 - Removed traces of the old non-fastcomp compiler code.
 - Full list of changes:
    - Emscripten: https://github.com/emscripten-core/emscripten/compare/1.31.0...1.31.1
    - Emscripten-LLVM: https://github.com/emscripten-core/emscripten-fastcomp/compare/1.31.0...1.31.1
    - Emscripten-Clang: no changes.

v1.31.0: 4/14/2015
------------------
 - Remove references to unsupported EMCC_FAST_COMPILER mode, fastcomp is always enabled (#3347).
 - Full list of changes:
    - Emscripten: https://github.com/emscripten-core/emscripten/compare/1.30.6...1.31.0
    - Emscripten-LLVM: https://github.com/emscripten-core/emscripten-fastcomp/compare/1.30.6...1.31.0
    - Emscripten-Clang: no changes.

v1.30.6: 4/14/2015
------------------
 - Removed support for the deprecated jcache functionality (#3313).
 - Added support to emscripten_GetProcAddress() to fetch symbols with the ANGLE
   suffix (#3304, #3315).
 - Added immintrin.h header file to include all SSE support.
 - Added an async option to ccall (#3307).
 - Stopped from using 0 as a valid source ID for OpenAL (#3303).
 - When project has disabled exception catching, build an exceptions-disabled
   version of libcxx.
 - Split libcxx into two parts to optimize code size for projects that only need
   small amount of libcxx (#2545, #3308).
 - Avoid fprintf usage in emscripten_GetProcAddress() to allow using it with -s
   NO_FILESYSTEM=1 (#3327).
 - Removed old deprecated functionalities USE_TYPED_ARRAYS, FHEAP, GC emulation
   and non-asmjs-emscripten ABI.
 - Don't refer to prefixed GL extensions when creating a GL context (#3324).
 - Removed support code for x86_fp80 type (#3341).
 - Optimize EM_ASM() calls even more (#2596).
 - Full list of changes:
    - Emscripten: https://github.com/emscripten-core/emscripten/compare/1.30.5...1.30.6
    - Emscripten-LLVM: https://github.com/emscripten-core/emscripten-fastcomp/compare/1.30.5...1.30.6
    - Emscripten-Clang: no changes.

v1.30.5: 4/7/2015
-----------------
 - Fixed WebIDL operation when closure is enabled after the previous EM_ASM()
   optimizations.
 - Optimized jsCall() to handle variadic cases of number of arguments faster
   (#3290, #3305).
 - Removed support for the getwd() function (#1115, #3309).
 - Fixed a problem with -s IGNORED_FUNCTIONS and -s DEAD_FUNCTIONS not working
   as expected (#3239).
 - Fixed an issue with -s EMTERPRETIFY_ASYNC=1 and emscripten_sleep() not
   working (#3307).
 - Full list of changes:
    - Emscripten: https://github.com/emscripten-core/emscripten/compare/1.30.4...1.30.5
    - Emscripten-LLVM: https://github.com/emscripten-core/emscripten-fastcomp/compare/1.30.4...1.30.5
    - Emscripten-Clang: no changes.

v1.30.4: 4/3/2015
-----------------
 - Optimized the performance and security of EM_ASM() blocks by avoiding the use
   of eval() (#2596).
 - Full list of changes:
    - Emscripten: https://github.com/emscripten-core/emscripten/compare/1.30.3...1.30.4
    - Emscripten-LLVM: https://github.com/emscripten-core/emscripten-fastcomp/compare/1.30.3...1.30.4
    - Emscripten-Clang: no changes.

v1.30.3: 4/3/2015
-----------------
 - Improved error handling in library_idbstore.js.
 - Fixed an asm.js validation issue with EMULATE_FUNCTION_POINTER_CASTS=1 feature (#3300).
 - Fixed Clang build by adding missing nacltransforms project after latest
   LLVM/Clang upstream merge.
 - Full list of changes:
    - Emscripten: https://github.com/emscripten-core/emscripten/compare/1.30.2...1.30.3
    - Emscripten-LLVM: https://github.com/emscripten-core/emscripten-fastcomp/compare/1.30.2...1.30.3
    - Emscripten-Clang: https://github.com/emscripten-core/emscripten-fastcomp-clang/compare/1.30.2...1.30.3

v1.30.2: 4/1/2015
-----------------
 - Added support to writing to mmap()ed memory by implementing msync() (#3269).
 - Updated SDL2 port to version 7.
 - Exported new singleton function Module.createContext() for creating a GL
   context from SDL2.
 - Added support for asm.js/Emscripten arch in Clang.
 - Finished LLVM 3.6 upgrade merge.
 - Full list of changes:
    - Emscripten: https://github.com/emscripten-core/emscripten/compare/1.30.1...1.30.2
    - Emscripten-LLVM: https://github.com/emscripten-core/emscripten-fastcomp/compare/1.30.1...1.30.2
    - Emscripten-Clang: https://github.com/emscripten-core/emscripten-fastcomp-clang/compare/1.30.1...1.30.2

v1.30.1: 3/24/2015
------------------
 - Upgraded LLVM+Clang from version 3.5 to version 3.6.
 - Full list of changes:
    - Emscripten: https://github.com/emscripten-core/emscripten/compare/1.30.0...1.30.1
    - Emscripten-LLVM: https://github.com/emscripten-core/emscripten-fastcomp/compare/1.30.0...1.30.1
    - Emscripten-Clang: https://github.com/emscripten-core/emscripten-fastcomp-clang/compare/1.30.0...1.30.1

v1.30.0: 3/24/2015
------------------
 - Fixed a bug where html5.h API would not remove event handlers on request.
 - Fixed a regression issue that broke building on Windows when attempting to
   invoke tools/gen_struct_info.py.
 - Improved memory growth feature to better handle growing to large memory sizes
   between 1GB and 2GB (#3253).
 - Fixed issues with emrun with terminating target browser process, managing
   lingering sockets and command line quote handling.
 - Fixed a bug where unsigned integer return values in embind could be returned
   as signed (#3249).
 - Improved handling of lost GL contexts.
 - Changed malloc to be fallible (return null on failure) when memory growth is
   enabled (#3253).
 - Fixed a bug with WebIDL not being able to handle enums (#3258).
 - Updated POINTER_MASKING feature to behave as a boolean rather than a mask
   (#3240).
 - Improved "emcmake cmake" on Windows to automatically remove from path any
   entries that contain sh.exe in them, which is not supported by CMake.
 - Fixed an issue with symlink handling in readlink (#3277).
 - Updated SDL2 port to version 6.
 - Removed the obsolete FAST_MEMORY build option.
 - Added reciprocalApproximation and reciprocalSqrtApproximation SIMD intrinsics.
 - Full list of changes:
    - Emscripten: https://github.com/emscripten-core/emscripten/compare/1.29.12...1.30.0
    - Emscripten-LLVM: https://github.com/emscripten-core/emscripten-fastcomp/compare/1.29.12...1.30.0
    - Emscripten-Clang: no changes.

v1.29.12: 3/15/2015
-------------------
 - Fix a bug where SDL_malloc and SDL_free were not available. (#3247)
 - Fix various issues with emrun usage. (#3234)
 - Fixed an off-by-one memory access in native optimizer.
 - Improve emterpreter support.
 - Full list of changes:
    - Emscripten: https://github.com/emscripten-core/emscripten/compare/1.29.11...1.29.12
    - Emscripten-LLVM: no changes.
    - Emscripten-Clang: no changes.

v1.29.11: 3/11/2015
-------------------
 - Remove the requirement to pass -s PRECISE_F32=1 manually when building with
   SIMD support.
 - Fix a temp directory leak that could leave behind empty directories in the
   temp directory after build (#706)
 - Improve support for growable Emscripten heap in asm.js mode.
 - Added a warning message when generating huge asset bundles with file packager.
 - Fixed a bug where emscripten_get_gamepad_status might throw a JS exception if
   called after a gamepad was disconnected.
 - Improve emterpreter sleep support.
 - Optimize code generation when multiple consecutive bitshifts are present.
 - Optimize redundant stack save and restores, and memcpy/memsets.
 - Full list of changes:
    - Emscripten: https://github.com/emscripten-core/emscripten/compare/1.29.10...1.29.11
    - Emscripten-LLVM: https://github.com/emscripten-core/emscripten-fastcomp/compare/1.29.10...1.29.11
    - Emscripten-Clang: no changes.

v1.29.10: 2/19/2015
-------------------
 - Add a warning message when generating code that has a very large number of
   variables, which optimization flags could remove.
 - Improve support for SIMD casts and special loads.
 - Fix the process return code when using EMCONFIGURE_JS=1.
 - Improved the error message in abort().
 - Fix main loop handling during emterpreter sync save/load.
 - Handle emscripten_async_call and friends during sleep, by pausing all
   `safeSet*()` operations.
 - Add support for Google WTF when building with --tracing.
 - Improve emterpreter stability with fuzzing.
 - Add an option to load the memory initializer file from a typed array (#3187)
 - Remove linker warning message when linking to -lm, since Emscripten includes
   musl that implements the math libraries built-in.
 - Add support for SDL_WM_SetCaption(), which calls to Module['setWindowTitle'],
   or if not present, sets the web page title. (#3192)
 - Full list of changes:
    - Emscripten: https://github.com/emscripten-core/emscripten/compare/1.29.9...1.29.10
    - Emscripten-LLVM: https://github.com/emscripten-core/emscripten-fastcomp/compare/1.29.9...1.29.10
    - Emscripten-Clang: no changes.

v1.29.9: 2/9/2015
-------------------
 - Documented FORCE_ALIGNED_MEMORY to be no longer supported.
 - Fixes issues with native optimizer handling of "if () else {}" statements.
   (#3129)
 - Improved cross-browser support for EMSCRIPTEN_FULLSCREEN_FILTERING_NEAREST.
   (#3165)
 - Added new linker option --profiling-funcs, which generates output that is
   otherwise minified, except that function names are kept intact, for use in
   profilers and getting descriptive call stacks.
 - The Module object is no longer written in global scope. (#3167)
 - Added new `emscripten_idb_*` API. (#3169)
 - Added new function emscripten_wget_data().
 - Add support for GL_RED with GLES3/WebGL2. (#3176)
 - Added basic WebVR support. (#3177)
 - Full list of changes:
    - Emscripten: https://github.com/emscripten-core/emscripten/compare/1.29.8...1.29.9
    - Emscripten-LLVM: no changes.
    - Emscripten-Clang: no changes.

v1.29.8: 1/31/2015
-------------------
 - Fix a temp file leak with emterpreter. (#3156)
 - Fix a typo that broke glBlitFramebuffer. (#3159)
 - Added scandir() and alphasort() from musl. (#3161)
 - Add a warning if multiple .a files with same basename are being linked
   together. (#2619)
 - Full list of changes:
    - Emscripten: https://github.com/emscripten-core/emscripten/compare/1.29.7...1.29.8
    - Emscripten-LLVM: https://github.com/emscripten-core/emscripten-fastcomp/compare/1.29.7...1.29.8
    - Emscripten-Clang: no changes.

v1.29.7: 1/28/2015
-------------------
 - Fixed an issue with backwards compatibility in emscripten-ports. (#3144)
 - Warn on duplicate entries in archives. (#2619)
 - Removed the MAX_SETJMPS limitation to improve setjmp/longjpmp support.
   (#3151)
 - Improve the native optimizer to not emit empty if clauses in some cases.
   (#3154)
 - Optimize Math.clz32, Math.min, NaN, and inf handling in asm.js.
 - Full list of changes:
    - Emscripten: https://github.com/emscripten-core/emscripten/compare/1.29.6...1.29.7
    - Emscripten-LLVM: https://github.com/emscripten-core/emscripten-fastcomp/compare/1.29.6...1.29.7
    - Emscripten-Clang: no changes.

v1.29.6: 1/23/2015
-------------------
 - Fixed an issue where calling `glGen*()` when the GL context was lost might
   throw a JS exception, instead a GL_INVALID_OPERATION is now recorded.
 - Improve label handling in native optimizer.
 - Full list of changes:
    - Emscripten: https://github.com/emscripten-core/emscripten/compare/1.29.5...1.29.6
    - Emscripten-LLVM: no changes.
    - Emscripten-Clang: no changes.

v1.29.5: 1/23/2015
-------------------
 - Enable compiling source files with the extension ".c++".
 - Enable versioning of the emscripten ports so that older Emscripten versions
   can keep using older versions of the ports (#3144)
 - Added a whitelist option to emterpreter, a linker flag of form -s
   EMTERPRETIFY_WHITELIST=["symbol1","symbol2"]. (#3129)
 - Improved emscripten_get_pointerlock_status() to always fill the output
   structure even when pointer lock is not supported.
 - Added an environment variable EMCC_NO_OPT_SORT=0/1 option to configure
   whether the generated output should have the functions sorted by length,
   useful for debugging.
 - Added new tool tools/merge_pair.py which allows bisecting differences between
   two output files to find discrepancies.
 - Improved parsing in cashew.
 - Improved output message from emconfigure and emmake when inputs are unexpected.
 - Added built-in asm handler for LLVM fabs operation.
 - Full list of changes:
    - Emscripten: https://github.com/emscripten-core/emscripten/compare/1.29.4...1.29.5
    - Emscripten-LLVM: https://github.com/emscripten-core/emscripten-fastcomp/compare/1.29.4...1.29.5
    - Emscripten-Clang: no changes.

v1.29.4: 1/21/2015
-------------------
 - Added new C <-> JS string marshalling functions asciiToString(),
   stringToAscii(), UTF8ToString(), stringToUTF8() that can be used to copy
   strings across the JS and C boundaries. (#2363)
 - Added new functions lengthBytesUTF8(), lengthBytesUTF16() and
   lengthBytesUTF32() to allow computing the byte lengths of strings in
   different encodings. (#2363)
 - Upgraded SDL2 port to version 4.
 - Add support for saving the emterpreter stack when there are functions
   returning a value on the stack (#3129)
 - Notice async state in emterpreter trampolines (#3129)
 - Optimize SDL1 pixel copying to the screen.
 - Fixed an issue with emterpreter parsing. (#3141)
 - Fixed an issue with native optimizer and -s PPRECISE_F32=1.
 - Full list of changes:
    - Emscripten: https://github.com/emscripten-core/emscripten/compare/1.29.3...1.29.4
    - Emscripten-LLVM: https://github.com/emscripten-core/emscripten-fastcomp/compare/1.29.3...1.29.4
    - Emscripten-Clang: no changes.

v1.29.3: 1/16/2015
-------------------
 - Fixed a bug with OpenGL context initialization enableExtensionsByDefault. (#3135)
 - Fixed an issue with nested if parsing in native optimizer.
 - Full list of changes:
    - Emscripten: https://github.com/emscripten-core/emscripten/compare/1.29.2...1.29.3
    - Emscripten-LLVM: no changes.
    - Emscripten-Clang: no changes.

v1.29.2: 1/16/2015
-------------------
 - Fixed an issue with embind compilation in LLVM 3.5.
 - Fixed an issue with SDL audio queueing stability, which would queue audio too
   eagerly and cause stutter in some applications (#3122, #3124)
 - Enabled native JS optimizer to be built automatically on Windows, requires
   VS2012 or VS2013.
 - Improve error message to reflect the fact that DLOPEN_SUPPORT is currently
   not available (#2365)
 - Improve SIMD load and store support.
 - Upgraded SDL2 port to version 3.
 - Fix a bug with native JS optimizer and braces in nested ifs.
 - Improved emterpreter support.
 - Fixed LLVM 3.5 to build with Visual Studio on Windows (emscripten-fastcomp #61)
 - Full list of changes:
    - Emscripten: https://github.com/emscripten-core/emscripten/compare/1.29.1...1.29.2
    - Emscripten-LLVM: https://github.com/emscripten-core/emscripten-fastcomp/compare/1.29.1...1.29.2
    - Emscripten-Clang: no changes.

v1.29.1: 1/7/2015
-------------------
 - Migrated to upstream PNaCl LLVM+Clang 3.5 from the previous 3.4.
 - Full list of changes:
    - Emscripten: https://github.com/emscripten-core/emscripten/compare/1.29.0...1.29.1
    - Emscripten-LLVM: https://github.com/emscripten-core/emscripten-fastcomp/compare/1.29.0...1.29.1
    - Emscripten-Clang: https://github.com/emscripten-core/emscripten-fastcomp-clang/compare/1.29.0...1.29.1

v1.29.0: 1/7/2015
-------------------
 - Full list of changes:
    - Emscripten: https://github.com/emscripten-core/emscripten/compare/1.28.3...1.29.0
    - Emscripten-LLVM: https://github.com/emscripten-core/emscripten-fastcomp/compare/1.28.3...1.29.0
    - Emscripten-Clang: no changes.

v1.28.3: 1/4/2015
-------------------
 - embuilder.py tool
 - Many fixes for native optimizer on Windows
 - Perform LLVM LTO in a separate invocation of opt, so that it does not mix
   with legalization and other stuff we do at link time
 - Full list of changes:
    - Emscripten: https://github.com/emscripten-core/emscripten/compare/1.28.2...1.28.3
    - Emscripten-LLVM: https://github.com/emscripten-core/emscripten-fastcomp/compare/1.28.2...1.28.3
    - Emscripten-Clang: https://github.com/emscripten-core/emscripten-fastcomp-clang/compare/1.28.2...1.28.3

v1.28.2: 12/17/2014
-------------------
 - Enable native optimizer by default
 - Disable slow2asm legacy testing (asm.js mode in pre-fastcomp)
 - Full list of changes:
    - Emscripten: https://github.com/emscripten-core/emscripten/compare/1.28.1...1.28.2
    - Emscripten-LLVM: https://github.com/emscripten-core/emscripten-fastcomp/compare/1.28.1...1.28.2
    - Emscripten-Clang: no changes.

v1.28.1: 12/15/2014
-------------------
 - Use a lot more MUSL math functions
 - Full list of changes:
    - Emscripten: https://github.com/emscripten-core/emscripten/compare/1.28.0...1.28.1
    - Emscripten-LLVM: https://github.com/emscripten-core/emscripten-fastcomp/compare/1.28.0...1.28.1
    - Emscripten-Clang: no changes.

v1.28.0: 12/12/2014
-------------------
 - Full list of changes:
    - Emscripten: https://github.com/emscripten-core/emscripten/compare/1.27.2...1.28.0
    - Emscripten-LLVM: https://github.com/emscripten-core/emscripten-fastcomp/compare/1.27.2...1.28.0
    - Emscripten-Clang: no changes.

v1.27.2: 12/10/2014
-------------------
 - Added more complete support for SSE1 SIMD intrinsics API. (#2792)
 - Fixed an issue with glTexImage2D on GL_LUMINANCE + GL_FLOAT textures. (#3039)
 - Use the cashew asm.js parser in native optimizer.
 - Fixed issues with IE when running closure minified pages. (#3012)
 - Enabled asm.js validation for SIMD compilation.
 - Full list of changes:
    - Emscripten: https://github.com/emscripten-core/emscripten/compare/1.27.1...1.27.2
    - Emscripten-LLVM: https://github.com/emscripten-core/emscripten-fastcomp/compare/1.27.1...1.27.2
    - Emscripten-Clang: no changes.

v1.27.1: 11/20/2014
-------------------
 - Migrated to upstream PNaCl LLVM+Clang 3.4 from the previous 3.3.
 - Added a FindOpenGL.cmake to support find_package() for OpenGL in CMake scripts.
 - Full list of changes:
    - Emscripten: https://github.com/emscripten-core/emscripten/compare/1.27.0...1.27.1
    - Emscripten-LLVM: https://github.com/emscripten-core/emscripten-fastcomp/compare/1.27.0...1.27.1
    - Emscripten-Clang: https://github.com/emscripten-core/emscripten-fastcomp-clang/compare/1.27.0...1.27.1

v1.27.0: 11/20/2014
-------------------
 - Added new work in progress option -s NATIVE_OPTIMIZER=1 that migrates
   optimizer code from JS to C++ for better performance.
 - Fixed an embind issue when compiling with closure (#2974)
 - Fixed an embind issue with unique_ptr (#2979)
 - Fixed a bug with new GL context initialization in proxy to worker mode.
 - Fixed an issue where GL context event handlers would leak after a GL context
   has been freed.
 - Optimized embind operation in Chrome by avoiding using Function.prototype.bind().
 - Full list of changes:
    - Emscripten: https://github.com/emscripten-core/emscripten/compare/1.26.1...1.27.0
    - Emscripten-LLVM: https://github.com/emscripten-core/emscripten-fastcomp/compare/1.26.1...1.27.0
    - Emscripten-Clang: no changes.

v1.26.1: 11/7/2014
------------------
 - Fixed emscripten::val handle for special js values (#2930)
 - Implemented SDL 1.2 SDL_SetClipRect / SDL_GetClipRect (#2931)
 - Added support for building zlib from Emscripten Ports with linker flag -s USE_ZLIB=1.
 - Improved experimental GLES3 support.
 - Fixed issues with llseek (#2945)
 - Enable using emscripten_get_now() in web workers (#2953)
 - Added stricter input data validation in GL code.
 - Added new HTML5 C API for managing fullscreen mode transitions to resolve
   cross-browser issue #2556 (#2975)
 - Fixed an issue with using structs in va_args (#2923)
 - Full list of changes:
    - Emscripten: https://github.com/emscripten-core/emscripten/compare/1.26.0...1.26.1
    - Emscripten-LLVM: https://github.com/emscripten-core/emscripten-fastcomp/compare/1.26.0...1.26.1
    - Emscripten-Clang: https://github.com/emscripten-core/emscripten-fastcomp-clang/compare/1.26.0...1.26.1

v1.26.0: 10/29/2014
-------------------
 - Fixed an issue where emar would forward --em-config to llvm-ar (#2886)
 - Added a new "emterpreter" feature that allows running Emscripten compiled
   code in interpreted form until asm.js compilation is ready (-s
   EMTERPRETIFY=1).
    - For more information, see
      https://groups.google.com/d/msg/emscripten-discuss/vhaPL9kULxk/_eD2G06eucwJ
 - Added new "Emscripten Ports" architecture that enables building SDL2 with -s
   USE_SDL=2 command line flag.
 - Added support for SDL 1.2 SDL_CreateRGBSurfaceFrom() function.
 - Improved experimental SIMD support.
 - Use only minimum necessary digits to print floating point literals in
   generated JS code for smaller code output.
 - Full list of changes:
    - Emscripten: https://github.com/emscripten-core/emscripten/compare/1.25.2...1.26.0
    - Emscripten-LLVM: https://github.com/emscripten-core/emscripten-fastcomp/compare/1.25.2...1.26.0
    - Emscripten-Clang: no changes.

v1.25.2: 10/16/2014
-------------------
 - Fixed a bug in tmpfile() function not allocating the mode argument correctly.
 - Fixed a bug with handling empty files in IDBFS (#2845)
 - Added an implementation of the utimes() function (#2845)
 - Added experimental WebGL 2.0 support with the linker flag -s USE_WEBGL2=1.
   (#2873)
 - Fixed a UnboundTypeError occurring in embind (#2875)
 - Fixed an error "IndexSizeError: Index or size is negative or greater than the
   allowed amount" being thrown by Emscripten SDL 1.2 surface blit code. (#2879)
 - Fixed a JS minifier issue that generated "x--y from x - -y" (#2869)
 - Added a new emcc command line flag "--cache <dir>" to control the location of
   the Emscripten cache directory (#2816)
 - Implemented SDL_ConvertSurface() and added support for SDL_SRCALPHA in
   SDL_SetAlpha (#2871)
 - Fixed issues with the GL library handling of invalid input values.
 - Optimized SDL copyIndexedColorData function (#2890)
 - Implemented GLES3 emulation for glMapBufferRange() for upcoming WebGL 2
   support, using the -s FULL_ES3=1 linker option.
 - Fixed a bug where setting up and cancelling the main loop multiple times
   would stack up the main loop to be called too frequently (#2839)
 - Introduced a new API emscripten_set_main_loop_timing() for managing the
   Emscripten main loop calling frequency (#2839)
 - Added new optimization flags SDL.discardOnLock and SDL.opaqueFrontBuffer to
   Emscripten SDL 1.2 SDL_LockSurface() and SDL_UnlockSurface() (#2870)
 - Fixed a bug with glfwGetProcAddress().
 - Added option to customize GLOBAL_BASE (the starting address of global
   variables in the Emscripten HEAP).
 - Added the ability to register mouseover and mouseout events from the HTML5
   API.
 - Improved experimental SIMD support.
 - Full list of changes:
    - Emscripten: https://github.com/emscripten-core/emscripten/compare/1.25.1...1.25.2
    - Emscripten-LLVM: no changes.
    - Emscripten-Clang: no changes.

v1.25.1: 10/1/2014
------------------
 - Updated heap resize support code when -s ALLOW_MEMORY_GROWTH=1 is defined.
 - Updated libc++ to new version from upstream svn revision 218372, 2014-09-24.
 - Fixed a bug where building on Windows might generate output JS files with
   incorrect syntax (emscripten-fastcomp #52)
 - Improved experimental SIMD support.
 - Full list of changes:
    - Emscripten: https://github.com/emscripten-core/emscripten/compare/1.25.0...1.25.1
    - Emscripten-LLVM: https://github.com/emscripten-core/emscripten-fastcomp/compare/1.25.0...1.25.1
    - Emscripten-Clang: no changes.


v1.25.0: 9/30/2014
------------------
 - Fixed a warning message with -s EXPORTED_FUNCTIONS.
 - Full list of changes:
    - Emscripten: https://github.com/emscripten-core/emscripten/compare/1.24.1...1.25.0
    - Emscripten-LLVM: no changes.
    - Emscripten-Clang: no changes.

v1.24.1: 9/27/2014
------------------
 - Fixed issues with the tmpnam and tmpfile functions (#2797, 2798)
 - Fixed CMake package find code to not search any system directories, because
   Emscripten is a cross-compiler.
 - Improved support for the proposed solution for heap resizing.
 - Fixed an issue where one could not run a main loop without having first a GL
   context created when -s FULL_ES2 or -s LEGACY_GL_EMULATION were set.
 - For compatibility, Emscripten will no longer warn about missing library files
   for -lGL, -lGLU and -lglut libraries, since Emscripten provides the
   implementation for these without having to explicitly link to anything.
 - Added support for readonly (const) attributes and automatically call
   Pointer_stringify on DOMStrings in WebIDL.
 - Improved SIMD support for the experimental Ecmascript SIMD spec.
 - Added support for GLFW 3.0.
 - Added new Emscripten HTML 5 functions emscripten_set_mouseenter_callback()
   and emscripten_set_mouseleave_callback().
 - Emscripten now recognizes an environment variable
   EMCC_JSOPT_BLACKLIST=a,b,c,d which can be used to force-disable Emscripten to
   skip running specific JS optimization passes. This is intended as a debugging
   aid to help zoom in on JS optimizer bugs when compiling with -O1 and greater.
   (#2819)
 - Fixed a bug where Module['TOTAL_STACK'] was ignored (#2837).
 - Improved SIMD support for the experimental Ecmascript SIMD spec. Preliminary asm.js validation.
 - Full list of changes:
    - Emscripten: https://github.com/emscripten-core/emscripten/compare/1.24.0...1.24.1
    - Emscripten-LLVM: https://github.com/emscripten-core/emscripten-fastcomp/compare/1.24.0...1.24.1
    - Emscripten-Clang: no changes.

v1.24.0: 9/16/2014
------------------
 - Renamed the earlier Module.locateFilePackage() to Module.locateFile() added
   in v1.22.2 to better reflect its extended usage.
 - Improved exceptions support with exception_ptr.
 - Fixed a bug where restoring files from IDBFS would not preserve their file modes.
 - Fixed and issue where one could not pass a null pointer to strftime() function.
 - Improved SIMD support for the experimental Ecmascript SIMD spec.
 - Full list of changes:
    - Emscripten: https://github.com/emscripten-core/emscripten/compare/1.23.5...1.24.0
    - Emscripten-LLVM: https://github.com/emscripten-core/emscripten-fastcomp/compare/1.23.5...1.24.0
    - Emscripten-Clang: no changes.

v1.23.5: 9/12/2014
------------------
 - Added new functions emscripten_get_device_pixel_ratio(),
   emscripten_set_canvas_css_size() and emscripten_get_canvas_css_size() which
   allow handling High DPI options from C code.
 - Fixed bugs with timzone-related functions in the JS-implemented C standard
   library.
 - Implemented clock_gettime(CLOCK_MONOTONIC) and added a new function
   emscripten_get_now_is_monotonic() to query whether the JS-provided timer is
   monotonic or not.
 - Fixed an issue where the user could not pass --llvm-opts=xxx when also
   specifying --llvm-lto=2.
 - Renamed the linker option -profiling to --profiling for consistency. The old
   form is still supported.
 - Formalized the set of valid characters to be used in files passed to the
   file_packager.py (#2765).
 - Implemented SDL function SDL_BlitScaled.
 - Fixed a bug with right modifier keys in SDL.
 - Full list of changes:
    - Emscripten: https://github.com/emscripten-core/emscripten/compare/1.23.4...1.23.5
    - Emscripten-LLVM: no changes.
    - Emscripten-Clang: no changes.

v1.23.4: 9/7/2014
------------------
 - Implemented new targetX and targetY fields for native HTML5 mouse and touch
   events (#2751)
 - Improved SIMD support for the experimental Ecmascript SIMD spec.
 - Full list of changes:
    - Emscripten: https://github.com/emscripten-core/emscripten/compare/1.23.3...1.23.4
    - Emscripten-LLVM: https://github.com/emscripten-core/emscripten-fastcomp/compare/1.23.3...1.23.4
    - Emscripten-Clang: no changes.

v1.23.3: 9/7/2014
------------------
 - Removed the scons-tools SCons build system as unused.
 - Fixed an issue where applications could not handle WebGL context creation
   failures gracefully.
 - Fixed a bug where the stringToC function in ccall/cwrap might not allocate
   enough space to hold unicode strings.
 - Removed CMake from attempting to link to library -ldl when building projects,
   by unsetting CMAKE_DL_LIBS.
 - Fixed a bug where write_sockaddr might return undefined data in its output
   structure.
 - Added a new _experimental_ -s POINTER_MASKING=1 linker option that might help
   JS VMs to optimize asm.js code.
 - Added first version of a memory tracing API to profile memory usage in
   Emscripten applications.
 - Added functions glob and globfree from musl regex library.
 - Improved SIMD support for the experimental Ecmascript SIMD spec.
 - Full list of changes:
    - Emscripten: https://github.com/emscripten-core/emscripten/compare/1.23.2...1.23.3
    - Emscripten-LLVM: https://github.com/emscripten-core/emscripten-fastcomp/compare/1.23.2...1.23.3
    - Emscripten-Clang: no changes.

v1.23.2: 9/2/2014
------------------
 - Adjusted the process and group ids reported by the stub library functions to
   be closer to native unix values.
 - Set stack to be aligned to 16 bytes. (#2721)
 - Fixed a compiler error "unresolved symbol:
   __cxa_decrement_exception_refcount" (#2715)
 - Added a new warning message that instructs that building .so, .dll and .dylib
   files is not actually supported, and is faked for compatibility reasons for
   existing build chains. (#2562)
 - Fixed problems with SDL mouse scrolling (#2643)
 - Implemented OpenAL function alSourceRewind.
 - Removed several old header files from the Emscripten repository that had been
   included for emulation purposes (zlib.h, png.h, tiff.h, tiffio.h), but their
   implementation is not included.
 - Work around an issue in d8 with binary file reading that broke e.g. printf
   when running in d8. (#2731)
 - Rigidified the semantics of Module.preRun and Module.postRun: These must
   always be JS arrays, single functions are not allowed (#2729)
 - Improved compiler warning diagnostics when generating output that will not
   validate as asm.js (#2737)
 - Updated to latest emrun version to enable support for passing arguments with
   hyphens to the program. (#2742)
 - Added Bessel math functions of the first kind  (j0, j1, jn) from musl.
 - Improved SIMD support for the experimental Ecmascript SIMD spec.
 - Full list of changes:
    - Emscripten: https://github.com/emscripten-core/emscripten/compare/1.23.1...1.23.2
    - Emscripten-LLVM: https://github.com/emscripten-core/emscripten-fastcomp/compare/1.23.1...1.23.2
    - Emscripten-Clang: no changes.

v1.23.1: 8/26/2014
------------------
 - Add support for the Chrome variant of the Gamepad API.
 - Updates to SIMD.js support.
 - Implemented glutSetCursor function.
 - Added new link-time options -s NO_FILESYSTEM=1 and -s NO_BROWSER=1 to enable
   reducing output file sizes when those functionalities are not necessary.
 - Added a new option --closure 2 to allow running closure even on the asm.js output.
 - Fixed a regression bug that broke the use of
   emscripten_set_socket_error_callback() in emscripten.h
 - Removed the support for old discontinued Mozilla Audio Data API in src/library_sdl.js.
 - Removed the support for using Web Audio ScriptProcessorNode to stream audio.
 - Improved SDL audio streaming by using the main rAF() callback instead of a
   separate setTimeout() callback to schedule the audio data.
 - Deprecated compiling without typed arrays support.
 - Migrated to using musl PRNG functions. Fixes reported bugs about the quality of randomness (#2341)
 - Improved SIMD support for the experimental Ecmascript SIMD spec.
 - Full list of changes:
    - Emscripten: https://github.com/emscripten-core/emscripten/compare/1.23.0...1.23.1
    - Emscripten-LLVM: https://github.com/emscripten-core/emscripten-fastcomp/compare/1.23.0...1.23.1
    - Emscripten-Clang: no changes.

v1.23.0: 8/21/2014
------------------
 - Added support for array attributes in WebIDL bindings.
 - Allow cloning pointers that are scheduled for deletion in embind, and add
   support for null in embind_repr().
 - Fixed possible issues with rounding and flooring operations.
 - Full list of changes:
    - Emscripten: https://github.com/emscripten-core/emscripten/compare/1.22.2...1.23.0
    - Emscripten-LLVM: no changes.
    - Emscripten-Clang: no changes.

v1.22.2: 8/19/2014
------------------
 - Adds stack overflow checks when building with the link flag -s ASSERTIONS=1.
 - Fix an issue where EM_ASM was not usable with closure when closure removed
   the Module object (#2639)
 - The locale "POSIX" is now recognized (#2636)
 - Fixed a problem with embind on IE11.
 - Added OpenAL functions alSource3i, alListener3f, alGetEnumValue and
   alSpeedOfSound and also recognize ALC_MAX_AUXILIARY_SENDS.
 - Fixed an issue where emcc would create .o files in the current directory when
   compiling multiple code files simultaneously (#2644)
 - The -s PROXY_TO_WORKER1= option now looks for a GET option "?noProxy" in the
   page URL to select at startup time whether proxying should be on or off.
 - Added new functions emscripten_yield, emscripten_coroutine_create and
   emscripten_coroutine_next which implement coroutines when building with the
   -s ASYNCIFY=1 option.
 - Optimized the size of intermediate generated .o files by omitting LLVM debug
   info from them when not needed. (#2657)
 - Fixed WebSocket connection URLs to allow a port number in them, e.g.
   "server:port/addr" (2610)
 - Added support for void* to the WebIDL binder, via the identifier VoidPtr.
 - Optimize emcc to not copy bitcode files around redundantly.
 - Fix stat() to correctly return ENOTDIR when expected (#2669).
 - Fixed issues with nested exception catching (#1714).
 - Increased the minimum size of the Emscripten HEAP to 64k instead of a previous 4k.
 - The {{{ cDefine('name') }}} macros now raise a compile-time error if the
   define name is not found, instead of hiding the error message inside the
   compiled output (#2672)
 - Fixed an issue where --emrun parameter was not compatible with the -s
   PROXY_TO_WORKER=1 option.
 - Improved WebGL support when compiling with the PROXY_TO_WORKER=1 option.
 - Fixed a regression issue with the handling of running dtors of classes that
   use virtual inheritance. (#2682)
 - Added an option Module.locateFilePackage() as a means to customize where data
   files are found in relative to the running page (#2680). NOTE: This parameter
   was later renamed to Module.locateFile() instead in release 1.24.0.
 - Fixed a bug where OpenAL sources would not properly delete.
 - Fixed a bug with upstream libc++ on std::map, std::multimap and
   std::unordered_map self-assignment
   (http://llvm.org/bugs/show_bug.cgi?id=18735)
 - Allow using __asm__ __volatile__("": : :"memory") as a compile-time
   reordering barrier (#2647)
 - Full list of changes:
    - Emscripten: https://github.com/emscripten-core/emscripten/compare/1.22.1...1.22.2
    - Emscripten-LLVM: https://github.com/emscripten-core/emscripten-fastcomp/compare/1.22.1...1.22.2
    - Emscripten-Clang: no changes.

v1.22.1: 8/7/2014
------------------
 - Added support for prefixing functions with '$' in JS libraries, in order to
   cause them not be prefixed with '_' when compiling.
 - Improved WebIDL compiler to support enums.
 - Fixed a bug with emscripten_force_exit() that would throw an exception (#2629).
 - Fixed setlocale() when setting a bad locale. (#2630)
 - Fixed a compiler miscompilation bug when optimizing loops. (#2626)
 - Fixed an issue with rethrowing an exception (#2627)
 - Fixed a bug where malloc()ing from JS code would leak memory if the C/C++
   side does not use malloc() (#2621)
 - Removed an unnecessary assert() in glReadPixels, and improved it to support
   more texture pixel types.
 - Fixed a bug with std::locale accepting unknown locale names (#2636)
 - Added support for WebIDL binder to work with Closure (#2620)
 - Added no-op SDL IMG_Quit() and TTF_Quit() symbols.
 - Migrated to building libcxx and libcxxapi with -Oz optimization flags.
 - Full list of changes:
    - Emscripten: https://github.com/emscripten-core/emscripten/compare/1.22.0...1.22.1
    - Emscripten-LLVM: no changes.
    - Emscripten-Clang: no changes.

v1.22.0: 8/5/2014
------------------
 - Added support to emrun to dump files to the local filesystem for debugging
   purposes.
 - Implemented emscripten_wget in ASYNCIFY mode.
 - Improved extension catching support (#2616)
 - Fixed .a link groups to also work when linking to bitcode. (#2568)
 - Full list of changes:
    - Emscripten: https://github.com/emscripten-core/emscripten/compare/1.21.10...1.22.0
    - Emscripten-LLVM: https://github.com/emscripten-core/emscripten-fastcomp/compare/1.21.10...1.22.0
    - Emscripten-Clang: no changes.

v1.21.10: 7/29/2014
-------------------
 - Fixed a Windows-specific issue where the generated output files might contain
   line endings of form \r\r\n. This caused browser debuggers to get confused
   with line numbers. (#2133)
 - Improved the node.js workaround introduced in v1.21.8.
 - Implemented new HTML5 API for direct WebGL context creation, emscripten_webgl_*().
 - Fixed a bug when loading in node.js and loaded by another module (#2586)
 - Full list of changes:
    - Emscripten: https://github.com/emscripten-core/emscripten/compare/1.21.9...1.21.10
    - Emscripten-LLVM: no changes.
    - Emscripten-Clang: no changes.

v1.21.9: 7/28/2014
------------------
 - Fixed issues with exception catching. (#2531)
 - Full list of changes:
    - Emscripten: https://github.com/emscripten-core/emscripten/compare/1.21.8...1.21.9
    - Emscripten-LLVM: no changes.
    - Emscripten-Clang: no changes.

v1.21.8: 7/28/2014
------------------
 - Fixed an issue when using --embed-file to embed very large files.
 - Worked around a Windows node.js bug where the compiler output might get cut
   off when the compilation ends in an error.
   (https://github.com/joyent/node/issues/1669)
 - Full list of changes:
    - Emscripten: https://github.com/emscripten-core/emscripten/compare/1.21.7...1.21.8
    - Emscripten-LLVM: https://github.com/emscripten-core/emscripten-fastcomp/compare/1.21.7...1.21.8
    - Emscripten-Clang: no changes.

v1.21.7: 7/25/2014
------------------
 - Added new environment variable EMCC_ONLY_FORCED_STDLIBS which can be used to
   restrict to only linking to the chosen set of Emscripten-provided libraries.
   (See also EMCC_FORCE_STDLIBS)
 - Adjusted argv[0] and environment variables USER, HOME, LANG and _ to report a
   more convenient set of default values. (#2565)
 - Fixed an issue where the application could not use environ without also
   referring to getenv() (#2557)
 - Fixed an issue with IDBFS running in web workers.
 - Print out an error if IDBFS is used without IDB support.
 - Fixed calling Runtime.getFuncWrapper() when -s ALIASING_FUNCTION_POINTERS=1 (#2010)
 - Fixed an issue where deleting files during directory iteration would produce
   incorrect iteration results (#2528)
 - Fixed support for strftime with %z and %Z (#2570)
 - Fixed a bug with truncate() throwing an exception (#2572)
 - Improved the linker to generate warning messages if user specifies -s X=Y
   linker flags that do not exist (#2579)
 - Fixed an issue with creating read-only files (#2573)
 - Added first implementation for the ASYNCIFY option, which splits up
   synchronous blocking loops to asynchronous execution. For more information on
   this approach, see https://github.com/emscripten-core/emscripten/wiki/Asyncify
 - Full list of changes:
    - Emscripten: https://github.com/emscripten-core/emscripten/compare/1.21.6...1.21.7
    - Emscripten-LLVM: https://github.com/emscripten-core/emscripten-fastcomp/compare/1.21.6...1.21.7
    - Emscripten-Clang: no changes.

v1.21.6: 7/22/2014
------------------
 - Separated OpenAL AL and ALC errors to properly separate fields.
 - When using EGL to initialize a GL context, initialize a stencil buffer to the
   context as well, since proper EGL context choosing is not yet implemented.
 - Added new linker flag -s DEMANGLE_SUPPORT to choose whether to compile the
   application with libcxxabi-provided demangling support ___cxa_demangle().
 - Fixed a problem where calling stat() on a nonexisting file in the runtime VFS
   would result in an exception being thrown. (#2552)
 - When using the -v flag, no longer retain intermediate compilation files. To
   preserve the intermediate files, set the EMCC_DEBUG=1 environment variable.
   (#2538)
 - Added a new HTML setting Module.memoryInitializerPrefixURL which specifies a
   prefix for where the memory initializer file .mem.js should be loaded from
   (#2542)
 - Implemented eglReleaseThread to work according to spec.
 - Implemented a new function emscripten_force_exit() which immediately shuts
   down the C runtime.
 - Fixed a bug with exception handling that resulted in an error unresolved
   symbol: _ZTISt13bad_exception (#2560)
 - Full list of changes:
    - Emscripten: https://github.com/emscripten-core/emscripten/compare/1.21.5...1.21.6
    - Emscripten-LLVM: no changes.
    - Emscripten-Clang: no changes.

v1.21.5: 7/21/2014
------------------
 - Added support for glDrawBuffers with the WEBGL_draw_buffers extension.
 - Added stub implementation for eglReleaseThread.
 - Fixed a bug where passing -E to emcc used the system include headers instead
   of the built-in ones. (#2534)
 - Fixed the stacktrace() function to work on MSIE as well.
 - Removed the zlib.h header file from system include directory, since
   Emscripten does not provide an implementation of zlib built-in.
 - Added support for __cxa_bad_typeid (#2547)
 - Fixed an internal compiler crash with a certain pattern involving optimized
   builds and int64_t (#2539)
 - Fixed an issue with -s EXCEPTION_CATCHING_WHITELIST handling where an
   extension that was a substring of another might get erroneously handled.
 - Full list of changes:
    - Emscripten: https://github.com/emscripten-core/emscripten/compare/1.21.4...1.21.5
    - Emscripten-LLVM: https://github.com/emscripten-core/emscripten-fastcomp/compare/1.21.4...1.21.5
    - Emscripten-Clang: no changes.

v1.21.4: 7/17/2014
------------------
 - Implemented the getsockopt() function.
 - Added new event callback functions emscripten_set_socket_xx_callback() that
   allow listening to WebSocket events in an asynchronous manner.
 - Greatly improved CMake support, now various forms of configure-time test
   builds are supported, and the default extension is set to ".js"
 - Prohibit the virtual filesystem from creating files with name '.' or '..' at
   runtime.
 - Have runtime mkdir() function call normalize the path to be created before
   creation.
 - Fixed an issue with omitting the third parameter in cwrap() call (#2511).
 - Fixed an issue where mouse event handling would throw an exception if the
   page did not contain a canvas object.
 - Fixed a GL initialization problem when user has extended Array with custom
   functions (#2514)
 - Added new compiler defines __EMSCRIPTEN_major__, __EMSCRIPTEN_minor__ and
   __EMSCRIPTEN_tiny__ which communicate the compiler version major.minor.tiny
   to compiled applications (#2343)
 - Fixed a bug where emrun did not properly capture the exit code when exit
   runtime via not calling exit().
 - Fixed an error message when symlinkin invalid filenams at runtime.
 - Fixed a bug in EGL context creation that parsed the input context creation
   parameters with wrong terminator.
 - Improved ffdb.py to be smarter when to attempt port forwarding to connect to
   a FFOS device DevTools port.
 - Implemented strsignal() function (#2532)
 - Full list of changes:
    - Emscripten: https://github.com/emscripten-core/emscripten/compare/1.21.3...1.21.4
    - Emscripten-LLVM: no changes.
    - Emscripten-Clang: no changes.

v1.21.3: 7/10/2014
------------------
 - Added implementations for SDL function SDL_AudioQuit and SDL_VideoQuit.
 - Fix an issue with the optimizeShifts optimization enabled in previous version.
 - Fixed the -s RELOOPER command line parameter to work.
 - Fixed a bug where building the system libc might result in a compiler deadlock
   on Windows.
 - Removed emcc from trying to link in .dll files as static libraries on
   Windows.
 - Added support for GL_HALF_FLOAT_OES.
 - Fixed a bug where emcmake did not work on Windows.
 - Use multithreaded compilation to build libc.
 - Fixed an issue where the GL interop library could throw an exception in an
   error condition, instead of raising a GL error.
 - Full list of changes:
    - Emscripten: https://github.com/emscripten-core/emscripten/compare/1.21.2...1.21.3
    - Emscripten-LLVM: no changes.
    - Emscripten-Clang: no changes.

v1.21.2: 7/5/2014
------------------
 - Improved the checks that detect that code is run only while the runtime is
   initialized.
 - The memory initializer file (.mem.js) is now emitted by default when
   compiling with at least -O2 optimization level.
 - Fixed a performance issue where built-in math functions (Math.sqrt, etc.)
   took a slightly slower path (#2484).
 - Added support for the ffs libc function.
 - Re-enabled optimizeShifts optimization when not compiling for asm.js (#2481)
 - Full list of changes:
    - Emscripten: https://github.com/emscripten-core/emscripten/compare/1.21.1...1.21.2
    - Emscripten-LLVM: no changes.
    - Emscripten-Clang: no changes.

v1.21.1: 7/3/2014
------------------
 - Fixed an issue where wrong python interpreter could get invoked on Windows
   when both native and cygwin python were installed.
 - Updated musl from version 0.9.13 to version 1.0.3.
 - Full list of changes:
    - Emscripten: https://github.com/emscripten-core/emscripten/compare/1.21.0...1.21.1
    - Emscripten-LLVM: no changes.
    - Emscripten-Clang: no changes.

v1.21.0: 7/2/2014
------------------
 - Enable memory init files (.mem) by default in optimized builds (-O2+), as if
   --memory-init-file 1  is specified. This makes the default behavior on
   optimized builds emit smaller and faster-to-load code, but does require that
   you ship both a .js and a .mem file (if you prefer not to, can use
   --memory-init-file 1  ).
 - Implemented new SDL 1.2 functions SDL_GetRGB, SDL_GetRGBA and SDL_putenv.
 - Added support for /dev/random, /dev/urandom and C++11 std::random_device,
   which will use cryptographically secure random api if available. (#2447)
 - Added support for CMake find_path() directive.
 - Added support for std::unique_ptr in embind.
 - Improved Windows support for ffdb.py.
 - Implemented the clip_rect structure for created SDL surfaces.
 - Fixed a regression with SDL touch events (#2466)
 - Added support for C++11 std::thread::hardware_concurrency which backs to
   navigator.hardwareConcurrency. See
   http://wiki.whatwg.org/wiki/Navigator_HW_Concurrency (#2456)
 - Optimized embind code generation with constexprs.
 - Enabled the use of Runtime.add&removeFunction when closure minification is
   active (#2446)
 - Implemented support for accessing WebGL when building via the proxy to worker
   architecture.
 - Full list of changes:
    - Emscripten: https://github.com/emscripten-core/emscripten/compare/1.20.0...1.21.0
    - Emscripten-LLVM: no changes.
    - Emscripten-Clang: no changes.

v1.20.0: 6/13/2014
------------------
 - Optimize in-memory virtual filesystem performance when serialized to an IndexedDB.
 - Fixed memcpy regression with ta0 and ta1 modes.
 - Fixed an issue with line numbers being messed up when generating source maps (#2410)
 - Fixed an ffdb logging bug that could cause it to drop messages if they were
   being received too fast. Added support getting memory and system descriptions
   with ffdb.
 - Added a new extension to SDL "emscripten_SDL_SetEventHandler()" which enabled
   application to perform SDL event handling inside a JS event handler to
   overcome browser security restrictions. (#2417)
 - Full list of changes:
    - Emscripten: https://github.com/emscripten-core/emscripten/compare/1.19.2...1.20.0
    - Emscripten-LLVM: no changes.
    - Emscripten-Clang: no changes.

v1.19.2: 6/9/2014
------------------
 - Updated CMake support for response file handling.
 - Fixed issues with glfwGetProcAddress and glfwSetWindowSizeCallback.
 - Fixed an issue with regexes that caused issues on IE11 runtime (#2400)
 - Added a new functions emscripten_get_preloaded_image_data() and
   emscripten_get_preloaded_image_data_from_FILE() to obtain pixel data of
   preloaded images.
 - Greatly improved ffdb capabilities to operate a FFOS device.
 - Fixed a Windows-specific bug where the user temp directory was littered with
   temporary .rsp files that did not get cleaned up.
 - Improved SIMD support.
 - Full list of changes:
    - Emscripten: https://github.com/emscripten-core/emscripten/compare/1.19.1...1.19.2
    - Emscripten-LLVM: https://github.com/emscripten-core/emscripten-fastcomp/compare/1.19.1...1.19.2
    - Emscripten-Clang: no changes.

v1.19.1: 6/3/2014
------------------
 - Migrate to using musl sscanf and sprintf and the family that writes to
   memory, and not directly to the filesystem.
 - Improve the error messages from -s SAFE_HEAP_ACCESS=1 runtime checks.
 - Added new linker flag -s NO_DYNAMIC_EXECUTION=1 which removes the use of
   eval() and new Function() in the generated output. For more information, see
   "Eval and related functions are disabled" in
   https://developer.chrome.com/extensions/contentSecurityPolicy .
 - Fixed a compiler issue when very large double constants are present. (#2392)
 - Full list of changes:
    - Emscripten: https://github.com/emscripten-core/emscripten/compare/1.19.0...1.19.1
    - Emscripten-LLVM: no changes.
    - Emscripten-Clang: no changes.

v1.19.0: 5/29/2014
------------------
 - Added an error message to signal that linkable modules are not supported in fastcomp.
 - Fixed a miscompilation issue that resulted in an error "SyntaxError: invalid
   increment operand" and a statement +(+0) being generated (#2314)
 - Make optimized compiler output smaller by running the shell code through
   uglify when not using closure.
 - Fixed a crash in SDL audio loading code introduced in v1.18.3
 - Fixed an issue where glTex(Sub)Image2D might throw an exception on error,
   instead of setting glGetError().
 - Added new typedefs emscripten_align1_short, emscripten_align{1/2}_int,
   emscripten_align{1/2}_float and emscripten_align{1/2/4}_double to ease
   signaling the compiler that unaligned data is present. (#2378)
 - Fixed an embind issue with refcount tracking on smart pointers.
 - Full list of changes:
    - Emscripten: https://github.com/emscripten-core/emscripten/compare/1.18.4...1.19.0
    - Emscripten-LLVM: https://github.com/emscripten-core/emscripten-fastcomp/compare/1.18.4...1.19.0
    - Emscripten-Clang: no changes.

v1.18.4: 5/27/2014
------------------
 - Fixed error message on unsupported linking options (#2365)
 - Updated embind to latest version from IMVU upstream.
 - Fixed an issue where source maps did not load properly in Firefox.
 - Added a more descriptive error message to fastcomp when MAX_SETJMPS limit is
   violated. (#2379)
 - Full list of changes:
    - Emscripten: https://github.com/emscripten-core/emscripten/compare/1.18.3...1.18.4
    - Emscripten-LLVM: https://github.com/emscripten-core/emscripten-fastcomp/compare/1.18.3...1.18.4
    - Emscripten-Clang: no changes.

v1.18.3: 5/21/2014
------------------
 - Added support to emcc command line for "archive groups": -Wl,--start-group
   and -Wl,--end-group
 - Greatly optimized ccall and cwrap implementations.
 - Added new support for SDL_Mix backend to use WebAudio to play back audio clips.
 - Fixed a registerizeHarder issue with elimination of conditional expressions.
 - Migrated single-character standard C functions (islower, tolower, and the
   family) to use musl implementations.
 - Updated relooper to not optimize out breaks if it causes excessive nesting.
 - Full list of changes:
    - Emscripten: https://github.com/emscripten-core/emscripten/compare/1.18.2...1.18.3
    - Emscripten-LLVM: https://github.com/emscripten-core/emscripten-fastcomp/compare/1.18.2...1.18.3
    - Emscripten-Clang: no changes.

v1.18.2: 5/19/2014
------------------
 - Fixed a problem which blocked user applications from handling WebGL context
   loss events themselves.
 - Added a new HTML5 api function emscripten_is_webgl_context_lost() which
   allows polling for context loss in addition to receiving events.
 - Improved async wget progress events to work better across browsers.
 - Improved WebIDL binder support.
 - Added new typeof() function to emscripten::val.
 - Added support for SDL window events SDL_WINDOWEVENT_FOCUS_GAINED,
   SDL_WINDOWEVENT_FOCUS_LOST, SDL_WINDOWEVENT_SHOWN, SDL_WINDOWEVENT_HIDDEN.
 - Fixed a compiler miscompilation on unsigned i1 bitcasts (#2350)
 - Fixed a compiler bug where doubles in varargs might not get 8-byte aligned (#2358)
 - Full list of changes:
    - Emscripten: https://github.com/emscripten-core/emscripten/compare/1.18.1...1.18.2
    - Emscripten-LLVM: https://github.com/emscripten-core/emscripten-fastcomp/compare/1.18.1...1.18.2
    - Emscripten-Clang: no changes.

v1.18.1: 5/12/2014
------------------
 - Fixed an issue where the mouse wheel scroll did not work with SDL.
 - Fixed an issue with emscripten_async_wget, which undesirably expected that
   the string pointer passed to it stayed alive for the duration of the
   operation (#2349)
 - Emscripten now issues a warning message when the EXPORTED_FUNCTIONS list
   contains invalid symbol names (#2338)
 - Full list of changes:
    - Emscripten: https://github.com/emscripten-core/emscripten/compare/1.18.0...1.18.1
    - Emscripten-LLVM: no changes.
    - Emscripten-Clang: no changes.

v1.18.0: 5/10/2014
------------------
 - Enable support for low-level C<->JS interop to marshall 64 bit integers from
   C to JS.
 - Fixed an issue that caused some programs to immediately run out of memory
   "(cannot enlarge memory arrays)" at startup. (#2334)
 - Fixed a crash issue with generated touch events that didn't correspond to a real touch.
 - Full list of changes:
    - Emscripten: https://github.com/emscripten-core/emscripten/compare/1.17.0...1.18.0
    - Emscripten-LLVM: https://github.com/emscripten-core/emscripten-fastcomp/compare/1.17.0...1.18.0
    - Emscripten-Clang: no changes.

v1.17.0: 5/6/2014
------------------
 - Enabled asm.js compilation and -s PRECISE_F32 support when using embind.
 - Improved relooper to emit switches in many-entried blocks.
 - Fixed a GLFW bug where mouse wheel direction was reversed.
 - Fixed glfwGetKey to work even when no callback is registered with
   glfwGetKeyCallback (#1320)
 - Added a new tool 'webidl_binder' that generates C <-> JS interop code from
   WebIDL descriptions.
 - Fix emscripten compilation to work on pages that don't contain a HTML canvas.
 - Added a new error message to default shell when an uncaught exception is thrown.
 - Improved error diagnostics reported by -s SAFE_HEAP=1.
 - Added support for registering callbacks hook to VFS file open, write, move,
   close and delete.
 - Added embind support to std::basic_string<unsigned char>
 - By default, the C runtime will no longer exit after returning from main()
   when safeSetTimeout() or safeSetInterval() is used.
 - Fixed an issue with sscanf formatting (#2322)
 - Fixed an issue where precompiled headers were given a wrong output filename (#2320)
 - Enabled registerizeHarder optimization pass to work when outlining is enabled.
 - Fixed an issue with strptime month handling (#2324)
 - Added an initial implementation of a new tool 'ffdb' which can be used to
   operate a Firefox OS phone from the command line.
 - Fixed a compiler crash on assertion failure '!contains(BranchesOut, Target)'
   (emscripten-fastcomp #32)
 - Added a new ABI to Clang that targets Emscripten specifically. Stop aligning
   member functions to save some space in the function table array.
 - Full list of changes:
    - Emscripten: https://github.com/emscripten-core/emscripten/compare/1.16.0...1.17.0
    - Emscripten-LLVM: https://github.com/emscripten-core/emscripten-fastcomp/compare/1.16.0...1.17.0
    - Emscripten-Clang: https://github.com/emscripten-core/emscripten-fastcomp-clang/compare/1.16.0...1.17.0

v1.16.0: 4/16/2014
------------------
 - Removed browser warnings message in VFS library about replacing __proto__ performance issue.
 - Full list of changes:
    - Emscripten: https://github.com/emscripten-core/emscripten/compare/1.15.1...1.16.0
    - Emscripten-LLVM: no changes.
    - Emscripten-Clang: https://github.com/emscripten-core/emscripten-fastcomp-clang/compare/1.15.1...1.16.0

v1.15.1: 4/15/2014
------------------
 - Added support for SDL2 touch api.
 - Added new user-controllable emdind-related define #define
   EMSCRIPTEN_HAS_UNBOUND_TYPE_NAMES, which allows optimizing embind for minimal
   size when std::type_info is not needed.
 - Fixed issues with CMake support where CMAKE_AR and CMAKE_RANLIB were not
   accessible from CMakeLists.txt files.
 - Full list of changes:
    - Emscripten: https://github.com/emscripten-core/emscripten/compare/1.15.0...1.15.1
    - Emscripten-LLVM: no changes.
    - Emscripten-Clang: no changes.

v1.15.0: 4/11/2014
------------------
 - Fix outlining feature for functions that return a double (#2278)
 - Added support for C++11 atomic constructs (#2273)
 - Adjusted stdout and stderr stream behavior in the default shell.html to
   always print out to both web page text log box, and the browser console.
 - Fixed an issue with loop variable optimization.
 - Full list of changes:
    - Emscripten: https://github.com/emscripten-core/emscripten/compare/1.14.1...1.15.0
    - Emscripten-LLVM: https://github.com/emscripten-core/emscripten-fastcomp/compare/1.14.1...1.15.0
    - Emscripten-Clang: https://github.com/emscripten-core/emscripten-fastcomp-clang/compare/1.14.1...1.15.0

v1.14.1: 4/8/2014
------------------
 - Added new command line utility 'emcmake', which can be used to call
   emconfigure for cmake.
 - Added a new emcc command line parameter '--valid-abspath', which allows
   selectively suppressing warning messages that occur when using absolute path
   names in include and link directories.
 - Added a new emcc linker command line parameter '--emit-symbol-map', which
   will save a map file between minified global names and the original function
   names.
 - Fixed an issue with --default-object-ext not always working properly.
 - Added optimizations to eliminate redundant loop variables and redundant
   self-assignments.
 - Migrated several libc functions to use compiled code from musl instead of
   handwritten JS implementations.
 - Improved embind support.
 - Renamed the EM_ASM_() macro to the form EM_ASM_ARGS().
 - Fixed mouse button ordering issue in glfw.
 - Fixed an issue when creating a path name that ends in a slash (#2258, #2263)
 - Full list of changes:
    - Emscripten: https://github.com/emscripten-core/emscripten/compare/1.14.0...1.14.1
    - Emscripten-LLVM: https://github.com/emscripten-core/emscripten-fastcomp/compare/1.14.0...1.14.1
    - Emscripten-Clang: no changes.

v1.14.0: 3/25/2014
------------------
 - Added new emcc linker command line option '-profiling', which defaults JS
   code generation options suited for benchmarking and profiling purposes.
 - Implemented the EGL function eglWaitGL().
 - Fixed an issue with the HTML5 API that caused the HTML5 event listener unregistration to fail.
 - Fixed issues with numpad keys in SDL support library.
 - Added a new JS optimizer pass 'simplifyIfs', which is run when -s
   SIMPLIFY_IFS=1 link flag is set and -g is not specified. This pass merges
   multiple nested if()s together into single comparisons, where possible.
 - Removed false positive messages on missing internal "emscripten_xxx" symbols at link stage.
 - Updated to latest relooper version.
 - Full list of changes:
    - Emscripten: https://github.com/emscripten-core/emscripten/compare/1.13.2...1.14.0
    - Emscripten-LLVM: https://github.com/emscripten-core/emscripten-fastcomp/compare/1.13.2...1.14.0
    - Emscripten-Clang: no changes.

v1.13.2: 3/15/2014
------------------
 - Fixed issues with SDL audio on Safari.
 - Fixed issues with HTML5 API mouse scroll events on Safari.
 - Fixed issues with HTML5 fullscreen requests in IE11.
 - Enabled support for emscripten_get_callstack on IE10+.
 - Fixed issues with Closure symbol minification.
 - Further improved em_asm()-related error messages.
 - Updated to latest relooper version.
 - Full list of changes:
    - Emscripten: https://github.com/emscripten-core/emscripten/compare/1.13.1...1.13.2
    - Emscripten-LLVM: https://github.com/emscripten-core/emscripten-fastcomp/compare/1.13.1...1.13.2
    - Emscripten-Clang: no changes.

v1.13.1: 3/10/2014
------------------
 - Disallow C implicit function declarations by making it an error instead of a
   warning by default. These will not work with Emscripten, due to strict
   Emscripten signature requirements when calling function pointers (#2175).
 - Allow transitioning to full screen from SDL as a response to mouse press
   events.
 - Fixed a bug in previous 1.13.0 release that broke fullscreen transitioning
   from working.
 - Fixed emscripten/html5.h to be used in C source files.
 - Fix an issue where extraneous system libraries would get included in the
   generated output (#2191).
 - Added a new function emscripten_async_wget2_data() that allows reading from
   an XMLHTTPRequest directly into memory while supporting advanced features.
 - Fixed esc key code in GLFW.
 - Added new emscripten_debugger() intrinsic function, which calls into JS
   "debugger;" statement to break into a JS debugger.
 - Fixed varargs function call alignment of doubles to 8 bytes.
 - Switched to using default function local stack alignment to 16 bytes to be SIMD-friendly.
 - Improved error messages when user code has a syntax error in em_asm() statements.
 - Switched to using a new custom LLVM datalayout format for Emscripten. See
   https://github.com/emscripten-core/emscripten-fastcomp/commit/65405351ba0b32a8658c65940e0b65ceb2601ad4
 - Optimized function local stack space to use fewer temporary JS variables.
 - Full list of changes:
    - Emscripten: https://github.com/emscripten-core/emscripten/compare/1.13.0...1.13.1
    - Emscripten-LLVM: https://github.com/emscripten-core/emscripten-fastcomp/compare/1.13.0...1.13.1
    - Emscripten-Clang: https://github.com/emscripten-core/emscripten-fastcomp-clang/compare/1.13.0...1.13.1

v1.13.0: 3/3/2014
------------------
 - Fixed the deprecated source mapping syntax warning.
 - Fixed a buffer overflow issue in emscripten_get_callstack (#2171).
 - Added support for -Os (optimize for size) and -Oz (aggressively optimize for
   size) arguments to emcc.
 - Fixed a typo that broko the call signature of glCompressedTexSubImage2D()
   function (#2173).
 - Added new browser fullscreen resize logic that always retains aspect ratio
   and adds support for IE11.
 - Improve debug messaging with bad function pointer calls when -s ASSERTIONS=2
   is set.
 - Full list of changes: https://github.com/emscripten-core/emscripten/compare/1.12.3...1.13.0

v1.12.3: 2/27/2014
------------------
 - Fixed alcOpenDevice on Safari.
 - Improved the warning message on missing symbols to not show false positives (#2154).
 - Improved EmscriptenFullscreenChangeEvent HTML5 API structure to return
   information about HTML element and screen sizes for convenience.
 - Full list of changes: https://github.com/emscripten-core/emscripten/compare/1.12.2...1.12.3

v1.12.2: 2/25/2014
------------------
 - Added better warning message if Emscripten, LLVM and Clang versions don't match.
 - Introduced the asmjs-unknown-emscripten target triple that allows
   specializing LLVM codegen for Emscripten purposes.
 - Full list of changes: https://github.com/emscripten-core/emscripten/compare/1.12.1...1.12.2

v1.12.1: 2/25/2014
------------------
 - TURNED ON FASTCOMP BY DEFAULT. This means that you will need to migrate to
   fastcomp-clang build. Either use an Emscripten SDK distribution, or to build
   manually, see
   http://kripken.github.io/emscripten-site/docs/building_from_source/LLVM-Backend.html
   for info.
 - Migrate to requiring Clang 3.3 instead of Clang 3.2. The fastcomp-clang
   repository by Emscripten is based on Clang 3.3.
 - Deprecated old Emscripten libgc implementation.
 - asm.js will now be always enabled, even in -O0 builds in fastcomp.
 - Remove support for -s RUNTIME_TYPE_INFO, which is unsupported in fastcomp.
 - Added a new "powered by Emscripten" logo.
 - Updated default shell.html graphical layout.
 - Added new macro EM_ASM_, which allows sending values to JS without returning anything.
 - Deprecated the jcache compiler option. It should not be needed anymore.
 - Added support for fetching callstack column information in Firefox 30 in emscripten_get_callstack.
 - Fix issues with missing exceptions-related symbols in fastcomp.
 - Full list of changes: https://github.com/emscripten-core/emscripten/compare/1.12.0...1.12.1

v1.12.0: 2/22/2014
------------------
 - Improved the runtime abort error message when calling an invalid function
   pointer if compiled with -s ASSERTIONS=1 and 2. This allows the developer to
   better deduce errors with bad function pointers or function pointers casted
   and invoked via a wrong signature.
 - Added a new api function emscripten_set_main_loop_arg, which allows passing a
   userData pointer that will be carried via the function call, useful for
   object-oriented encapsulation purposes (#2114).
 - Fixed CMake MinSizeRel configuration type to actually optimize for minimal size with -Os.
 - Added support for GLES2 VAO extension OES_vertex_array_object for browsers that support it.
 - Fix issues with emscripten/html5.f when compiled with the SAFE_HEAP option.
 - Full list of changes: https://github.com/emscripten-core/emscripten/compare/1.11.1...1.12.0

v1.11.1: 2/19/2014
------------------
 - Improved eglSwapBuffers to be spec-conformant.
 - Fixed an issue with asm.js validation and va_args (#2120).
 - Fixed asm.js validation issues found with fuzzing.
 - Added new link-time compiler flag -s RETAIN_COMPILER_SETTINGS=1, which
   enables a runtime API for querying which Emscripten settings were used to
   compile the file.
 - Full list of changes: https://github.com/emscripten-core/emscripten/compare/1.11.0...1.11.1

v1.11.0: 2/14/2014
------------------
 - Implemented some new SDL library functions.
 - Renamed standard file descriptors to have handles 0, 1 and 2 rather than 1, 2
   and 3 to coincide with unix numbering.
 - Improved embind support with smart pointers and mixins.
 - Improved the registerization -O3 optimization pass around switch-case constructs.
 - Upper-case files with suffix .C are now also recognized (#2109).
 - Fixed an issue with glGetTexParameter (#2112).
 - Improved exceptions support in fastcomp.
 - Added new linker option -s NO_EXIT_RUNTIME=1, which can be used to set a
   default value for the Module["noExitRuntime"] parameter at compile-time.
 - Improved SDL audio buffer queueing when the sample rate matches the native
   web audio graph sample rate.
 - Added an optimization that removes redundant Math.frounds in -O3.
 - Improved the default shell.html file.
 - Full list of changes: https://github.com/emscripten-core/emscripten/compare/1.10.4...1.11.0

v1.10.4: 2/10/2014
------------------
 - Added support for legacy GL emulation in fastcomp.
 - Deprecated the --split-js compiler option. This is not supported in fastcomp.
 - Full list of changes: https://github.com/emscripten-core/emscripten/compare/1.10.3...1.10.4

v1.10.3: 2/9/2014
------------------
 - Work on supporting GL/EGL GetProcAddress.
 - Fixed issues with shared lib linking support.
 - Full list of changes: https://github.com/emscripten-core/emscripten/compare/1.10.2...1.10.3

v1.10.2: 2/7/2014
------------------
 - Added basic FS unmount support.
 - Improved screen orientation lock API to return a success code.
 - Added PRECISE_F32 support to fastcomp.
 - Fixed issues in fastcomp related to special floating point literal
   serialization.
 - Improved SDL audio buffer queueing.
 - Added new link-time option -s WARN_UNALIGNED=1 to fastcomp to report compiler
   warnings about generated unaligned memory accesses, which can hurt
   performance.
 - Optimized libc strcmp and memcmp with the implementations from musl libc.
 - Optimized libc memcpy and memset to back to native code for large buffer sizes.
 - Full list of changes: https://github.com/emscripten-core/emscripten/compare/1.10.1...1.10.2

v1.10.1: 1/31/2014
------------------
 - Improve srand() and rand() to be seedable and use a Linear Congruential
   Generator (LCG) for the rng generation for performance.
 - Improved OpenAL library support.
 - Full list of changes: https://github.com/emscripten-core/emscripten/compare/1.10.0...1.10.1

v1.10.0: 1/29/2014
------------------
 - Improved C++ exception handling.
 - Improved OpenAL library support.
 - Fixed an issue where loading side modules could try to allocate from sealed
   heap (#2060).
 - Fixed safe heap issues (2068).
 - Added new EM_ASM variants that return a value but do not receive any inputs
   (#2070).
 - Add support for simultaneously using setjmp and C++ exceptions in fastcomp.
 - Full list of changes: https://github.com/emscripten-core/emscripten/compare/1.9.5...1.10.0

v1.9.5: 1/25/2014
------------------
 - Added a spinner logo to default html shell.
 - Full list of changes: https://github.com/emscripten-core/emscripten/compare/1.9.4...1.9.5

v1.9.4: 1/24/2014
------------------
 - Add support for Ninja and Eclipse+Ninja builds with Emscripten+CMake.
 - Fixed regressions with GL emulation.
 - Added support for #if !X in .js library preprocessor.
 - Make the syntax EM_ASM("code"); not silently fail. Note that the proper form
   is EM_ASM(code); without double-quotes.
 - Optimize generated code size by minifying loop labels as well.
 - Revised the -O3 optimization level to mean "safe, but very slow optimizations
   on top of -O2", instead of the old meaning "unsafe optimizations". Using -O3
   will now only do safe optimizations, but can be very slow compared to -O2.
 - Implemented a new registerization optimization pass that does extra variable
   elimination in -O3 and later to reduce the number of local variables in
   functions.
 - Implemented a new emscripten/html5.h interface that exposes common HTML5 APIs
   directly to C code without having to handwrite JS wrappers.
 - Improved error messages reported on user-written .js libraries containing
   syntax errors (#2033).
 - Fixed glBufferData() function call signature with null data pointer.
 - Added new option Module['filePackagePrefixURL'] that allows customizing the
   URL where the VFS package is loaded from.
 - Implemented glGetTexEnviv and glGetTexEnvfv in GL emulation mode.
 - Optimized the size of large memory initializer sections.
 - Fixed issues with the safe heap compilation option.
 - Full list of changes: https://github.com/emscripten-core/emscripten/compare/1.9.3...1.9.4

v1.9.3: 1/17/2014
------------------
 - re-merge split blocks in multiples
 - Full list of changes: https://github.com/emscripten-core/emscripten/compare/1.9.2...1.9.3

v1.9.2: 1/16/2014
------------------
 - Full list of changes: https://github.com/emscripten-core/emscripten/compare/1.9.1...1.9.2

v1.9.1: 1/16/2014
------------------
 - Optimize desktop GL fixed function pipeline emulation texture load
   instruction counts when GL_COMBINE is used.
 - fix Math_floor coercion in unrecommended codegen modes
 - Full list of changes: https://github.com/emscripten-core/emscripten/compare/1.9.0...1.9.1

v1.9.0: 1/16/2014
------------------
 - Full list of changes: https://github.com/emscripten-core/emscripten/compare/1.8.14...1.9.0

v1.8.14: 1/15/2014
------------------
 - add musl fputws and fix vswprintf.
 - Full list of changes: https://github.com/emscripten-core/emscripten/compare/1.8.13...1.8.14

v1.8.13: 1/15/2014
------------------
 - remove musl use of fwritex
 - Full list of changes: https://github.com/emscripten-core/emscripten/compare/1.8.12...1.8.13

v1.8.12: 1/15/2014
------------------
 - Added new GLEW 1.10.0 emulation support.
 - Fixed an issue where the runtime could start more than once when run in a
   browser (#1992)
 - Fix a regression in wprintf.
 - Full list of changes: https://github.com/emscripten-core/emscripten/compare/1.8.11...1.8.12

v1.8.11: 1/15/2014
------------------
 - Full list of changes: https://github.com/emscripten-core/emscripten/compare/1.8.10...1.8.11

v1.8.10: 1/14/2014
------------------
 - Update libc implementation from musl libc.
 - Full list of changes: https://github.com/emscripten-core/emscripten/compare/1.8.9...1.8.10

v1.8.9: 1/14/2014
------------------
 - add fputwc, which enables wprintf.
 - Full list of changes: https://github.com/emscripten-core/emscripten/compare/1.8.8...1.8.9

v1.8.8: 1/14/2014
------------------
 - Update to latest libcxx and libcxxabi libraries.
 - Fix handling of floating point negative zero (#1898)
 - Fixed a memory leak in relooper in previous release.
 - Fixed an issue in previous release with VBO handling in GL optimizations.
 - Full list of changes: https://github.com/emscripten-core/emscripten/compare/1.8.7...1.8.8

v1.8.7: 1/13/2014
------------------
 - Added support to numpad keycodes in glut support library.
 - Fix SIMD support with fastcomp.
 - Fixed a compiler error 'ran out of names' that could occur with too many
   minified symbol names.
 - Work around webkit imul bug https://bugs.webkit.org/show_bug.cgi?id=126345
   (#1991)
 - Optimized desktop GL fixed function pipeline emulation path for better
   performance.
 - Added support for exceptions when building with fastcomp.
 - Fix and issue where the run() function could be called multiple times at
   startup (#1992)
 - Removed a relooper limitation with fixed buffer size.
 - Full list of changes: https://github.com/emscripten-core/emscripten/compare/1.8.6...1.8.7

v1.8.6: 1/8/2014
------------------
 - Added support for the libuuid library, see http://linux.die.net/man/3/libuuid.
 - Fixed .js file preprocessor to preprocess recursively (#1984).
 - Fixed a compiler codegen issue related to overflow arithmetic (#1975)
 - Added new link-time optimization flag -s AGGRESSIVE_VARIABLE_ELIMINATION=1
   that enables the aggressiveVariableElimination js optimizer pass, which tries
   to remove temporary variables in generated JS code at the expense of code
   size.
 - Full list of changes: https://github.com/emscripten-core/emscripten/compare/1.8.5...1.8.6

v1.8.5: 1/7/2014
------------------
 - Fixed compiler issues when used with LLVM 3.4.
 - Full list of changes: https://github.com/emscripten-core/emscripten/compare/1.8.4...1.8.5

v1.8.4: 1/6/2014
------------------
 - Added support to Return and Backspace keys to glut
 - Fixed compiler issues when used with LLVM 3.4.
 - Full list of changes: https://github.com/emscripten-core/emscripten/compare/1.8.3...1.8.4

v1.8.3: 1/5/2014
------------------
 - Improved SDL and page scroll pos handling support for IE10 and IE11.
 - Optimized SDL_UnlockSurface performance.
 - Full list of changes: https://github.com/emscripten-core/emscripten/compare/1.8.2...1.8.3

v1.8.2: 1/4/2014
------------------
 - Fixed glGetFramebufferAttachmentParameteriv and an issue with glGetXXX when
   the returned value was null.
 - Full list of changes: https://github.com/emscripten-core/emscripten/compare/1.8.1...1.8.2

v1.8.1: 1/3/2014
------------------
 - Added support for WebGL hardware instancing extension.
 - Improved fastcomp native LLVM backend support.
 - Added support for #include filename.js to JS libraries.
 - Deprecated --compression emcc command line parameter that manually compressed
   output JS files, due to performance issues. Instead, it is best to rely on
   the web server to serve compressed JS files.
 - Full list of changes: https://github.com/emscripten-core/emscripten/compare/1.8.0...1.8.1

v1.8.0: 12/28/2013
------------------
 - Fix two issues with function outliner and relooper.
 - Full list of changes: https://github.com/emscripten-core/emscripten/compare/1.7.9...1.8.0

v1.7.9: 12/27/2013
------------------
 - Added new command line parameter --em-config that allows specifying a custom
   location for the .emscripten configuration file.
 - Reintroduced relaxed asm.js heap sizes, which no longer need to be power of
   2, but a multiple of 16MB is sufficient.
 - Added emrun command line tool that allows launching .html pages from command
   line on desktop and Android as if they were native applications. See
   https://groups.google.com/forum/#!topic/emscripten-discuss/t2juu3q1H8E . Adds
   --emrun compiler link flag.
 - Began initial work on the "fastcomp" compiler toolchain, a rewrite of the
   previous JS LLVM AST parsing and codegen via a native LLVM backend.
 - Added --exclude-file command line flag to emcc and a matching --exclude
   command line flag to file packager, which allows specifying files and
   directories that should be excluded while packaging a VFS data blob.
 - Improved GLES2 and EGL support libraries to be more spec-conformant.
 - Optimized legacy GL emulation code path. Added new GL_FFP_ONLY optimization
   path to fixed function pipeline emulation.
 - Added new core functions emscripten_log() and emscripten_get_callstack() that
   allow printing out log messages with demangled and source-mapped callstack
   information.
 - Improved BSD Sockets support. Implemented getprotobyname() for BSD Sockets library.
 - Fixed issues with simd support.
 - Various bugfixes: #1573, #1846, #1886, #1908, #1918, #1930, #1931, #1942, #1948, ..
 - Full list of changes: https://github.com/emscripten-core/emscripten/compare/1.7.8...1.7.9

v1.7.8: 11/19/2013
------------------
 - Fixed an issue with -MMD compilation parameter.
 - Added EM_ASM_INT() and EM_ASM_DOUBLE() macros. For more information, read
   https://groups.google.com/forum/#!topic/emscripten-discuss/BFGTJPCgO6Y .
 - Fixed --split parameter to also work on Windows.
 - Fixed issues with BSD sockets accept() call.
 - Full list of changes: https://github.com/emscripten-core/emscripten/compare/1.7.7...1.7.8

v1.7.7: 11/16/2013
------------------
 - Improve SDL audio buffer queue timing support.
 - Improved default precision of clock_gettime even when not using CLOCK_REALTIME.
 - Optimize and fix issues with LLVM IR processing.
 - Full list of changes: https://github.com/emscripten-core/emscripten/compare/1.7.6...1.7.7

v1.7.6: 11/15/2013
------------------
 - Added regex implementation from musl libc.
 - The command line parameter -s DEAD_FUNCTIONS=[] can now be used to explicitly
   kill functions coming from built-in library_xx.js.
 - Improved EGL support and GLES2 spec conformance.
 - Reverted -s TOTAL_MEMORY=x to require pow2 values, instead of the relaxed
   'multiples of 16MB'. This is because the relaxed rule is released only in
   Firefox 26 which is currently in Beta and ships on the week of December 10th
   (currently in Beta). As of writing, current stable Firefox 25 does not yet
   support these.
 - Adjusted the default linker behavior to warn about all missing symbols,
   instead of silently ignoring them. Use -s WARN_ON_UNDEFINED_SYMBOLS=0 to
   suppress these warnings if necessary.
 - Full list of changes: https://github.com/emscripten-core/emscripten/compare/1.7.5...1.7.6

v1.7.5: 11/13/2013
------------------
 - Fix issues with the built-in C++ function name demangler.
 - Full list of changes: https://github.com/emscripten-core/emscripten/compare/1.7.4...1.7.5

v1.7.4: 11/12/2013
------------------
 - Fixed issues with BSD sockets code and SDL joystick implementation.
 - Full list of changes: https://github.com/emscripten-core/emscripten/compare/1.7.3...1.7.4

v1.7.3: 11/12/2013
------------------
 - Added support for generating single-precision floating point instructions.
    - For more information, read
      https://blog.mozilla.org/javascript/2013/11/07/efficient-float32-arithmetic-in-javascript/
 - Made GLES2 support library more spec-conformant by throwing fewer exceptions
   on errors. Be sure to build with -s GL_ASSERTIONS=1, remember to use
   glGetError() and check the browser console to best detect WebGL rendering
   errors.
 - Converted return value of emscripten_get_now() from float to double, to not
   lose precision in the function call.
 - Added support for joysticks in SDL via the Gamepad API
 - Full list of changes: https://github.com/emscripten-core/emscripten/compare/1.7.2...1.7.3

v1.7.2: 11/9/2013
------------------
 - The compiler now always generates a .js file that contains the generated
   source code even when compiling to a .html file.
    - Read https://groups.google.com/forum/#!topic/emscripten-discuss/EuHMwqdSsEs
 - Implemented depth+stencil buffer choosing behavior in GLUT, SDL and GLFW.
 - Fixed memory leaks generated by glGetString and eglGetString.
 - Greatly optimized startup times when virtual filesystems with a large amount
   of files in them.
 - Added some support for SIMD generated by LLVM.
 - Fixed some mappings with SDL keyboard codes.
 - Added a new command line parameter --no-heap-copy to compiler and file
   packager that can be used to optimize VFS memory usage at startup.
 - Updated libcxx to revision 194185, 2013-11-07.
 - Improvements to various library support.
 - Full list of changes: https://github.com/emscripten-core/emscripten/compare/1.7.1...1.7.2

v1.7.1: 10/24/2013
------------------
 - Remove old call to Runtime.warn in file packager code
 - Fix bug with parsing of empty types.
 - Full list of changes: https://github.com/emscripten-core/emscripten/compare/1.7.0...1.7.1

v1.7.0: 10/23/2013
------------------
 - Adds mouse wheel events support in GLUT library.
 - Adds support for a new link parameter -s CASE_INSENSITIVE_VFS=1 to enable
   Emscripten virtual filesystem to search files ignoring case.
 - *Numerous* optimizations in both compilation and runtime stages.
 - Remove unnecessary whitespace, compact postSets function, and other
   optimizations in compilation output to save on generated file size.
 - Fixes float parsing from negative zero.
 - Removes the -s EMIT_GENERATED_FUNCTIONS link parameter as unneeded.
 - Fixes an issue where updating subranges of GL uniform arrays was not
   possible.
 - asm.js heap size (-s TOTAL_MEMORY=x) no longer needs to be a power of 2. As a
   relaxed rule, choosing any multiple of 16MB is now possible.
 - O1 optimization no longer runs the 'simplifyExpressions' optimization pass.
   This is to improve build iteration times when using -O1. Use -O2 to run that
   pass.
 - EM_ASM() can now be used even when compiling to asm.js.
 - All currently specified non-debugging-related WebGL 1 extensions are now
   enabled by default on startup, no need to ctx.getExtension() manually to
   enable them.
 - Improve readability of uncaught JavaScript exceptions that are thrown all the
   way up to the web console by printing out the stack trace of where the throw
   occurred.
 - Fix an issue when renaming a directory to a subdirectory.
 - Several compiler stability fixes.
 - Adds a JavaScript implementation of cxa_demangle function for demangling call
   stack traces at runtime for easier debugging.
 - GL context MSAA antialiasing is now DISABLED by default, to make the GL
   behavior consistent with desktop usage.
 - Added support to SDL, GLUT and GLFW libraries to specify MSAA on/off at startup.
 - Implemented glColor4ubv in GL emulation mode.
 - Fix an issue with LLVM keyword __attribute__ ((__constructor__)) (#1155).
 - Fix an issue with va_args and -s UNALIGNED_MEMORY=1 (#1705).
 - Add initial support code for LLVM SIMD constructs and a JavaScript SIMD
   polyfill implementation from
   https://github.com/johnmccutchan/ecmascript_simd/ .
 - Fixed support for node.js native filesystem API NODEFS on Windows.
 - Optimize application startup times of Emscripten-compiled programs by
   enabling the virtual filesystem XHR and asm.js compilation to proceed in
   parallel when opening a page.
 - Full list of changes: https://github.com/emscripten-core/emscripten/compare/1.6.4...1.7.0

v1.6.4: 9/30/2013
------------------
 - Implements a new preprocessor tool for preparsing C struct definitions
   (#1554), useful for Emscripten support library implementors.
 - Fix parsing issue with sscanf (#1668).
 - Improved the responsiveness of compiler print output on Windows.
 - Improved compilation times at link stage.
 - Added support for new "NODEFS" filesystem that directly accesses files on the
   native filesystem. Only usable with node.js when compiling to JS.
 - Added support for new IDBFS filesystem for accessing files in IndexedDB storage (#1601.
 - Full list of changes: https://github.com/emscripten-core/emscripten/compare/1.6.3...1.6.4

v1.6.3: 9/26/2013
------------------
 - Emscripten CMake toolchain now generates archive files with .a suffix when
   project target type is static library, instead of generatic .bc files
   (#1648).
 - Adds iconv library from the musl project to implement wide functions in C
   library (#1670).
 - Full list of changes:
   https://github.com/emscripten-core/emscripten/compare/1.6.2...1.6.3

v1.6.2: 9/25/2013
------------------
 - Added support for dprintf() function (#1250).
 - Fixes several compiler stability issues (#1637, #1166, #1661, #1651 and more).
 - Enables support for WEBGL_depth_texture.
 - Adds support for new link flag -s GL_ASSERTIONS=1 which can be used to add
   extra validation layer to the Emscripten GL library to catch code issues.
 - Adds support to Web Audio API in SDL audio backend so that SDL audio now
   works in Chrome and new Opera as well.
 - Fixes an alpha blending issue with SDL_SetAlpha.
 - Implemented locale-related code in C library.
 - Full list of changes: https://github.com/emscripten-core/emscripten/compare/1.6.1...1.6.2

v1.6.1: 9/22/2013
------------------
 - Several optimizations to compiler link stage.
 - Full list of changes: https://github.com/emscripten-core/emscripten/compare/1.6.0...1.6.1

v1.6.0: 9/21/2013
------------------
 - Enable support for %[] pattern in scanf.
 - Added dependency tracking support to linked .js files in CMake toolchain.
 - The hex prefix 0x is now properly handled in sscanf (#1632).
 - Simplify internal compiler operations by removing the internal framework.js.
 - Full list of changes: https://github.com/emscripten-core/emscripten/compare/1.5.9...1.6.0

v1.5.9: 9/15/2013
------------------
 - Add support for SDL_Delay in web workers.
 - Full list of changes: https://github.com/emscripten-core/emscripten/compare/1.5.8...1.5.9

v1.5.8: 9/14/2013
------------------
 - Add support for the GCC -E compiler flag.
 - Update Emscripten libc headers to musl-0.9.13.
 - Added new utility function emscripten_async_load_script() to asynchronously
   load a new .js script URL.
 - Full list of changes: https://github.com/emscripten-core/emscripten/compare/1.5.7...1.5.8

v1.5.7: 8/30/2013
------------------
 - The script tag in default shell.html is now marked 'async', which enables
   loading the JS script code asynchronously in Firefox without making the main
   thread unresponsive.
 - Implemented new utility function emscripten_get_canvas_size() which returns
   the current Module <canvas> element size in pixels.
 - Optimize code size in compiled side modules.
 - Optimize startup memory usage by avoiding unnecessary copying of VFS data at
   startup.
 - Add support for SDL_WM_ToggleFullScreen().
 - Add support for emscripten_get_now() when running in SpiderMonkey shell.
 - Added new environment variable EM_BUILD_VERBOSE=0,1,2,3 to set an extra
   compiler output verbosity level for debugging.
 - Added better support for dlopen() to simulate dynamic library loading in
   JavaScript.
 - Improved support for BSD sockets and networking.
 - Added new SOCKFS filesystem, which reads files via a network connection.
 - Avoid issues with long command line limitations in CMake toolchain by using
   response files.
 - Fix issues with client-side vertex data rendering in GL emulation mode.
 - Improved precision of clock_gettime().
 - Improve function outlining support.
 - Added support for using NMake generator with CMake toolchain.
 - Improved support for flexible arrays in structs (#1602).
 - Added ability to marshal UTF16 and UTF32 strings between C++ <-> JS code.
 - Added a new commandline tool validate_asms.py to help automating asm.js
   validation testing.
 - Improved stability with inline asm() syntax.
 - Updated libc headers to new version.
 - Full list of changes: https://github.com/emscripten-core/emscripten/compare/1.5.6...1.5.7

v1.5.6: 8/17/2013
------------------
 - Improved BSD sockets support.
 - Added touch events support to GLUT library.
 - Added new --js-opts=0/1 command line option to control whether JS optimizer
   is run or not.
 - Improved OpenAL support.
 - Added new command line tool tools/find_bigvars.py which can be used on an
   output file to detect large functions and needs for outlining.
 - Merged link flags -s FORCE_GL_EMULATION and -s DISABLE_GL_EMULATION to a
   single opt-in flag -s LEGACY_GL_EMULATION=0/1 to control whether GL emulation
   is active.
 - Improved SDL input support.
 - Several stability-related compiler fixes.
 - Fixed source mapping generation support on Windows.
 - Added back the EMSCRIPTEN_KEEPALIVE attribute qualifier to help prevent
   inlining and to retain symbols in output without dead code elimination
   occurring.
 - Fix issues when marshalling UTF8 strings between C<->JS.
 - Full list of changes: https://github.com/emscripten-core/emscripten/compare/1.5.5...1.5.6

v1.5.5: 8/9/2013
------------------
 - Update libcxx to revision 187959, 2013-08-08.
 - Full list of changes: https://github.com/emscripten-core/emscripten/compare/1.5.4...1.5.5

v1.5.4: 8/9/2013
------------------
 - Fixed multiple issues with C stdlib support.
 - Fix audio buffer queueing issues with OpenAL.
 - Improved BSD sockets support.
 - Added a new compile+link time command line option -Wno-warn-absolute-paths to
   hide the emscripten compiler warning when absolute paths are passed into the
   compiler.
 - Added new link flag -s STB_IMAGE=0/1 and integrate it to SDL image loading to
   enable synchronous image loading support with SDL.
 - Several improvements on function outlining support.
 - Fix issues with GLES2 interop support.
 - Full list of changes: https://github.com/emscripten-core/emscripten/compare/1.5.3...1.5.4

v1.5.3: 6/28/2013
------------------
 - Added new optimization level --llvm-lto 3 to run even more aggressive LTO
   optimizations.
 - Improve optimizations for libc and other libraries.
 - Full list of changes: https://github.com/emscripten-core/emscripten/compare/1.5.2...1.5.3

v1.5.2: 6/27/2013
------------------
 - Added support for generating source maps along the built application when -g
   is specified. This lets the browser show original .cpp sources when
   debugging.
 - GLUT and SDL improvements.
 - Added new link option -g<level> where level=0-4, which allows controlling
   various levels of debuggability added to the output.
 - Full list of changes: https://github.com/emscripten-core/emscripten/compare/1.5.1...1.5.2

v1.5.1: 6/22/2013
------------------
 - File packager now skips all directories and files starting with '.', and hidden files on Windows.
 - Fix issues with strnlen, memmove, LDBL_ constants, va_args, float.h, and others.
 - Full list of changes: https://github.com/emscripten-core/emscripten/compare/1.5.0...1.5.1

v1.5.0: 6/17/2013
------------------
 - Several compiler optimizations.
 - Improve SDL key events support.
 - Increase debug logging when specifying emcc -v.
 - Full list of changes: https://github.com/emscripten-core/emscripten/compare/1.4.9...1.5.0

v1.4.9: 6/8/2013
------------------
 - Several compiler optimizations.
 - Full list of changes: https://github.com/emscripten-core/emscripten/compare/1.4.8...1.4.9

v1.4.8: 6/6/2013
------------------
 - Add support for webrtc-based sockets.
 - Full list of changes: https://github.com/emscripten-core/emscripten/compare/1.4.7...1.4.8

v1.4.7: 6/2/2013
------------------
 - Remove more unneeded break and continue statements in relooper.
 - Full list of changes: https://github.com/emscripten-core/emscripten/compare/1.4.6...1.4.7

v1.4.6: 6/2/2013
------------------
 - Improve relooper code.
 - Full list of changes: https://github.com/emscripten-core/emscripten/compare/1.4.5...1.4.6

v1.4.5: 6/1/2013
------------------
 - Improve relooper code.
 - Full list of changes: https://github.com/emscripten-core/emscripten/compare/1.4.4...1.4.5

v1.4.4: 6/1/2013
------------------
 - Add support for symlinks in source files.
 - Fix various issues with SDL.
 - Added -s FORCE_ALIGNED_MEMORY=0/1 link time flag to control whether all loads
   and stores are assumed to be aligned.
 - Fix file packager to work with closure.
 - Major improvements to embind support, and optimizations.
 - Improve GL emulation.
 - Optimize VFS usage.
 - Allow emscripten to compile .m and .mm files.
 - Added new syntax --preload-file src@dst to file packager command line to
   allow placing source files to custom destinations in the FS.
 - Full list of changes: https://github.com/emscripten-core/emscripten/compare/1.4.3...1.4.4

v1.4.3: 5/8/2013
------------------
 - Fix issue with strcat.
 - Major embind improvements.
 - Switch to le32-unknown-nacl LLVM target triple as default build option
   instead of the old i386-pc-linux-gnu target triple.
 - Improve compiler logging behavior.
 - Full list of changes: https://github.com/emscripten-core/emscripten/compare/1.4.2...1.4.3

v1.4.2: 5/3/2013
------------------
 - Fix issues with le32-unknown-nacl LLVM target triple.
 - Add some GLEW support.
 - Full list of changes: https://github.com/emscripten-core/emscripten/compare/1.4.1...1.4.2

v1.4.1: 4/28/2013
------------------
 - Implement support for le32-unknown-nacl LLVM target triple.
 - Added new cmdline option -s ERROR_ON_UNDEFINED_SYMBOLS=0/1 to give
   compile-time error on undefined symbols at link time. Default off.
 - Full list of changes: https://github.com/emscripten-core/emscripten/compare/1.3.8...1.4.1

v1.3.8: 4/29/2013
------------------
 - Improved 64-bit integer ops codegen.
 - Added Indexed DB support to vfs.
 - Improve warning message on dangerous function pointer casts when compiling in
   asm.js mode.
 - Added --use-preload-cache command line option to emcc, to be used with the
   file packager.
 - Fixes to libcextra.
 - Full list of changes: https://github.com/emscripten-core/emscripten/compare/1.3.7...1.3.8

v1.3.7: 4/24/2013
------------------
 - Merge IMVU implementation of embind to emscripten trunk. Embind allows
   high-level C++ <-> JS types interop.
 - Enable asm.js compilation in -O1 and higher by default. Fix issues when
   compiling to asm.js.
 - Improve libc support with Emscripten with the musl libc headers.
 - Full list of changes: https://github.com/emscripten-core/emscripten/compare/1.3.6...1.3.7

v1.3.6: 4/2/2013
------------------
 - Fix hang issue with strtof.
 - Update libcxx to upstream r178253 from March 29, 2013.
 - Fix issues with GL emulation.
 - Full list of changes: https://github.com/emscripten-core/emscripten/compare/1.3.5...1.3.6

v1.3.5: 3/25/2013
------------------
 - Get exceptions working as they did before.
 - Remove symbol removing hack.
 - Full list of changes: https://github.com/emscripten-core/emscripten/compare/1.3.4...1.3.5

v1.3.4: 3/24/2013
------------------
 - Update to new libcxx and libcxxabi versions from upstream.
 - Full list of changes: https://github.com/emscripten-core/emscripten/compare/1.3.3...1.3.4

v1.3.3: 3/23/2013
------------------
 - Remove unneeded check from relooper.
 - Full list of changes: https://github.com/emscripten-core/emscripten/compare/1.3.2...1.3.3

v1.3.2: 3/22/2013
------------------
 - Fix issues with fgets.
 - Add support for non-fullscreen pointer lock.
 - Improve OpenAL support.
 - Full list of changes: https://github.com/emscripten-core/emscripten/compare/1.3.1...1.3.2

v1.3.1: 3/19/2013
------------------
 - Improve SDL audio and mixer support.
 - Add GLES2 emulation features when -s FULL_ES2=1 is specified.
 - Add support for OpenAL.
 - Add new -s OPENAL_DEBUG=0/1 link command line option.
 - Fixed an issue with mouse coordinate being offset with canvas.
 - Removed -s UTF_STRING_SUPPORT=0 parameter, this is now always on.
 - Full list of changes: https://github.com/emscripten-core/emscripten/compare/1.3.0...1.3.1

v1.3.0: 3/11/2013
------------------
 - Improve GLES2 emulation with -s FULL_ES2=1.
 - Deprecated -s USE_TYPED_ARRAYS=1 and -s QUANTUM_SIZE=1.
 - Implement a minifier infrastructure when compiling for asm.js.
 - Full list of changes: https://github.com/emscripten-core/emscripten/compare/1.2.9...1.3.0

v1.2.9: 3/7/2013
------------------
 - Improved canvas behavior when transitioning between fullscreen.
 - Added support for getopt().
 - Fixed several libc issues.
 - Full list of changes: https://github.com/emscripten-core/emscripten/compare/1.2.8...1.2.9

v1.2.8: 3/6/2013
------------------
 - Remove unnecessary recursion in relooper RemoveUnneededFlows.
 - Full list of changes: https://github.com/emscripten-core/emscripten/compare/1.2.7...1.2.8

v1.2.7: 3/6/2013
------------------
 - Added SDL_Mixer support.
 - Implemented stubs for several Unix and threading-related functions.
 - Full list of changes: https://github.com/emscripten-core/emscripten/compare/1.2.6...1.2.7

v1.2.6: 3/5/2013
------------------
 - Relooper updates.
 - Full list of changes: https://github.com/emscripten-core/emscripten/compare/1.2.5...1.2.6

v1.2.5: 3/5/2013
------------------
 - Greatly improve GL emulation support.
 - Handle %c in sscanf.
 - Improve compilation times by optimizing parallel execution in the linker.
 - Improve several compiler stability issues detected from fuzzing tests.
 - Implemented emscripten_jcache_printf.
 - Allow running emscripten.py outside emcc itself.
 - Full list of changes: https://github.com/emscripten-core/emscripten/compare/1.2.4...1.2.5

v1.2.4: 2/2/2013
------------------
 - Work on adding support for asm.js compilation.
 - Improve EGL support.
 - Full list of changes: https://github.com/emscripten-core/emscripten/compare/1.2.3...1.2.4

v1.2.3: 1/9/2013
------------------
 - Work on adding support for asm.js compilation.
 - Full list of changes: https://github.com/emscripten-core/emscripten/compare/1.2.2...1.2.3

v1.2.2: 1/8/2013
------------------
 - Work on adding support for asm.js compilation.
 - Full list of changes: https://github.com/emscripten-core/emscripten/compare/1.2.1...1.2.2

v1.2.1: 1/8/2013
------------------
 - Improvements to GLUT, SDL and BSD sockets headers.
 - Full list of changes: https://github.com/emscripten-core/emscripten/compare/1.2.0...1.2.1

v1.2.0: 1/1/2013
------------------
 - Work on adding support for asm.js compilation.
 - Full list of changes: https://github.com/emscripten-core/emscripten/compare/1.1.0...1.2.0

v1.1.0: 12/12/2012
------------------
 - Fix several issues with Windows support.
 - Added a standalone toolchain for CMake.
 - Added emscripten_run_script_string().
 - Optimize compilation times via threading.
 - Update to requiring Clang 3.2. Older versions may no longer work.
 - Several improvements to emscripten library support headers.
 - Full list of changes: https://github.com/emscripten-core/emscripten/compare/1.0.1a...1.1.0

v1.0.1a: 11/11/2012
------------------
 - Add relooper code to repository.
 - Full list of changes: https://github.com/emscripten-core/emscripten/compare/1.0.1...1.0.1a

v1.0.1: 11/11/2012
------------------
 - First commit that introduced versioning to the Emscripten compiler.<|MERGE_RESOLUTION|>--- conflicted
+++ resolved
@@ -20,14 +20,11 @@
 
 4.0.20 (in development)
 -----------------------
-<<<<<<< HEAD
 - Added `emscripten_html5_remove_event_listener` function in `html5.h` in order to be
   able to remove a single callback. (#25535)
-=======
 - The standalone `file_packager.py` script no longer supports `--embed` with JS
   output (use `--obj-output` is now required for embedding data).  This usage
   has been producing a warning since #16050 which is now an error.  (#25049)
->>>>>>> caabcdbd
 - Embind now requires C++17 or newer. See #24850.
 
 4.0.19 - 11/04/25
