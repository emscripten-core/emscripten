This document describes changes between tagged Emscripten SDK versions.

Note that version numbers do not necessarily reflect the amount of changes
between versions. A version number reflects a release that is known to pass all
tests, and versions may be tagged more or less frequently at different times.

Note that there is *no* ABI compatibility guarantee between versions - the ABI
may change, so that we can keep improving and optimizing it. The compiler will
automatically invalidate system caches when the version number updates, so that
libc etc. are rebuilt for you. You should also rebuild object files and
libraries in your project when you upgrade emscripten.

Not all changes are documented here. In particular, new features, user-oriented
fixes, options, command-line parameters, breaking ABI changes, deprecations,
significant internal modifications and optimizations etc. generally deserve a
mention. To examine the full set of changes between versions, you can use git
to browse the changes between the tags.

See docs/process.md for more on how version tagging works.

3.1.31 (in development)
-----------------------
- Symbols that were previously exported from native code, but only for internal
  reasons, are no longer exported on the `Module` object by default.  For
  example, previously if you were using `Module._malloc` but not explicitly
  including `_malloc` in `EXPORTED_FUNCTIONS`, it might have been exported
  anyway due to internal use of `malloc` within the JS library code. (#18564)
- The `STACK_SIZE`, `STACK_ALIGN`, `POINTER_SIZE`, and `ASSERTIONS` JavaScript
  globals were removed by default.  In debug builds a clear error is shown if
  you try to use these. (#18503)
- --pre-js and --post-js files are now fed through the JS preprocesor, just
  like JS library files and the core runtime JS files.  This means they can
  now contain #if/#else/#endif blocks and {{{ }}} macro blocks. (#18525)
<<<<<<< HEAD
- Added support for Wasm-based AudioWorklets for realtime audio processing
  (#16449)
=======
- `-sEXPORT_ALL` can now be used to export symbols on the `Module` object
  when used with `-sMINIMA_RUNTIME` and `-sMODULARIZE` together. (#17911)
>>>>>>> 612577ac

3.1.30 - 01/11/23
-----------------
- The default pthread stack size will now be set to match `-sSTACK_SIZE` by
  default.  Set `DEFAULT_PTHREAD_STACK_SIZE` explicitly to override this.
  (#18479)
- The `buffer` JavaScript variable was removed.  This underlying buffer is
  still accessible via `wasmMemory.buffer` or `HEAPXX.buffer`.  In debug builds,
  a clear error is shown if you try to use it.  (#18454)
- The SDLv1 header directory is no longer added to the include path by default.
  This means if you include SDL headers without the explicit version in them
  (e.g. `SDL_events.h`) you will now need to add `-sUSE_SDL` explicitly at
  compile time.  If you include the SDL headers with the directory name included
  (e.g. `SDL/SDL_events.h`) you will not be affected by this change. (#18443)
- Significant improvements were made (in the version of LLVM associated with
  this emsdk release) to the quality of DWARF debug info when building in
  optimized mode. See https://reviews.llvm.org/D140373. Using the -O1 flag is
  recommended if a program is too large or slow to debug with -O0 (although
  -O0 is still better for debugging when feasible).

3.1.29 - 01/03/23
-----------------
- Fixed bug in `PROXY_TO_PTHREAD` whereby certain async operations on the main
  thread would cause the whole program to exit, even when the proxied main
  function was still running. (#18372)
- Added `Module.pthreadPoolReady` promise for the `PTHREAD_POOL_DELAY_LOAD`
  mode that allows to safely join spawned threads. (#18281)
- PThreads can now be safely spawned on-demand in Node.js even without a PThread
  pool (`PTHREAD_POOL_SIZE`) or proxying (`PROXY_TO_PTHREAD`) options. (#18305)

3.1.28 - 12/08/22
-----------------
- `LLD_REPORT_UNDEFINED` is now enabled by default.  This makes undefined symbol
  errors more precise by including the name of the object that references the
  undefined symbol. The old behaviour (of allowing all undefined symbols at
  wasm-ld time and reporting them later when processing JS library files) is
  still available using `-sLLD_REPORT_UNDEFINED=0`. (#16003)
- musl libc updated from v1.2.2 to v1.2.3. (#18270)
- The default emscripten config file no longer contains `EMSCRIPTEN_ROOT`.  This
  setting has long been completely ignored by emscripten itself. For
  applications that wish to know where emscripten is installed looking for
  `emcc` in the `PATH` has long been the recommended method (i.e. `which emcc`).
  (#18279)
- More accurate synchronisation of `emscripten_get_now` clocks between main
  thread and pthreads.
  This also changes the absolute value returned by the function, but it shouldn't
  affect correct usages as the function has always returned different values on
  different platforms, and is clearly documented as "only meaningful in
  comparison to other calls to this function". (#18267)
- Emscripten will now search your PATH for binaryen, llvm, and node if the
  corresponding config file settings (`BINARYEN_ROOT`, `LLVM_ROOT`, `NODE_JS`)
  are not set.  Allows emscripten to run with an empty config file given the
  right tools in the PATH. (#18289)

3.1.27 - 11/29/22
-----------------
- Add support for `-sEXPORT_ES6`/`*.mjs` on Node.js. (#17915)
- Idle workers in a PThread pool no longer prevent Node.js app from exiting. (#18227)
- The default `STACK_SIZE` was reduced from 5MB to 64KB.  Projects that use more
  than 64Kb of stack will now need specify `-sSTACK_SIZE` at link time.  For
  example, `-sSTACK_SIZE=5MB` can be used to restore the previous behaviour.
  To aid in debugging, as of #18154, we now also place the stack first in memory
  in debug builds so that overflows will be immediately detected, and result in
  runtime errors.  This change brings emscripten into line with `wasm-ld` and
  wasi-sdk defaults, and also reduces memory usage by default.  In general,
  WebAssembly stack usage should be lower than on other platforms since a lot of
  state normally stored on the stack is hidden within the runtime and does not
  occupy linear memory at all.  The default for `DEFAULT_PTHREAD_STACK_SIZE` was
  also reduced from 2MB to 64KB to match.
- Improved error messages for writing custom JS libraries. (#18266)

3.1.26 - 11/17/22
-----------------
- Inline with the recent changes to llvm and binaryen, emscripten will now, by
  default, enable the sign-extension and mutable-globals WebAssembly proposals.
  In order to do so the default minimum safari version (`MIN_SAFARI_VERSION`)
  was updated from 12.0 to 14.1, and support for the old EdgeHTML engine
  (`MIN_EDGE_VERSION`) was removed by default.  If you want to continue to
  support these older engines you can use these settings
  (`-sMIN_SAFARI_VERSION=120000` and/or `-sMIN_EDGE_VERSION=44`) to revert to
  the previous defaults, which will result in the new proposals being disabled.
  Note that in order to avoid support for the sign-extension emscripten uses
  a binaryen pass, so targeting older browsers requires the running of wasm-opt
  and is therefore incompatible with `ERROR_ON_WASM_CHANGES_AFTER_LINK` (i.e.
  fast linking). (#17690)
- Added `--reproduce` command line flag (or equivalently `EMCC_REPRODUCE`
  environment variable).  This options specifies the name of a tar file into
  which emscripten will copy all of the input files along with a response file
  that will allow the command to be replicated.  This can be useful for sharing
  reproduction cases with others (inspired by the lld option of the same name).
  (#18160)
- In non-optimizing builds emscripten will now place the stack first in memory,
  before global data.  This is to get more accurate stack overflow errors (since
  overflow will trap rather corrupting global data first).  This should not
  be a user-visible change (unless your program does something very odd such
  depending on the specific location of stack data in memory). (#18154)

3.1.25 - 11/08/22
-----------------
- The `TOTAL_STACK` setting was renamed to `STACK_SIZE`.  The old name will
  continue to work as an alias. (#18128)
- Exporting `print`/`printErr` via `-sEXPORTED_RUNTIME_METHODS` is deprecated in
  favor of `out`/`err`.  The former symbols are supposed to be used with
  `-sINCOMING_MODULE_JS_API` instead. (#17955)
- aio.h was removed from the sysroot.  Emscripten doesn't support any of the
  functions in this header.
- Clang's function pointer cast warnings (enabled with `-Wcast-function-type`)
  are now stricter. This warning is intended to help with CFI errors but also
  helps wasm builds since wasm traps on such type mismatches in indirect calls.
  We recommend that users enable it to prevent such errors (which can be hard to
  debug otherwise). The older (less strict) behavior is also still possible with
  `-Wcast-function-type -Wno-cast-funtion-type-strict` (or
  `-Wno-error=cast-function-type-strict` if you want the warnings to be visible
  but not errors). See https://reviews.llvm.org/D134831
- libcxx and libcxxabi updated to LLVM 15. (#18113)

3.1.24 - 10/11/22
-----------------
- In Wasm exception mode (`-fwasm-exceptions`), when `ASSERTIONS` is enabled,
  uncaught exceptions will display stack traces and what() message. (#17979 and
  #18003)
- It is now possible to specify indirect dependencies on JS library functions
  directly in C/C++ source code.  For example, in the case of a EM_JS or EM_ASM
  JavaScript function that depends on a JS library function.  See the
  `EM_JS_DEPS` macro in the `em_macros.h` header.  Adding dependencies in this
  way avoids the need to specify them on the command line with
  `-sDEFAULT_LIBRARY_FUNCS_TO_INCLUDE`. (#17854)

3.1.23 - 09/23/22
-----------------
- The `__EMSCRIPTEN_major__/minor__/tiny__` macros are no longer defined on the
  command line but require `<emscripten.h/>` (or just `<emscripten/version.h>`
  to be included. (#17883)
- Linking of bitcode files using `emcc -r` + `-flto` is no longer supported.
  `emcc -r` will now always use lld to link to an object file.  This matches the
  behavior of upstream llvm where bitcode linking using lld does not exist.
  The recommend way to combine bitcode input is to use library files (`ar`
  archives).  See #13492 for more details.

3.1.22 - 09/19/22
-----------------
- compiler-rt updated to LLVM 15. (#17802)
- Using `-Oz` or `-Os` will no longer pass `-fno-inline-functions` to clang and
  instead rely on clang's normal inline heuristics for these optimization
  levels.  `-fno-inline-functions` can be passed explicitly if needed.
- C++17 is now the default version of the C++ standard used by the compiler.
  This is due to an upstream change in llvm.  Use `-std=c++14` (or technically
  `-std=gnu++14`) to revert to the previous default.
- Closure warnings are now controlled via the standard `-Wclosure` warning flags
  rather than via a specific/custom `CLOSURE_WARNINGS` setting.  The old
  setting continues to work but will issue a deprecation warning.
  If you link with `-Werror` but you don't want closure warnings to be errors
  you can add `-Wno-error=closure` or `-Wno-closure`.

3.1.21 - 09/09/2022
-------------------
- Update SDL2 port to 2.24.0 (#17748)
- The `LEGACY_RUNTIME` setting is no longer enabled by default.  If you use any
  of these legacy runtime functions (except in library code with explicit
  dependencies) then you would need to set `LEGACY_RUNTIME` on the command line
  or add the ones you need to `DEFAULT_LIBRARY_FUNCS_TO_INCLUDE`:
   - addFunction
   - removeFunction
   - allocate
   - AsciiToString
   - stringToAscii
   - UTF16ToString
   - stringToUTF16
   - lengthBytesUTF16
   - UTF32ToString
   - stringToUTF32
   - lengthBytesUTF32
   - allocateUTF8
   - allocateUTF8OnStack
   - writeStringToMemory
   - writeArrayToMemory
   - writeAsciiToMemory
   - intArrayFromString
   - intArrayToString
   - warnOnce
   - ccall
   - cwrap
  Although this is technically a breaking change for those who use these
  functions, there are assertion in debug builds that catch such usages and
  direct towards how to fix the issue.

3.1.20 - 08/24/2022
-------------------
- The `getTempRet0`/`setTempRet0` helper functions are now implemented directly
  in WebAssembly, rather than supplied by the JS host.  This simplifies the
  wasm/JS interface.  These function are no longer exported in all cases.  If
  your code directly calls these functions from JS, you can add them to
  `-sEXPORTED_RUNTIME_METHODS`.
- Several linux-specific headers were removed from the emscripten sysroot. None
  of the functionality in these headers was ever supported by emscripten. For
  example `sys/soundcard.h` and `sys/ptrace.h`. (#17704)

3.1.19 - 08/17/2022
-------------------
- Old method of metadata extraction via wasm-emscripten-finalize removed
  in favor of local python code. (#16529)

3.1.18 - 08/01/2022
-------------------
- The tests/ directory was renamed to just test/ to match other project close
  emscripten (llvm, wabt, binaryen).  This should not effect any users of
  emscripten, only developers. (#17502)
- The llvm version that emscripten uses was updated to 16.0.0 (#17534)
- worker.js now propagates unhandled promise rejections to the main thread the
  same way it propagates uncaught exceptions.

3.1.17 - 07/22/2022
-------------------
- Add support for dynamic linking with Asyncify. (#15893)
- A source map file and DWARF info in the wasm can now be emitted at the same if
  the user gives the both options: `-g -gsource-map`. (#17484)
- The `align` argument to the makeGetValue/makeSetValue JS library macros was
  removed (and replaced with an assert) as it had no uses internally and was
  removed (and replaced with an assert) as it had now uses internally and was
  untested.
- Removed unused `calledMain` global variable from the JS runtime.  Folks who
  want to know when main is done can use `Module[postRun]`.

3.1.16 - 07/14/2022
-------------------
- Warnings generated by the JS compiler (compiler.js) are now propagated back
  to the emcc compiler driver which means that `-Werror` builds will now fail
  in the presence of JS compiler warnings.  As usual `-Wno-js-compiler` and
  `-Wno-error=js-compiler)` can be used to control these warnings. (#17365)
- When JS library functions are included as part of `EXPORTED_RUNTIME_METHODS`
  it is no longer necessary to also add them to
  `DEFAULT_LIBRARY_FUNCS_TO_INCLUDE`.  This change allows us to transition
  runtime functions to JS library functions without the need to folks to add
  `DEFAULT_LIBRARY_FUNCS_TO_INCLUDE`. (#17369)
- The following function, which were previously part of the default runtime, are
  now JS library functions:
   - addFunction
   - removeFunction
   - allocate
   - AsciiToString
   - stringToAscii
   - UTF16ToString
   - stringToUTF16
   - lengthBytesUTF16
   - UTF32ToString
   - stringToUTF32
   - lengthBytesUTF32
   - allocateUTF8
   - allocateUTF8OnStack
   - writeStringToMemory
   - writeArrayToMemory
   - writeAsciiToMemory
   - intArrayFromString
   - intArrayToString
   - warnOnce
   - ccall
   - cwrap
  However, they all still available by default due to a new setting called
  `LEGACY_RUNTIME` which is enabled by default.  When `LEGACY_RUNTIME` is
  disabled (which it may be in the future) these symbols would only be included
  if there were explictly exported via `EXPORTED_RUNTIME_METHODS` or added to
  `DEFAULT_LIBRARY_FUNCS_TO_INCLUDE`.  `LEGACY_RUNTIME` is disabled by default
  in `STRICT` mode so this change only effects users of `STRICT` mode. (#17370,
  #17403)
- The `run` runtime function is no longer exported by default.  It can be added
  to `EXPORTED_RUNTIME_METHODS` if needed.
- The getWasmTableEntry/setWasmTableEntry library function are no longer
  included by default.  Add them to `DEFAULT_LIBRARY_FUNCS_TO_INCLUDE` or
  `EXPORTED_RUNTIME_METHODS` if you want to use them outside of JS library code.
- The type of `time_t` was restored 64-bit after being converted to 32-bit in
  3.1.11. (#17401)

3.1.15 - 07/01/2022
-------------------
- The JS library helper function `hasExportedFunction` has been replaced with
  `hasExportedSymbol`, which takes an unmangled (no leading underscore) symbol
  name.
- Post-link metadata extraction switched from wasm-emscripten-finalize
  (binaryen) to python code within emscripten.  This change should have no
  semantic effect, but can temporarily be reverted by setting
  `EMCC_READ_METADATA=binaryen` in the environment. (#17337)
- Added a shim for `BigInt64Array` so `-sWASM_BIGINT` can be used in Safari
  v14. (#17103)

3.1.14 - 06/20/2022
-------------------
- emcc now accepts `-print-file-name` and reports the correct library paths in
  `-print-search-dirs`.
- `tools/file_packager` no longer generates (or requires) any "pre-js" code when
  running in `--embed-file` mode.  Instead the embedded files are loaded at
  static constructor time.
- Emscripten now knows what minimum browser versions the `WASM_BIGINT` feature
  requires and will automatically set the defaults accordingly. (#17163)
- Embind now supports binding to functions specified as `noexcept`. (#17140)
- Weak undefined symbols fixed in dynamic linking. (#17164)
- Internally, the name of `main` function now gets mangled (by clang) in the
  same way as with other wasm targets.  This means that within the wasm module
  the name of the main function can now be `__main_argc_argv`, but, since we
  still export this to JS as `_main`, this should not be a user-visible change.
- Use of pkg-config from cmake not longer causes the C++ include path to be
  broken. (#17137)
- `emscripten_runtime_keeplive_push()` and `emscripten_runtime_keeplive_push()`
  are now exposed to native code and can be used to keep the runtime alive
  without immediately unwinding the event loop (as
  `emscripten_exit_with_live_runtime()` does). (#17160)
- The file packager option `--use-preload-cache` now only invalidates the
  cache if the data contents has changed. (#16807)

3.1.13 - 06/02/2022
-------------------
- xlocale.h compatibility header was restored after being removed in 3.1.12.

3.1.12 - 05/25/2022
-------------------
- Fix crash, introduced in 3.1.11, which occurred when using pointer types
  (types ending in `*`) with getValue/setValue library functions. (#17028)
- Fix possible deadlock in multi-threaded builds that use EXIT_RUNTIME=0 with
  ASSERTIONS enabled. This was introduced in 3.1.3 as part of #16130. (#17044)

3.1.11 - 05/21/2022
-------------------
- The return value of `emscripten_get_compiler_setting` was changed from `int`
  to `long` so that it is compatible with `MEMORY64`.  The return value of this
  function sometimes contains a pointer value so `int` is not sufficiently
  wide under `wasm64`. (#16938)
- The `EM_BUILD_VERBOSE` environment variable only effects test code these days
  and therefore was renamed to `EMTEST_BUILD_VERBOSE`. (#16904)
- compiler-rt updated to LLVM 14. (#16991)
- libc++ updated to LLVM 14. (#17000)
- libc++abi updated to LLVM 14. (#16993)

3.1.10 - 05/02/2022
-------------------
- Bug fixes

3.1.9 - 04/21/2022
------------------
- The `-sSHELL_FILE` setting, which (unlike the --shell-file command line
  options) we believe was never tested or externally used, has been removed.
  (#16589)
- A warning is now issued when passing C++-only settings such
  `-sEXCEPTION_CATCHING_ALLOWED` when not linking as C++. (#16609)
- Introduce a new [proxying
  API](https://emscripten.org/docs/api_reference/proxying.h.html) for proxying
  work between threads.

3.1.8 - 03/24/2022
------------------
- Command line settings (`-s`) are now type checked.  For example, passing a
  string to a boolean setting will now generate an error (e.g.
  `-sEXIT_RUNTIME=foo`).  Previously, the value of `foo` would have have been
  interpreted as non-zero and accepted as valid. (#16539)
- A warning (limited-postlink-optimizations) was added that gets shown when
  binaryen optimizations are limited due to DWARF information being requested.
  Several binaryen passed are not compatible with the preservation of DWARF
  information. (#16428)
- Use normalized mouse wheel delta for GLFW 3 in `library_glfw.js`. This changes
  the vertical scroll amount for GLFW 3. (#16480)
- The emsdk binaries for macOS now require macOS 10.14 Mojave (or above).
  Prior versions of emsdk could run on 10.11 (or above), but supporting those
  older versions recently became harder.
- The SDL_mixer library can be configured to support MIDIs by passing "mid"
  to the SDL2_MIXER_FORMATS setting. It uses Timidity, and you must provide
  your own instrument sound files and mount them at "/etc/timidity". (#16556)

3.1.7 - 03/07/2022
-------------------
- Remove unmaintained ASMFS filesystem backend and associated `-sASMFS`
  settings.  The new wasmfs filesystem is far enough along that it seems clear
  that ASMFS will not need to be revived.
- Fix deadlock in `munmap` that was introduced in 3.1.5.  The deadlock would
  occur in multi-threaded programs when a partial unmap was requested (which
  emscripten does not support). (#16413)
- Added new compiler+linker option -sSHARED_MEMORY=1, which enables targeting
  a shared WebAssembly.Memory. (#16419)
- Added new API "Wasm Workers", which is an alternative to pthreads for building
  multithreaded applications, enabled via -sWASM_WORKERS=1 (#12833)

3.1.6 - 02/24/2022
------------------
- Remove support for deprecated `EMMAKEN_COMPILER`, `EMMAKEN_CFLAGS`, and
  `EMMAKEN_NO_SDK`  environment variables.  These are all legacy and redundant
  in the face of other settings/flags:
   - `EMMAKEN_COMPILER` -> `LLVM_ROOT` in the config settings
   - `EMMAKEN_CFLAGS` -> `EMCC_CFLAGS`
   - `EMMAKEN_NO_SDK` -> standard `-nostdlib` and `-nostdinc` flags
- emscripten will no longer automatically create a config file if it can't
  find one in the configured location.  Instead, it will error out and point the
  user to the `--generate-config` option, in case that is what they want.
  (#13962)

3.1.5 - 02/17/2022
------------------
- Emscripten no longer uses the `allocate()` runtime function.  For backwards
  compatabiliy with external JS code we still include this function by default
  but it will no longer be included in `-sSTRICT` mode.  Usages of this function
  are generally best replaced with `_malloc`, `stackAlloc` or `allocateUTF8`.

3.1.4 - 02/14/2022
------------------
- Due to an llvm change (https://reviews.llvm.org/D118573) some clang flags
  that did not previously have any effect are now honored (e.g.
  `-fnew-alignment` and `-fshort-wchar`).
- llvm dependency updated to 15.0.0 to match upstream. (#16178)
- The `__EMSCRIPTEN_major__`, `__EMSCRIPTEN_minor__` and `__EMSCRIPTEN_tiny__`
  macros are now available via the `emscripten/version.h` header file.  For the
  time being, unless you enable `-sSTRICT`, these are still also defined
  directly on the command line.  If you use these macros please make sure you
  include `emscripten/version.h` (or `emscripten.h` which indirectly includes
  it). (#16147)

3.1.3 - 01/31/2022
------------------
- The file packager now supports embedding files directly into wasm memory and
  `emcc` now uses this mode when the `--embed-file` option is used.  If you
  use `file_packager` directly it is recommended that you switch to the new mode
  by adding `--obj-output` to the command line. (#16050)
- The `--bind` flag used to enable embind has been deprecated in favor of
  `-lembind`.  The semantics have not changed and the old flag continues to
  work. (#16087)
- New setjmp/longjmp support using Wasm EH instructions is added, which is
  faster and reduces code size. You need a browser that supports Wasm EH spec to
  use it. The new SjLj support is enabled by `-sSUPPORT_LONGJMP=wasm`. This can
  be used with Wasm exception support (`-fwasm-exceptions`), but not with
  Emscripten exception support (`-fexceptions` or
  `-sDISABLE_EXCEPTION_CATCHING=0`). When using Wasm EH with Wasm SjLj, there is
  one restriction that you cannot directly call `setjmp` within a `catch`
  clause. (Calling another function that calls `setjmp` is fine.)
  (#14976 and #16072)

3.1.2 - 01/20/2022
------------------
- A new setting, `POLYFILL`, was added which is on by default but can be disabled
  (via `-sNO_POLYFILL`) to prevent emscripten from outputing needed polyfills.
  For default browser targets, no polyfills are needed so this option only has
  meaning when targeting older browsers.
- `EVAL_CTORS` has been rewritten and improved. The main differences from before
  are that it is much more capable (it can now eval parts of functions and not
  just all or nothing, and it can eval more wasm constructs like globals). It is
  no longer run by default, so to use it you should build with `-s EVAL_CTORS`.
  See `settings.js` for more details. (#16011)
- `wasmX` test suites that are defined in `test_core.py` have been renamed to
  `coreX` to better reflect where they are defined.  The old suite names such
  as `wasm2` will continue to work for now as aliases.

3.1.1 - 01/08/2022
------------------
- Happy new year!
- Updated SDL 2 port to upstream version 2.0.18 (from a patched 2.0.10). This
  includes all downstream patches and many upstream changes.
- libc++ library updated to llvm-13. (#15901)
- libc++-abi library updated to llvm-13. (#15904)
- compiler-rt library updated to llvm-13. (#15906)
- Added new internal/debugging related environment variable
  EM_FORCE_RESPONSE_FILES that can be set to 0 to force disable the use of
  response files, and to 1 to force enable response files. If not set,
  response files will be used if command lines are long (> 8192 chars). (#15973)

3.1.0 - 12/22/2021
------------------
- Emscripten in starting to use ES6 features in its core libraries (at last!).
  For most users targeting the default set of browsers this is a code size win.
  For projects targeting older browsers (e.g. `-sMIN_CHROME_VERSION=10`),
  emscripten will now run closure compiler in `WHITESPACE_ONLY` mode in order to
  traspile any ES6 down to ES5.  When this automatic transpilation is performed
  we generate a warning which can be disabled (using `-Wno-transpile`) or by
  explicitly opting in-to or out-of closure using `--closure=1` or
  `--closure=0`. (#15763).

3.0.1 - 12/17/2021
------------------
- Deprecate `EMMAKEN_CFLAGS` is favor of `EMCC_CFLAGS`.
- Fixed an issue where user provided --js-library directives would not be
  processed as the last item after all system provided JS libraries have been
  added to the build. This fix enables overriding WebGL 2 symbols from user JS
  libraries.

3.0.0 - 11/22/2021
------------------
- A set of internally-unused functions were removed from `parseTools.js`.  While
  emscripten no longer needs any of these functions, there is slim chance that
  some external JS library is depending on them.  Please file issues if any such
  library code is found.  The removed/unused functions are:
   `removePointing`, `pointingLevels`, `removeAllPointing`, `isVoidType`,
   `isStructPointerType`, `isArrayType`, `isStructType`, `isVectorType`,
   `isStructuralType` `getStructuralTypeParts`, `getStructuralTypePartBits`,
   `isFunctionDef`, `isPossiblyFunctionType`, `isFunctionType`, `getReturnType`,
   `splitTokenList`, `_IntToHex`, `IEEEUnHex`, `Compiletime.isPointerType`,
   `Compiletime.isStructType`, `Compiletime.INT_TYPES`, `isType`.
- The example `shell.html` and `shell_minimal.html` templates no longer override
  `printErr` on the module object.  This means error message from emscripten and
  stderr from the application will go to the default location of `console.warn`
  rather than `console.error`.  This only effects application that use the
  example shell html files.
- The version of musl libc used by emscripten was upgraded from v1.1.15 to
  v1.2.2.  There could be some minor size regressions (or gains) due to changes
  in upstream musl code but we don't expect anything major.  Since this is a
  fairly substantial change (at least internally) we are bumping the major
  version of Emscripten to 3. (#13006)
- Added support for specifying the text encoding to be used in response filenames
  by passing the encoding as a file suffix (e.g. "a.rsp.utf-8" or "a.rsp.cp1252").
  If not specified, the encoding is autodetected as either UTF-8 or Python
  default "locale.getpreferredencoding()". (#15406, #15292, #15426)

2.0.34 - 11/04/2021
-------------------
- Symbols marked as visibility hidden are no longer exported from C/C++
  code when building with `SIDE_MODULE`, `MAIN_MODULE` or `LINKABLE`.  If you
  need to export a hidden symbol you can still do so by adding it to
  EXPORTED_FUNCTIONS.

2.0.33 - 11/01/2021
-------------------
- Bug fixes

2.0.32 - 10/19/2021
-------------------
- Internal-only library functions can now be marked as `__internal: true` in JS
  system libraries.  Such symbols should not be used by external libraries and
  are subject to change.  As of now we generate warning when external libraries
  depend on the these symbols.
- Stub functions from `library_syscall.js` and `library.js` were replaced with
  native code stubs (See `system/lib/libc/emscripten_syscall_stubs.c`).  This
  should be better for wasm module portability as well as code size.  As part
  of this change the return value of `popen` was fixed to return NULL rather
  than -1 and the `getpwnam` family of functions were changed to return an
  error rather than throw a JavaScript exception (this behaviour matches what
  the other stub functions do).  As before, the `ALLOW_UNIMPLEMENTED_SYSCALLS`
  setting controls whether of not these stubs get included at link time, and
  `STRICT` disables this setting.
- Emscripten will now warn when linker-only flags are specified in
  compile-only (`-c`) mode.  Just like with clang itself, this warning can be
  disabled using the flag: `-Wno-unused-command-line-argument`.
- Internal symbol names for musl syscalls changed from number-based (e.g.
  `__syscall22`) to name-based (e.g. `__syscall_open`).  This should not be
  a visible change except for folks trying to intercept/implement syscalls
  in native code (#15202).
- Fixed launcher batch script issues on Windows, and added two env. vars
  EM_WORKAROUND_PYTHON_BUG_34780 and EM_WORKAROUND_WIN7_BAD_ERRORLEVEL_BUG that
  can be enabled to work around a Windows Python issue
  https://bugs.python.org/issue34780 , and a Windows 7 exit code issue (#15146)
- Support a new CMake propert `EMSCRIPTEN_SYSTEM_PROCESSOR` which can be used
  to override the default value of `CMAKE_SYSTEM_PROCESSOR` set by the
  toolchain file.
- Remove support for the `EMIT_EMSCRIPTEN_METADATA` setting.  This setting has
  been deprecated for some time now and we don't know of any remaining reasons to
  keep it around.
- Add JavaScript API `Emval.{toHandle, toValue}` as well as a C++ method
  `val::as_handle()` to allow passing values between the `val` class and
  `EM_JS`/ `EM_ASM` JavaScript snippets. (#15279)
- Added SAFE_HEAP=2 option which tests safe heap behavior for wasm-only builds
  (allowing unaligned memory accesses, which would not work in Wasm2JS but in
   wasm would be correct but potentially slow).

2.0.31 - 10/01/2021
-------------------
- Bug fixes

2.0.30 - 09/14/2021
-------------------
- Bug fixes

2.0.29 - 08/26/2021
-------------------
- Bug fixes

2.0.28 - 08/23/2021
-------------------
- Added some support for signal handling libc functions (raise, kill,
  sigaction, sigpending, etc).  We still don't have a way to deliver signals from
  the outside but these at least now work for sending signals to the current
  thread (JS context) (#14883).
- Remove the workaround used in emcmake and emmake that removed directories
  with sh.exe from PATH on Windows when MinGW Makefiles generator was used.
  This was needed with CMake versions older than 3.17.0. If you get an error
  "sh.exe was found in your PATH" on Windows, you can either update to CMake
  3.17.0 or newer, or remove the offending directory from your PATH. See
  https://github.com/Kitware/CMake/commit/82ddcf0db1d220564145122c3cce25d25ee0e254
  for more information. (#14930)

2.0.27 - 08/12/2021
-------------------
- Added `EM_ASYNC_JS` macro - similar to `EM_JS`, but allows using `await`
  inside the JS block and automatically integrates with Asyncify without
  the need for listing the declared function in `ASYNCIFY_IMPORTS` (#9709).
- Errors that occur on pthreads (e.g. uncaught exception) will now get re-thrown
  on the main thread rather than simply being logged (#13666).

2.0.26 - 07/26/2021
-------------------
- When building ports with the `embuilder` tool some of the names of the
  libraries have changed (they now match the filenames in the `tools/ports/`
  directory). For example `sdl-image` is now `sdl_image` (#14737).
- Undefined data symbols (in static executables) are no longer silently ignored
  at link time.  The previous behaviour (which was to silently give all
  undefined data symbols address zero, which could lead to bugs)
  can be enabled by passing either `-Wl,--allow-undefined` or
  `-Wl,--unresolved-symbols=ignore-all`.
- The alignment of `long double`, which is a 128-bit floating-point value
  implemented in software, is reduced from 16 to 8. The lower alignment allows
  `max_align_t` to properly match the alignment we use for malloc, which is 8
  (raising malloc's alignment to achieve correctness the other way would come
  with a performance regression). (#10072)
- The `alignMemory` function is now a library function and therefore not
  included by default.  Debug builds will automatically abort if you try
  to use this function without including it.  The normal library `__deps`
  mechanism can be used to include it, or can be added to
  `DEFAULT_LIBRARY_FUNCS_TO_INCLUDE`.
- dlopen can now load libraries at runtime from the web without preloading
  or embedding.  This features relies on `ASYNCIFY` to suspend execution until
  the library is loaded and then continue on as if dlopen was blocking.  For
  users who don't want to use `ASYNCIFY` (which has a size and runtime cost)
  there is a async (callback-based) version of the dlopen API available as
  `emscripten_dlopen()` declared in `emscropten/emscripten.h`.  See
  `docs/api_reference/emscripten.h.rst` (or the online version) for more
  details.
- Constructors, functions and methods bound with Embind can now be `await`ed.
  When Asyncify is used somewhere in the callstack, previously Embind would
  return `0` / `null` / `false` / instance with a NULL pointer, making it
  impossible to wait for the function to actually finish and retrieve its
  result. Now in those cases it will return a `Promise` instead that will
  resolve with the function's return value upon completion. (#11890)

2.0.25 - 06/30/2021
-------------------
- Support for the 'shell' environment is now disabled by default.  Running under
  `d8`, `js`, or `jsc` is not something that most emscripten users ever want to
  do, so including the support code is, more often than not, unnecessary.  Users
  who want shell support can enable it by including 'shell' in `-s ENVIRONMENT`
  (#14535).
- A new setting called `ALLOW_UNIMPLEMENTED_SYSCALLS` was added.  This setting
  is enabled by default but, if disabled, will generate link-time errors if
  a program references an unimplemented syscall.  This setting is disabled
  by default in `STRICT` mode.
- By default (unless `EXIT_RUNTIME=1` is specified) emscripten programs running
  under node will no longer call `process.exit()` on `exit()`.  Instead they
  will simply unwind the stack and return to the event loop, much like they do
  on the web.  In many cases the node process will then exit naturally if there
  is nothing keeping the event loop going.
  Note for users of node + pthreads: Because of the way that threads are
  implemented under node multi-threaded programs now require `EXIT_RUNTIME=1`
  (or call `emscripten_force_exit`) in order to actually bring down the process.
- Drop support for node versions older than v5.10.0.  We now assume the
  existence of `Buffer.from` which was added in v5.10.0.  If it turns out
  there is still a need to support these older node versions we can
  add a polyfil under LEGACY_VM_SUPPORT (#14447).

2.0.24 - 06/10/2021
-------------------
- Support `--preload-file` in Node.js. (#11785)
- System libraries are now passed to the linker internally via `-lfoo` rather
  than using their full path.  This is in line with how gcc and clang pass system
  libraries to the linker.  This should not effect any builds unless a project a
  happens to have, for example, a file called `libc.a` in one of its library
  paths.  This would have the effect of overriding the system library (as it
  would with gcc or clang) (#14342).
- CMake projects (those that either use emcmake or use Emscripten.cmake
  directly) are new configured to install (by default) directly into the
  emscripten sysroot.  This means that running `cmake --install` (or running the
  install target, via `make install` for example) will install resources into
  the sysroot such that they can later be found and used by `find_path`,
  `find_file`, `find_package`, etc.  Previously the default was to attempt to
  install into the host system (e.g `/usr/local`) which is almost always not
  desirable.  Folks that were previously using `CMAKE_INSTALL_PREFIX` to build
  their own secondary sysroot may be able to simplify their build system by
  removing this completely and relying on the new default.
- Reinstated the warning on linker-only `-s` settings passed when not linking
  (i.e. when compiling with `-c`).  As before this can disabled with
  `-Wno-unused-command-line-argument` (#14182).
- Standalone wasm mode no longer does extra binaryen work during link. It used
  to remove unneeded imports, in hopes of avoiding nonstandard imports that
  could prevent running in WASI VMs, but that has not been needed any more. A
  minor side effect you might see from this is a larger wasm size in standalone
  mode when not optimizing (but optimized builds are unaffected). (#14338)
- You can now explicitly request that an environment variable remain unset by
  setting its value in `ENV` to `undefined`. This is useful for variables, such
  as `LANG`, for which Emscripten normally provides a default value.

2.0.23 - 05/26/2021
-------------------
- libcxxabi updated to llvm-12. (#14288)
- libcxx updated to llvm-12. (#14249)
- compiler-rt updated to llvm-12. (#14280)

2.0.22 - 05/25/2021
-------------------
- Fix a crash bug that was present in 2.0.21 with the use of `-g`.  See
  https://reviews.llvm.org/D102999.
- wasm-ld will now perform string tail merging in debug string sections as well
  as regular data sections.   This behaviour can be be disabled with `-Wl,-O0`.
  This should significantly reduce the size of dwarf debug information in the
  wasm binary.
- The experimental SPLIT_MODULE setting now expects the secondary module to be
  named `<module>.deferred.wasm` instead of `<module>.wasm.deferred`.
- sendfile.h header removed from musl. (#14248)

2.0.21: 05/18/2021
------------------
- Options such as EXPORTED_FUNCTIONS that can take a response file containing
  list of symbols can now use a simple one-symbol-per-line format.  This new
  format is much simpler and doesn't require commas between symbols, opening
  or closing braces, or any kind of escaping for special characters.
- The WebAssembly linker (`wasm-ld`) now performes string tail merging on any
  static string data in your program.   This has long been part of the native
  ELF linker and should not be observable in well-behaved programs.  This
  behavior can be disabled by passing `-Wl,-O0`.
- The functions `fork`, `vfork`, `posix_spawn` and `system` now fail with
  the errno value `ENOSYS` (52) rather than `EAGAIN` (6).  This is more
  correct, since they will never work and attempting to retry won't help.
- `EXPORT_ES6` will now emit static URLs for main WebAssembly file as well
  as for helper Worker used by `-pthread` that can be statically detected
  by modern bundlers at build time. In particular, you no longer have to set
  `Module.locateFile` hook and `Module.mainScriptUrlOrBlob` settings -
  both bundlers and browsers should pick up the required files automatically.
  Note: this doesn't yet cover other use-cases that emit external files,
  such as dynamic linking, `--proxy-to-worker`, external memory etc. (#14135)
- `EXPORT_ES6` can now be used in combination with `-o [filename].html`. (#14165)
- `EXPORT_ES6` no longer requires setting custom `EXPORT_NAME` too. (#14139)
- New diagnostics allow Emscripten to issue warnings when using Intel SIMD
  intrinsics (from xmmintrin.h) which have slow emulations rather than fast
  WebAssembly equivalents. To enable them, define WASM_SIMD_COMPAT_SLOW
  in the preprocessor (#14152)

2.0.20: 05/04/2021
------------------
- This ChangeLog and the `emscripten-version.txt` file that is checked into
  the repository now reflect the next, upcoming, release once a release is
  made.  Previously they would continue to reflect the old release until after
  we decide to cut the release.  Switching to this method allow for a slightly
  simpler release process that also allows us to tag a version that contains
  the correct version information.
- The version string reported by `-v`/`--version` now includes a `-git` suffix
  (e.g. `2.0.19-git`) when running from git checkout (to help distinguish
  unreleased git versions from official releases) (#14092).
- Temporarily back out new `-Wunused-command-line-argument` warnings introduced
  in 2.0.19.

2.0.19: 05/04/2021
------------------
- Emscripten will now warn when linker-only `-s` settings are specified in
  compile-only (`-c`) mode.  Just like with clang itself, this warning can be
  disabled using the flag: `-Wno-unused-command-line-argument`.
- When building with `-s MAIN_MODULE` emscripten will now error on undefined
  symbol by default.  This matches the behvious of clang/gcc/msvc.  This
  requires that your side modules be present on the command line.  If you do not
  specify your side modules on the command line (either direcly or via
  `RUNTIME_LINKED_LIBS`) you may need to add `-s WARN_ON_UNDEFINED_SYMBOLS=0` to
  avoid errors about symbol that are missing at link time (but present in your
  side modules provided at runtime).  We hope that this case is not common and
  most users are building with side modules listed on the command line (#14060).
- The `RUNTIME_LINKED_LIBS` setting is now deprecated.  It's better to simply
  list dynamic library dependencies directly on the command line.

2.0.18: 04/23/2021
------------------
- The `makeBigInt` function was removed from the emscripten runtime since it
  had no internal users.
- Restored support for --cache command line flag to configure location of the
  Emscripten cache root directory.
- `EXTRA_EXPORTED_RUNTIME_METHODS` is deprecated in favor of just using
  `EXPORTED_RUNTIME_METHODS`.
- When building with `MAIN_MODULE=2` the linker will now automatically include
  any symbols required by side modules found on the command line.  This means
  that for many users of `MAIN_MODULE=2` it should no longer be necessary to
  list explicit `EXPORTED_FUNCTIONS`.  Also, users of `MAIN_MODULE=1` with
  dynamic linking (not dlopen) who list all side modules on the command line,
  should be able to switch to `MAIN_MODULE=2` and get a reduction in code size.
- When building with `MAIN_MODULE` it is now possbile to warn or error on
  undefined symbols assuming all the side modules are passed at link time.  This
  means that for many projects it should now be possbile to enable
  `ERROR_ON_UNDEFINED_SYMBOLS` along with `MAIN_MODULE`.

2.0.17: 04/10/2021
------------------
- Use of closure compiler (`--closure`) is now supported when using dynamic
  linking (building with `-s MAIN_MODULE`) (#13880)
- Specifying `EM_CONFIG` inline (python code in the environment variable itself)
  is no longer supported (#13855).  This has been long deprecated but finally
  completely removed.
- Deprecate `-g4`, which is a little confusing as it does not do more than `-g3`
  but instead emits source maps instead of DWARF. `-g4` will now warn. A new
  flag `-gsource-map` enables source maps without warning.
- In order to behave more like clang and gcc, emscripten no longer
  supports some nonstandard methods of library lookup (that worked
  unintentionally and were untested and not documented):
    1. Linking with `-llibc` rather than `-lc` will no longer work.
    2. Linking a library called `foo.a` via `-lfoo` will no longer work.
       (libraries found via `-l` have to start with `lib`)
- Use LLVM's new pass manager by default, as LLVM does. This changes a bunch of
  things about how LLVM optimizes and inlines, so it may cause noticeable
  changes in compile times, code size, and speed, either for better or for
  worse. You can use the old pass manager (until LLVM removes it) by passing
  `-flegacy-pass-manager` (and `-Wl,--lto-legacy-pass-manager` when doing LTO)
  (note however that neither workaround affects the building of system
  libraries, unless you modify emscripten or build them manually). (#13427)
- Removed use of Python multiprocessing library because of stability issues.
  Added a new environment variable `EM_PYTHON_MULTIPROCESSING=1` that can be set
  to revert back to using Python multiprocessing, in case there are reports of
  regressions (that variable is intended to be temporary). (#13493)
- Binaryen now always inlines single-use functions. This should reduce code size
  and improve performance. If you prefer the old default, you can get that with
  `-sBINARYEN_EXTRA_PASSES=--one-caller-inline-max-function-size=1` (#13744).
- Fix generating of symbol files with `--emit-symbol-map` for JS targets.
  When `-s WASM=2` is used. Two symbols are generated:
    - `[name].js.symbols` - storing Wasm mapping
    - `[name].wasm.js.symbols` - storing JS mapping
  In other cases a single `[name].js.symbols` file is created.

2.0.16: 03/25/2021
------------------
- Lists that are passed on the command line can now skip the opening an closing
  braces, allowing for simpler, more readable settings.  e.g.
    `-s EXPORTED_FUNCTIONS=foo,bar`
- Remove/deprecate no longer used `--llvm-opts` command line option.  Any
  arguments not processed by emcc will be passed through to clang directly
  these days.
- Values returned from `sysconf` now more closely match the definitions found in
  header files and in upstream musl (#13713).
- `DISABLE_EXCEPTION_CATCHING=2` is now deprecated since it can be inferred from
  the presence of the `EXCEPTION_CATCHING_ALLOWED` list.  This makes
  `DISABLE_EXCEPTION_CATCHING` a simple binary option (0 or 1) which defaults to
  0 which will be set to 1 internally if `EXCEPTION_CATCHING_ALLOWED` list is
  specified.
- Values returned from `pathconf` now match the definitions found in header files
  and/or upstream musl:
    _PC_LINK_MAX 3200 -> 8
    _PC_SYNC_IO -1 -> 1
    _PC_REC_INCR_XFER_SIZE -1 -> 4096
    _PC_REC_MAX_XFER_SIZE -1 -> 4096
    _PC_SYMLINK_MAX -1 -> 255
- Added support for wrapping emcc and em++ via ccache: install Emscripten port
  of ccache via emsdk, or from https://github.com/juj/ccache/tree/emscripten,
  and run explicitly with "ccache emcc ..." after installing, or automatically
  just with "emcc ..." after activating ccache via emsdk (#13498).
- Added support to use a custom set of substitution characters . # and ? to
  ease passing arrays of C symbols on the command line to ASYNCIFY_* settings.
  (#13477)
- In MINIMAL_RUNTIME build mode, errno support will now be disabled by default
  due to the code size that it adds. (MINIMAL_RUNTIME=1 implies SUPPORT_ERRNO=0
  by default) Pass -s SUPPORT_ERRNO=1 to enable errno support if necessary.
- Using EM_ASM and EM_JS in a side module will now result in an error (since
  this is not implemented yet).  This could effect users were previously
  inadvertently including (but not actually using) EM_ASM or EM_JS functions in
  side modules (#13649).
- Remove dependency on Uglify by finishing the rewrite of passes to acorn
 (#13636, #13621).
- Primary development branch switched from `master` to `main`.

2.0.15: 03/05/2021
------------------
- Calls to `newlocale` (and `new std::locale` in C++) with arbirary names will
  now succeed.  This is the behaviour of musl libc which emscripten had
  previously inadvertently disabled.
- System libraries are now compiled with debug info (`-g`).  This doesn't
  affect release builds (builds without `-g`) but allows DWARF debugging of
  types defined in system libraries such as C++ STL types (#13078).
- uname machine field is now either wasm32 or wasm64 instead of x86-JS (#13440)
- Several pthreads exit-related fixes (#12985) (#10524).
- Fix IDBFS syncing with existing directories (#13574).
- Add libmodplug port and allow mod files to be played in SDL2 (#13478).
- `emscripten_GetProcAddress` is now part of `libGL`. Normally the change is not
  noticeable, unless you build in `STRICT` mode and do not already have `-lGL`
  to link in that library. If not, add `-lGL`. (#13524)

2.0.14: 02/14/2021
------------------
- Add new setting: `REVERSE_DEPS`. This can be used to control how emscripten
  decides which reverse dependecies to include.  See `settings.js` for more
  information.  The default setting ('auto') is the traditional way emscripten
  has worked in the past so there should be no change unless this options is
  actually used.  This option partially replaces the `EMCC_ONLY_FORCED_STDLIBS`
  environment variable which (among other things) essentially had the effect of
  setting `REVERSE_DEPS` to be 'all'.
- Clang now performs loop unrolling when targeting WebAssembly at -O2 and
  higher. It can be disabled using `-fno-unroll-loops`.

2.0.13: 01/19/2021
------------------
- Remove unused `Browser.safeSetInterval` and `Browser.safeCallback`.  These
  had no callers in emscripten itself or any testing.  If there are users of
  these functions we could re-enable them with some testing.
- Fix race condition when running many emcc processes after clearing the cache.
  The processes would race to run the sanity checks and could interfere with
  each other (#13299).
- Emscripten now builds a complete sysroot inside the EM_CACHE directory.
  This includes the system headers which get copied into place there rather
  than adding a sequence of extra include directories.
- Added support for -s MALLOC=emmalloc when -s MAXIMUM_MEMORY is more than 2GB.
  (#13258)
- Add back support for calling the legacy dynCall_sig() API to invoke function
  pointers to wasm functions from JavaScript. Pass -s DYNCALLS=1
  to include that functionality in the build. This fixes a regression that
  started in Aug 31st 2020 (Emscripten 2.0.2) in #12059. Also implement
  support for dynCall() in MINIMAL_RUNTIME builds. (#13296)
- `SDL2_ttf` now uses upstream compiled with `TTF_USE_HARFBUZ` flag.
- The system for linking native libraries on demand (based on the symbols
  present in input object files) has been removed.  Libraries such as libgl,
  libal, and libhtml5 are now included on the link line by default unless
  `-s AUTO_NATIVE_LIBRARIES=0` is used.  This should not effect most builds
  in any way since wasm-ld ignores unreferenced library files.  Only users
  of the `--whole-archive` linker flag (which is used when `MAIN_MODULE=1` is
  set) should be effected.

2.0.12: 01/09/2021
------------------
- `emscripten/vr.h` and other remnants of WebVR support removed. (#13210, which
  is a followup to #10460)
- Stop overriding CMake default flags based on build type. This will
  result in builds that are more like CMake does on other platforms. You
  may notice that `RelWithDebInfo` will now include debug info (it did not
  before, which appears to have been an error), and that `Release` will
  use `-O3` instead of `-O2` (which is a better choice anyhow). (#13083)

2.0.11: 12/17/2020
------------------
- `emcc -v` no longer forces the running the sanity checks.  Sanity checks
  are always run on first use or can be forced with `--check` or by setting
  `EMCC_DEBUG` is set in the environment.
- An upstream LLVM regression with global initializer linking has been fixed
  (#13038).
- Remove a racy unneeded assertion about async dynamic linking (#13060).

2.0.10: 12/04/2020
------------------
- Fix handling of exit() in pthreads. (#12933)
- Added support for C11 thread API. (#9243)
- The WebAssembly memory used by emscripten programs is now, by default, created
  in the wasm file and exported to JavaScript.  Previously we could create the
  memory in JavaScript and import it into the wasm file.  The new
  `IMPORTED_MEMORY` setting can be used to revert to the old behaviour.
  Breaking change: This new setting is required if you provide a runtime
  value for `wasmMemory` or `INITIAL_MEMORY` on the Module object.
- Internally, emscripten now uses the `--sysroot` argument to point clang at
  it headers.  This should not effect most projects but has a minor effect the
  order of the system include paths: The root include path
  (`<emscritpen_root>/system/include`) is now always last in the include path.
- Fix JS pthreads proxying + WASM_BIGINT (#12935)
- Optimize makeDynCall to use dynCall_xx function directly where needed (#12741)

2.0.9: 11/16/2020
-----------------
- dlopen, in conformace with the spec, now checks that one of either RTDL_LAZY
  or RTDL_NOW flags ar set.  Previously, it was possible set nether of these
  without generating an error.
- Allow `-lSDL2_mixer` to just work. (Others like `-lSDL2` always worked, but
  for `SDL2_mixer` things were broken because we build multiple variations of
  that library.) That link flag is now the same as `-s USE_SDL2_MIXER=2`.
- Stack state is no longer stored in JavaScript.  The following variables have
  been replaced with native functions in `<emscripten/stack.h>`:
  - STACK_BASE
  - STACK_MAX
  - STACKTOP
  - TOTAL_STACK
- The ABI used for importing symbol by address in dynamic linking (MAIN_MODULE +
  SIDE_MODULE) is now the same as the ABI used by llvm and wasm-ld.  That is,
  symbol addresses are imported from the 'GOT.mem' and 'GOT.func' pseudo
  modules.  As one side effect of this change it is now required that JavaScript
  functions that are imported by address are now required to have a `__sig`
  specified in the library JavaScript file.
- `MODULARIZE` + `WASM_ASYNC_COMPILATION=0`, that is, modularize mode but with
  async compilation turned off, so that startup is synchronous, now returns the
  Module object from the factory function (as it would not make sense to return
  a Promise without async startup). See #12647
- Added experimental support for using emscripten as a post link tool.  In this
  case the input to emscripten is a single wasm file (for example the output of
  `wasm-ld`).  When emcc is run with `--post-link` it will take a wasm file as
  input that perform all the normal post link steps such as finalizing and
  optimizing the wasm file and generating the JavaScript and/or html that will
  run it.
- Added emulation support and a build time warning for calling Wasm function
  pointers from JS library files via the old syntax
        {{{ makeDynCall('sig') }}} (ptr, arg1, arg2);
  that was broken on Aug 31st 2020 (Emscripten 2.0.2). A build warning will now
  be emitted if the old signature is used. Convert to using the new signature
        {{{ makeDynCall('sig', 'ptr') }}} (arg1, arg2);
  instead.

2.0.8: 10/24/2020
-----------------
- `-s ASSERTIONS=2` now implies `-s STACK_OVERFLOW_CHECK=2`. Previously only
  `-s ASSERTIONS=1` implied `-s STACK_OVERFLOW_CHECK=1`.
- Dynamic linking (MAIN_MODULE + SIDE_MODULE) now produces wasm binaries that
  depend on mutable globals.  Specifically the stack pointer global is mutable
  and shared between the modules. This is an ABI change for dynamic linking.
  (#12536)
- emcc now accepts `--arg=foo` as well as `--arg foo`.  For example
  `--js-library=file.js`.
- Reject promises returned from the factory function created by using the
  MODULARIZE build option if initialization of the module instance fails
  (#12396).
- emrun: Passing command line flags (arguments that start with `-`) to the
  program bring run now requires a `--` on the command line to signal the
  end of `emrun` arguments. e.g:
    `emrun filename.html -- --arg-for-page`
  This is standard behaviour for command line parsing and simplifies the
  emrun logic.

2.0.7: 10/13/2020
-----------------
- Don't run Binaryen postprocessing for Emscripten EH/SjLj. This lets us avoid
  running `wasm-emscripten-finalize` just for C++ exceptions or longjmp. This
  is an ABI change. (#12399)
- Run `SAFE_HEAP` on user JS code using a new Acorn pass, increasing the
  coverage of those tests to all JS in the output (#12450).
- `EM_LOG_DEMANGLE` is now deprecated.  Function names shown in wasm backtraces
  are never mangled (they are either missing or demangled already) so demangled
  is not possible anymore.
- In STRICT mode we no longer link in C++ mode by default.  This means if you
  are building a C++ program in STRICT mode you need to link via `em++` rather
  than `emcc`.  This matches the behaviour of gcc and clang.
- IDBFS now persists files whenever their timestamp changes; previously it acted
  on sync only if the timestamp increased and ignored the file changes otherwise.
- When `-s SUPPORT_LONGJMP=0` is passed to disable longjmp, do not run the LLVM
  wasm backend path that handles longjmp. Before this only affected linking, and
  now the flag gives you the ability to affect codegen at compile time too. This
  is necessary if one does not want any invokes generated for longjmp at all.
  (#12394)

2.0.6: 10/02/2020
-----------------
- Add new `COMPILER_WRAPPER` settings (with corresponding `EM_COMPILER_WRAPPER`
  environment variable.  This replaces the existing `EMMAKEN_COMPILER`
  environment variable which is deprecated, but still works for the time being.
  The main differences is that `EM_COMPILER_WRAPPER` only wrapps the configured
  version of clang rather than replacing it.
- ASAN_SHADOW_SIZE is deprecated. When using AddressSanitizer, the correct
  amount of shadow memory will now be calculated automatically.

2.0.5: 09/28/2020
-----------------
- Fix a rare pthreads + exceptions/longjmp race condition (#12056).
- Add `WEBGL_multi_draw_instanced_base_vertex_base_instance` bindings (#12282).
- Fix a rare pthreads main thread deadlock (that worsened in 2.0.2, but existed
  before). (#12318)
- The WebAssembly table is now created and exported by the generated wasm
  module rather then constructed by the JS glue code.  This is an implemention
  detail that should not affect most users, but reduces code size. (#12296)
- Add `getentropy` in `sys/random.h`, and use that from libc++'s
  `random_device`. This is more efficient, see #12240.
- Fixed `ABORT_ON_WASM_EXCEPTIONS` to work with the recent dynCall changes where
  functions can be called via the WASM table directly, bypassing WASM exports
  (#12269).
- Add `ASYNCIFY_ADVISE` to output which functions have been instrumented for
  Asyncify mode, and why they need to be handled. (#12146)

2.0.4: 09/16/2020
-----------------
- First release with Bazel support.
- Stop including `malloc` and `free` by default. If you need access to them from
  JS, you must export them manually using
  `-s EXPORTED_FUNCTIONS=['_malloc', ..]`.
- Stop running Binaryen optimizations in `-O1`. This makes `-O1` builds a little
  larger but they compile a lot faster, which makes more sense in a "compromise"
  build (in between `-O0` and higher optimization levels suitable for release
  builds). (#12178)
- Add `ERROR_ON_WASM_CHANGES_AFTER_LINK` option that errors if we need to do
  any work in `wasm-emscripten-finalize` or `wasm-opt` after linking. This
  can verify the link is maximally fast and also does no DWARF rewriting.
  (#12173)

2.0.3: 09/10/2020
-----------------
- Breaking changes to calling Wasm function pointers from JavaScript:
  1. It is no longer possible to directly call dynCall_sig(funcPtr, param) to
    call a function pointer from JavaScript code. As a result, JavaScript code
    outside all JS libraries (pre-js/post-js/EM_ASM/EM_JS/external JS code) can no
    longer call a function pointer via static signature matching dynCall_sig, but
    must instead use the dynamic binding function

       dynCall(sig, ptr, args);

    This carries a significant performance overhead. The function dynCall is not
    available in -s MINIMAL_RUNTIME=1 builds.
  2. old syntax for calling a Wasm function pointer from a JS library file used
     to be

      {{{ makeDynCall('sig') }}} (ptr, arg1, arg2);

    This syntax will no longer work, and until Emscripten <2.0.9 causes
    a runtime error TypeError: WebAssembly.Table.get(): Argument 0 must be
    convertible to a valid number.

    New syntax for calling Wasm function pointers from JS library files is

      {{{ makeDynCall('sig', 'ptr') }}} (arg1, arg2);

  See PR #12059 for details.
- The native optimizer and the corresponding config setting
  (`EMSCRIPTEN_NATIVE_OPTIMIZER`) have been removed (it was only relevant to
  asmjs/fastcomp backend).
- Remove `ALLOC_DYNAMIC` and deprecate `dynamicAlloc`. (#12057, which also
  removes the internal `DYNAMICTOP_PTR` API.)
- Add `ABORT_ON_WASM_EXCEPTIONS` which will abort when an unhandled WASM exception
  is encountered. This makes the Emscripten program behave more like a native
  program where the OS would terminate the process and no further code can be
  executed when an unhandled exception (e.g. out-of-bounds memory access) happens.
  Once the program aborts any exported function calls will fail with a "program
  has already aborted" exception to prevent calls into code with a potentially
  corrupted program state.
- Use `__indirect_function_table` as the import name for the table, which is
  what LLVM does.
- Remove `BINARYEN_SCRIPTS` setting.
- The default output format is now executable JavaScript.  Previously we would
  default to output objecting files unless, for example, the output name ended
  in `.js`.  This is contrary to behaviour of clang and gcc.  Now emscripten
  will always produce and executable unless the `-c`, `-r` or `-shared` flags
  are given.  This is true even when the name of the output file ends in `.o`.
  e.g, `emcc foo.c -o foo.o` will produce a JavaScript file called `foo.o`.
  This might surprise some users (although it matches the behavior of existing
  toolchains) so we now produce a warning in this case.

2.0.2: 09/02/2020
-----------------
- Simplify Fetch C API error handling: we used to check if the error code was
  0 and switch that to 404, but that only really helps `file://` URLs, which
  are not very useful for testing anyhow for other reasons (like not working
  in chrome), and it made things more complex. The behavior has been changed
  to be simpler and just leave the browser's error code as it is.
- Enable `--no-heap-copy` file packager option by default, and remove the old
  default behavior entirely. That is the behavior we should have had from the
  beginning as it is more memory-efficient. (#12027)
- `--no-entry` is now required in `STANDALONE_WASM` mode when building a reactor
  (application without a main function).  Previously exporting a list of
  functions that didn't include `_main` would imply this.  Now the list of
  `EXPORTED_FUNCTIONS` is not relevant in the deciding the type of application
  to build. (#12020)
- Allow polymorphic types to be used without RTTI when using embind. (#10914)
- Do not remove `__original_main` using `--inline-main`. We used to do this
  so that it didn't show up in stack traces (which could be confusing because
  it is added by the linker - it's not in the source code). But this has had
  several downsides, so we are stopping that now. This does not affect program
  behavior, unless you look at the wasm internals. However, one noticeable
  effect is that if you use `ASYNCIFY_ADD` or `ASYNCIFY_ONLY` then you may need
  to add `__original_main` to there (since you are doing manual fine-tuning of
  the list of functions, which depends on the wasm's internals). Note that this
  should not matter in `-O2+` anyhow as normal inlining generally removes
  `__original_main`. (#11995)

2.0.1: 08/21/2020
-----------------
- Change the default value of `STACK_OVERFLOW_CHECK` in builds with `ASSERTIONS`
  from 2 to 1. This means that plain debug builds (`-O0`, which enables
  `ASSERTIONS`) do not have the most expensive stack checks on by default. You
  can still add them with `-s STACK_OVERFLOW_CHECK=2`.
- Remove the `RESERVED_FUNCTION_POINTERS` setting, which is no longer needed as
  we have `ALLOW_TABLE_GROWTH`. The old option allowed a fixed number of
  functions to be added to the table, while the new one allows an unlimited
  number. (We needed the old option for fastcomp, which could not support
  growth.) The old setting is mapped to the new one, so that building with
  `-s RESERVED_FUNCTION_POINTERS=K` for any `K > 0` will simply turn on
  table growth. The only noticeable effect of this is that you will be able to
  add an unlimited amount of functions and not just `K`.

2.0.0: 08/10/2020
-----------------
- First release that only supports the new upstream wasm backend (which has been
  the default for a long time) and no longer supports the old fastcomp backend.
  (#11319)
- Python2 is no longer supported by Emscripten.  Emsdk now includes a bundled
  copy of Python3 on both macOS and Windows.  This means that only non-emsdk
  users and linux users should be affected by this change.
- Store exceptions metadata in wasm memory instead of JS. This makes exception
  handling almost 100% thread-safe. (#11518)

1.40.1: 08/01/2020
------------------
- Last release that still has optional support for the old fastcomp backend.
  The new upstream backend, which has been the default for a long time, will
  be the only one supported from 2.0.0 and onward (#11319).
- Fix the WebGL2 regression in 1.40.0 due to #11738 (#11780).
- If input files don't have a known extension assume they are object files
  (linker inputs) rather then source files.  This matches gcc/clang behaviour.
  See #10560.

1.40.0: 07/30/2020
------------------
- This release contains a WebGL2 regression due to #11738.
- The `EM_CONFIG` environment variable and `--em-config` command line option no
  longer support a literal python string. Instead the name of a config file is
  required. Since all config file settings are individually override-able using
  `EM_FOO` this should be enough.
- Running emscripten under python2 is now deprecated.  It will show up as a
  warning (which can be disabled with `-Wno-deprecated`).  Please update to
  python3 as we hope to remove support completely in the next releaase.

1.39.20: 07/20/2020
-------------------
- Remove the `--save-bc` command line option.  This was specific to fastcomp,
  which is deprecated, and for debugging purposes we already have `EMCC_DEBUG`
  which saves all intermediate files.
- It is now an error if a function listed in the `EXPORTED_FUNCTIONS` list is
  missing from the build (can be disabled via `-Wno-undefined`)
  (ERROR_ON_UNDEFINED_SYMBOLS and WARN_ON_UNDEFINED_SYMBOLS no longer apply
  to these symbols which are explicly exported).
- Support for pthreads with wasm2js (`WASM=0`; #11505).
- Rename `emscripten/math.h` to `emscripten/em_math.h` because if a user adds
  `emscripten/` as an include path with `-I`, that can override libc math.h,
  which leads to very confusing errors.

1.39.19: 07/07/2020
-------------------
- In standalone mode make `main` mandatory by default (#11536). To build a
  library ("reactor"), use `--no-entry`. The compiler will suggest that if
  `main` is not present.
- Automatically resume AudioContexts on user input in SDL and OpenAL (#10843).
- Asyncify now does liveness analysis to find which locals to save
  (Binaryen#2890).
- Settings on the command line no longer require a space between the `-s` and
  the name of the setting.   For example, `-sEXPORT_ALL` is now equivalent to
  `-s EXPORT_ALL`.
- Rename `EXCEPTION_CATCHING_WHITELIST` to `EXCEPTION_CATCHING_ALLOWED`. The
  functionality is unchanged, and the old name will be allowed as an alias
  for a few releases to give users time to migrate.
- Add support for the new add-list in Asyncify and update existing list names
  following the updates in Binaryen, so that now we have `ASYNCIFY_ADD` to
  add a function, `ASYNCIFY_REMOVE` to remove one (previously this was
  called `ASYNCIFY_BLACKLIST`), and `ASYNCIFY_ONLY` to set a list of the
  only functions to instrument and no others (previously this was called
  `ASYNCIFY_WHITELIST`). The updated lists also handle indirect calls properly,
  so that if you use `ASYNCIFY_IGNORE_INDIRECT` and then add (using either the
  add-list or the only-list) all the functions that are on the stack when
  pausing, then things will work (for more, see
  https://github.com/WebAssembly/binaryen/pull/2913).

1.39.18: 06/12/2020
-------------------
- Disable `LIBCXX_ABI_OPTIMIZED_FUNCTION` which is an ABI change in libc++
  (changing the layout of the `std::function` object) (#11403).
- New `WASM2C` option that integrates with wabt's wasm2c tool in order to
  compile everything into a single C file (#11213).

1.39.17: 06/05/2020
-------------------
- Use Promise polyfill for MODULARIZE when supporting legacy browsers. (#11320)
- Fix minification of wasm2js output when using --emit-symbol-map. (#11279)
- On first use, emscripten creates a sample config file.  This config file
  is now created in the emscripten directory by default.  The traditional
  `~/.emscripten` config file in the `$HOME` directory is still supported and
  the sample config will still be written there in the case that the emscripten
  root is read-only.
- The default location for downloaded ports is now a directory called "ports"
  within the cache directory.  In practice these means by default they live
  in `cache/ports` inside the emscripten source directory.  This can be
  controlled by setting the location of the cache directory, or for even more
  fine grained control the `EM_PORTS` environment variable and the `PORTS`
  config setting can be used.
- Added support for compiling SSE, SSE2, SSE3, SSSE3, SSE4.1, SSE 4.2 and
  128-bit wide AVX intrinsics, emulated on top of Wasm SIMD instruction set.
  (#11193, #11243, #11290, #11327). Pass -msimd128 -msse<version> to enable
  targeting SSE.
- Removed obsolete SIMD.js support (-s SIMD=1). Use -msimd128 to target Wasm
  SIMD. (#11180)
- Add warning about fastcomp deprecation (can be disabled via `-Wno-fastcomp`).
- The mmap method of JavaScript filesystem drivers (based on library_fs.js) no
  longer takes a target memory.  It's safer/cleaner/smaller to assume the target
  is the global memory buffer.
- Remove emterpreter and `EMTERPRETIFY` settings.  Emterpreter has largely
  been replaced by asyncify and is fastcomp only so due for removing in
  the near future anyway.
- Upgrade various musl string functions to 1.2 to fix aliasing issues. (#11215)

1.39.16: 05/15/2020
-------------------
- Add Math C API for direct access to JavaScript Math object (#11151).
- Address Sanitizer support now includes JavaScript as well, that is, memory
  access of HEAP\* arrays is checked by ASan. That allows errors to be found if
  JS glue code does something wrong like forget to shift a pointer. To use this,
  just build with ASan normally, `-fsanitize=address` at link (#11147).
- Fix embind string conversions in multithreaded builds (#10844).
- `ALLOW_MEMORY_GROWTH` used to silently disable `ABORTING_MALLOC`. It now
  just changes the default, which means you can pass `-s ABORTING_MALLOC=1` to
  override the default, which was not possible before. (If you pass the flag
  and don't want that behavior, stop passing the flag.) (#11131)
- Change the factory function created by using the `MODULARIZE` build option to
  return a Promise instead of the module instance. That is, beforehand

        Module()

  would return an instance (which was perhaps not ready yet if startup was
  async). In the new model, that returns a Promise which you can do `.then` or
  `await` on to get notified when the instance is ready, and the callback
  receives the instance. Note that both before and after this change
  doing `Module()` creates and runs an instance, so the only change is
  the return value from that call.
  This fixes some long-standing bugs with that option which have been reported
  multiple times, but is a breaking change - sorry about that. To reduce the
  risk of confusing breakage, in a build with `ASSERTIONS` we will show a clear
  warning on common errors. For more, see detailed examples for the current
  usage in `src/settings.js` on `MODULARIZE`. (#10697)
- A new `PRINTF_LONG_DOUBLE` option allows printf to print long doubles at full
  float128 precision. (#11130)
- `emscripten_async_queue_on_thread` has been renamed to
  `emscripten_dispatch_to_thread` which no longer implies that it is async -
  the operation is in fact only async if it is sent to another thread, while it
  is sync if on the same one. A new `emscripten_dispatch_to_thread_async`
  function is added which is always async.
- The emscripten cache now lives in a directory called `cache` at the root
  of the emscripten tree by default.  The `CACHE` config setting and the
  `EM_CACHE` environment variable can be used to override this (#11126).
- Honor `CACHE` setting in config file as an alternative to `EM_CACHE`
  environment variable.
- Remove `--cache` command line arg.  The `CACHE` config setting and the
  `EM_CACHE` environment variable can be used to control this.
- Compiling to a file with no suffix will now generate an executable (JS) rather
  than an object file.  This means simple cases like `emcc -o foo foo.c` do the
  expected thing and generate an executable.
- System libraries such as libc and libc++ are now included by default at
  link time rather than selectively included based on the symbols used in the
  input object files.  For small programs that don't use any system libraries
  this might result in slightly slower link times with the old fastcomp
  backend.  In order to exclude these libraries build with `-nostdlib` and/or
  `-nostdlib++`.

1.39.15: 05/06/2020
-------------------
- Add `--extern-pre-js` and `--extern-post-js` emcc flags. Files provided there
  are prepended/appended to the final JavaScript output, *after* all other
  work has been done, including optimization, optional `MODULARIZE`-ation,
  instrumentation like `SAFE_HEAP`, etc. They are the same as prepending/
  appending those files after `emcc` finishes running, and are just a convenient
  way to do that. (For comparison, `--pre-js` and `--post-js` optimize that code
  together with everything else, keep it in the same scope if running
  `MODULARIZE`, etc.).
- Stop defining `FE_INEXACT` and other floating point exception macros in libc,
  since we don't support them. That also prevents musl from including code using
  pragmas that don't make sense for wasm. Ifdef out other uses of those pragmas
  as well, as tip of tree LLVM now fails to compile them on wasm. (#11087)
- Update libcxx and libcxxabi to LLVM 10 release branch (#11038).
- Remove `BINARYEN_PASSES` setting (#11057). We still have
  `BINARYEN_EXTRA_PASSES` (the removed setting completely overrides the set
  of passes from the command line, which doesn't make much sense as some of
  them are mandatory like setting the sbrk ptr).
- Remove `MODULARIZE_INSTANCE` build option (#11037). This was a seldom used
  option that was complicating the logic for `MODULARIZE`. Module instances can
  be created by using `MODULARIZE` and calling the factory function explicitly.
  See the new `--extern-post-js` option added in this release, which can help
  code that used `MODULARIZE_INSTANCE` (you can add an extern post js which
  does `Module = Module();` for example).

1.39.14: 05/01/2020
-------------------
- Update SDL2 to latest in ports, which has recently been updated to include
  upstream 2.0.10.
- Add warning on use of `EMTERPRETIFY` which is soon to be removed.
- Emscripten can now compile assembly files in llvm's .s/.S file format.
- Remove test-only environment variable handling for `EMCC_LEAVE_INPUTS_RAW`.
  The two uses cases in our test code were covered by the `-nostdlib` option.
- Remove untested `CONFIGURE_CC`.  This could be used to override the underlying
  compiler used in emcc/em++ but only during configure tests.  There are other
  ways to control/fake the detected configure features that don't require such
  monkey patching. For example setting defaults via a site file:
  https://www.gnu.org/software/autoconf/manual/autoconf-2.67/html_node/Site-Defaults.html
- Remove undocumented and untested config settings: `COMPILER_OPTS`.  This was
  a global setting in the emscripten config file that would inject extra
  compiler options.
- Allow spaces in a path to Python interpreter when running emscripten from Unix
  shell (#11005).
- Support atexit() in standalone mode (#10995). This also fixes stdio stream
  flushing on exit in that mode.

v1.39.13: 04/17/2020
--------------------
- Support for WebAssembly BigInt integration with a new `WASM_BIGINT` flag. With
  that the VM will use a JS BigInt for a wasm i64, avoiding the need for JS
  legalization. See #10860.
- Add another value for ENVIRONMENT named 'webview' - it is a companion
  option for 'web' and enables some additional compatibility checks
  so that generated code works both in normal web and in a webview like Cordova.
  See #10846

v1.39.12: 04/09/2020
--------------------
- Pass linker flags directly to wasm-ld by default.  We still filter out certain
  flags explicitly.  If there are other flags that it would be useful for us
  to ignore we can add them to the list of ignored flags.
- Optionally support 2GB+ heap sizes. To do this we make the JS code have unsigned
  pointers (we need all 32 bits in them now), which can slightly increase code
  size (>>> instead of >>). This only happens when the heap size may be over
  2GB, which you must opt into explicitly, by setting `MAXIMUM_MEMORY` to a
  higher value (i.e. by default you do not get support for 2GB+ heaps).
  See #10601
- `--llvm-lto` flag is now ignored when using the upstream llvm backend.
  With the upstream backend LTO is controlled via `-flto`.
- Require format string for emscripten_log.
- Program entry points without extensions are now shell scripts rather than
  python programs. See #10729.  This means that `python emcc` no longer works.
  However `emcc`, `emcc.py` and `python emcc.py` all continue to work.
  The reason for this change is that `#!/usr/bin/env python` is no longer
  portable since the python symlink was dropped from Ubuntu 20.04.
- New EM_IMPORT macro to mark C/C++ symbols as imported from outside the module
  (i.e. imported from JS).  Currently we still default to assuming that *all*
  undefined symbols can come from JS, but in the future we hope to mark such
  symbols explicitly to allow the linker to report on genuinely undefined
  symbols.
- Dynamic linking optimizations: Stop emitting unnecessary `fp$` and `g$`
  accessors in main modules, possible in Binaryen thanks to ensuring function
  table indexes are unique (#10741).
- New `JS_MATH` option to use `Math.*` in JS instead of compiled musl (#10821).
- Pass `Module` to Module callback functions like `Module.preRun` (#10777).
- Support not having ports, for packagers of emscripten that don't want
  them (#10810).
- Rename syscalls to have meaningful names (#10750).

v1.39.11: 03/20/2020
--------------------
- The default c++ version is no longer fixed at c++03.  We now fall back to
  clang's default which is currently c++14.
- Remove arc4random function form library.js.  This is a BSD-only library
  function.  Anyone requiring BSD compat should be able to use something like
  https://libbsd.freedesktop.org/.
- Change the meaning of `ASYNCIFY_IMPORTS`: it now contains only new imports
  you add, and does not need to contain the list of default system imports like
  `emscripten_sleep`. There is no harm in providing them, though, so this
  is not a breaking change.
- Enable DWARF support: When compiling with `-g`, normal DWARF emitting happens,
  and when linking with `-g` we preserve that and update it. This is a change
  from before, where we assumed DWARF was unneeded and did not emit it, so this
  can increase the size of debug builds (i.e. builds compiling and/or linking
  with -g). This change is necessary for full debugging support, that is, to
  be able to build with `-g` and use a debugger. Before this change only the
  `-gforce_dwarf` flag enabled DWARF; that flag is now removed. If you want
  the old behavior, build your object files with `-gline-tables-only` (that will
  only add line table info, which is just enough for things like source maps and
  does not include full debug info). For more info and background see #10325.
- Remove hacks from `memset` handling, in particular, in the wasm backend,
  completely remove the JS version of memset from the JS library and from
  `DEFAULT_LIBRARY_FUNCS_TO_INCLUDE`. The regular C version will be linked in
  from compiler_rt normally. A noticeable difference you may see is that
  a JS library cannot add a `__dep` to `memset` - deps only work for JS
  library functions, but now we only have the regular C version. If you hit that
  issue, just add `_memset` to `EXPORTED_FUNCTIONS` (or adjust
  `deps_info.json`).
- Minimal runtime code size optimizations, see #10725, #10724, #10663.
- wasm2js fix for a long-existing but very rare correctness bug, see #10682.
- Use atomics in musl lock/unlock in pthreads builds, which may fix very rare
  pthreads + stdio issues (none have been reported though). See #10670.

v1.39.10: 03/09/2020
--------------------
- Fix a SIMD regression in 1.39.9 (#10658).
- Fix `emscripten_atomic_exchange_u8,16,32,64` (#10657).
- Switch bzip2 to an emscripten-ports mirror.

v1.39.9: 03/05/2020
-------------------
- Add support for -Wall, -Werror, -w, -Wno-error=, -Werror=, for controlling
  internal emscripten errors. The behavior of these flags matches the gcc/clang
  counterparts.
- Rename `TOTAL_MEMORY` to `INITIAL_MEMORY` and `WASM_MEM_MAX` to `MAXIMUM_MEMORY`,
  which are more accurate and match wasm conventions. The old names are still
  supported as aliases.
- Updated of libc++abi and libc++ to llvm 9.0.0 (#10510)
- Refactor syscall interface: Syscalls are no longer variadic (except those
  that are inherently such as open) and no longer take the syscall number as
  arg0.  This should be invisible to most users but will effect any external
  projects that try to implement/emulate the emscripten syscall interface.
  See #10474
- Removed src/library_vr.js, as it was outdated and nonfunctional, and the WebVR
  specification has been obsoleted in favor of the upcoming WebXR specification.
  (#10460)
- Deprecate `WASM_OBJECT_FILES` setting.  There are many standard ways to enable
  bitcode objects (-flto, -flto=full, -flto=thin, -emit-llvm).
- Removed EmscriptenWebGLContextAttributes::preferLowPowerToHighPerformance
  option that has become unsupported by WebGL. Access
  EmscriptenWebGLContextAttributes::powerPreference instead. (#10505)
- When implementing forwarding function aliases in JS libraries, either the
  alias or the target function must contain a signature annotation. (#10550)
- Add a check in Asyncify builds with `ASSERTIONS` that we do not have
  compiled code on the stack when starting to rewind, which is dangerous.
- Implement libc system() for node.js (#10547).
- Standalone mode improvements, time (#10530, #10536), sysconf (#10535),
  getpagesize (#10533), _Exit (#10534)
- Fix many closure compiler warnings (e.g. #10525).
- Avoid unnecessary syscall proxying (#10511).
- Added new link time command line option -jsDfoo=val to allow specifying
  custom preprocessor options to JS library files. (#10624, #10580)

v1.39.8: 02/14/2020
-------------------
- Add LLD_REPORT_UNDEFINED option that should allow for more detailed
  diagnostics when symbols are undefined at link time.  This currently has
  some limitations and is not enabled by default. For example, EM_JS symbols
  are reported as undefined at link time, as are `__invoke_*` functions.
- wasm2js optimizations. See binaryen#2623.
- WebGPU Compute fixes. Simple examples now work. See #10367.
- Many DWARF debug info fixes. Emitting of DWARF is correct as far as we know,
  including when optimizing (a few passes are disabled for now, but almost all
  work). We still only generate it behind the `-gforce_dwarf` flag for now,
  though (but that should be removed soon).

v1.39.7: 02/03/2020
-------------------
- The checked-in copy of the Closure compiler was removed in favor of getting it
  from npm.  This means that developers now need to run `npm install` after
  checking out emscripten if they want to use closure (--closure).  emsdk users
  are not effected because emsdk runs this as a post install step (#9989).
- Added support for specifying JSDoc minification annotations for Closure in
  JS library, pre and post files. See
  https://github.com/google/closure-compiler/wiki/Annotating-JavaScript-for-the-Closure-Compiler
  (#10272)
- Add new Fibers API for context switching, that supersedes the old coroutine
  API that only ran on fastcomp. See #9859
- Added new linker option -s WASM=2 which produces a dual Wasm+JS build, which
  falls back to using a JavaScript version if WebAssembly is not supported in
  target browser/shell. (#10118)
- Added new linker option -s CLOSURE_WARNINGS=quiet|warn|error that allows aborting
  the build if the Closure compiler produced any warnings.

v1.39.6: 01/15/2020
-------------------
- Development has switched from the "incoming" branch to "master".
- Added new system header <emscripten/heap.h>, which enables querying information
  about the current WebAssembly heap state.
- Reduced default geometric memory overgrowth rate from a very generous 2x factor
  to a more memory conserving +20% factor, and capped maximum reservation to 96MB
  at most.
- Added options MEMORY_GROWTH_GEOMETRIC_STEP and MEMORY_GROWTH_GEOMETRIC_CAP
  to allow customizing the heap growth rates.
- Renamed MEMORY_GROWTH_STEP option to MEMORY_GROWTH_LINEAR_STEP option.
- Added new linker option -s HTML5_SUPPORT_DEFERRING_USER_SENSITIVE_REQUESTS=0
  (default enabled) to allow disabling support for deferred fullscreen mode and
  pointer lock requests for applications that do not need deferring support.

v1.39.5: 12/20/2019
-------------------
- Added support for streaming Wasm compilation in MINIMAL_RUNTIME (off by default)
- All ports now install their headers into a shared directory under
  `EM_CACHE`.  This should not really be a user visible change although one
  side effect is that once a given port is built, its headers are then
  universally accessible, just like the library is universally available as
  `-l<name>`.
- Removed `timestamp` field from mouse, wheel, devicemotion and
  deviceorientation events. The presence of a `timestamp` on these events was
  slightly arbitrary, and populating this field caused a small profileable
  overhead that all users might not care about. It is easy to get a timestamp of
  an event by calling `emscripten_get_now()` or `emscripten_performance_now()`
  inside the event handler function of any event.
- Add fine-grained options for specific legacy browser support,
  `MIN_FIREFOX_VERSION`, `MIN_SAFARI_VERSION`, `MIN_IE_VERSION`,
  `MIN_EDGE_VERSION`, `MIN_CHROME_VERSION`. The existing `LEGACY_VM_SUPPORT`
  option sets all of them to 0, that is, maximal backwards compatibility.
  Note that going forward, we will use these settings in more places, so if
  you do need very old legacy browser support, you may need to set either
  `LEGACY_VM_SUPPORT` or the fine-grained options. For more details see #9937
- Default `DISABLE_DEPRECATED_FIND_EVENT_TARGET_BEHAVIOR` to 1. See #9895.
  With this change the old deprecated HTML5 API event target lookup behavior is
  disabled. There is no "Module.canvas" object, no magic "null" default handling,
  and DOM element 'target' parameters are taken to refer to CSS selectors, instead
  of referring to DOM IDs. For more information see:
  <https://groups.google.com/forum/#!msg/emscripten-discuss/xScZ_LRIByk/_gEy67utDgAJ>
- WASI API updated from `wasi_unstable` to `wasi_snapshot_preview1`. This
  is mostly an implementation detail, but if you use `STANDALONE_WASM` it means
  that the output of emscripten now requires a runtime with
  `wasi_snapshot_preview1` support.
- `SAFE_STACK` has been removed, as it overlaps with `STACK_OVERFLOW_CHECK`.
   Replace `SAFE_STACK=1` with `STACK_OVERFLOW_CHECK=2` (note the value is 2).
   This also has the effect of enabling stack checking on upstream builds when
   `ASSERTIONS` are enabled (as assertions enable `STACK_OVERFLOW_CHECK=2`).

v1.39.4: 12/03/2019
-------------------
- Remove deprecated `requestFullScreen` method from `library_browser.js`, please
  use `requestFullscreen` (without the capital S).
- Remove deprecated `requestFullScreen` and `cancelFullScreen` from `library_glut.js`
- Remove deprecated `requestFullScreen` and `cancelFullScreen`from `library_glfw.js`
- Fix SDL2_mixer support for ogg vorbis. See #9849
- Various source maps fixes, see #9926 #9882 #9837 #9814

v1.39.3: 11/14/2019
------------------

v1.39.2: 11/06/2019
------------------
 - Archives with missing indexes will now have ranlib run on them automatically
   at link time.  This avoids linker errors when using GNU ar to build archive
   files.
 - `ERROR_ON_MISSING_LIBRARIES` now also applies to internal symbols that start
   with `emscripten_`.  Prior to this change such missing symbols would result
   in a runtime error, now they are reported at compile time.
 - Pthread blocking on the main thread will now warn in the console. If
   `ALLOW_BLOCKING_ON_MAIN_THREAD` is unset then the warning is an error.
 - Add `pthread_tryjoin_np`, which is a POSIX API similar to `pthread_join`
   but without blocking.
 - New function `emscripten_has_asyncify()`.
 - Add support for pthreads in Node.js, using Node Workers. See #9745

v1.39.1: 10/30/2019
-------------------
 - Only MEMFS is included by default, others (NODEFS, IDBFS, WORKERFS, PROXYFS)
   must be linked in explicitly, using `-lnodefs.js`, `-lidbfs.js`',
   `-lworkerfs.js`, `-lproxyfs.js`. See #9645

v1.39.0: 10/18/2019
-------------------
 - The emsdk defaults to the upstream backend (instead of fastcomp) from this
   release onward (but both backends are still fully supported). See
   https://emscripten.org/docs/compiling/WebAssembly.html#backends
 - Add support for overriding `.emscripten` config variables using environment
   variables.  Any config variable `FOO` can be overridden by `EM_FOO` in the
   environment.
 - `-Werror` now also turns warnings in the python driver code into errors.
 - Internal settings have moved from `settings.js` to `settings_internal.js`.
   These are settings that are for internal use only and are not set-able from
   the command line.  If we misclassified any of these please open a bug.
 - `STANDALONE_WASM` mode now supports setting up argv via wasi APIs.
 - `STANDALONE_WASM` mode now supports running static constructors in `_start`.

v1.38.48: 10/11/2019
--------------------
 - Add support for `MAIN_THREAD_EM_ASM` in wasm backend. #9560
 - Add ability to disable FETCH worker in Fastcomp backend via
   `USE_FETCH_WORKER=0`.  This is useful for people who use FETCH, but don't
   perform any synchronous fetches on the main thread. #9567
 - Remove `EMCONFIGURE_JS`. Since #6269 we have set it to "2" which means never
   use native, always use JS.

v1.38.47: 10/02/2019
--------------------
 - Add support for FETCH API in WASM backend. This doesn't support FETCH in the
   main thread (`USE_FETCH_WORKER=0` is enforced). #9490
 - Redefine errno values to be consistent with wasi. This will let us avoid
   needing to convert the values back and forth as we use more wasi APIs.
   This is an ABI change, which should not be noticeable from user code
   unless you use errno defines (like EAGAIN) *and* keep around binaries
   compiled with an older version that you link against. In that case, you
   should rebuild them. See #9545.
 - Removed build option `-s ONLY_MY_CODE` as we now have much better solutions
   for that, like building to a wasm object file or using `STANDALONE_WASM`
   etc. (see
   https://github.com/emscripten-core/emscripten/wiki/WebAssembly-Standalone).
 - Emscripten now supports the config file (.emscripten) being placed in the
   emscripten directory rather that the current user's home directory.
   See #9543

v1.38.46: 09/25/2019
--------------------
 - Rename libpthreads to libpthread to match its normal name on other platforms.
   This change should be completely internal to emscripten.
 - Remove redundant `COMPILER_ENGINE` and `JS_ENGINE` options.  We only support
   node as the compiler engine so just use a single `NODE_JS` option for that.
 - Module.abort is no longer exported by default. It can be exported in the normal
   way using `EXTRA_EXPORTED_RUNTIME_METHODS`, and as with other such changes in
   the past, forgetting to export it will show a clear error in `ASSERTIONS` mode.
 - Remove `EMITTING_JS` flag, and replace it with `STANDALONE_WASM`. That flag indicates
   that we want the wasm to be as standalone as possible. We may still emit JS in
   that case, but the JS would just be a convenient way to run the wasm on the Web
   or in Node.js.
 - `ASYNCIFY_BLACKLIST` and `ASYNCIFY_WHITELIST` now support simple '\*' wildcard matching

v1.38.45: 09/12/2019
--------------------

v1.38.44: 09/11/2019
--------------------
 - Remove Binaryen from the ports system. This means that emscripten will
   no longer automatically build Binaryen from source. Instead, either use
   the emsdk (binaries are provided automatically, just like for LLVM), or
   build it yourself and point `BINARYEN_ROOT` in .emscripten to it. See #9409

v1.38.43: 08/30/2019
---------------------
 - noExitRuntime is no longer a property on the Module object. Use `noExitRuntime`
   instead of `Module.noExitRuntime`.

v1.38.42: 08/19/2019
--------------------
 - Add support for [address sanitizer](https://clang.llvm.org/docs/AddressSanitizer.html)
   and standalone [leak sanitizer](https://clang.llvm.org/docs/LeakSanitizer.html)
   with multiple threads. (#9060, #9076)
 - Remove `ERROR_ON_MISSING_LIBRARIES` setting (it's always on now)
 - Remove the ability to use Python operators in flags that support KB/MB/GB/TB
   suffixes, e.g. `TOTAL_MEMORY`. This means that `-s TOTAL_MEMORY=1024*1024`
   will no longer work. This is done because the mechanism may result in
   execution of arbitrary code via command line flags.

v1.38.41: 08/07/2019
--------------------
 - Remove fastcomp's implementation of Asyncify. This has been deprecated for
   a long time, since we added Emterpreter-Async, and now we have a new Asyncify
   implementation in the upstream wasm backend. It is recommended to upgrade to
   the upstream backend and use Asyncify there if you need it. (If you do still
   need the older version, you can use 1.38.40.)
 - Drop ExitStatus from inheriting from Error(), as that could capture the whole
   global scope, preventing temporary variables at page startup from being garbage
   collected. (#9108)
 - `__builtin_return_address` now requires `-s USE_OFFSET_CONVERTER=1` to work. (#9073)
 - emrun now uses HTTP/1.1 instead of HTTP/1.0.
 - `callMain` is no longer exported by default on Module, to allow better JS
   minification. You must add it to `EXTRA_EXPORTED_RUNTIME_METHODS` if you want
   to call it on Module. (In assertions builds, an error with an explanation is
   shown.)
 - Allow expressions with side effects as `EM_ASM`'s arguments and prohibit
   non-arithmetic arguments (e.g. pointers, functions, arrays, objects). (#9054)
 - `emcc` on Windows now uses native newline byte sequence to get a line to
   print for parse error reporting. (#9088)
 - Internal API update: one can now specialize embind's (un)marshalling for a
   group of types via SFINAE, instead of a single type. (#9089)
 - Options passed on the `Module` object during startup, like `Module.arguments`,
   are now copied to a local (in order to avoid writing `Module.*` everywhere,
   which wastes space). You can still provide them as always, but you can't
   modify `Module.arguments` and other things *after* startup (which is now
   after we've finished processing them). In a build with assertions enabled you
   will get an error if you access those properties after startup. (#9072)

v1.38.40: 07/24/2019
--------------------
 - LLVM backend pthread builds no longer use external memory initialization
   files, replacing them with passive data segments.
 - LLVM backend now supports thread local storage via the C extension `__thread`
   and the C11/C++11 keyword `thread_local`. (#8976)
 - Internal API change: Move read, readAsync, readBinary, setWindowTitle from
   the Module object to normal JS variables. If you use those internal APIs,
   you must change `Module.readAsync()/Module['readAsync']()` to `readAsync()`.
   Note that read is also renamed to `read_` (since "`read`" is an API call in
   the SpiderMonkey shell). In builds with ASSERTIONS, an error message is
   shown about the API change. This change allows better JS minification
   (the names read, readAsync etc. can be minified, and if the variables are
   not used they can be removed entirely). Defining these APIs on Module
   (which was never documented or intended, but happened to work) is also
   no longer allowed (but you can override `read_` etc. from JS).

v1.38.39: 07/16/2019
--------------------
 - Add support for [address sanitizer](https://clang.llvm.org/docs/AddressSanitizer.html). (#8884)
   - Currently, only supports one thread without dynamic linking.
 - Rename Bysyncify (the name used during development) to Asyncify. This keeps
   the name consistent with the old ASYNCIFY flag, no need for a new one, as
   they basically do the same thing.

v1.38.38: 07/08/2019
--------------------
 - Add support for standalone [leak sanitizer](https://clang.llvm.org/docs/LeakSanitizer.html). (#8711)

v1.38.37: 06/26/2019
--------------------
 - Set ENV['LANG'] following the user's preferred language (HTTP Accept-Language / navigator.languages[0])
 - `emscripten_run_script_string` now returns C `NULL` instead of the string `null`
   or `undefined` when the result of the `eval` is JavaScript `null` or `undefined`.
 - Add a new system for managing system libraries. (#8780)
   This may require minor changes when performing certain operations:
     - When using `embuilder.py` to build a specific library, the name may have
       changed: for consistency, all library names are prefixed with lib now.
     - `embuilder.py` now only builds the requested library, and not its dependencies
       and certain system libraries that are always built. For example, running
       `embuilder.py build libc` no longer builds `libcompiler_rt` if it hasn't be built.
     - When using `EMCC_FORCE_STDLIBS` with a list of libraries, you must now use
       the simplified names, for example, `libmalloc` and `libpthreads` instead of
       `libdlmalloc` or `libpthreads_stub`. These names will link in the correct
       version of the library: if the build is configured to use `emmalloc`, `libmalloc`
       will mean `libemmalloc`, and if thread support is disabled, `libpthreads` will
       mean `libpthreads_stub`. This allows you to say `libmalloc` or `libpthreads` without
       worrying about which implementation is supposed to be used, and avoid duplicate
       symbols if you used the wrong implementation.
 - LLVM wasm backend pthreads fixes, see #8811, #8718

v1.38.36: 06/15/2019
--------------------

v1.38.35: 06/13/2019
--------------------
 - Include some [waterfall fixes](https://github.com/WebAssembly/waterfall/pull/541)
   for the emsdk builds on linux regarding libtinfo.
 - NOTE: due to a CI failure, builds for mac and windows were not generated.

v1.38.34: 06/01/2019
--------------------
 - Add support for [undefined behavior sanitizer](https://clang.llvm.org/docs/UndefinedBehaviorSanitizer.html).
    - This allows `emcc -fsanitize=undefined` to work. (#8651)
    - The minimal runtime (`-fsanitize-minimal-runtime`) also works. (#8617)

v1.38.33: 05/23/2019
--------------------
 - First release to use the new chromium build infrastructure
   https://groups.google.com/forum/#!msg/emscripten-discuss/WhDtqVyW_Ak/8DfDnfk0BgAJ
 - Add `emscripten_return_address` which implements the functionality of
   gcc/clang's `__builtin_return_address`. (#8617)

v1.38.32: SKIPPED
-----------------
 - The transition from the old to the new CI occurred around here. To avoid
   ambiguity while both CIs were still generating builds, we just tagged a new
   one (1.38.33) on the new CI and skipped 1.38.32.
 - The transition also moves all builds and downloads away from the old
   mozilla-games infrastructure to the new chromium ones. As a result all links
   to *mozilla-games* URLs will not work (these were never documented, but could
   be seen from the internals of the emsdk; the new emsdk uses the proper new
   URLs, so you can either use the sdk normally or find the URLs from there).

v1.38.31: 04/24/2019
--------------------
 - Change `ino_t/off_t` to 64-bits. (#8467)
 - Add port for bzip2 library (`libbz2.a`). (#8349)
 - Add port for libjpeg library. (#8361)
 - Enable `ERROR_ON_MISSING_LIBRARIES` by default (#8461)

v1.38.30: 03/21/2019
--------------------
 - Remove Module.buffer which was exported by default unnecessarily. This was an
   undocumented internal detail, but in theory, code may have relied on it.
   (#8277)

v1.38.29: 03/11/2019
--------------------

v1.38.28: 02/22/2019
--------------------
 - Option `-s EMTERPRETIFY_WHITELIST` now accepts shell-style wildcards;
   this allows matching static functions with conflicting names that
   the linker distinguishes by appending a random suffix.
 - Normalize mouse wheel delta in `library_browser.js`. This changes the scroll
   amount in SDL, GLFW, and GLUT. (#7968)

v1.38.27: 02/10/2019
--------------------
 - Change how `EMCC_LOCAL_PORTS` works, to be more usable. See #7963
 - Remove deprecated Pointer_stringify (use UTF8ToString instead). See #8011
 - Added a new option `-s DISABLE_DEPRECATED_FIND_EVENT_TARGET_BEHAVIOR=1` that
   changes the lookup semantics of DOM elements in html5.h event handler
   callbacks and WebGL context creation. The new behavior is to use CSS selector
   strings to look up DOM elements over the old behavior, which was somewhat
   ad hoc constructed rules around default Emscripten uses. The old behavior
   will be deprecated and removed in the future. Build with -s ASSERTIONS=1
   to get diagnostics messages related to this transition.
 - Breaking change with -s USE_PTHREADS=1 + -s FETCH=1: When building with
   -o a.html, the generated worker script is now named "a.fetch.js" according
   to the base name of the specified output, instead of having a fixed name
   "fetch-worker.js".

v1.38.26: 02/04/2019
--------------------
 - Fix some pthreads proxying deadlocks. See #7865

v1.38.25: 01/18/2019
--------------------
 - Move kripken/emscripten,emscripten-fastcomp,emscripten-fastcomp-clang to
   emscripten-core/\*

v1.38.24: 01/17/2019
--------------------
 - Perform JS static allocations at compile time (#7850)

v1.38.23: 01/10/2019
--------------------
 - Remove BINARYEN_METHOD: no more support for interpret modes, and if you want
   non-wasm, use WASM=0.
 - Support specifying multiple possible ENVIRONMENTs (#7809)

v1.38.22: 01/08/2019
--------------------
 - Add Regal port. See #7674
 - System libraries have been renamed to include the `lib` prefix.  If you use
   `EMCC_FORCE_STDLIBS` or `EMCC_ONLY_FORCED_STDLIBS` to select system libraries
   you may need to add the `lib` prefix.
 - Rename `pthread-main.js` to `NAME.worker.js`, where `NAME` is the main
   name of your application, that is, if you emit `program.js` then you'll get
   `program.worker.js` (this allows more than one to exist in the same
   directory, etc.).
 - Dynamic linker has been taught to handle library -> library dependencies.

v1.38.21: 11/30/2018
--------------------
 - fastcomp: Remove `runPostSets` function and replace with normal static
   constructor function. See #7579

v1.38.20: 11/20/2018
--------------------
 - Remove SPLIT_MEMORY option.
 - Move getTempRet0/setTempRet0 to be JS library functions rather than
   auto-generated by fastcomp.
 - Change `strptime()`'s handling of the "%c" to match that of `strftime()`.
   This is a breaking change for code which depends on the old definition of
   "%c".

v1.38.19: 11/15/2018
--------------------

v1.38.18: 11/08/2018
--------------------
 - Wasm dynamic linking: Rename `tableBase/memoryBase` to
   `__table_base/__memory_base` (#7467)

v1.38.17: 11/07/2018
--------------------
 - Minify wasm import and export names. This decreases JS and wasm size by
   minifying the identifiers where JS calls into wasm or vice versa, which
   are not minifiable by closure or other JS-only tools. This happens in
   -O3, -Os and above. See #7431

v1.38.16: 11/02/2018
--------------------
 - Breaking change: Do not automatically set EXPORT_ALL for MAIN_MODULES or
   SIDE_MODULES. This means that you must explicitly export things that will
   be called from outside (normally, on EXPORTED_FUNCTIONS), or
   you can manually enable EXPORT_ALL yourself (which returns to the exact
   same behavior as before). This change brings us in line with more standard
   dynamic linking, and will match what the LLVM wasm backend will have.
   See #7312.
 - Invalid -s flags on the command line are now treated as errors.
 - Remove BUILD_AS_SHARED_LIBRARY setting.

v1.38.15: 10/25/2018
--------------------

v1.38.14: 10/22/2018
--------------------
 - Errors are now reported when functions listed in EXPORTED_FUNCTIONS are not
   defined. This can be disabled via ERROR_ON_UNDEFINED_SYMBOLS=0. See #7311.

v1.38.13: 10/10/2018
--------------------
 - Support `-s NO_X=1` as an alias for `-s X=0` and vice versa, which
   simplifies current settings with `NO_`-prefixed names. See #7151.
 - Various `EMULATED_FUNCTION_POINTER` improvements. See #7108, #7128.
 - `ERROR_ON_UNDEFINED_SYMBOLS` is now the default.  See #7196

v1.38.12: 09/03/2018
--------------------
 - Update SDL2 to 2.0.7. See #7016.
 - Optionally build using native object files (wasm backend only).
   For now this is behind a new option flag: `-s WASM_OBJECT_FILES=1`.
   See #6875.

v1.38.11: 08/02/2018
--------------------
 - Support for loading wasm files in the same dir as the JS file, using
   node.js/Web-specific techniques as applicable. See #5368 and followups.
 - Add an API for async side module compilation in wasm. See #6663.
 - Remove builtin Crunch support. See #6827.

v1.38.10: 07/23/2018
--------------------
 - Change the type of `size_t` and friends from int to long. This may have
   noticeable effects if you depend on the name mangling of a function that uses
   `size_t` (like in `EXPORTED_FUNCTIONS`), and you must rebuild source files to
   bitcode (so your bitcode is in sync with the system libraries after they are
   rebuilt with this change). Otherwise this should not have any noticeable
   effects for users. See #5916.

v1.38.9: 07/22/2018
-------------------
 - Fix `Module.locateFile` to resolve relative paths to *.wasm, *.mem and other
   files relatively to the main JavaScript file rather than the current working
   directory (see #5368).
   - Add second argument `prefix` to `Module.locateFile` function that contains
     the path to the JavaScript file where files are loaded from by default.
   - Remove `Module.*PrefixURL` APIs (use `Module.locateFile` instead).

v1.38.8: 07/06/2018
-------------------
 - Fix a regression in 1.38.7 with binaryen no longer bundling binaryen.js
   (which emscripten doesn't need, that's just for handwritten JS users, but
   emscripten did check for its presence).

v1.38.7: 07/06/2018
-------------------
 - Correctness fix for stack handling in `invoke_*()s`. This may add noticeable
   overhead to programs using C++ exceptions and (less likely) setjmp/longjmp -
   please report any issues. See #6666 #6702
 - Deprecate Module.ENVIRONMENT: Now that we have a compile-time option to set
   the environment, also having a runtime one on Module is complexity that we
   are better off without. When Module.ENVIRONMENT is used with ASSERTIONS it
   will show an error to direct users to the new option (-s ENVIRONMENT=web , or
   node, etc., at compile time).
 - Breaking change: Do not export print/printErr by default. Similar to other
   similar changes (like getValue/setValue). We now use out() and err()
   functions in JS to print to stdout/stderr respectively. See #6756.

v1.38.6: 06/13/2018
-------------------

v1.38.5: 06/04/2018
-------------------
 - Update libc++ to 6.0, bringing c++17 support (std::byte etc.)

v1.38.4: 05/29/2018
-------------------
 - Fix asm.js validation regression from 1.38.2.

v1.38.3: 05/25/2018
-------------------
 - Upgrade to LLVM 6.0.1.

v1.38.2: 05/25/2018
--------------------
 - Add ENVIRONMENT option to specify at compile time we only need JS to support
   one runtime environment (e.g., just the web). When emitting HTML, set that to
   web so we emit web code only. #6565
 - Regression in asm.js validation due to cttz optimization #6547

v1.38.1: 05/17/2018
-------------------
 - Remove special-case support for `src/struct_info.compiled.json`: Make it a
   normal cached thing like system libraries, not something checked into the
   source tree.
 - Breaking change: Emit WebAssembly by default. Only the default is changed -
   we of course still support asm.js, and will for a very long time. But
   changing the default makes sense as the recommended output for most use cases
   should be WebAssembly, given it has shipped in all major browsers and
   platforms and is more efficient than asm.js. Build with `-s WASM=0` to
   disable wasm and use asm.js if you want that (or use `-s
   LEGACY_VM_SUPPORT=1`, which emits output that can run in older browsers,
   which includes a bunch of polyfills as well as disables wasm). (#6419)

v1.38.0: 05/09/2018
-------------------

v1.37.40: 05/07/2018
--------------------
 - Fix regression in 1.37.39 on  -s X=@file  parsing (see #6497, #6436)

v1.37.39: 05/01/2018
--------------------
 - Regression: Parsing of `-s X=@file`  broke if the file contains a newline
   (see #6436; fixed in 1.37.40)

v1.37.38: 04/23/2018
--------------------
 - Breaking change: Simplify exception handling, disabling it by default.
   Previously it was disabled by default in -O1 and above and enabled in -O0,
   which could be confusing. You may notice this change if you need exceptions
   and only run in -O0 (since if you test in -O1 or above, you'd see you need to
   enable exceptions manually), in which case you will receive an error at
   runtime saying that exceptions are disabled by default and that you should
   build with `-s DISABLE_EXCEPTION_CATCHING=0` to enable them.
 - Fix regression in 1.37.37 on configure scripts on MacOS (see #6456)

v1.37.37: 04/13/2018
--------------------
 - Regression: configure scripts on MacOS may be broken (see #6456; fixed in 1.37.38)

v1.37.36: 03/13/2018
--------------------

v1.37.35: 02/23/2018
--------------------
 - MALLOC option, allowing picking between dlmalloc (previous allocator and
   still the default) and emmalloc, a new allocator which is smaller and
   simpler.
 - Binaryen update that should fix all known determinism bugs.

v1.37.34: 02/16/2018
--------------------
 - `addFunction` is now supported on LLVM wasm backend, but when being used on
   the wasm backend, you need to provide an additional second argument, a Wasm
   function signature string. Each character within a signature string
   represents a type. The first character represents the return type of a
   function, and remaining characters are for parameter types.
    - 'v': void type
    - 'i': 32-bit integer type
    - 'j': 64-bit integer type (currently does not exist in JavaScript)
    - 'f': 32-bit float type
    - 'd': 64-bit float type
   For asm.js and asm2wasm you can provide the optional second argument, but it
   isn't needed. For that reason this isn't a breaking change, however,
   providing the second argument is recommended so that code is portable across
   all backends and modes.

v1.37.33: 02/02/2018
--------------------

v1.37.32: 01/31/2018
--------------------

v1.37.31: 01/31/2018
--------------------
 - LLVM and clang updates from upstream (5.0svn, close 5.0 release).

v1.37.30: 01/31/2018
--------------------

v1.37.29: 01/24/2018
--------------------

v1.37.28: 01/08/2018
--------------------
 - Breaking change: Don't export the `ALLOC_*` numeric constants by default. As
   with previous changes, a warning will be shown in `-O0` and when `ASSERTIONS`
   are on if they are used.
 - Breaking change: Don't export FS methods by default. As with previous
   changes, a warning will be shown in `-O0` and when `ASSERTIONS` are on, which
   will suggest either exporting the specific methods you need, or using
   `FORCE_FILESYSTEM` which will auto export all the main filesystem methods.
   Aside from using FS methods yourself, you may notice this change when using a
   file package created standalone, that is, by running the file packager
   directly and then loading it at run time (as opposed to telling `emcc` to
   package the files for you, in which case it would be aware of them at compile
   time); you should build with `FORCE_FILESYSTEM` to ensure filesystem support
   for that case.

v1.37.27: 12/24/2017
--------------------
 - Breaking change: Remove the `Runtime` object, and move all the useful methods
   from it to simple top-level functions. Any usage of `Runtime.func` should be
   changed to `func`.

v1.37.26: 12/20/2017
--------------------
 - Breaking change: Change `NO_EXIT_RUNTIME` to 1 by default. This means that by
   default we don't include code to shut down the runtime, flush stdio streams,
   run atexits, etc., which is better for code size. When `ASSERTIONS` is on, we
   warn at runtime if there is text buffered in the streams that should be
   flushed, or atexits are used.
 - Meta-DCE for JS+wasm: remove unused code between JS+wasm more aggressively.
   This should not break valid code, but may break code that depended on unused
   code being kept around (like using a function from outside the emitted JS
   without exporting it - only exported things are guaranteed to be kept alive
   through optimization).

v1.37.24: 12/13/2017
--------------------
 - Breaking change: Similar to the getValue/setValue change from before (and
   with the same `ASSERTIONS` warnings to help users), do not export the
   following runtime methods by default: ccall, cwrap, allocate,
   Pointer_stringify, AsciiToString, stringToAscii, UTF8ArrayToString,
   UTF8ToString, stringToUTF8Array, stringToUTF8, lengthBytesUTF8, stackTrace,
   addOnPreRun, addOnInit, addOnPreMain, addOnExit, addOnPostRun,
   intArrayFromString, intArrayToString, writeStringToMemory,
   writeArrayToMemory, writeAsciiToMemory.

v1.37.23: 12/4/2017
-------------------
 - Breaking change: Do not polyfill Math.{clz32, fround, imul, trunc} by
   default. A new `LEGACY_VM_SUPPORT` option enables support for legacy
   browsers. In `ASSERTIONS` mode, a warning is shown if a polyfill was needed,
   suggesting using that option.
 - Breaking change: Do not export getValue/setValue runtime methods by default.
   You can still use them by calling them directly in code optimized with the
   main file (pre-js, post-js, js libraries; if the optimizer sees they are
   used, it preserves them), but if you try to use them on `Module` then you
   must export them by adding them to `EXTRA_EXPORTED_RUNTIME_METHODS`. In `-O0`
   or when `ASSERTIONS` is on, a run-time error message explains that, if they
   are attempted to be used incorrectly.

v1.37.17: 7/25/2017
------------------
 - Updated to libc++'s "v2" ABI, which provides better alignment for string data
   and other improvements. This is an ABI-incompatible change, so bitcode files
   from previous versions will not be compatible.

v1.37.13: 5/26/2017
-------------------
 - Improved Android support for emrun.
 - Duplicate function elimination fixes (#5186)
 - Fix problem with embinding derived classes (#5193)
 - Fix CMake compiler detection when EMCC_SKIP_SANITY_CHECK=1 is used. (#5145)
 - Implemented GLFW Joystick API (#5175)
 - Fixed a bug with emcc --clear-ports command (#5248)
 - Updated Binaryen to version 33.
 - Full list of changes:
    - Emscripten: https://github.com/emscripten-core/emscripten/compare/1.37.12...1.37.13
    - Emscripten-LLVM: no changes.
    - Emscripten-Clang: no changes.

v1.37.12: 5/1/2017
------------------
 - Added emscripten-legalize-javascript-ffi option to LLVM to allow disabling JS FFI mangling
 - Full list of changes:
    - Emscripten: https://github.com/emscripten-core/emscripten/compare/1.37.11...1.37.12
    - Emscripten-LLVM: https://github.com/emscripten-core/emscripten-fastcomp/compare/1.37.11...1.37.12
    - Emscripten-Clang: no changes.

v1.37.11: 5/1/2017
------------------
 - Added missing SIGSTKSZ define after musl 1.1.15 update (#5149)
 - Fix emscripten_get_mouse_status (#5152)
 - Fix `_mm_set_epi64x()` function (#5103)
 - Fix issue with number of gamepads connected at initial page load (#5169, #5170)
 - Full list of changes:
    - Emscripten: https://github.com/emscripten-core/emscripten/compare/1.37.10...1.37.11
    - Emscripten-LLVM: https://github.com/emscripten-core/emscripten-fastcomp/compare/1.37.10...1.37.11
    - Emscripten-Clang: https://github.com/emscripten-core/emscripten-fastcomp-clang/compare/1.37.10...1.37.11

v1.37.10: 4/20/2017
-------------------
 - Added stub for pthread_setcancelstate for singlethreaded runs.
 - Fixed an outlining bug on function returns (#5080)
 - Implemented new parallel test runner architecture (#5074)
 - Added Cocos2D to Emscripten ports. (-s USE_COCOS2D=1)
 - Updated Binaryen to version 32, which migrates Emscripten to use the new
   WebAssembly Names section. This is a forwards and backwards breaking change
   with respect to reading debug symbol names in Wasm callstacks. Use of the new
   Names section format first shipped in Emscripten 1.37.10, Binaryen version
   32, Firefox 55, Firefox Nightly 2017-05-18 and Chrome 59; earlier versions
   still used the old format. For more information, see
   https://github.com/WebAssembly/design/pull/984 and
   https://github.com/WebAssembly/binaryen/pull/933.
 - Full list of changes:
    - Emscripten: https://github.com/emscripten-core/emscripten/compare/1.37.9...1.37.10
    - Emscripten-LLVM: https://github.com/emscripten-core/emscripten-fastcomp/compare/1.37.9...1.37.10
    - Emscripten-Clang: no changes.

v1.37.9: 3/23/2017
------------------
 - Added new build feature -s GL_PREINITIALIZED_CONTEXT=1 which allows pages to
   manually precreate the GL context they use for customization purposes.
 - Added a custom callback hook Module.instantiateWasm() which allows user shell
   HTML file to manually perform Wasm instantiation for preloading and progress
   bar purposes.
 - Added a custom callback hook Module.getPreloadedPackage() to file preloader
   code to allow user shell HTML file to manually download .data files for
   preloading and progress bar purposes.
 - Full list of changes:
    - Emscripten: https://github.com/emscripten-core/emscripten/compare/1.37.8...1.37.9
    - Emscripten-LLVM: https://github.com/emscripten-core/emscripten-fastcomp/compare/1.37.8...1.37.9
    - Emscripten-Clang: no changes.

v1.37.8: 3/17/2017
------------------
 - Fixed a bug with robust_list initialization on pthreads build mode.
 - Full list of changes:
    - Emscripten: https://github.com/emscripten-core/emscripten/compare/1.37.7...1.37.8
    - Emscripten-LLVM: no changes.
    - Emscripten-Clang: no changes.

v1.37.7: 3/15/2017
------------------
 - Updated to LLVM 4.0.
 - Full list of changes:
    - Emscripten: https://github.com/emscripten-core/emscripten/compare/1.37.6...1.37.7
    - Emscripten-LLVM: https://github.com/emscripten-core/emscripten-fastcomp/compare/1.37.6...1.37.7
    - Emscripten-Clang: https://github.com/emscripten-core/emscripten-fastcomp-clang/compare/1.37.6...1.37.7

v1.37.6: 3/15/2017
------------------
 - Implemented readdir() function for WORKERFS.
 - Fixed bugs with Fetch API (#4995, #5027)
 - Full list of changes:
    - Emscripten: https://github.com/emscripten-core/emscripten/compare/1.37.5...1.37.6
    - Emscripten-LLVM: no changes.
    - Emscripten-Clang: no changes.

v1.37.5: 3/13/2017
------------------
 - Updated musl to version 1.1.15 from earlier version 1.0.5.
 - Full list of changes:
    - Emscripten: https://github.com/emscripten-core/emscripten/compare/1.37.4...1.37.5
    - Emscripten-LLVM: no changes.
    - Emscripten-Clang: no changes.

v1.37.4: 3/13/2017
------------------
 - Fixed glGetUniformLocation() to work according to spec with named uniform blocks.
 - Fixed WebAssembly Memory.grow() to work.
 - Switched to 16KB page size from earlier 64KB.
 - Optimize alBufferData() operation.
 - Fixed a resource lookup issue with multiple OpenAL audio contexts.
 - Full list of changes:
    - Emscripten: https://github.com/emscripten-core/emscripten/compare/1.37.3...1.37.4
    - Emscripten-LLVM: no changes.
    - Emscripten-Clang: no changes.

v1.37.3: 2/16/2017
------------------
 - Updated Binaryen to version 0x01. First official stable WebAssembly support version. (#4953)
 - Optimized memcpy and memset with unrolling and SIMD, when available.
 - Improved Emscripten toolchain profiler to track more hot code.
 - Added new linker flag -s WEBGL2_BACKWARDS_COMPATIBILITY_EMULATION=1 to allow
   simultaneously targeting WebGL 1 and WebGL 2.
 - Optimize Emscripten use of multiprocessing pools.
 - More WebGL 2 garbage free optimizations.
 - Full list of changes:
    - Emscripten: https://github.com/emscripten-core/emscripten/compare/1.37.2...1.37.3
    - Emscripten-LLVM: https://github.com/emscripten-core/emscripten-fastcomp/compare/1.37.2...1.37.3
    - Emscripten-Clang: no changes.

v1.37.2: 1/31/2017
------------------
 - Fixed a build error with boolean SIMD types.
 - Improved WebAssembly support, update Binaryen to version 22.
 - Update GL, GLES, GLES2 and GLES3 headers to latest upstream Khronos versions.
 - Implement support for new garbage free WebGL 2 API entrypoints which improve
   performance and reduce animation related stuttering.
 - Fixed a bug where -s USE_PTHREADS builds would not have correct heap size if
   -s TOTAL_MEMORY is not being used.
 - Fixed array type issue that prevented glTexImage3D() and glTexSubImage3D()
   from working.
 - Full list of changes:
    - Emscripten: https://github.com/emscripten-core/emscripten/compare/1.37.1...1.37.2
    - Emscripten-LLVM: https://github.com/emscripten-core/emscripten-fastcomp/compare/1.37.1...1.37.2
    - Emscripten-Clang: no changes.

v1.37.1: 12/26/2016
-------------------
 - Implemented new Fetch API for flexible multithreaded XHR and IndexedDB
   access.
 - Implemented initial version of new ASMFS filesystem for multithreaded
   filesystem operation.
 - Full list of changes:
    - Emscripten: https://github.com/emscripten-core/emscripten/compare/1.37.0...1.37.1
    - Emscripten-LLVM: no changes.
    - Emscripten-Clang: no changes.

v1.37.0: 12/23/2016
-------------------
 - Added support for LLVM sin&cos intrinsics.
 - Fix GLFW mouse button mappings (#4317, #4659)
 - Add support for --emit-symbol-map to wasm
 - Fixed handling of an invalid path in chdir (#4749)
 - Added new EMSCRIPTEN_STRICT mode, which can be enabled to opt in to removing
   support for deprecated behavior.
 - Remove references to Web Audio .setVelocity() function, which has been
   removed from the spec.
 - Full list of changes:
    - Emscripten: https://github.com/emscripten-core/emscripten/compare/1.36.14...1.37.0
    - Emscripten-LLVM: https://github.com/emscripten-core/emscripten-fastcomp/compare/1.36.14...1.37.0
    - Emscripten-Clang: no changes.

v1.36.14: 11/3/2016
-------------------
 - Added support to emscripten_async_wget() for relative paths.
 - Fixed FS.mkdirTree('/') to work.
 - Updated SDL 2 port to version 12.
 - Added more missing pthreads stubs.
 - Normalize system header includes to use the preferred form #include
   <emscripten/foo.h> to avoid polluting header include namespaces.
 - Fixed a bug where transitioning to fullscreen could cause a stack overflow in GLFW.
 - Added new system CMake option
   -DEMSCRIPTEN_GENERATE_BITCODE_STATIC_LIBRARIES=ON to choose if static
   libraries should be LLVM bitcode instead of .a files.
 - Improved SIMD support to be more correct to the spec.
 - Updated Binaryen to version 18. (#4674)
 - Fixed dlopen with RTLD_GLOBAL parameter.
 - Full list of changes:
    - Emscripten: https://github.com/emscripten-core/emscripten/compare/1.36.13...1.36.14
    - Emscripten-LLVM: no changes.
    - Emscripten-Clang: no changes.

v1.36.13: 10/21/2016
--------------------
 - Pass optimization settings to asm2wasm.
 - Fix to exporting emscripten_builtin_malloc() and emscripten_builtin_free()
   when heap is split to multiple parts.
 - Full list of changes:
    - Emscripten: https://github.com/emscripten-core/emscripten/compare/1.36.12...1.36.13
    - Emscripten-LLVM: no changes.
    - Emscripten-Clang: no changes.

v1.36.12: 10/20/2016
--------------------
 - Improved Emscripten toolchain profiler with more data. (#4566)
 - Export dlmalloc() and dlfree() as emscripten_builtin_malloc() and
   emscripten_builtin_free() to allow user applications to hook into memory
   allocation (#4603)
 - Improved asm.js -s USE_PTHREADS=2 build mode compatibility when
   multithreading is not supported.
 - Improved WebGL support with closure compiler (#4619)
 - Improved Bianaryen WebAssembly support
 - Added support for GL_disjoint_timer_query extension (#4575)
 - Improved Emscripten compiler detection with CMake (#4129, #4314, #4318)
 - Added support for int64 in wasm.
 - Optimize small constant length memcpys in wasm.
 - Full list of changes:
    - Emscripten: https://github.com/emscripten-core/emscripten/compare/1.36.11...1.36.12
    - Emscripten-LLVM: https://github.com/emscripten-core/emscripten-fastcomp/compare/1.36.11...1.36.12
    - Emscripten-Clang: no changes.

v1.36.11: 9/24/2016
-------------------
 - Added new runtime functions
   emscripten_sync/async/waitable_run_in_main_runtime_thread() for proxying
   calls with pthreads (#4569)
 - Full list of changes:
    - Emscripten: https://github.com/emscripten-core/emscripten/compare/1.36.10...1.36.11
    - Emscripten-LLVM: no changes.
    - Emscripten-Clang: no changes.

v1.36.10: 9/24/2016
-------------------
 - Improved compiler logging print messages on first run experience. (#4501)
 - Fixed log printing in glFlushMappedBufferRange() and glGetInfoLog()
   functions. (#4521)
 - Added setjmp/longjmp handling for wasm.
 - Improved support for --proxy-to-worker build mode.
 - Improved GLES3 support for glGet() features that WebGL2 does not have. (#4514)
 - Added support for implementation defined glReadPixels() format.
 - Improved WebGL 2 support with closure compilter. (#4554)
 - Implemented support for nanosleep() when building in pthreads mode (#4578)
 - Added support for  llvm_ceil_f64 and llvm_floor_f64 intrinsics.
 - Full list of changes:
    - Emscripten: https://github.com/emscripten-core/emscripten/compare/1.36.9...1.36.10
    - Emscripten-LLVM: https://github.com/emscripten-core/emscripten-fastcomp/compare/1.36.9...1.36.10
    - Emscripten-Clang: no changes.

v1.36.9: 8/24/2016
------------------
 - Fixed glGet for GL_VERTEX_ATTRIB_ARRAY_BUFFER_BINDING to work. (#1330)
 - Move the DYNAMICTOP variable from JS global scope to inside the heap so that
   the value is shared to multithreaded applications. This removes the global
   runtime variable DYNAMICTOP in favor of a new variable DYNAMICTOP_PTR.
   (#4391, #4496)
 - Implemented brk() system function.
 - Fixed --output-eol to work with --proxy-to-worker mode.
 - Improved reported error message when execution fails to stack overflow.
 - Full list of changes:
    - Emscripten: https://github.com/emscripten-core/emscripten/compare/1.36.8...1.36.9
    - Emscripten-LLVM: https://github.com/emscripten-core/emscripten-fastcomp/compare/1.36.8...1.36.9
    - Emscripten-Clang: no changes.

v1.36.8: 8/20/2016
------------------
 - Fixed a memory leak in ctor_evaller.py on Windows (#4446)
 - Migrate to requiring CMake 3.4.3 as the minimum version for Emscripten CMake
   build integration support.
 - Fixed an issue that prevented -s INLINING_LIMIT from working (#4471)
 - Fixed a bug with Building.llvm_nm interpretation of defined symbols (#4488)
 - Add support for DISABLE_EXCEPTION_CATCHING and EXCEPTION_CATCHING_WHITELIST
   options for wasm.
 - Added new emprofile.py script which can be used to profile toolchain wide
   performance. (#4491)
 - Added new linker flag --output-eol, which specifices what kind of line
   endings to generate to the output files. (#4492)
 - Fixed a Windows bug where aborting execution with Ctrl-C might hang
   Emscripten to an infinite loop instead. (#4494)
 - Implement support for touch events to GLUT (#4493)
 - Deprecated unsafe function writeStringToMemory() from src/preamble.js. Using
   stringToUTF8() is recommended instead. (#4497)
 - Full list of changes:
    - Emscripten: https://github.com/emscripten-core/emscripten/compare/1.36.7...1.36.8
    - Emscripten-LLVM: no changes.
    - Emscripten-Clang: no changes.

v1.36.7: 8/8/2016
-----------------
 - Updated to latest upstream LLVM 3.9.
 - Full list of changes:
    - Emscripten: https://github.com/emscripten-core/emscripten/compare/1.36.6...1.36.7
    - Emscripten-LLVM: https://github.com/emscripten-core/emscripten-fastcomp/compare/1.36.6...1.36.7
    - Emscripten-Clang: https://github.com/emscripten-core/emscripten-fastcomp-clang/compare/1.36.6...1.36.7

v1.36.6: 8/8/2016
-----------------
 - Fixed wheelDelta for MSIE (#4316)
 - Fixed inconsistencies in fullscreen API signatures (#4310, #4318, #4379)
 - Changed the behavior of Emscripten WebGL createContext() to not forcibly set
   CSS style on created canvases, but let page customize the style themselves
   (#3406, #4194 and #4350, #4355)
 - Adjusted the reported GL_VERSION field to adapt to the OpenGL ES
   specifications (#4345)
 - Added support for GLES3 GL_MAJOR/MINOR_VERSION fields. (#4368)
 - Improved -s USE_PTHREADS=1 and --proxy-to-worker linker options to be
   mutually compatible. (#4372)
 - Improved IDBFS to not fail on Safari where IndexedDB support is spotty
   (#4371)
 - Improved SIMD.js support when using Closure minifier. (#4374)
 - Improved glGetString to be able to read fields from WEBGL_debug_renderer_info
   extension. (#4381)
 - Fixed an issue with glFramebufferTextureLayer() not working correctly.
 - Fixed a bug with std::uncaught_exception() support (#4392)
 - Implemented a multiprocess lock to access the Emscripten cache. (#3850)
 - Implemented support for the pointerlockerror event in HTML5 API (#4373)
 - Report WebGL GLSL version number in GL_SHADING_LANGUAGE_VERSION string (#4365)
 - Optimized llvm_ctpop_i32() and conversion of strings from C to JS side
   (#4402, #4403)
 - Added support for the OffscreenCanvas proposal, and transferring canvases to
   offscreen in pthreads build mode, linker flag -s OFFSCREENCANVAS_SUPPORT=0/1
   (#4412)
 - Fixed an issue after updating to new LLVM version that response files passed
   to llvm-link must have forward slashes (#4434)
 - Fixed a memory leak in relooper in LLVM.
 - Full list of changes:
    - Emscripten: https://github.com/emscripten-core/emscripten/compare/1.36.5...1.36.6
    - Emscripten-LLVM: https://github.com/emscripten-core/emscripten-fastcomp/compare/1.36.5...1.36.6
    - Emscripten-Clang: no changes.

v1.36.5: 5/24/2016
------------------
 - Added support for passing custom messages when running in web worker.
 - Improved fp128 support when targeting WebAssembly.
 - Updated cpuprofiler.js to support tracing time spent in WebGL functions.
 - Fixed an issue with glFenceSync() function call signature (#4260, #4339)
 - Added missing zero argument version of emscripten_sync_run_in_main_thread().
 - Improves support for targeting pthreads when using Closure minifier (#4348).
 - Fixed an issue where pthreads enabled code did not correctly validate as asm.js
 - Fixed an issue with incorrect SIMD.js related imports (#4341)
 - Full list of changes:
    - Emscripten: https://github.com/emscripten-core/emscripten/compare/1.36.4...1.36.5
    - Emscripten-LLVM: https://github.com/emscripten-core/emscripten-fastcomp/compare/1.36.4...1.36.5
    - Emscripten-Clang: no changes.

v1.36.4: 5/9/2016
-----------------
 - Added EM_TRUE and EM_FALSE #defines to html5.h.
 - Fixed an issue with GLFW window and framebuffer size callbacks.
 - Added support for more missing WebGL 2 texture formats (#4277)
 - Added support for source files with no extension.
 - Updated emrun.py to latest version, adds support to precompressed content and
   running as just a web server without launching a browser.
 - Updated experimental WebAssembly support to generate 0xb version code.
 - Automatically build Binaryen when needed.
 - Updated libc++ to SVN revision 268153. (#4288)
 - Full list of changes:
    - Emscripten: https://github.com/emscripten-core/emscripten/compare/1.36.3...1.36.4
    - Emscripten-LLVM: no changes.
    - Emscripten-Clang: no changes.

v1.36.3: 4/27/2016
------------------
 - Fixed a deadlock bug with pthreads support.
 - Remove sources from temporary garbage being generated in OpenAL code (#4275)
 - Added support for calling alert() from pthreads code.
 - Full list of changes:
    - Emscripten: https://github.com/emscripten-core/emscripten/compare/1.36.2...1.36.3
    - Emscripten-LLVM: no changes.
    - Emscripten-Clang: no changes.

v1.36.2: 4/22/2016
------------------
 - Improve support for targeting WebAssembly with Binaryen.
 - Improve support for LLVM's WebAssembly backend (EMCC_WASM_BACKEND=1
   environment variable).
 - Separate out emscripten cache structure to asmjs and wasm directories.
 - Fix a bug where Emscripten would spawn too many unused python subprocesses (#4158)
 - Optimize Emscripten for large asm.js projects.
 - Added sdl2_net to Emscripten ports.
 - Updated to latest version of the SIMD polyfill (#4165)
 - Fixed an issue with missing texture formats support in GLES 3 (#4176)
 - Added a new WebAssembly linker option -s BINARYEN_IMPRECISE=1 (default=0)
   which mutes potential traps from WebAssembly int div/rem by zero and
   float-to-int conversions.
 - Added support for EXT_color_buffer_float extension.
 - Fixed behavior of SSE shift operations (#4165).
 - Fixed a bug where ctor_evaller.py (-Oz builds) would hang on Windows.
 - Fixed a bug where emscripten_set_main_loop() with EM_TIMING_SETTIMEOUT would
   incorrectly compute the delta times (#4200, #4208)
 - Update pthreads support to latest proposed spec version. (#4212, #4220)
 - Fixed an unresolved symbol linker error in embind (#4225)
 - Fix file_packager.py --use-preload-cache option to also work on Safari and
   iOS (#2977, #4253)
 - Added new file packager option --indexedDB-name to allow specifying the
   database name to use for the cache (#4219)
 - Added DWARF style debugging information.
 - Full list of changes:
    - Emscripten: https://github.com/emscripten-core/emscripten/compare/1.36.1...1.36.2
    - Emscripten-LLVM: https://github.com/emscripten-core/emscripten-fastcomp/compare/1.36.1...1.36.2
    - Emscripten-Clang: no changes.

v1.36.1: 3/8/2016
-----------------
 - Fixed glfwSetWindowSizeCallback to conform to GLFW2 API.
 - Update OpenAL sources only when the browser window is visible to avoid
   occasional stuttering static glitches when the page tab is hidden. (#4107)
 - Implemented LLVM math intrinsics powi, trunc and floor.
 - Added support for SDL_GL_ALPHA_SIZE in GL context initialization. (#4125)
 - Added no-op stubs for several pthread functions when building without
   pthreads enabled (#4130)
 - Optimize glUniform*fv and glVertexAttrib*fv functions to generate less
   garbage and perform much faster (#4128)
 - Added new EVAL_CTORS optimization pass which evaluates global data
   initializer constructors at link time, which would improve startup time and
   reduce code size of these ctors.
 - Implemented support for OpenAL AL_PITCH option.
 - Implemented new build options -s STACK_OVERFLOW_CHECK=0/1/2 which adds
   runtime stack overrun checks. 0: disabled, 1: minimal, between each frame, 2:
   at each explicit JS side stack allocation call to allocate().
 - Fixed an issue with -s SPLIT_MEMORY mode where an unsigned 32-bit memory
   access would come out as signed. (#4150)
 - Fixed asm.js validation in call handlers to `llvm_powi_f*`.
 - Full list of changes:
    - Emscripten: https://github.com/emscripten-core/emscripten/compare/1.36.0...1.36.1
    - Emscripten-LLVM: https://github.com/emscripten-core/emscripten-fastcomp/compare/1.36.0...1.36.1
    - Emscripten-Clang: no changes.

v1.36.0: 2/23/2016
------------------
 - Fixed an OpenAL bug where OpenAL sources would not respect global volume setting.
 - Fixed an issue where alGetListenerf() with AL_GAIN would not return the
   correct value. (#4091)
 - Fixed an issue where setting alListenerf() with AL_GAIN would not set the
   correct value. (#4092)
 - Implemented new JS optimizer "Duplicate Function Elimination" pass which
   collapses identical functions to save code size.
 - Implemented the `_Exit()` function.
 - Added support for SSE3 and SSSE3 intrinsics (#4099) and partially for SSE 4.1
   intrinsics (#4030, #4101)
 - Added support for -include-pch flag (#4086)
 - Fixed a regex syntax in ccall on Chrome Canary (#4111)
 - Full list of changes:
    - Emscripten: https://github.com/emscripten-core/emscripten/compare/1.35.23...1.36.0
    - Emscripten-LLVM: https://github.com/emscripten-core/emscripten-fastcomp/compare/1.35.23...1.36.0
    - Emscripten-Clang: no changes.

v1.35.23: 2/9/2016
------------------
 - Provide $NM environment variable to point to llvm-nm when running
   emconfigure, which helps e.g. libjansson to build (#4036)
 - Fixed glGetString(GL_SHADING_LANGUAGE_VERSION) to return appropriate result
   depending on if running on WebGL1 vs WebGL2, instead of hardcoding the result
   (#4040)
 - Fixed a regression with CMake try_run() possibly failing, caused by the
   addition of CMAKE_CROSSCOMPILING_EMULATOR in v1.32.3.
 - Fixed CMake to work in the case when NODE_JS is an array containing
   parameters to be passed to Node.js. (#4045)
 - Fixed a memory issue that caused the Emscripten memory initializer file
   (.mem.js) to be unnecessarily retained in memory during runtime (#4044)
 - Added support for complex valued mul and div ops.
 - Added new option "Module.environment" which allows overriding the runtime ENVIRONMENT_IS_WEB/ENVIRONMENT_IS_WORKER/ENVIRONMENT_IS_NODE/ENVIRONMENT_IS_SHELL fields.
 - Fixed an issue with SAFE_HEAP methods in async mode (#4046)
 - Fixed WebSocket constructor to work in web worker environment (#3849)
 - Fixed a potential issue with some browsers reporting gamepad axis values outside \[-1, 1\] (#3602)
 - Changed libcxxabi to be linked in last, so that it does not override weakly
   linked methods in libcxx (#4053)
 - Implemented new JSDCE code optimization pass which removes at JS link stage
   dead code that is not referenced anywhere (in addition to LLVM doing this for
   C++ link stage).
 - Fixed a Windows issue where embedding memory initializer as a string in JS
   code might cause corrupted output. (#3854)
 - Fixed an issue when spaces are present in directory names in response files
   (#4062)
 - Fixed a build issue when using --tracing and -s ALLOW_MEMORY_GROWTH=1
   simultaneously (#4064)
 - Greatly updated Emscripten support for SIMD.js intrinsics (non-SSE or NEON)
 - Fixed an issue where compiler would not generate a link error when JS library
   function depended on a nonexisting symbol. (#4077)
 - Removed UTF16 and UTF32 marshalling code from being exported by default.
 - Removed the -s NO_BROWSER linker option and automated the detection of when
   that option is needed.
 - Removed the JS implemented C++ symbol name demangler, now always depend on
   the libcxxabi compiled one.
 - Fixed an issue where Emscripten linker would redundantly generate missing
   function stubs for some functions that do exist.
 - Full list of changes:
    - Emscripten: https://github.com/emscripten-core/emscripten/compare/1.35.22...1.35.23
    - Emscripten-LLVM: https://github.com/emscripten-core/emscripten-fastcomp/compare/1.35.22...1.35.23
    - Emscripten-Clang: no changes.

v1.35.22: 1/13/2016
-------------------
 - Updated to latest upstream LLVM trunk as of January 13th.
 - Bumped up the required LLVM version from LLVM 3.8 to LLVM 3.9.
 - Full list of changes:
    - Emscripten: https://github.com/emscripten-core/emscripten/compare/1.35.21...1.35.22
    - Emscripten-LLVM: https://github.com/emscripten-core/emscripten-fastcomp/compare/1.35.21...1.35.22
    - Emscripten-Clang: https://github.com/emscripten-core/emscripten-fastcomp-clang/compare/1.35.21...1.35.22

v1.35.21: 1/13/2016
-------------------
 - Improved support for handling GLFW2 keycodes.
 - Improved emranlib, system/bin/sdl-config and system/bin/sdl2-config to be
   executable in both python2 and python3.
 - Fixed build flags -s AGGRESSIVE_VARIABLE_ELIMINATION=1 and -s USE_PTHREADS=2
   to correctly work when run on a browser that does not support pthreads.
 - Fixed a build issue that caused sequences of \r\r\n to be emitted on Windows.
 - Fixed an issue that prevented building LLVM on Visual Studio 2015
   (emscripten-fastcomp-clang #7)
 - Full list of changes:
    - Emscripten: https://github.com/emscripten-core/emscripten/compare/1.35.20...1.35.21
    - Emscripten-LLVM: https://github.com/emscripten-core/emscripten-fastcomp/compare/1.35.20...1.35.21
    - Emscripten-Clang: https://github.com/emscripten-core/emscripten-fastcomp-clang/compare/1.35.20...1.35.21

v1.35.20: 1/10/2016
-------------------
 - Fixed -s USE_PTHREADS compilation mode to account that SharedArrayBuffer
   specification no longer allows futex waiting on the main thread. (#4024)
 - Added new python2 vs python3 compatibility wrappers for emcmake, emconfigure, emmake and emar.
 - Fixed atomicrmw i64 codegen (#4025)
 - Optimized codegen to simplify "x != 0" to just "x" when output is a boolean.
 - Fixed a compiler crash when generating atomics code in debug builds of LLVM.
 - Fixed a compiler crash when generating SIMD.js code that utilizes
   non-canonical length vectors (e.g. <float x 3>)
 - Full list of changes:
    - Emscripten: https://github.com/emscripten-core/emscripten/compare/1.35.19...1.35.20
    - Emscripten-LLVM: https://github.com/emscripten-core/emscripten-fastcomp/compare/1.35.19...1.35.20
    - Emscripten-Clang: no changes.

v1.35.19: 1/7/2016
------------------
 - Updated to latest upstream LLVM trunk as of January 7th.
 - Full list of changes:
    - Emscripten: no changes.
    - Emscripten-LLVM: https://github.com/emscripten-core/emscripten-fastcomp/compare/1.35.18...1.35.19
    - Emscripten-Clang: https://github.com/emscripten-core/emscripten-fastcomp-clang/compare/1.35.18...1.35.19

v1.35.18: 1/7/2016
------------------
 - Implemented getpeername() and fixed issues with handling getsockname() (#3997)
 - Fixed an issue with daylight saving time in mktime() (#4001)
 - Optimized pthreads code to avoid unnecessary FFI transitions (#3504)
 - Fixed issues with strftime() (#3993)
 - Deprecated memory growth support in asm.js.
 - Implemented llvm_bitreverse_i32() (#3976)
 - Fixed missing include header that affected building relooper on some compilers.
 - Full list of changes:
    - Emscripten: https://github.com/emscripten-core/emscripten/compare/1.35.17...1.35.18
    - Emscripten-LLVM: https://github.com/emscripten-core/emscripten-fastcomp/compare/1.35.17...1.35.18
    - Emscripten-Clang: no changes.

v1.35.17: 1/4/2016
------------------
 - Updated to latest upstream LLVM trunk as of January 4th.
 - Full list of changes:
    - Emscripten: no changes.
    - Emscripten-LLVM: https://github.com/emscripten-core/emscripten-fastcomp/compare/1.35.16...1.35.17
    - Emscripten-Clang: https://github.com/emscripten-core/emscripten-fastcomp/compare/1.35.16...1.35.17

v1.35.16: 1/4/2016
------------------
 - Improved support for -s USE_PTHREADS=2 build mode and added support for Atomics.exchange().
 - Full list of changes:
    - Emscripten: https://github.com/emscripten-core/emscripten/compare/1.35.15...1.35.16
    - Emscripten-LLVM: https://github.com/emscripten-core/emscripten-fastcomp/compare/1.35.15...1.35.16
    - Emscripten-Clang: no changes.

v1.35.15: 1/4/2016
------------------
 - Fixed an error with glClearbufferfv not working. (#3961)
 - Improved file packager code so that file:// URLs work in Chrome too (#3965)
 - Fixed issues with the --memoryprofiler UI.
 - Fixed a Windows issue when generating system libraries in cache (#3939)
 - Fixed a regression from v1.35.13 where GLES2 compilation would not work when
   -s USE_PTHREADS=1 was passed.
 - Added support for WebIDL arrays as input parameters to WebIDL binder.
 - Updated build support when using the LLVM wasm backend.
 - Added new linker option --threadprofiler which generates a threads dashboard
   on the generated page for threads status overview. (#3971)
 - Improved backwards compatibility of building on GCC 4.3 - 4.6.
 - Fixed an asm.js validation issue when building against updated SIMD.js specification. (#3986)
 - Improved Rust support.
 - Full list of changes:
    - Emscripten: https://github.com/emscripten-core/emscripten/compare/1.35.14...1.35.15
    - Emscripten-LLVM: https://github.com/emscripten-core/emscripten-fastcomp/compare/1.35.14...1.35.15
    - Emscripten-Clang: no changes.

v1.35.14: 12/15/2015
--------------------
 - Updated to latest upstream LLVM trunk as of December 15th.
 - Full list of changes:
    - Emscripten: https://github.com/emscripten-core/emscripten/compare/1.35.13...1.35.14
    - Emscripten-LLVM: https://github.com/emscripten-core/emscripten-fastcomp/compare/1.35.13...1.35.14
    - Emscripten-Clang: https://github.com/emscripten-core/emscripten-fastcomp-clang/compare/1.35.13...1.35.14

v1.35.13: 12/15/2015
--------------------
 - Updated -s USE_PTHREADS code generation to reflect that the `SharedInt*Array`
   hierarchy no longer exists in the SharedArrayBuffer spec.
 - Removed references to Atomic.fence() which no longer is part of the
   SharedArrayBuffer specification.
 - Fixed an issue where JS code minifiers might generate bad code for cwrap
   (#3945)
 - Updated compiler to issue a warning when --separate-asm is being used and
   output suffix is .js.
 - Added new build option -s ONLY_MY_CODE which aims to eliminate most of the
   Emscripten runtime and generate a very minimal compiler output.
 - Added new build option -s WASM_BACKEND=0/1 which controls whether to utilize
   the upstream LLVM wasm emitting codegen backend.
 - Full list of changes:
    - Emscripten: https://github.com/emscripten-core/emscripten/compare/1.35.12...1.35.13
    - Emscripten-LLVM: https://github.com/emscripten-core/emscripten-fastcomp/compare/1.35.12...1.35.13
    - Emscripten-Clang: no changes.

v1.35.12: 11/28/2015
--------------------
 - Update to latest upstream LLVM trunk as of November 28th.
 - Fix Emscripten to handle new style format outputted by llvm-nm.
 - Added new build option BINARYEN_METHOD to allow choosing which wasm
   generation method to use.
 - Updates to Binaryen support.
 - Full list of changes:
    - Emscripten: https://github.com/emscripten-core/emscripten/compare/1.35.11...1.35.12
    - Emscripten-LLVM: https://github.com/emscripten-core/emscripten-fastcomp/compare/1.35.11...1.35.12
    - Emscripten-Clang: https://github.com/emscripten-core/emscripten-fastcomp-clang/compare/1.35.11...1.35.12

v1.35.11: 11/27/2015
--------------------
 - Updated atomics test to stress 64-bit atomics better (#3892)
 - Full list of changes:
    - Emscripten: https://github.com/emscripten-core/emscripten/compare/1.35.10...1.35.11
    - Emscripten-LLVM: https://github.com/emscripten-core/emscripten-fastcomp/compare/1.35.10...1.35.11
    - Emscripten-Clang: no changes.

v1.35.10: 11/25/2015
--------------------
 - Integration with Binaryen.
 - Add a performance warning when multiple FS.syncfs() calls are in flight simultaneously.
 - Correctly pass GLFW_REPEAT when sending key press repeats.
 - Improved filesystem performance when building in multithreaded mode (#3923)
 - Improve error detection when data file fails to load.
 - Clarified that -s NO_DYNAMIC_EXECUTION=1 and -s RELOCATABLE=1 build modes are mutually exclusive.
 - Added new build option -s NO_DYNAMIC_EXECUTION=2 which demotes eval() errors
   to warnings at runtime, useful for iterating fixes in a codebase for multiple
   eval()s  (#3930)
 - Added support to Module.locateFile(filename) to locate the pthread-main.js file (#3500)
 - Changed -s USE_PTHREADS=2 and -s PRECISE_F32=2 to imply --separate-asm
   instead of requiring it, to be backwards compatible (#3829, #3933)
 - Fixed bad codegen for some 64-bit atomics (#3892, #3936)
 - When emitting NaN canonicalization warning, also print the location in code
   where it occurs.
 - Full list of changes:
    - Emscripten: https://github.com/emscripten-core/emscripten/compare/1.35.9...1.35.10
    - Emscripten-LLVM: https://github.com/emscripten-core/emscripten-fastcomp/compare/1.35.9...1.35.10
    - Emscripten-Clang: no changes.

v1.35.9: 11/12/2015
-------------------
 - Implement glfwSetInputMode when mode is GLFW_CURSOR and value is GLFW_CURSOR_NORMAL|GLFW_CURSOR_DISABLED
 - Add explicit abort() when dlopen() is called without linking support
 - Make emcc explicitly reinvoke itself from python2 if called from python3.
 - Optimize memory initializer to omit zero-initialized values (#3907)
 - Full list of changes:
    - Emscripten: https://github.com/emscripten-core/emscripten/compare/1.35.8...1.35.9
    - Emscripten-LLVM: https://github.com/emscripten-core/emscripten-fastcomp/compare/1.35.8...1.35.9
    - Emscripten-Clang: no changes.

v1.35.8: 11/10/2015
-------------------
 - Removed obsoleted EXPORTED_GLOBALS build option.
 - Export filesystem as global object 'FS' in Emscripten runtime.
 - Fixed realpath() function on directories.
 - Fixed round() and roundf() to work when building without -s PRECISE_F32=1 and
   optimize these to be faster (#3876)
 - Full list of changes:
    - Emscripten: https://github.com/emscripten-core/emscripten/compare/1.35.7...1.35.8
    - Emscripten-LLVM: no changes.
    - Emscripten-Clang: no changes.

v1.35.7: 11/4/2015
------------------
 - Updated to latest upstream LLVM trunk version as of November 4th.
 - Full list of changes:
    - Emscripten: https://github.com/emscripten-core/emscripten/compare/1.35.6...1.35.7
    - Emscripten-LLVM: https://github.com/emscripten-core/emscripten-fastcomp/compare/1.35.6...1.35.7
    - Emscripten-Clang: https://github.com/emscripten-core/emscripten-fastcomp-clang/compare/1.35.6...1.35.7

v1.35.6: 11/4/2015
------------------
 - This tag was created for technical purposes, and has no changes compared to
   v1.35.6.

v1.35.5: 11/4/2015
------------------
 - Removed Content-Length and Connection: close headers in POST requests.
 - Migrate to using the native C++11-implemented optimizer by default.
 - Fixed call to `glDrawBuffers(0, *);` (#3890)
 - Fixed lazy file system to work with closure (#3842)
 - Fixed gzip compression with lazy file system (#3837)
 - Added no-op gracefully failing stubs for process spawn functions (#3819)
 - Clarified error message that memory growth is not supported with shared modules (#3893)
 - Initial work on wasm support in optimizer
 - Full list of changes:
    - Emscripten: https://github.com/emscripten-core/emscripten/compare/1.35.4...1.35.5
    - Emscripten-LLVM: no changes.
    - Emscripten-Clang: no changes.

v1.35.4: 10/26/2015
-------------------
 - Move to legalization in the JS backend.
 - Full list of changes:
    - Emscripten: https://github.com/emscripten-core/emscripten/compare/1.35.3...1.35.4
    - Emscripten-LLVM: https://github.com/emscripten-core/emscripten-fastcomp/compare/1.35.3...1.35.4
    - Emscripten-Clang: https://github.com/emscripten-core/emscripten-fastcomp-clang/compare/1.35.3...1.35.4

v1.35.3: 10/26/2015
-------------------
 - Ignore O_CLOEXEC on NODEFS (#3862)
 - Improved --js-library support in CMake by treating these as libraries (#3840)
 - Still support -Wno-warn-absolute-paths (#3833)
 - Add support to zext <4 x i1> to <4x i32>
 - Emit emscripten versions of llvm and clang in clang --version
 - Full list of changes:
    - Emscripten: https://github.com/emscripten-core/emscripten/compare/1.35.2...1.35.3
    - Emscripten-LLVM: https://github.com/emscripten-core/emscripten-fastcomp/compare/1.35.2...1.35.3
    - Emscripten-Clang: https://github.com/emscripten-core/emscripten-fastcomp-clang/compare/1.35.2...1.35.3

v1.35.2: 10/20/2015
-------------------
 - Rebase against upstream LLVM "google/stable" branch, bringing us to LLVM 3.8.
 - Full list of changes:
    - Emscripten: https://github.com/emscripten-core/emscripten/compare/1.35.1...1.35.2
    - Emscripten-LLVM: https://github.com/emscripten-core/emscripten-fastcomp/compare/1.35.1...1.35.2
    - Emscripten-Clang: https://github.com/emscripten-core/emscripten-fastcomp-clang/compare/1.35.1...1.35.2

v1.35.1: 10/20/2015
-------------------
 - Fixed a bug where passing -s option to LLVM would not work.
 - Work around a WebAudio bug on WebKit "pauseWebAudio failed: TypeError: Not
   enough arguments" (#3861)
 - Full list of changes:
    - Emscripten: https://github.com/emscripten-core/emscripten/compare/1.35.0...1.35.1
    - Emscripten-LLVM: no changes.
    - Emscripten-Clang: no changes.

v1.35.0: 10/19/2015
-------------------
 - Fixed out of memory abort message.
 - Full list of changes:
    - Emscripten: https://github.com/emscripten-core/emscripten/compare/1.34.12...1.35.0
    - Emscripten-LLVM: no changes.
    - Emscripten-Clang: no changes.

v1.34.12: 10/13/2015
--------------------
 - Added new experimental build option -s SPLIT_MEMORY=1, which splits up the
   Emscripten HEAP to multiple smaller slabs.
 - Added SDL2_ttf to Emscripten ports.
 - Added support for building GLES3 code to target WebGL 2. (#3757, #3782)
 - Fixed certain glUniform*() functions to work properly when called in
   conjunction with -s USE_PTHREADS=1.
 - Fixed support for -l, -L and -I command line parameters to accept a space
   between the path, i.e. "-l SDL". (#3777)
 - Fixed SSE2 support in optimized builds.
 - Changed the default behavior of warning when absolute paths are passed to -I
   to be silent. To enable the absolute paths warning, pass
   "-Wwarn-absolute-paths" flag to emcc.
 - Added new linker option -s ABORTING_MALLOC=0 that can be used to make
   malloc() return 0 on failed allocation (Current default is to abort execution
   of the page on OOM) (#3822)
 - Removed the default behavior of automatically decoding all preloaded assets on page startup (#3785)
 - Full list of changes:
    - Emscripten: https://github.com/emscripten-core/emscripten/compare/1.34.11...1.34.12
    - Emscripten-LLVM: https://github.com/emscripten-core/emscripten-fastcomp/compare/1.34.11...1.34.12
    - Emscripten-Clang: no changes.

v1.34.11: 9/29/2015
-------------------
 - Fixed asm.js validation on autovectorized output
 - Fix an issue with printing to iostream in global ctors (#3824)
 - Added support for LLVM pow intrinsics with integer exponent.
 - Full list of changes:
    - Emscripten: https://github.com/emscripten-core/emscripten/compare/1.34.10...1.34.11
    - Emscripten-LLVM: https://github.com/emscripten-core/emscripten-fastcomp/compare/1.34.10...1.34.11
    - Emscripten-Clang: no changes.

v1.34.10: 9/25/2015
-------------------
 - Added wasm compressor/decompressor polyfill (#3766)
 - Added support for sRGB texture formats.
 - Removed the deprecated --compression option.
 - Fixed an issue with asm.js validation for pthreads being broken since v1.34.7 (#3719)
 - Added built-in cpu performance profiler, which is enabled with linker flag --cpuprofiler. (#3781)
 - Added build-in memory usage profiler, which is enabled with linker flag --memoryprofiler. (#3781)
 - Fixed multiple arities per EM_ASM block (#3804)
 - Fixed issues with SSE2 an NaN bit patterns. (emscripten-fastcomp #116)
 - Full list of changes:
    - Emscripten: https://github.com/emscripten-core/emscripten/compare/1.34.9...1.34.10
    - Emscripten-LLVM: https://github.com/emscripten-core/emscripten-fastcomp/compare/1.34.9...1.34.10
    - Emscripten-Clang: no changes.

v1.34.9: 9/18/2015
------------------
 - Fixed an issue with --llvm-lto 3 builds (#3765)
 - Optimized LZ4 compression
 - Fixed a bug where glfwCreateWindow would return success even on failure
   (#3764)
 - Greatly optimized the -s SAFE_HEAP=1 linker flag option by executing the heap
   checks in asm.js side instead.
 - Fixed the return value of EM_ASM_DOUBLE (#3770)
 - Implemented getsockname syscall (#3769)
 - Don't warn on unresolved symbols when LINKABLE is specified.
 - Fixed various issues with SSE2 compilation in optimized builds.
 - Fixed a breakage with -s USE_PTHREADS=2 (#3774)
 - Added support for GL_HALF_FLOAT in WebGL 2. (#3790)
 - Full list of changes:
    - Emscripten: https://github.com/emscripten-core/emscripten/compare/1.34.8...1.34.9
    - Emscripten-LLVM: https://github.com/emscripten-core/emscripten-fastcomp/compare/1.34.8...1.34.9
    - Emscripten-Clang: no changes.

v1.34.8: 9/9/2015
-----------------
 - Fixed a race condition at worker startup (#3741)
 - Update emrun to latest, which improves unit test run automation with emrun.
 - Added support for LZ4 compressing file packages, used with the -s LZ4=1 linker flag. (#3754)
 - Fixed noisy build warning on "unexpected number of arguments in call to strtold" (#3760)
 - Added new linker flag --separate-asm that splits the asm.js module and the
   handwritten JS functions to separate files.
 - Full list of changes:
    - Emscripten: https://github.com/emscripten-core/emscripten/compare/1.34.7...1.34.8
    - Emscripten-LLVM: no changes.
    - Emscripten-Clang: no changes.

v1.34.7: 9/5/2015
-----------------
 - Fixed uses of `i64*` in side modules.
 - Improved GL support when proxying, and fake WebAudio calls when proxying.
 - Added new main loop timing mode EM_TIMING_SETIMMEDIATE for rendering with
   vsync disabled (#3717)
 - Updated emrun to latest version, adds --safe_firefox_profile option to run
   emrun pages in clean isolated environment.
 - Implemented glGetStringi() method for WebGL2/GLES3. (#3472, #3725)
 - Automatically emit loading code for EMTERPRETIFY_FILE if emitting html.
 - Added new build option -s USE_PTHREADS=2 for running pthreads-enabled pages
   in browsers that do not support SharedArrayBuffer.
 - Added support for building SSE2 intrinsics based code (emmintrin.h), when
   -msse2 is passed to the build.
 - Added exports for getting FS objects by their name (#3690)
 - Updated LLVM to latest upstream PNaCl version (Clang 3.7, July 29th).
 - Full list of changes:
    - Emscripten: https://github.com/emscripten-core/emscripten/compare/1.34.6...1.34.7
    - Emscripten-LLVM: https://github.com/emscripten-core/emscripten-fastcomp/compare/1.34.6...1.34.7
    - Emscripten-Clang: https://github.com/emscripten-core/emscripten-fastcomp-clang/compare/1.34.6...1.34.7

v1.34.6: 8/20/2015
------------------
 - Added new build option -s EMULATED_FUNCTION_POINTERS=2.
 - Fixed a bug with calling functions pointers that take float as parameter
   across dynamic modules.
 - Improved dynamic linking support with -s LINKABLE=1.
 - Added new build option -s MAIN_MODULE=2.
 - Cleaned up a few redundant linker warnings (#3702, #3704)
 - Full list of changes:
    - Emscripten: https://github.com/emscripten-core/emscripten/compare/1.34.5...1.34.6
    - Emscripten-LLVM: https://github.com/emscripten-core/emscripten-fastcomp/compare/1.34.5...1.34.6
    - Emscripten-Clang: no changes.

v1.34.5: 8/18/2015
------------------
 - Added Bullet physics, ogg and vorbis to emscripten-ports.
 - Added FreeType 2.6 to emscripten-ports.
 - Fixed CMake handling when building OpenCV.
 - Fixed and issue with exceptions being thrown in empty glBegin()-glEnd()
   blocks (#3693)
 - Improved function pointer handling between dynamically linked modules
 - Fixed some OpenAL alGetSource get calls (#3669)
 - Fixed issues with building the optimizer on 32-bit Windows (#3673)
 - Increased optimizer stack size on Windows to 10MB (#3679)
 - Added support for passing multiple input files to opt, to speed up
   optimization and linking in opt.
 - Full list of changes:
    - Emscripten: https://github.com/emscripten-core/emscripten/compare/1.34.4...1.34.5
    - Emscripten-LLVM: https://github.com/emscripten-core/emscripten-fastcomp/compare/1.34.4...1.34.5
    - Emscripten-Clang: no changes.

v1.34.4: 8/4/2015
-----------------
 - Add special handling support for /dev/null as an input file (#3552)
 - Added basic printf support in NO_FILESYSTEM mode (#3627)
 - Update WebVR support to the latest specification, and add support for
   retrieving device names
 - Improved --proxy-to-worker build mode with proxying (#3568, #3623)
 - Generalized EXPORT_FS_METHODS to EXPORT_RUNTIME_METHODS
 - Added node externs for closure
 - Fixed a memory allocation bug in pthreads code (#3636)
 - Cleaned up some debug assertion messages behind #ifdef ASSERTIONS (#3639)
 - Fixed umask syscall (#3637)
 - Fixed double alignment issue with formatStrind and emscripten_log (#3647)
 - Added new EXTRA_EXPORTED_RUNTIME_METHODS build option
 - Updated emrun to latest version
 - Full list of changes:
    - Emscripten: https://github.com/emscripten-core/emscripten/compare/1.34.3...1.34.4
    - Emscripten-LLVM: https://github.com/emscripten-core/emscripten-fastcomp/compare/1.34.3...1.34.4
    - Emscripten-Clang: no changes.

v1.34.3: 7/15/2015
------------------
 - Move libc to musl+syscalls
 - Full list of changes:
    - Emscripten: https://github.com/emscripten-core/emscripten/compare/1.34.2...1.34.3
    - Emscripten-LLVM: no changes.
    - Emscripten-Clang: no changes.

v1.34.2: 7/14/2015
------------------
 - Upgrade to new SIMD.js polyfill version and improved SIMD support.
 - Improved WebGL support in --proxy-to-worker mode (#3569)
 - Removed warning on unimplemented JS library functions
 - Fix WebGL 2 support with closure compiler
 - Fixed an issue with WebRTC support (#3574)
 - Fixed emcc to return a correct error process exit code when invoked with no input files
 - Fixed a compiler problem where global data might not get aligned correctly for SIMD.
 - Fixed a LLVM backend problem which caused recursive stack behavior when
   linking large codebases, which was seen to cause a stack overflow crash on
   Windows.
 - Full list of changes:
    - Emscripten: https://github.com/emscripten-core/emscripten/compare/1.34.1...1.34.2
    - Emscripten-LLVM: https://github.com/emscripten-core/emscripten-fastcomp/compare/1.34.1...1.34.2
    - Emscripten-Clang: no changes.

v1.34.1: 6/18/2015
------------------
 - Fixed an issue with resize canvas not working with GLFW.
 - Fixed handling of empty else blocks.
 - Full list of changes:
    - Emscripten: https://github.com/emscripten-core/emscripten/compare/1.34.0...1.34.1
    - Emscripten-LLVM: no changes.
    - Emscripten-Clang: no changes.

v1.34.0: 6/16/2015
------------------
 - Fixed an issue when generating .a files from object files that reside on
   separate drives on Windows (#3525).
 - Added a missing dependency for GLFW (#3530).
 - Removed the Emterpreter YIELDLIST option.
 - Added support for enabling memory growth before the runtime is ready.
 - Added a new feature to store the memory initializer in a string literal
   inside the generated .js file.
 - Fixed a code miscompilation issue with a constexpr in fcmp.
 - Full list of changes:
    - Emscripten: https://github.com/emscripten-core/emscripten/compare/1.33.2...1.34.0
    - Emscripten-LLVM: https://github.com/emscripten-core/emscripten-fastcomp/compare/1.33.2...1.34.0
    - Emscripten-Clang: no changes.

v1.33.2: 6/9/2015
-----------------
 - Added support for OpenAL Extension AL_EXT_float32 (#3492).
 - Added support for handling command line flags -M and -MM (#3518).
 - Fixed a code miscompilation issue with missing ';' character (#3520).
 - Full list of changes:
    - Emscripten: https://github.com/emscripten-core/emscripten/compare/1.33.1...1.33.2
    - Emscripten-LLVM: https://github.com/emscripten-core/emscripten-fastcomp/compare/1.33.1...1.33.2
    - Emscripten-Clang: no changes.

v1.33.1: 6/3/2015
-----------------
 - Added support for multithreading with the POSIX threads API (pthreads), used
   when compiling and linking with the -s USE_PTHREADS=1 flag (#3266).
 - Full list of changes:
    - Emscripten: https://github.com/emscripten-core/emscripten/compare/1.33.0...1.33.1
    - Emscripten-LLVM: https://github.com/emscripten-core/emscripten-fastcomp/compare/1.33.0...1.33.1
    - Emscripten-Clang: no changes.

v1.33.0: 5/29/2015
------------------
 - Fix an issue with writing to /dev/null (#3454).
 - Added a hash to objects inside .a files to support to linking duplicate
   symbol names inside .a files (#2142).
 - Provide extensions ANGLE_instanced_arrays and EXT_draw_buffers as aliases to
   the WebGL ones.
 - Fixed LLVM/Clang to build again on Windows after previous LLVM upgrade.
 - Full list of changes:
    - Emscripten: https://github.com/emscripten-core/emscripten/compare/1.32.4...1.33.0
    - Emscripten-LLVM: https://github.com/emscripten-core/emscripten-fastcomp/compare/1.32.4...1.33.0
    - Emscripten-Clang: no changes.

v1.32.4: 5/16/2015
------------------
 - Update LLVM and Clang to PNaCl's current 3.7 merge point (April 17 2015)
 - Added libpng to Emscripten-ports.
 - Added intrinsic llvm_fabs_f32.
 - Full list of changes:
    - Emscripten: https://github.com/emscripten-core/emscripten/compare/1.32.3...1.32.4
    - Emscripten-LLVM: https://github.com/emscripten-core/emscripten-fastcomp/compare/1.32.3...1.32.4
    - Emscripten-Clang: https://github.com/emscripten-core/emscripten-fastcomp-clang/compare/1.32.3...1.32.4

v1.32.3: 5/15/2015
------------------
 - Improved dynamic linking support.
 - Added new option to file_packager.py to store metadata externally.
 - Improved CMake support with CMAKE_CROSSCOMPILING_EMULATOR (#3447).
 - Added support for `sysconf(_SC_PHYS_PAGES)` (#3405, 3442).
 - Full list of changes:
    - Emscripten: https://github.com/emscripten-core/emscripten/compare/1.32.2...1.32.3
    - Emscripten-LLVM: https://github.com/emscripten-core/emscripten-fastcomp/compare/1.32.2...1.32.3
    - Emscripten-Clang: no changes.

v1.32.2: 5/8/2015
-----------------
 - Removed a (name+num)+num -> name+newnum optimization, which caused heavy
   performance regressions in Firefox when the intermediate computation wraps
   around the address space (#3438).
 - Improved dynamic linking support.
 - Improved emterpreter when doing dynamic linking.
 - Fixed an issue with source maps debug info containing zeroes as line numbers.
 - Full list of changes:
    - Emscripten: https://github.com/emscripten-core/emscripten/compare/1.32.1...1.32.2
    - Emscripten-LLVM: https://github.com/emscripten-core/emscripten-fastcomp/compare/1.32.1...1.32.2
    - Emscripten-Clang: no changes.

v1.32.1: 5/2/2015
-----------------
 - Removed old deprecated options -s INIT_HEAP, MICRO_OPTS, CLOSURE_ANNOTATIONS,
   INLINE_LIBRARY_FUNCS, SHOW_LABELS, COMPILER_ASSERTIONS and
   COMPILER_FASTPATHS.
 - Added support for dynamic linking and dlopen().
 - Fixed a compilation issue that affected -O2 builds and higher (#3430).
 - Full list of changes:
    - Emscripten: https://github.com/emscripten-core/emscripten/compare/1.32.0...1.32.1
    - Emscripten-LLVM: https://github.com/emscripten-core/emscripten-fastcomp/compare/1.32.0...1.32.1
    - Emscripten-Clang: no changes.

v1.32.0: 4/28/2015
------------------
 - Compile .i files properly as C and not C++ (#3365).
 - Removed old deprecated options -s PRECISE_I32_MUL, CORRECT_ROUNDINGS,
   CORRECT_OVERFLOWS, CORRECT_SIGNS, CHECK_HEAP_ALIGN, SAFE_HEAP_LINES,
   SAFE_HEAP >= 2, ASM_HEAP_LOG, SAFE_DYNCALLS, LABEL_DEBUG, RUNTIME_TYPE_INFO
   and EXECUTION_TIMEOUT, since these don't apply to fastcomp, which is now the
   only enabled compilation mode.
 - Preliminary work towards supporting dynamic linking and dlopen().
 - Fixed an issue where emrun stripped some characters at output (#3394).
 - Fixed alignment issues with varargs.
 - Full list of changes:
    - Emscripten: https://github.com/emscripten-core/emscripten/compare/1.31.3...1.32.0
    - Emscripten-LLVM: https://github.com/emscripten-core/emscripten-fastcomp/compare/1.31.3...1.32.0
    - Emscripten-Clang: no changes.

v1.31.3: 4/22/2015
------------------
 - Improved support for -E command line option (#3365).
 - Removed the old optimizeShifts optimization pass that was not valid for
   asm.js code.
 - Fixed an issue when simultaneously using EMULATE_FUNCTION_POINTER_CASTS and
   EMULATED_FUNCTION_POINTERS.
 - Fixed an issue with -s PRECISE_I64_MATH=2 not working (#3374).
 - Full list of changes:
    - Emscripten: https://github.com/emscripten-core/emscripten/compare/1.31.2...1.31.3
    - Emscripten-LLVM: https://github.com/emscripten-core/emscripten-fastcomp/compare/1.31.2...1.31.3
    - Emscripten-Clang: no changes.

v1.31.2: 4/20/2015
------------------
 - Added support for file suffixes .i and .ii (#3365).
 - Fixed an issue with embind and wide strings (#3299).
 - Removed more traces of the old non-fastcomp compiler code.
 - Full list of changes:
    - Emscripten: https://github.com/emscripten-core/emscripten/compare/1.31.1...1.31.2
    - Emscripten-LLVM: no changes.
    - Emscripten-Clang: no changes.

v1.31.1: 4/17/2015
------------------
 - Added support for unicode characters in EM_ASM() blocks (#3348).
 - Removed the pointer masking feature as experimental and unsupported.
 - Fixed an issue where exit() did not terminate execution of Emterpreter (#3360).
 - Removed traces of the old non-fastcomp compiler code.
 - Full list of changes:
    - Emscripten: https://github.com/emscripten-core/emscripten/compare/1.31.0...1.31.1
    - Emscripten-LLVM: https://github.com/emscripten-core/emscripten-fastcomp/compare/1.31.0...1.31.1
    - Emscripten-Clang: no changes.

v1.31.0: 4/14/2015
------------------
 - Remove references to unsupported EMCC_FAST_COMPILER mode, fastcomp is always enabled (#3347).
 - Full list of changes:
    - Emscripten: https://github.com/emscripten-core/emscripten/compare/1.30.6...1.31.0
    - Emscripten-LLVM: https://github.com/emscripten-core/emscripten-fastcomp/compare/1.30.6...1.31.0
    - Emscripten-Clang: no changes.

v1.30.6: 4/14/2015
------------------
 - Removed support for the deprecated jcache functionality (#3313).
 - Added support to emscripten_GetProcAddress() to fetch symbols with the ANGLE
   suffix (#3304, #3315).
 - Added immintrin.h header file to include all SSE support.
 - Added an async option to ccall (#3307).
 - Stopped from using 0 as a valid source ID for OpenAL (#3303).
 - When project has disabled exception catching, build an exceptions-disabled
   version of libcxx.
 - Split libcxx into two parts to optimize code size for projects that only need
   small amount of libcxx (#2545, #3308).
 - Avoid fprintf usage in emscripten_GetProcAddress() to allow using it with -s
   NO_FILESYSTEM=1 (#3327).
 - Removed old deprecated functionalities USE_TYPED_ARRAYS, FHEAP, GC emulation
   and non-asmjs-emscripten ABI.
 - Don't refer to prefixed GL extensions when creating a GL context (#3324).
 - Removed support code for x86_fp80 type (#3341).
 - Optimize EM_ASM() calls even more (#2596).
 - Full list of changes:
    - Emscripten: https://github.com/emscripten-core/emscripten/compare/1.30.5...1.30.6
    - Emscripten-LLVM: https://github.com/emscripten-core/emscripten-fastcomp/compare/1.30.5...1.30.6
    - Emscripten-Clang: no changes.

v1.30.5: 4/7/2015
-----------------
 - Fixed WebIDL operation when closure is enabled after the previous EM_ASM()
   optimizations.
 - Optimized jsCall() to handle variadic cases of number of arguments faster
   (#3290, #3305).
 - Removed support for the getwd() function (#1115, #3309).
 - Fixed a problem with -s IGNORED_FUNCTIONS and -s DEAD_FUNCTIONS not working
   as expected (#3239).
 - Fixed an issue with -s EMTERPRETIFY_ASYNC=1 and emscripten_sleep() not
   working (#3307).
 - Full list of changes:
    - Emscripten: https://github.com/emscripten-core/emscripten/compare/1.30.4...1.30.5
    - Emscripten-LLVM: https://github.com/emscripten-core/emscripten-fastcomp/compare/1.30.4...1.30.5
    - Emscripten-Clang: no changes.

v1.30.4: 4/3/2015
-----------------
 - Optimized the performance and security of EM_ASM() blocks by avoiding the use
   of eval() (#2596).
 - Full list of changes:
    - Emscripten: https://github.com/emscripten-core/emscripten/compare/1.30.3...1.30.4
    - Emscripten-LLVM: https://github.com/emscripten-core/emscripten-fastcomp/compare/1.30.3...1.30.4
    - Emscripten-Clang: no changes.

v1.30.3: 4/3/2015
-----------------
 - Improved error handling in library_idbstore.js.
 - Fixed an asm.js validation issue with EMULATE_FUNCTION_POINTER_CASTS=1 feature (#3300).
 - Fixed Clang build by adding missing nacltransforms project after latest
   LLVM/Clang upstream merge.
 - Full list of changes:
    - Emscripten: https://github.com/emscripten-core/emscripten/compare/1.30.2...1.30.3
    - Emscripten-LLVM: https://github.com/emscripten-core/emscripten-fastcomp/compare/1.30.2...1.30.3
    - Emscripten-Clang: https://github.com/emscripten-core/emscripten-fastcomp-clang/compare/1.30.2...1.30.3

v1.30.2: 4/1/2015
-----------------
 - Added support to writing to mmap()ed memory by implementing msync() (#3269).
 - Updated SDL2 port to version 7.
 - Exported new singleton function Module.createContext() for creating a GL
   context from SDL2.
 - Added support for asm.js/Emscripten arch in Clang.
 - Finished LLVM 3.6 upgrade merge.
 - Full list of changes:
    - Emscripten: https://github.com/emscripten-core/emscripten/compare/1.30.1...1.30.2
    - Emscripten-LLVM: https://github.com/emscripten-core/emscripten-fastcomp/compare/1.30.1...1.30.2
    - Emscripten-Clang: https://github.com/emscripten-core/emscripten-fastcomp-clang/compare/1.30.1...1.30.2

v1.30.1: 3/24/2015
------------------
 - Upgraded LLVM+Clang from vrsion 3.5 to version 3.6.
 - Full list of changes:
    - Emscripten: https://github.com/emscripten-core/emscripten/compare/1.30.0...1.30.1
    - Emscripten-LLVM: https://github.com/emscripten-core/emscripten-fastcomp/compare/1.30.0...1.30.1
    - Emscripten-Clang: https://github.com/emscripten-core/emscripten-fastcomp-clang/compare/1.30.0...1.30.1

v1.30.0: 3/24/2015
------------------
 - Fixed a bug where html5.h API would not remove event handlers on request.
 - Fixed a regression issue that broke building on Windows when attempting to
   invoke tools/gen_struct_info.py.
 - Improved memory growth feature to better handle growing to large memory sizes
   between 1GB and 2GB (#3253).
 - Fixed issues with emrun with terminating target browser process, managing
   lingering sockets and command line quote handling.
 - Fixed a bug where unsigned integer return values in embind could be returned
   as signed (#3249).
 - Improved handling of lost GL contexts.
 - Changed malloc to be fallible (return null on failure) when memory growth is
   enabled (#3253).
 - Fixed a bug with WebIDL not being able to handle enums (#3258).
 - Updated POINTER_MASKING feature to behave as a boolean rather than a mask
   (#3240).
 - Improved "emcmake cmake" on Windows to automatically remove from path any
   entries that contain sh.exe in them, which is not supported by CMake.
 - Fixed an issue with symlink handling in readlink (#3277).
 - Updated SDL2 port to version 6.
 - Removed the obsolete FAST_MEMORY build option.
 - Added reciprocalApproximation and reciprocalSqrtApproximation SIMD intrinsics.
 - Full list of changes:
    - Emscripten: https://github.com/emscripten-core/emscripten/compare/1.29.12...1.30.0
    - Emscripten-LLVM: https://github.com/emscripten-core/emscripten-fastcomp/compare/1.29.12...1.30.0
    - Emscripten-Clang: no changes.

v1.29.12: 3/15/2015
-------------------
 - Fix a bug where SDL_malloc and SDL_free were not available. (#3247)
 - Fix various issues with emrun usage. (#3234)
 - Fixed an off-by-one memory access in native optimizer.
 - Improve emterpreter support.
 - Full list of changes:
    - Emscripten: https://github.com/emscripten-core/emscripten/compare/1.29.11...1.29.12
    - Emscripten-LLVM: no changes.
    - Emscripten-Clang: no changes.

v1.29.11: 3/11/2015
-------------------
 - Remove the requirement to pass -s PRECISE_F32=1 manually when building with
   SIMD support.
 - Fix a temp directory leak that could leave behind empty directories in the
   temp directory after build (#706)
 - Improve support for growable Emscripten heap in asm.js mode.
 - Added a warning message when generating huge asset bundles with file packager.
 - Fixed a bug where emscripten_get_gamepad_status might throw a JS exception if
   called after a gamepad was disconnected.
 - Improve emterpreter sleep support.
 - Optimize code generation when multiple consecutive bitshifts are present.
 - Optimize redundant stack save and restores, and memcpy/memsets.
 - Full list of changes:
    - Emscripten: https://github.com/emscripten-core/emscripten/compare/1.29.10...1.29.11
    - Emscripten-LLVM: https://github.com/emscripten-core/emscripten-fastcomp/compare/1.29.10...1.29.11
    - Emscripten-Clang: no changes.

v1.29.10: 2/19/2015
-------------------
 - Add a warning message when generating code that has a very large number of
   variables, which optimization flags could remove.
 - Improve support for SIMD casts and special loads.
 - Fix the process return code when using EMCONFIGURE_JS=1.
 - Improved the error message in abort().
 - Fix main loop handling during emterpreter sync save/load.
 - Handle emscripten_async_call and friends during sleep, by pausing all
   `safeSet*()` operations.
 - Add support for Google WTF when building with --tracing.
 - Improve emterpreter stability with fuzzing.
 - Add an option to load the memory initializer file from a typed array (#3187)
 - Remove linker warning message when linking to -lm, since Emscripten includes
   musl that implements the math libraries built-in.
 - Add support for SDL_WM_SetCaption(), which calls to Module['setWindowTitle'],
   or if not present, sets the web page title. (#3192)
 - Full list of changes:
    - Emscripten: https://github.com/emscripten-core/emscripten/compare/1.29.9...1.29.10
    - Emscripten-LLVM: https://github.com/emscripten-core/emscripten-fastcomp/compare/1.29.9...1.29.10
    - Emscripten-Clang: no changes.

v1.29.9: 2/9/2015
-------------------
 - Documented FORCE_ALIGNED_MEMORY to be no longer supported.
 - Fixes issues with native optimizer handling of "if () else {}" statements.
   (#3129)
 - Improved cross-browser support for EMSCRIPTEN_FULLSCREEN_FILTERING_NEAREST.
   (#3165)
 - Added new linker option --profiling-funcs, which generates output that is
   otherwise minified, except that function names are kept intact, for use in
   profilers and getting descriptive call stacks.
 - The Module object is no longer written in global scope. (#3167)
 - Added new `emscripten_idb_*` API. (#3169)
 - Added new function emscripten_wget_data().
 - Add support for GL_RED with GLES3/WebGL2. (#3176)
 - Added basic WebVR support. (#3177)
 - Full list of changes:
    - Emscripten: https://github.com/emscripten-core/emscripten/compare/1.29.8...1.29.9
    - Emscripten-LLVM: no changes.
    - Emscripten-Clang: no changes.

v1.29.8: 1/31/2015
-------------------
 - Fix a temp file leak with emterpreter. (#3156)
 - Fix a typo that broke glBlitFramebuffer. (#3159)
 - Added scandir() and alphasort() from musl. (#3161)
 - Add a warning if multiple .a files with same basename are being linked
   together. (#2619)
 - Full list of changes:
    - Emscripten: https://github.com/emscripten-core/emscripten/compare/1.29.7...1.29.8
    - Emscripten-LLVM: https://github.com/emscripten-core/emscripten-fastcomp/compare/1.29.7...1.29.8
    - Emscripten-Clang: no changes.

v1.29.7: 1/28/2015
-------------------
 - Fixed an issue with backwards compatibility in emscripten-ports. (#3144)
 - Warn on duplicate entries in archives. (#2619)
 - Removed the MAX_SETJMPS limitation to improve setjmp/longjpmp support.
   (#3151)
 - Improve the native optimizer to not emit empty if clauses in some cases.
   (#3154)
 - Optimize Math.clz32, Math.min, NaN, and inf handling in asm.js.
 - Full list of changes:
    - Emscripten: https://github.com/emscripten-core/emscripten/compare/1.29.6...1.29.7
    - Emscripten-LLVM: https://github.com/emscripten-core/emscripten-fastcomp/compare/1.29.6...1.29.7
    - Emscripten-Clang: no changes.

v1.29.6: 1/23/2015
-------------------
 - Fixed an issue where calling `glGen*()` when the GL context was lost might
   throw a JS exception, instead a GL_INVALID_OPERATION is now recorded.
 - Improve label handling in native optimizer.
 - Full list of changes:
    - Emscripten: https://github.com/emscripten-core/emscripten/compare/1.29.5...1.29.6
    - Emscripten-LLVM: no changes.
    - Emscripten-Clang: no changes.

v1.29.5: 1/23/2015
-------------------
 - Enable compiling source files with the extension ".c++".
 - Enable versioning of the emscripten ports so that older Emscripten versions
   can keep using older versions of the ports (#3144)
 - Added a whitelist option to emterpreter, a linker flag of form -s
   EMTERPRETIFY_WHITELIST=["symbol1","symbol2"]. (#3129)
 - Improved emscripten_get_pointerlock_status() to always fill the output
   structure even when pointer lock is not supported.
 - Added an environment variable EMCC_NO_OPT_SORT=0/1 option to configure
   whether the generated output should have the functions sorted by length,
   useful for debugging.
 - Added new tool tools/merge_pair.py which allows bisecting differences between
   two output files to find discrepancies.
 - Improved parsing in cashew.
 - Improved output message from emconfigure and emmake when inputs are unexpected.
 - Added built-in asm handler for LLVM fabs operation.
 - Full list of changes:
    - Emscripten: https://github.com/emscripten-core/emscripten/compare/1.29.4...1.29.5
    - Emscripten-LLVM: https://github.com/emscripten-core/emscripten-fastcomp/compare/1.29.4...1.29.5
    - Emscripten-Clang: no changes.

v1.29.4: 1/21/2015
-------------------
 - Added new C <-> JS string marshalling functions asciiToString(),
   stringToAscii(), UTF8ToString(), stringToUTF8() that can be used to copy
   strings across the JS and C boundaries. (#2363)
 - Added new functions lengthBytesUTF8(), lengthBytesUTF16() and
   lengthBytesUTF32() to allow computing the byte lengths of strings in
   different encodings. (#2363)
 - Upgraded SDL2 port to version 4.
 - Add support for saving the emterpreter stack when there are functions
   returning a value on the stack (#3129)
 - Notice async state in emterpreter trampolines (#3129)
 - Optimize SDL1 pixel copying to the screen.
 - Fixed an issue with emterpreter parsing. (#3141)
 - Fixed an issue with native optimizer and -s PPRECISE_F32=1.
 - Full list of changes:
    - Emscripten: https://github.com/emscripten-core/emscripten/compare/1.29.3...1.29.4
    - Emscripten-LLVM: https://github.com/emscripten-core/emscripten-fastcomp/compare/1.29.3...1.29.4
    - Emscripten-Clang: no changes.

v1.29.3: 1/16/2015
-------------------
 - Fixed a bug with OpenGL context initialization enableExtensionsByDefault. (#3135)
 - Fixed an issue with nested if parsing in native optimizer.
 - Full list of changes:
    - Emscripten: https://github.com/emscripten-core/emscripten/compare/1.29.2...1.29.3
    - Emscripten-LLVM: no changes.
    - Emscripten-Clang: no changes.

v1.29.2: 1/16/2015
-------------------
 - Fixed an issue with embind compilation in LLVM 3.5.
 - Fixed an issue with SDL audio queueing stability, which would queue audio too
   eagerly and cause stutter in some applications (#3122, #3124)
 - Enabled native JS optimizer to be built automatically on Windows, requires
   VS2012 or VS2013.
 - Improve error message to reflect the fact that DLOPEN_SUPPORT is currently
   not available (#2365)
 - Improve SIMD load and store support.
 - Upgraded SDL2 port to version 3.
 - Fix a bug with native JS optimizer and braces in nested ifs.
 - Improved emterpreter support.
 - Fixed LLVM 3.5 to build with Visual Studio on Windows (emscripten-fastcomp #61)
 - Full list of changes:
    - Emscripten: https://github.com/emscripten-core/emscripten/compare/1.29.1...1.29.2
    - Emscripten-LLVM: https://github.com/emscripten-core/emscripten-fastcomp/compare/1.29.1...1.29.2
    - Emscripten-Clang: no changes.

v1.29.1: 1/7/2015
-------------------
 - Migrated to upstream PNaCl LLVM+Clang 3.5 from the previous 3.4.
 - Full list of changes:
    - Emscripten: https://github.com/emscripten-core/emscripten/compare/1.29.0...1.29.1
    - Emscripten-LLVM: https://github.com/emscripten-core/emscripten-fastcomp/compare/1.29.0...1.29.1
    - Emscripten-Clang: https://github.com/emscripten-core/emscripten-fastcomp-clang/compare/1.29.0...1.29.1

v1.29.0: 1/7/2015
-------------------
 - Full list of changes:
    - Emscripten: https://github.com/emscripten-core/emscripten/compare/1.28.3...1.29.0
    - Emscripten-LLVM: https://github.com/emscripten-core/emscripten-fastcomp/compare/1.28.3...1.29.0
    - Emscripten-Clang: no changes.

v1.28.3: 1/4/2015
-------------------
 - embuilder.py tool
 - Many fixes for native optimizer on Windows
 - Perform LLVM LTO in a separate invocation of opt, so that it does not mix
   with legalization and other stuff we do at link time
 - Full list of changes:
    - Emscripten: https://github.com/emscripten-core/emscripten/compare/1.28.2...1.28.3
    - Emscripten-LLVM: https://github.com/emscripten-core/emscripten-fastcomp/compare/1.28.2...1.28.3
    - Emscripten-Clang: https://github.com/emscripten-core/emscripten-fastcomp-clang/compare/1.28.2...1.28.3

v1.28.2: 12/17/2014
-------------------
 - Enable native optimizer by default
 - Disable slow2asm legacy testing (asm.js mode in pre-fastcomp)
 - Full list of changes:
    - Emscripten: https://github.com/emscripten-core/emscripten/compare/1.28.1...1.28.2
    - Emscripten-LLVM: https://github.com/emscripten-core/emscripten-fastcomp/compare/1.28.1...1.28.2
    - Emscripten-Clang: no changes.

v1.28.1: 12/15/2014
-------------------
 - Use a lot more MUSL math functions
 - Full list of changes:
    - Emscripten: https://github.com/emscripten-core/emscripten/compare/1.28.0...1.28.1
    - Emscripten-LLVM: https://github.com/emscripten-core/emscripten-fastcomp/compare/1.28.0...1.28.1
    - Emscripten-Clang: no changes.

v1.28.0: 12/12/2014
-------------------
 - Full list of changes:
    - Emscripten: https://github.com/emscripten-core/emscripten/compare/1.27.2...1.28.0
    - Emscripten-LLVM: https://github.com/emscripten-core/emscripten-fastcomp/compare/1.27.2...1.28.0
    - Emscripten-Clang: no changes.

v1.27.2: 12/10/2014
-------------------
 - Added more complete support for SSE1 SIMD intrinsics API. (#2792)
 - Fixed an issue with glTexImage2D on GL_LUMINANCE + GL_FLOAT textures. (#3039)
 - Use the cashew asm.js parser in native optimizer.
 - Fixed issues with IE when running closure minified pages. (#3012)
 - Enabled asm.js validation for SIMD compilation.
 - Full list of changes:
    - Emscripten: https://github.com/emscripten-core/emscripten/compare/1.27.1...1.27.2
    - Emscripten-LLVM: https://github.com/emscripten-core/emscripten-fastcomp/compare/1.27.1...1.27.2
    - Emscripten-Clang: no changes.

v1.27.1: 11/20/2014
-------------------
 - Migrated to upstream PNaCl LLVM+Clang 3.4 from the previous 3.3.
 - Added a FindOpenGL.cmake to support find_package() for OpenGL in CMake scripts.
 - Full list of changes:
    - Emscripten: https://github.com/emscripten-core/emscripten/compare/1.27.0...1.27.1
    - Emscripten-LLVM: https://github.com/emscripten-core/emscripten-fastcomp/compare/1.27.0...1.27.1
    - Emscripten-Clang: https://github.com/emscripten-core/emscripten-fastcomp-clang/compare/1.27.0...1.27.1

v1.27.0: 11/20/2014
-------------------
 - Added new work in progress option -s NATIVE_OPTIMIZER=1 that migrates
   optimizer code from JS to C++ for better performance.
 - Fixed an embind issue when compiling with closure (#2974)
 - Fixed an embind issue with unique_ptr (#2979)
 - Fixed a bug with new GL context initialization in proxy to worker mode.
 - Fixed an issue where GL context event handlers would leak after a GL context
   has been freed.
 - Optimized embind operation in Chrome by avoiding using Function.prototype.bind().
 - Full list of changes:
    - Emscripten: https://github.com/emscripten-core/emscripten/compare/1.26.1...1.27.0
    - Emscripten-LLVM: https://github.com/emscripten-core/emscripten-fastcomp/compare/1.26.1...1.27.0
    - Emscripten-Clang: no changes.

v1.26.1: 11/7/2014
------------------
 - Fixed emscripten::val handle for special js values (#2930)
 - Implemented SDL 1.2 SDL_SetClipRect / SDL_GetClipRect (#2931)
 - Added support for building zlib from Emscripten Ports with linker flag -s USE_ZLIB=1.
 - Improved experimental GLES3 support.
 - Fixed issues with llseek (#2945)
 - Enable using emscripten_get_now() in web workers (#2953)
 - Added stricter input data validation in GL code.
 - Added new HTML5 C API for managing fullscreen mode transitions to resolve
   cross-browser issue #2556 (#2975)
 - Fixed an issue with using structs in va_args (#2923)
 - Full list of changes:
    - Emscripten: https://github.com/emscripten-core/emscripten/compare/1.26.0...1.26.1
    - Emscripten-LLVM: https://github.com/emscripten-core/emscripten-fastcomp/compare/1.26.0...1.26.1
    - Emscripten-Clang: https://github.com/emscripten-core/emscripten-fastcomp-clang/compare/1.26.0...1.26.1

v1.26.0: 10/29/2014
-------------------
 - Fixed an issue where emar would forward --em-config to llvm-ar (#2886)
 - Added a new "emterpreter" feature that allows running Emscripten compiled
   code in interpreted form until asm.js compilation is ready (-s
   EMTERPRETIFY=1).
    - For more information, see
      https://groups.google.com/d/msg/emscripten-discuss/vhaPL9kULxk/_eD2G06eucwJ
 - Added new "Emscripten Ports" architecture that enables building SDL2 with -s
   USE_SDL=2 command line flag.
 - Added support for SDL 1.2 SDL_CreateRGBSurfaceFrom() function.
 - Improved experimental SIMD support.
 - Use only minimum necessary digits to print floating point literals in
   generated JS code for smaller code output.
 - Full list of changes:
    - Emscripten: https://github.com/emscripten-core/emscripten/compare/1.25.2...1.26.0
    - Emscripten-LLVM: https://github.com/emscripten-core/emscripten-fastcomp/compare/1.25.2...1.26.0
    - Emscripten-Clang: no changes.

v1.25.2: 10/16/2014
-------------------
 - Fixed a bug in tmpfile() function not allocating the mode argument correctly.
 - Fixed a bug with handling empty files in IDBFS (#2845)
 - Added an implementation of the utimes() function (#2845)
 - Added experimental WebGL 2.0 support with the linker flag -s USE_WEBGL2=1.
   (#2873)
 - Fixed a UnboundTypeError occurring in embind (#2875)
 - Fixed an error "IndexSizeError: Index or size is negative or greater than the
   allowed amount" being thrown by Emscripten SDL 1.2 surface blit code. (#2879)
 - Fixed a JS minifier issue that generated "x--y from x - -y" (#2869)
 - Added a new emcc command line flag "--cache <dir>" to control the location of
   the Emscripten cache directory (#2816)
 - Implemented SDL_ConvertSurface() and added support for SDL_SRCALPHA in
   SDL_SetAlpha (#2871)
 - Fixed issues with the GL library handling of invalid input values.
 - Optimized SDL copyIndexedColorData function (#2890)
 - Implemented GLES3 emulation for glMapBufferRange() for upcoming WebGL 2
   support, using the -s FULL_ES3=1 linker option.
 - Fixed a bug where setting up and cancelling the main loop multiple times
   would stack up the main loop to be called too frequently (#2839)
 - Introduced a new API emscripten_set_main_loop_timing() for managing the
   Emscripten main loop calling frequency (#2839)
 - Added new optimization flags SDL.discardOnLock and SDL.opaqueFrontBuffer to
   Emscripten SDL 1.2 SDL_LockSurface() and SDL_UnlockSurface() (#2870)
 - Fixed a bug with glfwGetProcAddress().
 - Added option to customize GLOBAL_BASE (the starting address of global
   variables in the Emscripten HEAP).
 - Added the ability to register mouseover and mouseout events from the HTML5
   API.
 - Improved experimental SIMD support.
 - Full list of changes:
    - Emscripten: https://github.com/emscripten-core/emscripten/compare/1.25.1...1.25.2
    - Emscripten-LLVM: no changes.
    - Emscripten-Clang: no changes.

v1.25.1: 10/1/2014
------------------
 - Updated heap resize support code when -s ALLOW_MEMORY_GROWTH=1 is defined.
 - Updated libc++ to new version from upstream svn revision 218372, 2014-09-24.
 - Fixed a bug where building on Windows might generate output JS files with
   incorrect syntax (emscripten-fastcomp #52)
 - Improved experimental SIMD support.
 - Full list of changes:
    - Emscripten: https://github.com/emscripten-core/emscripten/compare/1.25.0...1.25.1
    - Emscripten-LLVM: https://github.com/emscripten-core/emscripten-fastcomp/compare/1.25.0...1.25.1
    - Emscripten-Clang: no changes.


v1.25.0: 9/30/2014
------------------
 - Fixed a warning message with -s EXPORTED_FUNCTIONS.
 - Full list of changes:
    - Emscripten: https://github.com/emscripten-core/emscripten/compare/1.24.1...1.25.0
    - Emscripten-LLVM: no changes.
    - Emscripten-Clang: no changes.

v1.24.1: 9/27/2014
------------------
 - Fixed issues with the tmpnam and tmpfile functions (#2797, 2798)
 - Fixed CMake package find code to not search any system directories, because
   Emscripten is a cross-compiler.
 - Improved support for the proposed solution for heap resizing.
 - Fixed an issue where one could not run a main loop without having first a GL
   context created when -s FULL_ES2 or -s LEGACY_GL_EMULATION were set.
 - For compatibility, Emscripten will no longer warn about missing library files
   for -lGL, -lGLU and -lglut libraries, since Emscripten provides the
   implementation for these without having to explicitly link to anything.
 - Added support for readonly (const) attributes and automatically call
   Pointer_stringify on DOMStrings in WebIDL.
 - Improved SIMD support for the experimental Ecmascript SIMD spec.
 - Added support for GLFW 3.0.
 - Added new Emscripten HTML 5 functions emscripten_set_mouseenter_callback()
   and emscripten_set_mouseleave_callback().
 - Emscripten now recognizes an environment variable
   EMCC_JSOPT_BLACKLIST=a,b,c,d which can be used to force-disable Emscripten to
   skip running specific JS optimization passes. This is intended as a debugging
   aid to help zoom in on JS optimizer bugs when compiling with -O1 and greater.
   (#2819)
 - Fixed a bug where Module['TOTAL_STACK'] was ignored (#2837).
 - Improved SIMD support for the experimental Ecmascript SIMD spec. Preliminary asm.js validation.
 - Full list of changes:
    - Emscripten: https://github.com/emscripten-core/emscripten/compare/1.24.0...1.24.1
    - Emscripten-LLVM: https://github.com/emscripten-core/emscripten-fastcomp/compare/1.24.0...1.24.1
    - Emscripten-Clang: no changes.

v1.24.0: 9/16/2014
------------------
 - Renamed the earlier Module.locateFilePackage() to Module.locateFile() added
   in v1.22.2 to better reflect its extended usage.
 - Improved exceptions support with exception_ptr.
 - Fixed a bug where restoring files from IDBFS would not preserve their file modes.
 - Fixed and issue where one could not pass a null pointer to strftime() function.
 - Improved SIMD support for the experimental Ecmascript SIMD spec.
 - Full list of changes:
    - Emscripten: https://github.com/emscripten-core/emscripten/compare/1.23.5...1.24.0
    - Emscripten-LLVM: https://github.com/emscripten-core/emscripten-fastcomp/compare/1.23.5...1.24.0
    - Emscripten-Clang: no changes.

v1.23.5: 9/12/2014
------------------
 - Added new functions emscripten_get_device_pixel_ratio(),
   emscripten_set_canvas_css_size() and emscripten_get_canvas_css_size() which
   allow handling High DPI options from C code.
 - Fixed bugs with timzone-related functions in the JS-implemented C standard
   library.
 - Implemented clock_gettime(CLOCK_MONOTONIC) and added a new function
   emscripten_get_now_is_monotonic() to query whether the JS-provided timer is
   monotonic or not.
 - Fixed an issue where the user could not pass --llvm-opts=xxx when also
   specifying --llvm-lto=2.
 - Renamed the linker option -profiling to --profiling for consistency. The old
   form is still supported.
 - Formalized the set of valid characters to be used in files passed to the
   file_packager.py (#2765).
 - Implemented SDL function SDL_BlitScaled.
 - Fixed a bug with right modifier keys in SDL.
 - Full list of changes:
    - Emscripten: https://github.com/emscripten-core/emscripten/compare/1.23.4...1.23.5
    - Emscripten-LLVM: no changes.
    - Emscripten-Clang: no changes.

v1.23.4: 9/7/2014
------------------
 - Implemented new targetX and targetY fields for native HTML5 mouse and touch
   events (#2751)
 - Improved SIMD support for the experimental Ecmascript SIMD spec.
 - Full list of changes:
    - Emscripten: https://github.com/emscripten-core/emscripten/compare/1.23.3...1.23.4
    - Emscripten-LLVM: https://github.com/emscripten-core/emscripten-fastcomp/compare/1.23.3...1.23.4
    - Emscripten-Clang: no changes.

v1.23.3: 9/7/2014
------------------
 - Removed the scons-tools SCons build system as unused.
 - Fixed an issue where applications could not handle WebGL context creation
   failures gracefully.
 - Fixed a bug where the stringToC function in ccall/cwrap might not allocate
   enough space to hold unicode strings.
 - Removed CMake from attempting to link to library -ldl when building projects,
   by unsetting CMAKE_DL_LIBS.
 - Fixed a bug where write_sockaddr might return undefined data in its output
   structure.
 - Added a new _experimental_ -s POINTER_MASKING=1 linker option that might help
   JS VMs to optimize asm.js code.
 - Added first version of a memory tracing API to profile memory usage in
   Emscripten applications.
 - Added functions glob and globfree from musl regex library.
 - Improved SIMD support for the experimental Ecmascript SIMD spec.
 - Full list of changes:
    - Emscripten: https://github.com/emscripten-core/emscripten/compare/1.23.2...1.23.3
    - Emscripten-LLVM: https://github.com/emscripten-core/emscripten-fastcomp/compare/1.23.2...1.23.3
    - Emscripten-Clang: no changes.

v1.23.2: 9/2/2014
------------------
 - Adjusted the process and group ids reported by the stub library functions to
   be closer to native unix values.
 - Set stack to be aligned to 16 bytes. (#2721)
 - Fixed a compiler error "unresolved symbol:
   __cxa_decrement_exception_refcount" (#2715)
 - Added a new warning message that instructs that building .so, .dll and .dylib
   files is not actually supported, and is faked for compatibility reasons for
   existing build chains. (#2562)
 - Fixed problems with SDL mouse scrolling (#2643)
 - Implemented OpenAL function alSourceRewind.
 - Removed several old header files from the Emscripten repository that had been
   included for emulation purposes (zlib.h, png.h, tiff.h, tiffio.h), but their
   implementation is not included.
 - Work around an issue in d8 with binary file reading that broke e.g. printf
   when running in d8. (#2731)
 - Rigidified the semantics of Module.preRun and Module.postRun: These must
   always be JS arrays, single functions are not allowed (#2729)
 - Improved compiler warning diagnostics when generating output that will not
   validate as asm.js (#2737)
 - Updated to latest emrun version to enable support for passing arguments with
   hyphens to the program. (#2742)
 - Added Bessel math functions of the first kind  (j0, j1, jn) from musl.
 - Improved SIMD support for the experimental Ecmascript SIMD spec.
 - Full list of changes:
    - Emscripten: https://github.com/emscripten-core/emscripten/compare/1.23.1...1.23.2
    - Emscripten-LLVM: https://github.com/emscripten-core/emscripten-fastcomp/compare/1.23.1...1.23.2
    - Emscripten-Clang: no changes.

v1.23.1: 8/26/2014
------------------
 - Add support for the Chrome variant of the Gamepad API.
 - Updates to SIMD.js support.
 - Implemented glutSetCursor function.
 - Added new link-time options -s NO_FILESYSTEM=1 and -s NO_BROWSER=1 to enable
   reducing output file sizes when those functionalities are not necessary.
 - Added a new option --closure 2 to allow running closure even on the asm.js output.
 - Fixed a regression bug that broke the use of
   emscripten_set_socket_error_callback() in emscripten.h
 - Removed the support for old discontinued Mozilla Audio Data API in src/library_sdl.js.
 - Removed the support for using Web Audio ScriptProcessorNode to stream audio.
 - Improved SDL audio streaming by using the main rAF() callback instead of a
   separate setTimeout() callback to schedule the audio data.
 - Deprecated compiling without typed arrays support.
 - Migrated to using musl PRNG functions. Fixes reported bugs about the quality of randomness (#2341)
 - Improved SIMD support for the experimental Ecmascript SIMD spec.
 - Full list of changes:
    - Emscripten: https://github.com/emscripten-core/emscripten/compare/1.23.0...1.23.1
    - Emscripten-LLVM: https://github.com/emscripten-core/emscripten-fastcomp/compare/1.23.0...1.23.1
    - Emscripten-Clang: no changes.

v1.23.0: 8/21/2014
------------------
 - Added support for array attributes in WebIDL bindings.
 - Allow cloning pointers that are scheduled for deletion in embind, and add
   support for null in embind_repr().
 - Fixed possible issues with rounding and flooring operations.
 - Full list of changes:
    - Emscripten: https://github.com/emscripten-core/emscripten/compare/1.22.2...1.23.0
    - Emscripten-LLVM: no changes.
    - Emscripten-Clang: no changes.

v1.22.2: 8/19/2014
------------------
 - Adds stack overflow checks when building with the link flag -s ASSERTIONS=1.
 - Fix an issue where EM_ASM was not usable with closure when closure removed
   the Module object (#2639)
 - The locale "POSIX" is now recognized (#2636)
 - Fixed a problem with embind on IE11.
 - Added OpenAL functions alSource3i, alListener3f, alGetEnumValue and
   alSpeedOfSound and also recognize ALC_MAX_AUXILIARY_SENDS.
 - Fixed an issue where emcc would create .o files in the current directory when
   compiling multiple code files simultaneously (#2644)
 - The -s PROXY_TO_WORKER1= option now looks for a GET option "?noProxy" in the
   page URL to select at startup time whether proxying should be on or off.
 - Added new functions emscripten_yield, emscripten_coroutine_create and
   emscripten_coroutine_next which implement coroutines when building with the
   -s ASYNCIFY=1 option.
 - Optimized the size of intermediate generated .o files by omitting LLVM debug
   info from them when not needed. (#2657)
 - Fixed WebSocket connection URLs to allow a port number in them, e.g.
   "server:port/addr" (2610)
 - Added support for void* to the WebIDL binder, via the identifier VoidPtr.
 - Optimize emcc to not copy bitcode files around redundantly.
 - Fix stat() to correctly return ENOTDIR when expected (#2669).
 - Fixed issues with nested exception catching (#1714).
 - Increased the minimum size of the Emscripten HEAP to 64k instead of a previous 4k.
 - The {{{ cDefine('name') }}} macros now raise a compile-time error if the
   define name is not found, instead of hiding the error message inside the
   compiled output (#2672)
 - Fixed an issue where --emrun parameter was not compatible with the -s
   PROXY_TO_WORKER=1 option.
 - Improved WebGL support when compiling with the PROXY_TO_WORKER=1 option.
 - Fixed a regression issue with the handling of running dtors of classes that
   use virtual inheritance. (#2682)
 - Added an option Module.locateFilePackage() as a means to customize where data
   files are found in relative to the running page (#2680). NOTE: This parameter
   was later renamed to Module.locateFile() instead in release 1.24.0.
 - Fixed a bug where OpenAL sources would not properly delete.
 - Fixed a bug with upstream libc++ on std::map, std::multimap and
   std::unordered_map self-assignment
   (http://llvm.org/bugs/show_bug.cgi?id=18735)
 - Allow using __asm__ __volatile__("": : :"memory") as a compile-time
   reordering barrier (#2647)
 - Full list of changes:
    - Emscripten: https://github.com/emscripten-core/emscripten/compare/1.22.1...1.22.2
    - Emscripten-LLVM: https://github.com/emscripten-core/emscripten-fastcomp/compare/1.22.1...1.22.2
    - Emscripten-Clang: no changes.

v1.22.1: 8/7/2014
------------------
 - Added support for prefixing functions with '$' in JS libraries, in order to
   cause them not be prefixed with '_' when compiling.
 - Improved WebIDL compiler to support enums.
 - Fixed a bug with emscripten_force_exit() that would throw an exception (#2629).
 - Fixed setlocale() when setting a bad locale. (#2630)
 - Fixed a compiler miscompilation bug when optimizing loops. (#2626)
 - Fixed an issue with rethrowing an exception (#2627)
 - Fixed a bug where malloc()ing from JS code would leak memory if the C/C++
   side does not use malloc() (#2621)
 - Removed an unnecessary assert() in glReadPixels, and improved it to support
   more texture pixel types.
 - Fixed a bug with std::locale accepting unknown locale names (#2636)
 - Added support for WebIDL binder to work with Closure (#2620)
 - Added no-op SDL IMG_Quit() and TTF_Quit() symbols.
 - Migrated to building libcxx and libcxxapi with -Oz optimization flags.
 - Full list of changes:
    - Emscripten: https://github.com/emscripten-core/emscripten/compare/1.22.0...1.22.1
    - Emscripten-LLVM: no changes.
    - Emscripten-Clang: no changes.

v1.22.0: 8/5/2014
------------------
 - Added support to emrun to dump files to the local filesystem for debugging
   purposes.
 - Implemented emscripten_wget in ASYNCIFY mode.
 - Improved extension catching support (#2616)
 - Fixed .a link groups to also work when linking to bitcode. (#2568)
 - Full list of changes:
    - Emscripten: https://github.com/emscripten-core/emscripten/compare/1.21.10...1.22.0
    - Emscripten-LLVM: https://github.com/emscripten-core/emscripten-fastcomp/compare/1.21.10...1.22.0
    - Emscripten-Clang: no changes.

v1.21.10: 7/29/2014
-------------------
 - Fixed a Windows-specific issue where the generated output files might contain
   line endings of form \r\r\n. This caused browser debuggers to get confused
   with line numbers. (#2133)
 - Improved the node.js workaround introduced in v1.21.8.
 - Implemented new HTML5 API for direct WebGL context creation, emscripten_webgl_*().
 - Fixed a bug when loading in node.js and loaded by another module (#2586)
 - Full list of changes:
    - Emscripten: https://github.com/emscripten-core/emscripten/compare/1.21.9...1.21.10
    - Emscripten-LLVM: no changes.
    - Emscripten-Clang: no changes.

v1.21.9: 7/28/2014
------------------
 - Fixed issues with exception catching. (#2531)
 - Full list of changes:
    - Emscripten: https://github.com/emscripten-core/emscripten/compare/1.21.8...1.21.9
    - Emscripten-LLVM: no changes.
    - Emscripten-Clang: no changes.

v1.21.8: 7/28/2014
------------------
 - Fixed an issue when using --embed-file to embed very large files.
 - Worked around a Windows node.js bug where the compiler output might get cut
   off when the compilation ends in an error.
   (https://github.com/joyent/node/issues/1669)
 - Full list of changes:
    - Emscripten: https://github.com/emscripten-core/emscripten/compare/1.21.7...1.21.8
    - Emscripten-LLVM: https://github.com/emscripten-core/emscripten-fastcomp/compare/1.21.7...1.21.8
    - Emscripten-Clang: no changes.

v1.21.7: 7/25/2014
------------------
 - Added new environment variable EMCC_ONLY_FORCED_STDLIBS which can be used to
   restrict to only linking to the chosen set of Emscripten-provided libraries.
   (See also EMCC_FORCE_STDLIBS)
 - Adjusted argv[0] and environment variables USER, HOME, LANG and _ to report a
   more convenient set of default values. (#2565)
 - Fixed an issue where the application could not use environ without also
   referring to getenv() (#2557)
 - Fixed an issue with IDBFS running in web workers.
 - Print out an error if IDBFS is used without IDB support.
 - Fixed calling Runtime.getFuncWrapper() when -s ALIASING_FUNCTION_POINTERS=1 (#2010)
 - Fixed an issue where deleting files during directory iteration would produce
   incorrect iteration results (#2528)
 - Fixed support for strftime with %z and %Z (#2570)
 - Fixed a bug with truncate() throwing an exception (#2572)
 - Improved the linker to generate warning messages if user specifies -s X=Y
   linker flags that do not exist (#2579)
 - Fixed an issue with creating read-only files (#2573)
 - Added first implementation for the ASYNCIFY option, which splits up
   synchronous blocking loops to asynchronous execution. For more information on
   this approach, see https://github.com/emscripten-core/emscripten/wiki/Asyncify
 - Full list of changes:
    - Emscripten: https://github.com/emscripten-core/emscripten/compare/1.21.6...1.21.7
    - Emscripten-LLVM: https://github.com/emscripten-core/emscripten-fastcomp/compare/1.21.6...1.21.7
    - Emscripten-Clang: no changes.

v1.21.6: 7/22/2014
------------------
 - Separated OpenAL AL and ALC errors to properly separate fields.
 - When using EGL to initialize a GL context, initialize a stencil buffer to the
   context as well, since proper EGL context choosing is not yet implemented.
 - Added new linker flag -s DEMANGLE_SUPPORT to choose whether to compile the
   application with libcxxabi-provided demangling support ___cxa_demangle().
 - Fixed a problem where calling stat() on a nonexisting file in the runtime VFS
   would result in an exception being thrown. (#2552)
 - When using the -v flag, no longer retain intermediate compilation files. To
   preserve the intermediate files, set the EMCC_DEBUG=1 environment variable.
   (#2538)
 - Added a new HTML setting Module.memoryInitializerPrefixURL which specifies a
   prefix for where the memory initializer file .mem.js should be loaded from
   (#2542)
 - Implemented eglReleaseThread to work according to spec.
 - Implemented a new function emscripten_force_exit() which immediately shuts
   down the C runtime.
 - Fixed a bug with exception handling that resulted in an error unresolved
   symbol: _ZTISt13bad_exception (#2560)
 - Full list of changes:
    - Emscripten: https://github.com/emscripten-core/emscripten/compare/1.21.5...1.21.6
    - Emscripten-LLVM: no changes.
    - Emscripten-Clang: no changes.

v1.21.5: 7/21/2014
------------------
 - Added support for glDrawBuffers with the WEBGL_draw_buffers extension.
 - Added stub implementation for eglReleaseThread.
 - Fixed a bug where passing -E to emcc used the system include headers instead
   of the built-in ones. (#2534)
 - Fixed the stacktrace() function to work on MSIE as well.
 - Removed the zlib.h header file from system include directory, since
   Emscripten does not provide an implementation of zlib built-in.
 - Added support for __cxa_bad_typeid (#2547)
 - Fixed an internal compiler crash with a certain pattern involving optimized
   builds and int64_t (#2539)
 - Fixed an issue with -s EXCEPTION_CATCHING_WHITELIST handling where an
   extension that was a substring of another might get erroneously handled.
 - Full list of changes:
    - Emscripten: https://github.com/emscripten-core/emscripten/compare/1.21.4...1.21.5
    - Emscripten-LLVM: https://github.com/emscripten-core/emscripten-fastcomp/compare/1.21.4...1.21.5
    - Emscripten-Clang: no changes.

v1.21.4: 7/17/2014
------------------
 - Implemented the getsockopt() function.
 - Added new event callback functions emscripten_set_socket_xx_callback() that
   allow listening to WebSocket events in an asynchronous manner.
 - Greatly improved CMake support, now various forms of configure-time test
   builds are supported, and the default extension is set to ".js"
 - Prohibit the virtual filesystem from creating files with name '.' or '..' at
   runtime.
 - Have runtime mkdir() function call normalize the path to be created before
   creation.
 - Fixed an issue with omitting the third paramter in cwrap() call (#2511).
 - Fixed an issue where mouse event handling would throw an exception if the
   page did not contain a canvas object.
 - Fixed a GL initialization problem when user has extended Array with custom
   functions (#2514)
 - Added new compiler defines __EMSCRIPTEN_major__, __EMSCRIPTEN_minor__ and
   __EMSCRIPTEN_tiny__ which communicate the compiler version major.minor.tiny
   to compiled applications (#2343)
 - Fixed a bug where emrun did not properly capture the exit code when exit
   runtime via not calling exit().
 - Fixed an error message when symlinkin invalid filenams at runtime.
 - Fixed a bug in EGL context creation that parsed the input context creation
   parameters with wrong terminator.
 - Improved ffdb.py to be smarter when to attempt port forwarding to connect to
   a FFOS device DevTools port.
 - Implemented strsignal() function (#2532)
 - Full list of changes:
    - Emscripten: https://github.com/emscripten-core/emscripten/compare/1.21.3...1.21.4
    - Emscripten-LLVM: no changes.
    - Emscripten-Clang: no changes.

v1.21.3: 7/10/2014
------------------
 - Added implementations for SDL function SDL_AudioQuit and SDL_VideoQuit.
 - Fix an issue with the optimizeShifts optimization enabled in previous version.
 - Fixed the -s RELOOPER command line parameter to work.
 - Fixed a bug where building the system libc migt result in a compiler deadlock
   on Windows.
 - Removed emcc from trying to link in .dll files as static libraries on
   Windows.
 - Added support for GL_HALF_FLOAT_OES.
 - Fixed a bug where emcmake did not work on Windows.
 - Use multithreaded compilation to build libc.
 - Fixed an issue where the GL interop library could throw an exception in an
   error condition, instead of raising a GL error.
 - Full list of changes:
    - Emscripten: https://github.com/emscripten-core/emscripten/compare/1.21.2...1.21.3
    - Emscripten-LLVM: no changes.
    - Emscripten-Clang: no changes.

v1.21.2: 7/5/2014
------------------
 - Improved the checks that detect that code is run only while the runtime is
   initialized.
 - The memory initializer file (.mem.js) is now emitted by default when
   compiling with at least -O2 optimization level.
 - Fixed a performance issue where built-in math functions (Math.sqrt, etc.)
   took a slightly slower path (#2484).
 - Added support for the ffs libc function.
 - Re-enabled optimizeShifts optimization when not compiling for asm.js (#2481)
 - Full list of changes:
    - Emscripten: https://github.com/emscripten-core/emscripten/compare/1.21.1...1.21.2
    - Emscripten-LLVM: no changes.
    - Emscripten-Clang: no changes.

v1.21.1: 7/3/2014
------------------
 - Fixed an issue where wrong python interpreter could get invoked on Windows
   when both native and cygwin python were installed.
 - Updated musl from version 0.9.13 to version 1.0.3.
 - Full list of changes:
    - Emscripten: https://github.com/emscripten-core/emscripten/compare/1.21.0...1.21.1
    - Emscripten-LLVM: no changes.
    - Emscripten-Clang: no changes.

v1.21.0: 7/2/2014
------------------
 - Enable memory init files (.mem) by default in optimized builds (-O2+), as if
   --memory-init-file 1  is specified. This makes the default behavior on
   optimized builds emit smaller and faster-to-load code, but does require that
   you ship both a .js and a .mem file (if you prefer not to, can use
   --memory-init-file 1  ).
 - Implemented new SDL 1.2 functions SDL_GetRGB, SDL_GetRGBA and SDL_putenv.
 - Added support for /dev/random, /dev/urandom and C++11 std::random_device,
   which will use cryptographically secure random api if available. (#2447)
 - Added support for CMake find_path() directive.
 - Added support for std::unique_ptr in embind.
 - Improved Windows support for ffdb.py.
 - Implemented the clip_rect structure for created SDL surfaces.
 - Fixed a regression with SDL touch events (#2466)
 - Added support for C++11 std::thread::hardware_concurrency which backs to
   navigator.hardwareConcurrency. See
   http://wiki.whatwg.org/wiki/Navigator_HW_Concurrency (#2456)
 - Optimized embind code generation with constexprs.
 - Enabled the use of Runtime.add&removeFunction when closure minification is
   active (#2446)
 - Implemented support for accessing WebGL when building via the proxy to worker
   architecture.
 - Full list of changes:
    - Emscripten: https://github.com/emscripten-core/emscripten/compare/1.20.0...1.21.0
    - Emscripten-LLVM: no changes.
    - Emscripten-Clang: no changes.

v1.20.0: 6/13/2014
------------------
 - Optimize in-memory virtual filesystem performance when serialized to an IndexedDB.
 - Fixed memcpy regression with ta0 and ta1 modes.
 - Fixed an issue with line numbers being messed up when generating source maps (#2410)
 - Fixed an ffdb logging bug that could cause it to drop messages if they were
   being received too fast. Added support getting memory and system descriptions
   with ffdb.
 - Added a new extension to SDL "emscripten_SDL_SetEventHandler()" which enabled
   application to perform SDL event handling inside a JS event handler to
   overcome browser security restrictions. (#2417)
 - Full list of changes:
    - Emscripten: https://github.com/emscripten-core/emscripten/compare/1.19.2...1.20.0
    - Emscripten-LLVM: no changes.
    - Emscripten-Clang: no changes.

v1.19.2: 6/9/2014
------------------
 - Updated CMake support for response file handling.
 - Fixed issues with glfwGetProcAddress and glfwSetWindowSizeCallback.
 - Fixed an issue with regexes that caused issues on IE11 runtime (#2400)
 - Added a new functions emscripten_get_preloaded_image_data() and
   emscripten_get_preloaded_image_data_from_FILE() to obtain pixel data of
   preloaded images.
 - Greatly improved ffdb capabilities to operate a FFOS device.
 - Fixed a Windows-specific bug where the user temp directory was littered with
   temporary .rsp files that did not get cleaned up.
 - Improved SIMD support.
 - Full list of changes:
    - Emscripten: https://github.com/emscripten-core/emscripten/compare/1.19.1...1.19.2
    - Emscripten-LLVM: https://github.com/emscripten-core/emscripten-fastcomp/compare/1.19.1...1.19.2
    - Emscripten-Clang: no changes.

v1.19.1: 6/3/2014
------------------
 - Migrate to using musl sscanf and sprintf and the family that writes to
   memory, and not directly to the filesystem.
 - Improve the error messages from -s SAFE_HEAP_ACCESS=1 runtime checks.
 - Added new linker flag -s NO_DYNAMIC_EXECUTION=1 which removes the use of
   eval() and new Function() in the generated output. For more information, see
   "Eval and related functions are disabled" in
   https://developer.chrome.com/extensions/contentSecurityPolicy .
 - Fixed a compiler issue when very large double constants are present. (#2392)
 - Full list of changes:
    - Emscripten: https://github.com/emscripten-core/emscripten/compare/1.19.0...1.19.1
    - Emscripten-LLVM: no changes.
    - Emscripten-Clang: no changes.

v1.19.0: 5/29/2014
------------------
 - Added an error message to signal that linkable modules are not supported in fastcomp.
 - Fixed a miscompilation issue that resulted in an error "SyntaxError: invalid
   increment operand" and a statement +(+0) being generated (#2314)
 - Make optimized compiler output smaller by running the shell code through
   uglify when not using closure.
 - Fixed a crash in SDL audio loading code introduced in v1.18.3
 - Fixed an issue where glTex(Sub)Image2D might throw an exception on error,
   instead of setting glGetError().
 - Added new typedefs emscripten_align1_short, emscripten_align{1/2}_int,
   emscripten_align{1/2}_float and emscripten_align{1/2/4}_double to ease
   signaling the compiler that unaligned data is present. (#2378)
 - Fixed an embind issue with refcount tracking on smart pointers.
 - Full list of changes:
    - Emscripten: https://github.com/emscripten-core/emscripten/compare/1.18.4...1.19.0
    - Emscripten-LLVM: https://github.com/emscripten-core/emscripten-fastcomp/compare/1.18.4...1.19.0
    - Emscripten-Clang: no changes.

v1.18.4: 5/27/2014
------------------
 - Fixed error message on unsupported linking options (#2365)
 - Updated embind to latest version from IMVU upstream.
 - Fixed an issue where source maps did not load properly in Firefox.
 - Added a more descriptive error message to fastcomp when MAX_SETJMPS limit is
   violated. (#2379)
 - Full list of changes:
    - Emscripten: https://github.com/emscripten-core/emscripten/compare/1.18.3...1.18.4
    - Emscripten-LLVM: https://github.com/emscripten-core/emscripten-fastcomp/compare/1.18.3...1.18.4
    - Emscripten-Clang: no changes.

v1.18.3: 5/21/2014
------------------
 - Added support to emcc command line for "archive groups": -Wl,--start-group
   and -Wl,--end-group
 - Greatly optimized ccall and cwrap implementations.
 - Added new support for SDL_Mix backend to use WebAudio to play back audio clips.
 - Fixed a registerizeHarder issue with elimination of conditional expressions.
 - Migrated single-character standard C functions (islower, tolower, and the
   family) to use musl implementations.
 - Updated relooper to not optimize out breaks if it causes excessive nesting.
 - Full list of changes:
    - Emscripten: https://github.com/emscripten-core/emscripten/compare/1.18.2...1.18.3
    - Emscripten-LLVM: https://github.com/emscripten-core/emscripten-fastcomp/compare/1.18.2...1.18.3
    - Emscripten-Clang: no changes.

v1.18.2: 5/19/2014
------------------
 - Fixed a problem which blocked user applications from handling WebGL context
   loss events themselves.
 - Added a new HTML5 api function emscripten_is_webgl_context_lost() which
   allows polling for context loss in addition to receiving events.
 - Improved async wget progress events to work better across browsers.
 - Improved WebIDL binder support.
 - Added new typeof() function to emscripten::val.
 - Added support for SDL window events SDL_WINDOWEVENT_FOCUS_GAINED,
   SDL_WINDOWEVENT_FOCUS_LOST, SDL_WINDOWEVENT_SHOWN, SDL_WINDOWEVENT_HIDDEN.
 - Fixed a compiler miscompilation on unsigned i1 bitcasts (#2350)
 - Fixed a compiler bug where doubles in varargs might not get 8-byte aligned (#2358)
 - Full list of changes:
    - Emscripten: https://github.com/emscripten-core/emscripten/compare/1.18.1...1.18.2
    - Emscripten-LLVM: https://github.com/emscripten-core/emscripten-fastcomp/compare/1.18.1...1.18.2
    - Emscripten-Clang: no changes.

v1.18.1: 5/12/2014
------------------
 - Fixed an issue where the mouse wheel scroll did not work with SDL.
 - Fixed an issue with emscripten_async_wget, which undesirably expected that
   the string pointer passed to it stayed alive for the duration of the
   operation (#2349)
 - Emscripten now issues a warning message when the EXPORTED_FUNCTIONS list
   contains invalid symbol names (#2338)
 - Full list of changes:
    - Emscripten: https://github.com/emscripten-core/emscripten/compare/1.18.0...1.18.1
    - Emscripten-LLVM: no changes.
    - Emscripten-Clang: no changes.

v1.18.0: 5/10/2014
------------------
 - Enable support for low-level C<->JS interop to marshall 64 bit integers from
   C to JS.
 - Fixed an issue that caused some programs to immediately run out of memory
   "(cannot enlarge memory arrays)" at startup. (#2334)
 - Fixed a crash issue with generated touch events that didn't correspond to a real touch.
 - Full list of changes:
    - Emscripten: https://github.com/emscripten-core/emscripten/compare/1.17.0...1.18.0
    - Emscripten-LLVM: https://github.com/emscripten-core/emscripten-fastcomp/compare/1.17.0...1.18.0
    - Emscripten-Clang: no changes.

v1.17.0: 5/6/2014
------------------
 - Enabled asm.js compilation and -s PRECISE_F32 support when using embind.
 - Improved relooper to emit switches in many-entried blocks.
 - Fixed a GLFW bug where mouse wheel direction was reversed.
 - Fixed glfwGetKey to work even when no callback is registered with
   glfwGetKeyCallback (#1320)
 - Added a new tool 'webidl_binder' that generates C <-> JS interop code from
   WebIDL descriptions.
 - Fix emscripten compilation to work on pages that don't contain a HTML canvas.
 - Added a new error message to default shell when an uncaught exception is thrown.
 - Improved error diagnostics reported by -s SAFE_HEAP=1.
 - Added support for registering callbacks hook to VFS file open, write, move,
   close and delete.
 - Added embind support to std::basic_string<unsigned char>
 - By default, the C runtime will no longer exit after returning from main()
   when safeSetTimeout() or safeSetInterval() is used.
 - Fixed an issue with sscanf formatting (#2322)
 - Fixed an issue where precompiled headers were given a wrong output filename (#2320)
 - Enabled registerizeHarder optimization pass to work when outlining is enabled.
 - Fixed an issue with strptime month handling (#2324)
 - Added an initial implementation of a new tool 'ffdb' which can be used to
   operate a Firefox OS phone from the command line.
 - Fixed a compiler crash on assertion failure '!contains(BranchesOut, Target)'
   (emscripten-fastcomp #32)
 - Added a new ABI to Clang that targets Emscripten specifically. Stop aligning
   member functions to save some space in the function table array.
 - Full list of changes:
    - Emscripten: https://github.com/emscripten-core/emscripten/compare/1.16.0...1.17.0
    - Emscripten-LLVM: https://github.com/emscripten-core/emscripten-fastcomp/compare/1.16.0...1.17.0
    - Emscripten-Clang: https://github.com/emscripten-core/emscripten-fastcomp-clang/compare/1.16.0...1.17.0

v1.16.0: 4/16/2014
------------------
 - Removed browser warnings message in VFS library about replacing __proto__ performance issue.
 - Full list of changes:
    - Emscripten: https://github.com/emscripten-core/emscripten/compare/1.15.1...1.16.0
    - Emscripten-LLVM: no changes.
    - Emscripten-Clang: https://github.com/emscripten-core/emscripten-fastcomp-clang/compare/1.15.1...1.16.0

v1.15.1: 4/15/2014
------------------
 - Added support for SDL2 touch api.
 - Added new user-controllable emdind-related define #define
   EMSCRIPTEN_HAS_UNBOUND_TYPE_NAMES, which allows optimizing embind for minimal
   size when std::type_info is not needed.
 - Fixed issues with CMake support where CMAKE_AR and CMAKE_RANLIB were not
   accessible from CMakeLists.txt files.
 - Full list of changes:
    - Emscripten: https://github.com/emscripten-core/emscripten/compare/1.15.0...1.15.1
    - Emscripten-LLVM: no changes.
    - Emscripten-Clang: no changes.

v1.15.0: 4/11/2014
------------------
 - Fix outlining feature for functions that return a double (#2278)
 - Added support for C++11 atomic constructs (#2273)
 - Adjusted stdout and stderr stream behavior in the default shell.html to
   always print out to both web page text log box, and the browser console.
 - Fixed an issue with loop variable optimization.
 - Full list of changes:
    - Emscripten: https://github.com/emscripten-core/emscripten/compare/1.14.1...1.15.0
    - Emscripten-LLVM: https://github.com/emscripten-core/emscripten-fastcomp/compare/1.14.1...1.15.0
    - Emscripten-Clang: https://github.com/emscripten-core/emscripten-fastcomp-clang/compare/1.14.1...1.15.0

v1.14.1: 4/8/2014
------------------
 - Added new command line utility 'emcmake', which can be used to call
   emconfigure for cmake.
 - Added a new emcc command line parameter '--valid-abspath', which allows
   selectively suppressing warning messages that occur when using absolute path
   names in include and link directories.
 - Added a new emcc linker command line parameter '--emit-symbol-map', which
   will save a map file between minified global names and the original function
   names.
 - Fixed an issue with --default-object-ext not always working properly.
 - Added optimizations to eliminate redundant loop variables and redundant
   self-assignments.
 - Migrated several libc functions to use compiled code from musl instead of
   handwritten JS implementations.
 - Improved embind support.
 - Renamed the EM_ASM_() macro to the form EM_ASM_ARGS().
 - Fixed mouse button ordering issue in glfw.
 - Fixed an issue when creating a path name that ends in a slash (#2258, #2263)
 - Full list of changes:
    - Emscripten: https://github.com/emscripten-core/emscripten/compare/1.14.0...1.14.1
    - Emscripten-LLVM: https://github.com/emscripten-core/emscripten-fastcomp/compare/1.14.0...1.14.1
    - Emscripten-Clang: no changes.

v1.14.0: 3/25/2014
------------------
 - Added new emcc linker command line option '-profiling', which defaults JS
   code generation options suited for benchmarking and profiling purposes.
 - Implemented the EGL function eglWaitGL().
 - Fixed an issue with the HTML5 API that caused the HTML5 event listener unregistration to fail.
 - Fixed issues with numpad keys in SDL support library.
 - Added a new JS optimizer pass 'simplifyIfs', which is run when -s
   SIMPLIFY_IFS=1 link flag is set and -g is not specified. This pass merges
   multiple nested if()s together into single comparisons, where possible.
 - Removed false positive messages on missing internal "emscripten_xxx" symbols at link stage.
 - Updated to latest relooper version.
 - Full list of changes:
    - Emscripten: https://github.com/emscripten-core/emscripten/compare/1.13.2...1.14.0
    - Emscripten-LLVM: https://github.com/emscripten-core/emscripten-fastcomp/compare/1.13.2...1.14.0
    - Emscripten-Clang: no changes.

v1.13.2: 3/15/2014
------------------
 - Fixed issues with SDL audio on Safari.
 - Fixed issues with HTML5 API mouse scroll events on Safari.
 - Fixed issues with HTML5 fullscreen requests in IE11.
 - Enabled support for emscripten_get_callstack on IE10+.
 - Fixed issues with Closure symbol minification.
 - Further improved em_asm()-related error messages.
 - Updated to latest relooper version.
 - Full list of changes:
    - Emscripten: https://github.com/emscripten-core/emscripten/compare/1.13.1...1.13.2
    - Emscripten-LLVM: https://github.com/emscripten-core/emscripten-fastcomp/compare/1.13.1...1.13.2
    - Emscripten-Clang: no changes.

v1.13.1: 3/10/2014
------------------
 - Disallow C implicit function declarations by making it an error instead of a
   warning by default. These will not work with Emscripten, due to strict
   Emscripten signature requirements when calling function pointers (#2175).
 - Allow transitioning to full screen from SDL as a response to mouse press
   events.
 - Fixed a bug in previous 1.13.0 release that broke fullscreen transitioning
   from working.
 - Fixed emscripten/html5.h to be used in C source files.
 - Fix an issue where extraneous system libraries would get included in the
   generated output (#2191).
 - Added a new function emscripten_async_wget2_data() that allows reading from
   an XMLHTTPRequest directly into memory while supporting advanced features.
 - Fixed esc key code in GLFW.
 - Added new emscripten_debugger() intrinsic function, which calls into JS
   "debugger;" statement to break into a JS debugger.
 - Fixed varargs function call alignment of doubles to 8 bytes.
 - Switched to using default function local stack alignment to 16 bytes to be SIMD-friendly.
 - Improved error messages when user code has a syntax error in em_asm() statements.
 - Switched to using a new custom LLVM datalayout format for Emscripten. See
   https://github.com/emscripten-core/emscripten-fastcomp/commit/65405351ba0b32a8658c65940e0b65ceb2601ad4
 - Optimized function local stack space to use fewer temporary JS variables.
 - Full list of changes:
    - Emscripten: https://github.com/emscripten-core/emscripten/compare/1.13.0...1.13.1
    - Emscripten-LLVM: https://github.com/emscripten-core/emscripten-fastcomp/compare/1.13.0...1.13.1
    - Emscripten-Clang: https://github.com/emscripten-core/emscripten-fastcomp-clang/compare/1.13.0...1.13.1

v1.13.0: 3/3/2014
------------------
 - Fixed the deprecated source mapping syntax warning.
 - Fixed a buffer overflow issue in emscripten_get_callstack (#2171).
 - Added support for -Os (optimize for size) and -Oz (aggressively optimize for
   size) arguments to emcc.
 - Fixed a typo that broko the call signature of glCompressedTexSubImage2D()
   function (#2173).
 - Added new browser fullscreen resize logic that always retains aspect ratio
   and adds support for IE11.
 - Improve debug messaging with bad function pointer calls when -s ASSERTIONS=2
   is set.
 - Full list of changes: https://github.com/emscripten-core/emscripten/compare/1.12.3...1.13.0

v1.12.3: 2/27/2014
------------------
 - Fixed alcOpenDevice on Safari.
 - Improved the warning message on missing symbols to not show false positives (#2154).
 - Improved EmscriptenFullscreenChangeEvent HTML5 API structure to return
   information about HTML element and screen sizes for convenience.
 - Full list of changes: https://github.com/emscripten-core/emscripten/compare/1.12.2...1.12.3

v1.12.2: 2/25/2014
------------------
 - Added better warning message if Emscripten, LLVM and Clang versions don't match.
 - Introduced the asmjs-unknown-emscripten target triple that allows
   specializing LLVM codegen for Emscripten purposes.
 - Full list of changes: https://github.com/emscripten-core/emscripten/compare/1.12.1...1.12.2

v1.12.1: 2/25/2014
------------------
 - TURNED ON FASTCOMP BY DEFAULT. This means that you will need to migrate to
   fastcomp-clang build. Either use an Emscripten SDK distribution, or to build
   manually, see
   http://kripken.github.io/emscripten-site/docs/building_from_source/LLVM-Backend.html
   for info.
 - Migrate to requiring Clang 3.3 instead of Clang 3.2. The fastcomp-clang
   repository by Emscripten is based on Clang 3.3.
 - Deprecated old Emscripten libgc implementation.
 - asm.js will now be always enabled, even in -O0 builds in fastcomp.
 - Remove support for -s RUNTIME_TYPE_INFO, which is unsupported in fastcomp.
 - Added a new "powered by Emscripten" logo.
 - Updated default shell.html graphical layout.
 - Added new macro EM_ASM_, which allows sending values to JS without returning anything.
 - Deprecated the jcache compiler option. It should not be needed anymore.
 - Added support for fetching callstack column information in Firefox 30 in emscripten_get_callstack.
 - Fix issues with missing exceptions-related symbols in fastcomp.
 - Full list of changes: https://github.com/emscripten-core/emscripten/compare/1.12.0...1.12.1

v1.12.0: 2/22/2014
------------------
 - Improved the runtime abort error message when calling an invalid function
   pointer if compiled with -s ASSERTIONS=1 and 2. This allows the developer to
   better deduce errors with bad function pointers or function pointers casted
   and invoked via a wrong signature.
 - Added a new api function emscripten_set_main_loop_arg, which allows passing a
   userData pointer that will be carried via the function call, useful for
   object-oriented encapsulation purposes (#2114).
 - Fixed CMake MinSizeRel configuration type to actually optimize for minimal size with -Os.
 - Added support for GLES2 VAO extension OES_vertex_array_object for browsers that support it.
 - Fix issues with emscripten/html5.f when compiled with the SAFE_HEAP option.
 - Full list of changes: https://github.com/emscripten-core/emscripten/compare/1.11.1...1.12.0

v1.11.1: 2/19/2014
------------------
 - Improved eglSwapBuffers to be spec-conformant.
 - Fixed an issue with asm.js validation and va_args (#2120).
 - Fixed asm.js validation issues found with fuzzing.
 - Added new link-time compiler flag -s RETAIN_COMPILER_SETTINGS=1, which
   enables a runtime API for querying which Emscripten settings were used to
   compile the file.
 - Full list of changes: https://github.com/emscripten-core/emscripten/compare/1.11.0...1.11.1

v1.11.0: 2/14/2014
------------------
 - Implemented some new SDL library functions.
 - Renamed standard file descriptors to have handles 0, 1 and 2 rather than 1, 2
   and 3 to coincide with unix numbering.
 - Improved embind support with smart pointers and mixins.
 - Improved the registerization -O3 optimization pass around switch-case constructs.
 - Upper-case files with suffix .C are now also recognized (#2109).
 - Fixed an issue with glGetTexParameter (#2112).
 - Improved exceptions support in fastcomp.
 - Added new linker option -s NO_EXIT_RUNTIME=1, which can be used to set a
   default value for the Module["noExitRuntime"] parameter at compile-time.
 - Improved SDL audio buffer queueing when the sample rate matches the native
   web audio graph sample rate.
 - Added an optimization that removes redundant Math.frounds in -O3.
 - Improved the default shell.html file.
 - Full list of changes: https://github.com/emscripten-core/emscripten/compare/1.10.4...1.11.0

v1.10.4: 2/10/2014
------------------
 - Added support for legacy GL emulation in fastcomp.
 - Deprecated the --split-js compiler option. This is not supported in fastcomp.
 - Full list of changes: https://github.com/emscripten-core/emscripten/compare/1.10.3...1.10.4

v1.10.3: 2/9/2014
------------------
 - Work on supporting GL/EGL GetProcAddress.
 - Fixed issues with shared lib linking support.
 - Full list of changes: https://github.com/emscripten-core/emscripten/compare/1.10.2...1.10.3

v1.10.2: 2/7/2014
------------------
 - Added basic FS unmount support.
 - Improved screen orientation lock API to return a success code.
 - Added PRECISE_F32 support to fastcomp.
 - Fixed issues in fastcomp related to special floating point literal
   serialization.
 - Improved SDL audio buffer queueing.
 - Added new link-time option -s WARN_UNALIGNED=1 to fastcomp to report compiler
   warnings about generated unaligned memory accesses, which can hurt
   performance.
 - Optimized libc strcmp and memcmp with the implementations from musl libc.
 - Optimized libc memcpy and memset to back to native code for large buffer sizes.
 - Full list of changes: https://github.com/emscripten-core/emscripten/compare/1.10.1...1.10.2

v1.10.1: 1/31/2014
------------------
 - Improve srand() and rand() to be seedable and use a Linear Congruential
   Generator (LCG) for the rng generation for performance.
 - Improved OpenAL library support.
 - Full list of changes: https://github.com/emscripten-core/emscripten/compare/1.10.0...1.10.1

v1.10.0: 1/29/2014
------------------
 - Improved C++ exception handling.
 - Improved OpenAL library support.
 - Fixed an issue where loading side modules could try to allocate from sealed
   heap (#2060).
 - Fixed safe heap issues (2068).
 - Added new EM_ASM variants that return a value but do not receive any inputs
   (#2070).
 - Add support for simultaneously using setjmp and C++ exceptions in fastcomp.
 - Full list of changes: https://github.com/emscripten-core/emscripten/compare/1.9.5...1.10.0

v1.9.5: 1/25/2014
------------------
 - Added a spinner logo to default html shell.
 - Full list of changes: https://github.com/emscripten-core/emscripten/compare/1.9.4...1.9.5

v1.9.4: 1/24/2014
------------------
 - Add support for Ninja and Eclipse+Ninja builds with Emscripten+CMake.
 - Fixed regressions with GL emulation.
 - Added support for #if !X in .js library preprocessor.
 - Make the syntax EM_ASM("code"); not silently fail. Note that the proper form
   is EM_ASM(code); without double-quotes.
 - Optimize generated code size by minifying loop labels as well.
 - Revised the -O3 optimization level to mean "safe, but very slow optimizations
   on top of -O2", instead of the old meaning "unsafe optimizations". Using -O3
   will now only do safe optimizations, but can be very slow compared to -O2.
 - Implemented a new registerization optimization pass that does extra variable
   elimination in -O3 and later to reduce the number of local variables in
   functions.
 - Implemented a new emscripten/html5.h interface that exposes common HTML5 APIs
   directly to C code without having to handwrite JS wrappers.
 - Improved error messages reported on user-written .js libraries containing
   syntax errors (#2033).
 - Fixed glBufferData() function call signature with null data pointer.
 - Added new option Module['filePackagePrefixURL'] that allows customizing the
   URL where the VFS package is loaded from.
 - Implemented glGetTexEnviv and glGetTexEnvfv in GL emulation mode.
 - Optimized the size of large memory initializer sections.
 - Fixed issues with the safe heap compilation option.
 - Full list of changes: https://github.com/emscripten-core/emscripten/compare/1.9.3...1.9.4

v1.9.3: 1/17/2014
------------------
 - re-merge split blocks in multiples
 - Full list of changes: https://github.com/emscripten-core/emscripten/compare/1.9.2...1.9.3

v1.9.2: 1/16/2014
------------------
 - Full list of changes: https://github.com/emscripten-core/emscripten/compare/1.9.1...1.9.2

v1.9.1: 1/16/2014
------------------
 - Optimize desktop GL fixed function pipeline emulation texture load
   instruction counts when GL_COMBINE is used.
 - fix Math_floor coercion in unrecommended codegen modes
 - Full list of changes: https://github.com/emscripten-core/emscripten/compare/1.9.0...1.9.1

v1.9.0: 1/16/2014
------------------
 - Full list of changes: https://github.com/emscripten-core/emscripten/compare/1.8.14...1.9.0

v1.8.14: 1/15/2014
------------------
 - add musl fputws and fix vswprintf.
 - Full list of changes: https://github.com/emscripten-core/emscripten/compare/1.8.13...1.8.14

v1.8.13: 1/15/2014
------------------
 - remove musl use of fwritex
 - Full list of changes: https://github.com/emscripten-core/emscripten/compare/1.8.12...1.8.13

v1.8.12: 1/15/2014
------------------
 - Added new GLEW 1.10.0 emulation support.
 - Fixed an issue where the runtime could start more than once when run in a
   browser (#1992)
 - Fix a regression in wprintf.
 - Full list of changes: https://github.com/emscripten-core/emscripten/compare/1.8.11...1.8.12

v1.8.11: 1/15/2014
------------------
 - Full list of changes: https://github.com/emscripten-core/emscripten/compare/1.8.10...1.8.11

v1.8.10: 1/14/2014
------------------
 - Update libc implementation from musl libc.
 - Full list of changes: https://github.com/emscripten-core/emscripten/compare/1.8.9...1.8.10

v1.8.9: 1/14/2014
------------------
 - add fputwc, which enables wprintf.
 - Full list of changes: https://github.com/emscripten-core/emscripten/compare/1.8.8...1.8.9

v1.8.8: 1/14/2014
------------------
 - Update to latest libcxx and libcxxabi libraries.
 - Fix handling of floating point negative zero (#1898)
 - Fixed a memory leak in relooper in previous release.
 - Fixed an issue in previous release with VBO handling in GL optimizations.
 - Full list of changes: https://github.com/emscripten-core/emscripten/compare/1.8.7...1.8.8

v1.8.7: 1/13/2014
------------------
 - Added support to numpad keycodes in glut support library.
 - Fix SIMD support with fastcomp.
 - Fixed a compiler error 'ran out of names' that could occur with too many
   minified symbol names.
 - Work around webkit imul bug https://bugs.webkit.org/show_bug.cgi?id=126345
   (#1991)
 - Optimized desktop GL fixed function pipeline emulation path for better
   performance.
 - Added support for exceptions when building with fastcomp.
 - Fix and issue where the run() function could be called multiple times at
   startup (#1992)
 - Removed a relooper limitation with fixed buffer size.
 - Full list of changes: https://github.com/emscripten-core/emscripten/compare/1.8.6...1.8.7

v1.8.6: 1/8/2014
------------------
 - Added support for the libuuid library, see http://linux.die.net/man/3/libuuid.
 - Fixed .js file preprocessor to preprocess recursively (#1984).
 - Fixed a compiler codegen issue related to overflow arithmetic (#1975)
 - Added new link-time optimization flag -s AGGRESSIVE_VARIABLE_ELIMINATION=1
   that enables the aggressiveVariableElimination js optimizer pass, which tries
   to remove temporary variables in generated JS code at the expense of code
   size.
 - Full list of changes: https://github.com/emscripten-core/emscripten/compare/1.8.5...1.8.6

v1.8.5: 1/7/2014
------------------
 - Fixed compiler issues when used with LLVM 3.4.
 - Full list of changes: https://github.com/emscripten-core/emscripten/compare/1.8.4...1.8.5

v1.8.4: 1/6/2014
------------------
 - Added support to Return and Backspace keys to glut
 - Fixed compiler issues when used with LLVM 3.4.
 - Full list of changes: https://github.com/emscripten-core/emscripten/compare/1.8.3...1.8.4

v1.8.3: 1/5/2014
------------------
 - Improved SDL and page scroll pos handling support for IE10 and IE11.
 - Optimized SDL_UnlockSurface performance.
 - Full list of changes: https://github.com/emscripten-core/emscripten/compare/1.8.2...1.8.3

v1.8.2: 1/4/2014
------------------
 - Fixed glGetFramebufferAttachmentParameteriv and an issue with glGetXXX when
   the returned value was null.
 - Full list of changes: https://github.com/emscripten-core/emscripten/compare/1.8.1...1.8.2

v1.8.1: 1/3/2014
------------------
 - Added support for WebGL hardware instancing extension.
 - Improved fastcomp native LLVM backend support.
 - Added support for #include filename.js to JS libraries.
 - Deprecated --compression emcc command line parameter that manually compressed
   output JS files, due to performance issues. Instead, it is best to rely on
   the web server to serve compressed JS files.
 - Full list of changes: https://github.com/emscripten-core/emscripten/compare/1.8.0...1.8.1

v1.8.0: 12/28/2013
------------------
 - Fix two issues with function outliner and relooper.
 - Full list of changes: https://github.com/emscripten-core/emscripten/compare/1.7.9...1.8.0

v1.7.9: 12/27/2013
------------------
 - Added new command line parameter --em-config that allows specifying a custom
   location for the .emscripten configuration file.
 - Reintroduced relaxed asm.js heap sizes, which no longer need to be power of
   2, but a multiple of 16MB is sufficient.
 - Added emrun command line tool that allows launching .html pages from command
   line on desktop and Android as if they were native applications. See
   https://groups.google.com/forum/#!topic/emscripten-discuss/t2juu3q1H8E . Adds
   --emrun compiler link flag.
 - Began initial work on the "fastcomp" compiler toolchain, a rewrite of the
   previous JS LLVM AST parsing and codegen via a native LLVM backend.
 - Added --exclude-file command line flag to emcc and a matching --exclude
   command line flag to file packager, which allows specifying files and
   directories that should be excluded while packaging a VFS data blob.
 - Improved GLES2 and EGL support libraries to be more spec-conformant.
 - Optimized legacy GL emulation code path. Added new GL_FFP_ONLY optimization
   path to fixed function pipeline emulation.
 - Added new core functions emscripten_log() and emscripten_get_callstack() that
   allow printing out log messages with demangled and source-mapped callstack
   information.
 - Improved BSD Sockets support. Implemented getprotobyname() for BSD Sockets library.
 - Fixed issues with simd support.
 - Various bugfixes: #1573, #1846, #1886, #1908, #1918, #1930, #1931, #1942, #1948, ..
 - Full list of changes: https://github.com/emscripten-core/emscripten/compare/1.7.8...1.7.9

v1.7.8: 11/19/2013
------------------
 - Fixed an issue with -MMD compilation parameter.
 - Added EM_ASM_INT() and EM_ASM_DOUBLE() macros. For more information, read
   https://groups.google.com/forum/#!topic/emscripten-discuss/BFGTJPCgO6Y .
 - Fixed --split parameter to also work on Windows.
 - Fixed issues with BSD sockets accept() call.
 - Full list of changes: https://github.com/emscripten-core/emscripten/compare/1.7.7...1.7.8

v1.7.7: 11/16/2013
------------------
 - Improve SDL audio buffer queue timing support.
 - Improved default precision of clock_gettime even when not using CLOCK_REALTIME.
 - Optimize and fix issues with LLVM IR processing.
 - Full list of changes: https://github.com/emscripten-core/emscripten/compare/1.7.6...1.7.7

v1.7.6: 11/15/2013
------------------
 - Added regex implementation from musl libc.
 - The command line parameter -s DEAD_FUNCTIONS=[] can now be used to explicitly
   kill functions coming from built-in library_xx.js.
 - Improved EGL support and GLES2 spec conformance.
 - Reverted -s TOTAL_MEMORY=x to require pow2 values, instead of the relaxed
   'multiples of 16MB'. This is because the relaxed rule is released only in
   Firefox 26 which is currently in Beta and ships on the week of December 10th
   (currently in Beta). As of writing, current stable Firefox 25 does not yet
   support these.
 - Adjusted the default linker behavior to warn about all missing symbols,
   instead of silently ignoring them. Use -s WARN_ON_UNDEFINED_SYMBOLS=0 to
   suppress these warnings if necessary.
 - Full list of changes: https://github.com/emscripten-core/emscripten/compare/1.7.5...1.7.6

v1.7.5: 11/13/2013
------------------
 - Fix issues with the built-in C++ function name demangler.
 - Full list of changes: https://github.com/emscripten-core/emscripten/compare/1.7.4...1.7.5

v1.7.4: 11/12/2013
------------------
 - Fixed issues with BSD sockets code and SDL joystick implementation.
 - Full list of changes: https://github.com/emscripten-core/emscripten/compare/1.7.3...1.7.4

v1.7.3: 11/12/2013
------------------
 - Added support for generating single-precision floating point instructions.
    - For more information, read
      https://blog.mozilla.org/javascript/2013/11/07/efficient-float32-arithmetic-in-javascript/
 - Made GLES2 support library more spec-conformant by throwing fewer exceptions
   on errors. Be sure to build with -s GL_ASSERTIONS=1, remember to use
   glGetError() and check the browser console to best detect WebGL rendering
   errors.
 - Converted return value of emscripten_get_now() from float to double, to not
   lose precision in the function call.
 - Added support for joysticks in SDL via the Gamepad API
 - Full list of changes: https://github.com/emscripten-core/emscripten/compare/1.7.2...1.7.3

v1.7.2: 11/9/2013
------------------
 - The compiler now always generates a .js file that contains the generated
   source code even when compiling to a .html file.
    - Read https://groups.google.com/forum/#!topic/emscripten-discuss/EuHMwqdSsEs
 - Implemented depth+stencil buffer choosing behavior in GLUT, SDL and GLFW.
 - Fixed memory leaks generated by glGetString and eglGetString.
 - Greatly optimized startup times when virtual filesystems with a large amount
   of files in them.
 - Added some support for SIMD generated by LLVM.
 - Fixed some mappings with SDL keyboard codes.
 - Added a new command line parameter --no-heap-copy to compiler and file
   packager that can be used to optimize VFS memory usage at startup.
 - Updated libcxx to revision 194185, 2013-11-07.
 - Improvements to various library support.
 - Full list of changes: https://github.com/emscripten-core/emscripten/compare/1.7.1...1.7.2

v1.7.1: 10/24/2013
------------------
 - Remove old call to Runtime.warn in file packager code
 - Fix bug with parsing of empty types.
 - Full list of changes: https://github.com/emscripten-core/emscripten/compare/1.7.0...1.7.1

v1.7.0: 10/23/2013
------------------
 - Adds mouse wheel events support in GLUT library.
 - Adds support for a new link parameter -s CASE_INSENSITIVE_VFS=1 to enable
   Emscripten virtual filesystem to search files ignoring case.
 - *Numerous* optimizations in both compilation and runtime stages.
 - Remove unnecessary whitespace, compact postSets function, and other
   optimizations in compilation output to save on generated file size.
 - Fixes float parsing from negative zero.
 - Removes the -s EMIT_GENERATED_FUNCTIONS link parameter as unneeded.
 - Fixes an issue where updating subranges of GL uniform arrays was not
   possible.
 - asm.js heap size (-s TOTAL_MEMORY=x) no longer needs to be a power of 2. As a
   relaxed rule, choosing any multiple of 16MB is now possible.
 - O1 optimization no longer runs the 'simplifyExpressions' optimization pass.
   This is to improve build iteration times when using -O1. Use -O2 to run that
   pass.
 - EM_ASM() can now be used even when compiling to asm.js.
 - All currently specified non-debugging-related WebGL 1 extensions are now
   enabled by default on startup, no need to ctx.getExtension() manually to
   enable them.
 - Improve readability of uncaught JavaScript exceptions that are thrown all the
   way up to the web console by printing out the stack trace of where the throw
   occurred.
 - Fix an issue when renaming a directory to a subdirectory.
 - Several compiler stability fixes.
 - Adds a JavaScript implementation of cxa_demangle function for demangling call
   stack traces at runtime for easier debugging.
 - GL context MSAA antialising is now DISABLED by default, to make the GL
   behavior consistent with desktop usage.
 - Added support to SDL, GLUT and GLFW libraries to specify MSAA on/off at startup.
 - Implemented glColor4ubv in GL emulation mode.
 - Fix an issue with LLVM keyword __attribute__ ((__constructor__)) (#1155).
 - Fix an issue with va_args and -s UNALIGNED_MEMORY=1 (#1705).
 - Add initial support code for LLVM SIMD constructs and a JavaScript SIMD
   polyfill implementation from
   https://github.com/johnmccutchan/ecmascript_simd/ .
 - Fixed support for node.js native filesystem API NODEFS on Windows.
 - Optimize application startup times of Emscripten-compiled programs by
   enabling the virtual filesystem XHR and asm.js compilation to proceed in
   parallel when opening a page.
 - Full list of changes: https://github.com/emscripten-core/emscripten/compare/1.6.4...1.7.0

v1.6.4: 9/30/2013
------------------
 - Implements a new preprocessor tool for preparsing C struct definitions
   (#1554), useful for Emscripten support library implementors.
 - Fix parsing issue with sscanf (#1668).
 - Improved the responsiveness of compiler print output on Windows.
 - Improved compilation times at link stage.
 - Added support for new "NODEFS" filesystem that directly accesses files on the
   native filesystem. Only usable with node.js when compiling to JS.
 - Added support for new IDBFS filesystem for accessing files in IndexedDB storage (#1601.
 - Full list of changes: https://github.com/emscripten-core/emscripten/compare/1.6.3...1.6.4

v1.6.3: 9/26/2013
------------------
 - Emscripten CMake toolchain now generates archive files with .a suffix when
   project target type is static library, instead of generatic .bc files
   (#1648).
 - Adds iconv library from the musl project to implement wide functions in C
   library (#1670).
 - Full list of changes:
   https://github.com/emscripten-core/emscripten/compare/1.6.2...1.6.3

v1.6.2: 9/25/2013
------------------
 - Added support for dprintf() function (#1250).
 - Fixes several compiler stability issues (#1637, #1166, #1661, #1651 and more).
 - Enables support for WEBGL_depth_texture.
 - Adds support for new link flag -s GL_ASSERTIONS=1 which can be used to add
   extra validation layer to the Emscripten GL library to catch code issues.
 - Adds support to Web Audio API in SDL audio backend so that SDL audio now
   works in Chrome and new Opera as well.
 - Fixes an alpha blending issue with SDL_SetAlpha.
 - Implemented locale-related code in C library.
 - Full list of changes: https://github.com/emscripten-core/emscripten/compare/1.6.1...1.6.2

v1.6.1: 9/22/2013
------------------
 - Several optimizations to compiler link stage.
 - Full list of changes: https://github.com/emscripten-core/emscripten/compare/1.6.0...1.6.1

v1.6.0: 9/21/2013
------------------
 - Enable support for %[] pattern in scanf.
 - Added dependency tracking support to linked .js files in CMake toolchain.
 - The hex prefix 0x is now properly handled in sscanf (#1632).
 - Simplify internal compiler operations by removing the internal framework.js.
 - Full list of changes: https://github.com/emscripten-core/emscripten/compare/1.5.9...1.6.0

v1.5.9: 9/15/2013
------------------
 - Add support for SDL_Delay in web workers.
 - Full list of changes: https://github.com/emscripten-core/emscripten/compare/1.5.8...1.5.9

v1.5.8: 9/14/2013
------------------
 - Add support for the GCC -E compiler flag.
 - Update Emscripten libc headers to musl-0.9.13.
 - Added new utility function emscripten_async_load_script() to asynchronously
   load a new .js script URL.
 - Full list of changes: https://github.com/emscripten-core/emscripten/compare/1.5.7...1.5.8

v1.5.7: 8/30/2013
------------------
 - The script tag in default shell.html is now marked 'async', which enables
   loading the JS script code asynchronously in Firefox without making the main
   thread unresponsive.
 - Implemented new utility function emscripten_get_canvas_size() which returns
   the current Module <canvas> element size in pixels.
 - Optimize code size in compiled side modules.
 - Optimize startup memory usage by avoiding unnecessary copying of VFS data at
   startup.
 - Add support for SDL_WM_ToggleFullScreen().
 - Add support for emscripten_get_now() when running in SpiderMonkey shell.
 - Added new environment variable EM_BUILD_VERBOSE=0,1,2,3 to set an extra
   compiler output verbosity level for debugging.
 - Added better support for dlopen() to simulate dynamic library loading in
   JavaScript.
 - Improved support for BSD sockets and networking.
 - Added new SOCKFS filesystem, which reads files via a network connection.
 - Avoid issues with long command line limitations in CMake toolchain by using
   response files.
 - Fix issues with client-side vertex data rendering in GL emulation mode.
 - Improved precision of clock_gettime().
 - Improve function outlining support.
 - Added support for using NMake generator with CMake toolchain.
 - Improved support for flexible arrays in structs (#1602).
 - Added ability to marshal UTF16 and UTF32 strings between C++ <-> JS code.
 - Added a new commandline tool validate_asms.py to help automating asm.js
   validation testing.
 - Improved stability with inline asm() syntax.
 - Updated libc headers to new version.
 - Full list of changes: https://github.com/emscripten-core/emscripten/compare/1.5.6...1.5.7

v1.5.6: 8/17/2013
------------------
 - Improved BSD sockets support.
 - Added touch events support to GLUT library.
 - Added new --js-opts=0/1 command line option to control whether JS optimizer
   is run or not.
 - Improved OpenAL support.
 - Added new command line tool tools/find_bigvars.py which can be used on an
   output file to detect large functions and needs for outlining.
 - Merged link flags -s FORCE_GL_EMULATION and -s DISABLE_GL_EMULATION to a
   single opt-in flag -s LEGACY_GL_EMULATION=0/1 to control whether GL emulation
   is active.
 - Improved SDL input support.
 - Several stability-related compiler fixes.
 - Fixed source mapping generation support on Windows.
 - Added back the EMSCRIPTEN_KEEPALIVE attribute qualifier to help prevent
   inlining and to retain symbols in output without dead code elimination
   occurring.
 - Fix issues when marshalling UTF8 strings between C<->JS.
 - Full list of changes: https://github.com/emscripten-core/emscripten/compare/1.5.5...1.5.6

v1.5.5: 8/9/2013
------------------
 - Update libcxx to revision 187959, 2013-08-08.
 - Full list of changes: https://github.com/emscripten-core/emscripten/compare/1.5.4...1.5.5

v1.5.4: 8/9/2013
------------------
 - Fixed multiple issues with C stdlib support.
 - Fix audio buffer queueing issues with OpenAL.
 - Improved BSD sockets support.
 - Added a new compile+link time command line option -Wno-warn-absolute-paths to
   hide the emscripten compiler warning when absolute paths are passed into the
   compiler.
 - Added new link flag -s STB_IMAGE=0/1 and integrate it to SDL image loading to
   enable synchronous image loading support with SDL.
 - Several improvements on function outlining support.
 - Fix issues with GLES2 interop support.
 - Full list of changes: https://github.com/emscripten-core/emscripten/compare/1.5.3...1.5.4

v1.5.3: 6/28/2013
------------------
 - Added new optimization level --llvm-lto 3 to run even more aggressive LTO
   optimizations.
 - Improve optimizations for libc and other libraries.
 - Full list of changes: https://github.com/emscripten-core/emscripten/compare/1.5.2...1.5.3

v1.5.2: 6/27/2013
------------------
 - Added support for generating source maps along the built application when -g
   is specified. This lets the browser show original .cpp sources when
   debugging.
 - GLUT and SDL improvements.
 - Added new link option -g<level> where level=0-4, which allows controlling
   various levels of debuggability added to the output.
 - Full list of changes: https://github.com/emscripten-core/emscripten/compare/1.5.1...1.5.2

v1.5.1: 6/22/2013
------------------
 - File packager now skips all directories and files starting with '.', and hidden files on Windows.
 - Fix issues with strnlen, memmove, LDBL_ constants, va_args, float.h, and others.
 - Full list of changes: https://github.com/emscripten-core/emscripten/compare/1.5.0...1.5.1

v1.5.0: 6/17/2013
------------------
 - Several compiler optimizations.
 - Improve SDL key events support.
 - Increase debug logging when specifying emcc -v.
 - Full list of changes: https://github.com/emscripten-core/emscripten/compare/1.4.9...1.5.0

v1.4.9: 6/8/2013
------------------
 - Several compiler optimizations.
 - Full list of changes: https://github.com/emscripten-core/emscripten/compare/1.4.8...1.4.9

v1.4.8: 6/6/2013
------------------
 - Add support for webrtc-based sockets.
 - Full list of changes: https://github.com/emscripten-core/emscripten/compare/1.4.7...1.4.8

v1.4.7: 6/2/2013
------------------
 - Remove more unneeded break and continue statements in relooper.
 - Full list of changes: https://github.com/emscripten-core/emscripten/compare/1.4.6...1.4.7

v1.4.6: 6/2/2013
------------------
 - Improve relooper code.
 - Full list of changes: https://github.com/emscripten-core/emscripten/compare/1.4.5...1.4.6

v1.4.5: 6/1/2013
------------------
 - Improve relooper code.
 - Full list of changes: https://github.com/emscripten-core/emscripten/compare/1.4.4...1.4.5

v1.4.4: 6/1/2013
------------------
 - Add support for symlinks in source files.
 - Fix various issues with SDL.
 - Added -s FORCE_ALIGNED_MEMORY=0/1 link time flag to control whether all loads
   and stores are assumed to be aligned.
 - Fix file packager to work with closure.
 - Major improvements to embind support, and optimizations.
 - Improve GL emulation.
 - Optimize VFS usage.
 - Allow emscripten to compile .m and .mm files.
 - Added new syntax --preload-file src@dst to file packager command line to
   allow placing source files to custom destinations in the FS.
 - Full list of changes: https://github.com/emscripten-core/emscripten/compare/1.4.3...1.4.4

v1.4.3: 5/8/2013
------------------
 - Fix issue with strcat.
 - Major embind improvements.
 - Switch to le32-unknown-nacl LLVM target triple as default build option
   instead of the old i386-pc-linux-gnu target triple.
 - Improve compiler logging behavior.
 - Full list of changes: https://github.com/emscripten-core/emscripten/compare/1.4.2...1.4.3

v1.4.2: 5/3/2013
------------------
 - Fix issues with le32-unknown-nacl LLVM target triple.
 - Add some GLEW support.
 - Full list of changes: https://github.com/emscripten-core/emscripten/compare/1.4.1...1.4.2

v1.4.1: 4/28/2013
------------------
 - Implement support for le32-unknown-nacl LLVM target triple.
 - Added new cmdline option -s ERROR_ON_UNDEFINED_SYMBOLS=0/1 to give
   compile-time error on undefined symbols at link time. Default off.
 - Full list of changes: https://github.com/emscripten-core/emscripten/compare/1.3.8...1.4.1

v1.3.8: 4/29/2013
------------------
 - Improved 64-bit integer ops codegen.
 - Added Indexed DB support to vfs.
 - Improve warning message on dangerous function pointer casts when compiling in
   asm.js mode.
 - Added --use-preload-cache command line option to emcc, to be used with the
   file packager.
 - Fixes to libcextra.
 - Full list of changes: https://github.com/emscripten-core/emscripten/compare/1.3.7...1.3.8

v1.3.7: 4/24/2013
------------------
 - Merge IMVU implementation of embind to emscripten trunk. Embind allows
   high-level C++ <-> JS types interop.
 - Enable asm.js compilation in -O1 and higher by default. Fix issues when
   compiling to asm.js.
 - Improve libc support with Emscripten with the musl libc headers.
 - Full list of changes: https://github.com/emscripten-core/emscripten/compare/1.3.6...1.3.7

v1.3.6: 4/2/2013
------------------
 - Fix hang issue with strtof.
 - Update libcxx to upstream r178253 from March 29, 2013.
 - Fix issues with GL emulation.
 - Full list of changes: https://github.com/emscripten-core/emscripten/compare/1.3.5...1.3.6

v1.3.5: 3/25/2013
------------------
 - Get exceptions working as they did before.
 - Remove symbol removing hack.
 - Full list of changes: https://github.com/emscripten-core/emscripten/compare/1.3.4...1.3.5

v1.3.4: 3/24/2013
------------------
 - Update to new libcxx and libcxxabi versions from upstream.
 - Full list of changes: https://github.com/emscripten-core/emscripten/compare/1.3.3...1.3.4

v1.3.3: 3/23/2013
------------------
 - Remove unneeded check from relooper.
 - Full list of changes: https://github.com/emscripten-core/emscripten/compare/1.3.2...1.3.3

v1.3.2: 3/22/2013
------------------
 - Fix issues with fgets.
 - Add support for non-fullscreen pointer lock.
 - Improve OpenAL support.
 - Full list of changes: https://github.com/emscripten-core/emscripten/compare/1.3.1...1.3.2

v1.3.1: 3/19/2013
------------------
 - Improve SDL audio and mixer support.
 - Add GLES2 emulation features when -s FULL_ES2=1 is specified.
 - Add support for OpenAL.
 - Add new -s OPENAL_DEBUG=0/1 link command line option.
 - Fixed an issue with mouse coordinate being offset with canvas.
 - Removed -s UTF_STRING_SUPPORT=0 parameter, this is now always on.
 - Full list of changes: https://github.com/emscripten-core/emscripten/compare/1.3.0...1.3.1

v1.3.0: 3/11/2013
------------------
 - Improve GLES2 emulation with -s FULL_ES2=1.
 - Deprecated -s USE_TYPED_ARRAYS=1 and -s QUANTUM_SIZE=1.
 - Implement a minifier infrastructure when compiling for asm.js.
 - Full list of changes: https://github.com/emscripten-core/emscripten/compare/1.2.9...1.3.0

v1.2.9: 3/7/2013
------------------
 - Improved canvas behavior when transitioning between fullscreen.
 - Added support for getopt().
 - Fixed several libc issues.
 - Full list of changes: https://github.com/emscripten-core/emscripten/compare/1.2.8...1.2.9

v1.2.8: 3/6/2013
------------------
 - Remove unnecessary recursion in relooper RemoveUnneededFlows.
 - Full list of changes: https://github.com/emscripten-core/emscripten/compare/1.2.7...1.2.8

v1.2.7: 3/6/2013
------------------
 - Added SDL_Mixer support.
 - Implemented stubs for several Unix and threading-related functions.
 - Full list of changes: https://github.com/emscripten-core/emscripten/compare/1.2.6...1.2.7

v1.2.6: 3/5/2013
------------------
 - Relooper updates.
 - Full list of changes: https://github.com/emscripten-core/emscripten/compare/1.2.5...1.2.6

v1.2.5: 3/5/2013
------------------
 - Greatly improve GL emulation support.
 - Handle %c in sscanf.
 - Improve compilation times by optimizing parallel execution in the linker.
 - Improve several compiler stability issues detected from fuzzing tests.
 - Implemented emscripten_jcache_printf.
 - Allow running emscripten.py outside emcc itself.
 - Full list of changes: https://github.com/emscripten-core/emscripten/compare/1.2.4...1.2.5

v1.2.4: 2/2/2013
------------------
 - Work on adding support for asm.js compilation.
 - Improve EGL support.
 - Full list of changes: https://github.com/emscripten-core/emscripten/compare/1.2.3...1.2.4

v1.2.3: 1/9/2013
------------------
 - Work on adding support for asm.js compilation.
 - Full list of changes: https://github.com/emscripten-core/emscripten/compare/1.2.2...1.2.3

v1.2.2: 1/8/2013
------------------
 - Work on adding support for asm.js compilation.
 - Full list of changes: https://github.com/emscripten-core/emscripten/compare/1.2.1...1.2.2

v1.2.1: 1/8/2013
------------------
 - Improvements to GLUT, SDL and BSD sockets headers.
 - Full list of changes: https://github.com/emscripten-core/emscripten/compare/1.2.0...1.2.1

v1.2.0: 1/1/2013
------------------
 - Work on adding support for asm.js compilation.
 - Full list of changes: https://github.com/emscripten-core/emscripten/compare/1.1.0...1.2.0

v1.1.0: 12/12/2012
------------------
 - Fix several issues with Windows support.
 - Added a standalone toolchain for CMake.
 - Added emscripten_run_script_string().
 - Optimize compilation times via threading.
 - Update to requiring Clang 3.2. Older versions may no longer work.
 - Several improvements to emscripten library support headers.
 - Full list of changes: https://github.com/emscripten-core/emscripten/compare/1.0.1a...1.1.0

v1.0.1a: 11/11/2012
------------------
 - Add relooper code to repository.
 - Full list of changes: https://github.com/emscripten-core/emscripten/compare/1.0.1...1.0.1a

v1.0.1: 11/11/2012
------------------
 - First commit that introduced versioning to the Emscripten compiler.<|MERGE_RESOLUTION|>--- conflicted
+++ resolved
@@ -31,13 +31,10 @@
 - --pre-js and --post-js files are now fed through the JS preprocesor, just
   like JS library files and the core runtime JS files.  This means they can
   now contain #if/#else/#endif blocks and {{{ }}} macro blocks. (#18525)
-<<<<<<< HEAD
 - Added support for Wasm-based AudioWorklets for realtime audio processing
   (#16449)
-=======
 - `-sEXPORT_ALL` can now be used to export symbols on the `Module` object
   when used with `-sMINIMA_RUNTIME` and `-sMODULARIZE` together. (#17911)
->>>>>>> 612577ac
 
 3.1.30 - 01/11/23
 -----------------
