This document describes changes between tagged Emscripten SDK versions.

Note that version numbers do not necessarily reflect the amount of changes
between versions. A version number reflects a release that is known to pass all
tests, and versions may be tagged more or less frequently at different times.

Note that there is *no* ABI compatibility guarantee between versions - the ABI
may change, so that we can keep improving and optimizing it. The compiler will
automatically invalidate system caches when the version number updates, so that
libc etc. are rebuilt for you. You should also rebuild object files and
libraries in your project when you upgrade emscripten.

Not all changes are documented here. In particular, new features, user-oriented
fixes, options, command-line parameters, breaking ABI changes, deprecations,
significant internal modifications and optimizations etc. generally deserve a
mention. To examine the full set of changes between versions, you can use git
to browse the changes between the tags.

See docs/process.md for more on how version tagging works.

3.1.73 (in development)
-----------------------
<<<<<<< HEAD
- compiler-rt was updated to LLVM 19.1.4. (#22937)
=======
- libunwind was updated to LLVM 19.1.4. (#22394)
>>>>>>> f56ee36b

3.1.72 - 11/19/24
-----------------
- The `MEMORY64` setting is no longer experimental. At time of writing all
  browsers still require a flag to run the resulting binaries but that should
  change in the coming months since the proposal is now at stage 4. (#22864)
- GLFW: Fixed regression introduced in 3.1.51. CSS scaling is now available
  again. Note that CSS scaling is disabled in HiDPI mode. (#22847, #22900)

3.1.71 - 11/04/24
-----------------
- SDL2 port updated to 2.30.9. (#22830)
- LLVM's `-Wnontrivial-memaccess` warning has been updated to also warn about
  passing non-trivially-copyable destination parameter to `memcpy`,
  `memset` and similar functions for which it is a documented undefined
  behavior (#22798). See https://github.com/llvm/llvm-project/pull/111434
- The automatic fallback to `$HOME/.emscripten_cache` when the emscripten
  directory is read-only was removed.  This automatic behaviour could cause
  confusion.  Anyone who really wants to use `$HOME/.emscripten_cache` can
  still do so either via an environment variable (`EMCC_CACHE`) or via a config
  file setting `CACHE`.
- The standalone `file_packager.py` tool now outputs modern JS (specifically it
  includes nullish assignment).  If you use this output directly and you want
  to support older browsers you may need to transpile it.  If you use
  `file_packager` via emcc the output will be transpiled as part of the emcc
  output. (#22805)

3.1.70 - 10/25/24
-----------------
- Improvements to Audio Worklet support (#22731, #22681)
- Small improvements to embind (#22734)
  
3.1.69 - 10/12/24
-----------------
- The usage of `EM_BOOL` in the emscripten API has been replaced with C/C++
  bool.  This change should not be observable since `EM_BOOL` has been
  equivalent to `bool` since #22157. (#22155)
- Fix regression introduced in 3.1.67 (#22557) which broke webgpu / int64
  integration. (#22689)
- SDL2 port updated from 2.28.4 to 2.30.8. (#22697)
- embind no longer exports any library functions by default.  Previously we
  would export getInheritedInstanceCount, getLiveInheritedInstances,
  flushPendingDeletes and setDelayFunction.  If you need these library function
  exprted they can be added to `EXPORTED_RUNTIME_METHODS`. (#22705)

3.1.68 - 09/30/24
-----------------
- Added support for compiling 256-bit wide AVX intrinsics, emulated on top
  of 128-bit Wasm SIMD instruction set. (#22430). Pass `-msimd128 -mavx` to
  enable targeting AVX.
- Pthread-based programs no longer generates `.worker.js` file.  This file was
  made redundant back in 3.1.58 and now is completely removed. (#22598)
- The freetype port was updated from v2.6 to v2.13.3. (#22585)
- The number of arguments passed to Embind function calls is now only verified
  with ASSERTIONS enabled. (#22591)
- Optional arguments can now be omitted from Embind function calls. (#22591)
- Recent changes to Binaryen included in this version significantly improve
  the speed at which the post-link optimizations run for some large programs.

3.1.67 - 09/17/24
-----------------
- Add option `nonnull<ret_val>()` to Embind to omit `| null` from TS definitions
  for functions that return pointers.

3.1.66 - 09/10/24
-----------------
- The behaviour of the `pthread_kill` function was fixed to match the spec
  and will now run the designated handler on the target thread. (#22467)
- Added support for WebGL extensions EXT_clip_control, EXT_depth_clamp,
  EXT_polygon_offset_clamp and WEBGL_polygon_mode (#20841)
- New `emscripten_console_trace` and `emscripten_dbg_backtrace` APIs we were
  added to `console.h`.  The former simply maps directly to `console.trace`.
  The latter uses `dbg()` so it writes directly to stderr under node (better for
  multi-threaded apps).

3.1.65 - 08/22/24
-----------------
- A new `--emit-minification-map` command line flag was added, which can be used
  to emit a minifiction map in the case that import/export minification is
  performed (this happens at higher optimization levels). (#22428)
- Remove `Module['quit']` handling.  This could be used to override the internal
  method for shutting down the program, but it was neither documented nor
  tested.  Programs that want to intercept the shutting down of a program can
  use `Module['onExit']`. (#22371)
- The `NODEJS_CATCH_EXIT` setting is now disabled by default.  This setting
  is only useful under very specific circumstances, and has some downsides, so
  disabling it by default makes sense. (#22257)
- Add WebP (`.webp`) decoding support in file preloading. (#22282)

3.1.64 - 07/22/24
-----------------------
- Updated the SCons tool to not require the `EMSCRIPTEN_ROOT` environment
  variable, in which case it will assume that SCons will find the binaries in
  (its) `PATH`.
- Updated `emscons` to apply the `EMSCRIPTEN_ROOT`, `EMSCONS_PKG_CONFIG_LIBDIR`
  and `EMSCONS_PKG_CONFIG_PATH` environment variables. The SCons tool will use
  last two to set up `PKG_CONFIG_LIBDIR` and `PKG_CONFIG_PATH` respectively.

3.1.63 - 07/12/24
-----------------
- Fix html5 input event bug that was introduced in 3.1.62. (#22201)
- Fix webpack + pthreads bug that was introduced in 3.1.60. (#22165)

3.1.62 - 07/02/24
-----------------
- The `EM_BOOL` type changed from `int/u32` to `bool/u8`.  This changes the
  layout and size of some structs in the emscripten API. (#22157)
- The `EMSCRIPTEN_FETCH_WAITABLE` flag along with the `emscripten_fetch_wait`
  API were marked a deprecated.  These feature have not functions for several
  years now. (#22138)
- The internal `read_` function was removed.  We now just use `readBinary` or
  `readAsync`. (#22080)
- reference-types feature is now enabled by default in Emscripten, due to the
  upstream LLVM change (https://github.com/llvm/llvm-project/pull/93261).
- Emscripten now uses `strftime` from musl rather than using a custom
  JavaScript implementation. (#21379)
- Embind now supports return value policies for properties.

3.1.61 - 05/31/24
-----------------
- The internal `readAsync` function now returns a promise rather than accepting
  callback arguments.
- The JSPI feature now uses the updated browser API for JSPI (available in
  Chrome v126+). To support older versions of Chrome use Emscripten version
  3.1.60 or earlier.
- IDBFS mount has gained a new option { autoPersist: true }, which if passed,
  changes the semantics of the IDBFS mount to automatically persist any changes
  made to the filesystem. (#21938)

3.1.60 - 05/20/24
-----------------
- Under nodefs, symbolic links to files outside of mount locations no longer work.
  This reverts the previous behaviour added in #3277. (#21805)
- The `EXPORTED_FUNCTIONS` list can now include JS library symbols even if they
  have not been otherwise included (e.g. via `DEFAULT_LIBRARY_FUNCS_TO_INCLUDE`).
  (#21867)
- Due to the upstream LLVM changes
  (https://github.com/llvm/llvm-project/pull/80923 and
  https://github.com/llvm/llvm-project/pull/90792), multivalue feature is now
  enabled by default in Emscripten. This only enables the language features and
  does not turn on the multivalue ABI.
- Embind now supports return value policies to better define object lifetimes.
  See https://emscripten.org/docs/porting/connecting_cpp_and_javascript/embind.html#object-ownership for more information.

3.1.59 - 04/30/24
-----------------
- Fix the location of the dummy `.worker.js` file that is now generated as part
  of pthread builds so that is generated alongside the main JavaScript file.
  See #21701. ()
- `-sASYNCIFY=2` is setting now deprecated, use `-sJSPI` instead.

3.1.58 - 04/23/24
-----------------
- The `-sMAIN_MODULE=1` mode no longer exports all the main module symbols on
  `Module` object.  This saves a huge about of generated JS code due the fact
  that `-sMAIN_MODULE=1` includes *all* native symbols in your program as well
  is from the standard library.  The generated JS code for a simple program
  in this mode is reduced from from 3.3mb to 0.5mb.  The current implementation
  of this feature requires wasm-ld to be on the program twice which could have a
  noticeable effect on link times. (#21785)
- In `-sMODULARIZE` mode, the argument passed into the module constructor is
  no longer mutated in place.  The expectation is that the module instance will
  be available via the constructor return value.  Attempting to access methods
  on the object passed *into* the constructor will now abort. (#21775)
- Enable use of `::` to escape port option separator (#21710)
- In multi-threaded builds `--extern-pre-js` and `--extern-post-js` code is
  now only run on the main thread, and not on each of the workers. (#21750)
- Fix crash when throwing exceptions in dynamically linked int64 functions (#21759)
- Multi-threaded builds no depend on a separate `.worker.js` file.  This saves
  on code size and network requests.  In order to make this change go smoothly,
  without breaking build systems that expect a `worker.js`, emscripten will
  generate an empty `.worker.js` to give folks time to transition their
  deployment scripts.  In `-sSTRICT` mode, this empty file will not be
  generated. (#21701)

3.1.57 - 04/10/24
-----------------
- libcxx, libcxxabi, libunwind, and compiler-rt were updated to LLVM 18.1.2.
  (#21607, #21638, and #21663)
- musl libc updated from v1.2.4 to v1.2.5. (#21598)
- In `MODULARIZE` mode we no longer export the module ready promise as `ready`.
  This was previously exposed on the Module for historical reasons even though
  in `MODULARIZE` mode the only way to get access to the module is to wait on
  the promise returned from the factory function. (#21564)
- JS library code is now executed in its own context/scope, which limits how
  much of the compiler internals are accessible. If there are build time JS
  symbols that you are depending on, but that were not added to this scope,
  please file a bug and we can add more to this scope. (#21542)
- The JS functions for manipulating the native/shadow stack
  (`stackSave`/`stackRestore`/`stackAlloc`) are now just regular JS library
  function and as such are only included if you explicitly depend on them.  If
  you use these functions in your JS code you will need to depend on them via
  either:
  - The `EM_JS_DEPS` macro for `EM_ASM`/`EM_JS` code.
  - The `__deps` attribute for JS library functions
  - The `-sDEFAULT_LIBRARY_FUNCS_TO_INCLUDE` flag for `--pre-js`/`--post-js`
    code
  (#21555)
- TypeScript definitions for Wasm exports, runtime exports, and embind bindings
  can now be generated with `--emit-tsd`. The option `--embind-emit-tsd` has been
  deprecated, use `--emit-tsd` instead.
- Added the `ASYNCIFY_PROPAGATE_ADD` setting, to control whether the `ASYNCIFY_ADD`
  list propagates or not. By default this is enabled; as a result you may see larger
  ASYNCIFY builds as more of the function tree may be instrumented than you were
  previously manually specifying in `ASYNCIFY_ADD`. To stop propagation you can
  specify functions in the `ASYNCIFY_REMOVE` list, or to return to the previous
  behaviour, disable this setting (set `-sNO_ASYNCIFY_PROPAGATE_ADD`.) (#21672)
- ports changes:
  - Fixed transitive link dependencies (#21602)
  - Enable use of options in ports dependencies (#21629)

3.1.56 - 03/14/24
-----------------
- emscripten will now generate an `unused-command-line-argument` warning if
  a `-s` setting is specified more than once on the command line with
  conflicting values.  In this case the first setting is ignored. (#21464)

3.1.55 - 03/01/24
-----------------
- Update sdl2-mixer port from 2.6.0 to 2.8.0
- In `STRICT` mode the `HEAPXX` symbols (such as `HEAP8` and `HEAP32`) are now
  only exported on demand.  This means that they must be added to
  `EXPORTED_RUNTIME_METHODS` for them to appear on the `Module` object.  For
  now, this only effects users of `STRICT` mode. (#21439)
- Emscripten no longer supports `--memory-init-file` (i.e. extracting static
  data into an external .mem file).  This feature was only available under
  wasm2js (`-sWASM=0`) anyway so this change will only affect users of this
  setting. (#21217)
- `INITIAL_HEAP` setting is introduced to control the amount of initial
  memory available for dynamic allocation without capping it. If you are
  using `INITIAL_MEMORY`, consider switching to `INITIAL_HEAP`. Note that
  it is currently not supported in all configurations (#21071).

3.1.54 - 02/15/24
-----------------
- SDL2 port updated from v2.24.2 to v2.26.0. (#21337)
- The `DEMANGLE_SUPPORT` setting and the associated `demangle` function are
  now deprecated since Wasm stack traces always contain demangled symbols these
  days. (#21346)
- The type of `EMSCRIPTEN_WEBGL_CONTEXT_HANDLE` was changed to unsigned and
  the only valid error returned from `emscripten_webgl_create_context` is
  now zero.  This allows `EMSCRIPTEN_WEBGL_CONTEXT_HANDLE` to hold a pointer
  to memory even in 2GB+ mode.  Since `emscripten_webgl_create_context` never
  returns anything except zero for its errors today this change should not
  require any action. (#21268)
- Added `--use-port` option to `emcc`.  This option allows ports to be enabled
  by name and is designed to replace all existing `-sUSE_XXX` settings for
  ports. You can use `--show-ports` to get the list of available ports that
  can be used with this new option. (#21214)
- `--pre-js` and `--post-js` files can now opt into being run through the JS
  preprocessor. This change was originally landed in  #18525, but it got
  reverted in #19006.  Now it requires explicit opt-in by adding `#preprocess` to
  the top of the JS file.  This is useful as it allows things like `{{{
  POINTER_SIZE }}}` and `{{{ makeGetValue(..) }}}` to be used in pre/post JS
  files, just like they can be in JS library files. (#21227)
- Added concept of contrib ports which are ports contributed by the wider 
  community and supported on a "best effort" basis. See 
  `tools/ports/contrib/README.md` for details.A first contrib port is 
  available via `--use-port=contrib.glfw3`: an emscripten port of glfw written 
  in C++ with many features like support for multiple windows. (#21244 and 
  #21276)
- Added concept of external ports which live outside emscripten and are
  loaded on demand using the syntax `--use-port=/path/to/my_port.py` (#21316)
- `embuilder` can now build ports with options as well as external ports using
  the same syntax introduced with `--use-port`
  (ex: `embuilder sdl2_image:formats=png,jpg`) (#21345) 
- Allow comments in response files. Any line starting with `#` is now ignored.
  This is useful when listing exported symbols. (#21330)

3.1.53 - 01/29/24
-----------------
- The llvm version that emscripten uses was updated to 19.0.0 trunk. (#21165)

3.1.52 - 01/19/24
-----------------
- The core stack manipulation functions (`stackSave`, `stackRestore`,
  `stackAlloc`) are no longer exported by default.  Users of these function
  now need to depend on them explicitly (either via `__deps` attributes or via
  `-sEXPORTED_FUNCTIONS`). (#21075)
- Building with `pthreads+EXPORT_ES6` will now emit the worker file as
  `NAME.worker.mjs` rather than `.js`. This is a necessary breaking change to
  resolve other `pthreads+EXPORT_ES6` issues in Node.js (because Node.js is
  affected by the suffix in some cases). (#21041)
- Include paths added by ports (e.g. `-sUSE_SDL=2`) now use `-isystem` rather
  then `-I`.  This means that files in user-specified include directories will
  now take precedence over port includes. (#21014)
- Certain settings that only apply when generating JavaScript output will now
  trigger a warning if used when generating only Wasm.
- Fix bug where `main` was mistakenly included in debug builds but not in
  release builds. (#20971)
- Remove JAVA from the list of `.emscripten` config file settings.  In the
  past we used this to run the java version of closure compiler.  If there are
  folks who prefer to use the java version of closure compiler for some reason
  it should be possible by adding `--platform=java` to `--closure-args` or
  `EMCC_CLOSURE_ARGS` but emscripten will no longer do this automatically.
  (#20919)
- The WORKAROUND_OLD_WEBGL_UNIFORM_UPLOAD_IGNORED_OFFSET_BUG setting was
  removed.  This was a workaround from 2018 (#7459) that should no longer be
  needed. (#20925)
- The `--default-obj-ext` command line flag was removed. (#20917)
- emcc will now treat `.bc` files as source files.  These means that will get
  compiled by clang before being passed to the linker.  This matches the
  behaviour of clang. (#20922)
- Emscripten now only supports browsers going back to certain versions. The
  current set of minimum versions are: Chrome 32, Firefox 34, Safari 9.
  Attempting to targets version older this using, for example
  `MIN_CHROME_VERSION` will now result in build-time error.  All of these
  browser versions are at least 8 years old now so the hope is that nobody
  is intending to target them today.  (#20924)
- C++ objects passed into embind's val via constructors, methods, and call
  function will not be automatically destroyed after the function call. This
  makes the behavior consistent for invocations. 
- The `SUPPORT_ERRNO` setting is now deprecated as it only controlled setting
  errno from JS library functions and emscripten no longer requires this.
  (#21074)

3.1.51 - 12/13/23
-----------------
- Support for explicitly targeting the legacy Internet Explorer or EdgeHTML
  (edge version prior to the chromium-based edge) browsers via
  `-sMIN_EDGE_VERSION/-sMIN_IE_VERSION` was removed. (#20881)
- Emscripten is now more strict about handling unsupported shared library
  inputs.  For example, under the old behaviour if a system shared library
  such as `/usr/lib/libz.so` was passed to emscripten it would silently re-write
  this to `-lz`, which would then search this a libz in its own sysroot.  Now
  this file is passed though the linker like any other input file and you will
  see an `unknown file type` error from the linker (just like you would with the
  native clang or gcc toolchains). (#20886)
- Support for explicitly targeting the legacy EdgeHTML browser (edge version
  prior to the chromium-based edge) via `-sMIN_EDGE_VERSION` was removed.
  Using `-sLEGACY_VM_SUPPORT` should still work if anyone still wanted to target
  this or any other legacy browser.
- Breaking change: Using the `*glGetProcAddress()` family of functions now
  requires passing a linker flag -sGL_ENABLE_GET_PROC_ADDRESS. This prevents
  ports of native GL renderers from later accidentally attempting to activate
  "dormant" features if web browser implementations gain new WebGL extensions in
  the future, which `*glGetProcAddress()` is not able to support. (#20802)
- Added Hi DPI support to GLFW. When enabled, GLFW automatically accounts for
  the `devicePixelRatio` browser property and changes the size of the canvas
  accordingly (including dynamically if the canvas is moved from a 4K screen to
  a 2K screen and vice-versa). `glfwGetFramebufferSize` now properly returns the
  canvas size in pixels, while `glfwGetWindowSize` returns the canvas size is
  screen size. By default, this feature is disabled. You can enable it before
  creating a window by calling `glfwWindowHint(GLFW_SCALE_TO_MONITOR,
  GLFW_TRUE)`. You can also dynamically change it after the window has been
  created by calling `glfwSetWindowAttrib(window, GLFW_SCALE_TO_MONITOR,
  GLFW_TRUE)`. (#20584)
- Transpilation to support older environments/browsers is now performed by babel
  rather than closure compiler.  This means that folks targeting older browsers
  (e.g. `-sLEGACY_VM_SUPPORT`) do not need to ensure their code is closure
  compliant. (#20879)

3.1.50 - 11/29/23
-----------------
- Add a port of mimalloc, a fast and scalable multithreaded allocator. To use
  it, build with `-sMALLOC=mimalloc`. (#20651)
- When compiling, Emscripten will now invoke `clang` or `clang++` depending only
  on whether `emcc` or `em++` was run.  Previously it would determine which to
  run based on individual file extensions.  One side effect of this is that you
  may now see a clang warning when building `.c` source files using `em++`:
  `warning: treating 'c' input as 'c++' when in C++ mode`.  This also means that
  the `DEFAULT_TO_CXX` setting now only applies when linking and not when
  compiling. (#20712)
- JavaScript library code can now use the full range of ES6 features and we rely
  on closure compiler to transpile for ES5 when targeting older browsers.
  For those that would rather perform transpilation separately outside of
  emscripten you can use the `-sPOLYFILL=0` setting. (#20700)
- libcxx, libcxxabi, libunwind, and compiler-rt were updated to LLVM 17.0.4.
  (#20705, #20707, and #20708)
- Remove `BENCHMARK` setting. That has not been used by the benchmark suite for
  some time now (at least not by default), and is much less useful these days
  given lazy compilation in VMs (which makes it impossible to truly benchmark
  execution separately from compilation, which `BENCHMARK` hoped to do).
- Update GLFW handling of touch events to avoid sending duplicate mousedown and
  and mouseup events. Maps touchmove to mousemove events for a single primary
  touch. (#20805)

3.1.49 - 11/14/23
-----------------
- Many MEMORY64 fixes for browser and graphics APIs (#20678)
- The `glfwSetWindowSize` function no longer switches to fullscreen when the
  width/height provided as parameters match the screen size. This behavior
  now matches the behavior of SDL and glut. In order to switch to fullscreen,
  the client code should invoke `Module.requestFullscreen(...)` from a user 
  triggered event otherwise the browser raises an error. (#20600)

3.1.48 - 11/05/23
-----------------
- The JS `assert` function is no longer available in release builds when
  `-sSTRICT` is used.  This should only affect users with custom JS library code
  which doesn't use `#if ASSERTIONS` guards around their `assert` calls.  This
  behaviour matches that of `MINIMAL_RUNTIME`. (#20592)
- The minimum version of node required run the compiler was updated from
  10.19 to 16.20.  This does not effect the node requirements of the generated
  JavaScript code. (#20551)
- A new top-level `bootstrap` script was added.  This script is for emscripten
  developers and helps take a care of post-checkout tasks such as `npm install`.
  If this script needs to be run (e.g. because package.json was changed, emcc
  will exit with an error. (#19736)
- If exceptions are disabled, using `new` together with `std::nothrow` no
  longer aborts if the allocation fails. Instead `nullptr` is returned now.
  This does not change the behavior of regular usage of `new`.
- Default `MIN_CHROME_VERSION` was increased from 75 to 85 and default
  `MIN_FIREFOX_VERSION` was increased from 68 to 79 to allow Emscripten
  to use some ES2021 features for smaller JavaScript code size. (#20549)
- Emscripten now generates PowerShell wrappers for its CLIs. This allows to
  sidestep some of the issues with legacy cmd.exe, but developers must
  explicitly opt-in to running PowerShell scripts in system settings or
  via the `Set-ExecutionPolicy` command. (#20416)
- `emscripten::val` now supports C++20 `co_await` operator for JavaScript
  `Promise`s. (#20420)

3.1.47 - 10/09/23
-----------------
- The boost-headers port was updated to v1.83.0.
- The `noExitRuntime` global is now a JS library symbol that will only be
  included as needed.  User of `noExitRuntime` will now need to declare a
  dependency on it.  It will get implicitly included if `noExitRuntime` is part
  of `INCOMING_MODULE_JS_API.` (which it is by default), or it can be added to
  either `DEFAULT_LIBRARY_FUNCS_TO_INCLUDE` or `noExitRuntime`. (#20336)
- The egl, html5, sdl and webgpu libraries now support basic functionality with
  `-sMEMORY64`. (#20276)
- Value types in `emscripten/html5.h` that correspond the WebIDL `long` type are
  now represented as `int` rather than `long` types so that they are 32-bit wide
  on both wasm32 and wasm64.  (#20290)
- `EM_JS` and `EM_ASM` that are present in side module now have their syntax
  validated at build time. (#20258)
- `MAIN_THREAD_EM_ASM_PTR` macro added for code that returns a pointer.  This
  mirrors the existing `EM_ASM_PTR`. (#20261)
- Emscripten now implements default POSIX signal handlers. These can
  terminate or abort the program in response to `raise` cals. (#20257)
- `emscripten::val` now prevents accidental access to the underlying JavaScript
  value from threads other than its owner. This already didn't work correctly
  in majority of cases, but now it will throw a clear assertion failure. (#20344)
- `emscripten::val` can now be iterated over with a C++ range-based for loop.
  (#20364)

3.1.46 - 09/15/23
-----------------
- The `wasmTable` global is now a JS library function that will only be included
  as needed.  Code that references `wasmTable` will no need to declare a
  dependency on it.  It can also be explicitly included using
  `-sEXPORTED_RUNTIME_METHODS=wasmTable`.
- libunwind updated to LLVM 16.0.6. (#20088)
- The `--minify=0` command line flag will now preserve comments as well as
  whitespace.  This means the resulting output can then be run though closure
  compiler or some other tool that gives comments semantic meaning. (#20121)
- `-sSTRICT` now implies `-sINCOMING_MODULE_JS_API=[]` which is generally good
  for code size.  If you `-sSTRICT` you now need to be explicit about the
  incoming module APIs you are supplying.  Users who supply symbols on the
  incoming module but forget to include them in `-sINCOMING_MODULE_JS_API`
  will see an error in debug builds so this change will not generate any
  silent failures.
- JS library decorators such as `__deps` and `__async` are now type checked so
  that errors are not silently ignored.
- The `USE_GLFW` settings now defaults to 0 rather than 2.  This matches other
  other settings such as `USE_SDL` that default to 0 these days and also matches
  the existing behaviour for `MINIMAL_RUNTIME` and `STRICT` mode.
  If you use GLFW you now need to explicitly opt into it using `-sUSE_GLFW` or
  `-lglfw`. (#19939)
- A new settings `TABLE_BASE` was introduced that can be used to place static
  function addresses (table slots) at a certain offset.  This defaults to 1
  which is the previously fixed value. (#20149)
- Clang's error detection of unused variables `-Wunused-variable` improved,
  which may require changes in user code (see #20169).

3.1.45 - 08/23/23
-----------------
- The function used to add symbols the JS library has been renamed from
  `mergeInto`, to the more specific `addToLibrary`.  This new function does not
  require the passing of `LibraryManager.library` as a first argument.  The old
  `mergeInto` continues to exist for backwards compat.
- The `--log_html` option was removed from `emrun`.  This option was already not
  working with python3.8 or above so we hope is safe to say that nobody was
  relying on it.

3.1.44 - 07/25/23
-----------------
- musl libc updated from v1.2.3 to v1.2.4. (#19812)
- The `EM_LOG_FUNC_PARAMS` flag to `emscripten_log`/`emscripten_get_callstack`
  has been deprecated and no longer has any effect.  It was based on a
  long-deprecated JS API. (#19820)
- The internal `read_` and `readAsync` functions no longer handle data URIs.
  (Higher-level functions are expected to handle that themselves, before calling.)
  This only effects builds that use `-sSINGLE_FILE` or `--memory-init-file`.
  (#19792)
- The `asm` property of the Module object (which held the raw exports of the
  wasm module) has been removed.  Internally, this is now accessed via the
  `wasmExports` global. If necessary, it is possible to export `wasmExports`
  on the Module object using `-sEXPORTED_RUNTIME_METHODS=wasmExports`. (#19816)
- Embind now supports generating TypeScript definition files using the
  `--embind-emit-tsd <filename>` option.

3.1.43 - 07/10/23
-----------------
- Handling i64 arguments and return values in JS functions is now much simpler
  with the new `__i53abi` decorator.  When this is set to true, i64 values are
  automatically converted to JS numbers (i53) at the JS boundary.  Parameters
  outside of the i53 will show up as NaN in the JS code (#19711)
- EM_JS functions are now supported in side modules (#19705)

3.1.42 - 06/22/23
-----------------
- The default minimum Node version of Emscripten output was bumped from 10.19 to
  16.0. To run the output JS in an older version of node, you can use e.g.
  `-sMIN_NODE_VERSION=101900` which will apply the previous minimum version of
  10.19.0. (#19192).
- The log message that emcc will sometime print (for example when auto-building
  system libraries) can now be completely suppressed by running with
  `EMCC_LOGGING=0`.
- Runtime dynamic linking symbols such as dlopen and dlsym will no longer cause
  a linker error when building without `-sMAIN_MODULE`.  Instead stub functions
  will be included that fail at runtime.  This matches the behaviour of other
  libc functions that we don't implement.  For those that prefer to get a linker
  error we have the `-sALLOW_UNIMPLEMENTED_SYSCALLS` settings. (#19527)
- The `modifyFunction` helper in `parseTools.js` was renamed to
  `modifyJSFunction` and its callback function no longer takes the name of the
  function being modified.  The name is not relevant for JS library functions
  and can be safely ignored.
- JS library functions can now be implemented using ES6 arrow notation, which
  can save to a few bytes on JS code size. (#19539)

3.1.41 - 06/06/23
-----------------
- A new setting (`CHECK_NULL_WRITES`) was added to disabled the checking of
  address zero that is normally done when `STACK_OVERFLOW_CHECK` is enabled.
  (#19487)
- compiler-rt updated to LLVM 16. (#19506)
- libcxx and libcxxabi updated to LLVM 16. (#)

3.1.40 - 05/30/23
-----------------
- The `_emscripten_out()`, `_emscripten_err()` and `_emscripten_dbg()` functions
  declared in `emscripten/console.h` no longer have the underscore prefix and
  are now documented. (#19445)

3.1.39 - 05/18/23
-----------------
- The JS `err()` function will now bind to `console.error` by default rather
  than `console.warning`.  For debugging/tracing/logging we recommend the
  `dbg()` function instead. (#19326)
- The `WASM2C` options has been removed. All known users are using upstream wabt
  these days anyhow.

3.1.38 - 05/10/23
-----------------
- The `dladdr` function will now always return an error rather than filling in
  dummy values. (#19319)
- The restriction preventing the use of dynamic linking in combination with
  `-sDYNAMIC_EXECUTION=0` was removed.  This restriction was being enforced
  unnecessarily since dynamic linking has not depended on `eval()` for a while
  now.
- Remove extra code for falling back to long-deprecated BlobBuilder browser API
  when Blob constructor is missing.  This was a fix for an issue that has long
  been fixed. (#19277)

3.1.37 - 04/26/23
-----------------
- The `EM_PYTHON_MULTIPROCESSING` environment variable no longer has any effect.
  This was added a temporary fallback but should no longer be needed. (#19224)
- The old reverse dependency system based on `tools/deps_info.py` has been
  removed and the existing `__deps` entries in JS library files can now be used
  to express JS-to-native dependencies.  As well being more precise, and
  extensible via user-supplied JS libraries, this also speeds up link times
  since we no longer need scan linker inputs using `llvm-nm`.  It also
  completely removes the need for the `REVERSE_DEPS` settings which has now
  been deprecated. (#18905)
- Bump the default minimum Firefox version from 65 to 68 (#19191).
- Background pthreads no longer prevent a Node.js app from exiting. (#19073)

3.1.36 - 04/16/23
-----------------
- The `USES_DYNAMIC_ALLOC` setting has been deprecated.  You can get the same
  effect from `-sMALLOC=none`. (#19164)

3.1.35 - 04/03/23
-----------------
- The following JavaScript runtime functions were converted to JavaScript
  library functions:
   - UTF8ArrayToString
   - UTF8ToString
   - stringToUTF8Array
   - stringToUTF8
   - lengthBytesUTF8
  
  If you use any of these functions in your JS code you will now need to include
  them explicitly in one of the following ways:
   - Add them to a `__deps` entry in your JS library file (with leading $)
   - Add them to `DEFAULT_LIBRARY_FUNCS_TO_INCLUDE` (with leading $)
   - Add them to `EXPORTED_FUNCTIONS` (without leading $)
   - Set `-sLEGACY_RUNTIME` to include all of them at once.
- `FS.loadFilesFromDB` and `FS.saveFilesToDB` were removed.  We think it's
  unlikely there were any users of these functions since there is now a separate
  IDBFS filesystem for folks that want persistence. (#19049)
- `allocateUTF8` and `allocateUTF8OnStack` library function moved to
  `library_legacy.js`.  Prefer the more accurately named `stringToNewUTF8` and
  `stringToUTF8OnStack`. (#19089)
- `SDL_image` port was updated to version 2.6.0.
- `-z` arguments are now passed directly to wasm-ld without the need for the
  `-Wl,` prefix.  This matches the behaviour of both clang and gcc. (#18956)
- Reverted #18525 which runs the JS pre-processor over files passed via
  --pre-js and --post-js.  It turned out this change caused issue for several
  folks who had JS files with lines that start with `#` so can't be run through
  the pre-processor.  If folks want to re-enable this we can looks into ways to
  make it conditional/optional.
- The `{{{ cDefine('name') }}}` helper macro can now be simplified to just `{{{
  cDefs.name }}}`.

3.1.34 - 03/14/23
-----------------
- Fix for using `EM_JS` functions defined in other object files.  This was a bug
  that was introduced when `LLD_REPORT_UNDEFINED` was enabled by default back in
  3.1.28. (#18928)
- The preferred way to enable pthreads is now to just use the standard `-pthread`
  flag.  The `-sUSE_PTHREADS` setting still works but is marked as legacy and
  will generate a warning in `-sSTRICT` mode.
- When targeting node, and using `-sMODULARIZE`, we no longer internally catch
  unhandled promise rejections or exit status code. That is to say the,
  `NODEJS_CATCH_REJECTION` and `NODEJS_CATCH_EXIT` are no longer compatible
  with `-sMODULARIZE`.   

3.1.33 - 03/08/23
-----------------
- Initial support for C++20 modules.  We have added a very simple test in form
  of `other.test_cpp_module`. (#18915)
- Removed `sys/sysctl.h` compatibility header.  We don't implement the function
  it defines. (#18863)
- Update SDL2_ttf port to 2.20.2 (#18804)
- Update glfw header to 3.3.8 (#18826)
- The `LLD_REPORT_UNDEFINED` setting has been removed.  It's now essentially
  always enabled. (#18342)
- Added `-sEXPORT_KEEPALIVE` to export symbols. When using
  `MINIMAL_RUNTIME`, the option will be **disabled** by default.
  This option simply exports the symbols on the module object, i.e.,
  `Module['X'] = X;`
- The WasmFS OPFS backend is now faster in browsers that implement
  [`Atomics.waitAsync`](https://caniuse.com/mdn-javascript_builtins_atomics_waitasync).
  (#18861)
- The `emscripten_proxy_async_with_callback` API was replaced with a simpler
  `emscripten_proxy_callback` API that takes a second callback to be called if
  the worker thread dies before completing the proxied work.  

3.1.32 - 02/17/23
-----------------
- Added new linker option `-sEXCEPTION_STACK_TRACES` which will display a stack
  trace when an uncaught exception occurs. This defaults to true when
  `ASSERTIONS` is enabled. This option is mainly for the users who want only
  exceptions' stack traces without turning `ASSERTIONS` on. (#18642 and #18535)
- `SUPPORT_LONGJMP`'s default value now depends on the exception mode. If Wasm
  EH (`-fwasm-exception`) is used, it defaults to `wasm`, and if Emscripten EH
  (`-sDISABLE_EXCEPTION_CATCHING=0`) is used or no exception support is used, it
  defaults to `emscripten`. Previously it always defaulted to `emscripten`, so
  when a user specified `-fwasm-exceptions`, it resulted in Wasm EH + Emscripten
  SjLj, the combination we do not intend to support for the long term.
- Added support for Wasm-based AudioWorklets for realtime audio processing
  (#16449)
- Synchronous proxying functions in emscripten/proxying.h now return errors
  instead of hanging forever when the worker thread dies before the proxied work
  is finished.

3.1.31 - 01/26/23
-----------------
- Symbols that were previously exported from native code, but only for internal
  reasons, are no longer exported on the `Module` object by default.  For
  example, previously if you were using `Module._malloc` but not explicitly
  including `_malloc` in `EXPORTED_FUNCTIONS`, it might have been exported
  anyway due to internal use of `malloc` within the JS library code. (#18564)
- The `STACK_SIZE`, `STACK_ALIGN`, `POINTER_SIZE`, and `ASSERTIONS` JavaScript
  globals were removed by default.  In debug builds a clear error is shown if
  you try to use these. (#18503)
- --pre-js and --post-js files are now fed through the JS preprocessor, just
  like JS library files and the core runtime JS files.  This means they can
  now contain #if/#else/#endif blocks and {{{ }}} macro blocks. (#18525)
- `-sEXPORT_ALL` can now be used to export symbols on the `Module` object
  when used with `-sMINIMAL_RUNTIME` and `-sMODULARIZE` together. (#17911)
- The llvm version that emscripten uses was updated to 17.0.0 trunk.

3.1.30 - 01/11/23
-----------------
- The default pthread stack size will now be set to match `-sSTACK_SIZE` by
  default.  Set `DEFAULT_PTHREAD_STACK_SIZE` explicitly to override this.
  (#18479)
- The `buffer` JavaScript variable was removed.  This underlying buffer is
  still accessible via `wasmMemory.buffer` or `HEAPXX.buffer`.  In debug builds,
  a clear error is shown if you try to use it.  (#18454)
- The SDLv1 header directory is no longer added to the include path by default.
  This means if you include SDL headers without the explicit version in them
  (e.g. `SDL_events.h`) you will now need to add `-sUSE_SDL` explicitly at
  compile time.  If you include the SDL headers with the directory name included
  (e.g. `SDL/SDL_events.h`) you will not be affected by this change. (#18443)
- Significant improvements were made (in the version of LLVM associated with
  this emsdk release) to the quality of DWARF debug info when building in
  optimized mode. See https://reviews.llvm.org/D140373. Using the -O1 flag is
  recommended if a program is too large or slow to debug with -O0 (although
  -O0 is still better for debugging when feasible).

3.1.29 - 01/03/23
-----------------
- Fixed bug in `PROXY_TO_PTHREAD` whereby certain async operations on the main
  thread would cause the whole program to exit, even when the proxied main
  function was still running. (#18372)
- Added `Module.pthreadPoolReady` promise for the `PTHREAD_POOL_DELAY_LOAD`
  mode that allows to safely join spawned threads. (#18281)
- PThreads can now be safely spawned on-demand in Node.js even without a PThread
  pool (`PTHREAD_POOL_SIZE`) or proxying (`PROXY_TO_PTHREAD`) options. (#18305)

3.1.28 - 12/08/22
-----------------
- `LLD_REPORT_UNDEFINED` is now enabled by default.  This makes undefined symbol
  errors more precise by including the name of the object that references the
  undefined symbol. The old behaviour (of allowing all undefined symbols at
  wasm-ld time and reporting them later when processing JS library files) is
  still available using `-sLLD_REPORT_UNDEFINED=0`. (#16003)
- musl libc updated from v1.2.2 to v1.2.3. (#18270)
- The default emscripten config file no longer contains `EMSCRIPTEN_ROOT`.  This
  setting has long been completely ignored by emscripten itself. For
  applications that wish to know where emscripten is installed looking for
  `emcc` in the `PATH` has long been the recommended method (i.e. `which emcc`).
  (#18279)
- More accurate synchronisation of `emscripten_get_now` clocks between main
  thread and pthreads.
  This also changes the absolute value returned by the function, but it shouldn't
  affect correct usages as the function has always returned different values on
  different platforms, and is clearly documented as "only meaningful in
  comparison to other calls to this function". (#18267)
- Emscripten will now search your PATH for binaryen, llvm, and node if the
  corresponding config file settings (`BINARYEN_ROOT`, `LLVM_ROOT`, `NODE_JS`)
  are not set.  Allows emscripten to run with an empty config file given the
  right tools in the PATH. (#18289)

3.1.27 - 11/29/22
-----------------
- Add support for `-sEXPORT_ES6`/`*.mjs` on Node.js. (#17915)
- Idle workers in a PThread pool no longer prevent Node.js app from exiting. (#18227)
- The default `STACK_SIZE` was reduced from 5MB to 64KB.  Projects that use more
  than 64Kb of stack will now need specify `-sSTACK_SIZE` at link time.  For
  example, `-sSTACK_SIZE=5MB` can be used to restore the previous behaviour.
  To aid in debugging, as of #18154, we now also place the stack first in memory
  in debug builds so that overflows will be immediately detected, and result in
  runtime errors.  This change brings emscripten into line with `wasm-ld` and
  wasi-sdk defaults, and also reduces memory usage by default.  In general,
  WebAssembly stack usage should be lower than on other platforms since a lot of
  state normally stored on the stack is hidden within the runtime and does not
  occupy linear memory at all.  The default for `DEFAULT_PTHREAD_STACK_SIZE` was
  also reduced from 2MB to 64KB to match.
- Improved error messages for writing custom JS libraries. (#18266)
- EM_ASM code is now supported in side modules (#18228)

3.1.26 - 11/17/22
-----------------
- Inline with the recent changes to llvm and binaryen, emscripten will now, by
  default, enable the sign-extension and mutable-globals WebAssembly proposals.
  In order to do so the default minimum safari version (`MIN_SAFARI_VERSION`)
  was updated from 12.0 to 14.1, and support for the old EdgeHTML engine
  (`MIN_EDGE_VERSION`) was removed by default.  If you want to continue to
  support these older engines you can use these settings
  (`-sMIN_SAFARI_VERSION=120000` and/or `-sMIN_EDGE_VERSION=44`) to revert to
  the previous defaults, which will result in the new proposals being disabled.
  Note that in order to avoid support for the sign-extension emscripten uses
  a binaryen pass, so targeting older browsers requires the running of wasm-opt
  and is therefore incompatible with `ERROR_ON_WASM_CHANGES_AFTER_LINK` (i.e.
  fast linking). (#17690)
- Added `--reproduce` command line flag (or equivalently `EMCC_REPRODUCE`
  environment variable).  This options specifies the name of a tar file into
  which emscripten will copy all of the input files along with a response file
  that will allow the command to be replicated.  This can be useful for sharing
  reproduction cases with others (inspired by the lld option of the same name).
  (#18160)
- In non-optimizing builds emscripten will now place the stack first in memory,
  before global data.  This is to get more accurate stack overflow errors (since
  overflow will trap rather corrupting global data first).  This should not
  be a user-visible change (unless your program does something very odd such
  depending on the specific location of stack data in memory). (#18154)

3.1.25 - 11/08/22
-----------------
- The `TOTAL_STACK` setting was renamed to `STACK_SIZE`.  The old name will
  continue to work as an alias. (#18128)
- Exporting `print`/`printErr` via `-sEXPORTED_RUNTIME_METHODS` is deprecated in
  favor of `out`/`err`.  The former symbols are supposed to be used with
  `-sINCOMING_MODULE_JS_API` instead. (#17955)
- aio.h was removed from the sysroot.  Emscripten doesn't support any of the
  functions in this header.
- Clang's function pointer cast warnings (enabled with `-Wcast-function-type`)
  are now stricter. This warning is intended to help with CFI errors but also
  helps wasm builds since wasm traps on such type mismatches in indirect calls.
  We recommend that users enable it to prevent such errors (which can be hard to
  debug otherwise). The older (less strict) behavior is also still possible with
  `-Wcast-function-type -Wno-cast-function-type-strict` (or
  `-Wno-error=cast-function-type-strict` if you want the warnings to be visible
  but not errors). See https://reviews.llvm.org/D134831
- libcxx and libcxxabi updated to LLVM 15. (#18113)

3.1.24 - 10/11/22
-----------------
- In Wasm exception mode (`-fwasm-exceptions`), when `ASSERTIONS` is enabled,
  uncaught exceptions will display stack traces and what() message. (#17979 and
  #18003)
- It is now possible to specify indirect dependencies on JS library functions
  directly in C/C++ source code.  For example, in the case of a EM_JS or EM_ASM
  JavaScript function that depends on a JS library function.  See the
  `EM_JS_DEPS` macro in the `em_macros.h` header.  Adding dependencies in this
  way avoids the need to specify them on the command line with
  `-sDEFAULT_LIBRARY_FUNCS_TO_INCLUDE`. (#17854)

3.1.23 - 09/23/22
-----------------
- The `__EMSCRIPTEN_major__/minor__/tiny__` macros are no longer defined on the
  command line but require `<emscripten.h/>` (or just `<emscripten/version.h>`
  to be included. (#17883)
- Linking of bitcode files using `emcc -r` + `-flto` is no longer supported.
  `emcc -r` will now always use lld to link to an object file.  This matches the
  behavior of upstream llvm where bitcode linking using lld does not exist.
  The recommend way to combine bitcode input is to use library files (`ar`
  archives).  See #13492 for more details.

3.1.22 - 09/19/22
-----------------
- compiler-rt updated to LLVM 15. (#17802)
- Using `-Oz` or `-Os` will no longer pass `-fno-inline-functions` to clang and
  instead rely on clang's normal inline heuristics for these optimization
  levels.  `-fno-inline-functions` can be passed explicitly if needed.
- C++17 is now the default version of the C++ standard used by the compiler.
  This is due to an upstream change in llvm.  Use `-std=c++14` (or technically
  `-std=gnu++14`) to revert to the previous default.
- Closure warnings are now controlled via the standard `-Wclosure` warning flags
  rather than via a specific/custom `CLOSURE_WARNINGS` setting.  The old
  setting continues to work but will issue a deprecation warning.
  If you link with `-Werror` but you don't want closure warnings to be errors
  you can add `-Wno-error=closure` or `-Wno-closure`.

3.1.21 - 09/09/2022
-------------------
- Update SDL2 port to 2.24.0 (#17748)
- The `LEGACY_RUNTIME` setting is no longer enabled by default.  If you use any
  of these legacy runtime functions (except in library code with explicit
  dependencies) then you would need to set `LEGACY_RUNTIME` on the command line
  or add the ones you need to `DEFAULT_LIBRARY_FUNCS_TO_INCLUDE`:
   - addFunction
   - removeFunction
   - allocate
   - AsciiToString
   - stringToAscii
   - UTF16ToString
   - stringToUTF16
   - lengthBytesUTF16
   - UTF32ToString
   - stringToUTF32
   - lengthBytesUTF32
   - allocateUTF8
   - allocateUTF8OnStack
   - writeStringToMemory
   - writeArrayToMemory
   - writeAsciiToMemory
   - intArrayFromString
   - intArrayToString
   - warnOnce
   - ccall
   - cwrap
  Although this is technically a breaking change for those who use these
  functions, there are assertion in debug builds that catch such usages and
  direct towards how to fix the issue.

3.1.20 - 08/24/2022
-------------------
- The `getTempRet0`/`setTempRet0` helper functions are now implemented directly
  in WebAssembly, rather than supplied by the JS host.  This simplifies the
  wasm/JS interface.  These function are no longer exported in all cases.  If
  your code directly calls these functions from JS, you can add them to
  `-sEXPORTED_RUNTIME_METHODS`.
- Several linux-specific headers were removed from the emscripten sysroot. None
  of the functionality in these headers was ever supported by emscripten. For
  example `sys/soundcard.h` and `sys/ptrace.h`. (#17704)

3.1.19 - 08/17/2022
-------------------
- Old method of metadata extraction via wasm-emscripten-finalize removed
  in favor of local python code. (#16529)

3.1.18 - 08/01/2022
-------------------
- The tests/ directory was renamed to just test/ to match other project close
  emscripten (llvm, wabt, binaryen).  This should not effect any users of
  emscripten, only developers. (#17502)
- The llvm version that emscripten uses was updated to 16.0.0 (#17534)
- worker.js now propagates unhandled promise rejections to the main thread the
  same way it propagates uncaught exceptions.

3.1.17 - 07/22/2022
-------------------
- Add support for dynamic linking with Asyncify. (#15893)
- A source map file and DWARF info in the wasm can now be emitted at the same if
  the user gives the both options: `-g -gsource-map`. (#17484)
- The `align` argument to the makeGetValue/makeSetValue JS library macros was
  removed (and replaced with an assert) as it had no uses internally and was
  removed (and replaced with an assert) as it had now uses internally and was
  untested.
- Removed unused `calledMain` global variable from the JS runtime.  Folks who
  want to know when main is done can use `Module[postRun]`.

3.1.16 - 07/14/2022
-------------------
- Warnings generated by the JS compiler (compiler.js) are now propagated back
  to the emcc compiler driver which means that `-Werror` builds will now fail
  in the presence of JS compiler warnings.  As usual `-Wno-js-compiler` and
  `-Wno-error=js-compiler)` can be used to control these warnings. (#17365)
- When JS library functions are included as part of `EXPORTED_RUNTIME_METHODS`
  it is no longer necessary to also add them to
  `DEFAULT_LIBRARY_FUNCS_TO_INCLUDE`.  This change allows us to transition
  runtime functions to JS library functions without the need to folks to add
  `DEFAULT_LIBRARY_FUNCS_TO_INCLUDE`. (#17369)
- The following function, which were previously part of the default runtime, are
  now JS library functions:
   - addFunction
   - removeFunction
   - allocate
   - AsciiToString
   - stringToAscii
   - UTF16ToString
   - stringToUTF16
   - lengthBytesUTF16
   - UTF32ToString
   - stringToUTF32
   - lengthBytesUTF32
   - allocateUTF8
   - allocateUTF8OnStack
   - writeStringToMemory
   - writeArrayToMemory
   - writeAsciiToMemory
   - intArrayFromString
   - intArrayToString
   - warnOnce
   - ccall
   - cwrap
  However, they all still available by default due to a new setting called
  `LEGACY_RUNTIME` which is enabled by default.  When `LEGACY_RUNTIME` is
  disabled (which it may be in the future) these symbols would only be included
  if there were explicitly exported via `EXPORTED_RUNTIME_METHODS` or added to
  `DEFAULT_LIBRARY_FUNCS_TO_INCLUDE`.  `LEGACY_RUNTIME` is disabled by default
  in `STRICT` mode so this change only effects users of `STRICT` mode. (#17370,
  #17403)
- The `run` runtime function is no longer exported by default.  It can be added
  to `EXPORTED_RUNTIME_METHODS` if needed.
- The getWasmTableEntry/setWasmTableEntry library function are no longer
  included by default.  Add them to `DEFAULT_LIBRARY_FUNCS_TO_INCLUDE` or
  `EXPORTED_RUNTIME_METHODS` if you want to use them outside of JS library code.
- The type of `time_t` was restored 64-bit after being converted to 32-bit in
  3.1.11. (#17401)

3.1.15 - 07/01/2022
-------------------
- The JS library helper function `hasExportedFunction` has been replaced with
  `hasExportedSymbol`, which takes an unmangled (no leading underscore) symbol
  name.
- Post-link metadata extraction switched from wasm-emscripten-finalize
  (binaryen) to python code within emscripten.  This change should have no
  semantic effect, but can temporarily be reverted by setting
  `EMCC_READ_METADATA=binaryen` in the environment. (#17337)
- Added a shim for `BigInt64Array` so `-sWASM_BIGINT` can be used in Safari
  v14. (#17103)

3.1.14 - 06/20/2022
-------------------
- emcc now accepts `-print-file-name` and reports the correct library paths in
  `-print-search-dirs`.
- `tools/file_packager` no longer generates (or requires) any "pre-js" code when
  running in `--embed-file` mode.  Instead the embedded files are loaded at
  static constructor time.
- Emscripten now knows what minimum browser versions the `WASM_BIGINT` feature
  requires and will automatically set the defaults accordingly. (#17163)
- Embind now supports binding to functions specified as `noexcept`. (#17140)
- Weak undefined symbols fixed in dynamic linking. (#17164)
- Internally, the name of `main` function now gets mangled (by clang) in the
  same way as with other wasm targets.  This means that within the wasm module
  the name of the main function can now be `__main_argc_argv`, but, since we
  still export this to JS as `_main`, this should not be a user-visible change.
- Use of pkg-config from cmake not longer causes the C++ include path to be
  broken. (#17137)
- `emscripten_runtime_keeplive_push()` and `emscripten_runtime_keeplive_push()`
  are now exposed to native code and can be used to keep the runtime alive
  without immediately unwinding the event loop (as
  `emscripten_exit_with_live_runtime()` does). (#17160)
- The file packager option `--use-preload-cache` now only invalidates the
  cache if the data contents has changed. (#16807)

3.1.13 - 06/02/2022
-------------------
- xlocale.h compatibility header was restored after being removed in 3.1.12.

3.1.12 - 05/25/2022
-------------------
- Fix crash, introduced in 3.1.11, which occurred when using pointer types
  (types ending in `*`) with getValue/setValue library functions. (#17028)
- Fix possible deadlock in multi-threaded builds that use EXIT_RUNTIME=0 with
  ASSERTIONS enabled. This was introduced in 3.1.3 as part of #16130. (#17044)

3.1.11 - 05/21/2022
-------------------
- The return value of `emscripten_get_compiler_setting` was changed from `int`
  to `long` so that it is compatible with `MEMORY64`.  The return value of this
  function sometimes contains a pointer value so `int` is not sufficiently
  wide under `wasm64`. (#16938)
- The `EM_BUILD_VERBOSE` environment variable only effects test code these days
  and therefore was renamed to `EMTEST_BUILD_VERBOSE`. (#16904)
- compiler-rt updated to LLVM 14. (#16991)
- libc++ updated to LLVM 14. (#17000)
- libc++abi updated to LLVM 14. (#16993)

3.1.10 - 05/02/2022
-------------------
- Bug fixes

3.1.9 - 04/21/2022
------------------
- The `-sSHELL_FILE` setting, which (unlike the --shell-file command line
  options) we believe was never tested or externally used, has been removed.
  (#16589)
- A warning is now issued when passing C++-only settings such
  `-sEXCEPTION_CATCHING_ALLOWED` when not linking as C++. (#16609)
- Introduce a new [proxying
  API](https://emscripten.org/docs/api_reference/proxying.h.html) for proxying
  work between threads.

3.1.8 - 03/24/2022
------------------
- Command line settings (`-s`) are now type checked.  For example, passing a
  string to a boolean setting will now generate an error (e.g.
  `-sEXIT_RUNTIME=foo`).  Previously, the value of `foo` would have have been
  interpreted as non-zero and accepted as valid. (#16539)
- A warning (limited-postlink-optimizations) was added that gets shown when
  binaryen optimizations are limited due to DWARF information being requested.
  Several binaryen passed are not compatible with the preservation of DWARF
  information. (#16428)
- Use normalized mouse wheel delta for GLFW 3 in `library_glfw.js`. This changes
  the vertical scroll amount for GLFW 3. (#16480)
- The emsdk binaries for macOS now require macOS 10.14 Mojave (or above).
  Prior versions of emsdk could run on 10.11 (or above), but supporting those
  older versions recently became harder.
- The SDL_mixer library can be configured to support MIDIs by passing "mid"
  to the SDL2_MIXER_FORMATS setting. It uses Timidity, and you must provide
  your own instrument sound files and mount them at "/etc/timidity". (#16556)

3.1.7 - 03/07/2022
-------------------
- Remove unmaintained ASMFS filesystem backend and associated `-sASMFS`
  settings.  The new wasmfs filesystem is far enough along that it seems clear
  that ASMFS will not need to be revived.
- Fix deadlock in `munmap` that was introduced in 3.1.5.  The deadlock would
  occur in multi-threaded programs when a partial unmap was requested (which
  emscripten does not support). (#16413)
- Added new compiler+linker option -sSHARED_MEMORY=1, which enables targeting
  a shared WebAssembly.Memory. (#16419)
- Added new API "Wasm Workers", which is an alternative to pthreads for building
  multithreaded applications, enabled via -sWASM_WORKERS=1 (#12833)

3.1.6 - 02/24/2022
------------------
- Remove support for deprecated `EMMAKEN_COMPILER`, `EMMAKEN_CFLAGS`, and
  `EMMAKEN_NO_SDK`  environment variables.  These are all legacy and redundant
  in the face of other settings/flags:
   - `EMMAKEN_COMPILER` -> `LLVM_ROOT` in the config settings
   - `EMMAKEN_CFLAGS` -> `EMCC_CFLAGS`
   - `EMMAKEN_NO_SDK` -> standard `-nostdlib` and `-nostdinc` flags
- emscripten will no longer automatically create a config file if it can't
  find one in the configured location.  Instead, it will error out and point the
  user to the `--generate-config` option, in case that is what they want.
  (#13962)

3.1.5 - 02/17/2022
------------------
- Emscripten no longer uses the `allocate()` runtime function.  For backwards
  compatibility with external JS code we still include this function by default
  but it will no longer be included in `-sSTRICT` mode.  Usages of this function
  are generally best replaced with `_malloc`, `stackAlloc` or `allocateUTF8`.

3.1.4 - 02/14/2022
------------------
- Due to an llvm change (https://reviews.llvm.org/D118573) some clang flags
  that did not previously have any effect are now honored (e.g.
  `-fnew-alignment` and `-fshort-wchar`).
- llvm dependency updated to 15.0.0 to match upstream. (#16178)
- The `__EMSCRIPTEN_major__`, `__EMSCRIPTEN_minor__` and `__EMSCRIPTEN_tiny__`
  macros are now available via the `emscripten/version.h` header file.  For the
  time being, unless you enable `-sSTRICT`, these are still also defined
  directly on the command line.  If you use these macros please make sure you
  include `emscripten/version.h` (or `emscripten.h` which indirectly includes
  it). (#16147)

3.1.3 - 01/31/2022
------------------
- The file packager now supports embedding files directly into wasm memory and
  `emcc` now uses this mode when the `--embed-file` option is used.  If you
  use `file_packager` directly it is recommended that you switch to the new mode
  by adding `--obj-output` to the command line. (#16050)
- The `--bind` flag used to enable embind has been deprecated in favor of
  `-lembind`.  The semantics have not changed and the old flag continues to
  work. (#16087)
- New setjmp/longjmp support using Wasm EH instructions is added, which is
  faster and reduces code size. You need a browser that supports Wasm EH spec to
  use it. The new SjLj support is enabled by `-sSUPPORT_LONGJMP=wasm`. This can
  be used with Wasm exception support (`-fwasm-exceptions`), but not with
  Emscripten exception support (`-fexceptions` or
  `-sDISABLE_EXCEPTION_CATCHING=0`). When using Wasm EH with Wasm SjLj, there is
  one restriction that you cannot directly call `setjmp` within a `catch`
  clause. (Calling another function that calls `setjmp` is fine.)
  (#14976 and #16072)

3.1.2 - 01/20/2022
------------------
- A new setting, `POLYFILL`, was added which is on by default but can be disabled
  (via `-sNO_POLYFILL`) to prevent emscripten from outputting needed polyfills.
  For default browser targets, no polyfills are needed so this option only has
  meaning when targeting older browsers.
- `EVAL_CTORS` has been rewritten and improved. The main differences from before
  are that it is much more capable (it can now eval parts of functions and not
  just all or nothing, and it can eval more wasm constructs like globals). It is
  no longer run by default, so to use it you should build with `-s EVAL_CTORS`.
  See `settings.js` for more details. (#16011)
- `wasmX` test suites that are defined in `test_core.py` have been renamed to
  `coreX` to better reflect where they are defined.  The old suite names such
  as `wasm2` will continue to work for now as aliases.

3.1.1 - 01/08/2022
------------------
- Happy new year!
- Updated SDL 2 port to upstream version 2.0.18 (from a patched 2.0.10). This
  includes all downstream patches and many upstream changes.
- libc++ library updated to llvm-13. (#15901)
- libc++-abi library updated to llvm-13. (#15904)
- compiler-rt library updated to llvm-13. (#15906)
- Added new internal/debugging related environment variable
  EM_FORCE_RESPONSE_FILES that can be set to 0 to force disable the use of
  response files, and to 1 to force enable response files. If not set,
  response files will be used if command lines are long (> 8192 chars). (#15973)

3.1.0 - 12/22/2021
------------------
- Emscripten in starting to use ES6 features in its core libraries (at last!).
  For most users targeting the default set of browsers this is a code size win.
  For projects targeting older browsers (e.g. `-sMIN_CHROME_VERSION=10`),
  emscripten will now run closure compiler in `WHITESPACE_ONLY` mode in order to
  transpile any ES6 down to ES5.  When this automatic transpilation is performed
  we generate a warning which can be disabled (using `-Wno-transpile`) or by
  explicitly opting in-to or out-of closure using `--closure=1` or
  `--closure=0`. (#15763).

3.0.1 - 12/17/2021
------------------
- Deprecate `EMMAKEN_CFLAGS` is favor of `EMCC_CFLAGS`.
- Fixed an issue where user provided --js-library directives would not be
  processed as the last item after all system provided JS libraries have been
  added to the build. This fix enables overriding WebGL 2 symbols from user JS
  libraries.

3.0.0 - 11/22/2021
------------------
- A set of internally-unused functions were removed from `parseTools.js`.  While
  emscripten no longer needs any of these functions, there is slim chance that
  some external JS library is depending on them.  Please file issues if any such
  library code is found.  The removed/unused functions are:
   `removePointing`, `pointingLevels`, `removeAllPointing`, `isVoidType`,
   `isStructPointerType`, `isArrayType`, `isStructType`, `isVectorType`,
   `isStructuralType` `getStructuralTypeParts`, `getStructuralTypePartBits`,
   `isFunctionDef`, `isPossiblyFunctionType`, `isFunctionType`, `getReturnType`,
   `splitTokenList`, `_IntToHex`, `IEEEUnHex`, `Compiletime.isPointerType`,
   `Compiletime.isStructType`, `Compiletime.INT_TYPES`, `isType`.
- The example `shell.html` and `shell_minimal.html` templates no longer override
  `printErr` on the module object.  This means error message from emscripten and
  stderr from the application will go to the default location of `console.warn`
  rather than `console.error`.  This only effects application that use the
  example shell html files.
- The version of musl libc used by emscripten was upgraded from v1.1.15 to
  v1.2.2.  There could be some minor size regressions (or gains) due to changes
  in upstream musl code but we don't expect anything major.  Since this is a
  fairly substantial change (at least internally) we are bumping the major
  version of Emscripten to 3. (#13006)
- Added support for specifying the text encoding to be used in response filenames
  by passing the encoding as a file suffix (e.g. "a.rsp.utf-8" or "a.rsp.cp1252").
  If not specified, the encoding is autodetected as either UTF-8 or Python
  default "locale.getpreferredencoding()". (#15406, #15292, #15426)

2.0.34 - 11/04/2021
-------------------
- Symbols marked as visibility hidden are no longer exported from C/C++
  code when building with `SIDE_MODULE`, `MAIN_MODULE` or `LINKABLE`.  If you
  need to export a hidden symbol you can still do so by adding it to
  EXPORTED_FUNCTIONS.

2.0.33 - 11/01/2021
-------------------
- Bug fixes

2.0.32 - 10/19/2021
-------------------
- Internal-only library functions can now be marked as `__internal: true` in JS
  system libraries.  Such symbols should not be used by external libraries and
  are subject to change.  As of now we generate warning when external libraries
  depend on the these symbols.
- Stub functions from `library_syscall.js` and `library.js` were replaced with
  native code stubs (See `system/lib/libc/emscripten_syscall_stubs.c`).  This
  should be better for wasm module portability as well as code size.  As part
  of this change the return value of `popen` was fixed to return NULL rather
  than -1 and the `getpwnam` family of functions were changed to return an
  error rather than throw a JavaScript exception (this behaviour matches what
  the other stub functions do).  As before, the `ALLOW_UNIMPLEMENTED_SYSCALLS`
  setting controls whether of not these stubs get included at link time, and
  `STRICT` disables this setting.
- Emscripten will now warn when linker-only flags are specified in
  compile-only (`-c`) mode.  Just like with clang itself, this warning can be
  disabled using the flag: `-Wno-unused-command-line-argument`.
- Internal symbol names for musl syscalls changed from number-based (e.g.
  `__syscall22`) to name-based (e.g. `__syscall_open`).  This should not be
  a visible change except for folks trying to intercept/implement syscalls
  in native code (#15202).
- Fixed launcher batch script issues on Windows, and added two env. vars
  EM_WORKAROUND_PYTHON_BUG_34780 and EM_WORKAROUND_WIN7_BAD_ERRORLEVEL_BUG that
  can be enabled to work around a Windows Python issue
  https://bugs.python.org/issue34780 , and a Windows 7 exit code issue (#15146)
- Support a new CMake property `EMSCRIPTEN_SYSTEM_PROCESSOR` which can be used
  to override the default value of `CMAKE_SYSTEM_PROCESSOR` set by the
  toolchain file.
- Remove support for the `EMIT_EMSCRIPTEN_METADATA` setting.  This setting has
  been deprecated for some time now and we don't know of any remaining reasons to
  keep it around.
- Add JavaScript API `Emval.{toHandle, toValue}` as well as a C++ method
  `val::as_handle()` to allow passing values between the `val` class and
  `EM_JS`/ `EM_ASM` JavaScript snippets. (#15279)
- Added SAFE_HEAP=2 option which tests safe heap behavior for wasm-only builds
  (allowing unaligned memory accesses, which would not work in Wasm2JS but in
   wasm would be correct but potentially slow).

2.0.31 - 10/01/2021
-------------------
- Bug fixes

2.0.30 - 09/14/2021
-------------------
- Bug fixes

2.0.29 - 08/26/2021
-------------------
- Bug fixes

2.0.28 - 08/23/2021
-------------------
- Added some support for signal handling libc functions (raise, kill,
  sigaction, sigpending, etc).  We still don't have a way to deliver signals from
  the outside but these at least now work for sending signals to the current
  thread (JS context) (#14883).
- Remove the workaround used in emcmake and emmake that removed directories
  with sh.exe from PATH on Windows when MinGW Makefiles generator was used.
  This was needed with CMake versions older than 3.17.0. If you get an error
  "sh.exe was found in your PATH" on Windows, you can either update to CMake
  3.17.0 or newer, or remove the offending directory from your PATH. See
  https://github.com/Kitware/CMake/commit/82ddcf0db1d220564145122c3cce25d25ee0e254
  for more information. (#14930)

2.0.27 - 08/12/2021
-------------------
- Added `EM_ASYNC_JS` macro - similar to `EM_JS`, but allows using `await`
  inside the JS block and automatically integrates with Asyncify without
  the need for listing the declared function in `ASYNCIFY_IMPORTS` (#9709).
- Errors that occur on pthreads (e.g. uncaught exception) will now get re-thrown
  on the main thread rather than simply being logged (#13666).

2.0.26 - 07/26/2021
-------------------
- When building ports with the `embuilder` tool some of the names of the
  libraries have changed (they now match the filenames in the `tools/ports/`
  directory). For example `sdl-image` is now `sdl_image` (#14737).
- Undefined data symbols (in static executables) are no longer silently ignored
  at link time.  The previous behaviour (which was to silently give all
  undefined data symbols address zero, which could lead to bugs)
  can be enabled by passing either `-Wl,--allow-undefined` or
  `-Wl,--unresolved-symbols=ignore-all`.
- The alignment of `long double`, which is a 128-bit floating-point value
  implemented in software, is reduced from 16 to 8. The lower alignment allows
  `max_align_t` to properly match the alignment we use for malloc, which is 8
  (raising malloc's alignment to achieve correctness the other way would come
  with a performance regression). (#10072)
- The `alignMemory` function is now a library function and therefore not
  included by default.  Debug builds will automatically abort if you try
  to use this function without including it.  The normal library `__deps`
  mechanism can be used to include it, or can be added to
  `DEFAULT_LIBRARY_FUNCS_TO_INCLUDE`.
- dlopen can now load libraries at runtime from the web without preloading
  or embedding.  This features relies on `ASYNCIFY` to suspend execution until
  the library is loaded and then continue on as if dlopen was blocking.  For
  users who don't want to use `ASYNCIFY` (which has a size and runtime cost)
  there is a async (callback-based) version of the dlopen API available as
  `emscripten_dlopen()` declared in `emscropten/emscripten.h`.  See
  `docs/api_reference/emscripten.h.rst` (or the online version) for more
  details.
- Constructors, functions and methods bound with Embind can now be `await`ed.
  When Asyncify is used somewhere in the callstack, previously Embind would
  return `0` / `null` / `false` / instance with a NULL pointer, making it
  impossible to wait for the function to actually finish and retrieve its
  result. Now in those cases it will return a `Promise` instead that will
  resolve with the function's return value upon completion. (#11890)

2.0.25 - 06/30/2021
-------------------
- Support for the 'shell' environment is now disabled by default.  Running under
  `d8`, `js`, or `jsc` is not something that most emscripten users ever want to
  do, so including the support code is, more often than not, unnecessary.  Users
  who want shell support can enable it by including 'shell' in `-s ENVIRONMENT`
  (#14535).
- A new setting called `ALLOW_UNIMPLEMENTED_SYSCALLS` was added.  This setting
  is enabled by default but, if disabled, will generate link-time errors if
  a program references an unimplemented syscall.  This setting is disabled
  by default in `STRICT` mode.
- By default (unless `EXIT_RUNTIME=1` is specified) emscripten programs running
  under node will no longer call `process.exit()` on `exit()`.  Instead they
  will simply unwind the stack and return to the event loop, much like they do
  on the web.  In many cases the node process will then exit naturally if there
  is nothing keeping the event loop going.
  Note for users of node + pthreads: Because of the way that threads are
  implemented under node multi-threaded programs now require `EXIT_RUNTIME=1`
  (or call `emscripten_force_exit`) in order to actually bring down the process.
- Drop support for node versions older than v5.10.0.  We now assume the
  existence of `Buffer.from` which was added in v5.10.0.  If it turns out
  there is still a need to support these older node versions we can
  add a polyfil under LEGACY_VM_SUPPORT (#14447).

2.0.24 - 06/10/2021
-------------------
- Support `--preload-file` in Node.js. (#11785)
- System libraries are now passed to the linker internally via `-lfoo` rather
  than using their full path.  This is in line with how gcc and clang pass system
  libraries to the linker.  This should not effect any builds unless a project a
  happens to have, for example, a file called `libc.a` in one of its library
  paths.  This would have the effect of overriding the system library (as it
  would with gcc or clang) (#14342).
- CMake projects (those that either use emcmake or use Emscripten.cmake
  directly) are new configured to install (by default) directly into the
  emscripten sysroot.  This means that running `cmake --install` (or running the
  install target, via `make install` for example) will install resources into
  the sysroot such that they can later be found and used by `find_path`,
  `find_file`, `find_package`, etc.  Previously the default was to attempt to
  install into the host system (e.g `/usr/local`) which is almost always not
  desirable.  Folks that were previously using `CMAKE_INSTALL_PREFIX` to build
  their own secondary sysroot may be able to simplify their build system by
  removing this completely and relying on the new default.
- Reinstated the warning on linker-only `-s` settings passed when not linking
  (i.e. when compiling with `-c`).  As before this can be disabled with
  `-Wno-unused-command-line-argument` (#14182).
- Standalone wasm mode no longer does extra binaryen work during link. It used
  to remove unneeded imports, in hopes of avoiding nonstandard imports that
  could prevent running in WASI VMs, but that has not been needed any more. A
  minor side effect you might see from this is a larger wasm size in standalone
  mode when not optimizing (but optimized builds are unaffected). (#14338)
- You can now explicitly request that an environment variable remain unset by
  setting its value in `ENV` to `undefined`. This is useful for variables, such
  as `LANG`, for which Emscripten normally provides a default value.

2.0.23 - 05/26/2021
-------------------
- libcxxabi updated to llvm-12. (#14288)
- libcxx updated to llvm-12. (#14249)
- compiler-rt updated to llvm-12. (#14280)

2.0.22 - 05/25/2021
-------------------
- Fix a crash bug that was present in 2.0.21 with the use of `-g`.  See
  https://reviews.llvm.org/D102999.
- wasm-ld will now perform string tail merging in debug string sections as well
  as regular data sections.   This behaviour can be be disabled with `-Wl,-O0`.
  This should significantly reduce the size of dwarf debug information in the
  wasm binary.
- The experimental SPLIT_MODULE setting now expects the secondary module to be
  named `<module>.deferred.wasm` instead of `<module>.wasm.deferred`.
- sendfile.h header removed from musl. (#14248)

2.0.21: 05/18/2021
------------------
- Options such as EXPORTED_FUNCTIONS that can take a response file containing
  list of symbols can now use a simple one-symbol-per-line format.  This new
  format is much simpler and doesn't require commas between symbols, opening
  or closing braces, or any kind of escaping for special characters.
- The WebAssembly linker (`wasm-ld`) now performs string tail merging on any
  static string data in your program.   This has long been part of the native
  ELF linker and should not be observable in well-behaved programs.  This
  behavior can be disabled by passing `-Wl,-O0`.
- The functions `fork`, `vfork`, `posix_spawn` and `system` now fail with
  the errno value `ENOSYS` (52) rather than `EAGAIN` (6).  This is more
  correct, since they will never work and attempting to retry won't help.
- `EXPORT_ES6` will now emit static URLs for main WebAssembly file as well
  as for helper Worker used by `-pthread` that can be statically detected
  by modern bundlers at build time. In particular, you no longer have to set
  `Module.locateFile` hook and `Module.mainScriptUrlOrBlob` settings -
  both bundlers and browsers should pick up the required files automatically.
  Note: this doesn't yet cover other use-cases that emit external files,
  such as dynamic linking, `--proxy-to-worker`, external memory etc. (#14135)
- `EXPORT_ES6` can now be used in combination with `-o [filename].html`. (#14165)
- `EXPORT_ES6` no longer requires setting custom `EXPORT_NAME` too. (#14139)
- New diagnostics allow Emscripten to issue warnings when using Intel SIMD
  intrinsics (from xmmintrin.h) which have slow emulations rather than fast
  WebAssembly equivalents. To enable them, define WASM_SIMD_COMPAT_SLOW
  in the preprocessor (#14152)

2.0.20: 05/04/2021
------------------
- This ChangeLog and the `emscripten-version.txt` file that is checked into
  the repository now reflect the next, upcoming, release once a release is
  made.  Previously they would continue to reflect the old release until after
  we decide to cut the release.  Switching to this method allow for a slightly
  simpler release process that also allows us to tag a version that contains
  the correct version information.
- The version string reported by `-v`/`--version` now includes a `-git` suffix
  (e.g. `2.0.19-git`) when running from git checkout (to help distinguish
  unreleased git versions from official releases) (#14092).
- Temporarily back out new `-Wunused-command-line-argument` warnings introduced
  in 2.0.19.

2.0.19: 05/04/2021
------------------
- Emscripten will now warn when linker-only `-s` settings are specified in
  compile-only (`-c`) mode.  Just like with clang itself, this warning can be
  disabled using the flag: `-Wno-unused-command-line-argument`.
- When building with `-s MAIN_MODULE` emscripten will now error on undefined
  symbol by default.  This matches the behvious of clang/gcc/msvc.  This
  requires that your side modules be present on the command line.  If you do not
  specify your side modules on the command line (either directly or via
  `RUNTIME_LINKED_LIBS`) you may need to add `-s WARN_ON_UNDEFINED_SYMBOLS=0` to
  avoid errors about symbol that are missing at link time (but present in your
  side modules provided at runtime).  We hope that this case is not common and
  most users are building with side modules listed on the command line (#14060).
- The `RUNTIME_LINKED_LIBS` setting is now deprecated.  It's better to simply
  list dynamic library dependencies directly on the command line.

2.0.18: 04/23/2021
------------------
- The `makeBigInt` function was removed from the emscripten runtime since it
  had no internal users.
- Restored support for --cache command line flag to configure location of the
  Emscripten cache root directory.
- `EXTRA_EXPORTED_RUNTIME_METHODS` is deprecated in favor of just using
  `EXPORTED_RUNTIME_METHODS`.
- When building with `MAIN_MODULE=2` the linker will now automatically include
  any symbols required by side modules found on the command line.  This means
  that for many users of `MAIN_MODULE=2` it should no longer be necessary to
  list explicit `EXPORTED_FUNCTIONS`.  Also, users of `MAIN_MODULE=1` with
  dynamic linking (not dlopen) who list all side modules on the command line,
  should be able to switch to `MAIN_MODULE=2` and get a reduction in code size.
- When building with `MAIN_MODULE` it is now possible to warn or error on
  undefined symbols assuming all the side modules are passed at link time.  This
  means that for many projects it should now be possible to enable
  `ERROR_ON_UNDEFINED_SYMBOLS` along with `MAIN_MODULE`.

2.0.17: 04/10/2021
------------------
- Use of closure compiler (`--closure`) is now supported when using dynamic
  linking (building with `-s MAIN_MODULE`) (#13880)
- Specifying `EM_CONFIG` inline (python code in the environment variable itself)
  is no longer supported (#13855).  This has been long deprecated but finally
  completely removed.
- Deprecate `-g4`, which is a little confusing as it does not do more than `-g3`
  but instead emits source maps instead of DWARF. `-g4` will now warn. A new
  flag `-gsource-map` enables source maps without warning.
- In order to behave more like clang and gcc, emscripten no longer
  supports some nonstandard methods of library lookup (that worked
  unintentionally and were untested and not documented):
    1. Linking with `-llibc` rather than `-lc` will no longer work.
    2. Linking a library called `foo.a` via `-lfoo` will no longer work.
       (libraries found via `-l` have to start with `lib`)
- Use LLVM's new pass manager by default, as LLVM does. This changes a bunch of
  things about how LLVM optimizes and inlines, so it may cause noticeable
  changes in compile times, code size, and speed, either for better or for
  worse. You can use the old pass manager (until LLVM removes it) by passing
  `-flegacy-pass-manager` (and `-Wl,--lto-legacy-pass-manager` when doing LTO)
  (note however that neither workaround affects the building of system
  libraries, unless you modify emscripten or build them manually). (#13427)
- Removed use of Python multiprocessing library because of stability issues.
  Added a new environment variable `EM_PYTHON_MULTIPROCESSING=1` that can be set
  to revert back to using Python multiprocessing, in case there are reports of
  regressions (that variable is intended to be temporary). (#13493)
- Binaryen now always inlines single-use functions. This should reduce code size
  and improve performance. If you prefer the old default, you can get that with
  `-sBINARYEN_EXTRA_PASSES=--one-caller-inline-max-function-size=1` (#13744).
- Fix generating of symbol files with `--emit-symbol-map` for JS targets.
  When `-s WASM=2` is used. Two symbols are generated:
    - `[name].js.symbols` - storing Wasm mapping
    - `[name].wasm.js.symbols` - storing JS mapping
  In other cases a single `[name].js.symbols` file is created.

2.0.16: 03/25/2021
------------------
- Lists that are passed on the command line can now skip the opening an closing
  braces, allowing for simpler, more readable settings.  e.g.
    `-s EXPORTED_FUNCTIONS=foo,bar`
- Remove/deprecate no longer used `--llvm-opts` command line option.  Any
  arguments not processed by emcc will be passed through to clang directly
  these days.
- Values returned from `sysconf` now more closely match the definitions found in
  header files and in upstream musl (#13713).
- `DISABLE_EXCEPTION_CATCHING=2` is now deprecated since it can be inferred from
  the presence of the `EXCEPTION_CATCHING_ALLOWED` list.  This makes
  `DISABLE_EXCEPTION_CATCHING` a simple binary option (0 or 1) which defaults to
  0 which will be set to 1 internally if `EXCEPTION_CATCHING_ALLOWED` list is
  specified.
- Values returned from `pathconf` now match the definitions found in header files
  and/or upstream musl:
    _PC_LINK_MAX 3200 -> 8
    _PC_SYNC_IO -1 -> 1
    _PC_REC_INCR_XFER_SIZE -1 -> 4096
    _PC_REC_MAX_XFER_SIZE -1 -> 4096
    _PC_SYMLINK_MAX -1 -> 255
- Added support for wrapping emcc and em++ via ccache: install Emscripten port
  of ccache via emsdk, or from https://github.com/juj/ccache/tree/emscripten,
  and run explicitly with "ccache emcc ..." after installing, or automatically
  just with "emcc ..." after activating ccache via emsdk (#13498).
- Added support to use a custom set of substitution characters . # and ? to
  ease passing arrays of C symbols on the command line to ASYNCIFY_* settings.
  (#13477)
- In MINIMAL_RUNTIME build mode, errno support will now be disabled by default
  due to the code size that it adds. (MINIMAL_RUNTIME=1 implies SUPPORT_ERRNO=0
  by default) Pass -s SUPPORT_ERRNO=1 to enable errno support if necessary.
- Using EM_ASM and EM_JS in a side module will now result in an error (since
  this is not implemented yet).  This could effect users were previously
  inadvertently including (but not actually using) EM_ASM or EM_JS functions in
  side modules (#13649).
- Remove dependency on Uglify by finishing the rewrite of passes to acorn
 (#13636, #13621).
- Primary development branch switched from `master` to `main`.

2.0.15: 03/05/2021
------------------
- Calls to `newlocale` (and `new std::locale` in C++) with arbitrary names will
  now succeed.  This is the behaviour of musl libc which emscripten had
  previously inadvertently disabled.
- System libraries are now compiled with debug info (`-g`).  This doesn't
  affect release builds (builds without `-g`) but allows DWARF debugging of
  types defined in system libraries such as C++ STL types (#13078).
- uname machine field is now either wasm32 or wasm64 instead of x86-JS (#13440)
- Several pthreads exit-related fixes (#12985) (#10524).
- Fix IDBFS syncing with existing directories (#13574).
- Add libmodplug port and allow mod files to be played in SDL2 (#13478).
- `emscripten_GetProcAddress` is now part of `libGL`. Normally the change is not
  noticeable, unless you build in `STRICT` mode and do not already have `-lGL`
  to link in that library. If not, add `-lGL`. (#13524)

2.0.14: 02/14/2021
------------------
- Add new setting: `REVERSE_DEPS`. This can be used to control how emscripten
  decides which reverse dependencies to include.  See `settings.js` for more
  information.  The default setting ('auto') is the traditional way emscripten
  has worked in the past so there should be no change unless this options is
  actually used.  This option partially replaces the `EMCC_ONLY_FORCED_STDLIBS`
  environment variable which (among other things) essentially had the effect of
  setting `REVERSE_DEPS` to be 'all'.
- Clang now performs loop unrolling when targeting WebAssembly at -O2 and
  higher. It can be disabled using `-fno-unroll-loops`.

2.0.13: 01/19/2021
------------------
- Remove unused `Browser.safeSetInterval` and `Browser.safeCallback`.  These
  had no callers in emscripten itself or any testing.  If there are users of
  these functions we could re-enable them with some testing.
- Fix race condition when running many emcc processes after clearing the cache.
  The processes would race to run the sanity checks and could interfere with
  each other (#13299).
- Emscripten now builds a complete sysroot inside the EM_CACHE directory.
  This includes the system headers which get copied into place there rather
  than adding a sequence of extra include directories.
- Added support for -s MALLOC=emmalloc when -s MAXIMUM_MEMORY is more than 2GB.
  (#13258)
- Add back support for calling the legacy dynCall_sig() API to invoke function
  pointers to wasm functions from JavaScript. Pass -s DYNCALLS=1
  to include that functionality in the build. This fixes a regression that
  started in Aug 31st 2020 (Emscripten 2.0.2) in #12059. Also implement
  support for dynCall() in MINIMAL_RUNTIME builds. (#13296)
- `SDL2_ttf` now uses upstream compiled with `TTF_USE_HARFBUZ` flag.
- The system for linking native libraries on demand (based on the symbols
  present in input object files) has been removed.  Libraries such as libgl,
  libal, and libhtml5 are now included on the link line by default unless
  `-s AUTO_NATIVE_LIBRARIES=0` is used.  This should not effect most builds
  in any way since wasm-ld ignores unreferenced library files.  Only users
  of the `--whole-archive` linker flag (which is used when `MAIN_MODULE=1` is
  set) should be effected.

2.0.12: 01/09/2021
------------------
- `emscripten/vr.h` and other remnants of WebVR support removed. (#13210, which
  is a followup to #10460)
- Stop overriding CMake default flags based on build type. This will
  result in builds that are more like CMake does on other platforms. You
  may notice that `RelWithDebInfo` will now include debug info (it did not
  before, which appears to have been an error), and that `Release` will
  use `-O3` instead of `-O2` (which is a better choice anyhow). (#13083)

2.0.11: 12/17/2020
------------------
- `emcc -v` no longer forces the running the sanity checks.  Sanity checks
  are always run on first use or can be forced with `--check` or by setting
  `EMCC_DEBUG` is set in the environment.
- An upstream LLVM regression with global initializer linking has been fixed
  (#13038).
- Remove a racy unneeded assertion about async dynamic linking (#13060).

2.0.10: 12/04/2020
------------------
- Fix handling of exit() in pthreads. (#12933)
- Added support for C11 thread API. (#9243)
- The WebAssembly memory used by emscripten programs is now, by default, created
  in the wasm file and exported to JavaScript.  Previously we could create the
  memory in JavaScript and import it into the wasm file.  The new
  `IMPORTED_MEMORY` setting can be used to revert to the old behaviour.
  Breaking change: This new setting is required if you provide a runtime
  value for `wasmMemory` or `INITIAL_MEMORY` on the Module object.
- Internally, emscripten now uses the `--sysroot` argument to point clang at
  it headers.  This should not effect most projects but has a minor effect the
  order of the system include paths: The root include path
  (`<emscritpen_root>/system/include`) is now always last in the include path.
- Fix JS pthreads proxying + WASM_BIGINT (#12935)
- Optimize makeDynCall to use dynCall_xx function directly where needed (#12741)

2.0.9: 11/16/2020
-----------------
- dlopen, in conformace with the spec, now checks that one of either RTDL_LAZY
  or RTDL_NOW flags ar set.  Previously, it was possible set nether of these
  without generating an error.
- Allow `-lSDL2_mixer` to just work. (Others like `-lSDL2` always worked, but
  for `SDL2_mixer` things were broken because we build multiple variations of
  that library.) That link flag is now the same as `-s USE_SDL2_MIXER=2`.
- Stack state is no longer stored in JavaScript.  The following variables have
  been replaced with native functions in `<emscripten/stack.h>`:
  - STACK_BASE
  - STACK_MAX
  - STACKTOP
  - TOTAL_STACK
- The ABI used for importing symbol by address in dynamic linking (MAIN_MODULE +
  SIDE_MODULE) is now the same as the ABI used by llvm and wasm-ld.  That is,
  symbol addresses are imported from the 'GOT.mem' and 'GOT.func' pseudo
  modules.  As one side effect of this change it is now required that JavaScript
  functions that are imported by address are now required to have a `__sig`
  specified in the library JavaScript file.
- `MODULARIZE` + `WASM_ASYNC_COMPILATION=0`, that is, modularize mode but with
  async compilation turned off, so that startup is synchronous, now returns the
  Module object from the factory function (as it would not make sense to return
  a Promise without async startup). See #12647
- Added experimental support for using emscripten as a post link tool.  In this
  case the input to emscripten is a single wasm file (for example the output of
  `wasm-ld`).  When emcc is run with `--post-link` it will take a wasm file as
  input that perform all the normal post link steps such as finalizing and
  optimizing the wasm file and generating the JavaScript and/or html that will
  run it.
- Added emulation support and a build time warning for calling Wasm function
  pointers from JS library files via the old syntax
        {{{ makeDynCall('sig') }}} (ptr, arg1, arg2);
  that was broken on Aug 31st 2020 (Emscripten 2.0.2). A build warning will now
  be emitted if the old signature is used. Convert to using the new signature
        {{{ makeDynCall('sig', 'ptr') }}} (arg1, arg2);
  instead.

2.0.8: 10/24/2020
-----------------
- `-s ASSERTIONS=2` now implies `-s STACK_OVERFLOW_CHECK=2`. Previously only
  `-s ASSERTIONS=1` implied `-s STACK_OVERFLOW_CHECK=1`.
- Dynamic linking (MAIN_MODULE + SIDE_MODULE) now produces wasm binaries that
  depend on mutable globals.  Specifically the stack pointer global is mutable
  and shared between the modules. This is an ABI change for dynamic linking.
  (#12536)
- emcc now accepts `--arg=foo` as well as `--arg foo`.  For example
  `--js-library=file.js`.
- Reject promises returned from the factory function created by using the
  MODULARIZE build option if initialization of the module instance fails
  (#12396).
- emrun: Passing command line flags (arguments that start with `-`) to the
  program bring run now requires a `--` on the command line to signal the
  end of `emrun` arguments. e.g:
    `emrun filename.html -- --arg-for-page`
  This is standard behaviour for command line parsing and simplifies the
  emrun logic.

2.0.7: 10/13/2020
-----------------
- Don't run Binaryen postprocessing for Emscripten EH/SjLj. This lets us avoid
  running `wasm-emscripten-finalize` just for C++ exceptions or longjmp. This
  is an ABI change. (#12399)
- Run `SAFE_HEAP` on user JS code using a new Acorn pass, increasing the
  coverage of those tests to all JS in the output (#12450).
- `EM_LOG_DEMANGLE` is now deprecated.  Function names shown in wasm backtraces
  are never mangled (they are either missing or demangled already) so demangled
  is not possible anymore.
- In STRICT mode we no longer link in C++ mode by default.  This means if you
  are building a C++ program in STRICT mode you need to link via `em++` rather
  than `emcc`.  This matches the behaviour of gcc and clang.
- IDBFS now persists files whenever their timestamp changes; previously it acted
  on sync only if the timestamp increased and ignored the file changes otherwise.
- When `-s SUPPORT_LONGJMP=0` is passed to disable longjmp, do not run the LLVM
  wasm backend path that handles longjmp. Before this only affected linking, and
  now the flag gives you the ability to affect codegen at compile time too. This
  is necessary if one does not want any invokes generated for longjmp at all.
  (#12394)

2.0.6: 10/02/2020
-----------------
- Add new `COMPILER_WRAPPER` settings (with corresponding `EM_COMPILER_WRAPPER`
  environment variable.  This replaces the existing `EMMAKEN_COMPILER`
  environment variable which is deprecated, but still works for the time being.
  The main differences is that `EM_COMPILER_WRAPPER` only wraps the configured
  version of clang rather than replacing it.
- ASAN_SHADOW_SIZE is deprecated. When using AddressSanitizer, the correct
  amount of shadow memory will now be calculated automatically.

2.0.5: 09/28/2020
-----------------
- Fix a rare pthreads + exceptions/longjmp race condition (#12056).
- Add `WEBGL_multi_draw_instanced_base_vertex_base_instance` bindings (#12282).
- Fix a rare pthreads main thread deadlock (that worsened in 2.0.2, but existed
  before). (#12318)
- The WebAssembly table is now created and exported by the generated wasm
  module rather then constructed by the JS glue code.  This is an implementation
  detail that should not affect most users, but reduces code size. (#12296)
- Add `getentropy` in `sys/random.h`, and use that from libc++'s
  `random_device`. This is more efficient, see #12240.
- Fixed `ABORT_ON_WASM_EXCEPTIONS` to work with the recent dynCall changes where
  functions can be called via the WASM table directly, bypassing WASM exports
  (#12269).
- Add `ASYNCIFY_ADVISE` to output which functions have been instrumented for
  Asyncify mode, and why they need to be handled. (#12146)

2.0.4: 09/16/2020
-----------------
- First release with Bazel support.
- Stop including `malloc` and `free` by default. If you need access to them from
  JS, you must export them manually using
  `-s EXPORTED_FUNCTIONS=['_malloc', ..]`.
- Stop running Binaryen optimizations in `-O1`. This makes `-O1` builds a little
  larger but they compile a lot faster, which makes more sense in a "compromise"
  build (in between `-O0` and higher optimization levels suitable for release
  builds). (#12178)
- Add `ERROR_ON_WASM_CHANGES_AFTER_LINK` option that errors if we need to do
  any work in `wasm-emscripten-finalize` or `wasm-opt` after linking. This
  can verify the link is maximally fast and also does no DWARF rewriting.
  (#12173)

2.0.3: 09/10/2020
-----------------
- Breaking changes to calling Wasm function pointers from JavaScript:
  1. It is no longer possible to directly call dynCall_sig(funcPtr, param) to
    call a function pointer from JavaScript code. As a result, JavaScript code
    outside all JS libraries (pre-js/post-js/EM_ASM/EM_JS/external JS code) can no
    longer call a function pointer via static signature matching dynCall_sig, but
    must instead use the dynamic binding function

       dynCall(sig, ptr, args);

    This carries a significant performance overhead. The function dynCall is not
    available in -s MINIMAL_RUNTIME=1 builds.
  2. old syntax for calling a Wasm function pointer from a JS library file used
     to be

      {{{ makeDynCall('sig') }}} (ptr, arg1, arg2);

    This syntax will no longer work, and until Emscripten <2.0.9 causes
    a runtime error TypeError: WebAssembly.Table.get(): Argument 0 must be
    convertible to a valid number.

    New syntax for calling Wasm function pointers from JS library files is

      {{{ makeDynCall('sig', 'ptr') }}} (arg1, arg2);

  See PR #12059 for details.
- The native optimizer and the corresponding config setting
  (`EMSCRIPTEN_NATIVE_OPTIMIZER`) have been removed (it was only relevant to
  asmjs/fastcomp backend).
- Remove `ALLOC_DYNAMIC` and deprecate `dynamicAlloc`. (#12057, which also
  removes the internal `DYNAMICTOP_PTR` API.)
- Add `ABORT_ON_WASM_EXCEPTIONS` which will abort when an unhandled WASM exception
  is encountered. This makes the Emscripten program behave more like a native
  program where the OS would terminate the process and no further code can be
  executed when an unhandled exception (e.g. out-of-bounds memory access) happens.
  Once the program aborts any exported function calls will fail with a "program
  has already aborted" exception to prevent calls into code with a potentially
  corrupted program state.
- Use `__indirect_function_table` as the import name for the table, which is
  what LLVM does.
- Remove `BINARYEN_SCRIPTS` setting.
- The default output format is now executable JavaScript.  Previously we would
  default to output objecting files unless, for example, the output name ended
  in `.js`.  This is contrary to behaviour of clang and gcc.  Now emscripten
  will always produce and executable unless the `-c`, `-r` or `-shared` flags
  are given.  This is true even when the name of the output file ends in `.o`.
  e.g, `emcc foo.c -o foo.o` will produce a JavaScript file called `foo.o`.
  This might surprise some users (although it matches the behavior of existing
  toolchains) so we now produce a warning in this case.

2.0.2: 09/02/2020
-----------------
- Simplify Fetch C API error handling: we used to check if the error code was
  0 and switch that to 404, but that only really helps `file://` URLs, which
  are not very useful for testing anyhow for other reasons (like not working
  in chrome), and it made things more complex. The behavior has been changed
  to be simpler and just leave the browser's error code as it is.
- Enable `--no-heap-copy` file packager option by default, and remove the old
  default behavior entirely. That is the behavior we should have had from the
  beginning as it is more memory-efficient. (#12027)
- `--no-entry` is now required in `STANDALONE_WASM` mode when building a reactor
  (application without a main function).  Previously exporting a list of
  functions that didn't include `_main` would imply this.  Now the list of
  `EXPORTED_FUNCTIONS` is not relevant in the deciding the type of application
  to build. (#12020)
- Allow polymorphic types to be used without RTTI when using embind. (#10914)
- Do not remove `__original_main` using `--inline-main`. We used to do this
  so that it didn't show up in stack traces (which could be confusing because
  it is added by the linker - it's not in the source code). But this has had
  several downsides, so we are stopping that now. This does not affect program
  behavior, unless you look at the wasm internals. However, one noticeable
  effect is that if you use `ASYNCIFY_ADD` or `ASYNCIFY_ONLY` then you may need
  to add `__original_main` to there (since you are doing manual fine-tuning of
  the list of functions, which depends on the wasm's internals). Note that this
  should not matter in `-O2+` anyhow as normal inlining generally removes
  `__original_main`. (#11995)

2.0.1: 08/21/2020
-----------------
- Change the default value of `STACK_OVERFLOW_CHECK` in builds with `ASSERTIONS`
  from 2 to 1. This means that plain debug builds (`-O0`, which enables
  `ASSERTIONS`) do not have the most expensive stack checks on by default. You
  can still add them with `-s STACK_OVERFLOW_CHECK=2`.
- Remove the `RESERVED_FUNCTION_POINTERS` setting, which is no longer needed as
  we have `ALLOW_TABLE_GROWTH`. The old option allowed a fixed number of
  functions to be added to the table, while the new one allows an unlimited
  number. (We needed the old option for fastcomp, which could not support
  growth.) The old setting is mapped to the new one, so that building with
  `-s RESERVED_FUNCTION_POINTERS=K` for any `K > 0` will simply turn on
  table growth. The only noticeable effect of this is that you will be able to
  add an unlimited amount of functions and not just `K`.

2.0.0: 08/10/2020
-----------------
- First release that only supports the new upstream wasm backend (which has been
  the default for a long time) and no longer supports the old fastcomp backend.
  (#11319)
- Python2 is no longer supported by Emscripten.  Emsdk now includes a bundled
  copy of Python3 on both macOS and Windows.  This means that only non-emsdk
  users and linux users should be affected by this change.
- Store exceptions metadata in wasm memory instead of JS. This makes exception
  handling almost 100% thread-safe. (#11518)

1.40.1: 08/01/2020
------------------
- Last release that still has optional support for the old fastcomp backend.
  The new upstream backend, which has been the default for a long time, will
  be the only one supported from 2.0.0 and onward (#11319).
- Fix the WebGL2 regression in 1.40.0 due to #11738 (#11780).
- If input files don't have a known extension assume they are object files
  (linker inputs) rather then source files.  This matches gcc/clang behaviour.
  See #10560.

1.40.0: 07/30/2020
------------------
- This release contains a WebGL2 regression due to #11738.
- The `EM_CONFIG` environment variable and `--em-config` command line option no
  longer support a literal python string. Instead the name of a config file is
  required. Since all config file settings are individually override-able using
  `EM_FOO` this should be enough.
- Running emscripten under python2 is now deprecated.  It will show up as a
  warning (which can be disabled with `-Wno-deprecated`).  Please update to
  python3 as we hope to remove support completely in the next release.

1.39.20: 07/20/2020
-------------------
- Remove the `--save-bc` command line option.  This was specific to fastcomp,
  which is deprecated, and for debugging purposes we already have `EMCC_DEBUG`
  which saves all intermediate files.
- It is now an error if a function listed in the `EXPORTED_FUNCTIONS` list is
  missing from the build (can be disabled via `-Wno-undefined`)
  (ERROR_ON_UNDEFINED_SYMBOLS and WARN_ON_UNDEFINED_SYMBOLS no longer apply
  to these symbols which are explicly exported).
- Support for pthreads with wasm2js (`WASM=0`; #11505).
- Rename `emscripten/math.h` to `emscripten/em_math.h` because if a user adds
  `emscripten/` as an include path with `-I`, that can override libc math.h,
  which leads to very confusing errors.

1.39.19: 07/07/2020
-------------------
- In standalone mode make `main` mandatory by default (#11536). To build a
  library ("reactor"), use `--no-entry`. The compiler will suggest that if
  `main` is not present.
- Automatically resume AudioContexts on user input in SDL and OpenAL (#10843).
- Asyncify now does liveness analysis to find which locals to save
  (Binaryen#2890).
- Settings on the command line no longer require a space between the `-s` and
  the name of the setting.   For example, `-sEXPORT_ALL` is now equivalent to
  `-s EXPORT_ALL`.
- Rename `EXCEPTION_CATCHING_WHITELIST` to `EXCEPTION_CATCHING_ALLOWED`. The
  functionality is unchanged, and the old name will be allowed as an alias
  for a few releases to give users time to migrate.
- Add support for the new add-list in Asyncify and update existing list names
  following the updates in Binaryen, so that now we have `ASYNCIFY_ADD` to
  add a function, `ASYNCIFY_REMOVE` to remove one (previously this was
  called `ASYNCIFY_BLACKLIST`), and `ASYNCIFY_ONLY` to set a list of the
  only functions to instrument and no others (previously this was called
  `ASYNCIFY_WHITELIST`). The updated lists also handle indirect calls properly,
  so that if you use `ASYNCIFY_IGNORE_INDIRECT` and then add (using either the
  add-list or the only-list) all the functions that are on the stack when
  pausing, then things will work (for more, see
  https://github.com/WebAssembly/binaryen/pull/2913).

1.39.18: 06/12/2020
-------------------
- Disable `LIBCXX_ABI_OPTIMIZED_FUNCTION` which is an ABI change in libc++
  (changing the layout of the `std::function` object) (#11403).
- New `WASM2C` option that integrates with wabt's wasm2c tool in order to
  compile everything into a single C file (#11213).

1.39.17: 06/05/2020
-------------------
- Use Promise polyfill for MODULARIZE when supporting legacy browsers. (#11320)
- Fix minification of wasm2js output when using --emit-symbol-map. (#11279)
- On first use, emscripten creates a sample config file.  This config file
  is now created in the emscripten directory by default.  The traditional
  `~/.emscripten` config file in the `$HOME` directory is still supported and
  the sample config will still be written there in the case that the emscripten
  root is read-only.
- The default location for downloaded ports is now a directory called "ports"
  within the cache directory.  In practice these means by default they live
  in `cache/ports` inside the emscripten source directory.  This can be
  controlled by setting the location of the cache directory, or for even more
  fine grained control the `EM_PORTS` environment variable and the `PORTS`
  config setting can be used.
- Added support for compiling SSE, SSE2, SSE3, SSSE3, SSE4.1, SSE 4.2 and
  128-bit wide AVX intrinsics, emulated on top of Wasm SIMD instruction set.
  (#11193, #11243, #11290, #11327). Pass -msimd128 -msse<version> to enable
  targeting SSE.
- Removed obsolete SIMD.js support (-s SIMD=1). Use -msimd128 to target Wasm
  SIMD. (#11180)
- Add warning about fastcomp deprecation (can be disabled via `-Wno-fastcomp`).
- The mmap method of JavaScript filesystem drivers (based on library_fs.js) no
  longer takes a target memory.  It's safer/cleaner/smaller to assume the target
  is the global memory buffer.
- Remove emterpreter and `EMTERPRETIFY` settings.  Emterpreter has largely
  been replaced by asyncify and is fastcomp only so due for removing in
  the near future anyway.
- Upgrade various musl string functions to 1.2 to fix aliasing issues. (#11215)

1.39.16: 05/15/2020
-------------------
- Add Math C API for direct access to JavaScript Math object (#11151).
- Address Sanitizer support now includes JavaScript as well, that is, memory
  access of HEAP\* arrays is checked by ASan. That allows errors to be found if
  JS glue code does something wrong like forget to shift a pointer. To use this,
  just build with ASan normally, `-fsanitize=address` at link (#11147).
- Fix embind string conversions in multithreaded builds (#10844).
- `ALLOW_MEMORY_GROWTH` used to silently disable `ABORTING_MALLOC`. It now
  just changes the default, which means you can pass `-s ABORTING_MALLOC=1` to
  override the default, which was not possible before. (If you pass the flag
  and don't want that behavior, stop passing the flag.) (#11131)
- Change the factory function created by using the `MODULARIZE` build option to
  return a Promise instead of the module instance. That is, beforehand

        Module()

  would return an instance (which was perhaps not ready yet if startup was
  async). In the new model, that returns a Promise which you can do `.then` or
  `await` on to get notified when the instance is ready, and the callback
  receives the instance. Note that both before and after this change
  doing `Module()` creates and runs an instance, so the only change is
  the return value from that call.
  This fixes some long-standing bugs with that option which have been reported
  multiple times, but is a breaking change - sorry about that. To reduce the
  risk of confusing breakage, in a build with `ASSERTIONS` we will show a clear
  warning on common errors. For more, see detailed examples for the current
  usage in `src/settings.js` on `MODULARIZE`. (#10697)
- A new `PRINTF_LONG_DOUBLE` option allows printf to print long doubles at full
  float128 precision. (#11130)
- `emscripten_async_queue_on_thread` has been renamed to
  `emscripten_dispatch_to_thread` which no longer implies that it is async -
  the operation is in fact only async if it is sent to another thread, while it
  is sync if on the same one. A new `emscripten_dispatch_to_thread_async`
  function is added which is always async.
- The emscripten cache now lives in a directory called `cache` at the root
  of the emscripten tree by default.  The `CACHE` config setting and the
  `EM_CACHE` environment variable can be used to override this (#11126).
- Honor `CACHE` setting in config file as an alternative to `EM_CACHE`
  environment variable.
- Remove `--cache` command line arg.  The `CACHE` config setting and the
  `EM_CACHE` environment variable can be used to control this.
- Compiling to a file with no suffix will now generate an executable (JS) rather
  than an object file.  This means simple cases like `emcc -o foo foo.c` do the
  expected thing and generate an executable.
- System libraries such as libc and libc++ are now included by default at
  link time rather than selectively included based on the symbols used in the
  input object files.  For small programs that don't use any system libraries
  this might result in slightly slower link times with the old fastcomp
  backend.  In order to exclude these libraries build with `-nostdlib` and/or
  `-nostdlib++`.

1.39.15: 05/06/2020
-------------------
- Add `--extern-pre-js` and `--extern-post-js` emcc flags. Files provided there
  are prepended/appended to the final JavaScript output, *after* all other
  work has been done, including optimization, optional `MODULARIZE`-ation,
  instrumentation like `SAFE_HEAP`, etc. They are the same as prepending/
  appending those files after `emcc` finishes running, and are just a convenient
  way to do that. (For comparison, `--pre-js` and `--post-js` optimize that code
  together with everything else, keep it in the same scope if running
  `MODULARIZE`, etc.).
- Stop defining `FE_INEXACT` and other floating point exception macros in libc,
  since we don't support them. That also prevents musl from including code using
  pragmas that don't make sense for wasm. Ifdef out other uses of those pragmas
  as well, as tip of tree LLVM now fails to compile them on wasm. (#11087)
- Update libcxx and libcxxabi to LLVM 10 release branch (#11038).
- Remove `BINARYEN_PASSES` setting (#11057). We still have
  `BINARYEN_EXTRA_PASSES` (the removed setting completely overrides the set
  of passes from the command line, which doesn't make much sense as some of
  them are mandatory like setting the sbrk ptr).
- Remove `MODULARIZE_INSTANCE` build option (#11037). This was a seldom used
  option that was complicating the logic for `MODULARIZE`. Module instances can
  be created by using `MODULARIZE` and calling the factory function explicitly.
  See the new `--extern-post-js` option added in this release, which can help
  code that used `MODULARIZE_INSTANCE` (you can add an extern post js which
  does `Module = Module();` for example).

1.39.14: 05/01/2020
-------------------
- Update SDL2 to latest in ports, which has recently been updated to include
  upstream 2.0.10.
- Add warning on use of `EMTERPRETIFY` which is soon to be removed.
- Emscripten can now compile assembly files in llvm's .s/.S file format.
- Remove test-only environment variable handling for `EMCC_LEAVE_INPUTS_RAW`.
  The two uses cases in our test code were covered by the `-nostdlib` option.
- Remove untested `CONFIGURE_CC`.  This could be used to override the underlying
  compiler used in emcc/em++ but only during configure tests.  There are other
  ways to control/fake the detected configure features that don't require such
  monkey patching. For example setting defaults via a site file:
  https://www.gnu.org/software/autoconf/manual/autoconf-2.67/html_node/Site-Defaults.html
- Remove undocumented and untested config settings: `COMPILER_OPTS`.  This was
  a global setting in the emscripten config file that would inject extra
  compiler options.
- Allow spaces in a path to Python interpreter when running emscripten from Unix
  shell (#11005).
- Support atexit() in standalone mode (#10995). This also fixes stdio stream
  flushing on exit in that mode.

v1.39.13: 04/17/2020
--------------------
- Support for WebAssembly BigInt integration with a new `WASM_BIGINT` flag. With
  that the VM will use a JS BigInt for a wasm i64, avoiding the need for JS
  legalization. See #10860.
- Add another value for ENVIRONMENT named 'webview' - it is a companion
  option for 'web' and enables some additional compatibility checks
  so that generated code works both in normal web and in a webview like Cordova.
  See #10846

v1.39.12: 04/09/2020
--------------------
- Pass linker flags directly to wasm-ld by default.  We still filter out certain
  flags explicitly.  If there are other flags that it would be useful for us
  to ignore we can add them to the list of ignored flags.
- Optionally support 2GB+ heap sizes. To do this we make the JS code have unsigned
  pointers (we need all 32 bits in them now), which can slightly increase code
  size (>>> instead of >>). This only happens when the heap size may be over
  2GB, which you must opt into explicitly, by setting `MAXIMUM_MEMORY` to a
  higher value (i.e. by default you do not get support for 2GB+ heaps).
  See #10601
- `--llvm-lto` flag is now ignored when using the upstream llvm backend.
  With the upstream backend LTO is controlled via `-flto`.
- Require format string for emscripten_log.
- Program entry points without extensions are now shell scripts rather than
  python programs. See #10729.  This means that `python emcc` no longer works.
  However `emcc`, `emcc.py` and `python emcc.py` all continue to work.
  The reason for this change is that `#!/usr/bin/env python` is no longer
  portable since the python symlink was dropped from Ubuntu 20.04.
- New EM_IMPORT macro to mark C/C++ symbols as imported from outside the module
  (i.e. imported from JS).  Currently we still default to assuming that *all*
  undefined symbols can come from JS, but in the future we hope to mark such
  symbols explicitly to allow the linker to report on genuinely undefined
  symbols.
- Dynamic linking optimizations: Stop emitting unnecessary `fp$` and `g$`
  accessors in main modules, possible in Binaryen thanks to ensuring function
  table indexes are unique (#10741).
- New `JS_MATH` option to use `Math.*` in JS instead of compiled musl (#10821).
- Pass `Module` to Module callback functions like `Module.preRun` (#10777).
- Support not having ports, for packagers of emscripten that don't want
  them (#10810).
- Rename syscalls to have meaningful names (#10750).

v1.39.11: 03/20/2020
--------------------
- The default c++ version is no longer fixed at c++03.  We now fall back to
  clang's default which is currently c++14.
- Remove arc4random function form library.js.  This is a BSD-only library
  function.  Anyone requiring BSD compat should be able to use something like
  https://libbsd.freedesktop.org/.
- Change the meaning of `ASYNCIFY_IMPORTS`: it now contains only new imports
  you add, and does not need to contain the list of default system imports like
  `emscripten_sleep`. There is no harm in providing them, though, so this
  is not a breaking change.
- Enable DWARF support: When compiling with `-g`, normal DWARF emitting happens,
  and when linking with `-g` we preserve that and update it. This is a change
  from before, where we assumed DWARF was unneeded and did not emit it, so this
  can increase the size of debug builds (i.e. builds compiling and/or linking
  with -g). This change is necessary for full debugging support, that is, to
  be able to build with `-g` and use a debugger. Before this change only the
  `-gforce_dwarf` flag enabled DWARF; that flag is now removed. If you want
  the old behavior, build your object files with `-gline-tables-only` (that will
  only add line table info, which is just enough for things like source maps and
  does not include full debug info). For more info and background see #10325.
- Remove hacks from `memset` handling, in particular, in the wasm backend,
  completely remove the JS version of memset from the JS library and from
  `DEFAULT_LIBRARY_FUNCS_TO_INCLUDE`. The regular C version will be linked in
  from compiler_rt normally. A noticeable difference you may see is that
  a JS library cannot add a `__dep` to `memset` - deps only work for JS
  library functions, but now we only have the regular C version. If you hit that
  issue, just add `_memset` to `EXPORTED_FUNCTIONS` (or adjust
  `deps_info.json`).
- Minimal runtime code size optimizations, see #10725, #10724, #10663.
- wasm2js fix for a long-existing but very rare correctness bug, see #10682.
- Use atomics in musl lock/unlock in pthreads builds, which may fix very rare
  pthreads + stdio issues (none have been reported though). See #10670.

v1.39.10: 03/09/2020
--------------------
- Fix a SIMD regression in 1.39.9 (#10658).
- Fix `emscripten_atomic_exchange_u8,16,32,64` (#10657).
- Switch bzip2 to an emscripten-ports mirror.

v1.39.9: 03/05/2020
-------------------
- Add support for -Wall, -Werror, -w, -Wno-error=, -Werror=, for controlling
  internal emscripten errors. The behavior of these flags matches the gcc/clang
  counterparts.
- Rename `TOTAL_MEMORY` to `INITIAL_MEMORY` and `WASM_MEM_MAX` to `MAXIMUM_MEMORY`,
  which are more accurate and match wasm conventions. The old names are still
  supported as aliases.
- Updated of libc++abi and libc++ to llvm 9.0.0 (#10510)
- Refactor syscall interface: Syscalls are no longer variadic (except those
  that are inherently such as open) and no longer take the syscall number as
  arg0.  This should be invisible to most users but will effect any external
  projects that try to implement/emulate the emscripten syscall interface.
  See #10474
- Removed src/library_vr.js, as it was outdated and nonfunctional, and the WebVR
  specification has been obsoleted in favor of the upcoming WebXR specification.
  (#10460)
- Deprecate `WASM_OBJECT_FILES` setting.  There are many standard ways to enable
  bitcode objects (-flto, -flto=full, -flto=thin, -emit-llvm).
- Removed EmscriptenWebGLContextAttributes::preferLowPowerToHighPerformance
  option that has become unsupported by WebGL. Access
  EmscriptenWebGLContextAttributes::powerPreference instead. (#10505)
- When implementing forwarding function aliases in JS libraries, either the
  alias or the target function must contain a signature annotation. (#10550)
- Add a check in Asyncify builds with `ASSERTIONS` that we do not have
  compiled code on the stack when starting to rewind, which is dangerous.
- Implement libc system() for node.js (#10547).
- Standalone mode improvements, time (#10530, #10536), sysconf (#10535),
  getpagesize (#10533), _Exit (#10534)
- Fix many closure compiler warnings (e.g. #10525).
- Avoid unnecessary syscall proxying (#10511).
- Added new link time command line option -jsDfoo=val to allow specifying
  custom preprocessor options to JS library files. (#10624, #10580)

v1.39.8: 02/14/2020
-------------------
- Add LLD_REPORT_UNDEFINED option that should allow for more detailed
  diagnostics when symbols are undefined at link time.  This currently has
  some limitations and is not enabled by default. For example, EM_JS symbols
  are reported as undefined at link time, as are `__invoke_*` functions.
- wasm2js optimizations. See binaryen#2623.
- WebGPU Compute fixes. Simple examples now work. See #10367.
- Many DWARF debug info fixes. Emitting of DWARF is correct as far as we know,
  including when optimizing (a few passes are disabled for now, but almost all
  work). We still only generate it behind the `-gforce_dwarf` flag for now,
  though (but that should be removed soon).

v1.39.7: 02/03/2020
-------------------
- The checked-in copy of the Closure compiler was removed in favor of getting it
  from npm.  This means that developers now need to run `npm install` after
  checking out emscripten if they want to use closure (--closure).  emsdk users
  are not effected because emsdk runs this as a post install step (#9989).
- Added support for specifying JSDoc minification annotations for Closure in
  JS library, pre and post files. See
  https://github.com/google/closure-compiler/wiki/Annotating-JavaScript-for-the-Closure-Compiler
  (#10272)
- Add new Fibers API for context switching, that supersedes the old coroutine
  API that only ran on fastcomp. See #9859
- Added new linker option -s WASM=2 which produces a dual Wasm+JS build, which
  falls back to using a JavaScript version if WebAssembly is not supported in
  target browser/shell. (#10118)
- Added new linker option -s CLOSURE_WARNINGS=quiet|warn|error that allows aborting
  the build if the Closure compiler produced any warnings.

v1.39.6: 01/15/2020
-------------------
- Development has switched from the "incoming" branch to "master".
- Added new system header <emscripten/heap.h>, which enables querying information
  about the current WebAssembly heap state.
- Reduced default geometric memory overgrowth rate from a very generous 2x factor
  to a more memory conserving +20% factor, and capped maximum reservation to 96MB
  at most.
- Added options MEMORY_GROWTH_GEOMETRIC_STEP and MEMORY_GROWTH_GEOMETRIC_CAP
  to allow customizing the heap growth rates.
- Renamed MEMORY_GROWTH_STEP option to MEMORY_GROWTH_LINEAR_STEP option.
- Added new linker option -s HTML5_SUPPORT_DEFERRING_USER_SENSITIVE_REQUESTS=0
  (default enabled) to allow disabling support for deferred fullscreen mode and
  pointer lock requests for applications that do not need deferring support.

v1.39.5: 12/20/2019
-------------------
- Added support for streaming Wasm compilation in MINIMAL_RUNTIME (off by default)
- All ports now install their headers into a shared directory under
  `EM_CACHE`.  This should not really be a user visible change although one
  side effect is that once a given port is built, its headers are then
  universally accessible, just like the library is universally available as
  `-l<name>`.
- Removed `timestamp` field from mouse, wheel, devicemotion and
  deviceorientation events. The presence of a `timestamp` on these events was
  slightly arbitrary, and populating this field caused a small profileable
  overhead that all users might not care about. It is easy to get a timestamp of
  an event by calling `emscripten_get_now()` or `emscripten_performance_now()`
  inside the event handler function of any event.
- Add fine-grained options for specific legacy browser support,
  `MIN_FIREFOX_VERSION`, `MIN_SAFARI_VERSION`, `MIN_IE_VERSION`,
  `MIN_EDGE_VERSION`, `MIN_CHROME_VERSION`. The existing `LEGACY_VM_SUPPORT`
  option sets all of them to 0, that is, maximal backwards compatibility.
  Note that going forward, we will use these settings in more places, so if
  you do need very old legacy browser support, you may need to set either
  `LEGACY_VM_SUPPORT` or the fine-grained options. For more details see #9937
- Default `DISABLE_DEPRECATED_FIND_EVENT_TARGET_BEHAVIOR` to 1. See #9895.
  With this change the old deprecated HTML5 API event target lookup behavior is
  disabled. There is no "Module.canvas" object, no magic "null" default handling,
  and DOM element 'target' parameters are taken to refer to CSS selectors, instead
  of referring to DOM IDs. For more information see:
  <https://groups.google.com/forum/#!msg/emscripten-discuss/xScZ_LRIByk/_gEy67utDgAJ>
- WASI API updated from `wasi_unstable` to `wasi_snapshot_preview1`. This
  is mostly an implementation detail, but if you use `STANDALONE_WASM` it means
  that the output of emscripten now requires a runtime with
  `wasi_snapshot_preview1` support.
- `SAFE_STACK` has been removed, as it overlaps with `STACK_OVERFLOW_CHECK`.
   Replace `SAFE_STACK=1` with `STACK_OVERFLOW_CHECK=2` (note the value is 2).
   This also has the effect of enabling stack checking on upstream builds when
   `ASSERTIONS` are enabled (as assertions enable `STACK_OVERFLOW_CHECK=2`).

v1.39.4: 12/03/2019
-------------------
- Remove deprecated `requestFullScreen` method from `library_browser.js`, please
  use `requestFullscreen` (without the capital S).
- Remove deprecated `requestFullScreen` and `cancelFullScreen` from `library_glut.js`
- Remove deprecated `requestFullScreen` and `cancelFullScreen`from `library_glfw.js`
- Fix SDL2_mixer support for ogg vorbis. See #9849
- Various source maps fixes, see #9926 #9882 #9837 #9814

v1.39.3: 11/14/2019
------------------

v1.39.2: 11/06/2019
------------------
 - Archives with missing indexes will now have ranlib run on them automatically
   at link time.  This avoids linker errors when using GNU ar to build archive
   files.
 - `ERROR_ON_MISSING_LIBRARIES` now also applies to internal symbols that start
   with `emscripten_`.  Prior to this change such missing symbols would result
   in a runtime error, now they are reported at compile time.
 - Pthread blocking on the main thread will now warn in the console. If
   `ALLOW_BLOCKING_ON_MAIN_THREAD` is unset then the warning is an error.
 - Add `pthread_tryjoin_np`, which is a POSIX API similar to `pthread_join`
   but without blocking.
 - New function `emscripten_has_asyncify()`.
 - Add support for pthreads in Node.js, using Node Workers. See #9745

v1.39.1: 10/30/2019
-------------------
 - Only MEMFS is included by default, others (NODEFS, IDBFS, WORKERFS, PROXYFS)
   must be linked in explicitly, using `-lnodefs.js`, `-lidbfs.js`',
   `-lworkerfs.js`, `-lproxyfs.js`. See #9645

v1.39.0: 10/18/2019
-------------------
 - The emsdk defaults to the upstream backend (instead of fastcomp) from this
   release onward (but both backends are still fully supported). See
   https://emscripten.org/docs/compiling/WebAssembly.html#backends
 - Add support for overriding `.emscripten` config variables using environment
   variables.  Any config variable `FOO` can be overridden by `EM_FOO` in the
   environment.
 - `-Werror` now also turns warnings in the python driver code into errors.
 - Internal settings have moved from `settings.js` to `settings_internal.js`.
   These are settings that are for internal use only and are not set-able from
   the command line.  If we misclassified any of these please open a bug.
 - `STANDALONE_WASM` mode now supports setting up argv via wasi APIs.
 - `STANDALONE_WASM` mode now supports running static constructors in `_start`.

v1.38.48: 10/11/2019
--------------------
 - Add support for `MAIN_THREAD_EM_ASM` in wasm backend. #9560
 - Add ability to disable FETCH worker in Fastcomp backend via
   `USE_FETCH_WORKER=0`.  This is useful for people who use FETCH, but don't
   perform any synchronous fetches on the main thread. #9567
 - Remove `EMCONFIGURE_JS`. Since #6269 we have set it to "2" which means never
   use native, always use JS.

v1.38.47: 10/02/2019
--------------------
 - Add support for FETCH API in WASM backend. This doesn't support FETCH in the
   main thread (`USE_FETCH_WORKER=0` is enforced). #9490
 - Redefine errno values to be consistent with wasi. This will let us avoid
   needing to convert the values back and forth as we use more wasi APIs.
   This is an ABI change, which should not be noticeable from user code
   unless you use errno defines (like EAGAIN) *and* keep around binaries
   compiled with an older version that you link against. In that case, you
   should rebuild them. See #9545.
 - Removed build option `-s ONLY_MY_CODE` as we now have much better solutions
   for that, like building to a wasm object file or using `STANDALONE_WASM`
   etc. (see
   https://github.com/emscripten-core/emscripten/wiki/WebAssembly-Standalone).
 - Emscripten now supports the config file (.emscripten) being placed in the
   emscripten directory rather that the current user's home directory.
   See #9543

v1.38.46: 09/25/2019
--------------------
 - Rename libpthreads to libpthread to match its normal name on other platforms.
   This change should be completely internal to emscripten.
 - Remove redundant `COMPILER_ENGINE` and `JS_ENGINE` options.  We only support
   node as the compiler engine so just use a single `NODE_JS` option for that.
 - Module.abort is no longer exported by default. It can be exported in the normal
   way using `EXTRA_EXPORTED_RUNTIME_METHODS`, and as with other such changes in
   the past, forgetting to export it will show a clear error in `ASSERTIONS` mode.
 - Remove `EMITTING_JS` flag, and replace it with `STANDALONE_WASM`. That flag indicates
   that we want the wasm to be as standalone as possible. We may still emit JS in
   that case, but the JS would just be a convenient way to run the wasm on the Web
   or in Node.js.
 - `ASYNCIFY_BLACKLIST` and `ASYNCIFY_WHITELIST` now support simple '\*' wildcard matching

v1.38.45: 09/12/2019
--------------------

v1.38.44: 09/11/2019
--------------------
 - Remove Binaryen from the ports system. This means that emscripten will
   no longer automatically build Binaryen from source. Instead, either use
   the emsdk (binaries are provided automatically, just like for LLVM), or
   build it yourself and point `BINARYEN_ROOT` in .emscripten to it. See #9409

v1.38.43: 08/30/2019
---------------------
 - noExitRuntime is no longer a property on the Module object. Use `noExitRuntime`
   instead of `Module.noExitRuntime`.

v1.38.42: 08/19/2019
--------------------
 - Add support for [address sanitizer](https://clang.llvm.org/docs/AddressSanitizer.html)
   and standalone [leak sanitizer](https://clang.llvm.org/docs/LeakSanitizer.html)
   with multiple threads. (#9060, #9076)
 - Remove `ERROR_ON_MISSING_LIBRARIES` setting (it's always on now)
 - Remove the ability to use Python operators in flags that support KB/MB/GB/TB
   suffixes, e.g. `TOTAL_MEMORY`. This means that `-s TOTAL_MEMORY=1024*1024`
   will no longer work. This is done because the mechanism may result in
   execution of arbitrary code via command line flags.

v1.38.41: 08/07/2019
--------------------
 - Remove fastcomp's implementation of Asyncify. This has been deprecated for
   a long time, since we added Emterpreter-Async, and now we have a new Asyncify
   implementation in the upstream wasm backend. It is recommended to upgrade to
   the upstream backend and use Asyncify there if you need it. (If you do still
   need the older version, you can use 1.38.40.)
 - Drop ExitStatus from inheriting from Error(), as that could capture the whole
   global scope, preventing temporary variables at page startup from being garbage
   collected. (#9108)
 - `__builtin_return_address` now requires `-s USE_OFFSET_CONVERTER=1` to work. (#9073)
 - emrun now uses HTTP/1.1 instead of HTTP/1.0.
 - `callMain` is no longer exported by default on Module, to allow better JS
   minification. You must add it to `EXTRA_EXPORTED_RUNTIME_METHODS` if you want
   to call it on Module. (In assertions builds, an error with an explanation is
   shown.)
 - Allow expressions with side effects as `EM_ASM`'s arguments and prohibit
   non-arithmetic arguments (e.g. pointers, functions, arrays, objects). (#9054)
 - `emcc` on Windows now uses native newline byte sequence to get a line to
   print for parse error reporting. (#9088)
 - Internal API update: one can now specialize embind's (un)marshalling for a
   group of types via SFINAE, instead of a single type. (#9089)
 - Options passed on the `Module` object during startup, like `Module.arguments`,
   are now copied to a local (in order to avoid writing `Module.*` everywhere,
   which wastes space). You can still provide them as always, but you can't
   modify `Module.arguments` and other things *after* startup (which is now
   after we've finished processing them). In a build with assertions enabled you
   will get an error if you access those properties after startup. (#9072)

v1.38.40: 07/24/2019
--------------------
 - LLVM backend pthread builds no longer use external memory initialization
   files, replacing them with passive data segments.
 - LLVM backend now supports thread local storage via the C extension `__thread`
   and the C11/C++11 keyword `thread_local`. (#8976)
 - Internal API change: Move read, readAsync, readBinary, setWindowTitle from
   the Module object to normal JS variables. If you use those internal APIs,
   you must change `Module.readAsync()/Module['readAsync']()` to `readAsync()`.
   Note that read is also renamed to `read_` (since "`read`" is an API call in
   the SpiderMonkey shell). In builds with ASSERTIONS, an error message is
   shown about the API change. This change allows better JS minification
   (the names read, readAsync etc. can be minified, and if the variables are
   not used they can be removed entirely). Defining these APIs on Module
   (which was never documented or intended, but happened to work) is also
   no longer allowed (but you can override `read_` etc. from JS).

v1.38.39: 07/16/2019
--------------------
 - Add support for [address sanitizer](https://clang.llvm.org/docs/AddressSanitizer.html). (#8884)
   - Currently, only supports one thread without dynamic linking.
 - Rename Bysyncify (the name used during development) to Asyncify. This keeps
   the name consistent with the old ASYNCIFY flag, no need for a new one, as
   they basically do the same thing.

v1.38.38: 07/08/2019
--------------------
 - Add support for standalone [leak sanitizer](https://clang.llvm.org/docs/LeakSanitizer.html). (#8711)

v1.38.37: 06/26/2019
--------------------
 - Set ENV['LANG'] following the user's preferred language (HTTP Accept-Language / navigator.languages[0])
 - `emscripten_run_script_string` now returns C `NULL` instead of the string `null`
   or `undefined` when the result of the `eval` is JavaScript `null` or `undefined`.
 - Add a new system for managing system libraries. (#8780)
   This may require minor changes when performing certain operations:
     - When using `embuilder.py` to build a specific library, the name may have
       changed: for consistency, all library names are prefixed with lib now.
     - `embuilder.py` now only builds the requested library, and not its dependencies
       and certain system libraries that are always built. For example, running
       `embuilder.py build libc` no longer builds `libcompiler_rt` if it hasn't be built.
     - When using `EMCC_FORCE_STDLIBS` with a list of libraries, you must now use
       the simplified names, for example, `libmalloc` and `libpthreads` instead of
       `libdlmalloc` or `libpthreads_stub`. These names will link in the correct
       version of the library: if the build is configured to use `emmalloc`, `libmalloc`
       will mean `libemmalloc`, and if thread support is disabled, `libpthreads` will
       mean `libpthreads_stub`. This allows you to say `libmalloc` or `libpthreads` without
       worrying about which implementation is supposed to be used, and avoid duplicate
       symbols if you used the wrong implementation.
 - LLVM wasm backend pthreads fixes, see #8811, #8718

v1.38.36: 06/15/2019
--------------------

v1.38.35: 06/13/2019
--------------------
 - Include some [waterfall fixes](https://github.com/WebAssembly/waterfall/pull/541)
   for the emsdk builds on linux regarding libtinfo.
 - NOTE: due to a CI failure, builds for mac and windows were not generated.

v1.38.34: 06/01/2019
--------------------
 - Add support for [undefined behavior sanitizer](https://clang.llvm.org/docs/UndefinedBehaviorSanitizer.html).
    - This allows `emcc -fsanitize=undefined` to work. (#8651)
    - The minimal runtime (`-fsanitize-minimal-runtime`) also works. (#8617)

v1.38.33: 05/23/2019
--------------------
 - First release to use the new chromium build infrastructure
   https://groups.google.com/forum/#!msg/emscripten-discuss/WhDtqVyW_Ak/8DfDnfk0BgAJ
 - Add `emscripten_return_address` which implements the functionality of
   gcc/clang's `__builtin_return_address`. (#8617)

v1.38.32: SKIPPED
-----------------
 - The transition from the old to the new CI occurred around here. To avoid
   ambiguity while both CIs were still generating builds, we just tagged a new
   one (1.38.33) on the new CI and skipped 1.38.32.
 - The transition also moves all builds and downloads away from the old
   mozilla-games infrastructure to the new chromium ones. As a result all links
   to *mozilla-games* URLs will not work (these were never documented, but could
   be seen from the internals of the emsdk; the new emsdk uses the proper new
   URLs, so you can either use the sdk normally or find the URLs from there).

v1.38.31: 04/24/2019
--------------------
 - Change `ino_t/off_t` to 64-bits. (#8467)
 - Add port for bzip2 library (`libbz2.a`). (#8349)
 - Add port for libjpeg library. (#8361)
 - Enable `ERROR_ON_MISSING_LIBRARIES` by default (#8461)

v1.38.30: 03/21/2019
--------------------
 - Remove Module.buffer which was exported by default unnecessarily. This was an
   undocumented internal detail, but in theory, code may have relied on it.
   (#8277)

v1.38.29: 03/11/2019
--------------------

v1.38.28: 02/22/2019
--------------------
 - Option `-s EMTERPRETIFY_WHITELIST` now accepts shell-style wildcards;
   this allows matching static functions with conflicting names that
   the linker distinguishes by appending a random suffix.
 - Normalize mouse wheel delta in `library_browser.js`. This changes the scroll
   amount in SDL, GLFW, and GLUT. (#7968)

v1.38.27: 02/10/2019
--------------------
 - Change how `EMCC_LOCAL_PORTS` works, to be more usable. See #7963
 - Remove deprecated Pointer_stringify (use UTF8ToString instead). See #8011
 - Added a new option `-s DISABLE_DEPRECATED_FIND_EVENT_TARGET_BEHAVIOR=1` that
   changes the lookup semantics of DOM elements in html5.h event handler
   callbacks and WebGL context creation. The new behavior is to use CSS selector
   strings to look up DOM elements over the old behavior, which was somewhat
   ad hoc constructed rules around default Emscripten uses. The old behavior
   will be deprecated and removed in the future. Build with -s ASSERTIONS=1
   to get diagnostics messages related to this transition.
 - Breaking change with -s USE_PTHREADS=1 + -s FETCH=1: When building with
   -o a.html, the generated worker script is now named "a.fetch.js" according
   to the base name of the specified output, instead of having a fixed name
   "fetch-worker.js".

v1.38.26: 02/04/2019
--------------------
 - Fix some pthreads proxying deadlocks. See #7865

v1.38.25: 01/18/2019
--------------------
 - Move kripken/emscripten,emscripten-fastcomp,emscripten-fastcomp-clang to
   emscripten-core/\*

v1.38.24: 01/17/2019
--------------------
 - Perform JS static allocations at compile time (#7850)

v1.38.23: 01/10/2019
--------------------
 - Remove BINARYEN_METHOD: no more support for interpret modes, and if you want
   non-wasm, use WASM=0.
 - Support specifying multiple possible ENVIRONMENTs (#7809)

v1.38.22: 01/08/2019
--------------------
 - Add Regal port. See #7674
 - System libraries have been renamed to include the `lib` prefix.  If you use
   `EMCC_FORCE_STDLIBS` or `EMCC_ONLY_FORCED_STDLIBS` to select system libraries
   you may need to add the `lib` prefix.
 - Rename `pthread-main.js` to `NAME.worker.js`, where `NAME` is the main
   name of your application, that is, if you emit `program.js` then you'll get
   `program.worker.js` (this allows more than one to exist in the same
   directory, etc.).
 - Dynamic linker has been taught to handle library -> library dependencies.

v1.38.21: 11/30/2018
--------------------
 - fastcomp: Remove `runPostSets` function and replace with normal static
   constructor function. See #7579

v1.38.20: 11/20/2018
--------------------
 - Remove SPLIT_MEMORY option.
 - Move getTempRet0/setTempRet0 to be JS library functions rather than
   auto-generated by fastcomp.
 - Change `strptime()`'s handling of the "%c" to match that of `strftime()`.
   This is a breaking change for code which depends on the old definition of
   "%c".

v1.38.19: 11/15/2018
--------------------

v1.38.18: 11/08/2018
--------------------
 - Wasm dynamic linking: Rename `tableBase/memoryBase` to
   `__table_base/__memory_base` (#7467)

v1.38.17: 11/07/2018
--------------------
 - Minify wasm import and export names. This decreases JS and wasm size by
   minifying the identifiers where JS calls into wasm or vice versa, which
   are not minifiable by closure or other JS-only tools. This happens in
   -O3, -Os and above. See #7431

v1.38.16: 11/02/2018
--------------------
 - Breaking change: Do not automatically set EXPORT_ALL for MAIN_MODULES or
   SIDE_MODULES. This means that you must explicitly export things that will
   be called from outside (normally, on EXPORTED_FUNCTIONS), or
   you can manually enable EXPORT_ALL yourself (which returns to the exact
   same behavior as before). This change brings us in line with more standard
   dynamic linking, and will match what the LLVM wasm backend will have.
   See #7312.
 - Invalid -s flags on the command line are now treated as errors.
 - Remove BUILD_AS_SHARED_LIBRARY setting.

v1.38.15: 10/25/2018
--------------------

v1.38.14: 10/22/2018
--------------------
 - Errors are now reported when functions listed in EXPORTED_FUNCTIONS are not
   defined. This can be disabled via ERROR_ON_UNDEFINED_SYMBOLS=0. See #7311.

v1.38.13: 10/10/2018
--------------------
 - Support `-s NO_X=1` as an alias for `-s X=0` and vice versa, which
   simplifies current settings with `NO_`-prefixed names. See #7151.
 - Various `EMULATED_FUNCTION_POINTER` improvements. See #7108, #7128.
 - `ERROR_ON_UNDEFINED_SYMBOLS` is now the default.  See #7196

v1.38.12: 09/03/2018
--------------------
 - Update SDL2 to 2.0.7. See #7016.
 - Optionally build using native object files (wasm backend only).
   For now this is behind a new option flag: `-s WASM_OBJECT_FILES=1`.
   See #6875.

v1.38.11: 08/02/2018
--------------------
 - Support for loading wasm files in the same dir as the JS file, using
   node.js/Web-specific techniques as applicable. See #5368 and followups.
 - Add an API for async side module compilation in wasm. See #6663.
 - Remove builtin Crunch support. See #6827.

v1.38.10: 07/23/2018
--------------------
 - Change the type of `size_t` and friends from int to long. This may have
   noticeable effects if you depend on the name mangling of a function that uses
   `size_t` (like in `EXPORTED_FUNCTIONS`), and you must rebuild source files to
   bitcode (so your bitcode is in sync with the system libraries after they are
   rebuilt with this change). Otherwise this should not have any noticeable
   effects for users. See #5916.

v1.38.9: 07/22/2018
-------------------
 - Fix `Module.locateFile` to resolve relative paths to *.wasm, *.mem and other
   files relatively to the main JavaScript file rather than the current working
   directory (see #5368).
   - Add second argument `prefix` to `Module.locateFile` function that contains
     the path to the JavaScript file where files are loaded from by default.
   - Remove `Module.*PrefixURL` APIs (use `Module.locateFile` instead).

v1.38.8: 07/06/2018
-------------------
 - Fix a regression in 1.38.7 with binaryen no longer bundling binaryen.js
   (which emscripten doesn't need, that's just for handwritten JS users, but
   emscripten did check for its presence).

v1.38.7: 07/06/2018
-------------------
 - Correctness fix for stack handling in `invoke_*()s`. This may add noticeable
   overhead to programs using C++ exceptions and (less likely) setjmp/longjmp -
   please report any issues. See #6666 #6702
 - Deprecate Module.ENVIRONMENT: Now that we have a compile-time option to set
   the environment, also having a runtime one on Module is complexity that we
   are better off without. When Module.ENVIRONMENT is used with ASSERTIONS it
   will show an error to direct users to the new option (-s ENVIRONMENT=web , or
   node, etc., at compile time).
 - Breaking change: Do not export print/printErr by default. Similar to other
   similar changes (like getValue/setValue). We now use out() and err()
   functions in JS to print to stdout/stderr respectively. See #6756.

v1.38.6: 06/13/2018
-------------------

v1.38.5: 06/04/2018
-------------------
 - Update libc++ to 6.0, bringing c++17 support (std::byte etc.)

v1.38.4: 05/29/2018
-------------------
 - Fix asm.js validation regression from 1.38.2.

v1.38.3: 05/25/2018
-------------------
 - Upgrade to LLVM 6.0.1.

v1.38.2: 05/25/2018
--------------------
 - Add ENVIRONMENT option to specify at compile time we only need JS to support
   one runtime environment (e.g., just the web). When emitting HTML, set that to
   web so we emit web code only. #6565
 - Regression in asm.js validation due to cttz optimization #6547

v1.38.1: 05/17/2018
-------------------
 - Remove special-case support for `src/struct_info.compiled.json`: Make it a
   normal cached thing like system libraries, not something checked into the
   source tree.
 - Breaking change: Emit WebAssembly by default. Only the default is changed -
   we of course still support asm.js, and will for a very long time. But
   changing the default makes sense as the recommended output for most use cases
   should be WebAssembly, given it has shipped in all major browsers and
   platforms and is more efficient than asm.js. Build with `-s WASM=0` to
   disable wasm and use asm.js if you want that (or use `-s
   LEGACY_VM_SUPPORT=1`, which emits output that can run in older browsers,
   which includes a bunch of polyfills as well as disables wasm). (#6419)

v1.38.0: 05/09/2018
-------------------

v1.37.40: 05/07/2018
--------------------
 - Fix regression in 1.37.39 on  -s X=@file  parsing (see #6497, #6436)

v1.37.39: 05/01/2018
--------------------
 - Regression: Parsing of `-s X=@file`  broke if the file contains a newline
   (see #6436; fixed in 1.37.40)

v1.37.38: 04/23/2018
--------------------
 - Breaking change: Simplify exception handling, disabling it by default.
   Previously it was disabled by default in -O1 and above and enabled in -O0,
   which could be confusing. You may notice this change if you need exceptions
   and only run in -O0 (since if you test in -O1 or above, you'd see you need to
   enable exceptions manually), in which case you will receive an error at
   runtime saying that exceptions are disabled by default and that you should
   build with `-s DISABLE_EXCEPTION_CATCHING=0` to enable them.
 - Fix regression in 1.37.37 on configure scripts on MacOS (see #6456)

v1.37.37: 04/13/2018
--------------------
 - Regression: configure scripts on MacOS may be broken (see #6456; fixed in 1.37.38)

v1.37.36: 03/13/2018
--------------------

v1.37.35: 02/23/2018
--------------------
 - MALLOC option, allowing picking between dlmalloc (previous allocator and
   still the default) and emmalloc, a new allocator which is smaller and
   simpler.
 - Binaryen update that should fix all known determinism bugs.

v1.37.34: 02/16/2018
--------------------
 - `addFunction` is now supported on LLVM wasm backend, but when being used on
   the wasm backend, you need to provide an additional second argument, a Wasm
   function signature string. Each character within a signature string
   represents a type. The first character represents the return type of a
   function, and remaining characters are for parameter types.
    - 'v': void type
    - 'i': 32-bit integer type
    - 'j': 64-bit integer type (currently does not exist in JavaScript)
    - 'f': 32-bit float type
    - 'd': 64-bit float type
   For asm.js and asm2wasm you can provide the optional second argument, but it
   isn't needed. For that reason this isn't a breaking change, however,
   providing the second argument is recommended so that code is portable across
   all backends and modes.

v1.37.33: 02/02/2018
--------------------

v1.37.32: 01/31/2018
--------------------

v1.37.31: 01/31/2018
--------------------
 - LLVM and clang updates from upstream (5.0svn, close 5.0 release).

v1.37.30: 01/31/2018
--------------------

v1.37.29: 01/24/2018
--------------------

v1.37.28: 01/08/2018
--------------------
 - Breaking change: Don't export the `ALLOC_*` numeric constants by default. As
   with previous changes, a warning will be shown in `-O0` and when `ASSERTIONS`
   are on if they are used.
 - Breaking change: Don't export FS methods by default. As with previous
   changes, a warning will be shown in `-O0` and when `ASSERTIONS` are on, which
   will suggest either exporting the specific methods you need, or using
   `FORCE_FILESYSTEM` which will auto export all the main filesystem methods.
   Aside from using FS methods yourself, you may notice this change when using a
   file package created standalone, that is, by running the file packager
   directly and then loading it at run time (as opposed to telling `emcc` to
   package the files for you, in which case it would be aware of them at compile
   time); you should build with `FORCE_FILESYSTEM` to ensure filesystem support
   for that case.

v1.37.27: 12/24/2017
--------------------
 - Breaking change: Remove the `Runtime` object, and move all the useful methods
   from it to simple top-level functions. Any usage of `Runtime.func` should be
   changed to `func`.

v1.37.26: 12/20/2017
--------------------
 - Breaking change: Change `NO_EXIT_RUNTIME` to 1 by default. This means that by
   default we don't include code to shut down the runtime, flush stdio streams,
   run atexits, etc., which is better for code size. When `ASSERTIONS` is on, we
   warn at runtime if there is text buffered in the streams that should be
   flushed, or atexits are used.
 - Meta-DCE for JS+wasm: remove unused code between JS+wasm more aggressively.
   This should not break valid code, but may break code that depended on unused
   code being kept around (like using a function from outside the emitted JS
   without exporting it - only exported things are guaranteed to be kept alive
   through optimization).

v1.37.24: 12/13/2017
--------------------
 - Breaking change: Similar to the getValue/setValue change from before (and
   with the same `ASSERTIONS` warnings to help users), do not export the
   following runtime methods by default: ccall, cwrap, allocate,
   Pointer_stringify, AsciiToString, stringToAscii, UTF8ArrayToString,
   UTF8ToString, stringToUTF8Array, stringToUTF8, lengthBytesUTF8, stackTrace,
   addOnPreRun, addOnInit, addOnPreMain, addOnExit, addOnPostRun,
   intArrayFromString, intArrayToString, writeStringToMemory,
   writeArrayToMemory, writeAsciiToMemory.

v1.37.23: 12/4/2017
-------------------
 - Breaking change: Do not polyfill Math.{clz32, fround, imul, trunc} by
   default. A new `LEGACY_VM_SUPPORT` option enables support for legacy
   browsers. In `ASSERTIONS` mode, a warning is shown if a polyfill was needed,
   suggesting using that option.
 - Breaking change: Do not export getValue/setValue runtime methods by default.
   You can still use them by calling them directly in code optimized with the
   main file (pre-js, post-js, js libraries; if the optimizer sees they are
   used, it preserves them), but if you try to use them on `Module` then you
   must export them by adding them to `EXTRA_EXPORTED_RUNTIME_METHODS`. In `-O0`
   or when `ASSERTIONS` is on, a run-time error message explains that, if they
   are attempted to be used incorrectly.

v1.37.17: 7/25/2017
------------------
 - Updated to libc++'s "v2" ABI, which provides better alignment for string data
   and other improvements. This is an ABI-incompatible change, so bitcode files
   from previous versions will not be compatible.

v1.37.13: 5/26/2017
-------------------
 - Improved Android support for emrun.
 - Duplicate function elimination fixes (#5186)
 - Fix problem with embinding derived classes (#5193)
 - Fix CMake compiler detection when EMCC_SKIP_SANITY_CHECK=1 is used. (#5145)
 - Implemented GLFW Joystick API (#5175)
 - Fixed a bug with emcc --clear-ports command (#5248)
 - Updated Binaryen to version 33.
 - Full list of changes:
    - Emscripten: https://github.com/emscripten-core/emscripten/compare/1.37.12...1.37.13
    - Emscripten-LLVM: no changes.
    - Emscripten-Clang: no changes.

v1.37.12: 5/1/2017
------------------
 - Added emscripten-legalize-javascript-ffi option to LLVM to allow disabling JS FFI mangling
 - Full list of changes:
    - Emscripten: https://github.com/emscripten-core/emscripten/compare/1.37.11...1.37.12
    - Emscripten-LLVM: https://github.com/emscripten-core/emscripten-fastcomp/compare/1.37.11...1.37.12
    - Emscripten-Clang: no changes.

v1.37.11: 5/1/2017
------------------
 - Added missing SIGSTKSZ define after musl 1.1.15 update (#5149)
 - Fix emscripten_get_mouse_status (#5152)
 - Fix `_mm_set_epi64x()` function (#5103)
 - Fix issue with number of gamepads connected at initial page load (#5169, #5170)
 - Full list of changes:
    - Emscripten: https://github.com/emscripten-core/emscripten/compare/1.37.10...1.37.11
    - Emscripten-LLVM: https://github.com/emscripten-core/emscripten-fastcomp/compare/1.37.10...1.37.11
    - Emscripten-Clang: https://github.com/emscripten-core/emscripten-fastcomp-clang/compare/1.37.10...1.37.11

v1.37.10: 4/20/2017
-------------------
 - Added stub for pthread_setcancelstate for singlethreaded runs.
 - Fixed an outlining bug on function returns (#5080)
 - Implemented new parallel test runner architecture (#5074)
 - Added Cocos2D to Emscripten ports. (-s USE_COCOS2D=1)
 - Updated Binaryen to version 32, which migrates Emscripten to use the new
   WebAssembly Names section. This is a forwards and backwards breaking change
   with respect to reading debug symbol names in Wasm callstacks. Use of the new
   Names section format first shipped in Emscripten 1.37.10, Binaryen version
   32, Firefox 55, Firefox Nightly 2017-05-18 and Chrome 59; earlier versions
   still used the old format. For more information, see
   https://github.com/WebAssembly/design/pull/984 and
   https://github.com/WebAssembly/binaryen/pull/933.
 - Full list of changes:
    - Emscripten: https://github.com/emscripten-core/emscripten/compare/1.37.9...1.37.10
    - Emscripten-LLVM: https://github.com/emscripten-core/emscripten-fastcomp/compare/1.37.9...1.37.10
    - Emscripten-Clang: no changes.

v1.37.9: 3/23/2017
------------------
 - Added new build feature -s GL_PREINITIALIZED_CONTEXT=1 which allows pages to
   manually precreate the GL context they use for customization purposes.
 - Added a custom callback hook Module.instantiateWasm() which allows user shell
   HTML file to manually perform Wasm instantiation for preloading and progress
   bar purposes.
 - Added a custom callback hook Module.getPreloadedPackage() to file preloader
   code to allow user shell HTML file to manually download .data files for
   preloading and progress bar purposes.
 - Full list of changes:
    - Emscripten: https://github.com/emscripten-core/emscripten/compare/1.37.8...1.37.9
    - Emscripten-LLVM: https://github.com/emscripten-core/emscripten-fastcomp/compare/1.37.8...1.37.9
    - Emscripten-Clang: no changes.

v1.37.8: 3/17/2017
------------------
 - Fixed a bug with robust_list initialization on pthreads build mode.
 - Full list of changes:
    - Emscripten: https://github.com/emscripten-core/emscripten/compare/1.37.7...1.37.8
    - Emscripten-LLVM: no changes.
    - Emscripten-Clang: no changes.

v1.37.7: 3/15/2017
------------------
 - Updated to LLVM 4.0.
 - Full list of changes:
    - Emscripten: https://github.com/emscripten-core/emscripten/compare/1.37.6...1.37.7
    - Emscripten-LLVM: https://github.com/emscripten-core/emscripten-fastcomp/compare/1.37.6...1.37.7
    - Emscripten-Clang: https://github.com/emscripten-core/emscripten-fastcomp-clang/compare/1.37.6...1.37.7

v1.37.6: 3/15/2017
------------------
 - Implemented readdir() function for WORKERFS.
 - Fixed bugs with Fetch API (#4995, #5027)
 - Full list of changes:
    - Emscripten: https://github.com/emscripten-core/emscripten/compare/1.37.5...1.37.6
    - Emscripten-LLVM: no changes.
    - Emscripten-Clang: no changes.

v1.37.5: 3/13/2017
------------------
 - Updated musl to version 1.1.15 from earlier version 1.0.5.
 - Full list of changes:
    - Emscripten: https://github.com/emscripten-core/emscripten/compare/1.37.4...1.37.5
    - Emscripten-LLVM: no changes.
    - Emscripten-Clang: no changes.

v1.37.4: 3/13/2017
------------------
 - Fixed glGetUniformLocation() to work according to spec with named uniform blocks.
 - Fixed WebAssembly Memory.grow() to work.
 - Switched to 16KB page size from earlier 64KB.
 - Optimize alBufferData() operation.
 - Fixed a resource lookup issue with multiple OpenAL audio contexts.
 - Full list of changes:
    - Emscripten: https://github.com/emscripten-core/emscripten/compare/1.37.3...1.37.4
    - Emscripten-LLVM: no changes.
    - Emscripten-Clang: no changes.

v1.37.3: 2/16/2017
------------------
 - Updated Binaryen to version 0x01. First official stable WebAssembly support version. (#4953)
 - Optimized memcpy and memset with unrolling and SIMD, when available.
 - Improved Emscripten toolchain profiler to track more hot code.
 - Added new linker flag -s WEBGL2_BACKWARDS_COMPATIBILITY_EMULATION=1 to allow
   simultaneously targeting WebGL 1 and WebGL 2.
 - Optimize Emscripten use of multiprocessing pools.
 - More WebGL 2 garbage free optimizations.
 - Full list of changes:
    - Emscripten: https://github.com/emscripten-core/emscripten/compare/1.37.2...1.37.3
    - Emscripten-LLVM: https://github.com/emscripten-core/emscripten-fastcomp/compare/1.37.2...1.37.3
    - Emscripten-Clang: no changes.

v1.37.2: 1/31/2017
------------------
 - Fixed a build error with boolean SIMD types.
 - Improved WebAssembly support, update Binaryen to version 22.
 - Update GL, GLES, GLES2 and GLES3 headers to latest upstream Khronos versions.
 - Implement support for new garbage free WebGL 2 API entrypoints which improve
   performance and reduce animation related stuttering.
 - Fixed a bug where -s USE_PTHREADS builds would not have correct heap size if
   -s TOTAL_MEMORY is not being used.
 - Fixed array type issue that prevented glTexImage3D() and glTexSubImage3D()
   from working.
 - Full list of changes:
    - Emscripten: https://github.com/emscripten-core/emscripten/compare/1.37.1...1.37.2
    - Emscripten-LLVM: https://github.com/emscripten-core/emscripten-fastcomp/compare/1.37.1...1.37.2
    - Emscripten-Clang: no changes.

v1.37.1: 12/26/2016
-------------------
 - Implemented new Fetch API for flexible multithreaded XHR and IndexedDB
   access.
 - Implemented initial version of new ASMFS filesystem for multithreaded
   filesystem operation.
 - Full list of changes:
    - Emscripten: https://github.com/emscripten-core/emscripten/compare/1.37.0...1.37.1
    - Emscripten-LLVM: no changes.
    - Emscripten-Clang: no changes.

v1.37.0: 12/23/2016
-------------------
 - Added support for LLVM sin&cos intrinsics.
 - Fix GLFW mouse button mappings (#4317, #4659)
 - Add support for --emit-symbol-map to wasm
 - Fixed handling of an invalid path in chdir (#4749)
 - Added new EMSCRIPTEN_STRICT mode, which can be enabled to opt in to removing
   support for deprecated behavior.
 - Remove references to Web Audio .setVelocity() function, which has been
   removed from the spec.
 - Full list of changes:
    - Emscripten: https://github.com/emscripten-core/emscripten/compare/1.36.14...1.37.0
    - Emscripten-LLVM: https://github.com/emscripten-core/emscripten-fastcomp/compare/1.36.14...1.37.0
    - Emscripten-Clang: no changes.

v1.36.14: 11/3/2016
-------------------
 - Added support to emscripten_async_wget() for relative paths.
 - Fixed FS.mkdirTree('/') to work.
 - Updated SDL 2 port to version 12.
 - Added more missing pthreads stubs.
 - Normalize system header includes to use the preferred form #include
   <emscripten/foo.h> to avoid polluting header include namespaces.
 - Fixed a bug where transitioning to fullscreen could cause a stack overflow in GLFW.
 - Added new system CMake option
   -DEMSCRIPTEN_GENERATE_BITCODE_STATIC_LIBRARIES=ON to choose if static
   libraries should be LLVM bitcode instead of .a files.
 - Improved SIMD support to be more correct to the spec.
 - Updated Binaryen to version 18. (#4674)
 - Fixed dlopen with RTLD_GLOBAL parameter.
 - Full list of changes:
    - Emscripten: https://github.com/emscripten-core/emscripten/compare/1.36.13...1.36.14
    - Emscripten-LLVM: no changes.
    - Emscripten-Clang: no changes.

v1.36.13: 10/21/2016
--------------------
 - Pass optimization settings to asm2wasm.
 - Fix to exporting emscripten_builtin_malloc() and emscripten_builtin_free()
   when heap is split to multiple parts.
 - Full list of changes:
    - Emscripten: https://github.com/emscripten-core/emscripten/compare/1.36.12...1.36.13
    - Emscripten-LLVM: no changes.
    - Emscripten-Clang: no changes.

v1.36.12: 10/20/2016
--------------------
 - Improved Emscripten toolchain profiler with more data. (#4566)
 - Export dlmalloc() and dlfree() as emscripten_builtin_malloc() and
   emscripten_builtin_free() to allow user applications to hook into memory
   allocation (#4603)
 - Improved asm.js -s USE_PTHREADS=2 build mode compatibility when
   multithreading is not supported.
 - Improved WebGL support with closure compiler (#4619)
 - Improved Bianaryen WebAssembly support
 - Added support for GL_disjoint_timer_query extension (#4575)
 - Improved Emscripten compiler detection with CMake (#4129, #4314, #4318)
 - Added support for int64 in wasm.
 - Optimize small constant length memcpys in wasm.
 - Full list of changes:
    - Emscripten: https://github.com/emscripten-core/emscripten/compare/1.36.11...1.36.12
    - Emscripten-LLVM: https://github.com/emscripten-core/emscripten-fastcomp/compare/1.36.11...1.36.12
    - Emscripten-Clang: no changes.

v1.36.11: 9/24/2016
-------------------
 - Added new runtime functions
   emscripten_sync/async/waitable_run_in_main_runtime_thread() for proxying
   calls with pthreads (#4569)
 - Full list of changes:
    - Emscripten: https://github.com/emscripten-core/emscripten/compare/1.36.10...1.36.11
    - Emscripten-LLVM: no changes.
    - Emscripten-Clang: no changes.

v1.36.10: 9/24/2016
-------------------
 - Improved compiler logging print messages on first run experience. (#4501)
 - Fixed log printing in glFlushMappedBufferRange() and glGetInfoLog()
   functions. (#4521)
 - Added setjmp/longjmp handling for wasm.
 - Improved support for --proxy-to-worker build mode.
 - Improved GLES3 support for glGet() features that WebGL2 does not have. (#4514)
 - Added support for implementation defined glReadPixels() format.
 - Improved WebGL 2 support with closure compiler. (#4554)
 - Implemented support for nanosleep() when building in pthreads mode (#4578)
 - Added support for  llvm_ceil_f64 and llvm_floor_f64 intrinsics.
 - Full list of changes:
    - Emscripten: https://github.com/emscripten-core/emscripten/compare/1.36.9...1.36.10
    - Emscripten-LLVM: https://github.com/emscripten-core/emscripten-fastcomp/compare/1.36.9...1.36.10
    - Emscripten-Clang: no changes.

v1.36.9: 8/24/2016
------------------
 - Fixed glGet for GL_VERTEX_ATTRIB_ARRAY_BUFFER_BINDING to work. (#1330)
 - Move the DYNAMICTOP variable from JS global scope to inside the heap so that
   the value is shared to multithreaded applications. This removes the global
   runtime variable DYNAMICTOP in favor of a new variable DYNAMICTOP_PTR.
   (#4391, #4496)
 - Implemented brk() system function.
 - Fixed --output-eol to work with --proxy-to-worker mode.
 - Improved reported error message when execution fails to stack overflow.
 - Full list of changes:
    - Emscripten: https://github.com/emscripten-core/emscripten/compare/1.36.8...1.36.9
    - Emscripten-LLVM: https://github.com/emscripten-core/emscripten-fastcomp/compare/1.36.8...1.36.9
    - Emscripten-Clang: no changes.

v1.36.8: 8/20/2016
------------------
 - Fixed a memory leak in ctor_evaller.py on Windows (#4446)
 - Migrate to requiring CMake 3.4.3 as the minimum version for Emscripten CMake
   build integration support.
 - Fixed an issue that prevented -s INLINING_LIMIT from working (#4471)
 - Fixed a bug with Building.llvm_nm interpretation of defined symbols (#4488)
 - Add support for DISABLE_EXCEPTION_CATCHING and EXCEPTION_CATCHING_WHITELIST
   options for wasm.
 - Added new emprofile.py script which can be used to profile toolchain wide
   performance. (#4491)
 - Added new linker flag --output-eol, which specifies what kind of line
   endings to generate to the output files. (#4492)
 - Fixed a Windows bug where aborting execution with Ctrl-C might hang
   Emscripten to an infinite loop instead. (#4494)
 - Implement support for touch events to GLUT (#4493)
 - Deprecated unsafe function writeStringToMemory() from src/preamble.js. Using
   stringToUTF8() is recommended instead. (#4497)
 - Full list of changes:
    - Emscripten: https://github.com/emscripten-core/emscripten/compare/1.36.7...1.36.8
    - Emscripten-LLVM: no changes.
    - Emscripten-Clang: no changes.

v1.36.7: 8/8/2016
-----------------
 - Updated to latest upstream LLVM 3.9.
 - Full list of changes:
    - Emscripten: https://github.com/emscripten-core/emscripten/compare/1.36.6...1.36.7
    - Emscripten-LLVM: https://github.com/emscripten-core/emscripten-fastcomp/compare/1.36.6...1.36.7
    - Emscripten-Clang: https://github.com/emscripten-core/emscripten-fastcomp-clang/compare/1.36.6...1.36.7

v1.36.6: 8/8/2016
-----------------
 - Fixed wheelDelta for MSIE (#4316)
 - Fixed inconsistencies in fullscreen API signatures (#4310, #4318, #4379)
 - Changed the behavior of Emscripten WebGL createContext() to not forcibly set
   CSS style on created canvases, but let page customize the style themselves
   (#3406, #4194 and #4350, #4355)
 - Adjusted the reported GL_VERSION field to adapt to the OpenGL ES
   specifications (#4345)
 - Added support for GLES3 GL_MAJOR/MINOR_VERSION fields. (#4368)
 - Improved -s USE_PTHREADS=1 and --proxy-to-worker linker options to be
   mutually compatible. (#4372)
 - Improved IDBFS to not fail on Safari where IndexedDB support is spotty
   (#4371)
 - Improved SIMD.js support when using Closure minifier. (#4374)
 - Improved glGetString to be able to read fields from WEBGL_debug_renderer_info
   extension. (#4381)
 - Fixed an issue with glFramebufferTextureLayer() not working correctly.
 - Fixed a bug with std::uncaught_exception() support (#4392)
 - Implemented a multiprocess lock to access the Emscripten cache. (#3850)
 - Implemented support for the pointerlockerror event in HTML5 API (#4373)
 - Report WebGL GLSL version number in GL_SHADING_LANGUAGE_VERSION string (#4365)
 - Optimized llvm_ctpop_i32() and conversion of strings from C to JS side
   (#4402, #4403)
 - Added support for the OffscreenCanvas proposal, and transferring canvases to
   offscreen in pthreads build mode, linker flag -s OFFSCREENCANVAS_SUPPORT=0/1
   (#4412)
 - Fixed an issue after updating to new LLVM version that response files passed
   to llvm-link must have forward slashes (#4434)
 - Fixed a memory leak in relooper in LLVM.
 - Full list of changes:
    - Emscripten: https://github.com/emscripten-core/emscripten/compare/1.36.5...1.36.6
    - Emscripten-LLVM: https://github.com/emscripten-core/emscripten-fastcomp/compare/1.36.5...1.36.6
    - Emscripten-Clang: no changes.

v1.36.5: 5/24/2016
------------------
 - Added support for passing custom messages when running in web worker.
 - Improved fp128 support when targeting WebAssembly.
 - Updated cpuprofiler.js to support tracing time spent in WebGL functions.
 - Fixed an issue with glFenceSync() function call signature (#4260, #4339)
 - Added missing zero argument version of emscripten_sync_run_in_main_thread().
 - Improves support for targeting pthreads when using Closure minifier (#4348).
 - Fixed an issue where pthreads enabled code did not correctly validate as asm.js
 - Fixed an issue with incorrect SIMD.js related imports (#4341)
 - Full list of changes:
    - Emscripten: https://github.com/emscripten-core/emscripten/compare/1.36.4...1.36.5
    - Emscripten-LLVM: https://github.com/emscripten-core/emscripten-fastcomp/compare/1.36.4...1.36.5
    - Emscripten-Clang: no changes.

v1.36.4: 5/9/2016
-----------------
 - Added EM_TRUE and EM_FALSE #defines to html5.h.
 - Fixed an issue with GLFW window and framebuffer size callbacks.
 - Added support for more missing WebGL 2 texture formats (#4277)
 - Added support for source files with no extension.
 - Updated emrun.py to latest version, adds support to precompressed content and
   running as just a web server without launching a browser.
 - Updated experimental WebAssembly support to generate 0xb version code.
 - Automatically build Binaryen when needed.
 - Updated libc++ to SVN revision 268153. (#4288)
 - Full list of changes:
    - Emscripten: https://github.com/emscripten-core/emscripten/compare/1.36.3...1.36.4
    - Emscripten-LLVM: no changes.
    - Emscripten-Clang: no changes.

v1.36.3: 4/27/2016
------------------
 - Fixed a deadlock bug with pthreads support.
 - Remove sources from temporary garbage being generated in OpenAL code (#4275)
 - Added support for calling alert() from pthreads code.
 - Full list of changes:
    - Emscripten: https://github.com/emscripten-core/emscripten/compare/1.36.2...1.36.3
    - Emscripten-LLVM: no changes.
    - Emscripten-Clang: no changes.

v1.36.2: 4/22/2016
------------------
 - Improve support for targeting WebAssembly with Binaryen.
 - Improve support for LLVM's WebAssembly backend (EMCC_WASM_BACKEND=1
   environment variable).
 - Separate out emscripten cache structure to asmjs and wasm directories.
 - Fix a bug where Emscripten would spawn too many unused python subprocesses (#4158)
 - Optimize Emscripten for large asm.js projects.
 - Added sdl2_net to Emscripten ports.
 - Updated to latest version of the SIMD polyfill (#4165)
 - Fixed an issue with missing texture formats support in GLES 3 (#4176)
 - Added a new WebAssembly linker option -s BINARYEN_IMPRECISE=1 (default=0)
   which mutes potential traps from WebAssembly int div/rem by zero and
   float-to-int conversions.
 - Added support for EXT_color_buffer_float extension.
 - Fixed behavior of SSE shift operations (#4165).
 - Fixed a bug where ctor_evaller.py (-Oz builds) would hang on Windows.
 - Fixed a bug where emscripten_set_main_loop() with EM_TIMING_SETTIMEOUT would
   incorrectly compute the delta times (#4200, #4208)
 - Update pthreads support to latest proposed spec version. (#4212, #4220)
 - Fixed an unresolved symbol linker error in embind (#4225)
 - Fix file_packager.py --use-preload-cache option to also work on Safari and
   iOS (#2977, #4253)
 - Added new file packager option --indexedDB-name to allow specifying the
   database name to use for the cache (#4219)
 - Added DWARF style debugging information.
 - Full list of changes:
    - Emscripten: https://github.com/emscripten-core/emscripten/compare/1.36.1...1.36.2
    - Emscripten-LLVM: https://github.com/emscripten-core/emscripten-fastcomp/compare/1.36.1...1.36.2
    - Emscripten-Clang: no changes.

v1.36.1: 3/8/2016
-----------------
 - Fixed glfwSetWindowSizeCallback to conform to GLFW2 API.
 - Update OpenAL sources only when the browser window is visible to avoid
   occasional stuttering static glitches when the page tab is hidden. (#4107)
 - Implemented LLVM math intrinsics powi, trunc and floor.
 - Added support for SDL_GL_ALPHA_SIZE in GL context initialization. (#4125)
 - Added no-op stubs for several pthread functions when building without
   pthreads enabled (#4130)
 - Optimize glUniform*fv and glVertexAttrib*fv functions to generate less
   garbage and perform much faster (#4128)
 - Added new EVAL_CTORS optimization pass which evaluates global data
   initializer constructors at link time, which would improve startup time and
   reduce code size of these ctors.
 - Implemented support for OpenAL AL_PITCH option.
 - Implemented new build options -s STACK_OVERFLOW_CHECK=0/1/2 which adds
   runtime stack overrun checks. 0: disabled, 1: minimal, between each frame, 2:
   at each explicit JS side stack allocation call to allocate().
 - Fixed an issue with -s SPLIT_MEMORY mode where an unsigned 32-bit memory
   access would come out as signed. (#4150)
 - Fixed asm.js validation in call handlers to `llvm_powi_f*`.
 - Full list of changes:
    - Emscripten: https://github.com/emscripten-core/emscripten/compare/1.36.0...1.36.1
    - Emscripten-LLVM: https://github.com/emscripten-core/emscripten-fastcomp/compare/1.36.0...1.36.1
    - Emscripten-Clang: no changes.

v1.36.0: 2/23/2016
------------------
 - Fixed an OpenAL bug where OpenAL sources would not respect global volume setting.
 - Fixed an issue where alGetListenerf() with AL_GAIN would not return the
   correct value. (#4091)
 - Fixed an issue where setting alListenerf() with AL_GAIN would not set the
   correct value. (#4092)
 - Implemented new JS optimizer "Duplicate Function Elimination" pass which
   collapses identical functions to save code size.
 - Implemented the `_Exit()` function.
 - Added support for SSE3 and SSSE3 intrinsics (#4099) and partially for SSE 4.1
   intrinsics (#4030, #4101)
 - Added support for -include-pch flag (#4086)
 - Fixed a regex syntax in ccall on Chrome Canary (#4111)
 - Full list of changes:
    - Emscripten: https://github.com/emscripten-core/emscripten/compare/1.35.23...1.36.0
    - Emscripten-LLVM: https://github.com/emscripten-core/emscripten-fastcomp/compare/1.35.23...1.36.0
    - Emscripten-Clang: no changes.

v1.35.23: 2/9/2016
------------------
 - Provide $NM environment variable to point to llvm-nm when running
   emconfigure, which helps e.g. libjansson to build (#4036)
 - Fixed glGetString(GL_SHADING_LANGUAGE_VERSION) to return appropriate result
   depending on if running on WebGL1 vs WebGL2, instead of hardcoding the result
   (#4040)
 - Fixed a regression with CMake try_run() possibly failing, caused by the
   addition of CMAKE_CROSSCOMPILING_EMULATOR in v1.32.3.
 - Fixed CMake to work in the case when NODE_JS is an array containing
   parameters to be passed to Node.js. (#4045)
 - Fixed a memory issue that caused the Emscripten memory initializer file
   (.mem.js) to be unnecessarily retained in memory during runtime (#4044)
 - Added support for complex valued mul and div ops.
 - Added new option "Module.environment" which allows overriding the runtime ENVIRONMENT_IS_WEB/ENVIRONMENT_IS_WORKER/ENVIRONMENT_IS_NODE/ENVIRONMENT_IS_SHELL fields.
 - Fixed an issue with SAFE_HEAP methods in async mode (#4046)
 - Fixed WebSocket constructor to work in web worker environment (#3849)
 - Fixed a potential issue with some browsers reporting gamepad axis values outside \[-1, 1\] (#3602)
 - Changed libcxxabi to be linked in last, so that it does not override weakly
   linked methods in libcxx (#4053)
 - Implemented new JSDCE code optimization pass which removes at JS link stage
   dead code that is not referenced anywhere (in addition to LLVM doing this for
   C++ link stage).
 - Fixed a Windows issue where embedding memory initializer as a string in JS
   code might cause corrupted output. (#3854)
 - Fixed an issue when spaces are present in directory names in response files
   (#4062)
 - Fixed a build issue when using --tracing and -s ALLOW_MEMORY_GROWTH=1
   simultaneously (#4064)
 - Greatly updated Emscripten support for SIMD.js intrinsics (non-SSE or NEON)
 - Fixed an issue where compiler would not generate a link error when JS library
   function depended on a nonexisting symbol. (#4077)
 - Removed UTF16 and UTF32 marshalling code from being exported by default.
 - Removed the -s NO_BROWSER linker option and automated the detection of when
   that option is needed.
 - Removed the JS implemented C++ symbol name demangler, now always depend on
   the libcxxabi compiled one.
 - Fixed an issue where Emscripten linker would redundantly generate missing
   function stubs for some functions that do exist.
 - Full list of changes:
    - Emscripten: https://github.com/emscripten-core/emscripten/compare/1.35.22...1.35.23
    - Emscripten-LLVM: https://github.com/emscripten-core/emscripten-fastcomp/compare/1.35.22...1.35.23
    - Emscripten-Clang: no changes.

v1.35.22: 1/13/2016
-------------------
 - Updated to latest upstream LLVM trunk as of January 13th.
 - Bumped up the required LLVM version from LLVM 3.8 to LLVM 3.9.
 - Full list of changes:
    - Emscripten: https://github.com/emscripten-core/emscripten/compare/1.35.21...1.35.22
    - Emscripten-LLVM: https://github.com/emscripten-core/emscripten-fastcomp/compare/1.35.21...1.35.22
    - Emscripten-Clang: https://github.com/emscripten-core/emscripten-fastcomp-clang/compare/1.35.21...1.35.22

v1.35.21: 1/13/2016
-------------------
 - Improved support for handling GLFW2 keycodes.
 - Improved emranlib, system/bin/sdl-config and system/bin/sdl2-config to be
   executable in both python2 and python3.
 - Fixed build flags -s AGGRESSIVE_VARIABLE_ELIMINATION=1 and -s USE_PTHREADS=2
   to correctly work when run on a browser that does not support pthreads.
 - Fixed a build issue that caused sequences of \r\r\n to be emitted on Windows.
 - Fixed an issue that prevented building LLVM on Visual Studio 2015
   (emscripten-fastcomp-clang #7)
 - Full list of changes:
    - Emscripten: https://github.com/emscripten-core/emscripten/compare/1.35.20...1.35.21
    - Emscripten-LLVM: https://github.com/emscripten-core/emscripten-fastcomp/compare/1.35.20...1.35.21
    - Emscripten-Clang: https://github.com/emscripten-core/emscripten-fastcomp-clang/compare/1.35.20...1.35.21

v1.35.20: 1/10/2016
-------------------
 - Fixed -s USE_PTHREADS compilation mode to account that SharedArrayBuffer
   specification no longer allows futex waiting on the main thread. (#4024)
 - Added new python2 vs python3 compatibility wrappers for emcmake, emconfigure, emmake and emar.
 - Fixed atomicrmw i64 codegen (#4025)
 - Optimized codegen to simplify "x != 0" to just "x" when output is a boolean.
 - Fixed a compiler crash when generating atomics code in debug builds of LLVM.
 - Fixed a compiler crash when generating SIMD.js code that utilizes
   non-canonical length vectors (e.g. <float x 3>)
 - Full list of changes:
    - Emscripten: https://github.com/emscripten-core/emscripten/compare/1.35.19...1.35.20
    - Emscripten-LLVM: https://github.com/emscripten-core/emscripten-fastcomp/compare/1.35.19...1.35.20
    - Emscripten-Clang: no changes.

v1.35.19: 1/7/2016
------------------
 - Updated to latest upstream LLVM trunk as of January 7th.
 - Full list of changes:
    - Emscripten: no changes.
    - Emscripten-LLVM: https://github.com/emscripten-core/emscripten-fastcomp/compare/1.35.18...1.35.19
    - Emscripten-Clang: https://github.com/emscripten-core/emscripten-fastcomp-clang/compare/1.35.18...1.35.19

v1.35.18: 1/7/2016
------------------
 - Implemented getpeername() and fixed issues with handling getsockname() (#3997)
 - Fixed an issue with daylight saving time in mktime() (#4001)
 - Optimized pthreads code to avoid unnecessary FFI transitions (#3504)
 - Fixed issues with strftime() (#3993)
 - Deprecated memory growth support in asm.js.
 - Implemented llvm_bitreverse_i32() (#3976)
 - Fixed missing include header that affected building relooper on some compilers.
 - Full list of changes:
    - Emscripten: https://github.com/emscripten-core/emscripten/compare/1.35.17...1.35.18
    - Emscripten-LLVM: https://github.com/emscripten-core/emscripten-fastcomp/compare/1.35.17...1.35.18
    - Emscripten-Clang: no changes.

v1.35.17: 1/4/2016
------------------
 - Updated to latest upstream LLVM trunk as of January 4th.
 - Full list of changes:
    - Emscripten: no changes.
    - Emscripten-LLVM: https://github.com/emscripten-core/emscripten-fastcomp/compare/1.35.16...1.35.17
    - Emscripten-Clang: https://github.com/emscripten-core/emscripten-fastcomp/compare/1.35.16...1.35.17

v1.35.16: 1/4/2016
------------------
 - Improved support for -s USE_PTHREADS=2 build mode and added support for Atomics.exchange().
 - Full list of changes:
    - Emscripten: https://github.com/emscripten-core/emscripten/compare/1.35.15...1.35.16
    - Emscripten-LLVM: https://github.com/emscripten-core/emscripten-fastcomp/compare/1.35.15...1.35.16
    - Emscripten-Clang: no changes.

v1.35.15: 1/4/2016
------------------
 - Fixed an error with glClearbufferfv not working. (#3961)
 - Improved file packager code so that file:// URLs work in Chrome too (#3965)
 - Fixed issues with the --memoryprofiler UI.
 - Fixed a Windows issue when generating system libraries in cache (#3939)
 - Fixed a regression from v1.35.13 where GLES2 compilation would not work when
   -s USE_PTHREADS=1 was passed.
 - Added support for WebIDL arrays as input parameters to WebIDL binder.
 - Updated build support when using the LLVM wasm backend.
 - Added new linker option --threadprofiler which generates a threads dashboard
   on the generated page for threads status overview. (#3971)
 - Improved backwards compatibility of building on GCC 4.3 - 4.6.
 - Fixed an asm.js validation issue when building against updated SIMD.js specification. (#3986)
 - Improved Rust support.
 - Full list of changes:
    - Emscripten: https://github.com/emscripten-core/emscripten/compare/1.35.14...1.35.15
    - Emscripten-LLVM: https://github.com/emscripten-core/emscripten-fastcomp/compare/1.35.14...1.35.15
    - Emscripten-Clang: no changes.

v1.35.14: 12/15/2015
--------------------
 - Updated to latest upstream LLVM trunk as of December 15th.
 - Full list of changes:
    - Emscripten: https://github.com/emscripten-core/emscripten/compare/1.35.13...1.35.14
    - Emscripten-LLVM: https://github.com/emscripten-core/emscripten-fastcomp/compare/1.35.13...1.35.14
    - Emscripten-Clang: https://github.com/emscripten-core/emscripten-fastcomp-clang/compare/1.35.13...1.35.14

v1.35.13: 12/15/2015
--------------------
 - Updated -s USE_PTHREADS code generation to reflect that the `SharedInt*Array`
   hierarchy no longer exists in the SharedArrayBuffer spec.
 - Removed references to Atomic.fence() which no longer is part of the
   SharedArrayBuffer specification.
 - Fixed an issue where JS code minifiers might generate bad code for cwrap
   (#3945)
 - Updated compiler to issue a warning when --separate-asm is being used and
   output suffix is .js.
 - Added new build option -s ONLY_MY_CODE which aims to eliminate most of the
   Emscripten runtime and generate a very minimal compiler output.
 - Added new build option -s WASM_BACKEND=0/1 which controls whether to utilize
   the upstream LLVM wasm emitting codegen backend.
 - Full list of changes:
    - Emscripten: https://github.com/emscripten-core/emscripten/compare/1.35.12...1.35.13
    - Emscripten-LLVM: https://github.com/emscripten-core/emscripten-fastcomp/compare/1.35.12...1.35.13
    - Emscripten-Clang: no changes.

v1.35.12: 11/28/2015
--------------------
 - Update to latest upstream LLVM trunk as of November 28th.
 - Fix Emscripten to handle new style format outputted by llvm-nm.
 - Added new build option BINARYEN_METHOD to allow choosing which wasm
   generation method to use.
 - Updates to Binaryen support.
 - Full list of changes:
    - Emscripten: https://github.com/emscripten-core/emscripten/compare/1.35.11...1.35.12
    - Emscripten-LLVM: https://github.com/emscripten-core/emscripten-fastcomp/compare/1.35.11...1.35.12
    - Emscripten-Clang: https://github.com/emscripten-core/emscripten-fastcomp-clang/compare/1.35.11...1.35.12

v1.35.11: 11/27/2015
--------------------
 - Updated atomics test to stress 64-bit atomics better (#3892)
 - Full list of changes:
    - Emscripten: https://github.com/emscripten-core/emscripten/compare/1.35.10...1.35.11
    - Emscripten-LLVM: https://github.com/emscripten-core/emscripten-fastcomp/compare/1.35.10...1.35.11
    - Emscripten-Clang: no changes.

v1.35.10: 11/25/2015
--------------------
 - Integration with Binaryen.
 - Add a performance warning when multiple FS.syncfs() calls are in flight simultaneously.
 - Correctly pass GLFW_REPEAT when sending key press repeats.
 - Improved filesystem performance when building in multithreaded mode (#3923)
 - Improve error detection when data file fails to load.
 - Clarified that -s NO_DYNAMIC_EXECUTION=1 and -s RELOCATABLE=1 build modes are mutually exclusive.
 - Added new build option -s NO_DYNAMIC_EXECUTION=2 which demotes eval() errors
   to warnings at runtime, useful for iterating fixes in a codebase for multiple
   eval()s  (#3930)
 - Added support to Module.locateFile(filename) to locate the pthread-main.js file (#3500)
 - Changed -s USE_PTHREADS=2 and -s PRECISE_F32=2 to imply --separate-asm
   instead of requiring it, to be backwards compatible (#3829, #3933)
 - Fixed bad codegen for some 64-bit atomics (#3892, #3936)
 - When emitting NaN canonicalization warning, also print the location in code
   where it occurs.
 - Full list of changes:
    - Emscripten: https://github.com/emscripten-core/emscripten/compare/1.35.9...1.35.10
    - Emscripten-LLVM: https://github.com/emscripten-core/emscripten-fastcomp/compare/1.35.9...1.35.10
    - Emscripten-Clang: no changes.

v1.35.9: 11/12/2015
-------------------
 - Implement glfwSetInputMode when mode is GLFW_CURSOR and value is GLFW_CURSOR_NORMAL|GLFW_CURSOR_DISABLED
 - Add explicit abort() when dlopen() is called without linking support
 - Make emcc explicitly reinvoke itself from python2 if called from python3.
 - Optimize memory initializer to omit zero-initialized values (#3907)
 - Full list of changes:
    - Emscripten: https://github.com/emscripten-core/emscripten/compare/1.35.8...1.35.9
    - Emscripten-LLVM: https://github.com/emscripten-core/emscripten-fastcomp/compare/1.35.8...1.35.9
    - Emscripten-Clang: no changes.

v1.35.8: 11/10/2015
-------------------
 - Removed obsoleted EXPORTED_GLOBALS build option.
 - Export filesystem as global object 'FS' in Emscripten runtime.
 - Fixed realpath() function on directories.
 - Fixed round() and roundf() to work when building without -s PRECISE_F32=1 and
   optimize these to be faster (#3876)
 - Full list of changes:
    - Emscripten: https://github.com/emscripten-core/emscripten/compare/1.35.7...1.35.8
    - Emscripten-LLVM: no changes.
    - Emscripten-Clang: no changes.

v1.35.7: 11/4/2015
------------------
 - Updated to latest upstream LLVM trunk version as of November 4th.
 - Full list of changes:
    - Emscripten: https://github.com/emscripten-core/emscripten/compare/1.35.6...1.35.7
    - Emscripten-LLVM: https://github.com/emscripten-core/emscripten-fastcomp/compare/1.35.6...1.35.7
    - Emscripten-Clang: https://github.com/emscripten-core/emscripten-fastcomp-clang/compare/1.35.6...1.35.7

v1.35.6: 11/4/2015
------------------
 - This tag was created for technical purposes, and has no changes compared to
   v1.35.6.

v1.35.5: 11/4/2015
------------------
 - Removed Content-Length and Connection: close headers in POST requests.
 - Migrate to using the native C++11-implemented optimizer by default.
 - Fixed call to `glDrawBuffers(0, *);` (#3890)
 - Fixed lazy file system to work with closure (#3842)
 - Fixed gzip compression with lazy file system (#3837)
 - Added no-op gracefully failing stubs for process spawn functions (#3819)
 - Clarified error message that memory growth is not supported with shared modules (#3893)
 - Initial work on wasm support in optimizer
 - Full list of changes:
    - Emscripten: https://github.com/emscripten-core/emscripten/compare/1.35.4...1.35.5
    - Emscripten-LLVM: no changes.
    - Emscripten-Clang: no changes.

v1.35.4: 10/26/2015
-------------------
 - Move to legalization in the JS backend.
 - Full list of changes:
    - Emscripten: https://github.com/emscripten-core/emscripten/compare/1.35.3...1.35.4
    - Emscripten-LLVM: https://github.com/emscripten-core/emscripten-fastcomp/compare/1.35.3...1.35.4
    - Emscripten-Clang: https://github.com/emscripten-core/emscripten-fastcomp-clang/compare/1.35.3...1.35.4

v1.35.3: 10/26/2015
-------------------
 - Ignore O_CLOEXEC on NODEFS (#3862)
 - Improved --js-library support in CMake by treating these as libraries (#3840)
 - Still support -Wno-warn-absolute-paths (#3833)
 - Add support to zext <4 x i1> to <4x i32>
 - Emit emscripten versions of llvm and clang in clang --version
 - Full list of changes:
    - Emscripten: https://github.com/emscripten-core/emscripten/compare/1.35.2...1.35.3
    - Emscripten-LLVM: https://github.com/emscripten-core/emscripten-fastcomp/compare/1.35.2...1.35.3
    - Emscripten-Clang: https://github.com/emscripten-core/emscripten-fastcomp-clang/compare/1.35.2...1.35.3

v1.35.2: 10/20/2015
-------------------
 - Rebase against upstream LLVM "google/stable" branch, bringing us to LLVM 3.8.
 - Full list of changes:
    - Emscripten: https://github.com/emscripten-core/emscripten/compare/1.35.1...1.35.2
    - Emscripten-LLVM: https://github.com/emscripten-core/emscripten-fastcomp/compare/1.35.1...1.35.2
    - Emscripten-Clang: https://github.com/emscripten-core/emscripten-fastcomp-clang/compare/1.35.1...1.35.2

v1.35.1: 10/20/2015
-------------------
 - Fixed a bug where passing -s option to LLVM would not work.
 - Work around a WebAudio bug on WebKit "pauseWebAudio failed: TypeError: Not
   enough arguments" (#3861)
 - Full list of changes:
    - Emscripten: https://github.com/emscripten-core/emscripten/compare/1.35.0...1.35.1
    - Emscripten-LLVM: no changes.
    - Emscripten-Clang: no changes.

v1.35.0: 10/19/2015
-------------------
 - Fixed out of memory abort message.
 - Full list of changes:
    - Emscripten: https://github.com/emscripten-core/emscripten/compare/1.34.12...1.35.0
    - Emscripten-LLVM: no changes.
    - Emscripten-Clang: no changes.

v1.34.12: 10/13/2015
--------------------
 - Added new experimental build option -s SPLIT_MEMORY=1, which splits up the
   Emscripten HEAP to multiple smaller slabs.
 - Added SDL2_ttf to Emscripten ports.
 - Added support for building GLES3 code to target WebGL 2. (#3757, #3782)
 - Fixed certain glUniform*() functions to work properly when called in
   conjunction with -s USE_PTHREADS=1.
 - Fixed support for -l, -L and -I command line parameters to accept a space
   between the path, i.e. "-l SDL". (#3777)
 - Fixed SSE2 support in optimized builds.
 - Changed the default behavior of warning when absolute paths are passed to -I
   to be silent. To enable the absolute paths warning, pass
   "-Wwarn-absolute-paths" flag to emcc.
 - Added new linker option -s ABORTING_MALLOC=0 that can be used to make
   malloc() return 0 on failed allocation (Current default is to abort execution
   of the page on OOM) (#3822)
 - Removed the default behavior of automatically decoding all preloaded assets on page startup (#3785)
 - Full list of changes:
    - Emscripten: https://github.com/emscripten-core/emscripten/compare/1.34.11...1.34.12
    - Emscripten-LLVM: https://github.com/emscripten-core/emscripten-fastcomp/compare/1.34.11...1.34.12
    - Emscripten-Clang: no changes.

v1.34.11: 9/29/2015
-------------------
 - Fixed asm.js validation on autovectorized output
 - Fix an issue with printing to iostream in global ctors (#3824)
 - Added support for LLVM pow intrinsics with integer exponent.
 - Full list of changes:
    - Emscripten: https://github.com/emscripten-core/emscripten/compare/1.34.10...1.34.11
    - Emscripten-LLVM: https://github.com/emscripten-core/emscripten-fastcomp/compare/1.34.10...1.34.11
    - Emscripten-Clang: no changes.

v1.34.10: 9/25/2015
-------------------
 - Added wasm compressor/decompressor polyfill (#3766)
 - Added support for sRGB texture formats.
 - Removed the deprecated --compression option.
 - Fixed an issue with asm.js validation for pthreads being broken since v1.34.7 (#3719)
 - Added built-in cpu performance profiler, which is enabled with linker flag --cpuprofiler. (#3781)
 - Added build-in memory usage profiler, which is enabled with linker flag --memoryprofiler. (#3781)
 - Fixed multiple arities per EM_ASM block (#3804)
 - Fixed issues with SSE2 an NaN bit patterns. (emscripten-fastcomp #116)
 - Full list of changes:
    - Emscripten: https://github.com/emscripten-core/emscripten/compare/1.34.9...1.34.10
    - Emscripten-LLVM: https://github.com/emscripten-core/emscripten-fastcomp/compare/1.34.9...1.34.10
    - Emscripten-Clang: no changes.

v1.34.9: 9/18/2015
------------------
 - Fixed an issue with --llvm-lto 3 builds (#3765)
 - Optimized LZ4 compression
 - Fixed a bug where glfwCreateWindow would return success even on failure
   (#3764)
 - Greatly optimized the -s SAFE_HEAP=1 linker flag option by executing the heap
   checks in asm.js side instead.
 - Fixed the return value of EM_ASM_DOUBLE (#3770)
 - Implemented getsockname syscall (#3769)
 - Don't warn on unresolved symbols when LINKABLE is specified.
 - Fixed various issues with SSE2 compilation in optimized builds.
 - Fixed a breakage with -s USE_PTHREADS=2 (#3774)
 - Added support for GL_HALF_FLOAT in WebGL 2. (#3790)
 - Full list of changes:
    - Emscripten: https://github.com/emscripten-core/emscripten/compare/1.34.8...1.34.9
    - Emscripten-LLVM: https://github.com/emscripten-core/emscripten-fastcomp/compare/1.34.8...1.34.9
    - Emscripten-Clang: no changes.

v1.34.8: 9/9/2015
-----------------
 - Fixed a race condition at worker startup (#3741)
 - Update emrun to latest, which improves unit test run automation with emrun.
 - Added support for LZ4 compressing file packages, used with the -s LZ4=1 linker flag. (#3754)
 - Fixed noisy build warning on "unexpected number of arguments in call to strtold" (#3760)
 - Added new linker flag --separate-asm that splits the asm.js module and the
   handwritten JS functions to separate files.
 - Full list of changes:
    - Emscripten: https://github.com/emscripten-core/emscripten/compare/1.34.7...1.34.8
    - Emscripten-LLVM: no changes.
    - Emscripten-Clang: no changes.

v1.34.7: 9/5/2015
-----------------
 - Fixed uses of `i64*` in side modules.
 - Improved GL support when proxying, and fake WebAudio calls when proxying.
 - Added new main loop timing mode EM_TIMING_SETIMMEDIATE for rendering with
   vsync disabled (#3717)
 - Updated emrun to latest version, adds --safe_firefox_profile option to run
   emrun pages in clean isolated environment.
 - Implemented glGetStringi() method for WebGL2/GLES3. (#3472, #3725)
 - Automatically emit loading code for EMTERPRETIFY_FILE if emitting html.
 - Added new build option -s USE_PTHREADS=2 for running pthreads-enabled pages
   in browsers that do not support SharedArrayBuffer.
 - Added support for building SSE2 intrinsics based code (emmintrin.h), when
   -msse2 is passed to the build.
 - Added exports for getting FS objects by their name (#3690)
 - Updated LLVM to latest upstream PNaCl version (Clang 3.7, July 29th).
 - Full list of changes:
    - Emscripten: https://github.com/emscripten-core/emscripten/compare/1.34.6...1.34.7
    - Emscripten-LLVM: https://github.com/emscripten-core/emscripten-fastcomp/compare/1.34.6...1.34.7
    - Emscripten-Clang: https://github.com/emscripten-core/emscripten-fastcomp-clang/compare/1.34.6...1.34.7

v1.34.6: 8/20/2015
------------------
 - Added new build option -s EMULATED_FUNCTION_POINTERS=2.
 - Fixed a bug with calling functions pointers that take float as parameter
   across dynamic modules.
 - Improved dynamic linking support with -s LINKABLE=1.
 - Added new build option -s MAIN_MODULE=2.
 - Cleaned up a few redundant linker warnings (#3702, #3704)
 - Full list of changes:
    - Emscripten: https://github.com/emscripten-core/emscripten/compare/1.34.5...1.34.6
    - Emscripten-LLVM: https://github.com/emscripten-core/emscripten-fastcomp/compare/1.34.5...1.34.6
    - Emscripten-Clang: no changes.

v1.34.5: 8/18/2015
------------------
 - Added Bullet physics, ogg and vorbis to emscripten-ports.
 - Added FreeType 2.6 to emscripten-ports.
 - Fixed CMake handling when building OpenCV.
 - Fixed and issue with exceptions being thrown in empty glBegin()-glEnd()
   blocks (#3693)
 - Improved function pointer handling between dynamically linked modules
 - Fixed some OpenAL alGetSource get calls (#3669)
 - Fixed issues with building the optimizer on 32-bit Windows (#3673)
 - Increased optimizer stack size on Windows to 10MB (#3679)
 - Added support for passing multiple input files to opt, to speed up
   optimization and linking in opt.
 - Full list of changes:
    - Emscripten: https://github.com/emscripten-core/emscripten/compare/1.34.4...1.34.5
    - Emscripten-LLVM: https://github.com/emscripten-core/emscripten-fastcomp/compare/1.34.4...1.34.5
    - Emscripten-Clang: no changes.

v1.34.4: 8/4/2015
-----------------
 - Add special handling support for /dev/null as an input file (#3552)
 - Added basic printf support in NO_FILESYSTEM mode (#3627)
 - Update WebVR support to the latest specification, and add support for
   retrieving device names
 - Improved --proxy-to-worker build mode with proxying (#3568, #3623)
 - Generalized EXPORT_FS_METHODS to EXPORT_RUNTIME_METHODS
 - Added node externs for closure
 - Fixed a memory allocation bug in pthreads code (#3636)
 - Cleaned up some debug assertion messages behind #ifdef ASSERTIONS (#3639)
 - Fixed umask syscall (#3637)
 - Fixed double alignment issue with formatStrind and emscripten_log (#3647)
 - Added new EXTRA_EXPORTED_RUNTIME_METHODS build option
 - Updated emrun to latest version
 - Full list of changes:
    - Emscripten: https://github.com/emscripten-core/emscripten/compare/1.34.3...1.34.4
    - Emscripten-LLVM: https://github.com/emscripten-core/emscripten-fastcomp/compare/1.34.3...1.34.4
    - Emscripten-Clang: no changes.

v1.34.3: 7/15/2015
------------------
 - Move libc to musl+syscalls
 - Full list of changes:
    - Emscripten: https://github.com/emscripten-core/emscripten/compare/1.34.2...1.34.3
    - Emscripten-LLVM: no changes.
    - Emscripten-Clang: no changes.

v1.34.2: 7/14/2015
------------------
 - Upgrade to new SIMD.js polyfill version and improved SIMD support.
 - Improved WebGL support in --proxy-to-worker mode (#3569)
 - Removed warning on unimplemented JS library functions
 - Fix WebGL 2 support with closure compiler
 - Fixed an issue with WebRTC support (#3574)
 - Fixed emcc to return a correct error process exit code when invoked with no input files
 - Fixed a compiler problem where global data might not get aligned correctly for SIMD.
 - Fixed a LLVM backend problem which caused recursive stack behavior when
   linking large codebases, which was seen to cause a stack overflow crash on
   Windows.
 - Full list of changes:
    - Emscripten: https://github.com/emscripten-core/emscripten/compare/1.34.1...1.34.2
    - Emscripten-LLVM: https://github.com/emscripten-core/emscripten-fastcomp/compare/1.34.1...1.34.2
    - Emscripten-Clang: no changes.

v1.34.1: 6/18/2015
------------------
 - Fixed an issue with resize canvas not working with GLFW.
 - Fixed handling of empty else blocks.
 - Full list of changes:
    - Emscripten: https://github.com/emscripten-core/emscripten/compare/1.34.0...1.34.1
    - Emscripten-LLVM: no changes.
    - Emscripten-Clang: no changes.

v1.34.0: 6/16/2015
------------------
 - Fixed an issue when generating .a files from object files that reside on
   separate drives on Windows (#3525).
 - Added a missing dependency for GLFW (#3530).
 - Removed the Emterpreter YIELDLIST option.
 - Added support for enabling memory growth before the runtime is ready.
 - Added a new feature to store the memory initializer in a string literal
   inside the generated .js file.
 - Fixed a code miscompilation issue with a constexpr in fcmp.
 - Full list of changes:
    - Emscripten: https://github.com/emscripten-core/emscripten/compare/1.33.2...1.34.0
    - Emscripten-LLVM: https://github.com/emscripten-core/emscripten-fastcomp/compare/1.33.2...1.34.0
    - Emscripten-Clang: no changes.

v1.33.2: 6/9/2015
-----------------
 - Added support for OpenAL Extension AL_EXT_float32 (#3492).
 - Added support for handling command line flags -M and -MM (#3518).
 - Fixed a code miscompilation issue with missing ';' character (#3520).
 - Full list of changes:
    - Emscripten: https://github.com/emscripten-core/emscripten/compare/1.33.1...1.33.2
    - Emscripten-LLVM: https://github.com/emscripten-core/emscripten-fastcomp/compare/1.33.1...1.33.2
    - Emscripten-Clang: no changes.

v1.33.1: 6/3/2015
-----------------
 - Added support for multithreading with the POSIX threads API (pthreads), used
   when compiling and linking with the -s USE_PTHREADS=1 flag (#3266).
 - Full list of changes:
    - Emscripten: https://github.com/emscripten-core/emscripten/compare/1.33.0...1.33.1
    - Emscripten-LLVM: https://github.com/emscripten-core/emscripten-fastcomp/compare/1.33.0...1.33.1
    - Emscripten-Clang: no changes.

v1.33.0: 5/29/2015
------------------
 - Fix an issue with writing to /dev/null (#3454).
 - Added a hash to objects inside .a files to support to linking duplicate
   symbol names inside .a files (#2142).
 - Provide extensions ANGLE_instanced_arrays and EXT_draw_buffers as aliases to
   the WebGL ones.
 - Fixed LLVM/Clang to build again on Windows after previous LLVM upgrade.
 - Full list of changes:
    - Emscripten: https://github.com/emscripten-core/emscripten/compare/1.32.4...1.33.0
    - Emscripten-LLVM: https://github.com/emscripten-core/emscripten-fastcomp/compare/1.32.4...1.33.0
    - Emscripten-Clang: no changes.

v1.32.4: 5/16/2015
------------------
 - Update LLVM and Clang to PNaCl's current 3.7 merge point (April 17 2015)
 - Added libpng to Emscripten-ports.
 - Added intrinsic llvm_fabs_f32.
 - Full list of changes:
    - Emscripten: https://github.com/emscripten-core/emscripten/compare/1.32.3...1.32.4
    - Emscripten-LLVM: https://github.com/emscripten-core/emscripten-fastcomp/compare/1.32.3...1.32.4
    - Emscripten-Clang: https://github.com/emscripten-core/emscripten-fastcomp-clang/compare/1.32.3...1.32.4

v1.32.3: 5/15/2015
------------------
 - Improved dynamic linking support.
 - Added new option to file_packager.py to store metadata externally.
 - Improved CMake support with CMAKE_CROSSCOMPILING_EMULATOR (#3447).
 - Added support for `sysconf(_SC_PHYS_PAGES)` (#3405, 3442).
 - Full list of changes:
    - Emscripten: https://github.com/emscripten-core/emscripten/compare/1.32.2...1.32.3
    - Emscripten-LLVM: https://github.com/emscripten-core/emscripten-fastcomp/compare/1.32.2...1.32.3
    - Emscripten-Clang: no changes.

v1.32.2: 5/8/2015
-----------------
 - Removed a (name+num)+num -> name+newnum optimization, which caused heavy
   performance regressions in Firefox when the intermediate computation wraps
   around the address space (#3438).
 - Improved dynamic linking support.
 - Improved emterpreter when doing dynamic linking.
 - Fixed an issue with source maps debug info containing zeroes as line numbers.
 - Full list of changes:
    - Emscripten: https://github.com/emscripten-core/emscripten/compare/1.32.1...1.32.2
    - Emscripten-LLVM: https://github.com/emscripten-core/emscripten-fastcomp/compare/1.32.1...1.32.2
    - Emscripten-Clang: no changes.

v1.32.1: 5/2/2015
-----------------
 - Removed old deprecated options -s INIT_HEAP, MICRO_OPTS, CLOSURE_ANNOTATIONS,
   INLINE_LIBRARY_FUNCS, SHOW_LABELS, COMPILER_ASSERTIONS and
   COMPILER_FASTPATHS.
 - Added support for dynamic linking and dlopen().
 - Fixed a compilation issue that affected -O2 builds and higher (#3430).
 - Full list of changes:
    - Emscripten: https://github.com/emscripten-core/emscripten/compare/1.32.0...1.32.1
    - Emscripten-LLVM: https://github.com/emscripten-core/emscripten-fastcomp/compare/1.32.0...1.32.1
    - Emscripten-Clang: no changes.

v1.32.0: 4/28/2015
------------------
 - Compile .i files properly as C and not C++ (#3365).
 - Removed old deprecated options -s PRECISE_I32_MUL, CORRECT_ROUNDINGS,
   CORRECT_OVERFLOWS, CORRECT_SIGNS, CHECK_HEAP_ALIGN, SAFE_HEAP_LINES,
   SAFE_HEAP >= 2, ASM_HEAP_LOG, SAFE_DYNCALLS, LABEL_DEBUG, RUNTIME_TYPE_INFO
   and EXECUTION_TIMEOUT, since these don't apply to fastcomp, which is now the
   only enabled compilation mode.
 - Preliminary work towards supporting dynamic linking and dlopen().
 - Fixed an issue where emrun stripped some characters at output (#3394).
 - Fixed alignment issues with varargs.
 - Full list of changes:
    - Emscripten: https://github.com/emscripten-core/emscripten/compare/1.31.3...1.32.0
    - Emscripten-LLVM: https://github.com/emscripten-core/emscripten-fastcomp/compare/1.31.3...1.32.0
    - Emscripten-Clang: no changes.

v1.31.3: 4/22/2015
------------------
 - Improved support for -E command line option (#3365).
 - Removed the old optimizeShifts optimization pass that was not valid for
   asm.js code.
 - Fixed an issue when simultaneously using EMULATE_FUNCTION_POINTER_CASTS and
   EMULATED_FUNCTION_POINTERS.
 - Fixed an issue with -s PRECISE_I64_MATH=2 not working (#3374).
 - Full list of changes:
    - Emscripten: https://github.com/emscripten-core/emscripten/compare/1.31.2...1.31.3
    - Emscripten-LLVM: https://github.com/emscripten-core/emscripten-fastcomp/compare/1.31.2...1.31.3
    - Emscripten-Clang: no changes.

v1.31.2: 4/20/2015
------------------
 - Added support for file suffixes .i and .ii (#3365).
 - Fixed an issue with embind and wide strings (#3299).
 - Removed more traces of the old non-fastcomp compiler code.
 - Full list of changes:
    - Emscripten: https://github.com/emscripten-core/emscripten/compare/1.31.1...1.31.2
    - Emscripten-LLVM: no changes.
    - Emscripten-Clang: no changes.

v1.31.1: 4/17/2015
------------------
 - Added support for unicode characters in EM_ASM() blocks (#3348).
 - Removed the pointer masking feature as experimental and unsupported.
 - Fixed an issue where exit() did not terminate execution of Emterpreter (#3360).
 - Removed traces of the old non-fastcomp compiler code.
 - Full list of changes:
    - Emscripten: https://github.com/emscripten-core/emscripten/compare/1.31.0...1.31.1
    - Emscripten-LLVM: https://github.com/emscripten-core/emscripten-fastcomp/compare/1.31.0...1.31.1
    - Emscripten-Clang: no changes.

v1.31.0: 4/14/2015
------------------
 - Remove references to unsupported EMCC_FAST_COMPILER mode, fastcomp is always enabled (#3347).
 - Full list of changes:
    - Emscripten: https://github.com/emscripten-core/emscripten/compare/1.30.6...1.31.0
    - Emscripten-LLVM: https://github.com/emscripten-core/emscripten-fastcomp/compare/1.30.6...1.31.0
    - Emscripten-Clang: no changes.

v1.30.6: 4/14/2015
------------------
 - Removed support for the deprecated jcache functionality (#3313).
 - Added support to emscripten_GetProcAddress() to fetch symbols with the ANGLE
   suffix (#3304, #3315).
 - Added immintrin.h header file to include all SSE support.
 - Added an async option to ccall (#3307).
 - Stopped from using 0 as a valid source ID for OpenAL (#3303).
 - When project has disabled exception catching, build an exceptions-disabled
   version of libcxx.
 - Split libcxx into two parts to optimize code size for projects that only need
   small amount of libcxx (#2545, #3308).
 - Avoid fprintf usage in emscripten_GetProcAddress() to allow using it with -s
   NO_FILESYSTEM=1 (#3327).
 - Removed old deprecated functionalities USE_TYPED_ARRAYS, FHEAP, GC emulation
   and non-asmjs-emscripten ABI.
 - Don't refer to prefixed GL extensions when creating a GL context (#3324).
 - Removed support code for x86_fp80 type (#3341).
 - Optimize EM_ASM() calls even more (#2596).
 - Full list of changes:
    - Emscripten: https://github.com/emscripten-core/emscripten/compare/1.30.5...1.30.6
    - Emscripten-LLVM: https://github.com/emscripten-core/emscripten-fastcomp/compare/1.30.5...1.30.6
    - Emscripten-Clang: no changes.

v1.30.5: 4/7/2015
-----------------
 - Fixed WebIDL operation when closure is enabled after the previous EM_ASM()
   optimizations.
 - Optimized jsCall() to handle variadic cases of number of arguments faster
   (#3290, #3305).
 - Removed support for the getwd() function (#1115, #3309).
 - Fixed a problem with -s IGNORED_FUNCTIONS and -s DEAD_FUNCTIONS not working
   as expected (#3239).
 - Fixed an issue with -s EMTERPRETIFY_ASYNC=1 and emscripten_sleep() not
   working (#3307).
 - Full list of changes:
    - Emscripten: https://github.com/emscripten-core/emscripten/compare/1.30.4...1.30.5
    - Emscripten-LLVM: https://github.com/emscripten-core/emscripten-fastcomp/compare/1.30.4...1.30.5
    - Emscripten-Clang: no changes.

v1.30.4: 4/3/2015
-----------------
 - Optimized the performance and security of EM_ASM() blocks by avoiding the use
   of eval() (#2596).
 - Full list of changes:
    - Emscripten: https://github.com/emscripten-core/emscripten/compare/1.30.3...1.30.4
    - Emscripten-LLVM: https://github.com/emscripten-core/emscripten-fastcomp/compare/1.30.3...1.30.4
    - Emscripten-Clang: no changes.

v1.30.3: 4/3/2015
-----------------
 - Improved error handling in library_idbstore.js.
 - Fixed an asm.js validation issue with EMULATE_FUNCTION_POINTER_CASTS=1 feature (#3300).
 - Fixed Clang build by adding missing nacltransforms project after latest
   LLVM/Clang upstream merge.
 - Full list of changes:
    - Emscripten: https://github.com/emscripten-core/emscripten/compare/1.30.2...1.30.3
    - Emscripten-LLVM: https://github.com/emscripten-core/emscripten-fastcomp/compare/1.30.2...1.30.3
    - Emscripten-Clang: https://github.com/emscripten-core/emscripten-fastcomp-clang/compare/1.30.2...1.30.3

v1.30.2: 4/1/2015
-----------------
 - Added support to writing to mmap()ed memory by implementing msync() (#3269).
 - Updated SDL2 port to version 7.
 - Exported new singleton function Module.createContext() for creating a GL
   context from SDL2.
 - Added support for asm.js/Emscripten arch in Clang.
 - Finished LLVM 3.6 upgrade merge.
 - Full list of changes:
    - Emscripten: https://github.com/emscripten-core/emscripten/compare/1.30.1...1.30.2
    - Emscripten-LLVM: https://github.com/emscripten-core/emscripten-fastcomp/compare/1.30.1...1.30.2
    - Emscripten-Clang: https://github.com/emscripten-core/emscripten-fastcomp-clang/compare/1.30.1...1.30.2

v1.30.1: 3/24/2015
------------------
 - Upgraded LLVM+Clang from version 3.5 to version 3.6.
 - Full list of changes:
    - Emscripten: https://github.com/emscripten-core/emscripten/compare/1.30.0...1.30.1
    - Emscripten-LLVM: https://github.com/emscripten-core/emscripten-fastcomp/compare/1.30.0...1.30.1
    - Emscripten-Clang: https://github.com/emscripten-core/emscripten-fastcomp-clang/compare/1.30.0...1.30.1

v1.30.0: 3/24/2015
------------------
 - Fixed a bug where html5.h API would not remove event handlers on request.
 - Fixed a regression issue that broke building on Windows when attempting to
   invoke tools/gen_struct_info.py.
 - Improved memory growth feature to better handle growing to large memory sizes
   between 1GB and 2GB (#3253).
 - Fixed issues with emrun with terminating target browser process, managing
   lingering sockets and command line quote handling.
 - Fixed a bug where unsigned integer return values in embind could be returned
   as signed (#3249).
 - Improved handling of lost GL contexts.
 - Changed malloc to be fallible (return null on failure) when memory growth is
   enabled (#3253).
 - Fixed a bug with WebIDL not being able to handle enums (#3258).
 - Updated POINTER_MASKING feature to behave as a boolean rather than a mask
   (#3240).
 - Improved "emcmake cmake" on Windows to automatically remove from path any
   entries that contain sh.exe in them, which is not supported by CMake.
 - Fixed an issue with symlink handling in readlink (#3277).
 - Updated SDL2 port to version 6.
 - Removed the obsolete FAST_MEMORY build option.
 - Added reciprocalApproximation and reciprocalSqrtApproximation SIMD intrinsics.
 - Full list of changes:
    - Emscripten: https://github.com/emscripten-core/emscripten/compare/1.29.12...1.30.0
    - Emscripten-LLVM: https://github.com/emscripten-core/emscripten-fastcomp/compare/1.29.12...1.30.0
    - Emscripten-Clang: no changes.

v1.29.12: 3/15/2015
-------------------
 - Fix a bug where SDL_malloc and SDL_free were not available. (#3247)
 - Fix various issues with emrun usage. (#3234)
 - Fixed an off-by-one memory access in native optimizer.
 - Improve emterpreter support.
 - Full list of changes:
    - Emscripten: https://github.com/emscripten-core/emscripten/compare/1.29.11...1.29.12
    - Emscripten-LLVM: no changes.
    - Emscripten-Clang: no changes.

v1.29.11: 3/11/2015
-------------------
 - Remove the requirement to pass -s PRECISE_F32=1 manually when building with
   SIMD support.
 - Fix a temp directory leak that could leave behind empty directories in the
   temp directory after build (#706)
 - Improve support for growable Emscripten heap in asm.js mode.
 - Added a warning message when generating huge asset bundles with file packager.
 - Fixed a bug where emscripten_get_gamepad_status might throw a JS exception if
   called after a gamepad was disconnected.
 - Improve emterpreter sleep support.
 - Optimize code generation when multiple consecutive bitshifts are present.
 - Optimize redundant stack save and restores, and memcpy/memsets.
 - Full list of changes:
    - Emscripten: https://github.com/emscripten-core/emscripten/compare/1.29.10...1.29.11
    - Emscripten-LLVM: https://github.com/emscripten-core/emscripten-fastcomp/compare/1.29.10...1.29.11
    - Emscripten-Clang: no changes.

v1.29.10: 2/19/2015
-------------------
 - Add a warning message when generating code that has a very large number of
   variables, which optimization flags could remove.
 - Improve support for SIMD casts and special loads.
 - Fix the process return code when using EMCONFIGURE_JS=1.
 - Improved the error message in abort().
 - Fix main loop handling during emterpreter sync save/load.
 - Handle emscripten_async_call and friends during sleep, by pausing all
   `safeSet*()` operations.
 - Add support for Google WTF when building with --tracing.
 - Improve emterpreter stability with fuzzing.
 - Add an option to load the memory initializer file from a typed array (#3187)
 - Remove linker warning message when linking to -lm, since Emscripten includes
   musl that implements the math libraries built-in.
 - Add support for SDL_WM_SetCaption(), which calls to Module['setWindowTitle'],
   or if not present, sets the web page title. (#3192)
 - Full list of changes:
    - Emscripten: https://github.com/emscripten-core/emscripten/compare/1.29.9...1.29.10
    - Emscripten-LLVM: https://github.com/emscripten-core/emscripten-fastcomp/compare/1.29.9...1.29.10
    - Emscripten-Clang: no changes.

v1.29.9: 2/9/2015
-------------------
 - Documented FORCE_ALIGNED_MEMORY to be no longer supported.
 - Fixes issues with native optimizer handling of "if () else {}" statements.
   (#3129)
 - Improved cross-browser support for EMSCRIPTEN_FULLSCREEN_FILTERING_NEAREST.
   (#3165)
 - Added new linker option --profiling-funcs, which generates output that is
   otherwise minified, except that function names are kept intact, for use in
   profilers and getting descriptive call stacks.
 - The Module object is no longer written in global scope. (#3167)
 - Added new `emscripten_idb_*` API. (#3169)
 - Added new function emscripten_wget_data().
 - Add support for GL_RED with GLES3/WebGL2. (#3176)
 - Added basic WebVR support. (#3177)
 - Full list of changes:
    - Emscripten: https://github.com/emscripten-core/emscripten/compare/1.29.8...1.29.9
    - Emscripten-LLVM: no changes.
    - Emscripten-Clang: no changes.

v1.29.8: 1/31/2015
-------------------
 - Fix a temp file leak with emterpreter. (#3156)
 - Fix a typo that broke glBlitFramebuffer. (#3159)
 - Added scandir() and alphasort() from musl. (#3161)
 - Add a warning if multiple .a files with same basename are being linked
   together. (#2619)
 - Full list of changes:
    - Emscripten: https://github.com/emscripten-core/emscripten/compare/1.29.7...1.29.8
    - Emscripten-LLVM: https://github.com/emscripten-core/emscripten-fastcomp/compare/1.29.7...1.29.8
    - Emscripten-Clang: no changes.

v1.29.7: 1/28/2015
-------------------
 - Fixed an issue with backwards compatibility in emscripten-ports. (#3144)
 - Warn on duplicate entries in archives. (#2619)
 - Removed the MAX_SETJMPS limitation to improve setjmp/longjpmp support.
   (#3151)
 - Improve the native optimizer to not emit empty if clauses in some cases.
   (#3154)
 - Optimize Math.clz32, Math.min, NaN, and inf handling in asm.js.
 - Full list of changes:
    - Emscripten: https://github.com/emscripten-core/emscripten/compare/1.29.6...1.29.7
    - Emscripten-LLVM: https://github.com/emscripten-core/emscripten-fastcomp/compare/1.29.6...1.29.7
    - Emscripten-Clang: no changes.

v1.29.6: 1/23/2015
-------------------
 - Fixed an issue where calling `glGen*()` when the GL context was lost might
   throw a JS exception, instead a GL_INVALID_OPERATION is now recorded.
 - Improve label handling in native optimizer.
 - Full list of changes:
    - Emscripten: https://github.com/emscripten-core/emscripten/compare/1.29.5...1.29.6
    - Emscripten-LLVM: no changes.
    - Emscripten-Clang: no changes.

v1.29.5: 1/23/2015
-------------------
 - Enable compiling source files with the extension ".c++".
 - Enable versioning of the emscripten ports so that older Emscripten versions
   can keep using older versions of the ports (#3144)
 - Added a whitelist option to emterpreter, a linker flag of form -s
   EMTERPRETIFY_WHITELIST=["symbol1","symbol2"]. (#3129)
 - Improved emscripten_get_pointerlock_status() to always fill the output
   structure even when pointer lock is not supported.
 - Added an environment variable EMCC_NO_OPT_SORT=0/1 option to configure
   whether the generated output should have the functions sorted by length,
   useful for debugging.
 - Added new tool tools/merge_pair.py which allows bisecting differences between
   two output files to find discrepancies.
 - Improved parsing in cashew.
 - Improved output message from emconfigure and emmake when inputs are unexpected.
 - Added built-in asm handler for LLVM fabs operation.
 - Full list of changes:
    - Emscripten: https://github.com/emscripten-core/emscripten/compare/1.29.4...1.29.5
    - Emscripten-LLVM: https://github.com/emscripten-core/emscripten-fastcomp/compare/1.29.4...1.29.5
    - Emscripten-Clang: no changes.

v1.29.4: 1/21/2015
-------------------
 - Added new C <-> JS string marshalling functions asciiToString(),
   stringToAscii(), UTF8ToString(), stringToUTF8() that can be used to copy
   strings across the JS and C boundaries. (#2363)
 - Added new functions lengthBytesUTF8(), lengthBytesUTF16() and
   lengthBytesUTF32() to allow computing the byte lengths of strings in
   different encodings. (#2363)
 - Upgraded SDL2 port to version 4.
 - Add support for saving the emterpreter stack when there are functions
   returning a value on the stack (#3129)
 - Notice async state in emterpreter trampolines (#3129)
 - Optimize SDL1 pixel copying to the screen.
 - Fixed an issue with emterpreter parsing. (#3141)
 - Fixed an issue with native optimizer and -s PPRECISE_F32=1.
 - Full list of changes:
    - Emscripten: https://github.com/emscripten-core/emscripten/compare/1.29.3...1.29.4
    - Emscripten-LLVM: https://github.com/emscripten-core/emscripten-fastcomp/compare/1.29.3...1.29.4
    - Emscripten-Clang: no changes.

v1.29.3: 1/16/2015
-------------------
 - Fixed a bug with OpenGL context initialization enableExtensionsByDefault. (#3135)
 - Fixed an issue with nested if parsing in native optimizer.
 - Full list of changes:
    - Emscripten: https://github.com/emscripten-core/emscripten/compare/1.29.2...1.29.3
    - Emscripten-LLVM: no changes.
    - Emscripten-Clang: no changes.

v1.29.2: 1/16/2015
-------------------
 - Fixed an issue with embind compilation in LLVM 3.5.
 - Fixed an issue with SDL audio queueing stability, which would queue audio too
   eagerly and cause stutter in some applications (#3122, #3124)
 - Enabled native JS optimizer to be built automatically on Windows, requires
   VS2012 or VS2013.
 - Improve error message to reflect the fact that DLOPEN_SUPPORT is currently
   not available (#2365)
 - Improve SIMD load and store support.
 - Upgraded SDL2 port to version 3.
 - Fix a bug with native JS optimizer and braces in nested ifs.
 - Improved emterpreter support.
 - Fixed LLVM 3.5 to build with Visual Studio on Windows (emscripten-fastcomp #61)
 - Full list of changes:
    - Emscripten: https://github.com/emscripten-core/emscripten/compare/1.29.1...1.29.2
    - Emscripten-LLVM: https://github.com/emscripten-core/emscripten-fastcomp/compare/1.29.1...1.29.2
    - Emscripten-Clang: no changes.

v1.29.1: 1/7/2015
-------------------
 - Migrated to upstream PNaCl LLVM+Clang 3.5 from the previous 3.4.
 - Full list of changes:
    - Emscripten: https://github.com/emscripten-core/emscripten/compare/1.29.0...1.29.1
    - Emscripten-LLVM: https://github.com/emscripten-core/emscripten-fastcomp/compare/1.29.0...1.29.1
    - Emscripten-Clang: https://github.com/emscripten-core/emscripten-fastcomp-clang/compare/1.29.0...1.29.1

v1.29.0: 1/7/2015
-------------------
 - Full list of changes:
    - Emscripten: https://github.com/emscripten-core/emscripten/compare/1.28.3...1.29.0
    - Emscripten-LLVM: https://github.com/emscripten-core/emscripten-fastcomp/compare/1.28.3...1.29.0
    - Emscripten-Clang: no changes.

v1.28.3: 1/4/2015
-------------------
 - embuilder.py tool
 - Many fixes for native optimizer on Windows
 - Perform LLVM LTO in a separate invocation of opt, so that it does not mix
   with legalization and other stuff we do at link time
 - Full list of changes:
    - Emscripten: https://github.com/emscripten-core/emscripten/compare/1.28.2...1.28.3
    - Emscripten-LLVM: https://github.com/emscripten-core/emscripten-fastcomp/compare/1.28.2...1.28.3
    - Emscripten-Clang: https://github.com/emscripten-core/emscripten-fastcomp-clang/compare/1.28.2...1.28.3

v1.28.2: 12/17/2014
-------------------
 - Enable native optimizer by default
 - Disable slow2asm legacy testing (asm.js mode in pre-fastcomp)
 - Full list of changes:
    - Emscripten: https://github.com/emscripten-core/emscripten/compare/1.28.1...1.28.2
    - Emscripten-LLVM: https://github.com/emscripten-core/emscripten-fastcomp/compare/1.28.1...1.28.2
    - Emscripten-Clang: no changes.

v1.28.1: 12/15/2014
-------------------
 - Use a lot more MUSL math functions
 - Full list of changes:
    - Emscripten: https://github.com/emscripten-core/emscripten/compare/1.28.0...1.28.1
    - Emscripten-LLVM: https://github.com/emscripten-core/emscripten-fastcomp/compare/1.28.0...1.28.1
    - Emscripten-Clang: no changes.

v1.28.0: 12/12/2014
-------------------
 - Full list of changes:
    - Emscripten: https://github.com/emscripten-core/emscripten/compare/1.27.2...1.28.0
    - Emscripten-LLVM: https://github.com/emscripten-core/emscripten-fastcomp/compare/1.27.2...1.28.0
    - Emscripten-Clang: no changes.

v1.27.2: 12/10/2014
-------------------
 - Added more complete support for SSE1 SIMD intrinsics API. (#2792)
 - Fixed an issue with glTexImage2D on GL_LUMINANCE + GL_FLOAT textures. (#3039)
 - Use the cashew asm.js parser in native optimizer.
 - Fixed issues with IE when running closure minified pages. (#3012)
 - Enabled asm.js validation for SIMD compilation.
 - Full list of changes:
    - Emscripten: https://github.com/emscripten-core/emscripten/compare/1.27.1...1.27.2
    - Emscripten-LLVM: https://github.com/emscripten-core/emscripten-fastcomp/compare/1.27.1...1.27.2
    - Emscripten-Clang: no changes.

v1.27.1: 11/20/2014
-------------------
 - Migrated to upstream PNaCl LLVM+Clang 3.4 from the previous 3.3.
 - Added a FindOpenGL.cmake to support find_package() for OpenGL in CMake scripts.
 - Full list of changes:
    - Emscripten: https://github.com/emscripten-core/emscripten/compare/1.27.0...1.27.1
    - Emscripten-LLVM: https://github.com/emscripten-core/emscripten-fastcomp/compare/1.27.0...1.27.1
    - Emscripten-Clang: https://github.com/emscripten-core/emscripten-fastcomp-clang/compare/1.27.0...1.27.1

v1.27.0: 11/20/2014
-------------------
 - Added new work in progress option -s NATIVE_OPTIMIZER=1 that migrates
   optimizer code from JS to C++ for better performance.
 - Fixed an embind issue when compiling with closure (#2974)
 - Fixed an embind issue with unique_ptr (#2979)
 - Fixed a bug with new GL context initialization in proxy to worker mode.
 - Fixed an issue where GL context event handlers would leak after a GL context
   has been freed.
 - Optimized embind operation in Chrome by avoiding using Function.prototype.bind().
 - Full list of changes:
    - Emscripten: https://github.com/emscripten-core/emscripten/compare/1.26.1...1.27.0
    - Emscripten-LLVM: https://github.com/emscripten-core/emscripten-fastcomp/compare/1.26.1...1.27.0
    - Emscripten-Clang: no changes.

v1.26.1: 11/7/2014
------------------
 - Fixed emscripten::val handle for special js values (#2930)
 - Implemented SDL 1.2 SDL_SetClipRect / SDL_GetClipRect (#2931)
 - Added support for building zlib from Emscripten Ports with linker flag -s USE_ZLIB=1.
 - Improved experimental GLES3 support.
 - Fixed issues with llseek (#2945)
 - Enable using emscripten_get_now() in web workers (#2953)
 - Added stricter input data validation in GL code.
 - Added new HTML5 C API for managing fullscreen mode transitions to resolve
   cross-browser issue #2556 (#2975)
 - Fixed an issue with using structs in va_args (#2923)
 - Full list of changes:
    - Emscripten: https://github.com/emscripten-core/emscripten/compare/1.26.0...1.26.1
    - Emscripten-LLVM: https://github.com/emscripten-core/emscripten-fastcomp/compare/1.26.0...1.26.1
    - Emscripten-Clang: https://github.com/emscripten-core/emscripten-fastcomp-clang/compare/1.26.0...1.26.1

v1.26.0: 10/29/2014
-------------------
 - Fixed an issue where emar would forward --em-config to llvm-ar (#2886)
 - Added a new "emterpreter" feature that allows running Emscripten compiled
   code in interpreted form until asm.js compilation is ready (-s
   EMTERPRETIFY=1).
    - For more information, see
      https://groups.google.com/d/msg/emscripten-discuss/vhaPL9kULxk/_eD2G06eucwJ
 - Added new "Emscripten Ports" architecture that enables building SDL2 with -s
   USE_SDL=2 command line flag.
 - Added support for SDL 1.2 SDL_CreateRGBSurfaceFrom() function.
 - Improved experimental SIMD support.
 - Use only minimum necessary digits to print floating point literals in
   generated JS code for smaller code output.
 - Full list of changes:
    - Emscripten: https://github.com/emscripten-core/emscripten/compare/1.25.2...1.26.0
    - Emscripten-LLVM: https://github.com/emscripten-core/emscripten-fastcomp/compare/1.25.2...1.26.0
    - Emscripten-Clang: no changes.

v1.25.2: 10/16/2014
-------------------
 - Fixed a bug in tmpfile() function not allocating the mode argument correctly.
 - Fixed a bug with handling empty files in IDBFS (#2845)
 - Added an implementation of the utimes() function (#2845)
 - Added experimental WebGL 2.0 support with the linker flag -s USE_WEBGL2=1.
   (#2873)
 - Fixed a UnboundTypeError occurring in embind (#2875)
 - Fixed an error "IndexSizeError: Index or size is negative or greater than the
   allowed amount" being thrown by Emscripten SDL 1.2 surface blit code. (#2879)
 - Fixed a JS minifier issue that generated "x--y from x - -y" (#2869)
 - Added a new emcc command line flag "--cache <dir>" to control the location of
   the Emscripten cache directory (#2816)
 - Implemented SDL_ConvertSurface() and added support for SDL_SRCALPHA in
   SDL_SetAlpha (#2871)
 - Fixed issues with the GL library handling of invalid input values.
 - Optimized SDL copyIndexedColorData function (#2890)
 - Implemented GLES3 emulation for glMapBufferRange() for upcoming WebGL 2
   support, using the -s FULL_ES3=1 linker option.
 - Fixed a bug where setting up and cancelling the main loop multiple times
   would stack up the main loop to be called too frequently (#2839)
 - Introduced a new API emscripten_set_main_loop_timing() for managing the
   Emscripten main loop calling frequency (#2839)
 - Added new optimization flags SDL.discardOnLock and SDL.opaqueFrontBuffer to
   Emscripten SDL 1.2 SDL_LockSurface() and SDL_UnlockSurface() (#2870)
 - Fixed a bug with glfwGetProcAddress().
 - Added option to customize GLOBAL_BASE (the starting address of global
   variables in the Emscripten HEAP).
 - Added the ability to register mouseover and mouseout events from the HTML5
   API.
 - Improved experimental SIMD support.
 - Full list of changes:
    - Emscripten: https://github.com/emscripten-core/emscripten/compare/1.25.1...1.25.2
    - Emscripten-LLVM: no changes.
    - Emscripten-Clang: no changes.

v1.25.1: 10/1/2014
------------------
 - Updated heap resize support code when -s ALLOW_MEMORY_GROWTH=1 is defined.
 - Updated libc++ to new version from upstream svn revision 218372, 2014-09-24.
 - Fixed a bug where building on Windows might generate output JS files with
   incorrect syntax (emscripten-fastcomp #52)
 - Improved experimental SIMD support.
 - Full list of changes:
    - Emscripten: https://github.com/emscripten-core/emscripten/compare/1.25.0...1.25.1
    - Emscripten-LLVM: https://github.com/emscripten-core/emscripten-fastcomp/compare/1.25.0...1.25.1
    - Emscripten-Clang: no changes.


v1.25.0: 9/30/2014
------------------
 - Fixed a warning message with -s EXPORTED_FUNCTIONS.
 - Full list of changes:
    - Emscripten: https://github.com/emscripten-core/emscripten/compare/1.24.1...1.25.0
    - Emscripten-LLVM: no changes.
    - Emscripten-Clang: no changes.

v1.24.1: 9/27/2014
------------------
 - Fixed issues with the tmpnam and tmpfile functions (#2797, 2798)
 - Fixed CMake package find code to not search any system directories, because
   Emscripten is a cross-compiler.
 - Improved support for the proposed solution for heap resizing.
 - Fixed an issue where one could not run a main loop without having first a GL
   context created when -s FULL_ES2 or -s LEGACY_GL_EMULATION were set.
 - For compatibility, Emscripten will no longer warn about missing library files
   for -lGL, -lGLU and -lglut libraries, since Emscripten provides the
   implementation for these without having to explicitly link to anything.
 - Added support for readonly (const) attributes and automatically call
   Pointer_stringify on DOMStrings in WebIDL.
 - Improved SIMD support for the experimental Ecmascript SIMD spec.
 - Added support for GLFW 3.0.
 - Added new Emscripten HTML 5 functions emscripten_set_mouseenter_callback()
   and emscripten_set_mouseleave_callback().
 - Emscripten now recognizes an environment variable
   EMCC_JSOPT_BLACKLIST=a,b,c,d which can be used to force-disable Emscripten to
   skip running specific JS optimization passes. This is intended as a debugging
   aid to help zoom in on JS optimizer bugs when compiling with -O1 and greater.
   (#2819)
 - Fixed a bug where Module['TOTAL_STACK'] was ignored (#2837).
 - Improved SIMD support for the experimental Ecmascript SIMD spec. Preliminary asm.js validation.
 - Full list of changes:
    - Emscripten: https://github.com/emscripten-core/emscripten/compare/1.24.0...1.24.1
    - Emscripten-LLVM: https://github.com/emscripten-core/emscripten-fastcomp/compare/1.24.0...1.24.1
    - Emscripten-Clang: no changes.

v1.24.0: 9/16/2014
------------------
 - Renamed the earlier Module.locateFilePackage() to Module.locateFile() added
   in v1.22.2 to better reflect its extended usage.
 - Improved exceptions support with exception_ptr.
 - Fixed a bug where restoring files from IDBFS would not preserve their file modes.
 - Fixed and issue where one could not pass a null pointer to strftime() function.
 - Improved SIMD support for the experimental Ecmascript SIMD spec.
 - Full list of changes:
    - Emscripten: https://github.com/emscripten-core/emscripten/compare/1.23.5...1.24.0
    - Emscripten-LLVM: https://github.com/emscripten-core/emscripten-fastcomp/compare/1.23.5...1.24.0
    - Emscripten-Clang: no changes.

v1.23.5: 9/12/2014
------------------
 - Added new functions emscripten_get_device_pixel_ratio(),
   emscripten_set_canvas_css_size() and emscripten_get_canvas_css_size() which
   allow handling High DPI options from C code.
 - Fixed bugs with timzone-related functions in the JS-implemented C standard
   library.
 - Implemented clock_gettime(CLOCK_MONOTONIC) and added a new function
   emscripten_get_now_is_monotonic() to query whether the JS-provided timer is
   monotonic or not.
 - Fixed an issue where the user could not pass --llvm-opts=xxx when also
   specifying --llvm-lto=2.
 - Renamed the linker option -profiling to --profiling for consistency. The old
   form is still supported.
 - Formalized the set of valid characters to be used in files passed to the
   file_packager.py (#2765).
 - Implemented SDL function SDL_BlitScaled.
 - Fixed a bug with right modifier keys in SDL.
 - Full list of changes:
    - Emscripten: https://github.com/emscripten-core/emscripten/compare/1.23.4...1.23.5
    - Emscripten-LLVM: no changes.
    - Emscripten-Clang: no changes.

v1.23.4: 9/7/2014
------------------
 - Implemented new targetX and targetY fields for native HTML5 mouse and touch
   events (#2751)
 - Improved SIMD support for the experimental Ecmascript SIMD spec.
 - Full list of changes:
    - Emscripten: https://github.com/emscripten-core/emscripten/compare/1.23.3...1.23.4
    - Emscripten-LLVM: https://github.com/emscripten-core/emscripten-fastcomp/compare/1.23.3...1.23.4
    - Emscripten-Clang: no changes.

v1.23.3: 9/7/2014
------------------
 - Removed the scons-tools SCons build system as unused.
 - Fixed an issue where applications could not handle WebGL context creation
   failures gracefully.
 - Fixed a bug where the stringToC function in ccall/cwrap might not allocate
   enough space to hold unicode strings.
 - Removed CMake from attempting to link to library -ldl when building projects,
   by unsetting CMAKE_DL_LIBS.
 - Fixed a bug where write_sockaddr might return undefined data in its output
   structure.
 - Added a new _experimental_ -s POINTER_MASKING=1 linker option that might help
   JS VMs to optimize asm.js code.
 - Added first version of a memory tracing API to profile memory usage in
   Emscripten applications.
 - Added functions glob and globfree from musl regex library.
 - Improved SIMD support for the experimental Ecmascript SIMD spec.
 - Full list of changes:
    - Emscripten: https://github.com/emscripten-core/emscripten/compare/1.23.2...1.23.3
    - Emscripten-LLVM: https://github.com/emscripten-core/emscripten-fastcomp/compare/1.23.2...1.23.3
    - Emscripten-Clang: no changes.

v1.23.2: 9/2/2014
------------------
 - Adjusted the process and group ids reported by the stub library functions to
   be closer to native unix values.
 - Set stack to be aligned to 16 bytes. (#2721)
 - Fixed a compiler error "unresolved symbol:
   __cxa_decrement_exception_refcount" (#2715)
 - Added a new warning message that instructs that building .so, .dll and .dylib
   files is not actually supported, and is faked for compatibility reasons for
   existing build chains. (#2562)
 - Fixed problems with SDL mouse scrolling (#2643)
 - Implemented OpenAL function alSourceRewind.
 - Removed several old header files from the Emscripten repository that had been
   included for emulation purposes (zlib.h, png.h, tiff.h, tiffio.h), but their
   implementation is not included.
 - Work around an issue in d8 with binary file reading that broke e.g. printf
   when running in d8. (#2731)
 - Rigidified the semantics of Module.preRun and Module.postRun: These must
   always be JS arrays, single functions are not allowed (#2729)
 - Improved compiler warning diagnostics when generating output that will not
   validate as asm.js (#2737)
 - Updated to latest emrun version to enable support for passing arguments with
   hyphens to the program. (#2742)
 - Added Bessel math functions of the first kind  (j0, j1, jn) from musl.
 - Improved SIMD support for the experimental Ecmascript SIMD spec.
 - Full list of changes:
    - Emscripten: https://github.com/emscripten-core/emscripten/compare/1.23.1...1.23.2
    - Emscripten-LLVM: https://github.com/emscripten-core/emscripten-fastcomp/compare/1.23.1...1.23.2
    - Emscripten-Clang: no changes.

v1.23.1: 8/26/2014
------------------
 - Add support for the Chrome variant of the Gamepad API.
 - Updates to SIMD.js support.
 - Implemented glutSetCursor function.
 - Added new link-time options -s NO_FILESYSTEM=1 and -s NO_BROWSER=1 to enable
   reducing output file sizes when those functionalities are not necessary.
 - Added a new option --closure 2 to allow running closure even on the asm.js output.
 - Fixed a regression bug that broke the use of
   emscripten_set_socket_error_callback() in emscripten.h
 - Removed the support for old discontinued Mozilla Audio Data API in src/library_sdl.js.
 - Removed the support for using Web Audio ScriptProcessorNode to stream audio.
 - Improved SDL audio streaming by using the main rAF() callback instead of a
   separate setTimeout() callback to schedule the audio data.
 - Deprecated compiling without typed arrays support.
 - Migrated to using musl PRNG functions. Fixes reported bugs about the quality of randomness (#2341)
 - Improved SIMD support for the experimental Ecmascript SIMD spec.
 - Full list of changes:
    - Emscripten: https://github.com/emscripten-core/emscripten/compare/1.23.0...1.23.1
    - Emscripten-LLVM: https://github.com/emscripten-core/emscripten-fastcomp/compare/1.23.0...1.23.1
    - Emscripten-Clang: no changes.

v1.23.0: 8/21/2014
------------------
 - Added support for array attributes in WebIDL bindings.
 - Allow cloning pointers that are scheduled for deletion in embind, and add
   support for null in embind_repr().
 - Fixed possible issues with rounding and flooring operations.
 - Full list of changes:
    - Emscripten: https://github.com/emscripten-core/emscripten/compare/1.22.2...1.23.0
    - Emscripten-LLVM: no changes.
    - Emscripten-Clang: no changes.

v1.22.2: 8/19/2014
------------------
 - Adds stack overflow checks when building with the link flag -s ASSERTIONS=1.
 - Fix an issue where EM_ASM was not usable with closure when closure removed
   the Module object (#2639)
 - The locale "POSIX" is now recognized (#2636)
 - Fixed a problem with embind on IE11.
 - Added OpenAL functions alSource3i, alListener3f, alGetEnumValue and
   alSpeedOfSound and also recognize ALC_MAX_AUXILIARY_SENDS.
 - Fixed an issue where emcc would create .o files in the current directory when
   compiling multiple code files simultaneously (#2644)
 - The -s PROXY_TO_WORKER1= option now looks for a GET option "?noProxy" in the
   page URL to select at startup time whether proxying should be on or off.
 - Added new functions emscripten_yield, emscripten_coroutine_create and
   emscripten_coroutine_next which implement coroutines when building with the
   -s ASYNCIFY=1 option.
 - Optimized the size of intermediate generated .o files by omitting LLVM debug
   info from them when not needed. (#2657)
 - Fixed WebSocket connection URLs to allow a port number in them, e.g.
   "server:port/addr" (2610)
 - Added support for void* to the WebIDL binder, via the identifier VoidPtr.
 - Optimize emcc to not copy bitcode files around redundantly.
 - Fix stat() to correctly return ENOTDIR when expected (#2669).
 - Fixed issues with nested exception catching (#1714).
 - Increased the minimum size of the Emscripten HEAP to 64k instead of a previous 4k.
 - The {{{ cDefine('name') }}} macros now raise a compile-time error if the
   define name is not found, instead of hiding the error message inside the
   compiled output (#2672)
 - Fixed an issue where --emrun parameter was not compatible with the -s
   PROXY_TO_WORKER=1 option.
 - Improved WebGL support when compiling with the PROXY_TO_WORKER=1 option.
 - Fixed a regression issue with the handling of running dtors of classes that
   use virtual inheritance. (#2682)
 - Added an option Module.locateFilePackage() as a means to customize where data
   files are found in relative to the running page (#2680). NOTE: This parameter
   was later renamed to Module.locateFile() instead in release 1.24.0.
 - Fixed a bug where OpenAL sources would not properly delete.
 - Fixed a bug with upstream libc++ on std::map, std::multimap and
   std::unordered_map self-assignment
   (http://llvm.org/bugs/show_bug.cgi?id=18735)
 - Allow using __asm__ __volatile__("": : :"memory") as a compile-time
   reordering barrier (#2647)
 - Full list of changes:
    - Emscripten: https://github.com/emscripten-core/emscripten/compare/1.22.1...1.22.2
    - Emscripten-LLVM: https://github.com/emscripten-core/emscripten-fastcomp/compare/1.22.1...1.22.2
    - Emscripten-Clang: no changes.

v1.22.1: 8/7/2014
------------------
 - Added support for prefixing functions with '$' in JS libraries, in order to
   cause them not be prefixed with '_' when compiling.
 - Improved WebIDL compiler to support enums.
 - Fixed a bug with emscripten_force_exit() that would throw an exception (#2629).
 - Fixed setlocale() when setting a bad locale. (#2630)
 - Fixed a compiler miscompilation bug when optimizing loops. (#2626)
 - Fixed an issue with rethrowing an exception (#2627)
 - Fixed a bug where malloc()ing from JS code would leak memory if the C/C++
   side does not use malloc() (#2621)
 - Removed an unnecessary assert() in glReadPixels, and improved it to support
   more texture pixel types.
 - Fixed a bug with std::locale accepting unknown locale names (#2636)
 - Added support for WebIDL binder to work with Closure (#2620)
 - Added no-op SDL IMG_Quit() and TTF_Quit() symbols.
 - Migrated to building libcxx and libcxxapi with -Oz optimization flags.
 - Full list of changes:
    - Emscripten: https://github.com/emscripten-core/emscripten/compare/1.22.0...1.22.1
    - Emscripten-LLVM: no changes.
    - Emscripten-Clang: no changes.

v1.22.0: 8/5/2014
------------------
 - Added support to emrun to dump files to the local filesystem for debugging
   purposes.
 - Implemented emscripten_wget in ASYNCIFY mode.
 - Improved extension catching support (#2616)
 - Fixed .a link groups to also work when linking to bitcode. (#2568)
 - Full list of changes:
    - Emscripten: https://github.com/emscripten-core/emscripten/compare/1.21.10...1.22.0
    - Emscripten-LLVM: https://github.com/emscripten-core/emscripten-fastcomp/compare/1.21.10...1.22.0
    - Emscripten-Clang: no changes.

v1.21.10: 7/29/2014
-------------------
 - Fixed a Windows-specific issue where the generated output files might contain
   line endings of form \r\r\n. This caused browser debuggers to get confused
   with line numbers. (#2133)
 - Improved the node.js workaround introduced in v1.21.8.
 - Implemented new HTML5 API for direct WebGL context creation, emscripten_webgl_*().
 - Fixed a bug when loading in node.js and loaded by another module (#2586)
 - Full list of changes:
    - Emscripten: https://github.com/emscripten-core/emscripten/compare/1.21.9...1.21.10
    - Emscripten-LLVM: no changes.
    - Emscripten-Clang: no changes.

v1.21.9: 7/28/2014
------------------
 - Fixed issues with exception catching. (#2531)
 - Full list of changes:
    - Emscripten: https://github.com/emscripten-core/emscripten/compare/1.21.8...1.21.9
    - Emscripten-LLVM: no changes.
    - Emscripten-Clang: no changes.

v1.21.8: 7/28/2014
------------------
 - Fixed an issue when using --embed-file to embed very large files.
 - Worked around a Windows node.js bug where the compiler output might get cut
   off when the compilation ends in an error.
   (https://github.com/joyent/node/issues/1669)
 - Full list of changes:
    - Emscripten: https://github.com/emscripten-core/emscripten/compare/1.21.7...1.21.8
    - Emscripten-LLVM: https://github.com/emscripten-core/emscripten-fastcomp/compare/1.21.7...1.21.8
    - Emscripten-Clang: no changes.

v1.21.7: 7/25/2014
------------------
 - Added new environment variable EMCC_ONLY_FORCED_STDLIBS which can be used to
   restrict to only linking to the chosen set of Emscripten-provided libraries.
   (See also EMCC_FORCE_STDLIBS)
 - Adjusted argv[0] and environment variables USER, HOME, LANG and _ to report a
   more convenient set of default values. (#2565)
 - Fixed an issue where the application could not use environ without also
   referring to getenv() (#2557)
 - Fixed an issue with IDBFS running in web workers.
 - Print out an error if IDBFS is used without IDB support.
 - Fixed calling Runtime.getFuncWrapper() when -s ALIASING_FUNCTION_POINTERS=1 (#2010)
 - Fixed an issue where deleting files during directory iteration would produce
   incorrect iteration results (#2528)
 - Fixed support for strftime with %z and %Z (#2570)
 - Fixed a bug with truncate() throwing an exception (#2572)
 - Improved the linker to generate warning messages if user specifies -s X=Y
   linker flags that do not exist (#2579)
 - Fixed an issue with creating read-only files (#2573)
 - Added first implementation for the ASYNCIFY option, which splits up
   synchronous blocking loops to asynchronous execution. For more information on
   this approach, see https://github.com/emscripten-core/emscripten/wiki/Asyncify
 - Full list of changes:
    - Emscripten: https://github.com/emscripten-core/emscripten/compare/1.21.6...1.21.7
    - Emscripten-LLVM: https://github.com/emscripten-core/emscripten-fastcomp/compare/1.21.6...1.21.7
    - Emscripten-Clang: no changes.

v1.21.6: 7/22/2014
------------------
 - Separated OpenAL AL and ALC errors to properly separate fields.
 - When using EGL to initialize a GL context, initialize a stencil buffer to the
   context as well, since proper EGL context choosing is not yet implemented.
 - Added new linker flag -s DEMANGLE_SUPPORT to choose whether to compile the
   application with libcxxabi-provided demangling support ___cxa_demangle().
 - Fixed a problem where calling stat() on a nonexisting file in the runtime VFS
   would result in an exception being thrown. (#2552)
 - When using the -v flag, no longer retain intermediate compilation files. To
   preserve the intermediate files, set the EMCC_DEBUG=1 environment variable.
   (#2538)
 - Added a new HTML setting Module.memoryInitializerPrefixURL which specifies a
   prefix for where the memory initializer file .mem.js should be loaded from
   (#2542)
 - Implemented eglReleaseThread to work according to spec.
 - Implemented a new function emscripten_force_exit() which immediately shuts
   down the C runtime.
 - Fixed a bug with exception handling that resulted in an error unresolved
   symbol: _ZTISt13bad_exception (#2560)
 - Full list of changes:
    - Emscripten: https://github.com/emscripten-core/emscripten/compare/1.21.5...1.21.6
    - Emscripten-LLVM: no changes.
    - Emscripten-Clang: no changes.

v1.21.5: 7/21/2014
------------------
 - Added support for glDrawBuffers with the WEBGL_draw_buffers extension.
 - Added stub implementation for eglReleaseThread.
 - Fixed a bug where passing -E to emcc used the system include headers instead
   of the built-in ones. (#2534)
 - Fixed the stacktrace() function to work on MSIE as well.
 - Removed the zlib.h header file from system include directory, since
   Emscripten does not provide an implementation of zlib built-in.
 - Added support for __cxa_bad_typeid (#2547)
 - Fixed an internal compiler crash with a certain pattern involving optimized
   builds and int64_t (#2539)
 - Fixed an issue with -s EXCEPTION_CATCHING_WHITELIST handling where an
   extension that was a substring of another might get erroneously handled.
 - Full list of changes:
    - Emscripten: https://github.com/emscripten-core/emscripten/compare/1.21.4...1.21.5
    - Emscripten-LLVM: https://github.com/emscripten-core/emscripten-fastcomp/compare/1.21.4...1.21.5
    - Emscripten-Clang: no changes.

v1.21.4: 7/17/2014
------------------
 - Implemented the getsockopt() function.
 - Added new event callback functions emscripten_set_socket_xx_callback() that
   allow listening to WebSocket events in an asynchronous manner.
 - Greatly improved CMake support, now various forms of configure-time test
   builds are supported, and the default extension is set to ".js"
 - Prohibit the virtual filesystem from creating files with name '.' or '..' at
   runtime.
 - Have runtime mkdir() function call normalize the path to be created before
   creation.
 - Fixed an issue with omitting the third parameter in cwrap() call (#2511).
 - Fixed an issue where mouse event handling would throw an exception if the
   page did not contain a canvas object.
 - Fixed a GL initialization problem when user has extended Array with custom
   functions (#2514)
 - Added new compiler defines __EMSCRIPTEN_major__, __EMSCRIPTEN_minor__ and
   __EMSCRIPTEN_tiny__ which communicate the compiler version major.minor.tiny
   to compiled applications (#2343)
 - Fixed a bug where emrun did not properly capture the exit code when exit
   runtime via not calling exit().
 - Fixed an error message when symlinkin invalid filenams at runtime.
 - Fixed a bug in EGL context creation that parsed the input context creation
   parameters with wrong terminator.
 - Improved ffdb.py to be smarter when to attempt port forwarding to connect to
   a FFOS device DevTools port.
 - Implemented strsignal() function (#2532)
 - Full list of changes:
    - Emscripten: https://github.com/emscripten-core/emscripten/compare/1.21.3...1.21.4
    - Emscripten-LLVM: no changes.
    - Emscripten-Clang: no changes.

v1.21.3: 7/10/2014
------------------
 - Added implementations for SDL function SDL_AudioQuit and SDL_VideoQuit.
 - Fix an issue with the optimizeShifts optimization enabled in previous version.
 - Fixed the -s RELOOPER command line parameter to work.
 - Fixed a bug where building the system libc might result in a compiler deadlock
   on Windows.
 - Removed emcc from trying to link in .dll files as static libraries on
   Windows.
 - Added support for GL_HALF_FLOAT_OES.
 - Fixed a bug where emcmake did not work on Windows.
 - Use multithreaded compilation to build libc.
 - Fixed an issue where the GL interop library could throw an exception in an
   error condition, instead of raising a GL error.
 - Full list of changes:
    - Emscripten: https://github.com/emscripten-core/emscripten/compare/1.21.2...1.21.3
    - Emscripten-LLVM: no changes.
    - Emscripten-Clang: no changes.

v1.21.2: 7/5/2014
------------------
 - Improved the checks that detect that code is run only while the runtime is
   initialized.
 - The memory initializer file (.mem.js) is now emitted by default when
   compiling with at least -O2 optimization level.
 - Fixed a performance issue where built-in math functions (Math.sqrt, etc.)
   took a slightly slower path (#2484).
 - Added support for the ffs libc function.
 - Re-enabled optimizeShifts optimization when not compiling for asm.js (#2481)
 - Full list of changes:
    - Emscripten: https://github.com/emscripten-core/emscripten/compare/1.21.1...1.21.2
    - Emscripten-LLVM: no changes.
    - Emscripten-Clang: no changes.

v1.21.1: 7/3/2014
------------------
 - Fixed an issue where wrong python interpreter could get invoked on Windows
   when both native and cygwin python were installed.
 - Updated musl from version 0.9.13 to version 1.0.3.
 - Full list of changes:
    - Emscripten: https://github.com/emscripten-core/emscripten/compare/1.21.0...1.21.1
    - Emscripten-LLVM: no changes.
    - Emscripten-Clang: no changes.

v1.21.0: 7/2/2014
------------------
 - Enable memory init files (.mem) by default in optimized builds (-O2+), as if
   --memory-init-file 1  is specified. This makes the default behavior on
   optimized builds emit smaller and faster-to-load code, but does require that
   you ship both a .js and a .mem file (if you prefer not to, can use
   --memory-init-file 1  ).
 - Implemented new SDL 1.2 functions SDL_GetRGB, SDL_GetRGBA and SDL_putenv.
 - Added support for /dev/random, /dev/urandom and C++11 std::random_device,
   which will use cryptographically secure random api if available. (#2447)
 - Added support for CMake find_path() directive.
 - Added support for std::unique_ptr in embind.
 - Improved Windows support for ffdb.py.
 - Implemented the clip_rect structure for created SDL surfaces.
 - Fixed a regression with SDL touch events (#2466)
 - Added support for C++11 std::thread::hardware_concurrency which backs to
   navigator.hardwareConcurrency. See
   http://wiki.whatwg.org/wiki/Navigator_HW_Concurrency (#2456)
 - Optimized embind code generation with constexprs.
 - Enabled the use of Runtime.add&removeFunction when closure minification is
   active (#2446)
 - Implemented support for accessing WebGL when building via the proxy to worker
   architecture.
 - Full list of changes:
    - Emscripten: https://github.com/emscripten-core/emscripten/compare/1.20.0...1.21.0
    - Emscripten-LLVM: no changes.
    - Emscripten-Clang: no changes.

v1.20.0: 6/13/2014
------------------
 - Optimize in-memory virtual filesystem performance when serialized to an IndexedDB.
 - Fixed memcpy regression with ta0 and ta1 modes.
 - Fixed an issue with line numbers being messed up when generating source maps (#2410)
 - Fixed an ffdb logging bug that could cause it to drop messages if they were
   being received too fast. Added support getting memory and system descriptions
   with ffdb.
 - Added a new extension to SDL "emscripten_SDL_SetEventHandler()" which enabled
   application to perform SDL event handling inside a JS event handler to
   overcome browser security restrictions. (#2417)
 - Full list of changes:
    - Emscripten: https://github.com/emscripten-core/emscripten/compare/1.19.2...1.20.0
    - Emscripten-LLVM: no changes.
    - Emscripten-Clang: no changes.

v1.19.2: 6/9/2014
------------------
 - Updated CMake support for response file handling.
 - Fixed issues with glfwGetProcAddress and glfwSetWindowSizeCallback.
 - Fixed an issue with regexes that caused issues on IE11 runtime (#2400)
 - Added a new functions emscripten_get_preloaded_image_data() and
   emscripten_get_preloaded_image_data_from_FILE() to obtain pixel data of
   preloaded images.
 - Greatly improved ffdb capabilities to operate a FFOS device.
 - Fixed a Windows-specific bug where the user temp directory was littered with
   temporary .rsp files that did not get cleaned up.
 - Improved SIMD support.
 - Full list of changes:
    - Emscripten: https://github.com/emscripten-core/emscripten/compare/1.19.1...1.19.2
    - Emscripten-LLVM: https://github.com/emscripten-core/emscripten-fastcomp/compare/1.19.1...1.19.2
    - Emscripten-Clang: no changes.

v1.19.1: 6/3/2014
------------------
 - Migrate to using musl sscanf and sprintf and the family that writes to
   memory, and not directly to the filesystem.
 - Improve the error messages from -s SAFE_HEAP_ACCESS=1 runtime checks.
 - Added new linker flag -s NO_DYNAMIC_EXECUTION=1 which removes the use of
   eval() and new Function() in the generated output. For more information, see
   "Eval and related functions are disabled" in
   https://developer.chrome.com/extensions/contentSecurityPolicy .
 - Fixed a compiler issue when very large double constants are present. (#2392)
 - Full list of changes:
    - Emscripten: https://github.com/emscripten-core/emscripten/compare/1.19.0...1.19.1
    - Emscripten-LLVM: no changes.
    - Emscripten-Clang: no changes.

v1.19.0: 5/29/2014
------------------
 - Added an error message to signal that linkable modules are not supported in fastcomp.
 - Fixed a miscompilation issue that resulted in an error "SyntaxError: invalid
   increment operand" and a statement +(+0) being generated (#2314)
 - Make optimized compiler output smaller by running the shell code through
   uglify when not using closure.
 - Fixed a crash in SDL audio loading code introduced in v1.18.3
 - Fixed an issue where glTex(Sub)Image2D might throw an exception on error,
   instead of setting glGetError().
 - Added new typedefs emscripten_align1_short, emscripten_align{1/2}_int,
   emscripten_align{1/2}_float and emscripten_align{1/2/4}_double to ease
   signaling the compiler that unaligned data is present. (#2378)
 - Fixed an embind issue with refcount tracking on smart pointers.
 - Full list of changes:
    - Emscripten: https://github.com/emscripten-core/emscripten/compare/1.18.4...1.19.0
    - Emscripten-LLVM: https://github.com/emscripten-core/emscripten-fastcomp/compare/1.18.4...1.19.0
    - Emscripten-Clang: no changes.

v1.18.4: 5/27/2014
------------------
 - Fixed error message on unsupported linking options (#2365)
 - Updated embind to latest version from IMVU upstream.
 - Fixed an issue where source maps did not load properly in Firefox.
 - Added a more descriptive error message to fastcomp when MAX_SETJMPS limit is
   violated. (#2379)
 - Full list of changes:
    - Emscripten: https://github.com/emscripten-core/emscripten/compare/1.18.3...1.18.4
    - Emscripten-LLVM: https://github.com/emscripten-core/emscripten-fastcomp/compare/1.18.3...1.18.4
    - Emscripten-Clang: no changes.

v1.18.3: 5/21/2014
------------------
 - Added support to emcc command line for "archive groups": -Wl,--start-group
   and -Wl,--end-group
 - Greatly optimized ccall and cwrap implementations.
 - Added new support for SDL_Mix backend to use WebAudio to play back audio clips.
 - Fixed a registerizeHarder issue with elimination of conditional expressions.
 - Migrated single-character standard C functions (islower, tolower, and the
   family) to use musl implementations.
 - Updated relooper to not optimize out breaks if it causes excessive nesting.
 - Full list of changes:
    - Emscripten: https://github.com/emscripten-core/emscripten/compare/1.18.2...1.18.3
    - Emscripten-LLVM: https://github.com/emscripten-core/emscripten-fastcomp/compare/1.18.2...1.18.3
    - Emscripten-Clang: no changes.

v1.18.2: 5/19/2014
------------------
 - Fixed a problem which blocked user applications from handling WebGL context
   loss events themselves.
 - Added a new HTML5 api function emscripten_is_webgl_context_lost() which
   allows polling for context loss in addition to receiving events.
 - Improved async wget progress events to work better across browsers.
 - Improved WebIDL binder support.
 - Added new typeof() function to emscripten::val.
 - Added support for SDL window events SDL_WINDOWEVENT_FOCUS_GAINED,
   SDL_WINDOWEVENT_FOCUS_LOST, SDL_WINDOWEVENT_SHOWN, SDL_WINDOWEVENT_HIDDEN.
 - Fixed a compiler miscompilation on unsigned i1 bitcasts (#2350)
 - Fixed a compiler bug where doubles in varargs might not get 8-byte aligned (#2358)
 - Full list of changes:
    - Emscripten: https://github.com/emscripten-core/emscripten/compare/1.18.1...1.18.2
    - Emscripten-LLVM: https://github.com/emscripten-core/emscripten-fastcomp/compare/1.18.1...1.18.2
    - Emscripten-Clang: no changes.

v1.18.1: 5/12/2014
------------------
 - Fixed an issue where the mouse wheel scroll did not work with SDL.
 - Fixed an issue with emscripten_async_wget, which undesirably expected that
   the string pointer passed to it stayed alive for the duration of the
   operation (#2349)
 - Emscripten now issues a warning message when the EXPORTED_FUNCTIONS list
   contains invalid symbol names (#2338)
 - Full list of changes:
    - Emscripten: https://github.com/emscripten-core/emscripten/compare/1.18.0...1.18.1
    - Emscripten-LLVM: no changes.
    - Emscripten-Clang: no changes.

v1.18.0: 5/10/2014
------------------
 - Enable support for low-level C<->JS interop to marshall 64 bit integers from
   C to JS.
 - Fixed an issue that caused some programs to immediately run out of memory
   "(cannot enlarge memory arrays)" at startup. (#2334)
 - Fixed a crash issue with generated touch events that didn't correspond to a real touch.
 - Full list of changes:
    - Emscripten: https://github.com/emscripten-core/emscripten/compare/1.17.0...1.18.0
    - Emscripten-LLVM: https://github.com/emscripten-core/emscripten-fastcomp/compare/1.17.0...1.18.0
    - Emscripten-Clang: no changes.

v1.17.0: 5/6/2014
------------------
 - Enabled asm.js compilation and -s PRECISE_F32 support when using embind.
 - Improved relooper to emit switches in many-entried blocks.
 - Fixed a GLFW bug where mouse wheel direction was reversed.
 - Fixed glfwGetKey to work even when no callback is registered with
   glfwGetKeyCallback (#1320)
 - Added a new tool 'webidl_binder' that generates C <-> JS interop code from
   WebIDL descriptions.
 - Fix emscripten compilation to work on pages that don't contain a HTML canvas.
 - Added a new error message to default shell when an uncaught exception is thrown.
 - Improved error diagnostics reported by -s SAFE_HEAP=1.
 - Added support for registering callbacks hook to VFS file open, write, move,
   close and delete.
 - Added embind support to std::basic_string<unsigned char>
 - By default, the C runtime will no longer exit after returning from main()
   when safeSetTimeout() or safeSetInterval() is used.
 - Fixed an issue with sscanf formatting (#2322)
 - Fixed an issue where precompiled headers were given a wrong output filename (#2320)
 - Enabled registerizeHarder optimization pass to work when outlining is enabled.
 - Fixed an issue with strptime month handling (#2324)
 - Added an initial implementation of a new tool 'ffdb' which can be used to
   operate a Firefox OS phone from the command line.
 - Fixed a compiler crash on assertion failure '!contains(BranchesOut, Target)'
   (emscripten-fastcomp #32)
 - Added a new ABI to Clang that targets Emscripten specifically. Stop aligning
   member functions to save some space in the function table array.
 - Full list of changes:
    - Emscripten: https://github.com/emscripten-core/emscripten/compare/1.16.0...1.17.0
    - Emscripten-LLVM: https://github.com/emscripten-core/emscripten-fastcomp/compare/1.16.0...1.17.0
    - Emscripten-Clang: https://github.com/emscripten-core/emscripten-fastcomp-clang/compare/1.16.0...1.17.0

v1.16.0: 4/16/2014
------------------
 - Removed browser warnings message in VFS library about replacing __proto__ performance issue.
 - Full list of changes:
    - Emscripten: https://github.com/emscripten-core/emscripten/compare/1.15.1...1.16.0
    - Emscripten-LLVM: no changes.
    - Emscripten-Clang: https://github.com/emscripten-core/emscripten-fastcomp-clang/compare/1.15.1...1.16.0

v1.15.1: 4/15/2014
------------------
 - Added support for SDL2 touch api.
 - Added new user-controllable emdind-related define #define
   EMSCRIPTEN_HAS_UNBOUND_TYPE_NAMES, which allows optimizing embind for minimal
   size when std::type_info is not needed.
 - Fixed issues with CMake support where CMAKE_AR and CMAKE_RANLIB were not
   accessible from CMakeLists.txt files.
 - Full list of changes:
    - Emscripten: https://github.com/emscripten-core/emscripten/compare/1.15.0...1.15.1
    - Emscripten-LLVM: no changes.
    - Emscripten-Clang: no changes.

v1.15.0: 4/11/2014
------------------
 - Fix outlining feature for functions that return a double (#2278)
 - Added support for C++11 atomic constructs (#2273)
 - Adjusted stdout and stderr stream behavior in the default shell.html to
   always print out to both web page text log box, and the browser console.
 - Fixed an issue with loop variable optimization.
 - Full list of changes:
    - Emscripten: https://github.com/emscripten-core/emscripten/compare/1.14.1...1.15.0
    - Emscripten-LLVM: https://github.com/emscripten-core/emscripten-fastcomp/compare/1.14.1...1.15.0
    - Emscripten-Clang: https://github.com/emscripten-core/emscripten-fastcomp-clang/compare/1.14.1...1.15.0

v1.14.1: 4/8/2014
------------------
 - Added new command line utility 'emcmake', which can be used to call
   emconfigure for cmake.
 - Added a new emcc command line parameter '--valid-abspath', which allows
   selectively suppressing warning messages that occur when using absolute path
   names in include and link directories.
 - Added a new emcc linker command line parameter '--emit-symbol-map', which
   will save a map file between minified global names and the original function
   names.
 - Fixed an issue with --default-object-ext not always working properly.
 - Added optimizations to eliminate redundant loop variables and redundant
   self-assignments.
 - Migrated several libc functions to use compiled code from musl instead of
   handwritten JS implementations.
 - Improved embind support.
 - Renamed the EM_ASM_() macro to the form EM_ASM_ARGS().
 - Fixed mouse button ordering issue in glfw.
 - Fixed an issue when creating a path name that ends in a slash (#2258, #2263)
 - Full list of changes:
    - Emscripten: https://github.com/emscripten-core/emscripten/compare/1.14.0...1.14.1
    - Emscripten-LLVM: https://github.com/emscripten-core/emscripten-fastcomp/compare/1.14.0...1.14.1
    - Emscripten-Clang: no changes.

v1.14.0: 3/25/2014
------------------
 - Added new emcc linker command line option '-profiling', which defaults JS
   code generation options suited for benchmarking and profiling purposes.
 - Implemented the EGL function eglWaitGL().
 - Fixed an issue with the HTML5 API that caused the HTML5 event listener unregistration to fail.
 - Fixed issues with numpad keys in SDL support library.
 - Added a new JS optimizer pass 'simplifyIfs', which is run when -s
   SIMPLIFY_IFS=1 link flag is set and -g is not specified. This pass merges
   multiple nested if()s together into single comparisons, where possible.
 - Removed false positive messages on missing internal "emscripten_xxx" symbols at link stage.
 - Updated to latest relooper version.
 - Full list of changes:
    - Emscripten: https://github.com/emscripten-core/emscripten/compare/1.13.2...1.14.0
    - Emscripten-LLVM: https://github.com/emscripten-core/emscripten-fastcomp/compare/1.13.2...1.14.0
    - Emscripten-Clang: no changes.

v1.13.2: 3/15/2014
------------------
 - Fixed issues with SDL audio on Safari.
 - Fixed issues with HTML5 API mouse scroll events on Safari.
 - Fixed issues with HTML5 fullscreen requests in IE11.
 - Enabled support for emscripten_get_callstack on IE10+.
 - Fixed issues with Closure symbol minification.
 - Further improved em_asm()-related error messages.
 - Updated to latest relooper version.
 - Full list of changes:
    - Emscripten: https://github.com/emscripten-core/emscripten/compare/1.13.1...1.13.2
    - Emscripten-LLVM: https://github.com/emscripten-core/emscripten-fastcomp/compare/1.13.1...1.13.2
    - Emscripten-Clang: no changes.

v1.13.1: 3/10/2014
------------------
 - Disallow C implicit function declarations by making it an error instead of a
   warning by default. These will not work with Emscripten, due to strict
   Emscripten signature requirements when calling function pointers (#2175).
 - Allow transitioning to full screen from SDL as a response to mouse press
   events.
 - Fixed a bug in previous 1.13.0 release that broke fullscreen transitioning
   from working.
 - Fixed emscripten/html5.h to be used in C source files.
 - Fix an issue where extraneous system libraries would get included in the
   generated output (#2191).
 - Added a new function emscripten_async_wget2_data() that allows reading from
   an XMLHTTPRequest directly into memory while supporting advanced features.
 - Fixed esc key code in GLFW.
 - Added new emscripten_debugger() intrinsic function, which calls into JS
   "debugger;" statement to break into a JS debugger.
 - Fixed varargs function call alignment of doubles to 8 bytes.
 - Switched to using default function local stack alignment to 16 bytes to be SIMD-friendly.
 - Improved error messages when user code has a syntax error in em_asm() statements.
 - Switched to using a new custom LLVM datalayout format for Emscripten. See
   https://github.com/emscripten-core/emscripten-fastcomp/commit/65405351ba0b32a8658c65940e0b65ceb2601ad4
 - Optimized function local stack space to use fewer temporary JS variables.
 - Full list of changes:
    - Emscripten: https://github.com/emscripten-core/emscripten/compare/1.13.0...1.13.1
    - Emscripten-LLVM: https://github.com/emscripten-core/emscripten-fastcomp/compare/1.13.0...1.13.1
    - Emscripten-Clang: https://github.com/emscripten-core/emscripten-fastcomp-clang/compare/1.13.0...1.13.1

v1.13.0: 3/3/2014
------------------
 - Fixed the deprecated source mapping syntax warning.
 - Fixed a buffer overflow issue in emscripten_get_callstack (#2171).
 - Added support for -Os (optimize for size) and -Oz (aggressively optimize for
   size) arguments to emcc.
 - Fixed a typo that broko the call signature of glCompressedTexSubImage2D()
   function (#2173).
 - Added new browser fullscreen resize logic that always retains aspect ratio
   and adds support for IE11.
 - Improve debug messaging with bad function pointer calls when -s ASSERTIONS=2
   is set.
 - Full list of changes: https://github.com/emscripten-core/emscripten/compare/1.12.3...1.13.0

v1.12.3: 2/27/2014
------------------
 - Fixed alcOpenDevice on Safari.
 - Improved the warning message on missing symbols to not show false positives (#2154).
 - Improved EmscriptenFullscreenChangeEvent HTML5 API structure to return
   information about HTML element and screen sizes for convenience.
 - Full list of changes: https://github.com/emscripten-core/emscripten/compare/1.12.2...1.12.3

v1.12.2: 2/25/2014
------------------
 - Added better warning message if Emscripten, LLVM and Clang versions don't match.
 - Introduced the asmjs-unknown-emscripten target triple that allows
   specializing LLVM codegen for Emscripten purposes.
 - Full list of changes: https://github.com/emscripten-core/emscripten/compare/1.12.1...1.12.2

v1.12.1: 2/25/2014
------------------
 - TURNED ON FASTCOMP BY DEFAULT. This means that you will need to migrate to
   fastcomp-clang build. Either use an Emscripten SDK distribution, or to build
   manually, see
   http://kripken.github.io/emscripten-site/docs/building_from_source/LLVM-Backend.html
   for info.
 - Migrate to requiring Clang 3.3 instead of Clang 3.2. The fastcomp-clang
   repository by Emscripten is based on Clang 3.3.
 - Deprecated old Emscripten libgc implementation.
 - asm.js will now be always enabled, even in -O0 builds in fastcomp.
 - Remove support for -s RUNTIME_TYPE_INFO, which is unsupported in fastcomp.
 - Added a new "powered by Emscripten" logo.
 - Updated default shell.html graphical layout.
 - Added new macro EM_ASM_, which allows sending values to JS without returning anything.
 - Deprecated the jcache compiler option. It should not be needed anymore.
 - Added support for fetching callstack column information in Firefox 30 in emscripten_get_callstack.
 - Fix issues with missing exceptions-related symbols in fastcomp.
 - Full list of changes: https://github.com/emscripten-core/emscripten/compare/1.12.0...1.12.1

v1.12.0: 2/22/2014
------------------
 - Improved the runtime abort error message when calling an invalid function
   pointer if compiled with -s ASSERTIONS=1 and 2. This allows the developer to
   better deduce errors with bad function pointers or function pointers casted
   and invoked via a wrong signature.
 - Added a new api function emscripten_set_main_loop_arg, which allows passing a
   userData pointer that will be carried via the function call, useful for
   object-oriented encapsulation purposes (#2114).
 - Fixed CMake MinSizeRel configuration type to actually optimize for minimal size with -Os.
 - Added support for GLES2 VAO extension OES_vertex_array_object for browsers that support it.
 - Fix issues with emscripten/html5.f when compiled with the SAFE_HEAP option.
 - Full list of changes: https://github.com/emscripten-core/emscripten/compare/1.11.1...1.12.0

v1.11.1: 2/19/2014
------------------
 - Improved eglSwapBuffers to be spec-conformant.
 - Fixed an issue with asm.js validation and va_args (#2120).
 - Fixed asm.js validation issues found with fuzzing.
 - Added new link-time compiler flag -s RETAIN_COMPILER_SETTINGS=1, which
   enables a runtime API for querying which Emscripten settings were used to
   compile the file.
 - Full list of changes: https://github.com/emscripten-core/emscripten/compare/1.11.0...1.11.1

v1.11.0: 2/14/2014
------------------
 - Implemented some new SDL library functions.
 - Renamed standard file descriptors to have handles 0, 1 and 2 rather than 1, 2
   and 3 to coincide with unix numbering.
 - Improved embind support with smart pointers and mixins.
 - Improved the registerization -O3 optimization pass around switch-case constructs.
 - Upper-case files with suffix .C are now also recognized (#2109).
 - Fixed an issue with glGetTexParameter (#2112).
 - Improved exceptions support in fastcomp.
 - Added new linker option -s NO_EXIT_RUNTIME=1, which can be used to set a
   default value for the Module["noExitRuntime"] parameter at compile-time.
 - Improved SDL audio buffer queueing when the sample rate matches the native
   web audio graph sample rate.
 - Added an optimization that removes redundant Math.frounds in -O3.
 - Improved the default shell.html file.
 - Full list of changes: https://github.com/emscripten-core/emscripten/compare/1.10.4...1.11.0

v1.10.4: 2/10/2014
------------------
 - Added support for legacy GL emulation in fastcomp.
 - Deprecated the --split-js compiler option. This is not supported in fastcomp.
 - Full list of changes: https://github.com/emscripten-core/emscripten/compare/1.10.3...1.10.4

v1.10.3: 2/9/2014
------------------
 - Work on supporting GL/EGL GetProcAddress.
 - Fixed issues with shared lib linking support.
 - Full list of changes: https://github.com/emscripten-core/emscripten/compare/1.10.2...1.10.3

v1.10.2: 2/7/2014
------------------
 - Added basic FS unmount support.
 - Improved screen orientation lock API to return a success code.
 - Added PRECISE_F32 support to fastcomp.
 - Fixed issues in fastcomp related to special floating point literal
   serialization.
 - Improved SDL audio buffer queueing.
 - Added new link-time option -s WARN_UNALIGNED=1 to fastcomp to report compiler
   warnings about generated unaligned memory accesses, which can hurt
   performance.
 - Optimized libc strcmp and memcmp with the implementations from musl libc.
 - Optimized libc memcpy and memset to back to native code for large buffer sizes.
 - Full list of changes: https://github.com/emscripten-core/emscripten/compare/1.10.1...1.10.2

v1.10.1: 1/31/2014
------------------
 - Improve srand() and rand() to be seedable and use a Linear Congruential
   Generator (LCG) for the rng generation for performance.
 - Improved OpenAL library support.
 - Full list of changes: https://github.com/emscripten-core/emscripten/compare/1.10.0...1.10.1

v1.10.0: 1/29/2014
------------------
 - Improved C++ exception handling.
 - Improved OpenAL library support.
 - Fixed an issue where loading side modules could try to allocate from sealed
   heap (#2060).
 - Fixed safe heap issues (2068).
 - Added new EM_ASM variants that return a value but do not receive any inputs
   (#2070).
 - Add support for simultaneously using setjmp and C++ exceptions in fastcomp.
 - Full list of changes: https://github.com/emscripten-core/emscripten/compare/1.9.5...1.10.0

v1.9.5: 1/25/2014
------------------
 - Added a spinner logo to default html shell.
 - Full list of changes: https://github.com/emscripten-core/emscripten/compare/1.9.4...1.9.5

v1.9.4: 1/24/2014
------------------
 - Add support for Ninja and Eclipse+Ninja builds with Emscripten+CMake.
 - Fixed regressions with GL emulation.
 - Added support for #if !X in .js library preprocessor.
 - Make the syntax EM_ASM("code"); not silently fail. Note that the proper form
   is EM_ASM(code); without double-quotes.
 - Optimize generated code size by minifying loop labels as well.
 - Revised the -O3 optimization level to mean "safe, but very slow optimizations
   on top of -O2", instead of the old meaning "unsafe optimizations". Using -O3
   will now only do safe optimizations, but can be very slow compared to -O2.
 - Implemented a new registerization optimization pass that does extra variable
   elimination in -O3 and later to reduce the number of local variables in
   functions.
 - Implemented a new emscripten/html5.h interface that exposes common HTML5 APIs
   directly to C code without having to handwrite JS wrappers.
 - Improved error messages reported on user-written .js libraries containing
   syntax errors (#2033).
 - Fixed glBufferData() function call signature with null data pointer.
 - Added new option Module['filePackagePrefixURL'] that allows customizing the
   URL where the VFS package is loaded from.
 - Implemented glGetTexEnviv and glGetTexEnvfv in GL emulation mode.
 - Optimized the size of large memory initializer sections.
 - Fixed issues with the safe heap compilation option.
 - Full list of changes: https://github.com/emscripten-core/emscripten/compare/1.9.3...1.9.4

v1.9.3: 1/17/2014
------------------
 - re-merge split blocks in multiples
 - Full list of changes: https://github.com/emscripten-core/emscripten/compare/1.9.2...1.9.3

v1.9.2: 1/16/2014
------------------
 - Full list of changes: https://github.com/emscripten-core/emscripten/compare/1.9.1...1.9.2

v1.9.1: 1/16/2014
------------------
 - Optimize desktop GL fixed function pipeline emulation texture load
   instruction counts when GL_COMBINE is used.
 - fix Math_floor coercion in unrecommended codegen modes
 - Full list of changes: https://github.com/emscripten-core/emscripten/compare/1.9.0...1.9.1

v1.9.0: 1/16/2014
------------------
 - Full list of changes: https://github.com/emscripten-core/emscripten/compare/1.8.14...1.9.0

v1.8.14: 1/15/2014
------------------
 - add musl fputws and fix vswprintf.
 - Full list of changes: https://github.com/emscripten-core/emscripten/compare/1.8.13...1.8.14

v1.8.13: 1/15/2014
------------------
 - remove musl use of fwritex
 - Full list of changes: https://github.com/emscripten-core/emscripten/compare/1.8.12...1.8.13

v1.8.12: 1/15/2014
------------------
 - Added new GLEW 1.10.0 emulation support.
 - Fixed an issue where the runtime could start more than once when run in a
   browser (#1992)
 - Fix a regression in wprintf.
 - Full list of changes: https://github.com/emscripten-core/emscripten/compare/1.8.11...1.8.12

v1.8.11: 1/15/2014
------------------
 - Full list of changes: https://github.com/emscripten-core/emscripten/compare/1.8.10...1.8.11

v1.8.10: 1/14/2014
------------------
 - Update libc implementation from musl libc.
 - Full list of changes: https://github.com/emscripten-core/emscripten/compare/1.8.9...1.8.10

v1.8.9: 1/14/2014
------------------
 - add fputwc, which enables wprintf.
 - Full list of changes: https://github.com/emscripten-core/emscripten/compare/1.8.8...1.8.9

v1.8.8: 1/14/2014
------------------
 - Update to latest libcxx and libcxxabi libraries.
 - Fix handling of floating point negative zero (#1898)
 - Fixed a memory leak in relooper in previous release.
 - Fixed an issue in previous release with VBO handling in GL optimizations.
 - Full list of changes: https://github.com/emscripten-core/emscripten/compare/1.8.7...1.8.8

v1.8.7: 1/13/2014
------------------
 - Added support to numpad keycodes in glut support library.
 - Fix SIMD support with fastcomp.
 - Fixed a compiler error 'ran out of names' that could occur with too many
   minified symbol names.
 - Work around webkit imul bug https://bugs.webkit.org/show_bug.cgi?id=126345
   (#1991)
 - Optimized desktop GL fixed function pipeline emulation path for better
   performance.
 - Added support for exceptions when building with fastcomp.
 - Fix and issue where the run() function could be called multiple times at
   startup (#1992)
 - Removed a relooper limitation with fixed buffer size.
 - Full list of changes: https://github.com/emscripten-core/emscripten/compare/1.8.6...1.8.7

v1.8.6: 1/8/2014
------------------
 - Added support for the libuuid library, see http://linux.die.net/man/3/libuuid.
 - Fixed .js file preprocessor to preprocess recursively (#1984).
 - Fixed a compiler codegen issue related to overflow arithmetic (#1975)
 - Added new link-time optimization flag -s AGGRESSIVE_VARIABLE_ELIMINATION=1
   that enables the aggressiveVariableElimination js optimizer pass, which tries
   to remove temporary variables in generated JS code at the expense of code
   size.
 - Full list of changes: https://github.com/emscripten-core/emscripten/compare/1.8.5...1.8.6

v1.8.5: 1/7/2014
------------------
 - Fixed compiler issues when used with LLVM 3.4.
 - Full list of changes: https://github.com/emscripten-core/emscripten/compare/1.8.4...1.8.5

v1.8.4: 1/6/2014
------------------
 - Added support to Return and Backspace keys to glut
 - Fixed compiler issues when used with LLVM 3.4.
 - Full list of changes: https://github.com/emscripten-core/emscripten/compare/1.8.3...1.8.4

v1.8.3: 1/5/2014
------------------
 - Improved SDL and page scroll pos handling support for IE10 and IE11.
 - Optimized SDL_UnlockSurface performance.
 - Full list of changes: https://github.com/emscripten-core/emscripten/compare/1.8.2...1.8.3

v1.8.2: 1/4/2014
------------------
 - Fixed glGetFramebufferAttachmentParameteriv and an issue with glGetXXX when
   the returned value was null.
 - Full list of changes: https://github.com/emscripten-core/emscripten/compare/1.8.1...1.8.2

v1.8.1: 1/3/2014
------------------
 - Added support for WebGL hardware instancing extension.
 - Improved fastcomp native LLVM backend support.
 - Added support for #include filename.js to JS libraries.
 - Deprecated --compression emcc command line parameter that manually compressed
   output JS files, due to performance issues. Instead, it is best to rely on
   the web server to serve compressed JS files.
 - Full list of changes: https://github.com/emscripten-core/emscripten/compare/1.8.0...1.8.1

v1.8.0: 12/28/2013
------------------
 - Fix two issues with function outliner and relooper.
 - Full list of changes: https://github.com/emscripten-core/emscripten/compare/1.7.9...1.8.0

v1.7.9: 12/27/2013
------------------
 - Added new command line parameter --em-config that allows specifying a custom
   location for the .emscripten configuration file.
 - Reintroduced relaxed asm.js heap sizes, which no longer need to be power of
   2, but a multiple of 16MB is sufficient.
 - Added emrun command line tool that allows launching .html pages from command
   line on desktop and Android as if they were native applications. See
   https://groups.google.com/forum/#!topic/emscripten-discuss/t2juu3q1H8E . Adds
   --emrun compiler link flag.
 - Began initial work on the "fastcomp" compiler toolchain, a rewrite of the
   previous JS LLVM AST parsing and codegen via a native LLVM backend.
 - Added --exclude-file command line flag to emcc and a matching --exclude
   command line flag to file packager, which allows specifying files and
   directories that should be excluded while packaging a VFS data blob.
 - Improved GLES2 and EGL support libraries to be more spec-conformant.
 - Optimized legacy GL emulation code path. Added new GL_FFP_ONLY optimization
   path to fixed function pipeline emulation.
 - Added new core functions emscripten_log() and emscripten_get_callstack() that
   allow printing out log messages with demangled and source-mapped callstack
   information.
 - Improved BSD Sockets support. Implemented getprotobyname() for BSD Sockets library.
 - Fixed issues with simd support.
 - Various bugfixes: #1573, #1846, #1886, #1908, #1918, #1930, #1931, #1942, #1948, ..
 - Full list of changes: https://github.com/emscripten-core/emscripten/compare/1.7.8...1.7.9

v1.7.8: 11/19/2013
------------------
 - Fixed an issue with -MMD compilation parameter.
 - Added EM_ASM_INT() and EM_ASM_DOUBLE() macros. For more information, read
   https://groups.google.com/forum/#!topic/emscripten-discuss/BFGTJPCgO6Y .
 - Fixed --split parameter to also work on Windows.
 - Fixed issues with BSD sockets accept() call.
 - Full list of changes: https://github.com/emscripten-core/emscripten/compare/1.7.7...1.7.8

v1.7.7: 11/16/2013
------------------
 - Improve SDL audio buffer queue timing support.
 - Improved default precision of clock_gettime even when not using CLOCK_REALTIME.
 - Optimize and fix issues with LLVM IR processing.
 - Full list of changes: https://github.com/emscripten-core/emscripten/compare/1.7.6...1.7.7

v1.7.6: 11/15/2013
------------------
 - Added regex implementation from musl libc.
 - The command line parameter -s DEAD_FUNCTIONS=[] can now be used to explicitly
   kill functions coming from built-in library_xx.js.
 - Improved EGL support and GLES2 spec conformance.
 - Reverted -s TOTAL_MEMORY=x to require pow2 values, instead of the relaxed
   'multiples of 16MB'. This is because the relaxed rule is released only in
   Firefox 26 which is currently in Beta and ships on the week of December 10th
   (currently in Beta). As of writing, current stable Firefox 25 does not yet
   support these.
 - Adjusted the default linker behavior to warn about all missing symbols,
   instead of silently ignoring them. Use -s WARN_ON_UNDEFINED_SYMBOLS=0 to
   suppress these warnings if necessary.
 - Full list of changes: https://github.com/emscripten-core/emscripten/compare/1.7.5...1.7.6

v1.7.5: 11/13/2013
------------------
 - Fix issues with the built-in C++ function name demangler.
 - Full list of changes: https://github.com/emscripten-core/emscripten/compare/1.7.4...1.7.5

v1.7.4: 11/12/2013
------------------
 - Fixed issues with BSD sockets code and SDL joystick implementation.
 - Full list of changes: https://github.com/emscripten-core/emscripten/compare/1.7.3...1.7.4

v1.7.3: 11/12/2013
------------------
 - Added support for generating single-precision floating point instructions.
    - For more information, read
      https://blog.mozilla.org/javascript/2013/11/07/efficient-float32-arithmetic-in-javascript/
 - Made GLES2 support library more spec-conformant by throwing fewer exceptions
   on errors. Be sure to build with -s GL_ASSERTIONS=1, remember to use
   glGetError() and check the browser console to best detect WebGL rendering
   errors.
 - Converted return value of emscripten_get_now() from float to double, to not
   lose precision in the function call.
 - Added support for joysticks in SDL via the Gamepad API
 - Full list of changes: https://github.com/emscripten-core/emscripten/compare/1.7.2...1.7.3

v1.7.2: 11/9/2013
------------------
 - The compiler now always generates a .js file that contains the generated
   source code even when compiling to a .html file.
    - Read https://groups.google.com/forum/#!topic/emscripten-discuss/EuHMwqdSsEs
 - Implemented depth+stencil buffer choosing behavior in GLUT, SDL and GLFW.
 - Fixed memory leaks generated by glGetString and eglGetString.
 - Greatly optimized startup times when virtual filesystems with a large amount
   of files in them.
 - Added some support for SIMD generated by LLVM.
 - Fixed some mappings with SDL keyboard codes.
 - Added a new command line parameter --no-heap-copy to compiler and file
   packager that can be used to optimize VFS memory usage at startup.
 - Updated libcxx to revision 194185, 2013-11-07.
 - Improvements to various library support.
 - Full list of changes: https://github.com/emscripten-core/emscripten/compare/1.7.1...1.7.2

v1.7.1: 10/24/2013
------------------
 - Remove old call to Runtime.warn in file packager code
 - Fix bug with parsing of empty types.
 - Full list of changes: https://github.com/emscripten-core/emscripten/compare/1.7.0...1.7.1

v1.7.0: 10/23/2013
------------------
 - Adds mouse wheel events support in GLUT library.
 - Adds support for a new link parameter -s CASE_INSENSITIVE_VFS=1 to enable
   Emscripten virtual filesystem to search files ignoring case.
 - *Numerous* optimizations in both compilation and runtime stages.
 - Remove unnecessary whitespace, compact postSets function, and other
   optimizations in compilation output to save on generated file size.
 - Fixes float parsing from negative zero.
 - Removes the -s EMIT_GENERATED_FUNCTIONS link parameter as unneeded.
 - Fixes an issue where updating subranges of GL uniform arrays was not
   possible.
 - asm.js heap size (-s TOTAL_MEMORY=x) no longer needs to be a power of 2. As a
   relaxed rule, choosing any multiple of 16MB is now possible.
 - O1 optimization no longer runs the 'simplifyExpressions' optimization pass.
   This is to improve build iteration times when using -O1. Use -O2 to run that
   pass.
 - EM_ASM() can now be used even when compiling to asm.js.
 - All currently specified non-debugging-related WebGL 1 extensions are now
   enabled by default on startup, no need to ctx.getExtension() manually to
   enable them.
 - Improve readability of uncaught JavaScript exceptions that are thrown all the
   way up to the web console by printing out the stack trace of where the throw
   occurred.
 - Fix an issue when renaming a directory to a subdirectory.
 - Several compiler stability fixes.
 - Adds a JavaScript implementation of cxa_demangle function for demangling call
   stack traces at runtime for easier debugging.
 - GL context MSAA antialiasing is now DISABLED by default, to make the GL
   behavior consistent with desktop usage.
 - Added support to SDL, GLUT and GLFW libraries to specify MSAA on/off at startup.
 - Implemented glColor4ubv in GL emulation mode.
 - Fix an issue with LLVM keyword __attribute__ ((__constructor__)) (#1155).
 - Fix an issue with va_args and -s UNALIGNED_MEMORY=1 (#1705).
 - Add initial support code for LLVM SIMD constructs and a JavaScript SIMD
   polyfill implementation from
   https://github.com/johnmccutchan/ecmascript_simd/ .
 - Fixed support for node.js native filesystem API NODEFS on Windows.
 - Optimize application startup times of Emscripten-compiled programs by
   enabling the virtual filesystem XHR and asm.js compilation to proceed in
   parallel when opening a page.
 - Full list of changes: https://github.com/emscripten-core/emscripten/compare/1.6.4...1.7.0

v1.6.4: 9/30/2013
------------------
 - Implements a new preprocessor tool for preparsing C struct definitions
   (#1554), useful for Emscripten support library implementors.
 - Fix parsing issue with sscanf (#1668).
 - Improved the responsiveness of compiler print output on Windows.
 - Improved compilation times at link stage.
 - Added support for new "NODEFS" filesystem that directly accesses files on the
   native filesystem. Only usable with node.js when compiling to JS.
 - Added support for new IDBFS filesystem for accessing files in IndexedDB storage (#1601.
 - Full list of changes: https://github.com/emscripten-core/emscripten/compare/1.6.3...1.6.4

v1.6.3: 9/26/2013
------------------
 - Emscripten CMake toolchain now generates archive files with .a suffix when
   project target type is static library, instead of generatic .bc files
   (#1648).
 - Adds iconv library from the musl project to implement wide functions in C
   library (#1670).
 - Full list of changes:
   https://github.com/emscripten-core/emscripten/compare/1.6.2...1.6.3

v1.6.2: 9/25/2013
------------------
 - Added support for dprintf() function (#1250).
 - Fixes several compiler stability issues (#1637, #1166, #1661, #1651 and more).
 - Enables support for WEBGL_depth_texture.
 - Adds support for new link flag -s GL_ASSERTIONS=1 which can be used to add
   extra validation layer to the Emscripten GL library to catch code issues.
 - Adds support to Web Audio API in SDL audio backend so that SDL audio now
   works in Chrome and new Opera as well.
 - Fixes an alpha blending issue with SDL_SetAlpha.
 - Implemented locale-related code in C library.
 - Full list of changes: https://github.com/emscripten-core/emscripten/compare/1.6.1...1.6.2

v1.6.1: 9/22/2013
------------------
 - Several optimizations to compiler link stage.
 - Full list of changes: https://github.com/emscripten-core/emscripten/compare/1.6.0...1.6.1

v1.6.0: 9/21/2013
------------------
 - Enable support for %[] pattern in scanf.
 - Added dependency tracking support to linked .js files in CMake toolchain.
 - The hex prefix 0x is now properly handled in sscanf (#1632).
 - Simplify internal compiler operations by removing the internal framework.js.
 - Full list of changes: https://github.com/emscripten-core/emscripten/compare/1.5.9...1.6.0

v1.5.9: 9/15/2013
------------------
 - Add support for SDL_Delay in web workers.
 - Full list of changes: https://github.com/emscripten-core/emscripten/compare/1.5.8...1.5.9

v1.5.8: 9/14/2013
------------------
 - Add support for the GCC -E compiler flag.
 - Update Emscripten libc headers to musl-0.9.13.
 - Added new utility function emscripten_async_load_script() to asynchronously
   load a new .js script URL.
 - Full list of changes: https://github.com/emscripten-core/emscripten/compare/1.5.7...1.5.8

v1.5.7: 8/30/2013
------------------
 - The script tag in default shell.html is now marked 'async', which enables
   loading the JS script code asynchronously in Firefox without making the main
   thread unresponsive.
 - Implemented new utility function emscripten_get_canvas_size() which returns
   the current Module <canvas> element size in pixels.
 - Optimize code size in compiled side modules.
 - Optimize startup memory usage by avoiding unnecessary copying of VFS data at
   startup.
 - Add support for SDL_WM_ToggleFullScreen().
 - Add support for emscripten_get_now() when running in SpiderMonkey shell.
 - Added new environment variable EM_BUILD_VERBOSE=0,1,2,3 to set an extra
   compiler output verbosity level for debugging.
 - Added better support for dlopen() to simulate dynamic library loading in
   JavaScript.
 - Improved support for BSD sockets and networking.
 - Added new SOCKFS filesystem, which reads files via a network connection.
 - Avoid issues with long command line limitations in CMake toolchain by using
   response files.
 - Fix issues with client-side vertex data rendering in GL emulation mode.
 - Improved precision of clock_gettime().
 - Improve function outlining support.
 - Added support for using NMake generator with CMake toolchain.
 - Improved support for flexible arrays in structs (#1602).
 - Added ability to marshal UTF16 and UTF32 strings between C++ <-> JS code.
 - Added a new commandline tool validate_asms.py to help automating asm.js
   validation testing.
 - Improved stability with inline asm() syntax.
 - Updated libc headers to new version.
 - Full list of changes: https://github.com/emscripten-core/emscripten/compare/1.5.6...1.5.7

v1.5.6: 8/17/2013
------------------
 - Improved BSD sockets support.
 - Added touch events support to GLUT library.
 - Added new --js-opts=0/1 command line option to control whether JS optimizer
   is run or not.
 - Improved OpenAL support.
 - Added new command line tool tools/find_bigvars.py which can be used on an
   output file to detect large functions and needs for outlining.
 - Merged link flags -s FORCE_GL_EMULATION and -s DISABLE_GL_EMULATION to a
   single opt-in flag -s LEGACY_GL_EMULATION=0/1 to control whether GL emulation
   is active.
 - Improved SDL input support.
 - Several stability-related compiler fixes.
 - Fixed source mapping generation support on Windows.
 - Added back the EMSCRIPTEN_KEEPALIVE attribute qualifier to help prevent
   inlining and to retain symbols in output without dead code elimination
   occurring.
 - Fix issues when marshalling UTF8 strings between C<->JS.
 - Full list of changes: https://github.com/emscripten-core/emscripten/compare/1.5.5...1.5.6

v1.5.5: 8/9/2013
------------------
 - Update libcxx to revision 187959, 2013-08-08.
 - Full list of changes: https://github.com/emscripten-core/emscripten/compare/1.5.4...1.5.5

v1.5.4: 8/9/2013
------------------
 - Fixed multiple issues with C stdlib support.
 - Fix audio buffer queueing issues with OpenAL.
 - Improved BSD sockets support.
 - Added a new compile+link time command line option -Wno-warn-absolute-paths to
   hide the emscripten compiler warning when absolute paths are passed into the
   compiler.
 - Added new link flag -s STB_IMAGE=0/1 and integrate it to SDL image loading to
   enable synchronous image loading support with SDL.
 - Several improvements on function outlining support.
 - Fix issues with GLES2 interop support.
 - Full list of changes: https://github.com/emscripten-core/emscripten/compare/1.5.3...1.5.4

v1.5.3: 6/28/2013
------------------
 - Added new optimization level --llvm-lto 3 to run even more aggressive LTO
   optimizations.
 - Improve optimizations for libc and other libraries.
 - Full list of changes: https://github.com/emscripten-core/emscripten/compare/1.5.2...1.5.3

v1.5.2: 6/27/2013
------------------
 - Added support for generating source maps along the built application when -g
   is specified. This lets the browser show original .cpp sources when
   debugging.
 - GLUT and SDL improvements.
 - Added new link option -g<level> where level=0-4, which allows controlling
   various levels of debuggability added to the output.
 - Full list of changes: https://github.com/emscripten-core/emscripten/compare/1.5.1...1.5.2

v1.5.1: 6/22/2013
------------------
 - File packager now skips all directories and files starting with '.', and hidden files on Windows.
 - Fix issues with strnlen, memmove, LDBL_ constants, va_args, float.h, and others.
 - Full list of changes: https://github.com/emscripten-core/emscripten/compare/1.5.0...1.5.1

v1.5.0: 6/17/2013
------------------
 - Several compiler optimizations.
 - Improve SDL key events support.
 - Increase debug logging when specifying emcc -v.
 - Full list of changes: https://github.com/emscripten-core/emscripten/compare/1.4.9...1.5.0

v1.4.9: 6/8/2013
------------------
 - Several compiler optimizations.
 - Full list of changes: https://github.com/emscripten-core/emscripten/compare/1.4.8...1.4.9

v1.4.8: 6/6/2013
------------------
 - Add support for webrtc-based sockets.
 - Full list of changes: https://github.com/emscripten-core/emscripten/compare/1.4.7...1.4.8

v1.4.7: 6/2/2013
------------------
 - Remove more unneeded break and continue statements in relooper.
 - Full list of changes: https://github.com/emscripten-core/emscripten/compare/1.4.6...1.4.7

v1.4.6: 6/2/2013
------------------
 - Improve relooper code.
 - Full list of changes: https://github.com/emscripten-core/emscripten/compare/1.4.5...1.4.6

v1.4.5: 6/1/2013
------------------
 - Improve relooper code.
 - Full list of changes: https://github.com/emscripten-core/emscripten/compare/1.4.4...1.4.5

v1.4.4: 6/1/2013
------------------
 - Add support for symlinks in source files.
 - Fix various issues with SDL.
 - Added -s FORCE_ALIGNED_MEMORY=0/1 link time flag to control whether all loads
   and stores are assumed to be aligned.
 - Fix file packager to work with closure.
 - Major improvements to embind support, and optimizations.
 - Improve GL emulation.
 - Optimize VFS usage.
 - Allow emscripten to compile .m and .mm files.
 - Added new syntax --preload-file src@dst to file packager command line to
   allow placing source files to custom destinations in the FS.
 - Full list of changes: https://github.com/emscripten-core/emscripten/compare/1.4.3...1.4.4

v1.4.3: 5/8/2013
------------------
 - Fix issue with strcat.
 - Major embind improvements.
 - Switch to le32-unknown-nacl LLVM target triple as default build option
   instead of the old i386-pc-linux-gnu target triple.
 - Improve compiler logging behavior.
 - Full list of changes: https://github.com/emscripten-core/emscripten/compare/1.4.2...1.4.3

v1.4.2: 5/3/2013
------------------
 - Fix issues with le32-unknown-nacl LLVM target triple.
 - Add some GLEW support.
 - Full list of changes: https://github.com/emscripten-core/emscripten/compare/1.4.1...1.4.2

v1.4.1: 4/28/2013
------------------
 - Implement support for le32-unknown-nacl LLVM target triple.
 - Added new cmdline option -s ERROR_ON_UNDEFINED_SYMBOLS=0/1 to give
   compile-time error on undefined symbols at link time. Default off.
 - Full list of changes: https://github.com/emscripten-core/emscripten/compare/1.3.8...1.4.1

v1.3.8: 4/29/2013
------------------
 - Improved 64-bit integer ops codegen.
 - Added Indexed DB support to vfs.
 - Improve warning message on dangerous function pointer casts when compiling in
   asm.js mode.
 - Added --use-preload-cache command line option to emcc, to be used with the
   file packager.
 - Fixes to libcextra.
 - Full list of changes: https://github.com/emscripten-core/emscripten/compare/1.3.7...1.3.8

v1.3.7: 4/24/2013
------------------
 - Merge IMVU implementation of embind to emscripten trunk. Embind allows
   high-level C++ <-> JS types interop.
 - Enable asm.js compilation in -O1 and higher by default. Fix issues when
   compiling to asm.js.
 - Improve libc support with Emscripten with the musl libc headers.
 - Full list of changes: https://github.com/emscripten-core/emscripten/compare/1.3.6...1.3.7

v1.3.6: 4/2/2013
------------------
 - Fix hang issue with strtof.
 - Update libcxx to upstream r178253 from March 29, 2013.
 - Fix issues with GL emulation.
 - Full list of changes: https://github.com/emscripten-core/emscripten/compare/1.3.5...1.3.6

v1.3.5: 3/25/2013
------------------
 - Get exceptions working as they did before.
 - Remove symbol removing hack.
 - Full list of changes: https://github.com/emscripten-core/emscripten/compare/1.3.4...1.3.5

v1.3.4: 3/24/2013
------------------
 - Update to new libcxx and libcxxabi versions from upstream.
 - Full list of changes: https://github.com/emscripten-core/emscripten/compare/1.3.3...1.3.4

v1.3.3: 3/23/2013
------------------
 - Remove unneeded check from relooper.
 - Full list of changes: https://github.com/emscripten-core/emscripten/compare/1.3.2...1.3.3

v1.3.2: 3/22/2013
------------------
 - Fix issues with fgets.
 - Add support for non-fullscreen pointer lock.
 - Improve OpenAL support.
 - Full list of changes: https://github.com/emscripten-core/emscripten/compare/1.3.1...1.3.2

v1.3.1: 3/19/2013
------------------
 - Improve SDL audio and mixer support.
 - Add GLES2 emulation features when -s FULL_ES2=1 is specified.
 - Add support for OpenAL.
 - Add new -s OPENAL_DEBUG=0/1 link command line option.
 - Fixed an issue with mouse coordinate being offset with canvas.
 - Removed -s UTF_STRING_SUPPORT=0 parameter, this is now always on.
 - Full list of changes: https://github.com/emscripten-core/emscripten/compare/1.3.0...1.3.1

v1.3.0: 3/11/2013
------------------
 - Improve GLES2 emulation with -s FULL_ES2=1.
 - Deprecated -s USE_TYPED_ARRAYS=1 and -s QUANTUM_SIZE=1.
 - Implement a minifier infrastructure when compiling for asm.js.
 - Full list of changes: https://github.com/emscripten-core/emscripten/compare/1.2.9...1.3.0

v1.2.9: 3/7/2013
------------------
 - Improved canvas behavior when transitioning between fullscreen.
 - Added support for getopt().
 - Fixed several libc issues.
 - Full list of changes: https://github.com/emscripten-core/emscripten/compare/1.2.8...1.2.9

v1.2.8: 3/6/2013
------------------
 - Remove unnecessary recursion in relooper RemoveUnneededFlows.
 - Full list of changes: https://github.com/emscripten-core/emscripten/compare/1.2.7...1.2.8

v1.2.7: 3/6/2013
------------------
 - Added SDL_Mixer support.
 - Implemented stubs for several Unix and threading-related functions.
 - Full list of changes: https://github.com/emscripten-core/emscripten/compare/1.2.6...1.2.7

v1.2.6: 3/5/2013
------------------
 - Relooper updates.
 - Full list of changes: https://github.com/emscripten-core/emscripten/compare/1.2.5...1.2.6

v1.2.5: 3/5/2013
------------------
 - Greatly improve GL emulation support.
 - Handle %c in sscanf.
 - Improve compilation times by optimizing parallel execution in the linker.
 - Improve several compiler stability issues detected from fuzzing tests.
 - Implemented emscripten_jcache_printf.
 - Allow running emscripten.py outside emcc itself.
 - Full list of changes: https://github.com/emscripten-core/emscripten/compare/1.2.4...1.2.5

v1.2.4: 2/2/2013
------------------
 - Work on adding support for asm.js compilation.
 - Improve EGL support.
 - Full list of changes: https://github.com/emscripten-core/emscripten/compare/1.2.3...1.2.4

v1.2.3: 1/9/2013
------------------
 - Work on adding support for asm.js compilation.
 - Full list of changes: https://github.com/emscripten-core/emscripten/compare/1.2.2...1.2.3

v1.2.2: 1/8/2013
------------------
 - Work on adding support for asm.js compilation.
 - Full list of changes: https://github.com/emscripten-core/emscripten/compare/1.2.1...1.2.2

v1.2.1: 1/8/2013
------------------
 - Improvements to GLUT, SDL and BSD sockets headers.
 - Full list of changes: https://github.com/emscripten-core/emscripten/compare/1.2.0...1.2.1

v1.2.0: 1/1/2013
------------------
 - Work on adding support for asm.js compilation.
 - Full list of changes: https://github.com/emscripten-core/emscripten/compare/1.1.0...1.2.0

v1.1.0: 12/12/2012
------------------
 - Fix several issues with Windows support.
 - Added a standalone toolchain for CMake.
 - Added emscripten_run_script_string().
 - Optimize compilation times via threading.
 - Update to requiring Clang 3.2. Older versions may no longer work.
 - Several improvements to emscripten library support headers.
 - Full list of changes: https://github.com/emscripten-core/emscripten/compare/1.0.1a...1.1.0

v1.0.1a: 11/11/2012
------------------
 - Add relooper code to repository.
 - Full list of changes: https://github.com/emscripten-core/emscripten/compare/1.0.1...1.0.1a

v1.0.1: 11/11/2012
------------------
 - First commit that introduced versioning to the Emscripten compiler.<|MERGE_RESOLUTION|>--- conflicted
+++ resolved
@@ -20,11 +20,8 @@
 
 3.1.73 (in development)
 -----------------------
-<<<<<<< HEAD
 - compiler-rt was updated to LLVM 19.1.4. (#22937)
-=======
 - libunwind was updated to LLVM 19.1.4. (#22394)
->>>>>>> f56ee36b
 
 3.1.72 - 11/19/24
 -----------------
