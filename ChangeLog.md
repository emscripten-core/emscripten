--- conflicted
+++ resolved
@@ -20,16 +20,12 @@
 
 3.1.44 (in development)
 -----------------------
-<<<<<<< HEAD
-- The internal `read_` and `readAsync` functions no longer handle data URIs.
-  (Higher-level functions are expected to handle that themselves, before calling.)
-=======
 - musl libc updated from v1.2.3 to v1.2.4. (#19812)
 - The `EM_LOG_FUNC_PARAMS` flag to `emscripten_log`/`emscripten_get_callstack`
   has been deprecated and no longer has any effect.  It was based on a
   long-deprecated JS API. (#19820)
-- The internal `read_` and `readAsync` functions no longer handle date URIs.
->>>>>>> 5a45f3f0
+- The internal `read_` and `readAsync` functions no longer handle data URIs.
+  (Higher-level functions are expected to handle that themselves, before calling.)
   This only effects builds that use `-sSINGLE_FILE` or `--memory-init-file`.
   (#19792)
 
