This document describes changes between tagged Emscripten SDK versions.

Note that version numbers do not necessarily reflect the amount of changes
between versions. A version number reflects a release that is known to pass all
tests, and versions may be tagged more or less frequently at different times.

Note that there is *no* ABI compatibility guarantee between versions - the ABI
may change, so that we can keep improving and optimizing it. The compiler will
automatically invalidate system caches when the version number updates, so that
libc etc. are rebuilt for you. You should also rebuild object files and
libraries in your project when you upgrade emscripten.

Not all changes are documented here. In particular, new features, user-oriented
fixes, options, command-line parameters, breaking ABI changes, deprecations,
significant internal modifications and optimizations etc. generally deserve a
mention. To examine the full set of changes between versions, you can use git
to browse the changes between the tags.

See docs/process.md for more on how version tagging works.

3.1.37 (in development)
-----------------------
<<<<<<< HEAD
- Bump the default minimum Firefox version from 65 to 68 (#19191).
=======
- The old reverse dependency system based on `tools/deps_info.py` has been
  removed and the existing `__deps` entries in JS library files can now be used
  to express JS-to-native dependencies.  As well being more precise, and
  extensible via user-supplied JS libraries, this also speeds up link times
  since we no longer need scan linker inputs using `llvm-nm`.  It also
  completely removes the need for the `REVERSE_DEPS` settings which has now
  been deprecated. (#18905)
>>>>>>> 8ae3b24e

3.1.36 - 04/16/23
-----------------
- The `USES_DYNAMIC_ALLOC` setting has been deprecated.  You can get the same
  effect from `-sMALLOC=none`. (#19164)

3.1.35 - 04/03/23
-----------------
- The following JavaScript runtime functions were converted to JavaScript
  library functions:
   - UTF8ArrayToString
   - UTF8ToString
   - stringToUTF8Array
   - stringToUTF8
   - lengthBytesUTF8
  If you use any of these functions in your JS code you will now need to include
  them explictly in one of the following ways:
   - Add them to a `__deps` entry in your JS library file (with leading $)
   - Add them to `DEFAULT_LIBRARY_FUNCS_TO_INCLUDE` (with leading $)
   - Add them to `EXPORTED_FUNCTIONS` (without leading $)
   - Set `-sLEGACY_RUNTIME` to include all of them at once.
- `FS.loadFilesFromDB` and `FS.saveFilesToDB` were removed.  We think it's
  unlikly there were any users of these functions since there is now a separate
  IDBFS filesystem for folks that want persistence. (#19049)
- `allocateUTF8` and `allocateUTF8OnStack` library function moved to
  `library_legacy.js`.  Prefer the more accurately named `stringToNewUTF8` and
  `stringToUTF8OnStack`. (#19089)
- `SDL_image` port was updated to version 2.6.0.
- `-z` arguments are now passed directly to wasm-ld without the need for the
  `-Wl,` prefix.  This matches the behaviour of both clang and gcc. (#18956)
- Reverted #18525 which runs the JS pre-processor over files passed via
  --pre-js and --post-js.  It turned out this change caused issue for several
  folks who had JS files with lines that start with `#` so can't be run through
  the pre-processor.  If folks want to re-enable this we can looks into ways to
  make it conditional/optional.
- The `{{{ cDefine('name') }}}` helper macro can now be simplified to just `{{{
  cDefs.name }}}`.

3.1.34 - 03/14/23
-----------------
- Fix for using `EM_JS` functions defined in other object files.  This was a bug
  that was introduced when `LLD_REPORT_UNDEFINED` was enabled by default back in
  3.1.28. (#18928)
- The prefered way to enable pthread is now to just the the standard `-pthread`
  flag.  The `-sUSE_PTHREADS` setting still works but is marked as legacy and
  will generate a warning in `-sSTRICT` mode.
- When targeting node, and using `-sMODULARIZE`, we no longer internally catch
  unhandled promise rejections or exit status code. That is to say the,
  `NODEJS_CATCH_REJECTION` and `NODEJS_CATCH_EXIT` are no longer compatible
  with `-sMODULARIZE`.   

3.1.33 - 03/08/23
-----------------
- Initial support for C++20 modules.  We have added a very simple test in form
  of `other.test_cpp_module`. (#18915)
- Removed `sys/sysctl.h` compatibility header.  We don't implement the function
  it defines. (#18863)
- Update SDL2_ttf port to 2.20.2 (#18804)
- Update glfw header to 3.3.8 (#18826)
- The `LLD_REPORT_UNDEFINED` setting has been removed.  It's now essentially
  always enabled. (#18342)
- Added `-sEXPORT_KEEPALIVE` to export symbols. When using
  `MINIMAL_RUNTIME`, the option will be **disabled** by default.
  This option simply exports the symbols on the module object, i.e.,
  `Module['X'] = X;`
- The WasmFS OPFS backend is now faster in browsers that implement
  [`Atomics.waitAsync`](https://caniuse.com/mdn-javascript_builtins_atomics_waitasync).
  (#18861)
- The `emscripten_proxy_async_with_callback` API was replaced with a simpler
  `emscripten_proxy_callback` API that takes a second callback to be called if
  the worker thread dies before completing the proxied work.  

3.1.32 - 02/17/23
-----------------
- Added new linker option `-sEXCEPTION_STACK_TRACES` which will display a stack
  trace when an uncaught exception occurs. This defaults to true when
  `ASSERTIONS` is enabled. This option is mainly for the users who want only
  exceptions' stack traces without turning `ASSERTIONS` on. (#18642 and #18535)
- `SUPPORT_LONGJMP`'s default value now depends on the exception mode. If Wasm
  EH (`-fwasm-exception`) is used, it defaults to `wasm`, and if Emscripten EH
  (`-sDISABLE_EXCEPTION_CATCHING=0`) is used or no exception support is used, it
  defaults to `emscripten`. Previously it always defaulted to `emscripten`, so
  when a user specified `-fwasm-exceptions`, it resulted in Wasm EH + Emscripten
  SjLj, the combination we do not intend to support for the long term.
- Added support for Wasm-based AudioWorklets for realtime audio processing
  (#16449)
- Synchronous proxying functions in emscripten/proxying.h now return errors
  instead of hanging forever when the worker thread dies before the proxied work
  is finished.

3.1.31 - 01/26/23
-----------------
- Symbols that were previously exported from native code, but only for internal
  reasons, are no longer exported on the `Module` object by default.  For
  example, previously if you were using `Module._malloc` but not explicitly
  including `_malloc` in `EXPORTED_FUNCTIONS`, it might have been exported
  anyway due to internal use of `malloc` within the JS library code. (#18564)
- The `STACK_SIZE`, `STACK_ALIGN`, `POINTER_SIZE`, and `ASSERTIONS` JavaScript
  globals were removed by default.  In debug builds a clear error is shown if
  you try to use these. (#18503)
- --pre-js and --post-js files are now fed through the JS preprocessor, just
  like JS library files and the core runtime JS files.  This means they can
  now contain #if/#else/#endif blocks and {{{ }}} macro blocks. (#18525)
- `-sEXPORT_ALL` can now be used to export symbols on the `Module` object
  when used with `-sMINIMAL_RUNTIME` and `-sMODULARIZE` together. (#17911)
- The llvm version that emscripten uses was updated to 17.0.0 trunk.

3.1.30 - 01/11/23
-----------------
- The default pthread stack size will now be set to match `-sSTACK_SIZE` by
  default.  Set `DEFAULT_PTHREAD_STACK_SIZE` explicitly to override this.
  (#18479)
- The `buffer` JavaScript variable was removed.  This underlying buffer is
  still accessible via `wasmMemory.buffer` or `HEAPXX.buffer`.  In debug builds,
  a clear error is shown if you try to use it.  (#18454)
- The SDLv1 header directory is no longer added to the include path by default.
  This means if you include SDL headers without the explicit version in them
  (e.g. `SDL_events.h`) you will now need to add `-sUSE_SDL` explicitly at
  compile time.  If you include the SDL headers with the directory name included
  (e.g. `SDL/SDL_events.h`) you will not be affected by this change. (#18443)
- Significant improvements were made (in the version of LLVM associated with
  this emsdk release) to the quality of DWARF debug info when building in
  optimized mode. See https://reviews.llvm.org/D140373. Using the -O1 flag is
  recommended if a program is too large or slow to debug with -O0 (although
  -O0 is still better for debugging when feasible).

3.1.29 - 01/03/23
-----------------
- Fixed bug in `PROXY_TO_PTHREAD` whereby certain async operations on the main
  thread would cause the whole program to exit, even when the proxied main
  function was still running. (#18372)
- Added `Module.pthreadPoolReady` promise for the `PTHREAD_POOL_DELAY_LOAD`
  mode that allows to safely join spawned threads. (#18281)
- PThreads can now be safely spawned on-demand in Node.js even without a PThread
  pool (`PTHREAD_POOL_SIZE`) or proxying (`PROXY_TO_PTHREAD`) options. (#18305)

3.1.28 - 12/08/22
-----------------
- `LLD_REPORT_UNDEFINED` is now enabled by default.  This makes undefined symbol
  errors more precise by including the name of the object that references the
  undefined symbol. The old behaviour (of allowing all undefined symbols at
  wasm-ld time and reporting them later when processing JS library files) is
  still available using `-sLLD_REPORT_UNDEFINED=0`. (#16003)
- musl libc updated from v1.2.2 to v1.2.3. (#18270)
- The default emscripten config file no longer contains `EMSCRIPTEN_ROOT`.  This
  setting has long been completely ignored by emscripten itself. For
  applications that wish to know where emscripten is installed looking for
  `emcc` in the `PATH` has long been the recommended method (i.e. `which emcc`).
  (#18279)
- More accurate synchronisation of `emscripten_get_now` clocks between main
  thread and pthreads.
  This also changes the absolute value returned by the function, but it shouldn't
  affect correct usages as the function has always returned different values on
  different platforms, and is clearly documented as "only meaningful in
  comparison to other calls to this function". (#18267)
- Emscripten will now search your PATH for binaryen, llvm, and node if the
  corresponding config file settings (`BINARYEN_ROOT`, `LLVM_ROOT`, `NODE_JS`)
  are not set.  Allows emscripten to run with an empty config file given the
  right tools in the PATH. (#18289)

3.1.27 - 11/29/22
-----------------
- Add support for `-sEXPORT_ES6`/`*.mjs` on Node.js. (#17915)
- Idle workers in a PThread pool no longer prevent Node.js app from exiting. (#18227)
- The default `STACK_SIZE` was reduced from 5MB to 64KB.  Projects that use more
  than 64Kb of stack will now need specify `-sSTACK_SIZE` at link time.  For
  example, `-sSTACK_SIZE=5MB` can be used to restore the previous behaviour.
  To aid in debugging, as of #18154, we now also place the stack first in memory
  in debug builds so that overflows will be immediately detected, and result in
  runtime errors.  This change brings emscripten into line with `wasm-ld` and
  wasi-sdk defaults, and also reduces memory usage by default.  In general,
  WebAssembly stack usage should be lower than on other platforms since a lot of
  state normally stored on the stack is hidden within the runtime and does not
  occupy linear memory at all.  The default for `DEFAULT_PTHREAD_STACK_SIZE` was
  also reduced from 2MB to 64KB to match.
- Improved error messages for writing custom JS libraries. (#18266)

3.1.26 - 11/17/22
-----------------
- Inline with the recent changes to llvm and binaryen, emscripten will now, by
  default, enable the sign-extension and mutable-globals WebAssembly proposals.
  In order to do so the default minimum safari version (`MIN_SAFARI_VERSION`)
  was updated from 12.0 to 14.1, and support for the old EdgeHTML engine
  (`MIN_EDGE_VERSION`) was removed by default.  If you want to continue to
  support these older engines you can use these settings
  (`-sMIN_SAFARI_VERSION=120000` and/or `-sMIN_EDGE_VERSION=44`) to revert to
  the previous defaults, which will result in the new proposals being disabled.
  Note that in order to avoid support for the sign-extension emscripten uses
  a binaryen pass, so targeting older browsers requires the running of wasm-opt
  and is therefore incompatible with `ERROR_ON_WASM_CHANGES_AFTER_LINK` (i.e.
  fast linking). (#17690)
- Added `--reproduce` command line flag (or equivalently `EMCC_REPRODUCE`
  environment variable).  This options specifies the name of a tar file into
  which emscripten will copy all of the input files along with a response file
  that will allow the command to be replicated.  This can be useful for sharing
  reproduction cases with others (inspired by the lld option of the same name).
  (#18160)
- In non-optimizing builds emscripten will now place the stack first in memory,
  before global data.  This is to get more accurate stack overflow errors (since
  overflow will trap rather corrupting global data first).  This should not
  be a user-visible change (unless your program does something very odd such
  depending on the specific location of stack data in memory). (#18154)

3.1.25 - 11/08/22
-----------------
- The `TOTAL_STACK` setting was renamed to `STACK_SIZE`.  The old name will
  continue to work as an alias. (#18128)
- Exporting `print`/`printErr` via `-sEXPORTED_RUNTIME_METHODS` is deprecated in
  favor of `out`/`err`.  The former symbols are supposed to be used with
  `-sINCOMING_MODULE_JS_API` instead. (#17955)
- aio.h was removed from the sysroot.  Emscripten doesn't support any of the
  functions in this header.
- Clang's function pointer cast warnings (enabled with `-Wcast-function-type`)
  are now stricter. This warning is intended to help with CFI errors but also
  helps wasm builds since wasm traps on such type mismatches in indirect calls.
  We recommend that users enable it to prevent such errors (which can be hard to
  debug otherwise). The older (less strict) behavior is also still possible with
  `-Wcast-function-type -Wno-cast-funtion-type-strict` (or
  `-Wno-error=cast-function-type-strict` if you want the warnings to be visible
  but not errors). See https://reviews.llvm.org/D134831
- libcxx and libcxxabi updated to LLVM 15. (#18113)

3.1.24 - 10/11/22
-----------------
- In Wasm exception mode (`-fwasm-exceptions`), when `ASSERTIONS` is enabled,
  uncaught exceptions will display stack traces and what() message. (#17979 and
  #18003)
- It is now possible to specify indirect dependencies on JS library functions
  directly in C/C++ source code.  For example, in the case of a EM_JS or EM_ASM
  JavaScript function that depends on a JS library function.  See the
  `EM_JS_DEPS` macro in the `em_macros.h` header.  Adding dependencies in this
  way avoids the need to specify them on the command line with
  `-sDEFAULT_LIBRARY_FUNCS_TO_INCLUDE`. (#17854)

3.1.23 - 09/23/22
-----------------
- The `__EMSCRIPTEN_major__/minor__/tiny__` macros are no longer defined on the
  command line but require `<emscripten.h/>` (or just `<emscripten/version.h>`
  to be included. (#17883)
- Linking of bitcode files using `emcc -r` + `-flto` is no longer supported.
  `emcc -r` will now always use lld to link to an object file.  This matches the
  behavior of upstream llvm where bitcode linking using lld does not exist.
  The recommend way to combine bitcode input is to use library files (`ar`
  archives).  See #13492 for more details.

3.1.22 - 09/19/22
-----------------
- compiler-rt updated to LLVM 15. (#17802)
- Using `-Oz` or `-Os` will no longer pass `-fno-inline-functions` to clang and
  instead rely on clang's normal inline heuristics for these optimization
  levels.  `-fno-inline-functions` can be passed explicitly if needed.
- C++17 is now the default version of the C++ standard used by the compiler.
  This is due to an upstream change in llvm.  Use `-std=c++14` (or technically
  `-std=gnu++14`) to revert to the previous default.
- Closure warnings are now controlled via the standard `-Wclosure` warning flags
  rather than via a specific/custom `CLOSURE_WARNINGS` setting.  The old
  setting continues to work but will issue a deprecation warning.
  If you link with `-Werror` but you don't want closure warnings to be errors
  you can add `-Wno-error=closure` or `-Wno-closure`.

3.1.21 - 09/09/2022
-------------------
- Update SDL2 port to 2.24.0 (#17748)
- The `LEGACY_RUNTIME` setting is no longer enabled by default.  If you use any
  of these legacy runtime functions (except in library code with explicit
  dependencies) then you would need to set `LEGACY_RUNTIME` on the command line
  or add the ones you need to `DEFAULT_LIBRARY_FUNCS_TO_INCLUDE`:
   - addFunction
   - removeFunction
   - allocate
   - AsciiToString
   - stringToAscii
   - UTF16ToString
   - stringToUTF16
   - lengthBytesUTF16
   - UTF32ToString
   - stringToUTF32
   - lengthBytesUTF32
   - allocateUTF8
   - allocateUTF8OnStack
   - writeStringToMemory
   - writeArrayToMemory
   - writeAsciiToMemory
   - intArrayFromString
   - intArrayToString
   - warnOnce
   - ccall
   - cwrap
  Although this is technically a breaking change for those who use these
  functions, there are assertion in debug builds that catch such usages and
  direct towards how to fix the issue.

3.1.20 - 08/24/2022
-------------------
- The `getTempRet0`/`setTempRet0` helper functions are now implemented directly
  in WebAssembly, rather than supplied by the JS host.  This simplifies the
  wasm/JS interface.  These function are no longer exported in all cases.  If
  your code directly calls these functions from JS, you can add them to
  `-sEXPORTED_RUNTIME_METHODS`.
- Several linux-specific headers were removed from the emscripten sysroot. None
  of the functionality in these headers was ever supported by emscripten. For
  example `sys/soundcard.h` and `sys/ptrace.h`. (#17704)

3.1.19 - 08/17/2022
-------------------
- Old method of metadata extraction via wasm-emscripten-finalize removed
  in favor of local python code. (#16529)

3.1.18 - 08/01/2022
-------------------
- The tests/ directory was renamed to just test/ to match other project close
  emscripten (llvm, wabt, binaryen).  This should not effect any users of
  emscripten, only developers. (#17502)
- The llvm version that emscripten uses was updated to 16.0.0 (#17534)
- worker.js now propagates unhandled promise rejections to the main thread the
  same way it propagates uncaught exceptions.

3.1.17 - 07/22/2022
-------------------
- Add support for dynamic linking with Asyncify. (#15893)
- A source map file and DWARF info in the wasm can now be emitted at the same if
  the user gives the both options: `-g -gsource-map`. (#17484)
- The `align` argument to the makeGetValue/makeSetValue JS library macros was
  removed (and replaced with an assert) as it had no uses internally and was
  removed (and replaced with an assert) as it had now uses internally and was
  untested.
- Removed unused `calledMain` global variable from the JS runtime.  Folks who
  want to know when main is done can use `Module[postRun]`.

3.1.16 - 07/14/2022
-------------------
- Warnings generated by the JS compiler (compiler.js) are now propagated back
  to the emcc compiler driver which means that `-Werror` builds will now fail
  in the presence of JS compiler warnings.  As usual `-Wno-js-compiler` and
  `-Wno-error=js-compiler)` can be used to control these warnings. (#17365)
- When JS library functions are included as part of `EXPORTED_RUNTIME_METHODS`
  it is no longer necessary to also add them to
  `DEFAULT_LIBRARY_FUNCS_TO_INCLUDE`.  This change allows us to transition
  runtime functions to JS library functions without the need to folks to add
  `DEFAULT_LIBRARY_FUNCS_TO_INCLUDE`. (#17369)
- The following function, which were previously part of the default runtime, are
  now JS library functions:
   - addFunction
   - removeFunction
   - allocate
   - AsciiToString
   - stringToAscii
   - UTF16ToString
   - stringToUTF16
   - lengthBytesUTF16
   - UTF32ToString
   - stringToUTF32
   - lengthBytesUTF32
   - allocateUTF8
   - allocateUTF8OnStack
   - writeStringToMemory
   - writeArrayToMemory
   - writeAsciiToMemory
   - intArrayFromString
   - intArrayToString
   - warnOnce
   - ccall
   - cwrap
  However, they all still available by default due to a new setting called
  `LEGACY_RUNTIME` which is enabled by default.  When `LEGACY_RUNTIME` is
  disabled (which it may be in the future) these symbols would only be included
  if there were explicitly exported via `EXPORTED_RUNTIME_METHODS` or added to
  `DEFAULT_LIBRARY_FUNCS_TO_INCLUDE`.  `LEGACY_RUNTIME` is disabled by default
  in `STRICT` mode so this change only effects users of `STRICT` mode. (#17370,
  #17403)
- The `run` runtime function is no longer exported by default.  It can be added
  to `EXPORTED_RUNTIME_METHODS` if needed.
- The getWasmTableEntry/setWasmTableEntry library function are no longer
  included by default.  Add them to `DEFAULT_LIBRARY_FUNCS_TO_INCLUDE` or
  `EXPORTED_RUNTIME_METHODS` if you want to use them outside of JS library code.
- The type of `time_t` was restored 64-bit after being converted to 32-bit in
  3.1.11. (#17401)

3.1.15 - 07/01/2022
-------------------
- The JS library helper function `hasExportedFunction` has been replaced with
  `hasExportedSymbol`, which takes an unmangled (no leading underscore) symbol
  name.
- Post-link metadata extraction switched from wasm-emscripten-finalize
  (binaryen) to python code within emscripten.  This change should have no
  semantic effect, but can temporarily be reverted by setting
  `EMCC_READ_METADATA=binaryen` in the environment. (#17337)
- Added a shim for `BigInt64Array` so `-sWASM_BIGINT` can be used in Safari
  v14. (#17103)

3.1.14 - 06/20/2022
-------------------
- emcc now accepts `-print-file-name` and reports the correct library paths in
  `-print-search-dirs`.
- `tools/file_packager` no longer generates (or requires) any "pre-js" code when
  running in `--embed-file` mode.  Instead the embedded files are loaded at
  static constructor time.
- Emscripten now knows what minimum browser versions the `WASM_BIGINT` feature
  requires and will automatically set the defaults accordingly. (#17163)
- Embind now supports binding to functions specified as `noexcept`. (#17140)
- Weak undefined symbols fixed in dynamic linking. (#17164)
- Internally, the name of `main` function now gets mangled (by clang) in the
  same way as with other wasm targets.  This means that within the wasm module
  the name of the main function can now be `__main_argc_argv`, but, since we
  still export this to JS as `_main`, this should not be a user-visible change.
- Use of pkg-config from cmake not longer causes the C++ include path to be
  broken. (#17137)
- `emscripten_runtime_keeplive_push()` and `emscripten_runtime_keeplive_push()`
  are now exposed to native code and can be used to keep the runtime alive
  without immediately unwinding the event loop (as
  `emscripten_exit_with_live_runtime()` does). (#17160)
- The file packager option `--use-preload-cache` now only invalidates the
  cache if the data contents has changed. (#16807)

3.1.13 - 06/02/2022
-------------------
- xlocale.h compatibility header was restored after being removed in 3.1.12.

3.1.12 - 05/25/2022
-------------------
- Fix crash, introduced in 3.1.11, which occurred when using pointer types
  (types ending in `*`) with getValue/setValue library functions. (#17028)
- Fix possible deadlock in multi-threaded builds that use EXIT_RUNTIME=0 with
  ASSERTIONS enabled. This was introduced in 3.1.3 as part of #16130. (#17044)

3.1.11 - 05/21/2022
-------------------
- The return value of `emscripten_get_compiler_setting` was changed from `int`
  to `long` so that it is compatible with `MEMORY64`.  The return value of this
  function sometimes contains a pointer value so `int` is not sufficiently
  wide under `wasm64`. (#16938)
- The `EM_BUILD_VERBOSE` environment variable only effects test code these days
  and therefore was renamed to `EMTEST_BUILD_VERBOSE`. (#16904)
- compiler-rt updated to LLVM 14. (#16991)
- libc++ updated to LLVM 14. (#17000)
- libc++abi updated to LLVM 14. (#16993)

3.1.10 - 05/02/2022
-------------------
- Bug fixes

3.1.9 - 04/21/2022
------------------
- The `-sSHELL_FILE` setting, which (unlike the --shell-file command line
  options) we believe was never tested or externally used, has been removed.
  (#16589)
- A warning is now issued when passing C++-only settings such
  `-sEXCEPTION_CATCHING_ALLOWED` when not linking as C++. (#16609)
- Introduce a new [proxying
  API](https://emscripten.org/docs/api_reference/proxying.h.html) for proxying
  work between threads.

3.1.8 - 03/24/2022
------------------
- Command line settings (`-s`) are now type checked.  For example, passing a
  string to a boolean setting will now generate an error (e.g.
  `-sEXIT_RUNTIME=foo`).  Previously, the value of `foo` would have have been
  interpreted as non-zero and accepted as valid. (#16539)
- A warning (limited-postlink-optimizations) was added that gets shown when
  binaryen optimizations are limited due to DWARF information being requested.
  Several binaryen passed are not compatible with the preservation of DWARF
  information. (#16428)
- Use normalized mouse wheel delta for GLFW 3 in `library_glfw.js`. This changes
  the vertical scroll amount for GLFW 3. (#16480)
- The emsdk binaries for macOS now require macOS 10.14 Mojave (or above).
  Prior versions of emsdk could run on 10.11 (or above), but supporting those
  older versions recently became harder.
- The SDL_mixer library can be configured to support MIDIs by passing "mid"
  to the SDL2_MIXER_FORMATS setting. It uses Timidity, and you must provide
  your own instrument sound files and mount them at "/etc/timidity". (#16556)

3.1.7 - 03/07/2022
-------------------
- Remove unmaintained ASMFS filesystem backend and associated `-sASMFS`
  settings.  The new wasmfs filesystem is far enough along that it seems clear
  that ASMFS will not need to be revived.
- Fix deadlock in `munmap` that was introduced in 3.1.5.  The deadlock would
  occur in multi-threaded programs when a partial unmap was requested (which
  emscripten does not support). (#16413)
- Added new compiler+linker option -sSHARED_MEMORY=1, which enables targeting
  a shared WebAssembly.Memory. (#16419)
- Added new API "Wasm Workers", which is an alternative to pthreads for building
  multithreaded applications, enabled via -sWASM_WORKERS=1 (#12833)

3.1.6 - 02/24/2022
------------------
- Remove support for deprecated `EMMAKEN_COMPILER`, `EMMAKEN_CFLAGS`, and
  `EMMAKEN_NO_SDK`  environment variables.  These are all legacy and redundant
  in the face of other settings/flags:
   - `EMMAKEN_COMPILER` -> `LLVM_ROOT` in the config settings
   - `EMMAKEN_CFLAGS` -> `EMCC_CFLAGS`
   - `EMMAKEN_NO_SDK` -> standard `-nostdlib` and `-nostdinc` flags
- emscripten will no longer automatically create a config file if it can't
  find one in the configured location.  Instead, it will error out and point the
  user to the `--generate-config` option, in case that is what they want.
  (#13962)

3.1.5 - 02/17/2022
------------------
- Emscripten no longer uses the `allocate()` runtime function.  For backwards
  compatibility with external JS code we still include this function by default
  but it will no longer be included in `-sSTRICT` mode.  Usages of this function
  are generally best replaced with `_malloc`, `stackAlloc` or `allocateUTF8`.

3.1.4 - 02/14/2022
------------------
- Due to an llvm change (https://reviews.llvm.org/D118573) some clang flags
  that did not previously have any effect are now honored (e.g.
  `-fnew-alignment` and `-fshort-wchar`).
- llvm dependency updated to 15.0.0 to match upstream. (#16178)
- The `__EMSCRIPTEN_major__`, `__EMSCRIPTEN_minor__` and `__EMSCRIPTEN_tiny__`
  macros are now available via the `emscripten/version.h` header file.  For the
  time being, unless you enable `-sSTRICT`, these are still also defined
  directly on the command line.  If you use these macros please make sure you
  include `emscripten/version.h` (or `emscripten.h` which indirectly includes
  it). (#16147)

3.1.3 - 01/31/2022
------------------
- The file packager now supports embedding files directly into wasm memory and
  `emcc` now uses this mode when the `--embed-file` option is used.  If you
  use `file_packager` directly it is recommended that you switch to the new mode
  by adding `--obj-output` to the command line. (#16050)
- The `--bind` flag used to enable embind has been deprecated in favor of
  `-lembind`.  The semantics have not changed and the old flag continues to
  work. (#16087)
- New setjmp/longjmp support using Wasm EH instructions is added, which is
  faster and reduces code size. You need a browser that supports Wasm EH spec to
  use it. The new SjLj support is enabled by `-sSUPPORT_LONGJMP=wasm`. This can
  be used with Wasm exception support (`-fwasm-exceptions`), but not with
  Emscripten exception support (`-fexceptions` or
  `-sDISABLE_EXCEPTION_CATCHING=0`). When using Wasm EH with Wasm SjLj, there is
  one restriction that you cannot directly call `setjmp` within a `catch`
  clause. (Calling another function that calls `setjmp` is fine.)
  (#14976 and #16072)

3.1.2 - 01/20/2022
------------------
- A new setting, `POLYFILL`, was added which is on by default but can be disabled
  (via `-sNO_POLYFILL`) to prevent emscripten from outputing needed polyfills.
  For default browser targets, no polyfills are needed so this option only has
  meaning when targeting older browsers.
- `EVAL_CTORS` has been rewritten and improved. The main differences from before
  are that it is much more capable (it can now eval parts of functions and not
  just all or nothing, and it can eval more wasm constructs like globals). It is
  no longer run by default, so to use it you should build with `-s EVAL_CTORS`.
  See `settings.js` for more details. (#16011)
- `wasmX` test suites that are defined in `test_core.py` have been renamed to
  `coreX` to better reflect where they are defined.  The old suite names such
  as `wasm2` will continue to work for now as aliases.

3.1.1 - 01/08/2022
------------------
- Happy new year!
- Updated SDL 2 port to upstream version 2.0.18 (from a patched 2.0.10). This
  includes all downstream patches and many upstream changes.
- libc++ library updated to llvm-13. (#15901)
- libc++-abi library updated to llvm-13. (#15904)
- compiler-rt library updated to llvm-13. (#15906)
- Added new internal/debugging related environment variable
  EM_FORCE_RESPONSE_FILES that can be set to 0 to force disable the use of
  response files, and to 1 to force enable response files. If not set,
  response files will be used if command lines are long (> 8192 chars). (#15973)

3.1.0 - 12/22/2021
------------------
- Emscripten in starting to use ES6 features in its core libraries (at last!).
  For most users targeting the default set of browsers this is a code size win.
  For projects targeting older browsers (e.g. `-sMIN_CHROME_VERSION=10`),
  emscripten will now run closure compiler in `WHITESPACE_ONLY` mode in order to
  transpile any ES6 down to ES5.  When this automatic transpilation is performed
  we generate a warning which can be disabled (using `-Wno-transpile`) or by
  explicitly opting in-to or out-of closure using `--closure=1` or
  `--closure=0`. (#15763).

3.0.1 - 12/17/2021
------------------
- Deprecate `EMMAKEN_CFLAGS` is favor of `EMCC_CFLAGS`.
- Fixed an issue where user provided --js-library directives would not be
  processed as the last item after all system provided JS libraries have been
  added to the build. This fix enables overriding WebGL 2 symbols from user JS
  libraries.

3.0.0 - 11/22/2021
------------------
- A set of internally-unused functions were removed from `parseTools.js`.  While
  emscripten no longer needs any of these functions, there is slim chance that
  some external JS library is depending on them.  Please file issues if any such
  library code is found.  The removed/unused functions are:
   `removePointing`, `pointingLevels`, `removeAllPointing`, `isVoidType`,
   `isStructPointerType`, `isArrayType`, `isStructType`, `isVectorType`,
   `isStructuralType` `getStructuralTypeParts`, `getStructuralTypePartBits`,
   `isFunctionDef`, `isPossiblyFunctionType`, `isFunctionType`, `getReturnType`,
   `splitTokenList`, `_IntToHex`, `IEEEUnHex`, `Compiletime.isPointerType`,
   `Compiletime.isStructType`, `Compiletime.INT_TYPES`, `isType`.
- The example `shell.html` and `shell_minimal.html` templates no longer override
  `printErr` on the module object.  This means error message from emscripten and
  stderr from the application will go to the default location of `console.warn`
  rather than `console.error`.  This only effects application that use the
  example shell html files.
- The version of musl libc used by emscripten was upgraded from v1.1.15 to
  v1.2.2.  There could be some minor size regressions (or gains) due to changes
  in upstream musl code but we don't expect anything major.  Since this is a
  fairly substantial change (at least internally) we are bumping the major
  version of Emscripten to 3. (#13006)
- Added support for specifying the text encoding to be used in response filenames
  by passing the encoding as a file suffix (e.g. "a.rsp.utf-8" or "a.rsp.cp1252").
  If not specified, the encoding is autodetected as either UTF-8 or Python
  default "locale.getpreferredencoding()". (#15406, #15292, #15426)

2.0.34 - 11/04/2021
-------------------
- Symbols marked as visibility hidden are no longer exported from C/C++
  code when building with `SIDE_MODULE`, `MAIN_MODULE` or `LINKABLE`.  If you
  need to export a hidden symbol you can still do so by adding it to
  EXPORTED_FUNCTIONS.

2.0.33 - 11/01/2021
-------------------
- Bug fixes

2.0.32 - 10/19/2021
-------------------
- Internal-only library functions can now be marked as `__internal: true` in JS
  system libraries.  Such symbols should not be used by external libraries and
  are subject to change.  As of now we generate warning when external libraries
  depend on the these symbols.
- Stub functions from `library_syscall.js` and `library.js` were replaced with
  native code stubs (See `system/lib/libc/emscripten_syscall_stubs.c`).  This
  should be better for wasm module portability as well as code size.  As part
  of this change the return value of `popen` was fixed to return NULL rather
  than -1 and the `getpwnam` family of functions were changed to return an
  error rather than throw a JavaScript exception (this behaviour matches what
  the other stub functions do).  As before, the `ALLOW_UNIMPLEMENTED_SYSCALLS`
  setting controls whether of not these stubs get included at link time, and
  `STRICT` disables this setting.
- Emscripten will now warn when linker-only flags are specified in
  compile-only (`-c`) mode.  Just like with clang itself, this warning can be
  disabled using the flag: `-Wno-unused-command-line-argument`.
- Internal symbol names for musl syscalls changed from number-based (e.g.
  `__syscall22`) to name-based (e.g. `__syscall_open`).  This should not be
  a visible change except for folks trying to intercept/implement syscalls
  in native code (#15202).
- Fixed launcher batch script issues on Windows, and added two env. vars
  EM_WORKAROUND_PYTHON_BUG_34780 and EM_WORKAROUND_WIN7_BAD_ERRORLEVEL_BUG that
  can be enabled to work around a Windows Python issue
  https://bugs.python.org/issue34780 , and a Windows 7 exit code issue (#15146)
- Support a new CMake property `EMSCRIPTEN_SYSTEM_PROCESSOR` which can be used
  to override the default value of `CMAKE_SYSTEM_PROCESSOR` set by the
  toolchain file.
- Remove support for the `EMIT_EMSCRIPTEN_METADATA` setting.  This setting has
  been deprecated for some time now and we don't know of any remaining reasons to
  keep it around.
- Add JavaScript API `Emval.{toHandle, toValue}` as well as a C++ method
  `val::as_handle()` to allow passing values between the `val` class and
  `EM_JS`/ `EM_ASM` JavaScript snippets. (#15279)
- Added SAFE_HEAP=2 option which tests safe heap behavior for wasm-only builds
  (allowing unaligned memory accesses, which would not work in Wasm2JS but in
   wasm would be correct but potentially slow).

2.0.31 - 10/01/2021
-------------------
- Bug fixes

2.0.30 - 09/14/2021
-------------------
- Bug fixes

2.0.29 - 08/26/2021
-------------------
- Bug fixes

2.0.28 - 08/23/2021
-------------------
- Added some support for signal handling libc functions (raise, kill,
  sigaction, sigpending, etc).  We still don't have a way to deliver signals from
  the outside but these at least now work for sending signals to the current
  thread (JS context) (#14883).
- Remove the workaround used in emcmake and emmake that removed directories
  with sh.exe from PATH on Windows when MinGW Makefiles generator was used.
  This was needed with CMake versions older than 3.17.0. If you get an error
  "sh.exe was found in your PATH" on Windows, you can either update to CMake
  3.17.0 or newer, or remove the offending directory from your PATH. See
  https://github.com/Kitware/CMake/commit/82ddcf0db1d220564145122c3cce25d25ee0e254
  for more information. (#14930)

2.0.27 - 08/12/2021
-------------------
- Added `EM_ASYNC_JS` macro - similar to `EM_JS`, but allows using `await`
  inside the JS block and automatically integrates with Asyncify without
  the need for listing the declared function in `ASYNCIFY_IMPORTS` (#9709).
- Errors that occur on pthreads (e.g. uncaught exception) will now get re-thrown
  on the main thread rather than simply being logged (#13666).

2.0.26 - 07/26/2021
-------------------
- When building ports with the `embuilder` tool some of the names of the
  libraries have changed (they now match the filenames in the `tools/ports/`
  directory). For example `sdl-image` is now `sdl_image` (#14737).
- Undefined data symbols (in static executables) are no longer silently ignored
  at link time.  The previous behaviour (which was to silently give all
  undefined data symbols address zero, which could lead to bugs)
  can be enabled by passing either `-Wl,--allow-undefined` or
  `-Wl,--unresolved-symbols=ignore-all`.
- The alignment of `long double`, which is a 128-bit floating-point value
  implemented in software, is reduced from 16 to 8. The lower alignment allows
  `max_align_t` to properly match the alignment we use for malloc, which is 8
  (raising malloc's alignment to achieve correctness the other way would come
  with a performance regression). (#10072)
- The `alignMemory` function is now a library function and therefore not
  included by default.  Debug builds will automatically abort if you try
  to use this function without including it.  The normal library `__deps`
  mechanism can be used to include it, or can be added to
  `DEFAULT_LIBRARY_FUNCS_TO_INCLUDE`.
- dlopen can now load libraries at runtime from the web without preloading
  or embedding.  This features relies on `ASYNCIFY` to suspend execution until
  the library is loaded and then continue on as if dlopen was blocking.  For
  users who don't want to use `ASYNCIFY` (which has a size and runtime cost)
  there is a async (callback-based) version of the dlopen API available as
  `emscripten_dlopen()` declared in `emscropten/emscripten.h`.  See
  `docs/api_reference/emscripten.h.rst` (or the online version) for more
  details.
- Constructors, functions and methods bound with Embind can now be `await`ed.
  When Asyncify is used somewhere in the callstack, previously Embind would
  return `0` / `null` / `false` / instance with a NULL pointer, making it
  impossible to wait for the function to actually finish and retrieve its
  result. Now in those cases it will return a `Promise` instead that will
  resolve with the function's return value upon completion. (#11890)

2.0.25 - 06/30/2021
-------------------
- Support for the 'shell' environment is now disabled by default.  Running under
  `d8`, `js`, or `jsc` is not something that most emscripten users ever want to
  do, so including the support code is, more often than not, unnecessary.  Users
  who want shell support can enable it by including 'shell' in `-s ENVIRONMENT`
  (#14535).
- A new setting called `ALLOW_UNIMPLEMENTED_SYSCALLS` was added.  This setting
  is enabled by default but, if disabled, will generate link-time errors if
  a program references an unimplemented syscall.  This setting is disabled
  by default in `STRICT` mode.
- By default (unless `EXIT_RUNTIME=1` is specified) emscripten programs running
  under node will no longer call `process.exit()` on `exit()`.  Instead they
  will simply unwind the stack and return to the event loop, much like they do
  on the web.  In many cases the node process will then exit naturally if there
  is nothing keeping the event loop going.
  Note for users of node + pthreads: Because of the way that threads are
  implemented under node multi-threaded programs now require `EXIT_RUNTIME=1`
  (or call `emscripten_force_exit`) in order to actually bring down the process.
- Drop support for node versions older than v5.10.0.  We now assume the
  existence of `Buffer.from` which was added in v5.10.0.  If it turns out
  there is still a need to support these older node versions we can
  add a polyfil under LEGACY_VM_SUPPORT (#14447).

2.0.24 - 06/10/2021
-------------------
- Support `--preload-file` in Node.js. (#11785)
- System libraries are now passed to the linker internally via `-lfoo` rather
  than using their full path.  This is in line with how gcc and clang pass system
  libraries to the linker.  This should not effect any builds unless a project a
  happens to have, for example, a file called `libc.a` in one of its library
  paths.  This would have the effect of overriding the system library (as it
  would with gcc or clang) (#14342).
- CMake projects (those that either use emcmake or use Emscripten.cmake
  directly) are new configured to install (by default) directly into the
  emscripten sysroot.  This means that running `cmake --install` (or running the
  install target, via `make install` for example) will install resources into
  the sysroot such that they can later be found and used by `find_path`,
  `find_file`, `find_package`, etc.  Previously the default was to attempt to
  install into the host system (e.g `/usr/local`) which is almost always not
  desirable.  Folks that were previously using `CMAKE_INSTALL_PREFIX` to build
  their own secondary sysroot may be able to simplify their build system by
  removing this completely and relying on the new default.
- Reinstated the warning on linker-only `-s` settings passed when not linking
  (i.e. when compiling with `-c`).  As before this can disabled with
  `-Wno-unused-command-line-argument` (#14182).
- Standalone wasm mode no longer does extra binaryen work during link. It used
  to remove unneeded imports, in hopes of avoiding nonstandard imports that
  could prevent running in WASI VMs, but that has not been needed any more. A
  minor side effect you might see from this is a larger wasm size in standalone
  mode when not optimizing (but optimized builds are unaffected). (#14338)
- You can now explicitly request that an environment variable remain unset by
  setting its value in `ENV` to `undefined`. This is useful for variables, such
  as `LANG`, for which Emscripten normally provides a default value.

2.0.23 - 05/26/2021
-------------------
- libcxxabi updated to llvm-12. (#14288)
- libcxx updated to llvm-12. (#14249)
- compiler-rt updated to llvm-12. (#14280)

2.0.22 - 05/25/2021
-------------------
- Fix a crash bug that was present in 2.0.21 with the use of `-g`.  See
  https://reviews.llvm.org/D102999.
- wasm-ld will now perform string tail merging in debug string sections as well
  as regular data sections.   This behaviour can be be disabled with `-Wl,-O0`.
  This should significantly reduce the size of dwarf debug information in the
  wasm binary.
- The experimental SPLIT_MODULE setting now expects the secondary module to be
  named `<module>.deferred.wasm` instead of `<module>.wasm.deferred`.
- sendfile.h header removed from musl. (#14248)

2.0.21: 05/18/2021
------------------
- Options such as EXPORTED_FUNCTIONS that can take a response file containing
  list of symbols can now use a simple one-symbol-per-line format.  This new
  format is much simpler and doesn't require commas between symbols, opening
  or closing braces, or any kind of escaping for special characters.
- The WebAssembly linker (`wasm-ld`) now performs string tail merging on any
  static string data in your program.   This has long been part of the native
  ELF linker and should not be observable in well-behaved programs.  This
  behavior can be disabled by passing `-Wl,-O0`.
- The functions `fork`, `vfork`, `posix_spawn` and `system` now fail with
  the errno value `ENOSYS` (52) rather than `EAGAIN` (6).  This is more
  correct, since they will never work and attempting to retry won't help.
- `EXPORT_ES6` will now emit static URLs for main WebAssembly file as well
  as for helper Worker used by `-pthread` that can be statically detected
  by modern bundlers at build time. In particular, you no longer have to set
  `Module.locateFile` hook and `Module.mainScriptUrlOrBlob` settings -
  both bundlers and browsers should pick up the required files automatically.
  Note: this doesn't yet cover other use-cases that emit external files,
  such as dynamic linking, `--proxy-to-worker`, external memory etc. (#14135)
- `EXPORT_ES6` can now be used in combination with `-o [filename].html`. (#14165)
- `EXPORT_ES6` no longer requires setting custom `EXPORT_NAME` too. (#14139)
- New diagnostics allow Emscripten to issue warnings when using Intel SIMD
  intrinsics (from xmmintrin.h) which have slow emulations rather than fast
  WebAssembly equivalents. To enable them, define WASM_SIMD_COMPAT_SLOW
  in the preprocessor (#14152)

2.0.20: 05/04/2021
------------------
- This ChangeLog and the `emscripten-version.txt` file that is checked into
  the repository now reflect the next, upcoming, release once a release is
  made.  Previously they would continue to reflect the old release until after
  we decide to cut the release.  Switching to this method allow for a slightly
  simpler release process that also allows us to tag a version that contains
  the correct version information.
- The version string reported by `-v`/`--version` now includes a `-git` suffix
  (e.g. `2.0.19-git`) when running from git checkout (to help distinguish
  unreleased git versions from official releases) (#14092).
- Temporarily back out new `-Wunused-command-line-argument` warnings introduced
  in 2.0.19.

2.0.19: 05/04/2021
------------------
- Emscripten will now warn when linker-only `-s` settings are specified in
  compile-only (`-c`) mode.  Just like with clang itself, this warning can be
  disabled using the flag: `-Wno-unused-command-line-argument`.
- When building with `-s MAIN_MODULE` emscripten will now error on undefined
  symbol by default.  This matches the behvious of clang/gcc/msvc.  This
  requires that your side modules be present on the command line.  If you do not
  specify your side modules on the command line (either direcly or via
  `RUNTIME_LINKED_LIBS`) you may need to add `-s WARN_ON_UNDEFINED_SYMBOLS=0` to
  avoid errors about symbol that are missing at link time (but present in your
  side modules provided at runtime).  We hope that this case is not common and
  most users are building with side modules listed on the command line (#14060).
- The `RUNTIME_LINKED_LIBS` setting is now deprecated.  It's better to simply
  list dynamic library dependencies directly on the command line.

2.0.18: 04/23/2021
------------------
- The `makeBigInt` function was removed from the emscripten runtime since it
  had no internal users.
- Restored support for --cache command line flag to configure location of the
  Emscripten cache root directory.
- `EXTRA_EXPORTED_RUNTIME_METHODS` is deprecated in favor of just using
  `EXPORTED_RUNTIME_METHODS`.
- When building with `MAIN_MODULE=2` the linker will now automatically include
  any symbols required by side modules found on the command line.  This means
  that for many users of `MAIN_MODULE=2` it should no longer be necessary to
  list explicit `EXPORTED_FUNCTIONS`.  Also, users of `MAIN_MODULE=1` with
  dynamic linking (not dlopen) who list all side modules on the command line,
  should be able to switch to `MAIN_MODULE=2` and get a reduction in code size.
- When building with `MAIN_MODULE` it is now possible to warn or error on
  undefined symbols assuming all the side modules are passed at link time.  This
  means that for many projects it should now be possible to enable
  `ERROR_ON_UNDEFINED_SYMBOLS` along with `MAIN_MODULE`.

2.0.17: 04/10/2021
------------------
- Use of closure compiler (`--closure`) is now supported when using dynamic
  linking (building with `-s MAIN_MODULE`) (#13880)
- Specifying `EM_CONFIG` inline (python code in the environment variable itself)
  is no longer supported (#13855).  This has been long deprecated but finally
  completely removed.
- Deprecate `-g4`, which is a little confusing as it does not do more than `-g3`
  but instead emits source maps instead of DWARF. `-g4` will now warn. A new
  flag `-gsource-map` enables source maps without warning.
- In order to behave more like clang and gcc, emscripten no longer
  supports some nonstandard methods of library lookup (that worked
  unintentionally and were untested and not documented):
    1. Linking with `-llibc` rather than `-lc` will no longer work.
    2. Linking a library called `foo.a` via `-lfoo` will no longer work.
       (libraries found via `-l` have to start with `lib`)
- Use LLVM's new pass manager by default, as LLVM does. This changes a bunch of
  things about how LLVM optimizes and inlines, so it may cause noticeable
  changes in compile times, code size, and speed, either for better or for
  worse. You can use the old pass manager (until LLVM removes it) by passing
  `-flegacy-pass-manager` (and `-Wl,--lto-legacy-pass-manager` when doing LTO)
  (note however that neither workaround affects the building of system
  libraries, unless you modify emscripten or build them manually). (#13427)
- Removed use of Python multiprocessing library because of stability issues.
  Added a new environment variable `EM_PYTHON_MULTIPROCESSING=1` that can be set
  to revert back to using Python multiprocessing, in case there are reports of
  regressions (that variable is intended to be temporary). (#13493)
- Binaryen now always inlines single-use functions. This should reduce code size
  and improve performance. If you prefer the old default, you can get that with
  `-sBINARYEN_EXTRA_PASSES=--one-caller-inline-max-function-size=1` (#13744).
- Fix generating of symbol files with `--emit-symbol-map` for JS targets.
  When `-s WASM=2` is used. Two symbols are generated:
    - `[name].js.symbols` - storing Wasm mapping
    - `[name].wasm.js.symbols` - storing JS mapping
  In other cases a single `[name].js.symbols` file is created.

2.0.16: 03/25/2021
------------------
- Lists that are passed on the command line can now skip the opening an closing
  braces, allowing for simpler, more readable settings.  e.g.
    `-s EXPORTED_FUNCTIONS=foo,bar`
- Remove/deprecate no longer used `--llvm-opts` command line option.  Any
  arguments not processed by emcc will be passed through to clang directly
  these days.
- Values returned from `sysconf` now more closely match the definitions found in
  header files and in upstream musl (#13713).
- `DISABLE_EXCEPTION_CATCHING=2` is now deprecated since it can be inferred from
  the presence of the `EXCEPTION_CATCHING_ALLOWED` list.  This makes
  `DISABLE_EXCEPTION_CATCHING` a simple binary option (0 or 1) which defaults to
  0 which will be set to 1 internally if `EXCEPTION_CATCHING_ALLOWED` list is
  specified.
- Values returned from `pathconf` now match the definitions found in header files
  and/or upstream musl:
    _PC_LINK_MAX 3200 -> 8
    _PC_SYNC_IO -1 -> 1
    _PC_REC_INCR_XFER_SIZE -1 -> 4096
    _PC_REC_MAX_XFER_SIZE -1 -> 4096
    _PC_SYMLINK_MAX -1 -> 255
- Added support for wrapping emcc and em++ via ccache: install Emscripten port
  of ccache via emsdk, or from https://github.com/juj/ccache/tree/emscripten,
  and run explicitly with "ccache emcc ..." after installing, or automatically
  just with "emcc ..." after activating ccache via emsdk (#13498).
- Added support to use a custom set of substitution characters . # and ? to
  ease passing arrays of C symbols on the command line to ASYNCIFY_* settings.
  (#13477)
- In MINIMAL_RUNTIME build mode, errno support will now be disabled by default
  due to the code size that it adds. (MINIMAL_RUNTIME=1 implies SUPPORT_ERRNO=0
  by default) Pass -s SUPPORT_ERRNO=1 to enable errno support if necessary.
- Using EM_ASM and EM_JS in a side module will now result in an error (since
  this is not implemented yet).  This could effect users were previously
  inadvertently including (but not actually using) EM_ASM or EM_JS functions in
  side modules (#13649).
- Remove dependency on Uglify by finishing the rewrite of passes to acorn
 (#13636, #13621).
- Primary development branch switched from `master` to `main`.

2.0.15: 03/05/2021
------------------
- Calls to `newlocale` (and `new std::locale` in C++) with arbirary names will
  now succeed.  This is the behaviour of musl libc which emscripten had
  previously inadvertently disabled.
- System libraries are now compiled with debug info (`-g`).  This doesn't
  affect release builds (builds without `-g`) but allows DWARF debugging of
  types defined in system libraries such as C++ STL types (#13078).
- uname machine field is now either wasm32 or wasm64 instead of x86-JS (#13440)
- Several pthreads exit-related fixes (#12985) (#10524).
- Fix IDBFS syncing with existing directories (#13574).
- Add libmodplug port and allow mod files to be played in SDL2 (#13478).
- `emscripten_GetProcAddress` is now part of `libGL`. Normally the change is not
  noticeable, unless you build in `STRICT` mode and do not already have `-lGL`
  to link in that library. If not, add `-lGL`. (#13524)

2.0.14: 02/14/2021
------------------
- Add new setting: `REVERSE_DEPS`. This can be used to control how emscripten
  decides which reverse dependecies to include.  See `settings.js` for more
  information.  The default setting ('auto') is the traditional way emscripten
  has worked in the past so there should be no change unless this options is
  actually used.  This option partially replaces the `EMCC_ONLY_FORCED_STDLIBS`
  environment variable which (among other things) essentially had the effect of
  setting `REVERSE_DEPS` to be 'all'.
- Clang now performs loop unrolling when targeting WebAssembly at -O2 and
  higher. It can be disabled using `-fno-unroll-loops`.

2.0.13: 01/19/2021
------------------
- Remove unused `Browser.safeSetInterval` and `Browser.safeCallback`.  These
  had no callers in emscripten itself or any testing.  If there are users of
  these functions we could re-enable them with some testing.
- Fix race condition when running many emcc processes after clearing the cache.
  The processes would race to run the sanity checks and could interfere with
  each other (#13299).
- Emscripten now builds a complete sysroot inside the EM_CACHE directory.
  This includes the system headers which get copied into place there rather
  than adding a sequence of extra include directories.
- Added support for -s MALLOC=emmalloc when -s MAXIMUM_MEMORY is more than 2GB.
  (#13258)
- Add back support for calling the legacy dynCall_sig() API to invoke function
  pointers to wasm functions from JavaScript. Pass -s DYNCALLS=1
  to include that functionality in the build. This fixes a regression that
  started in Aug 31st 2020 (Emscripten 2.0.2) in #12059. Also implement
  support for dynCall() in MINIMAL_RUNTIME builds. (#13296)
- `SDL2_ttf` now uses upstream compiled with `TTF_USE_HARFBUZ` flag.
- The system for linking native libraries on demand (based on the symbols
  present in input object files) has been removed.  Libraries such as libgl,
  libal, and libhtml5 are now included on the link line by default unless
  `-s AUTO_NATIVE_LIBRARIES=0` is used.  This should not effect most builds
  in any way since wasm-ld ignores unreferenced library files.  Only users
  of the `--whole-archive` linker flag (which is used when `MAIN_MODULE=1` is
  set) should be effected.

2.0.12: 01/09/2021
------------------
- `emscripten/vr.h` and other remnants of WebVR support removed. (#13210, which
  is a followup to #10460)
- Stop overriding CMake default flags based on build type. This will
  result in builds that are more like CMake does on other platforms. You
  may notice that `RelWithDebInfo` will now include debug info (it did not
  before, which appears to have been an error), and that `Release` will
  use `-O3` instead of `-O2` (which is a better choice anyhow). (#13083)

2.0.11: 12/17/2020
------------------
- `emcc -v` no longer forces the running the sanity checks.  Sanity checks
  are always run on first use or can be forced with `--check` or by setting
  `EMCC_DEBUG` is set in the environment.
- An upstream LLVM regression with global initializer linking has been fixed
  (#13038).
- Remove a racy unneeded assertion about async dynamic linking (#13060).

2.0.10: 12/04/2020
------------------
- Fix handling of exit() in pthreads. (#12933)
- Added support for C11 thread API. (#9243)
- The WebAssembly memory used by emscripten programs is now, by default, created
  in the wasm file and exported to JavaScript.  Previously we could create the
  memory in JavaScript and import it into the wasm file.  The new
  `IMPORTED_MEMORY` setting can be used to revert to the old behaviour.
  Breaking change: This new setting is required if you provide a runtime
  value for `wasmMemory` or `INITIAL_MEMORY` on the Module object.
- Internally, emscripten now uses the `--sysroot` argument to point clang at
  it headers.  This should not effect most projects but has a minor effect the
  order of the system include paths: The root include path
  (`<emscritpen_root>/system/include`) is now always last in the include path.
- Fix JS pthreads proxying + WASM_BIGINT (#12935)
- Optimize makeDynCall to use dynCall_xx function directly where needed (#12741)

2.0.9: 11/16/2020
-----------------
- dlopen, in conformace with the spec, now checks that one of either RTDL_LAZY
  or RTDL_NOW flags ar set.  Previously, it was possible set nether of these
  without generating an error.
- Allow `-lSDL2_mixer` to just work. (Others like `-lSDL2` always worked, but
  for `SDL2_mixer` things were broken because we build multiple variations of
  that library.) That link flag is now the same as `-s USE_SDL2_MIXER=2`.
- Stack state is no longer stored in JavaScript.  The following variables have
  been replaced with native functions in `<emscripten/stack.h>`:
  - STACK_BASE
  - STACK_MAX
  - STACKTOP
  - TOTAL_STACK
- The ABI used for importing symbol by address in dynamic linking (MAIN_MODULE +
  SIDE_MODULE) is now the same as the ABI used by llvm and wasm-ld.  That is,
  symbol addresses are imported from the 'GOT.mem' and 'GOT.func' pseudo
  modules.  As one side effect of this change it is now required that JavaScript
  functions that are imported by address are now required to have a `__sig`
  specified in the library JavaScript file.
- `MODULARIZE` + `WASM_ASYNC_COMPILATION=0`, that is, modularize mode but with
  async compilation turned off, so that startup is synchronous, now returns the
  Module object from the factory function (as it would not make sense to return
  a Promise without async startup). See #12647
- Added experimental support for using emscripten as a post link tool.  In this
  case the input to emscripten is a single wasm file (for example the output of
  `wasm-ld`).  When emcc is run with `--post-link` it will take a wasm file as
  input that perform all the normal post link steps such as finalizing and
  optimizing the wasm file and generating the JavaScript and/or html that will
  run it.
- Added emulation support and a build time warning for calling Wasm function
  pointers from JS library files via the old syntax
        {{{ makeDynCall('sig') }}} (ptr, arg1, arg2);
  that was broken on Aug 31st 2020 (Emscripten 2.0.2). A build warning will now
  be emitted if the old signature is used. Convert to using the new signature
        {{{ makeDynCall('sig', 'ptr') }}} (arg1, arg2);
  instead.

2.0.8: 10/24/2020
-----------------
- `-s ASSERTIONS=2` now implies `-s STACK_OVERFLOW_CHECK=2`. Previously only
  `-s ASSERTIONS=1` implied `-s STACK_OVERFLOW_CHECK=1`.
- Dynamic linking (MAIN_MODULE + SIDE_MODULE) now produces wasm binaries that
  depend on mutable globals.  Specifically the stack pointer global is mutable
  and shared between the modules. This is an ABI change for dynamic linking.
  (#12536)
- emcc now accepts `--arg=foo` as well as `--arg foo`.  For example
  `--js-library=file.js`.
- Reject promises returned from the factory function created by using the
  MODULARIZE build option if initialization of the module instance fails
  (#12396).
- emrun: Passing command line flags (arguments that start with `-`) to the
  program bring run now requires a `--` on the command line to signal the
  end of `emrun` arguments. e.g:
    `emrun filename.html -- --arg-for-page`
  This is standard behaviour for command line parsing and simplifies the
  emrun logic.

2.0.7: 10/13/2020
-----------------
- Don't run Binaryen postprocessing for Emscripten EH/SjLj. This lets us avoid
  running `wasm-emscripten-finalize` just for C++ exceptions or longjmp. This
  is an ABI change. (#12399)
- Run `SAFE_HEAP` on user JS code using a new Acorn pass, increasing the
  coverage of those tests to all JS in the output (#12450).
- `EM_LOG_DEMANGLE` is now deprecated.  Function names shown in wasm backtraces
  are never mangled (they are either missing or demangled already) so demangled
  is not possible anymore.
- In STRICT mode we no longer link in C++ mode by default.  This means if you
  are building a C++ program in STRICT mode you need to link via `em++` rather
  than `emcc`.  This matches the behaviour of gcc and clang.
- IDBFS now persists files whenever their timestamp changes; previously it acted
  on sync only if the timestamp increased and ignored the file changes otherwise.
- When `-s SUPPORT_LONGJMP=0` is passed to disable longjmp, do not run the LLVM
  wasm backend path that handles longjmp. Before this only affected linking, and
  now the flag gives you the ability to affect codegen at compile time too. This
  is necessary if one does not want any invokes generated for longjmp at all.
  (#12394)

2.0.6: 10/02/2020
-----------------
- Add new `COMPILER_WRAPPER` settings (with corresponding `EM_COMPILER_WRAPPER`
  environment variable.  This replaces the existing `EMMAKEN_COMPILER`
  environment variable which is deprecated, but still works for the time being.
  The main differences is that `EM_COMPILER_WRAPPER` only wrapps the configured
  version of clang rather than replacing it.
- ASAN_SHADOW_SIZE is deprecated. When using AddressSanitizer, the correct
  amount of shadow memory will now be calculated automatically.

2.0.5: 09/28/2020
-----------------
- Fix a rare pthreads + exceptions/longjmp race condition (#12056).
- Add `WEBGL_multi_draw_instanced_base_vertex_base_instance` bindings (#12282).
- Fix a rare pthreads main thread deadlock (that worsened in 2.0.2, but existed
  before). (#12318)
- The WebAssembly table is now created and exported by the generated wasm
  module rather then constructed by the JS glue code.  This is an implemention
  detail that should not affect most users, but reduces code size. (#12296)
- Add `getentropy` in `sys/random.h`, and use that from libc++'s
  `random_device`. This is more efficient, see #12240.
- Fixed `ABORT_ON_WASM_EXCEPTIONS` to work with the recent dynCall changes where
  functions can be called via the WASM table directly, bypassing WASM exports
  (#12269).
- Add `ASYNCIFY_ADVISE` to output which functions have been instrumented for
  Asyncify mode, and why they need to be handled. (#12146)

2.0.4: 09/16/2020
-----------------
- First release with Bazel support.
- Stop including `malloc` and `free` by default. If you need access to them from
  JS, you must export them manually using
  `-s EXPORTED_FUNCTIONS=['_malloc', ..]`.
- Stop running Binaryen optimizations in `-O1`. This makes `-O1` builds a little
  larger but they compile a lot faster, which makes more sense in a "compromise"
  build (in between `-O0` and higher optimization levels suitable for release
  builds). (#12178)
- Add `ERROR_ON_WASM_CHANGES_AFTER_LINK` option that errors if we need to do
  any work in `wasm-emscripten-finalize` or `wasm-opt` after linking. This
  can verify the link is maximally fast and also does no DWARF rewriting.
  (#12173)

2.0.3: 09/10/2020
-----------------
- Breaking changes to calling Wasm function pointers from JavaScript:
  1. It is no longer possible to directly call dynCall_sig(funcPtr, param) to
    call a function pointer from JavaScript code. As a result, JavaScript code
    outside all JS libraries (pre-js/post-js/EM_ASM/EM_JS/external JS code) can no
    longer call a function pointer via static signature matching dynCall_sig, but
    must instead use the dynamic binding function

       dynCall(sig, ptr, args);

    This carries a significant performance overhead. The function dynCall is not
    available in -s MINIMAL_RUNTIME=1 builds.
  2. old syntax for calling a Wasm function pointer from a JS library file used
     to be

      {{{ makeDynCall('sig') }}} (ptr, arg1, arg2);

    This syntax will no longer work, and until Emscripten <2.0.9 causes
    a runtime error TypeError: WebAssembly.Table.get(): Argument 0 must be
    convertible to a valid number.

    New syntax for calling Wasm function pointers from JS library files is

      {{{ makeDynCall('sig', 'ptr') }}} (arg1, arg2);

  See PR #12059 for details.
- The native optimizer and the corresponding config setting
  (`EMSCRIPTEN_NATIVE_OPTIMIZER`) have been removed (it was only relevant to
  asmjs/fastcomp backend).
- Remove `ALLOC_DYNAMIC` and deprecate `dynamicAlloc`. (#12057, which also
  removes the internal `DYNAMICTOP_PTR` API.)
- Add `ABORT_ON_WASM_EXCEPTIONS` which will abort when an unhandled WASM exception
  is encountered. This makes the Emscripten program behave more like a native
  program where the OS would terminate the process and no further code can be
  executed when an unhandled exception (e.g. out-of-bounds memory access) happens.
  Once the program aborts any exported function calls will fail with a "program
  has already aborted" exception to prevent calls into code with a potentially
  corrupted program state.
- Use `__indirect_function_table` as the import name for the table, which is
  what LLVM does.
- Remove `BINARYEN_SCRIPTS` setting.
- The default output format is now executable JavaScript.  Previously we would
  default to output objecting files unless, for example, the output name ended
  in `.js`.  This is contrary to behaviour of clang and gcc.  Now emscripten
  will always produce and executable unless the `-c`, `-r` or `-shared` flags
  are given.  This is true even when the name of the output file ends in `.o`.
  e.g, `emcc foo.c -o foo.o` will produce a JavaScript file called `foo.o`.
  This might surprise some users (although it matches the behavior of existing
  toolchains) so we now produce a warning in this case.

2.0.2: 09/02/2020
-----------------
- Simplify Fetch C API error handling: we used to check if the error code was
  0 and switch that to 404, but that only really helps `file://` URLs, which
  are not very useful for testing anyhow for other reasons (like not working
  in chrome), and it made things more complex. The behavior has been changed
  to be simpler and just leave the browser's error code as it is.
- Enable `--no-heap-copy` file packager option by default, and remove the old
  default behavior entirely. That is the behavior we should have had from the
  beginning as it is more memory-efficient. (#12027)
- `--no-entry` is now required in `STANDALONE_WASM` mode when building a reactor
  (application without a main function).  Previously exporting a list of
  functions that didn't include `_main` would imply this.  Now the list of
  `EXPORTED_FUNCTIONS` is not relevant in the deciding the type of application
  to build. (#12020)
- Allow polymorphic types to be used without RTTI when using embind. (#10914)
- Do not remove `__original_main` using `--inline-main`. We used to do this
  so that it didn't show up in stack traces (which could be confusing because
  it is added by the linker - it's not in the source code). But this has had
  several downsides, so we are stopping that now. This does not affect program
  behavior, unless you look at the wasm internals. However, one noticeable
  effect is that if you use `ASYNCIFY_ADD` or `ASYNCIFY_ONLY` then you may need
  to add `__original_main` to there (since you are doing manual fine-tuning of
  the list of functions, which depends on the wasm's internals). Note that this
  should not matter in `-O2+` anyhow as normal inlining generally removes
  `__original_main`. (#11995)

2.0.1: 08/21/2020
-----------------
- Change the default value of `STACK_OVERFLOW_CHECK` in builds with `ASSERTIONS`
  from 2 to 1. This means that plain debug builds (`-O0`, which enables
  `ASSERTIONS`) do not have the most expensive stack checks on by default. You
  can still add them with `-s STACK_OVERFLOW_CHECK=2`.
- Remove the `RESERVED_FUNCTION_POINTERS` setting, which is no longer needed as
  we have `ALLOW_TABLE_GROWTH`. The old option allowed a fixed number of
  functions to be added to the table, while the new one allows an unlimited
  number. (We needed the old option for fastcomp, which could not support
  growth.) The old setting is mapped to the new one, so that building with
  `-s RESERVED_FUNCTION_POINTERS=K` for any `K > 0` will simply turn on
  table growth. The only noticeable effect of this is that you will be able to
  add an unlimited amount of functions and not just `K`.

2.0.0: 08/10/2020
-----------------
- First release that only supports the new upstream wasm backend (which has been
  the default for a long time) and no longer supports the old fastcomp backend.
  (#11319)
- Python2 is no longer supported by Emscripten.  Emsdk now includes a bundled
  copy of Python3 on both macOS and Windows.  This means that only non-emsdk
  users and linux users should be affected by this change.
- Store exceptions metadata in wasm memory instead of JS. This makes exception
  handling almost 100% thread-safe. (#11518)

1.40.1: 08/01/2020
------------------
- Last release that still has optional support for the old fastcomp backend.
  The new upstream backend, which has been the default for a long time, will
  be the only one supported from 2.0.0 and onward (#11319).
- Fix the WebGL2 regression in 1.40.0 due to #11738 (#11780).
- If input files don't have a known extension assume they are object files
  (linker inputs) rather then source files.  This matches gcc/clang behaviour.
  See #10560.

1.40.0: 07/30/2020
------------------
- This release contains a WebGL2 regression due to #11738.
- The `EM_CONFIG` environment variable and `--em-config` command line option no
  longer support a literal python string. Instead the name of a config file is
  required. Since all config file settings are individually override-able using
  `EM_FOO` this should be enough.
- Running emscripten under python2 is now deprecated.  It will show up as a
  warning (which can be disabled with `-Wno-deprecated`).  Please update to
  python3 as we hope to remove support completely in the next releaase.

1.39.20: 07/20/2020
-------------------
- Remove the `--save-bc` command line option.  This was specific to fastcomp,
  which is deprecated, and for debugging purposes we already have `EMCC_DEBUG`
  which saves all intermediate files.
- It is now an error if a function listed in the `EXPORTED_FUNCTIONS` list is
  missing from the build (can be disabled via `-Wno-undefined`)
  (ERROR_ON_UNDEFINED_SYMBOLS and WARN_ON_UNDEFINED_SYMBOLS no longer apply
  to these symbols which are explicly exported).
- Support for pthreads with wasm2js (`WASM=0`; #11505).
- Rename `emscripten/math.h` to `emscripten/em_math.h` because if a user adds
  `emscripten/` as an include path with `-I`, that can override libc math.h,
  which leads to very confusing errors.

1.39.19: 07/07/2020
-------------------
- In standalone mode make `main` mandatory by default (#11536). To build a
  library ("reactor"), use `--no-entry`. The compiler will suggest that if
  `main` is not present.
- Automatically resume AudioContexts on user input in SDL and OpenAL (#10843).
- Asyncify now does liveness analysis to find which locals to save
  (Binaryen#2890).
- Settings on the command line no longer require a space between the `-s` and
  the name of the setting.   For example, `-sEXPORT_ALL` is now equivalent to
  `-s EXPORT_ALL`.
- Rename `EXCEPTION_CATCHING_WHITELIST` to `EXCEPTION_CATCHING_ALLOWED`. The
  functionality is unchanged, and the old name will be allowed as an alias
  for a few releases to give users time to migrate.
- Add support for the new add-list in Asyncify and update existing list names
  following the updates in Binaryen, so that now we have `ASYNCIFY_ADD` to
  add a function, `ASYNCIFY_REMOVE` to remove one (previously this was
  called `ASYNCIFY_BLACKLIST`), and `ASYNCIFY_ONLY` to set a list of the
  only functions to instrument and no others (previously this was called
  `ASYNCIFY_WHITELIST`). The updated lists also handle indirect calls properly,
  so that if you use `ASYNCIFY_IGNORE_INDIRECT` and then add (using either the
  add-list or the only-list) all the functions that are on the stack when
  pausing, then things will work (for more, see
  https://github.com/WebAssembly/binaryen/pull/2913).

1.39.18: 06/12/2020
-------------------
- Disable `LIBCXX_ABI_OPTIMIZED_FUNCTION` which is an ABI change in libc++
  (changing the layout of the `std::function` object) (#11403).
- New `WASM2C` option that integrates with wabt's wasm2c tool in order to
  compile everything into a single C file (#11213).

1.39.17: 06/05/2020
-------------------
- Use Promise polyfill for MODULARIZE when supporting legacy browsers. (#11320)
- Fix minification of wasm2js output when using --emit-symbol-map. (#11279)
- On first use, emscripten creates a sample config file.  This config file
  is now created in the emscripten directory by default.  The traditional
  `~/.emscripten` config file in the `$HOME` directory is still supported and
  the sample config will still be written there in the case that the emscripten
  root is read-only.
- The default location for downloaded ports is now a directory called "ports"
  within the cache directory.  In practice these means by default they live
  in `cache/ports` inside the emscripten source directory.  This can be
  controlled by setting the location of the cache directory, or for even more
  fine grained control the `EM_PORTS` environment variable and the `PORTS`
  config setting can be used.
- Added support for compiling SSE, SSE2, SSE3, SSSE3, SSE4.1, SSE 4.2 and
  128-bit wide AVX intrinsics, emulated on top of Wasm SIMD instruction set.
  (#11193, #11243, #11290, #11327). Pass -msimd128 -msse<version> to enable
  targeting SSE.
- Removed obsolete SIMD.js support (-s SIMD=1). Use -msimd128 to target Wasm
  SIMD. (#11180)
- Add warning about fastcomp deprecation (can be disabled via `-Wno-fastcomp`).
- The mmap method of JavaScript filesystem drivers (based on library_fs.js) no
  longer takes a target memory.  It's safer/cleaner/smaller to assume the target
  is the global memory buffer.
- Remove emterpreter and `EMTERPRETIFY` settings.  Emterpreter has largely
  been replaced by asyncify and is fastcomp only so due for removing in
  the near future anyway.
- Upgrade various musl string functions to 1.2 to fix aliasing issues. (#11215)

1.39.16: 05/15/2020
-------------------
- Add Math C API for direct access to JavaScript Math object (#11151).
- Address Sanitizer support now includes JavaScript as well, that is, memory
  access of HEAP\* arrays is checked by ASan. That allows errors to be found if
  JS glue code does something wrong like forget to shift a pointer. To use this,
  just build with ASan normally, `-fsanitize=address` at link (#11147).
- Fix embind string conversions in multithreaded builds (#10844).
- `ALLOW_MEMORY_GROWTH` used to silently disable `ABORTING_MALLOC`. It now
  just changes the default, which means you can pass `-s ABORTING_MALLOC=1` to
  override the default, which was not possible before. (If you pass the flag
  and don't want that behavior, stop passing the flag.) (#11131)
- Change the factory function created by using the `MODULARIZE` build option to
  return a Promise instead of the module instance. That is, beforehand

        Module()

  would return an instance (which was perhaps not ready yet if startup was
  async). In the new model, that returns a Promise which you can do `.then` or
  `await` on to get notified when the instance is ready, and the callback
  receives the instance. Note that both before and after this change
  doing `Module()` creates and runs an instance, so the only change is
  the return value from that call.
  This fixes some long-standing bugs with that option which have been reported
  multiple times, but is a breaking change - sorry about that. To reduce the
  risk of confusing breakage, in a build with `ASSERTIONS` we will show a clear
  warning on common errors. For more, see detailed examples for the current
  usage in `src/settings.js` on `MODULARIZE`. (#10697)
- A new `PRINTF_LONG_DOUBLE` option allows printf to print long doubles at full
  float128 precision. (#11130)
- `emscripten_async_queue_on_thread` has been renamed to
  `emscripten_dispatch_to_thread` which no longer implies that it is async -
  the operation is in fact only async if it is sent to another thread, while it
  is sync if on the same one. A new `emscripten_dispatch_to_thread_async`
  function is added which is always async.
- The emscripten cache now lives in a directory called `cache` at the root
  of the emscripten tree by default.  The `CACHE` config setting and the
  `EM_CACHE` environment variable can be used to override this (#11126).
- Honor `CACHE` setting in config file as an alternative to `EM_CACHE`
  environment variable.
- Remove `--cache` command line arg.  The `CACHE` config setting and the
  `EM_CACHE` environment variable can be used to control this.
- Compiling to a file with no suffix will now generate an executable (JS) rather
  than an object file.  This means simple cases like `emcc -o foo foo.c` do the
  expected thing and generate an executable.
- System libraries such as libc and libc++ are now included by default at
  link time rather than selectively included based on the symbols used in the
  input object files.  For small programs that don't use any system libraries
  this might result in slightly slower link times with the old fastcomp
  backend.  In order to exclude these libraries build with `-nostdlib` and/or
  `-nostdlib++`.

1.39.15: 05/06/2020
-------------------
- Add `--extern-pre-js` and `--extern-post-js` emcc flags. Files provided there
  are prepended/appended to the final JavaScript output, *after* all other
  work has been done, including optimization, optional `MODULARIZE`-ation,
  instrumentation like `SAFE_HEAP`, etc. They are the same as prepending/
  appending those files after `emcc` finishes running, and are just a convenient
  way to do that. (For comparison, `--pre-js` and `--post-js` optimize that code
  together with everything else, keep it in the same scope if running
  `MODULARIZE`, etc.).
- Stop defining `FE_INEXACT` and other floating point exception macros in libc,
  since we don't support them. That also prevents musl from including code using
  pragmas that don't make sense for wasm. Ifdef out other uses of those pragmas
  as well, as tip of tree LLVM now fails to compile them on wasm. (#11087)
- Update libcxx and libcxxabi to LLVM 10 release branch (#11038).
- Remove `BINARYEN_PASSES` setting (#11057). We still have
  `BINARYEN_EXTRA_PASSES` (the removed setting completely overrides the set
  of passes from the command line, which doesn't make much sense as some of
  them are mandatory like setting the sbrk ptr).
- Remove `MODULARIZE_INSTANCE` build option (#11037). This was a seldom used
  option that was complicating the logic for `MODULARIZE`. Module instances can
  be created by using `MODULARIZE` and calling the factory function explicitly.
  See the new `--extern-post-js` option added in this release, which can help
  code that used `MODULARIZE_INSTANCE` (you can add an extern post js which
  does `Module = Module();` for example).

1.39.14: 05/01/2020
-------------------
- Update SDL2 to latest in ports, which has recently been updated to include
  upstream 2.0.10.
- Add warning on use of `EMTERPRETIFY` which is soon to be removed.
- Emscripten can now compile assembly files in llvm's .s/.S file format.
- Remove test-only environment variable handling for `EMCC_LEAVE_INPUTS_RAW`.
  The two uses cases in our test code were covered by the `-nostdlib` option.
- Remove untested `CONFIGURE_CC`.  This could be used to override the underlying
  compiler used in emcc/em++ but only during configure tests.  There are other
  ways to control/fake the detected configure features that don't require such
  monkey patching. For example setting defaults via a site file:
  https://www.gnu.org/software/autoconf/manual/autoconf-2.67/html_node/Site-Defaults.html
- Remove undocumented and untested config settings: `COMPILER_OPTS`.  This was
  a global setting in the emscripten config file that would inject extra
  compiler options.
- Allow spaces in a path to Python interpreter when running emscripten from Unix
  shell (#11005).
- Support atexit() in standalone mode (#10995). This also fixes stdio stream
  flushing on exit in that mode.

v1.39.13: 04/17/2020
--------------------
- Support for WebAssembly BigInt integration with a new `WASM_BIGINT` flag. With
  that the VM will use a JS BigInt for a wasm i64, avoiding the need for JS
  legalization. See #10860.
- Add another value for ENVIRONMENT named 'webview' - it is a companion
  option for 'web' and enables some additional compatibility checks
  so that generated code works both in normal web and in a webview like Cordova.
  See #10846

v1.39.12: 04/09/2020
--------------------
- Pass linker flags directly to wasm-ld by default.  We still filter out certain
  flags explicitly.  If there are other flags that it would be useful for us
  to ignore we can add them to the list of ignored flags.
- Optionally support 2GB+ heap sizes. To do this we make the JS code have unsigned
  pointers (we need all 32 bits in them now), which can slightly increase code
  size (>>> instead of >>). This only happens when the heap size may be over
  2GB, which you must opt into explicitly, by setting `MAXIMUM_MEMORY` to a
  higher value (i.e. by default you do not get support for 2GB+ heaps).
  See #10601
- `--llvm-lto` flag is now ignored when using the upstream llvm backend.
  With the upstream backend LTO is controlled via `-flto`.
- Require format string for emscripten_log.
- Program entry points without extensions are now shell scripts rather than
  python programs. See #10729.  This means that `python emcc` no longer works.
  However `emcc`, `emcc.py` and `python emcc.py` all continue to work.
  The reason for this change is that `#!/usr/bin/env python` is no longer
  portable since the python symlink was dropped from Ubuntu 20.04.
- New EM_IMPORT macro to mark C/C++ symbols as imported from outside the module
  (i.e. imported from JS).  Currently we still default to assuming that *all*
  undefined symbols can come from JS, but in the future we hope to mark such
  symbols explicitly to allow the linker to report on genuinely undefined
  symbols.
- Dynamic linking optimizations: Stop emitting unnecessary `fp$` and `g$`
  accessors in main modules, possible in Binaryen thanks to ensuring function
  table indexes are unique (#10741).
- New `JS_MATH` option to use `Math.*` in JS instead of compiled musl (#10821).
- Pass `Module` to Module callback functions like `Module.preRun` (#10777).
- Support not having ports, for packagers of emscripten that don't want
  them (#10810).
- Rename syscalls to have meaningful names (#10750).

v1.39.11: 03/20/2020
--------------------
- The default c++ version is no longer fixed at c++03.  We now fall back to
  clang's default which is currently c++14.
- Remove arc4random function form library.js.  This is a BSD-only library
  function.  Anyone requiring BSD compat should be able to use something like
  https://libbsd.freedesktop.org/.
- Change the meaning of `ASYNCIFY_IMPORTS`: it now contains only new imports
  you add, and does not need to contain the list of default system imports like
  `emscripten_sleep`. There is no harm in providing them, though, so this
  is not a breaking change.
- Enable DWARF support: When compiling with `-g`, normal DWARF emitting happens,
  and when linking with `-g` we preserve that and update it. This is a change
  from before, where we assumed DWARF was unneeded and did not emit it, so this
  can increase the size of debug builds (i.e. builds compiling and/or linking
  with -g). This change is necessary for full debugging support, that is, to
  be able to build with `-g` and use a debugger. Before this change only the
  `-gforce_dwarf` flag enabled DWARF; that flag is now removed. If you want
  the old behavior, build your object files with `-gline-tables-only` (that will
  only add line table info, which is just enough for things like source maps and
  does not include full debug info). For more info and background see #10325.
- Remove hacks from `memset` handling, in particular, in the wasm backend,
  completely remove the JS version of memset from the JS library and from
  `DEFAULT_LIBRARY_FUNCS_TO_INCLUDE`. The regular C version will be linked in
  from compiler_rt normally. A noticeable difference you may see is that
  a JS library cannot add a `__dep` to `memset` - deps only work for JS
  library functions, but now we only have the regular C version. If you hit that
  issue, just add `_memset` to `EXPORTED_FUNCTIONS` (or adjust
  `deps_info.json`).
- Minimal runtime code size optimizations, see #10725, #10724, #10663.
- wasm2js fix for a long-existing but very rare correctness bug, see #10682.
- Use atomics in musl lock/unlock in pthreads builds, which may fix very rare
  pthreads + stdio issues (none have been reported though). See #10670.

v1.39.10: 03/09/2020
--------------------
- Fix a SIMD regression in 1.39.9 (#10658).
- Fix `emscripten_atomic_exchange_u8,16,32,64` (#10657).
- Switch bzip2 to an emscripten-ports mirror.

v1.39.9: 03/05/2020
-------------------
- Add support for -Wall, -Werror, -w, -Wno-error=, -Werror=, for controlling
  internal emscripten errors. The behavior of these flags matches the gcc/clang
  counterparts.
- Rename `TOTAL_MEMORY` to `INITIAL_MEMORY` and `WASM_MEM_MAX` to `MAXIMUM_MEMORY`,
  which are more accurate and match wasm conventions. The old names are still
  supported as aliases.
- Updated of libc++abi and libc++ to llvm 9.0.0 (#10510)
- Refactor syscall interface: Syscalls are no longer variadic (except those
  that are inherently such as open) and no longer take the syscall number as
  arg0.  This should be invisible to most users but will effect any external
  projects that try to implement/emulate the emscripten syscall interface.
  See #10474
- Removed src/library_vr.js, as it was outdated and nonfunctional, and the WebVR
  specification has been obsoleted in favor of the upcoming WebXR specification.
  (#10460)
- Deprecate `WASM_OBJECT_FILES` setting.  There are many standard ways to enable
  bitcode objects (-flto, -flto=full, -flto=thin, -emit-llvm).
- Removed EmscriptenWebGLContextAttributes::preferLowPowerToHighPerformance
  option that has become unsupported by WebGL. Access
  EmscriptenWebGLContextAttributes::powerPreference instead. (#10505)
- When implementing forwarding function aliases in JS libraries, either the
  alias or the target function must contain a signature annotation. (#10550)
- Add a check in Asyncify builds with `ASSERTIONS` that we do not have
  compiled code on the stack when starting to rewind, which is dangerous.
- Implement libc system() for node.js (#10547).
- Standalone mode improvements, time (#10530, #10536), sysconf (#10535),
  getpagesize (#10533), _Exit (#10534)
- Fix many closure compiler warnings (e.g. #10525).
- Avoid unnecessary syscall proxying (#10511).
- Added new link time command line option -jsDfoo=val to allow specifying
  custom preprocessor options to JS library files. (#10624, #10580)

v1.39.8: 02/14/2020
-------------------
- Add LLD_REPORT_UNDEFINED option that should allow for more detailed
  diagnostics when symbols are undefined at link time.  This currently has
  some limitations and is not enabled by default. For example, EM_JS symbols
  are reported as undefined at link time, as are `__invoke_*` functions.
- wasm2js optimizations. See binaryen#2623.
- WebGPU Compute fixes. Simple examples now work. See #10367.
- Many DWARF debug info fixes. Emitting of DWARF is correct as far as we know,
  including when optimizing (a few passes are disabled for now, but almost all
  work). We still only generate it behind the `-gforce_dwarf` flag for now,
  though (but that should be removed soon).

v1.39.7: 02/03/2020
-------------------
- The checked-in copy of the Closure compiler was removed in favor of getting it
  from npm.  This means that developers now need to run `npm install` after
  checking out emscripten if they want to use closure (--closure).  emsdk users
  are not effected because emsdk runs this as a post install step (#9989).
- Added support for specifying JSDoc minification annotations for Closure in
  JS library, pre and post files. See
  https://github.com/google/closure-compiler/wiki/Annotating-JavaScript-for-the-Closure-Compiler
  (#10272)
- Add new Fibers API for context switching, that supersedes the old coroutine
  API that only ran on fastcomp. See #9859
- Added new linker option -s WASM=2 which produces a dual Wasm+JS build, which
  falls back to using a JavaScript version if WebAssembly is not supported in
  target browser/shell. (#10118)
- Added new linker option -s CLOSURE_WARNINGS=quiet|warn|error that allows aborting
  the build if the Closure compiler produced any warnings.

v1.39.6: 01/15/2020
-------------------
- Development has switched from the "incoming" branch to "master".
- Added new system header <emscripten/heap.h>, which enables querying information
  about the current WebAssembly heap state.
- Reduced default geometric memory overgrowth rate from a very generous 2x factor
  to a more memory conserving +20% factor, and capped maximum reservation to 96MB
  at most.
- Added options MEMORY_GROWTH_GEOMETRIC_STEP and MEMORY_GROWTH_GEOMETRIC_CAP
  to allow customizing the heap growth rates.
- Renamed MEMORY_GROWTH_STEP option to MEMORY_GROWTH_LINEAR_STEP option.
- Added new linker option -s HTML5_SUPPORT_DEFERRING_USER_SENSITIVE_REQUESTS=0
  (default enabled) to allow disabling support for deferred fullscreen mode and
  pointer lock requests for applications that do not need deferring support.

v1.39.5: 12/20/2019
-------------------
- Added support for streaming Wasm compilation in MINIMAL_RUNTIME (off by default)
- All ports now install their headers into a shared directory under
  `EM_CACHE`.  This should not really be a user visible change although one
  side effect is that once a given port is built, its headers are then
  universally accessible, just like the library is universally available as
  `-l<name>`.
- Removed `timestamp` field from mouse, wheel, devicemotion and
  deviceorientation events. The presence of a `timestamp` on these events was
  slightly arbitrary, and populating this field caused a small profileable
  overhead that all users might not care about. It is easy to get a timestamp of
  an event by calling `emscripten_get_now()` or `emscripten_performance_now()`
  inside the event handler function of any event.
- Add fine-grained options for specific legacy browser support,
  `MIN_FIREFOX_VERSION`, `MIN_SAFARI_VERSION`, `MIN_IE_VERSION`,
  `MIN_EDGE_VERSION`, `MIN_CHROME_VERSION`. The existing `LEGACY_VM_SUPPORT`
  option sets all of them to 0, that is, maximal backwards compatibility.
  Note that going forward, we will use these settings in more places, so if
  you do need very old legacy browser support, you may need to set either
  `LEGACY_VM_SUPPORT` or the fine-grained options. For more details see #9937
- Default `DISABLE_DEPRECATED_FIND_EVENT_TARGET_BEHAVIOR` to 1. See #9895.
  With this change the old deprecated HTML5 API event target lookup behavior is
  disabled. There is no "Module.canvas" object, no magic "null" default handling,
  and DOM element 'target' parameters are taken to refer to CSS selectors, instead
  of referring to DOM IDs. For more information see:
  <https://groups.google.com/forum/#!msg/emscripten-discuss/xScZ_LRIByk/_gEy67utDgAJ>
- WASI API updated from `wasi_unstable` to `wasi_snapshot_preview1`. This
  is mostly an implementation detail, but if you use `STANDALONE_WASM` it means
  that the output of emscripten now requires a runtime with
  `wasi_snapshot_preview1` support.
- `SAFE_STACK` has been removed, as it overlaps with `STACK_OVERFLOW_CHECK`.
   Replace `SAFE_STACK=1` with `STACK_OVERFLOW_CHECK=2` (note the value is 2).
   This also has the effect of enabling stack checking on upstream builds when
   `ASSERTIONS` are enabled (as assertions enable `STACK_OVERFLOW_CHECK=2`).

v1.39.4: 12/03/2019
-------------------
- Remove deprecated `requestFullScreen` method from `library_browser.js`, please
  use `requestFullscreen` (without the capital S).
- Remove deprecated `requestFullScreen` and `cancelFullScreen` from `library_glut.js`
- Remove deprecated `requestFullScreen` and `cancelFullScreen`from `library_glfw.js`
- Fix SDL2_mixer support for ogg vorbis. See #9849
- Various source maps fixes, see #9926 #9882 #9837 #9814

v1.39.3: 11/14/2019
------------------

v1.39.2: 11/06/2019
------------------
 - Archives with missing indexes will now have ranlib run on them automatically
   at link time.  This avoids linker errors when using GNU ar to build archive
   files.
 - `ERROR_ON_MISSING_LIBRARIES` now also applies to internal symbols that start
   with `emscripten_`.  Prior to this change such missing symbols would result
   in a runtime error, now they are reported at compile time.
 - Pthread blocking on the main thread will now warn in the console. If
   `ALLOW_BLOCKING_ON_MAIN_THREAD` is unset then the warning is an error.
 - Add `pthread_tryjoin_np`, which is a POSIX API similar to `pthread_join`
   but without blocking.
 - New function `emscripten_has_asyncify()`.
 - Add support for pthreads in Node.js, using Node Workers. See #9745

v1.39.1: 10/30/2019
-------------------
 - Only MEMFS is included by default, others (NODEFS, IDBFS, WORKERFS, PROXYFS)
   must be linked in explicitly, using `-lnodefs.js`, `-lidbfs.js`',
   `-lworkerfs.js`, `-lproxyfs.js`. See #9645

v1.39.0: 10/18/2019
-------------------
 - The emsdk defaults to the upstream backend (instead of fastcomp) from this
   release onward (but both backends are still fully supported). See
   https://emscripten.org/docs/compiling/WebAssembly.html#backends
 - Add support for overriding `.emscripten` config variables using environment
   variables.  Any config variable `FOO` can be overridden by `EM_FOO` in the
   environment.
 - `-Werror` now also turns warnings in the python driver code into errors.
 - Internal settings have moved from `settings.js` to `settings_internal.js`.
   These are settings that are for internal use only and are not set-able from
   the command line.  If we misclassified any of these please open a bug.
 - `STANDALONE_WASM` mode now supports setting up argv via wasi APIs.
 - `STANDALONE_WASM` mode now supports running static constructors in `_start`.

v1.38.48: 10/11/2019
--------------------
 - Add support for `MAIN_THREAD_EM_ASM` in wasm backend. #9560
 - Add ability to disable FETCH worker in Fastcomp backend via
   `USE_FETCH_WORKER=0`.  This is useful for people who use FETCH, but don't
   perform any synchronous fetches on the main thread. #9567
 - Remove `EMCONFIGURE_JS`. Since #6269 we have set it to "2" which means never
   use native, always use JS.

v1.38.47: 10/02/2019
--------------------
 - Add support for FETCH API in WASM backend. This doesn't support FETCH in the
   main thread (`USE_FETCH_WORKER=0` is enforced). #9490
 - Redefine errno values to be consistent with wasi. This will let us avoid
   needing to convert the values back and forth as we use more wasi APIs.
   This is an ABI change, which should not be noticeable from user code
   unless you use errno defines (like EAGAIN) *and* keep around binaries
   compiled with an older version that you link against. In that case, you
   should rebuild them. See #9545.
 - Removed build option `-s ONLY_MY_CODE` as we now have much better solutions
   for that, like building to a wasm object file or using `STANDALONE_WASM`
   etc. (see
   https://github.com/emscripten-core/emscripten/wiki/WebAssembly-Standalone).
 - Emscripten now supports the config file (.emscripten) being placed in the
   emscripten directory rather that the current user's home directory.
   See #9543

v1.38.46: 09/25/2019
--------------------
 - Rename libpthreads to libpthread to match its normal name on other platforms.
   This change should be completely internal to emscripten.
 - Remove redundant `COMPILER_ENGINE` and `JS_ENGINE` options.  We only support
   node as the compiler engine so just use a single `NODE_JS` option for that.
 - Module.abort is no longer exported by default. It can be exported in the normal
   way using `EXTRA_EXPORTED_RUNTIME_METHODS`, and as with other such changes in
   the past, forgetting to export it will show a clear error in `ASSERTIONS` mode.
 - Remove `EMITTING_JS` flag, and replace it with `STANDALONE_WASM`. That flag indicates
   that we want the wasm to be as standalone as possible. We may still emit JS in
   that case, but the JS would just be a convenient way to run the wasm on the Web
   or in Node.js.
 - `ASYNCIFY_BLACKLIST` and `ASYNCIFY_WHITELIST` now support simple '\*' wildcard matching

v1.38.45: 09/12/2019
--------------------

v1.38.44: 09/11/2019
--------------------
 - Remove Binaryen from the ports system. This means that emscripten will
   no longer automatically build Binaryen from source. Instead, either use
   the emsdk (binaries are provided automatically, just like for LLVM), or
   build it yourself and point `BINARYEN_ROOT` in .emscripten to it. See #9409

v1.38.43: 08/30/2019
---------------------
 - noExitRuntime is no longer a property on the Module object. Use `noExitRuntime`
   instead of `Module.noExitRuntime`.

v1.38.42: 08/19/2019
--------------------
 - Add support for [address sanitizer](https://clang.llvm.org/docs/AddressSanitizer.html)
   and standalone [leak sanitizer](https://clang.llvm.org/docs/LeakSanitizer.html)
   with multiple threads. (#9060, #9076)
 - Remove `ERROR_ON_MISSING_LIBRARIES` setting (it's always on now)
 - Remove the ability to use Python operators in flags that support KB/MB/GB/TB
   suffixes, e.g. `TOTAL_MEMORY`. This means that `-s TOTAL_MEMORY=1024*1024`
   will no longer work. This is done because the mechanism may result in
   execution of arbitrary code via command line flags.

v1.38.41: 08/07/2019
--------------------
 - Remove fastcomp's implementation of Asyncify. This has been deprecated for
   a long time, since we added Emterpreter-Async, and now we have a new Asyncify
   implementation in the upstream wasm backend. It is recommended to upgrade to
   the upstream backend and use Asyncify there if you need it. (If you do still
   need the older version, you can use 1.38.40.)
 - Drop ExitStatus from inheriting from Error(), as that could capture the whole
   global scope, preventing temporary variables at page startup from being garbage
   collected. (#9108)
 - `__builtin_return_address` now requires `-s USE_OFFSET_CONVERTER=1` to work. (#9073)
 - emrun now uses HTTP/1.1 instead of HTTP/1.0.
 - `callMain` is no longer exported by default on Module, to allow better JS
   minification. You must add it to `EXTRA_EXPORTED_RUNTIME_METHODS` if you want
   to call it on Module. (In assertions builds, an error with an explanation is
   shown.)
 - Allow expressions with side effects as `EM_ASM`'s arguments and prohibit
   non-arithmetic arguments (e.g. pointers, functions, arrays, objects). (#9054)
 - `emcc` on Windows now uses native newline byte sequence to get a line to
   print for parse error reporting. (#9088)
 - Internal API update: one can now specialize embind's (un)marshalling for a
   group of types via SFINAE, instead of a single type. (#9089)
 - Options passed on the `Module` object during startup, like `Module.arguments`,
   are now copied to a local (in order to avoid writing `Module.*` everywhere,
   which wastes space). You can still provide them as always, but you can't
   modify `Module.arguments` and other things *after* startup (which is now
   after we've finished processing them). In a build with assertions enabled you
   will get an error if you access those properties after startup. (#9072)

v1.38.40: 07/24/2019
--------------------
 - LLVM backend pthread builds no longer use external memory initialization
   files, replacing them with passive data segments.
 - LLVM backend now supports thread local storage via the C extension `__thread`
   and the C11/C++11 keyword `thread_local`. (#8976)
 - Internal API change: Move read, readAsync, readBinary, setWindowTitle from
   the Module object to normal JS variables. If you use those internal APIs,
   you must change `Module.readAsync()/Module['readAsync']()` to `readAsync()`.
   Note that read is also renamed to `read_` (since "`read`" is an API call in
   the SpiderMonkey shell). In builds with ASSERTIONS, an error message is
   shown about the API change. This change allows better JS minification
   (the names read, readAsync etc. can be minified, and if the variables are
   not used they can be removed entirely). Defining these APIs on Module
   (which was never documented or intended, but happened to work) is also
   no longer allowed (but you can override `read_` etc. from JS).

v1.38.39: 07/16/2019
--------------------
 - Add support for [address sanitizer](https://clang.llvm.org/docs/AddressSanitizer.html). (#8884)
   - Currently, only supports one thread without dynamic linking.
 - Rename Bysyncify (the name used during development) to Asyncify. This keeps
   the name consistent with the old ASYNCIFY flag, no need for a new one, as
   they basically do the same thing.

v1.38.38: 07/08/2019
--------------------
 - Add support for standalone [leak sanitizer](https://clang.llvm.org/docs/LeakSanitizer.html). (#8711)

v1.38.37: 06/26/2019
--------------------
 - Set ENV['LANG'] following the user's preferred language (HTTP Accept-Language / navigator.languages[0])
 - `emscripten_run_script_string` now returns C `NULL` instead of the string `null`
   or `undefined` when the result of the `eval` is JavaScript `null` or `undefined`.
 - Add a new system for managing system libraries. (#8780)
   This may require minor changes when performing certain operations:
     - When using `embuilder.py` to build a specific library, the name may have
       changed: for consistency, all library names are prefixed with lib now.
     - `embuilder.py` now only builds the requested library, and not its dependencies
       and certain system libraries that are always built. For example, running
       `embuilder.py build libc` no longer builds `libcompiler_rt` if it hasn't be built.
     - When using `EMCC_FORCE_STDLIBS` with a list of libraries, you must now use
       the simplified names, for example, `libmalloc` and `libpthreads` instead of
       `libdlmalloc` or `libpthreads_stub`. These names will link in the correct
       version of the library: if the build is configured to use `emmalloc`, `libmalloc`
       will mean `libemmalloc`, and if thread support is disabled, `libpthreads` will
       mean `libpthreads_stub`. This allows you to say `libmalloc` or `libpthreads` without
       worrying about which implementation is supposed to be used, and avoid duplicate
       symbols if you used the wrong implementation.
 - LLVM wasm backend pthreads fixes, see #8811, #8718

v1.38.36: 06/15/2019
--------------------

v1.38.35: 06/13/2019
--------------------
 - Include some [waterfall fixes](https://github.com/WebAssembly/waterfall/pull/541)
   for the emsdk builds on linux regarding libtinfo.
 - NOTE: due to a CI failure, builds for mac and windows were not generated.

v1.38.34: 06/01/2019
--------------------
 - Add support for [undefined behavior sanitizer](https://clang.llvm.org/docs/UndefinedBehaviorSanitizer.html).
    - This allows `emcc -fsanitize=undefined` to work. (#8651)
    - The minimal runtime (`-fsanitize-minimal-runtime`) also works. (#8617)

v1.38.33: 05/23/2019
--------------------
 - First release to use the new chromium build infrastructure
   https://groups.google.com/forum/#!msg/emscripten-discuss/WhDtqVyW_Ak/8DfDnfk0BgAJ
 - Add `emscripten_return_address` which implements the functionality of
   gcc/clang's `__builtin_return_address`. (#8617)

v1.38.32: SKIPPED
-----------------
 - The transition from the old to the new CI occurred around here. To avoid
   ambiguity while both CIs were still generating builds, we just tagged a new
   one (1.38.33) on the new CI and skipped 1.38.32.
 - The transition also moves all builds and downloads away from the old
   mozilla-games infrastructure to the new chromium ones. As a result all links
   to *mozilla-games* URLs will not work (these were never documented, but could
   be seen from the internals of the emsdk; the new emsdk uses the proper new
   URLs, so you can either use the sdk normally or find the URLs from there).

v1.38.31: 04/24/2019
--------------------
 - Change `ino_t/off_t` to 64-bits. (#8467)
 - Add port for bzip2 library (`libbz2.a`). (#8349)
 - Add port for libjpeg library. (#8361)
 - Enable `ERROR_ON_MISSING_LIBRARIES` by default (#8461)

v1.38.30: 03/21/2019
--------------------
 - Remove Module.buffer which was exported by default unnecessarily. This was an
   undocumented internal detail, but in theory, code may have relied on it.
   (#8277)

v1.38.29: 03/11/2019
--------------------

v1.38.28: 02/22/2019
--------------------
 - Option `-s EMTERPRETIFY_WHITELIST` now accepts shell-style wildcards;
   this allows matching static functions with conflicting names that
   the linker distinguishes by appending a random suffix.
 - Normalize mouse wheel delta in `library_browser.js`. This changes the scroll
   amount in SDL, GLFW, and GLUT. (#7968)

v1.38.27: 02/10/2019
--------------------
 - Change how `EMCC_LOCAL_PORTS` works, to be more usable. See #7963
 - Remove deprecated Pointer_stringify (use UTF8ToString instead). See #8011
 - Added a new option `-s DISABLE_DEPRECATED_FIND_EVENT_TARGET_BEHAVIOR=1` that
   changes the lookup semantics of DOM elements in html5.h event handler
   callbacks and WebGL context creation. The new behavior is to use CSS selector
   strings to look up DOM elements over the old behavior, which was somewhat
   ad hoc constructed rules around default Emscripten uses. The old behavior
   will be deprecated and removed in the future. Build with -s ASSERTIONS=1
   to get diagnostics messages related to this transition.
 - Breaking change with -s USE_PTHREADS=1 + -s FETCH=1: When building with
   -o a.html, the generated worker script is now named "a.fetch.js" according
   to the base name of the specified output, instead of having a fixed name
   "fetch-worker.js".

v1.38.26: 02/04/2019
--------------------
 - Fix some pthreads proxying deadlocks. See #7865

v1.38.25: 01/18/2019
--------------------
 - Move kripken/emscripten,emscripten-fastcomp,emscripten-fastcomp-clang to
   emscripten-core/\*

v1.38.24: 01/17/2019
--------------------
 - Perform JS static allocations at compile time (#7850)

v1.38.23: 01/10/2019
--------------------
 - Remove BINARYEN_METHOD: no more support for interpret modes, and if you want
   non-wasm, use WASM=0.
 - Support specifying multiple possible ENVIRONMENTs (#7809)

v1.38.22: 01/08/2019
--------------------
 - Add Regal port. See #7674
 - System libraries have been renamed to include the `lib` prefix.  If you use
   `EMCC_FORCE_STDLIBS` or `EMCC_ONLY_FORCED_STDLIBS` to select system libraries
   you may need to add the `lib` prefix.
 - Rename `pthread-main.js` to `NAME.worker.js`, where `NAME` is the main
   name of your application, that is, if you emit `program.js` then you'll get
   `program.worker.js` (this allows more than one to exist in the same
   directory, etc.).
 - Dynamic linker has been taught to handle library -> library dependencies.

v1.38.21: 11/30/2018
--------------------
 - fastcomp: Remove `runPostSets` function and replace with normal static
   constructor function. See #7579

v1.38.20: 11/20/2018
--------------------
 - Remove SPLIT_MEMORY option.
 - Move getTempRet0/setTempRet0 to be JS library functions rather than
   auto-generated by fastcomp.
 - Change `strptime()`'s handling of the "%c" to match that of `strftime()`.
   This is a breaking change for code which depends on the old definition of
   "%c".

v1.38.19: 11/15/2018
--------------------

v1.38.18: 11/08/2018
--------------------
 - Wasm dynamic linking: Rename `tableBase/memoryBase` to
   `__table_base/__memory_base` (#7467)

v1.38.17: 11/07/2018
--------------------
 - Minify wasm import and export names. This decreases JS and wasm size by
   minifying the identifiers where JS calls into wasm or vice versa, which
   are not minifiable by closure or other JS-only tools. This happens in
   -O3, -Os and above. See #7431

v1.38.16: 11/02/2018
--------------------
 - Breaking change: Do not automatically set EXPORT_ALL for MAIN_MODULES or
   SIDE_MODULES. This means that you must explicitly export things that will
   be called from outside (normally, on EXPORTED_FUNCTIONS), or
   you can manually enable EXPORT_ALL yourself (which returns to the exact
   same behavior as before). This change brings us in line with more standard
   dynamic linking, and will match what the LLVM wasm backend will have.
   See #7312.
 - Invalid -s flags on the command line are now treated as errors.
 - Remove BUILD_AS_SHARED_LIBRARY setting.

v1.38.15: 10/25/2018
--------------------

v1.38.14: 10/22/2018
--------------------
 - Errors are now reported when functions listed in EXPORTED_FUNCTIONS are not
   defined. This can be disabled via ERROR_ON_UNDEFINED_SYMBOLS=0. See #7311.

v1.38.13: 10/10/2018
--------------------
 - Support `-s NO_X=1` as an alias for `-s X=0` and vice versa, which
   simplifies current settings with `NO_`-prefixed names. See #7151.
 - Various `EMULATED_FUNCTION_POINTER` improvements. See #7108, #7128.
 - `ERROR_ON_UNDEFINED_SYMBOLS` is now the default.  See #7196

v1.38.12: 09/03/2018
--------------------
 - Update SDL2 to 2.0.7. See #7016.
 - Optionally build using native object files (wasm backend only).
   For now this is behind a new option flag: `-s WASM_OBJECT_FILES=1`.
   See #6875.

v1.38.11: 08/02/2018
--------------------
 - Support for loading wasm files in the same dir as the JS file, using
   node.js/Web-specific techniques as applicable. See #5368 and followups.
 - Add an API for async side module compilation in wasm. See #6663.
 - Remove builtin Crunch support. See #6827.

v1.38.10: 07/23/2018
--------------------
 - Change the type of `size_t` and friends from int to long. This may have
   noticeable effects if you depend on the name mangling of a function that uses
   `size_t` (like in `EXPORTED_FUNCTIONS`), and you must rebuild source files to
   bitcode (so your bitcode is in sync with the system libraries after they are
   rebuilt with this change). Otherwise this should not have any noticeable
   effects for users. See #5916.

v1.38.9: 07/22/2018
-------------------
 - Fix `Module.locateFile` to resolve relative paths to *.wasm, *.mem and other
   files relatively to the main JavaScript file rather than the current working
   directory (see #5368).
   - Add second argument `prefix` to `Module.locateFile` function that contains
     the path to the JavaScript file where files are loaded from by default.
   - Remove `Module.*PrefixURL` APIs (use `Module.locateFile` instead).

v1.38.8: 07/06/2018
-------------------
 - Fix a regression in 1.38.7 with binaryen no longer bundling binaryen.js
   (which emscripten doesn't need, that's just for handwritten JS users, but
   emscripten did check for its presence).

v1.38.7: 07/06/2018
-------------------
 - Correctness fix for stack handling in `invoke_*()s`. This may add noticeable
   overhead to programs using C++ exceptions and (less likely) setjmp/longjmp -
   please report any issues. See #6666 #6702
 - Deprecate Module.ENVIRONMENT: Now that we have a compile-time option to set
   the environment, also having a runtime one on Module is complexity that we
   are better off without. When Module.ENVIRONMENT is used with ASSERTIONS it
   will show an error to direct users to the new option (-s ENVIRONMENT=web , or
   node, etc., at compile time).
 - Breaking change: Do not export print/printErr by default. Similar to other
   similar changes (like getValue/setValue). We now use out() and err()
   functions in JS to print to stdout/stderr respectively. See #6756.

v1.38.6: 06/13/2018
-------------------

v1.38.5: 06/04/2018
-------------------
 - Update libc++ to 6.0, bringing c++17 support (std::byte etc.)

v1.38.4: 05/29/2018
-------------------
 - Fix asm.js validation regression from 1.38.2.

v1.38.3: 05/25/2018
-------------------
 - Upgrade to LLVM 6.0.1.

v1.38.2: 05/25/2018
--------------------
 - Add ENVIRONMENT option to specify at compile time we only need JS to support
   one runtime environment (e.g., just the web). When emitting HTML, set that to
   web so we emit web code only. #6565
 - Regression in asm.js validation due to cttz optimization #6547

v1.38.1: 05/17/2018
-------------------
 - Remove special-case support for `src/struct_info.compiled.json`: Make it a
   normal cached thing like system libraries, not something checked into the
   source tree.
 - Breaking change: Emit WebAssembly by default. Only the default is changed -
   we of course still support asm.js, and will for a very long time. But
   changing the default makes sense as the recommended output for most use cases
   should be WebAssembly, given it has shipped in all major browsers and
   platforms and is more efficient than asm.js. Build with `-s WASM=0` to
   disable wasm and use asm.js if you want that (or use `-s
   LEGACY_VM_SUPPORT=1`, which emits output that can run in older browsers,
   which includes a bunch of polyfills as well as disables wasm). (#6419)

v1.38.0: 05/09/2018
-------------------

v1.37.40: 05/07/2018
--------------------
 - Fix regression in 1.37.39 on  -s X=@file  parsing (see #6497, #6436)

v1.37.39: 05/01/2018
--------------------
 - Regression: Parsing of `-s X=@file`  broke if the file contains a newline
   (see #6436; fixed in 1.37.40)

v1.37.38: 04/23/2018
--------------------
 - Breaking change: Simplify exception handling, disabling it by default.
   Previously it was disabled by default in -O1 and above and enabled in -O0,
   which could be confusing. You may notice this change if you need exceptions
   and only run in -O0 (since if you test in -O1 or above, you'd see you need to
   enable exceptions manually), in which case you will receive an error at
   runtime saying that exceptions are disabled by default and that you should
   build with `-s DISABLE_EXCEPTION_CATCHING=0` to enable them.
 - Fix regression in 1.37.37 on configure scripts on MacOS (see #6456)

v1.37.37: 04/13/2018
--------------------
 - Regression: configure scripts on MacOS may be broken (see #6456; fixed in 1.37.38)

v1.37.36: 03/13/2018
--------------------

v1.37.35: 02/23/2018
--------------------
 - MALLOC option, allowing picking between dlmalloc (previous allocator and
   still the default) and emmalloc, a new allocator which is smaller and
   simpler.
 - Binaryen update that should fix all known determinism bugs.

v1.37.34: 02/16/2018
--------------------
 - `addFunction` is now supported on LLVM wasm backend, but when being used on
   the wasm backend, you need to provide an additional second argument, a Wasm
   function signature string. Each character within a signature string
   represents a type. The first character represents the return type of a
   function, and remaining characters are for parameter types.
    - 'v': void type
    - 'i': 32-bit integer type
    - 'j': 64-bit integer type (currently does not exist in JavaScript)
    - 'f': 32-bit float type
    - 'd': 64-bit float type
   For asm.js and asm2wasm you can provide the optional second argument, but it
   isn't needed. For that reason this isn't a breaking change, however,
   providing the second argument is recommended so that code is portable across
   all backends and modes.

v1.37.33: 02/02/2018
--------------------

v1.37.32: 01/31/2018
--------------------

v1.37.31: 01/31/2018
--------------------
 - LLVM and clang updates from upstream (5.0svn, close 5.0 release).

v1.37.30: 01/31/2018
--------------------

v1.37.29: 01/24/2018
--------------------

v1.37.28: 01/08/2018
--------------------
 - Breaking change: Don't export the `ALLOC_*` numeric constants by default. As
   with previous changes, a warning will be shown in `-O0` and when `ASSERTIONS`
   are on if they are used.
 - Breaking change: Don't export FS methods by default. As with previous
   changes, a warning will be shown in `-O0` and when `ASSERTIONS` are on, which
   will suggest either exporting the specific methods you need, or using
   `FORCE_FILESYSTEM` which will auto export all the main filesystem methods.
   Aside from using FS methods yourself, you may notice this change when using a
   file package created standalone, that is, by running the file packager
   directly and then loading it at run time (as opposed to telling `emcc` to
   package the files for you, in which case it would be aware of them at compile
   time); you should build with `FORCE_FILESYSTEM` to ensure filesystem support
   for that case.

v1.37.27: 12/24/2017
--------------------
 - Breaking change: Remove the `Runtime` object, and move all the useful methods
   from it to simple top-level functions. Any usage of `Runtime.func` should be
   changed to `func`.

v1.37.26: 12/20/2017
--------------------
 - Breaking change: Change `NO_EXIT_RUNTIME` to 1 by default. This means that by
   default we don't include code to shut down the runtime, flush stdio streams,
   run atexits, etc., which is better for code size. When `ASSERTIONS` is on, we
   warn at runtime if there is text buffered in the streams that should be
   flushed, or atexits are used.
 - Meta-DCE for JS+wasm: remove unused code between JS+wasm more aggressively.
   This should not break valid code, but may break code that depended on unused
   code being kept around (like using a function from outside the emitted JS
   without exporting it - only exported things are guaranteed to be kept alive
   through optimization).

v1.37.24: 12/13/2017
--------------------
 - Breaking change: Similar to the getValue/setValue change from before (and
   with the same `ASSERTIONS` warnings to help users), do not export the
   following runtime methods by default: ccall, cwrap, allocate,
   Pointer_stringify, AsciiToString, stringToAscii, UTF8ArrayToString,
   UTF8ToString, stringToUTF8Array, stringToUTF8, lengthBytesUTF8, stackTrace,
   addOnPreRun, addOnInit, addOnPreMain, addOnExit, addOnPostRun,
   intArrayFromString, intArrayToString, writeStringToMemory,
   writeArrayToMemory, writeAsciiToMemory.

v1.37.23: 12/4/2017
-------------------
 - Breaking change: Do not polyfill Math.{clz32, fround, imul, trunc} by
   default. A new `LEGACY_VM_SUPPORT` option enables support for legacy
   browsers. In `ASSERTIONS` mode, a warning is shown if a polyfill was needed,
   suggesting using that option.
 - Breaking change: Do not export getValue/setValue runtime methods by default.
   You can still use them by calling them directly in code optimized with the
   main file (pre-js, post-js, js libraries; if the optimizer sees they are
   used, it preserves them), but if you try to use them on `Module` then you
   must export them by adding them to `EXTRA_EXPORTED_RUNTIME_METHODS`. In `-O0`
   or when `ASSERTIONS` is on, a run-time error message explains that, if they
   are attempted to be used incorrectly.

v1.37.17: 7/25/2017
------------------
 - Updated to libc++'s "v2" ABI, which provides better alignment for string data
   and other improvements. This is an ABI-incompatible change, so bitcode files
   from previous versions will not be compatible.

v1.37.13: 5/26/2017
-------------------
 - Improved Android support for emrun.
 - Duplicate function elimination fixes (#5186)
 - Fix problem with embinding derived classes (#5193)
 - Fix CMake compiler detection when EMCC_SKIP_SANITY_CHECK=1 is used. (#5145)
 - Implemented GLFW Joystick API (#5175)
 - Fixed a bug with emcc --clear-ports command (#5248)
 - Updated Binaryen to version 33.
 - Full list of changes:
    - Emscripten: https://github.com/emscripten-core/emscripten/compare/1.37.12...1.37.13
    - Emscripten-LLVM: no changes.
    - Emscripten-Clang: no changes.

v1.37.12: 5/1/2017
------------------
 - Added emscripten-legalize-javascript-ffi option to LLVM to allow disabling JS FFI mangling
 - Full list of changes:
    - Emscripten: https://github.com/emscripten-core/emscripten/compare/1.37.11...1.37.12
    - Emscripten-LLVM: https://github.com/emscripten-core/emscripten-fastcomp/compare/1.37.11...1.37.12
    - Emscripten-Clang: no changes.

v1.37.11: 5/1/2017
------------------
 - Added missing SIGSTKSZ define after musl 1.1.15 update (#5149)
 - Fix emscripten_get_mouse_status (#5152)
 - Fix `_mm_set_epi64x()` function (#5103)
 - Fix issue with number of gamepads connected at initial page load (#5169, #5170)
 - Full list of changes:
    - Emscripten: https://github.com/emscripten-core/emscripten/compare/1.37.10...1.37.11
    - Emscripten-LLVM: https://github.com/emscripten-core/emscripten-fastcomp/compare/1.37.10...1.37.11
    - Emscripten-Clang: https://github.com/emscripten-core/emscripten-fastcomp-clang/compare/1.37.10...1.37.11

v1.37.10: 4/20/2017
-------------------
 - Added stub for pthread_setcancelstate for singlethreaded runs.
 - Fixed an outlining bug on function returns (#5080)
 - Implemented new parallel test runner architecture (#5074)
 - Added Cocos2D to Emscripten ports. (-s USE_COCOS2D=1)
 - Updated Binaryen to version 32, which migrates Emscripten to use the new
   WebAssembly Names section. This is a forwards and backwards breaking change
   with respect to reading debug symbol names in Wasm callstacks. Use of the new
   Names section format first shipped in Emscripten 1.37.10, Binaryen version
   32, Firefox 55, Firefox Nightly 2017-05-18 and Chrome 59; earlier versions
   still used the old format. For more information, see
   https://github.com/WebAssembly/design/pull/984 and
   https://github.com/WebAssembly/binaryen/pull/933.
 - Full list of changes:
    - Emscripten: https://github.com/emscripten-core/emscripten/compare/1.37.9...1.37.10
    - Emscripten-LLVM: https://github.com/emscripten-core/emscripten-fastcomp/compare/1.37.9...1.37.10
    - Emscripten-Clang: no changes.

v1.37.9: 3/23/2017
------------------
 - Added new build feature -s GL_PREINITIALIZED_CONTEXT=1 which allows pages to
   manually precreate the GL context they use for customization purposes.
 - Added a custom callback hook Module.instantiateWasm() which allows user shell
   HTML file to manually perform Wasm instantiation for preloading and progress
   bar purposes.
 - Added a custom callback hook Module.getPreloadedPackage() to file preloader
   code to allow user shell HTML file to manually download .data files for
   preloading and progress bar purposes.
 - Full list of changes:
    - Emscripten: https://github.com/emscripten-core/emscripten/compare/1.37.8...1.37.9
    - Emscripten-LLVM: https://github.com/emscripten-core/emscripten-fastcomp/compare/1.37.8...1.37.9
    - Emscripten-Clang: no changes.

v1.37.8: 3/17/2017
------------------
 - Fixed a bug with robust_list initialization on pthreads build mode.
 - Full list of changes:
    - Emscripten: https://github.com/emscripten-core/emscripten/compare/1.37.7...1.37.8
    - Emscripten-LLVM: no changes.
    - Emscripten-Clang: no changes.

v1.37.7: 3/15/2017
------------------
 - Updated to LLVM 4.0.
 - Full list of changes:
    - Emscripten: https://github.com/emscripten-core/emscripten/compare/1.37.6...1.37.7
    - Emscripten-LLVM: https://github.com/emscripten-core/emscripten-fastcomp/compare/1.37.6...1.37.7
    - Emscripten-Clang: https://github.com/emscripten-core/emscripten-fastcomp-clang/compare/1.37.6...1.37.7

v1.37.6: 3/15/2017
------------------
 - Implemented readdir() function for WORKERFS.
 - Fixed bugs with Fetch API (#4995, #5027)
 - Full list of changes:
    - Emscripten: https://github.com/emscripten-core/emscripten/compare/1.37.5...1.37.6
    - Emscripten-LLVM: no changes.
    - Emscripten-Clang: no changes.

v1.37.5: 3/13/2017
------------------
 - Updated musl to version 1.1.15 from earlier version 1.0.5.
 - Full list of changes:
    - Emscripten: https://github.com/emscripten-core/emscripten/compare/1.37.4...1.37.5
    - Emscripten-LLVM: no changes.
    - Emscripten-Clang: no changes.

v1.37.4: 3/13/2017
------------------
 - Fixed glGetUniformLocation() to work according to spec with named uniform blocks.
 - Fixed WebAssembly Memory.grow() to work.
 - Switched to 16KB page size from earlier 64KB.
 - Optimize alBufferData() operation.
 - Fixed a resource lookup issue with multiple OpenAL audio contexts.
 - Full list of changes:
    - Emscripten: https://github.com/emscripten-core/emscripten/compare/1.37.3...1.37.4
    - Emscripten-LLVM: no changes.
    - Emscripten-Clang: no changes.

v1.37.3: 2/16/2017
------------------
 - Updated Binaryen to version 0x01. First official stable WebAssembly support version. (#4953)
 - Optimized memcpy and memset with unrolling and SIMD, when available.
 - Improved Emscripten toolchain profiler to track more hot code.
 - Added new linker flag -s WEBGL2_BACKWARDS_COMPATIBILITY_EMULATION=1 to allow
   simultaneously targeting WebGL 1 and WebGL 2.
 - Optimize Emscripten use of multiprocessing pools.
 - More WebGL 2 garbage free optimizations.
 - Full list of changes:
    - Emscripten: https://github.com/emscripten-core/emscripten/compare/1.37.2...1.37.3
    - Emscripten-LLVM: https://github.com/emscripten-core/emscripten-fastcomp/compare/1.37.2...1.37.3
    - Emscripten-Clang: no changes.

v1.37.2: 1/31/2017
------------------
 - Fixed a build error with boolean SIMD types.
 - Improved WebAssembly support, update Binaryen to version 22.
 - Update GL, GLES, GLES2 and GLES3 headers to latest upstream Khronos versions.
 - Implement support for new garbage free WebGL 2 API entrypoints which improve
   performance and reduce animation related stuttering.
 - Fixed a bug where -s USE_PTHREADS builds would not have correct heap size if
   -s TOTAL_MEMORY is not being used.
 - Fixed array type issue that prevented glTexImage3D() and glTexSubImage3D()
   from working.
 - Full list of changes:
    - Emscripten: https://github.com/emscripten-core/emscripten/compare/1.37.1...1.37.2
    - Emscripten-LLVM: https://github.com/emscripten-core/emscripten-fastcomp/compare/1.37.1...1.37.2
    - Emscripten-Clang: no changes.

v1.37.1: 12/26/2016
-------------------
 - Implemented new Fetch API for flexible multithreaded XHR and IndexedDB
   access.
 - Implemented initial version of new ASMFS filesystem for multithreaded
   filesystem operation.
 - Full list of changes:
    - Emscripten: https://github.com/emscripten-core/emscripten/compare/1.37.0...1.37.1
    - Emscripten-LLVM: no changes.
    - Emscripten-Clang: no changes.

v1.37.0: 12/23/2016
-------------------
 - Added support for LLVM sin&cos intrinsics.
 - Fix GLFW mouse button mappings (#4317, #4659)
 - Add support for --emit-symbol-map to wasm
 - Fixed handling of an invalid path in chdir (#4749)
 - Added new EMSCRIPTEN_STRICT mode, which can be enabled to opt in to removing
   support for deprecated behavior.
 - Remove references to Web Audio .setVelocity() function, which has been
   removed from the spec.
 - Full list of changes:
    - Emscripten: https://github.com/emscripten-core/emscripten/compare/1.36.14...1.37.0
    - Emscripten-LLVM: https://github.com/emscripten-core/emscripten-fastcomp/compare/1.36.14...1.37.0
    - Emscripten-Clang: no changes.

v1.36.14: 11/3/2016
-------------------
 - Added support to emscripten_async_wget() for relative paths.
 - Fixed FS.mkdirTree('/') to work.
 - Updated SDL 2 port to version 12.
 - Added more missing pthreads stubs.
 - Normalize system header includes to use the preferred form #include
   <emscripten/foo.h> to avoid polluting header include namespaces.
 - Fixed a bug where transitioning to fullscreen could cause a stack overflow in GLFW.
 - Added new system CMake option
   -DEMSCRIPTEN_GENERATE_BITCODE_STATIC_LIBRARIES=ON to choose if static
   libraries should be LLVM bitcode instead of .a files.
 - Improved SIMD support to be more correct to the spec.
 - Updated Binaryen to version 18. (#4674)
 - Fixed dlopen with RTLD_GLOBAL parameter.
 - Full list of changes:
    - Emscripten: https://github.com/emscripten-core/emscripten/compare/1.36.13...1.36.14
    - Emscripten-LLVM: no changes.
    - Emscripten-Clang: no changes.

v1.36.13: 10/21/2016
--------------------
 - Pass optimization settings to asm2wasm.
 - Fix to exporting emscripten_builtin_malloc() and emscripten_builtin_free()
   when heap is split to multiple parts.
 - Full list of changes:
    - Emscripten: https://github.com/emscripten-core/emscripten/compare/1.36.12...1.36.13
    - Emscripten-LLVM: no changes.
    - Emscripten-Clang: no changes.

v1.36.12: 10/20/2016
--------------------
 - Improved Emscripten toolchain profiler with more data. (#4566)
 - Export dlmalloc() and dlfree() as emscripten_builtin_malloc() and
   emscripten_builtin_free() to allow user applications to hook into memory
   allocation (#4603)
 - Improved asm.js -s USE_PTHREADS=2 build mode compatibility when
   multithreading is not supported.
 - Improved WebGL support with closure compiler (#4619)
 - Improved Bianaryen WebAssembly support
 - Added support for GL_disjoint_timer_query extension (#4575)
 - Improved Emscripten compiler detection with CMake (#4129, #4314, #4318)
 - Added support for int64 in wasm.
 - Optimize small constant length memcpys in wasm.
 - Full list of changes:
    - Emscripten: https://github.com/emscripten-core/emscripten/compare/1.36.11...1.36.12
    - Emscripten-LLVM: https://github.com/emscripten-core/emscripten-fastcomp/compare/1.36.11...1.36.12
    - Emscripten-Clang: no changes.

v1.36.11: 9/24/2016
-------------------
 - Added new runtime functions
   emscripten_sync/async/waitable_run_in_main_runtime_thread() for proxying
   calls with pthreads (#4569)
 - Full list of changes:
    - Emscripten: https://github.com/emscripten-core/emscripten/compare/1.36.10...1.36.11
    - Emscripten-LLVM: no changes.
    - Emscripten-Clang: no changes.

v1.36.10: 9/24/2016
-------------------
 - Improved compiler logging print messages on first run experience. (#4501)
 - Fixed log printing in glFlushMappedBufferRange() and glGetInfoLog()
   functions. (#4521)
 - Added setjmp/longjmp handling for wasm.
 - Improved support for --proxy-to-worker build mode.
 - Improved GLES3 support for glGet() features that WebGL2 does not have. (#4514)
 - Added support for implementation defined glReadPixels() format.
 - Improved WebGL 2 support with closure compilter. (#4554)
 - Implemented support for nanosleep() when building in pthreads mode (#4578)
 - Added support for  llvm_ceil_f64 and llvm_floor_f64 intrinsics.
 - Full list of changes:
    - Emscripten: https://github.com/emscripten-core/emscripten/compare/1.36.9...1.36.10
    - Emscripten-LLVM: https://github.com/emscripten-core/emscripten-fastcomp/compare/1.36.9...1.36.10
    - Emscripten-Clang: no changes.

v1.36.9: 8/24/2016
------------------
 - Fixed glGet for GL_VERTEX_ATTRIB_ARRAY_BUFFER_BINDING to work. (#1330)
 - Move the DYNAMICTOP variable from JS global scope to inside the heap so that
   the value is shared to multithreaded applications. This removes the global
   runtime variable DYNAMICTOP in favor of a new variable DYNAMICTOP_PTR.
   (#4391, #4496)
 - Implemented brk() system function.
 - Fixed --output-eol to work with --proxy-to-worker mode.
 - Improved reported error message when execution fails to stack overflow.
 - Full list of changes:
    - Emscripten: https://github.com/emscripten-core/emscripten/compare/1.36.8...1.36.9
    - Emscripten-LLVM: https://github.com/emscripten-core/emscripten-fastcomp/compare/1.36.8...1.36.9
    - Emscripten-Clang: no changes.

v1.36.8: 8/20/2016
------------------
 - Fixed a memory leak in ctor_evaller.py on Windows (#4446)
 - Migrate to requiring CMake 3.4.3 as the minimum version for Emscripten CMake
   build integration support.
 - Fixed an issue that prevented -s INLINING_LIMIT from working (#4471)
 - Fixed a bug with Building.llvm_nm interpretation of defined symbols (#4488)
 - Add support for DISABLE_EXCEPTION_CATCHING and EXCEPTION_CATCHING_WHITELIST
   options for wasm.
 - Added new emprofile.py script which can be used to profile toolchain wide
   performance. (#4491)
 - Added new linker flag --output-eol, which specifices what kind of line
   endings to generate to the output files. (#4492)
 - Fixed a Windows bug where aborting execution with Ctrl-C might hang
   Emscripten to an infinite loop instead. (#4494)
 - Implement support for touch events to GLUT (#4493)
 - Deprecated unsafe function writeStringToMemory() from src/preamble.js. Using
   stringToUTF8() is recommended instead. (#4497)
 - Full list of changes:
    - Emscripten: https://github.com/emscripten-core/emscripten/compare/1.36.7...1.36.8
    - Emscripten-LLVM: no changes.
    - Emscripten-Clang: no changes.

v1.36.7: 8/8/2016
-----------------
 - Updated to latest upstream LLVM 3.9.
 - Full list of changes:
    - Emscripten: https://github.com/emscripten-core/emscripten/compare/1.36.6...1.36.7
    - Emscripten-LLVM: https://github.com/emscripten-core/emscripten-fastcomp/compare/1.36.6...1.36.7
    - Emscripten-Clang: https://github.com/emscripten-core/emscripten-fastcomp-clang/compare/1.36.6...1.36.7

v1.36.6: 8/8/2016
-----------------
 - Fixed wheelDelta for MSIE (#4316)
 - Fixed inconsistencies in fullscreen API signatures (#4310, #4318, #4379)
 - Changed the behavior of Emscripten WebGL createContext() to not forcibly set
   CSS style on created canvases, but let page customize the style themselves
   (#3406, #4194 and #4350, #4355)
 - Adjusted the reported GL_VERSION field to adapt to the OpenGL ES
   specifications (#4345)
 - Added support for GLES3 GL_MAJOR/MINOR_VERSION fields. (#4368)
 - Improved -s USE_PTHREADS=1 and --proxy-to-worker linker options to be
   mutually compatible. (#4372)
 - Improved IDBFS to not fail on Safari where IndexedDB support is spotty
   (#4371)
 - Improved SIMD.js support when using Closure minifier. (#4374)
 - Improved glGetString to be able to read fields from WEBGL_debug_renderer_info
   extension. (#4381)
 - Fixed an issue with glFramebufferTextureLayer() not working correctly.
 - Fixed a bug with std::uncaught_exception() support (#4392)
 - Implemented a multiprocess lock to access the Emscripten cache. (#3850)
 - Implemented support for the pointerlockerror event in HTML5 API (#4373)
 - Report WebGL GLSL version number in GL_SHADING_LANGUAGE_VERSION string (#4365)
 - Optimized llvm_ctpop_i32() and conversion of strings from C to JS side
   (#4402, #4403)
 - Added support for the OffscreenCanvas proposal, and transferring canvases to
   offscreen in pthreads build mode, linker flag -s OFFSCREENCANVAS_SUPPORT=0/1
   (#4412)
 - Fixed an issue after updating to new LLVM version that response files passed
   to llvm-link must have forward slashes (#4434)
 - Fixed a memory leak in relooper in LLVM.
 - Full list of changes:
    - Emscripten: https://github.com/emscripten-core/emscripten/compare/1.36.5...1.36.6
    - Emscripten-LLVM: https://github.com/emscripten-core/emscripten-fastcomp/compare/1.36.5...1.36.6
    - Emscripten-Clang: no changes.

v1.36.5: 5/24/2016
------------------
 - Added support for passing custom messages when running in web worker.
 - Improved fp128 support when targeting WebAssembly.
 - Updated cpuprofiler.js to support tracing time spent in WebGL functions.
 - Fixed an issue with glFenceSync() function call signature (#4260, #4339)
 - Added missing zero argument version of emscripten_sync_run_in_main_thread().
 - Improves support for targeting pthreads when using Closure minifier (#4348).
 - Fixed an issue where pthreads enabled code did not correctly validate as asm.js
 - Fixed an issue with incorrect SIMD.js related imports (#4341)
 - Full list of changes:
    - Emscripten: https://github.com/emscripten-core/emscripten/compare/1.36.4...1.36.5
    - Emscripten-LLVM: https://github.com/emscripten-core/emscripten-fastcomp/compare/1.36.4...1.36.5
    - Emscripten-Clang: no changes.

v1.36.4: 5/9/2016
-----------------
 - Added EM_TRUE and EM_FALSE #defines to html5.h.
 - Fixed an issue with GLFW window and framebuffer size callbacks.
 - Added support for more missing WebGL 2 texture formats (#4277)
 - Added support for source files with no extension.
 - Updated emrun.py to latest version, adds support to precompressed content and
   running as just a web server without launching a browser.
 - Updated experimental WebAssembly support to generate 0xb version code.
 - Automatically build Binaryen when needed.
 - Updated libc++ to SVN revision 268153. (#4288)
 - Full list of changes:
    - Emscripten: https://github.com/emscripten-core/emscripten/compare/1.36.3...1.36.4
    - Emscripten-LLVM: no changes.
    - Emscripten-Clang: no changes.

v1.36.3: 4/27/2016
------------------
 - Fixed a deadlock bug with pthreads support.
 - Remove sources from temporary garbage being generated in OpenAL code (#4275)
 - Added support for calling alert() from pthreads code.
 - Full list of changes:
    - Emscripten: https://github.com/emscripten-core/emscripten/compare/1.36.2...1.36.3
    - Emscripten-LLVM: no changes.
    - Emscripten-Clang: no changes.

v1.36.2: 4/22/2016
------------------
 - Improve support for targeting WebAssembly with Binaryen.
 - Improve support for LLVM's WebAssembly backend (EMCC_WASM_BACKEND=1
   environment variable).
 - Separate out emscripten cache structure to asmjs and wasm directories.
 - Fix a bug where Emscripten would spawn too many unused python subprocesses (#4158)
 - Optimize Emscripten for large asm.js projects.
 - Added sdl2_net to Emscripten ports.
 - Updated to latest version of the SIMD polyfill (#4165)
 - Fixed an issue with missing texture formats support in GLES 3 (#4176)
 - Added a new WebAssembly linker option -s BINARYEN_IMPRECISE=1 (default=0)
   which mutes potential traps from WebAssembly int div/rem by zero and
   float-to-int conversions.
 - Added support for EXT_color_buffer_float extension.
 - Fixed behavior of SSE shift operations (#4165).
 - Fixed a bug where ctor_evaller.py (-Oz builds) would hang on Windows.
 - Fixed a bug where emscripten_set_main_loop() with EM_TIMING_SETTIMEOUT would
   incorrectly compute the delta times (#4200, #4208)
 - Update pthreads support to latest proposed spec version. (#4212, #4220)
 - Fixed an unresolved symbol linker error in embind (#4225)
 - Fix file_packager.py --use-preload-cache option to also work on Safari and
   iOS (#2977, #4253)
 - Added new file packager option --indexedDB-name to allow specifying the
   database name to use for the cache (#4219)
 - Added DWARF style debugging information.
 - Full list of changes:
    - Emscripten: https://github.com/emscripten-core/emscripten/compare/1.36.1...1.36.2
    - Emscripten-LLVM: https://github.com/emscripten-core/emscripten-fastcomp/compare/1.36.1...1.36.2
    - Emscripten-Clang: no changes.

v1.36.1: 3/8/2016
-----------------
 - Fixed glfwSetWindowSizeCallback to conform to GLFW2 API.
 - Update OpenAL sources only when the browser window is visible to avoid
   occasional stuttering static glitches when the page tab is hidden. (#4107)
 - Implemented LLVM math intrinsics powi, trunc and floor.
 - Added support for SDL_GL_ALPHA_SIZE in GL context initialization. (#4125)
 - Added no-op stubs for several pthread functions when building without
   pthreads enabled (#4130)
 - Optimize glUniform*fv and glVertexAttrib*fv functions to generate less
   garbage and perform much faster (#4128)
 - Added new EVAL_CTORS optimization pass which evaluates global data
   initializer constructors at link time, which would improve startup time and
   reduce code size of these ctors.
 - Implemented support for OpenAL AL_PITCH option.
 - Implemented new build options -s STACK_OVERFLOW_CHECK=0/1/2 which adds
   runtime stack overrun checks. 0: disabled, 1: minimal, between each frame, 2:
   at each explicit JS side stack allocation call to allocate().
 - Fixed an issue with -s SPLIT_MEMORY mode where an unsigned 32-bit memory
   access would come out as signed. (#4150)
 - Fixed asm.js validation in call handlers to `llvm_powi_f*`.
 - Full list of changes:
    - Emscripten: https://github.com/emscripten-core/emscripten/compare/1.36.0...1.36.1
    - Emscripten-LLVM: https://github.com/emscripten-core/emscripten-fastcomp/compare/1.36.0...1.36.1
    - Emscripten-Clang: no changes.

v1.36.0: 2/23/2016
------------------
 - Fixed an OpenAL bug where OpenAL sources would not respect global volume setting.
 - Fixed an issue where alGetListenerf() with AL_GAIN would not return the
   correct value. (#4091)
 - Fixed an issue where setting alListenerf() with AL_GAIN would not set the
   correct value. (#4092)
 - Implemented new JS optimizer "Duplicate Function Elimination" pass which
   collapses identical functions to save code size.
 - Implemented the `_Exit()` function.
 - Added support for SSE3 and SSSE3 intrinsics (#4099) and partially for SSE 4.1
   intrinsics (#4030, #4101)
 - Added support for -include-pch flag (#4086)
 - Fixed a regex syntax in ccall on Chrome Canary (#4111)
 - Full list of changes:
    - Emscripten: https://github.com/emscripten-core/emscripten/compare/1.35.23...1.36.0
    - Emscripten-LLVM: https://github.com/emscripten-core/emscripten-fastcomp/compare/1.35.23...1.36.0
    - Emscripten-Clang: no changes.

v1.35.23: 2/9/2016
------------------
 - Provide $NM environment variable to point to llvm-nm when running
   emconfigure, which helps e.g. libjansson to build (#4036)
 - Fixed glGetString(GL_SHADING_LANGUAGE_VERSION) to return appropriate result
   depending on if running on WebGL1 vs WebGL2, instead of hardcoding the result
   (#4040)
 - Fixed a regression with CMake try_run() possibly failing, caused by the
   addition of CMAKE_CROSSCOMPILING_EMULATOR in v1.32.3.
 - Fixed CMake to work in the case when NODE_JS is an array containing
   parameters to be passed to Node.js. (#4045)
 - Fixed a memory issue that caused the Emscripten memory initializer file
   (.mem.js) to be unnecessarily retained in memory during runtime (#4044)
 - Added support for complex valued mul and div ops.
 - Added new option "Module.environment" which allows overriding the runtime ENVIRONMENT_IS_WEB/ENVIRONMENT_IS_WORKER/ENVIRONMENT_IS_NODE/ENVIRONMENT_IS_SHELL fields.
 - Fixed an issue with SAFE_HEAP methods in async mode (#4046)
 - Fixed WebSocket constructor to work in web worker environment (#3849)
 - Fixed a potential issue with some browsers reporting gamepad axis values outside \[-1, 1\] (#3602)
 - Changed libcxxabi to be linked in last, so that it does not override weakly
   linked methods in libcxx (#4053)
 - Implemented new JSDCE code optimization pass which removes at JS link stage
   dead code that is not referenced anywhere (in addition to LLVM doing this for
   C++ link stage).
 - Fixed a Windows issue where embedding memory initializer as a string in JS
   code might cause corrupted output. (#3854)
 - Fixed an issue when spaces are present in directory names in response files
   (#4062)
 - Fixed a build issue when using --tracing and -s ALLOW_MEMORY_GROWTH=1
   simultaneously (#4064)
 - Greatly updated Emscripten support for SIMD.js intrinsics (non-SSE or NEON)
 - Fixed an issue where compiler would not generate a link error when JS library
   function depended on a nonexisting symbol. (#4077)
 - Removed UTF16 and UTF32 marshalling code from being exported by default.
 - Removed the -s NO_BROWSER linker option and automated the detection of when
   that option is needed.
 - Removed the JS implemented C++ symbol name demangler, now always depend on
   the libcxxabi compiled one.
 - Fixed an issue where Emscripten linker would redundantly generate missing
   function stubs for some functions that do exist.
 - Full list of changes:
    - Emscripten: https://github.com/emscripten-core/emscripten/compare/1.35.22...1.35.23
    - Emscripten-LLVM: https://github.com/emscripten-core/emscripten-fastcomp/compare/1.35.22...1.35.23
    - Emscripten-Clang: no changes.

v1.35.22: 1/13/2016
-------------------
 - Updated to latest upstream LLVM trunk as of January 13th.
 - Bumped up the required LLVM version from LLVM 3.8 to LLVM 3.9.
 - Full list of changes:
    - Emscripten: https://github.com/emscripten-core/emscripten/compare/1.35.21...1.35.22
    - Emscripten-LLVM: https://github.com/emscripten-core/emscripten-fastcomp/compare/1.35.21...1.35.22
    - Emscripten-Clang: https://github.com/emscripten-core/emscripten-fastcomp-clang/compare/1.35.21...1.35.22

v1.35.21: 1/13/2016
-------------------
 - Improved support for handling GLFW2 keycodes.
 - Improved emranlib, system/bin/sdl-config and system/bin/sdl2-config to be
   executable in both python2 and python3.
 - Fixed build flags -s AGGRESSIVE_VARIABLE_ELIMINATION=1 and -s USE_PTHREADS=2
   to correctly work when run on a browser that does not support pthreads.
 - Fixed a build issue that caused sequences of \r\r\n to be emitted on Windows.
 - Fixed an issue that prevented building LLVM on Visual Studio 2015
   (emscripten-fastcomp-clang #7)
 - Full list of changes:
    - Emscripten: https://github.com/emscripten-core/emscripten/compare/1.35.20...1.35.21
    - Emscripten-LLVM: https://github.com/emscripten-core/emscripten-fastcomp/compare/1.35.20...1.35.21
    - Emscripten-Clang: https://github.com/emscripten-core/emscripten-fastcomp-clang/compare/1.35.20...1.35.21

v1.35.20: 1/10/2016
-------------------
 - Fixed -s USE_PTHREADS compilation mode to account that SharedArrayBuffer
   specification no longer allows futex waiting on the main thread. (#4024)
 - Added new python2 vs python3 compatibility wrappers for emcmake, emconfigure, emmake and emar.
 - Fixed atomicrmw i64 codegen (#4025)
 - Optimized codegen to simplify "x != 0" to just "x" when output is a boolean.
 - Fixed a compiler crash when generating atomics code in debug builds of LLVM.
 - Fixed a compiler crash when generating SIMD.js code that utilizes
   non-canonical length vectors (e.g. <float x 3>)
 - Full list of changes:
    - Emscripten: https://github.com/emscripten-core/emscripten/compare/1.35.19...1.35.20
    - Emscripten-LLVM: https://github.com/emscripten-core/emscripten-fastcomp/compare/1.35.19...1.35.20
    - Emscripten-Clang: no changes.

v1.35.19: 1/7/2016
------------------
 - Updated to latest upstream LLVM trunk as of January 7th.
 - Full list of changes:
    - Emscripten: no changes.
    - Emscripten-LLVM: https://github.com/emscripten-core/emscripten-fastcomp/compare/1.35.18...1.35.19
    - Emscripten-Clang: https://github.com/emscripten-core/emscripten-fastcomp-clang/compare/1.35.18...1.35.19

v1.35.18: 1/7/2016
------------------
 - Implemented getpeername() and fixed issues with handling getsockname() (#3997)
 - Fixed an issue with daylight saving time in mktime() (#4001)
 - Optimized pthreads code to avoid unnecessary FFI transitions (#3504)
 - Fixed issues with strftime() (#3993)
 - Deprecated memory growth support in asm.js.
 - Implemented llvm_bitreverse_i32() (#3976)
 - Fixed missing include header that affected building relooper on some compilers.
 - Full list of changes:
    - Emscripten: https://github.com/emscripten-core/emscripten/compare/1.35.17...1.35.18
    - Emscripten-LLVM: https://github.com/emscripten-core/emscripten-fastcomp/compare/1.35.17...1.35.18
    - Emscripten-Clang: no changes.

v1.35.17: 1/4/2016
------------------
 - Updated to latest upstream LLVM trunk as of January 4th.
 - Full list of changes:
    - Emscripten: no changes.
    - Emscripten-LLVM: https://github.com/emscripten-core/emscripten-fastcomp/compare/1.35.16...1.35.17
    - Emscripten-Clang: https://github.com/emscripten-core/emscripten-fastcomp/compare/1.35.16...1.35.17

v1.35.16: 1/4/2016
------------------
 - Improved support for -s USE_PTHREADS=2 build mode and added support for Atomics.exchange().
 - Full list of changes:
    - Emscripten: https://github.com/emscripten-core/emscripten/compare/1.35.15...1.35.16
    - Emscripten-LLVM: https://github.com/emscripten-core/emscripten-fastcomp/compare/1.35.15...1.35.16
    - Emscripten-Clang: no changes.

v1.35.15: 1/4/2016
------------------
 - Fixed an error with glClearbufferfv not working. (#3961)
 - Improved file packager code so that file:// URLs work in Chrome too (#3965)
 - Fixed issues with the --memoryprofiler UI.
 - Fixed a Windows issue when generating system libraries in cache (#3939)
 - Fixed a regression from v1.35.13 where GLES2 compilation would not work when
   -s USE_PTHREADS=1 was passed.
 - Added support for WebIDL arrays as input parameters to WebIDL binder.
 - Updated build support when using the LLVM wasm backend.
 - Added new linker option --threadprofiler which generates a threads dashboard
   on the generated page for threads status overview. (#3971)
 - Improved backwards compatibility of building on GCC 4.3 - 4.6.
 - Fixed an asm.js validation issue when building against updated SIMD.js specification. (#3986)
 - Improved Rust support.
 - Full list of changes:
    - Emscripten: https://github.com/emscripten-core/emscripten/compare/1.35.14...1.35.15
    - Emscripten-LLVM: https://github.com/emscripten-core/emscripten-fastcomp/compare/1.35.14...1.35.15
    - Emscripten-Clang: no changes.

v1.35.14: 12/15/2015
--------------------
 - Updated to latest upstream LLVM trunk as of December 15th.
 - Full list of changes:
    - Emscripten: https://github.com/emscripten-core/emscripten/compare/1.35.13...1.35.14
    - Emscripten-LLVM: https://github.com/emscripten-core/emscripten-fastcomp/compare/1.35.13...1.35.14
    - Emscripten-Clang: https://github.com/emscripten-core/emscripten-fastcomp-clang/compare/1.35.13...1.35.14

v1.35.13: 12/15/2015
--------------------
 - Updated -s USE_PTHREADS code generation to reflect that the `SharedInt*Array`
   hierarchy no longer exists in the SharedArrayBuffer spec.
 - Removed references to Atomic.fence() which no longer is part of the
   SharedArrayBuffer specification.
 - Fixed an issue where JS code minifiers might generate bad code for cwrap
   (#3945)
 - Updated compiler to issue a warning when --separate-asm is being used and
   output suffix is .js.
 - Added new build option -s ONLY_MY_CODE which aims to eliminate most of the
   Emscripten runtime and generate a very minimal compiler output.
 - Added new build option -s WASM_BACKEND=0/1 which controls whether to utilize
   the upstream LLVM wasm emitting codegen backend.
 - Full list of changes:
    - Emscripten: https://github.com/emscripten-core/emscripten/compare/1.35.12...1.35.13
    - Emscripten-LLVM: https://github.com/emscripten-core/emscripten-fastcomp/compare/1.35.12...1.35.13
    - Emscripten-Clang: no changes.

v1.35.12: 11/28/2015
--------------------
 - Update to latest upstream LLVM trunk as of November 28th.
 - Fix Emscripten to handle new style format outputted by llvm-nm.
 - Added new build option BINARYEN_METHOD to allow choosing which wasm
   generation method to use.
 - Updates to Binaryen support.
 - Full list of changes:
    - Emscripten: https://github.com/emscripten-core/emscripten/compare/1.35.11...1.35.12
    - Emscripten-LLVM: https://github.com/emscripten-core/emscripten-fastcomp/compare/1.35.11...1.35.12
    - Emscripten-Clang: https://github.com/emscripten-core/emscripten-fastcomp-clang/compare/1.35.11...1.35.12

v1.35.11: 11/27/2015
--------------------
 - Updated atomics test to stress 64-bit atomics better (#3892)
 - Full list of changes:
    - Emscripten: https://github.com/emscripten-core/emscripten/compare/1.35.10...1.35.11
    - Emscripten-LLVM: https://github.com/emscripten-core/emscripten-fastcomp/compare/1.35.10...1.35.11
    - Emscripten-Clang: no changes.

v1.35.10: 11/25/2015
--------------------
 - Integration with Binaryen.
 - Add a performance warning when multiple FS.syncfs() calls are in flight simultaneously.
 - Correctly pass GLFW_REPEAT when sending key press repeats.
 - Improved filesystem performance when building in multithreaded mode (#3923)
 - Improve error detection when data file fails to load.
 - Clarified that -s NO_DYNAMIC_EXECUTION=1 and -s RELOCATABLE=1 build modes are mutually exclusive.
 - Added new build option -s NO_DYNAMIC_EXECUTION=2 which demotes eval() errors
   to warnings at runtime, useful for iterating fixes in a codebase for multiple
   eval()s  (#3930)
 - Added support to Module.locateFile(filename) to locate the pthread-main.js file (#3500)
 - Changed -s USE_PTHREADS=2 and -s PRECISE_F32=2 to imply --separate-asm
   instead of requiring it, to be backwards compatible (#3829, #3933)
 - Fixed bad codegen for some 64-bit atomics (#3892, #3936)
 - When emitting NaN canonicalization warning, also print the location in code
   where it occurs.
 - Full list of changes:
    - Emscripten: https://github.com/emscripten-core/emscripten/compare/1.35.9...1.35.10
    - Emscripten-LLVM: https://github.com/emscripten-core/emscripten-fastcomp/compare/1.35.9...1.35.10
    - Emscripten-Clang: no changes.

v1.35.9: 11/12/2015
-------------------
 - Implement glfwSetInputMode when mode is GLFW_CURSOR and value is GLFW_CURSOR_NORMAL|GLFW_CURSOR_DISABLED
 - Add explicit abort() when dlopen() is called without linking support
 - Make emcc explicitly reinvoke itself from python2 if called from python3.
 - Optimize memory initializer to omit zero-initialized values (#3907)
 - Full list of changes:
    - Emscripten: https://github.com/emscripten-core/emscripten/compare/1.35.8...1.35.9
    - Emscripten-LLVM: https://github.com/emscripten-core/emscripten-fastcomp/compare/1.35.8...1.35.9
    - Emscripten-Clang: no changes.

v1.35.8: 11/10/2015
-------------------
 - Removed obsoleted EXPORTED_GLOBALS build option.
 - Export filesystem as global object 'FS' in Emscripten runtime.
 - Fixed realpath() function on directories.
 - Fixed round() and roundf() to work when building without -s PRECISE_F32=1 and
   optimize these to be faster (#3876)
 - Full list of changes:
    - Emscripten: https://github.com/emscripten-core/emscripten/compare/1.35.7...1.35.8
    - Emscripten-LLVM: no changes.
    - Emscripten-Clang: no changes.

v1.35.7: 11/4/2015
------------------
 - Updated to latest upstream LLVM trunk version as of November 4th.
 - Full list of changes:
    - Emscripten: https://github.com/emscripten-core/emscripten/compare/1.35.6...1.35.7
    - Emscripten-LLVM: https://github.com/emscripten-core/emscripten-fastcomp/compare/1.35.6...1.35.7
    - Emscripten-Clang: https://github.com/emscripten-core/emscripten-fastcomp-clang/compare/1.35.6...1.35.7

v1.35.6: 11/4/2015
------------------
 - This tag was created for technical purposes, and has no changes compared to
   v1.35.6.

v1.35.5: 11/4/2015
------------------
 - Removed Content-Length and Connection: close headers in POST requests.
 - Migrate to using the native C++11-implemented optimizer by default.
 - Fixed call to `glDrawBuffers(0, *);` (#3890)
 - Fixed lazy file system to work with closure (#3842)
 - Fixed gzip compression with lazy file system (#3837)
 - Added no-op gracefully failing stubs for process spawn functions (#3819)
 - Clarified error message that memory growth is not supported with shared modules (#3893)
 - Initial work on wasm support in optimizer
 - Full list of changes:
    - Emscripten: https://github.com/emscripten-core/emscripten/compare/1.35.4...1.35.5
    - Emscripten-LLVM: no changes.
    - Emscripten-Clang: no changes.

v1.35.4: 10/26/2015
-------------------
 - Move to legalization in the JS backend.
 - Full list of changes:
    - Emscripten: https://github.com/emscripten-core/emscripten/compare/1.35.3...1.35.4
    - Emscripten-LLVM: https://github.com/emscripten-core/emscripten-fastcomp/compare/1.35.3...1.35.4
    - Emscripten-Clang: https://github.com/emscripten-core/emscripten-fastcomp-clang/compare/1.35.3...1.35.4

v1.35.3: 10/26/2015
-------------------
 - Ignore O_CLOEXEC on NODEFS (#3862)
 - Improved --js-library support in CMake by treating these as libraries (#3840)
 - Still support -Wno-warn-absolute-paths (#3833)
 - Add support to zext <4 x i1> to <4x i32>
 - Emit emscripten versions of llvm and clang in clang --version
 - Full list of changes:
    - Emscripten: https://github.com/emscripten-core/emscripten/compare/1.35.2...1.35.3
    - Emscripten-LLVM: https://github.com/emscripten-core/emscripten-fastcomp/compare/1.35.2...1.35.3
    - Emscripten-Clang: https://github.com/emscripten-core/emscripten-fastcomp-clang/compare/1.35.2...1.35.3

v1.35.2: 10/20/2015
-------------------
 - Rebase against upstream LLVM "google/stable" branch, bringing us to LLVM 3.8.
 - Full list of changes:
    - Emscripten: https://github.com/emscripten-core/emscripten/compare/1.35.1...1.35.2
    - Emscripten-LLVM: https://github.com/emscripten-core/emscripten-fastcomp/compare/1.35.1...1.35.2
    - Emscripten-Clang: https://github.com/emscripten-core/emscripten-fastcomp-clang/compare/1.35.1...1.35.2

v1.35.1: 10/20/2015
-------------------
 - Fixed a bug where passing -s option to LLVM would not work.
 - Work around a WebAudio bug on WebKit "pauseWebAudio failed: TypeError: Not
   enough arguments" (#3861)
 - Full list of changes:
    - Emscripten: https://github.com/emscripten-core/emscripten/compare/1.35.0...1.35.1
    - Emscripten-LLVM: no changes.
    - Emscripten-Clang: no changes.

v1.35.0: 10/19/2015
-------------------
 - Fixed out of memory abort message.
 - Full list of changes:
    - Emscripten: https://github.com/emscripten-core/emscripten/compare/1.34.12...1.35.0
    - Emscripten-LLVM: no changes.
    - Emscripten-Clang: no changes.

v1.34.12: 10/13/2015
--------------------
 - Added new experimental build option -s SPLIT_MEMORY=1, which splits up the
   Emscripten HEAP to multiple smaller slabs.
 - Added SDL2_ttf to Emscripten ports.
 - Added support for building GLES3 code to target WebGL 2. (#3757, #3782)
 - Fixed certain glUniform*() functions to work properly when called in
   conjunction with -s USE_PTHREADS=1.
 - Fixed support for -l, -L and -I command line parameters to accept a space
   between the path, i.e. "-l SDL". (#3777)
 - Fixed SSE2 support in optimized builds.
 - Changed the default behavior of warning when absolute paths are passed to -I
   to be silent. To enable the absolute paths warning, pass
   "-Wwarn-absolute-paths" flag to emcc.
 - Added new linker option -s ABORTING_MALLOC=0 that can be used to make
   malloc() return 0 on failed allocation (Current default is to abort execution
   of the page on OOM) (#3822)
 - Removed the default behavior of automatically decoding all preloaded assets on page startup (#3785)
 - Full list of changes:
    - Emscripten: https://github.com/emscripten-core/emscripten/compare/1.34.11...1.34.12
    - Emscripten-LLVM: https://github.com/emscripten-core/emscripten-fastcomp/compare/1.34.11...1.34.12
    - Emscripten-Clang: no changes.

v1.34.11: 9/29/2015
-------------------
 - Fixed asm.js validation on autovectorized output
 - Fix an issue with printing to iostream in global ctors (#3824)
 - Added support for LLVM pow intrinsics with integer exponent.
 - Full list of changes:
    - Emscripten: https://github.com/emscripten-core/emscripten/compare/1.34.10...1.34.11
    - Emscripten-LLVM: https://github.com/emscripten-core/emscripten-fastcomp/compare/1.34.10...1.34.11
    - Emscripten-Clang: no changes.

v1.34.10: 9/25/2015
-------------------
 - Added wasm compressor/decompressor polyfill (#3766)
 - Added support for sRGB texture formats.
 - Removed the deprecated --compression option.
 - Fixed an issue with asm.js validation for pthreads being broken since v1.34.7 (#3719)
 - Added built-in cpu performance profiler, which is enabled with linker flag --cpuprofiler. (#3781)
 - Added build-in memory usage profiler, which is enabled with linker flag --memoryprofiler. (#3781)
 - Fixed multiple arities per EM_ASM block (#3804)
 - Fixed issues with SSE2 an NaN bit patterns. (emscripten-fastcomp #116)
 - Full list of changes:
    - Emscripten: https://github.com/emscripten-core/emscripten/compare/1.34.9...1.34.10
    - Emscripten-LLVM: https://github.com/emscripten-core/emscripten-fastcomp/compare/1.34.9...1.34.10
    - Emscripten-Clang: no changes.

v1.34.9: 9/18/2015
------------------
 - Fixed an issue with --llvm-lto 3 builds (#3765)
 - Optimized LZ4 compression
 - Fixed a bug where glfwCreateWindow would return success even on failure
   (#3764)
 - Greatly optimized the -s SAFE_HEAP=1 linker flag option by executing the heap
   checks in asm.js side instead.
 - Fixed the return value of EM_ASM_DOUBLE (#3770)
 - Implemented getsockname syscall (#3769)
 - Don't warn on unresolved symbols when LINKABLE is specified.
 - Fixed various issues with SSE2 compilation in optimized builds.
 - Fixed a breakage with -s USE_PTHREADS=2 (#3774)
 - Added support for GL_HALF_FLOAT in WebGL 2. (#3790)
 - Full list of changes:
    - Emscripten: https://github.com/emscripten-core/emscripten/compare/1.34.8...1.34.9
    - Emscripten-LLVM: https://github.com/emscripten-core/emscripten-fastcomp/compare/1.34.8...1.34.9
    - Emscripten-Clang: no changes.

v1.34.8: 9/9/2015
-----------------
 - Fixed a race condition at worker startup (#3741)
 - Update emrun to latest, which improves unit test run automation with emrun.
 - Added support for LZ4 compressing file packages, used with the -s LZ4=1 linker flag. (#3754)
 - Fixed noisy build warning on "unexpected number of arguments in call to strtold" (#3760)
 - Added new linker flag --separate-asm that splits the asm.js module and the
   handwritten JS functions to separate files.
 - Full list of changes:
    - Emscripten: https://github.com/emscripten-core/emscripten/compare/1.34.7...1.34.8
    - Emscripten-LLVM: no changes.
    - Emscripten-Clang: no changes.

v1.34.7: 9/5/2015
-----------------
 - Fixed uses of `i64*` in side modules.
 - Improved GL support when proxying, and fake WebAudio calls when proxying.
 - Added new main loop timing mode EM_TIMING_SETIMMEDIATE for rendering with
   vsync disabled (#3717)
 - Updated emrun to latest version, adds --safe_firefox_profile option to run
   emrun pages in clean isolated environment.
 - Implemented glGetStringi() method for WebGL2/GLES3. (#3472, #3725)
 - Automatically emit loading code for EMTERPRETIFY_FILE if emitting html.
 - Added new build option -s USE_PTHREADS=2 for running pthreads-enabled pages
   in browsers that do not support SharedArrayBuffer.
 - Added support for building SSE2 intrinsics based code (emmintrin.h), when
   -msse2 is passed to the build.
 - Added exports for getting FS objects by their name (#3690)
 - Updated LLVM to latest upstream PNaCl version (Clang 3.7, July 29th).
 - Full list of changes:
    - Emscripten: https://github.com/emscripten-core/emscripten/compare/1.34.6...1.34.7
    - Emscripten-LLVM: https://github.com/emscripten-core/emscripten-fastcomp/compare/1.34.6...1.34.7
    - Emscripten-Clang: https://github.com/emscripten-core/emscripten-fastcomp-clang/compare/1.34.6...1.34.7

v1.34.6: 8/20/2015
------------------
 - Added new build option -s EMULATED_FUNCTION_POINTERS=2.
 - Fixed a bug with calling functions pointers that take float as parameter
   across dynamic modules.
 - Improved dynamic linking support with -s LINKABLE=1.
 - Added new build option -s MAIN_MODULE=2.
 - Cleaned up a few redundant linker warnings (#3702, #3704)
 - Full list of changes:
    - Emscripten: https://github.com/emscripten-core/emscripten/compare/1.34.5...1.34.6
    - Emscripten-LLVM: https://github.com/emscripten-core/emscripten-fastcomp/compare/1.34.5...1.34.6
    - Emscripten-Clang: no changes.

v1.34.5: 8/18/2015
------------------
 - Added Bullet physics, ogg and vorbis to emscripten-ports.
 - Added FreeType 2.6 to emscripten-ports.
 - Fixed CMake handling when building OpenCV.
 - Fixed and issue with exceptions being thrown in empty glBegin()-glEnd()
   blocks (#3693)
 - Improved function pointer handling between dynamically linked modules
 - Fixed some OpenAL alGetSource get calls (#3669)
 - Fixed issues with building the optimizer on 32-bit Windows (#3673)
 - Increased optimizer stack size on Windows to 10MB (#3679)
 - Added support for passing multiple input files to opt, to speed up
   optimization and linking in opt.
 - Full list of changes:
    - Emscripten: https://github.com/emscripten-core/emscripten/compare/1.34.4...1.34.5
    - Emscripten-LLVM: https://github.com/emscripten-core/emscripten-fastcomp/compare/1.34.4...1.34.5
    - Emscripten-Clang: no changes.

v1.34.4: 8/4/2015
-----------------
 - Add special handling support for /dev/null as an input file (#3552)
 - Added basic printf support in NO_FILESYSTEM mode (#3627)
 - Update WebVR support to the latest specification, and add support for
   retrieving device names
 - Improved --proxy-to-worker build mode with proxying (#3568, #3623)
 - Generalized EXPORT_FS_METHODS to EXPORT_RUNTIME_METHODS
 - Added node externs for closure
 - Fixed a memory allocation bug in pthreads code (#3636)
 - Cleaned up some debug assertion messages behind #ifdef ASSERTIONS (#3639)
 - Fixed umask syscall (#3637)
 - Fixed double alignment issue with formatStrind and emscripten_log (#3647)
 - Added new EXTRA_EXPORTED_RUNTIME_METHODS build option
 - Updated emrun to latest version
 - Full list of changes:
    - Emscripten: https://github.com/emscripten-core/emscripten/compare/1.34.3...1.34.4
    - Emscripten-LLVM: https://github.com/emscripten-core/emscripten-fastcomp/compare/1.34.3...1.34.4
    - Emscripten-Clang: no changes.

v1.34.3: 7/15/2015
------------------
 - Move libc to musl+syscalls
 - Full list of changes:
    - Emscripten: https://github.com/emscripten-core/emscripten/compare/1.34.2...1.34.3
    - Emscripten-LLVM: no changes.
    - Emscripten-Clang: no changes.

v1.34.2: 7/14/2015
------------------
 - Upgrade to new SIMD.js polyfill version and improved SIMD support.
 - Improved WebGL support in --proxy-to-worker mode (#3569)
 - Removed warning on unimplemented JS library functions
 - Fix WebGL 2 support with closure compiler
 - Fixed an issue with WebRTC support (#3574)
 - Fixed emcc to return a correct error process exit code when invoked with no input files
 - Fixed a compiler problem where global data might not get aligned correctly for SIMD.
 - Fixed a LLVM backend problem which caused recursive stack behavior when
   linking large codebases, which was seen to cause a stack overflow crash on
   Windows.
 - Full list of changes:
    - Emscripten: https://github.com/emscripten-core/emscripten/compare/1.34.1...1.34.2
    - Emscripten-LLVM: https://github.com/emscripten-core/emscripten-fastcomp/compare/1.34.1...1.34.2
    - Emscripten-Clang: no changes.

v1.34.1: 6/18/2015
------------------
 - Fixed an issue with resize canvas not working with GLFW.
 - Fixed handling of empty else blocks.
 - Full list of changes:
    - Emscripten: https://github.com/emscripten-core/emscripten/compare/1.34.0...1.34.1
    - Emscripten-LLVM: no changes.
    - Emscripten-Clang: no changes.

v1.34.0: 6/16/2015
------------------
 - Fixed an issue when generating .a files from object files that reside on
   separate drives on Windows (#3525).
 - Added a missing dependency for GLFW (#3530).
 - Removed the Emterpreter YIELDLIST option.
 - Added support for enabling memory growth before the runtime is ready.
 - Added a new feature to store the memory initializer in a string literal
   inside the generated .js file.
 - Fixed a code miscompilation issue with a constexpr in fcmp.
 - Full list of changes:
    - Emscripten: https://github.com/emscripten-core/emscripten/compare/1.33.2...1.34.0
    - Emscripten-LLVM: https://github.com/emscripten-core/emscripten-fastcomp/compare/1.33.2...1.34.0
    - Emscripten-Clang: no changes.

v1.33.2: 6/9/2015
-----------------
 - Added support for OpenAL Extension AL_EXT_float32 (#3492).
 - Added support for handling command line flags -M and -MM (#3518).
 - Fixed a code miscompilation issue with missing ';' character (#3520).
 - Full list of changes:
    - Emscripten: https://github.com/emscripten-core/emscripten/compare/1.33.1...1.33.2
    - Emscripten-LLVM: https://github.com/emscripten-core/emscripten-fastcomp/compare/1.33.1...1.33.2
    - Emscripten-Clang: no changes.

v1.33.1: 6/3/2015
-----------------
 - Added support for multithreading with the POSIX threads API (pthreads), used
   when compiling and linking with the -s USE_PTHREADS=1 flag (#3266).
 - Full list of changes:
    - Emscripten: https://github.com/emscripten-core/emscripten/compare/1.33.0...1.33.1
    - Emscripten-LLVM: https://github.com/emscripten-core/emscripten-fastcomp/compare/1.33.0...1.33.1
    - Emscripten-Clang: no changes.

v1.33.0: 5/29/2015
------------------
 - Fix an issue with writing to /dev/null (#3454).
 - Added a hash to objects inside .a files to support to linking duplicate
   symbol names inside .a files (#2142).
 - Provide extensions ANGLE_instanced_arrays and EXT_draw_buffers as aliases to
   the WebGL ones.
 - Fixed LLVM/Clang to build again on Windows after previous LLVM upgrade.
 - Full list of changes:
    - Emscripten: https://github.com/emscripten-core/emscripten/compare/1.32.4...1.33.0
    - Emscripten-LLVM: https://github.com/emscripten-core/emscripten-fastcomp/compare/1.32.4...1.33.0
    - Emscripten-Clang: no changes.

v1.32.4: 5/16/2015
------------------
 - Update LLVM and Clang to PNaCl's current 3.7 merge point (April 17 2015)
 - Added libpng to Emscripten-ports.
 - Added intrinsic llvm_fabs_f32.
 - Full list of changes:
    - Emscripten: https://github.com/emscripten-core/emscripten/compare/1.32.3...1.32.4
    - Emscripten-LLVM: https://github.com/emscripten-core/emscripten-fastcomp/compare/1.32.3...1.32.4
    - Emscripten-Clang: https://github.com/emscripten-core/emscripten-fastcomp-clang/compare/1.32.3...1.32.4

v1.32.3: 5/15/2015
------------------
 - Improved dynamic linking support.
 - Added new option to file_packager.py to store metadata externally.
 - Improved CMake support with CMAKE_CROSSCOMPILING_EMULATOR (#3447).
 - Added support for `sysconf(_SC_PHYS_PAGES)` (#3405, 3442).
 - Full list of changes:
    - Emscripten: https://github.com/emscripten-core/emscripten/compare/1.32.2...1.32.3
    - Emscripten-LLVM: https://github.com/emscripten-core/emscripten-fastcomp/compare/1.32.2...1.32.3
    - Emscripten-Clang: no changes.

v1.32.2: 5/8/2015
-----------------
 - Removed a (name+num)+num -> name+newnum optimization, which caused heavy
   performance regressions in Firefox when the intermediate computation wraps
   around the address space (#3438).
 - Improved dynamic linking support.
 - Improved emterpreter when doing dynamic linking.
 - Fixed an issue with source maps debug info containing zeroes as line numbers.
 - Full list of changes:
    - Emscripten: https://github.com/emscripten-core/emscripten/compare/1.32.1...1.32.2
    - Emscripten-LLVM: https://github.com/emscripten-core/emscripten-fastcomp/compare/1.32.1...1.32.2
    - Emscripten-Clang: no changes.

v1.32.1: 5/2/2015
-----------------
 - Removed old deprecated options -s INIT_HEAP, MICRO_OPTS, CLOSURE_ANNOTATIONS,
   INLINE_LIBRARY_FUNCS, SHOW_LABELS, COMPILER_ASSERTIONS and
   COMPILER_FASTPATHS.
 - Added support for dynamic linking and dlopen().
 - Fixed a compilation issue that affected -O2 builds and higher (#3430).
 - Full list of changes:
    - Emscripten: https://github.com/emscripten-core/emscripten/compare/1.32.0...1.32.1
    - Emscripten-LLVM: https://github.com/emscripten-core/emscripten-fastcomp/compare/1.32.0...1.32.1
    - Emscripten-Clang: no changes.

v1.32.0: 4/28/2015
------------------
 - Compile .i files properly as C and not C++ (#3365).
 - Removed old deprecated options -s PRECISE_I32_MUL, CORRECT_ROUNDINGS,
   CORRECT_OVERFLOWS, CORRECT_SIGNS, CHECK_HEAP_ALIGN, SAFE_HEAP_LINES,
   SAFE_HEAP >= 2, ASM_HEAP_LOG, SAFE_DYNCALLS, LABEL_DEBUG, RUNTIME_TYPE_INFO
   and EXECUTION_TIMEOUT, since these don't apply to fastcomp, which is now the
   only enabled compilation mode.
 - Preliminary work towards supporting dynamic linking and dlopen().
 - Fixed an issue where emrun stripped some characters at output (#3394).
 - Fixed alignment issues with varargs.
 - Full list of changes:
    - Emscripten: https://github.com/emscripten-core/emscripten/compare/1.31.3...1.32.0
    - Emscripten-LLVM: https://github.com/emscripten-core/emscripten-fastcomp/compare/1.31.3...1.32.0
    - Emscripten-Clang: no changes.

v1.31.3: 4/22/2015
------------------
 - Improved support for -E command line option (#3365).
 - Removed the old optimizeShifts optimization pass that was not valid for
   asm.js code.
 - Fixed an issue when simultaneously using EMULATE_FUNCTION_POINTER_CASTS and
   EMULATED_FUNCTION_POINTERS.
 - Fixed an issue with -s PRECISE_I64_MATH=2 not working (#3374).
 - Full list of changes:
    - Emscripten: https://github.com/emscripten-core/emscripten/compare/1.31.2...1.31.3
    - Emscripten-LLVM: https://github.com/emscripten-core/emscripten-fastcomp/compare/1.31.2...1.31.3
    - Emscripten-Clang: no changes.

v1.31.2: 4/20/2015
------------------
 - Added support for file suffixes .i and .ii (#3365).
 - Fixed an issue with embind and wide strings (#3299).
 - Removed more traces of the old non-fastcomp compiler code.
 - Full list of changes:
    - Emscripten: https://github.com/emscripten-core/emscripten/compare/1.31.1...1.31.2
    - Emscripten-LLVM: no changes.
    - Emscripten-Clang: no changes.

v1.31.1: 4/17/2015
------------------
 - Added support for unicode characters in EM_ASM() blocks (#3348).
 - Removed the pointer masking feature as experimental and unsupported.
 - Fixed an issue where exit() did not terminate execution of Emterpreter (#3360).
 - Removed traces of the old non-fastcomp compiler code.
 - Full list of changes:
    - Emscripten: https://github.com/emscripten-core/emscripten/compare/1.31.0...1.31.1
    - Emscripten-LLVM: https://github.com/emscripten-core/emscripten-fastcomp/compare/1.31.0...1.31.1
    - Emscripten-Clang: no changes.

v1.31.0: 4/14/2015
------------------
 - Remove references to unsupported EMCC_FAST_COMPILER mode, fastcomp is always enabled (#3347).
 - Full list of changes:
    - Emscripten: https://github.com/emscripten-core/emscripten/compare/1.30.6...1.31.0
    - Emscripten-LLVM: https://github.com/emscripten-core/emscripten-fastcomp/compare/1.30.6...1.31.0
    - Emscripten-Clang: no changes.

v1.30.6: 4/14/2015
------------------
 - Removed support for the deprecated jcache functionality (#3313).
 - Added support to emscripten_GetProcAddress() to fetch symbols with the ANGLE
   suffix (#3304, #3315).
 - Added immintrin.h header file to include all SSE support.
 - Added an async option to ccall (#3307).
 - Stopped from using 0 as a valid source ID for OpenAL (#3303).
 - When project has disabled exception catching, build an exceptions-disabled
   version of libcxx.
 - Split libcxx into two parts to optimize code size for projects that only need
   small amount of libcxx (#2545, #3308).
 - Avoid fprintf usage in emscripten_GetProcAddress() to allow using it with -s
   NO_FILESYSTEM=1 (#3327).
 - Removed old deprecated functionalities USE_TYPED_ARRAYS, FHEAP, GC emulation
   and non-asmjs-emscripten ABI.
 - Don't refer to prefixed GL extensions when creating a GL context (#3324).
 - Removed support code for x86_fp80 type (#3341).
 - Optimize EM_ASM() calls even more (#2596).
 - Full list of changes:
    - Emscripten: https://github.com/emscripten-core/emscripten/compare/1.30.5...1.30.6
    - Emscripten-LLVM: https://github.com/emscripten-core/emscripten-fastcomp/compare/1.30.5...1.30.6
    - Emscripten-Clang: no changes.

v1.30.5: 4/7/2015
-----------------
 - Fixed WebIDL operation when closure is enabled after the previous EM_ASM()
   optimizations.
 - Optimized jsCall() to handle variadic cases of number of arguments faster
   (#3290, #3305).
 - Removed support for the getwd() function (#1115, #3309).
 - Fixed a problem with -s IGNORED_FUNCTIONS and -s DEAD_FUNCTIONS not working
   as expected (#3239).
 - Fixed an issue with -s EMTERPRETIFY_ASYNC=1 and emscripten_sleep() not
   working (#3307).
 - Full list of changes:
    - Emscripten: https://github.com/emscripten-core/emscripten/compare/1.30.4...1.30.5
    - Emscripten-LLVM: https://github.com/emscripten-core/emscripten-fastcomp/compare/1.30.4...1.30.5
    - Emscripten-Clang: no changes.

v1.30.4: 4/3/2015
-----------------
 - Optimized the performance and security of EM_ASM() blocks by avoiding the use
   of eval() (#2596).
 - Full list of changes:
    - Emscripten: https://github.com/emscripten-core/emscripten/compare/1.30.3...1.30.4
    - Emscripten-LLVM: https://github.com/emscripten-core/emscripten-fastcomp/compare/1.30.3...1.30.4
    - Emscripten-Clang: no changes.

v1.30.3: 4/3/2015
-----------------
 - Improved error handling in library_idbstore.js.
 - Fixed an asm.js validation issue with EMULATE_FUNCTION_POINTER_CASTS=1 feature (#3300).
 - Fixed Clang build by adding missing nacltransforms project after latest
   LLVM/Clang upstream merge.
 - Full list of changes:
    - Emscripten: https://github.com/emscripten-core/emscripten/compare/1.30.2...1.30.3
    - Emscripten-LLVM: https://github.com/emscripten-core/emscripten-fastcomp/compare/1.30.2...1.30.3
    - Emscripten-Clang: https://github.com/emscripten-core/emscripten-fastcomp-clang/compare/1.30.2...1.30.3

v1.30.2: 4/1/2015
-----------------
 - Added support to writing to mmap()ed memory by implementing msync() (#3269).
 - Updated SDL2 port to version 7.
 - Exported new singleton function Module.createContext() for creating a GL
   context from SDL2.
 - Added support for asm.js/Emscripten arch in Clang.
 - Finished LLVM 3.6 upgrade merge.
 - Full list of changes:
    - Emscripten: https://github.com/emscripten-core/emscripten/compare/1.30.1...1.30.2
    - Emscripten-LLVM: https://github.com/emscripten-core/emscripten-fastcomp/compare/1.30.1...1.30.2
    - Emscripten-Clang: https://github.com/emscripten-core/emscripten-fastcomp-clang/compare/1.30.1...1.30.2

v1.30.1: 3/24/2015
------------------
 - Upgraded LLVM+Clang from vrsion 3.5 to version 3.6.
 - Full list of changes:
    - Emscripten: https://github.com/emscripten-core/emscripten/compare/1.30.0...1.30.1
    - Emscripten-LLVM: https://github.com/emscripten-core/emscripten-fastcomp/compare/1.30.0...1.30.1
    - Emscripten-Clang: https://github.com/emscripten-core/emscripten-fastcomp-clang/compare/1.30.0...1.30.1

v1.30.0: 3/24/2015
------------------
 - Fixed a bug where html5.h API would not remove event handlers on request.
 - Fixed a regression issue that broke building on Windows when attempting to
   invoke tools/gen_struct_info.py.
 - Improved memory growth feature to better handle growing to large memory sizes
   between 1GB and 2GB (#3253).
 - Fixed issues with emrun with terminating target browser process, managing
   lingering sockets and command line quote handling.
 - Fixed a bug where unsigned integer return values in embind could be returned
   as signed (#3249).
 - Improved handling of lost GL contexts.
 - Changed malloc to be fallible (return null on failure) when memory growth is
   enabled (#3253).
 - Fixed a bug with WebIDL not being able to handle enums (#3258).
 - Updated POINTER_MASKING feature to behave as a boolean rather than a mask
   (#3240).
 - Improved "emcmake cmake" on Windows to automatically remove from path any
   entries that contain sh.exe in them, which is not supported by CMake.
 - Fixed an issue with symlink handling in readlink (#3277).
 - Updated SDL2 port to version 6.
 - Removed the obsolete FAST_MEMORY build option.
 - Added reciprocalApproximation and reciprocalSqrtApproximation SIMD intrinsics.
 - Full list of changes:
    - Emscripten: https://github.com/emscripten-core/emscripten/compare/1.29.12...1.30.0
    - Emscripten-LLVM: https://github.com/emscripten-core/emscripten-fastcomp/compare/1.29.12...1.30.0
    - Emscripten-Clang: no changes.

v1.29.12: 3/15/2015
-------------------
 - Fix a bug where SDL_malloc and SDL_free were not available. (#3247)
 - Fix various issues with emrun usage. (#3234)
 - Fixed an off-by-one memory access in native optimizer.
 - Improve emterpreter support.
 - Full list of changes:
    - Emscripten: https://github.com/emscripten-core/emscripten/compare/1.29.11...1.29.12
    - Emscripten-LLVM: no changes.
    - Emscripten-Clang: no changes.

v1.29.11: 3/11/2015
-------------------
 - Remove the requirement to pass -s PRECISE_F32=1 manually when building with
   SIMD support.
 - Fix a temp directory leak that could leave behind empty directories in the
   temp directory after build (#706)
 - Improve support for growable Emscripten heap in asm.js mode.
 - Added a warning message when generating huge asset bundles with file packager.
 - Fixed a bug where emscripten_get_gamepad_status might throw a JS exception if
   called after a gamepad was disconnected.
 - Improve emterpreter sleep support.
 - Optimize code generation when multiple consecutive bitshifts are present.
 - Optimize redundant stack save and restores, and memcpy/memsets.
 - Full list of changes:
    - Emscripten: https://github.com/emscripten-core/emscripten/compare/1.29.10...1.29.11
    - Emscripten-LLVM: https://github.com/emscripten-core/emscripten-fastcomp/compare/1.29.10...1.29.11
    - Emscripten-Clang: no changes.

v1.29.10: 2/19/2015
-------------------
 - Add a warning message when generating code that has a very large number of
   variables, which optimization flags could remove.
 - Improve support for SIMD casts and special loads.
 - Fix the process return code when using EMCONFIGURE_JS=1.
 - Improved the error message in abort().
 - Fix main loop handling during emterpreter sync save/load.
 - Handle emscripten_async_call and friends during sleep, by pausing all
   `safeSet*()` operations.
 - Add support for Google WTF when building with --tracing.
 - Improve emterpreter stability with fuzzing.
 - Add an option to load the memory initializer file from a typed array (#3187)
 - Remove linker warning message when linking to -lm, since Emscripten includes
   musl that implements the math libraries built-in.
 - Add support for SDL_WM_SetCaption(), which calls to Module['setWindowTitle'],
   or if not present, sets the web page title. (#3192)
 - Full list of changes:
    - Emscripten: https://github.com/emscripten-core/emscripten/compare/1.29.9...1.29.10
    - Emscripten-LLVM: https://github.com/emscripten-core/emscripten-fastcomp/compare/1.29.9...1.29.10
    - Emscripten-Clang: no changes.

v1.29.9: 2/9/2015
-------------------
 - Documented FORCE_ALIGNED_MEMORY to be no longer supported.
 - Fixes issues with native optimizer handling of "if () else {}" statements.
   (#3129)
 - Improved cross-browser support for EMSCRIPTEN_FULLSCREEN_FILTERING_NEAREST.
   (#3165)
 - Added new linker option --profiling-funcs, which generates output that is
   otherwise minified, except that function names are kept intact, for use in
   profilers and getting descriptive call stacks.
 - The Module object is no longer written in global scope. (#3167)
 - Added new `emscripten_idb_*` API. (#3169)
 - Added new function emscripten_wget_data().
 - Add support for GL_RED with GLES3/WebGL2. (#3176)
 - Added basic WebVR support. (#3177)
 - Full list of changes:
    - Emscripten: https://github.com/emscripten-core/emscripten/compare/1.29.8...1.29.9
    - Emscripten-LLVM: no changes.
    - Emscripten-Clang: no changes.

v1.29.8: 1/31/2015
-------------------
 - Fix a temp file leak with emterpreter. (#3156)
 - Fix a typo that broke glBlitFramebuffer. (#3159)
 - Added scandir() and alphasort() from musl. (#3161)
 - Add a warning if multiple .a files with same basename are being linked
   together. (#2619)
 - Full list of changes:
    - Emscripten: https://github.com/emscripten-core/emscripten/compare/1.29.7...1.29.8
    - Emscripten-LLVM: https://github.com/emscripten-core/emscripten-fastcomp/compare/1.29.7...1.29.8
    - Emscripten-Clang: no changes.

v1.29.7: 1/28/2015
-------------------
 - Fixed an issue with backwards compatibility in emscripten-ports. (#3144)
 - Warn on duplicate entries in archives. (#2619)
 - Removed the MAX_SETJMPS limitation to improve setjmp/longjpmp support.
   (#3151)
 - Improve the native optimizer to not emit empty if clauses in some cases.
   (#3154)
 - Optimize Math.clz32, Math.min, NaN, and inf handling in asm.js.
 - Full list of changes:
    - Emscripten: https://github.com/emscripten-core/emscripten/compare/1.29.6...1.29.7
    - Emscripten-LLVM: https://github.com/emscripten-core/emscripten-fastcomp/compare/1.29.6...1.29.7
    - Emscripten-Clang: no changes.

v1.29.6: 1/23/2015
-------------------
 - Fixed an issue where calling `glGen*()` when the GL context was lost might
   throw a JS exception, instead a GL_INVALID_OPERATION is now recorded.
 - Improve label handling in native optimizer.
 - Full list of changes:
    - Emscripten: https://github.com/emscripten-core/emscripten/compare/1.29.5...1.29.6
    - Emscripten-LLVM: no changes.
    - Emscripten-Clang: no changes.

v1.29.5: 1/23/2015
-------------------
 - Enable compiling source files with the extension ".c++".
 - Enable versioning of the emscripten ports so that older Emscripten versions
   can keep using older versions of the ports (#3144)
 - Added a whitelist option to emterpreter, a linker flag of form -s
   EMTERPRETIFY_WHITELIST=["symbol1","symbol2"]. (#3129)
 - Improved emscripten_get_pointerlock_status() to always fill the output
   structure even when pointer lock is not supported.
 - Added an environment variable EMCC_NO_OPT_SORT=0/1 option to configure
   whether the generated output should have the functions sorted by length,
   useful for debugging.
 - Added new tool tools/merge_pair.py which allows bisecting differences between
   two output files to find discrepancies.
 - Improved parsing in cashew.
 - Improved output message from emconfigure and emmake when inputs are unexpected.
 - Added built-in asm handler for LLVM fabs operation.
 - Full list of changes:
    - Emscripten: https://github.com/emscripten-core/emscripten/compare/1.29.4...1.29.5
    - Emscripten-LLVM: https://github.com/emscripten-core/emscripten-fastcomp/compare/1.29.4...1.29.5
    - Emscripten-Clang: no changes.

v1.29.4: 1/21/2015
-------------------
 - Added new C <-> JS string marshalling functions asciiToString(),
   stringToAscii(), UTF8ToString(), stringToUTF8() that can be used to copy
   strings across the JS and C boundaries. (#2363)
 - Added new functions lengthBytesUTF8(), lengthBytesUTF16() and
   lengthBytesUTF32() to allow computing the byte lengths of strings in
   different encodings. (#2363)
 - Upgraded SDL2 port to version 4.
 - Add support for saving the emterpreter stack when there are functions
   returning a value on the stack (#3129)
 - Notice async state in emterpreter trampolines (#3129)
 - Optimize SDL1 pixel copying to the screen.
 - Fixed an issue with emterpreter parsing. (#3141)
 - Fixed an issue with native optimizer and -s PPRECISE_F32=1.
 - Full list of changes:
    - Emscripten: https://github.com/emscripten-core/emscripten/compare/1.29.3...1.29.4
    - Emscripten-LLVM: https://github.com/emscripten-core/emscripten-fastcomp/compare/1.29.3...1.29.4
    - Emscripten-Clang: no changes.

v1.29.3: 1/16/2015
-------------------
 - Fixed a bug with OpenGL context initialization enableExtensionsByDefault. (#3135)
 - Fixed an issue with nested if parsing in native optimizer.
 - Full list of changes:
    - Emscripten: https://github.com/emscripten-core/emscripten/compare/1.29.2...1.29.3
    - Emscripten-LLVM: no changes.
    - Emscripten-Clang: no changes.

v1.29.2: 1/16/2015
-------------------
 - Fixed an issue with embind compilation in LLVM 3.5.
 - Fixed an issue with SDL audio queueing stability, which would queue audio too
   eagerly and cause stutter in some applications (#3122, #3124)
 - Enabled native JS optimizer to be built automatically on Windows, requires
   VS2012 or VS2013.
 - Improve error message to reflect the fact that DLOPEN_SUPPORT is currently
   not available (#2365)
 - Improve SIMD load and store support.
 - Upgraded SDL2 port to version 3.
 - Fix a bug with native JS optimizer and braces in nested ifs.
 - Improved emterpreter support.
 - Fixed LLVM 3.5 to build with Visual Studio on Windows (emscripten-fastcomp #61)
 - Full list of changes:
    - Emscripten: https://github.com/emscripten-core/emscripten/compare/1.29.1...1.29.2
    - Emscripten-LLVM: https://github.com/emscripten-core/emscripten-fastcomp/compare/1.29.1...1.29.2
    - Emscripten-Clang: no changes.

v1.29.1: 1/7/2015
-------------------
 - Migrated to upstream PNaCl LLVM+Clang 3.5 from the previous 3.4.
 - Full list of changes:
    - Emscripten: https://github.com/emscripten-core/emscripten/compare/1.29.0...1.29.1
    - Emscripten-LLVM: https://github.com/emscripten-core/emscripten-fastcomp/compare/1.29.0...1.29.1
    - Emscripten-Clang: https://github.com/emscripten-core/emscripten-fastcomp-clang/compare/1.29.0...1.29.1

v1.29.0: 1/7/2015
-------------------
 - Full list of changes:
    - Emscripten: https://github.com/emscripten-core/emscripten/compare/1.28.3...1.29.0
    - Emscripten-LLVM: https://github.com/emscripten-core/emscripten-fastcomp/compare/1.28.3...1.29.0
    - Emscripten-Clang: no changes.

v1.28.3: 1/4/2015
-------------------
 - embuilder.py tool
 - Many fixes for native optimizer on Windows
 - Perform LLVM LTO in a separate invocation of opt, so that it does not mix
   with legalization and other stuff we do at link time
 - Full list of changes:
    - Emscripten: https://github.com/emscripten-core/emscripten/compare/1.28.2...1.28.3
    - Emscripten-LLVM: https://github.com/emscripten-core/emscripten-fastcomp/compare/1.28.2...1.28.3
    - Emscripten-Clang: https://github.com/emscripten-core/emscripten-fastcomp-clang/compare/1.28.2...1.28.3

v1.28.2: 12/17/2014
-------------------
 - Enable native optimizer by default
 - Disable slow2asm legacy testing (asm.js mode in pre-fastcomp)
 - Full list of changes:
    - Emscripten: https://github.com/emscripten-core/emscripten/compare/1.28.1...1.28.2
    - Emscripten-LLVM: https://github.com/emscripten-core/emscripten-fastcomp/compare/1.28.1...1.28.2
    - Emscripten-Clang: no changes.

v1.28.1: 12/15/2014
-------------------
 - Use a lot more MUSL math functions
 - Full list of changes:
    - Emscripten: https://github.com/emscripten-core/emscripten/compare/1.28.0...1.28.1
    - Emscripten-LLVM: https://github.com/emscripten-core/emscripten-fastcomp/compare/1.28.0...1.28.1
    - Emscripten-Clang: no changes.

v1.28.0: 12/12/2014
-------------------
 - Full list of changes:
    - Emscripten: https://github.com/emscripten-core/emscripten/compare/1.27.2...1.28.0
    - Emscripten-LLVM: https://github.com/emscripten-core/emscripten-fastcomp/compare/1.27.2...1.28.0
    - Emscripten-Clang: no changes.

v1.27.2: 12/10/2014
-------------------
 - Added more complete support for SSE1 SIMD intrinsics API. (#2792)
 - Fixed an issue with glTexImage2D on GL_LUMINANCE + GL_FLOAT textures. (#3039)
 - Use the cashew asm.js parser in native optimizer.
 - Fixed issues with IE when running closure minified pages. (#3012)
 - Enabled asm.js validation for SIMD compilation.
 - Full list of changes:
    - Emscripten: https://github.com/emscripten-core/emscripten/compare/1.27.1...1.27.2
    - Emscripten-LLVM: https://github.com/emscripten-core/emscripten-fastcomp/compare/1.27.1...1.27.2
    - Emscripten-Clang: no changes.

v1.27.1: 11/20/2014
-------------------
 - Migrated to upstream PNaCl LLVM+Clang 3.4 from the previous 3.3.
 - Added a FindOpenGL.cmake to support find_package() for OpenGL in CMake scripts.
 - Full list of changes:
    - Emscripten: https://github.com/emscripten-core/emscripten/compare/1.27.0...1.27.1
    - Emscripten-LLVM: https://github.com/emscripten-core/emscripten-fastcomp/compare/1.27.0...1.27.1
    - Emscripten-Clang: https://github.com/emscripten-core/emscripten-fastcomp-clang/compare/1.27.0...1.27.1

v1.27.0: 11/20/2014
-------------------
 - Added new work in progress option -s NATIVE_OPTIMIZER=1 that migrates
   optimizer code from JS to C++ for better performance.
 - Fixed an embind issue when compiling with closure (#2974)
 - Fixed an embind issue with unique_ptr (#2979)
 - Fixed a bug with new GL context initialization in proxy to worker mode.
 - Fixed an issue where GL context event handlers would leak after a GL context
   has been freed.
 - Optimized embind operation in Chrome by avoiding using Function.prototype.bind().
 - Full list of changes:
    - Emscripten: https://github.com/emscripten-core/emscripten/compare/1.26.1...1.27.0
    - Emscripten-LLVM: https://github.com/emscripten-core/emscripten-fastcomp/compare/1.26.1...1.27.0
    - Emscripten-Clang: no changes.

v1.26.1: 11/7/2014
------------------
 - Fixed emscripten::val handle for special js values (#2930)
 - Implemented SDL 1.2 SDL_SetClipRect / SDL_GetClipRect (#2931)
 - Added support for building zlib from Emscripten Ports with linker flag -s USE_ZLIB=1.
 - Improved experimental GLES3 support.
 - Fixed issues with llseek (#2945)
 - Enable using emscripten_get_now() in web workers (#2953)
 - Added stricter input data validation in GL code.
 - Added new HTML5 C API for managing fullscreen mode transitions to resolve
   cross-browser issue #2556 (#2975)
 - Fixed an issue with using structs in va_args (#2923)
 - Full list of changes:
    - Emscripten: https://github.com/emscripten-core/emscripten/compare/1.26.0...1.26.1
    - Emscripten-LLVM: https://github.com/emscripten-core/emscripten-fastcomp/compare/1.26.0...1.26.1
    - Emscripten-Clang: https://github.com/emscripten-core/emscripten-fastcomp-clang/compare/1.26.0...1.26.1

v1.26.0: 10/29/2014
-------------------
 - Fixed an issue where emar would forward --em-config to llvm-ar (#2886)
 - Added a new "emterpreter" feature that allows running Emscripten compiled
   code in interpreted form until asm.js compilation is ready (-s
   EMTERPRETIFY=1).
    - For more information, see
      https://groups.google.com/d/msg/emscripten-discuss/vhaPL9kULxk/_eD2G06eucwJ
 - Added new "Emscripten Ports" architecture that enables building SDL2 with -s
   USE_SDL=2 command line flag.
 - Added support for SDL 1.2 SDL_CreateRGBSurfaceFrom() function.
 - Improved experimental SIMD support.
 - Use only minimum necessary digits to print floating point literals in
   generated JS code for smaller code output.
 - Full list of changes:
    - Emscripten: https://github.com/emscripten-core/emscripten/compare/1.25.2...1.26.0
    - Emscripten-LLVM: https://github.com/emscripten-core/emscripten-fastcomp/compare/1.25.2...1.26.0
    - Emscripten-Clang: no changes.

v1.25.2: 10/16/2014
-------------------
 - Fixed a bug in tmpfile() function not allocating the mode argument correctly.
 - Fixed a bug with handling empty files in IDBFS (#2845)
 - Added an implementation of the utimes() function (#2845)
 - Added experimental WebGL 2.0 support with the linker flag -s USE_WEBGL2=1.
   (#2873)
 - Fixed a UnboundTypeError occurring in embind (#2875)
 - Fixed an error "IndexSizeError: Index or size is negative or greater than the
   allowed amount" being thrown by Emscripten SDL 1.2 surface blit code. (#2879)
 - Fixed a JS minifier issue that generated "x--y from x - -y" (#2869)
 - Added a new emcc command line flag "--cache <dir>" to control the location of
   the Emscripten cache directory (#2816)
 - Implemented SDL_ConvertSurface() and added support for SDL_SRCALPHA in
   SDL_SetAlpha (#2871)
 - Fixed issues with the GL library handling of invalid input values.
 - Optimized SDL copyIndexedColorData function (#2890)
 - Implemented GLES3 emulation for glMapBufferRange() for upcoming WebGL 2
   support, using the -s FULL_ES3=1 linker option.
 - Fixed a bug where setting up and cancelling the main loop multiple times
   would stack up the main loop to be called too frequently (#2839)
 - Introduced a new API emscripten_set_main_loop_timing() for managing the
   Emscripten main loop calling frequency (#2839)
 - Added new optimization flags SDL.discardOnLock and SDL.opaqueFrontBuffer to
   Emscripten SDL 1.2 SDL_LockSurface() and SDL_UnlockSurface() (#2870)
 - Fixed a bug with glfwGetProcAddress().
 - Added option to customize GLOBAL_BASE (the starting address of global
   variables in the Emscripten HEAP).
 - Added the ability to register mouseover and mouseout events from the HTML5
   API.
 - Improved experimental SIMD support.
 - Full list of changes:
    - Emscripten: https://github.com/emscripten-core/emscripten/compare/1.25.1...1.25.2
    - Emscripten-LLVM: no changes.
    - Emscripten-Clang: no changes.

v1.25.1: 10/1/2014
------------------
 - Updated heap resize support code when -s ALLOW_MEMORY_GROWTH=1 is defined.
 - Updated libc++ to new version from upstream svn revision 218372, 2014-09-24.
 - Fixed a bug where building on Windows might generate output JS files with
   incorrect syntax (emscripten-fastcomp #52)
 - Improved experimental SIMD support.
 - Full list of changes:
    - Emscripten: https://github.com/emscripten-core/emscripten/compare/1.25.0...1.25.1
    - Emscripten-LLVM: https://github.com/emscripten-core/emscripten-fastcomp/compare/1.25.0...1.25.1
    - Emscripten-Clang: no changes.


v1.25.0: 9/30/2014
------------------
 - Fixed a warning message with -s EXPORTED_FUNCTIONS.
 - Full list of changes:
    - Emscripten: https://github.com/emscripten-core/emscripten/compare/1.24.1...1.25.0
    - Emscripten-LLVM: no changes.
    - Emscripten-Clang: no changes.

v1.24.1: 9/27/2014
------------------
 - Fixed issues with the tmpnam and tmpfile functions (#2797, 2798)
 - Fixed CMake package find code to not search any system directories, because
   Emscripten is a cross-compiler.
 - Improved support for the proposed solution for heap resizing.
 - Fixed an issue where one could not run a main loop without having first a GL
   context created when -s FULL_ES2 or -s LEGACY_GL_EMULATION were set.
 - For compatibility, Emscripten will no longer warn about missing library files
   for -lGL, -lGLU and -lglut libraries, since Emscripten provides the
   implementation for these without having to explicitly link to anything.
 - Added support for readonly (const) attributes and automatically call
   Pointer_stringify on DOMStrings in WebIDL.
 - Improved SIMD support for the experimental Ecmascript SIMD spec.
 - Added support for GLFW 3.0.
 - Added new Emscripten HTML 5 functions emscripten_set_mouseenter_callback()
   and emscripten_set_mouseleave_callback().
 - Emscripten now recognizes an environment variable
   EMCC_JSOPT_BLACKLIST=a,b,c,d which can be used to force-disable Emscripten to
   skip running specific JS optimization passes. This is intended as a debugging
   aid to help zoom in on JS optimizer bugs when compiling with -O1 and greater.
   (#2819)
 - Fixed a bug where Module['TOTAL_STACK'] was ignored (#2837).
 - Improved SIMD support for the experimental Ecmascript SIMD spec. Preliminary asm.js validation.
 - Full list of changes:
    - Emscripten: https://github.com/emscripten-core/emscripten/compare/1.24.0...1.24.1
    - Emscripten-LLVM: https://github.com/emscripten-core/emscripten-fastcomp/compare/1.24.0...1.24.1
    - Emscripten-Clang: no changes.

v1.24.0: 9/16/2014
------------------
 - Renamed the earlier Module.locateFilePackage() to Module.locateFile() added
   in v1.22.2 to better reflect its extended usage.
 - Improved exceptions support with exception_ptr.
 - Fixed a bug where restoring files from IDBFS would not preserve their file modes.
 - Fixed and issue where one could not pass a null pointer to strftime() function.
 - Improved SIMD support for the experimental Ecmascript SIMD spec.
 - Full list of changes:
    - Emscripten: https://github.com/emscripten-core/emscripten/compare/1.23.5...1.24.0
    - Emscripten-LLVM: https://github.com/emscripten-core/emscripten-fastcomp/compare/1.23.5...1.24.0
    - Emscripten-Clang: no changes.

v1.23.5: 9/12/2014
------------------
 - Added new functions emscripten_get_device_pixel_ratio(),
   emscripten_set_canvas_css_size() and emscripten_get_canvas_css_size() which
   allow handling High DPI options from C code.
 - Fixed bugs with timzone-related functions in the JS-implemented C standard
   library.
 - Implemented clock_gettime(CLOCK_MONOTONIC) and added a new function
   emscripten_get_now_is_monotonic() to query whether the JS-provided timer is
   monotonic or not.
 - Fixed an issue where the user could not pass --llvm-opts=xxx when also
   specifying --llvm-lto=2.
 - Renamed the linker option -profiling to --profiling for consistency. The old
   form is still supported.
 - Formalized the set of valid characters to be used in files passed to the
   file_packager.py (#2765).
 - Implemented SDL function SDL_BlitScaled.
 - Fixed a bug with right modifier keys in SDL.
 - Full list of changes:
    - Emscripten: https://github.com/emscripten-core/emscripten/compare/1.23.4...1.23.5
    - Emscripten-LLVM: no changes.
    - Emscripten-Clang: no changes.

v1.23.4: 9/7/2014
------------------
 - Implemented new targetX and targetY fields for native HTML5 mouse and touch
   events (#2751)
 - Improved SIMD support for the experimental Ecmascript SIMD spec.
 - Full list of changes:
    - Emscripten: https://github.com/emscripten-core/emscripten/compare/1.23.3...1.23.4
    - Emscripten-LLVM: https://github.com/emscripten-core/emscripten-fastcomp/compare/1.23.3...1.23.4
    - Emscripten-Clang: no changes.

v1.23.3: 9/7/2014
------------------
 - Removed the scons-tools SCons build system as unused.
 - Fixed an issue where applications could not handle WebGL context creation
   failures gracefully.
 - Fixed a bug where the stringToC function in ccall/cwrap might not allocate
   enough space to hold unicode strings.
 - Removed CMake from attempting to link to library -ldl when building projects,
   by unsetting CMAKE_DL_LIBS.
 - Fixed a bug where write_sockaddr might return undefined data in its output
   structure.
 - Added a new _experimental_ -s POINTER_MASKING=1 linker option that might help
   JS VMs to optimize asm.js code.
 - Added first version of a memory tracing API to profile memory usage in
   Emscripten applications.
 - Added functions glob and globfree from musl regex library.
 - Improved SIMD support for the experimental Ecmascript SIMD spec.
 - Full list of changes:
    - Emscripten: https://github.com/emscripten-core/emscripten/compare/1.23.2...1.23.3
    - Emscripten-LLVM: https://github.com/emscripten-core/emscripten-fastcomp/compare/1.23.2...1.23.3
    - Emscripten-Clang: no changes.

v1.23.2: 9/2/2014
------------------
 - Adjusted the process and group ids reported by the stub library functions to
   be closer to native unix values.
 - Set stack to be aligned to 16 bytes. (#2721)
 - Fixed a compiler error "unresolved symbol:
   __cxa_decrement_exception_refcount" (#2715)
 - Added a new warning message that instructs that building .so, .dll and .dylib
   files is not actually supported, and is faked for compatibility reasons for
   existing build chains. (#2562)
 - Fixed problems with SDL mouse scrolling (#2643)
 - Implemented OpenAL function alSourceRewind.
 - Removed several old header files from the Emscripten repository that had been
   included for emulation purposes (zlib.h, png.h, tiff.h, tiffio.h), but their
   implementation is not included.
 - Work around an issue in d8 with binary file reading that broke e.g. printf
   when running in d8. (#2731)
 - Rigidified the semantics of Module.preRun and Module.postRun: These must
   always be JS arrays, single functions are not allowed (#2729)
 - Improved compiler warning diagnostics when generating output that will not
   validate as asm.js (#2737)
 - Updated to latest emrun version to enable support for passing arguments with
   hyphens to the program. (#2742)
 - Added Bessel math functions of the first kind  (j0, j1, jn) from musl.
 - Improved SIMD support for the experimental Ecmascript SIMD spec.
 - Full list of changes:
    - Emscripten: https://github.com/emscripten-core/emscripten/compare/1.23.1...1.23.2
    - Emscripten-LLVM: https://github.com/emscripten-core/emscripten-fastcomp/compare/1.23.1...1.23.2
    - Emscripten-Clang: no changes.

v1.23.1: 8/26/2014
------------------
 - Add support for the Chrome variant of the Gamepad API.
 - Updates to SIMD.js support.
 - Implemented glutSetCursor function.
 - Added new link-time options -s NO_FILESYSTEM=1 and -s NO_BROWSER=1 to enable
   reducing output file sizes when those functionalities are not necessary.
 - Added a new option --closure 2 to allow running closure even on the asm.js output.
 - Fixed a regression bug that broke the use of
   emscripten_set_socket_error_callback() in emscripten.h
 - Removed the support for old discontinued Mozilla Audio Data API in src/library_sdl.js.
 - Removed the support for using Web Audio ScriptProcessorNode to stream audio.
 - Improved SDL audio streaming by using the main rAF() callback instead of a
   separate setTimeout() callback to schedule the audio data.
 - Deprecated compiling without typed arrays support.
 - Migrated to using musl PRNG functions. Fixes reported bugs about the quality of randomness (#2341)
 - Improved SIMD support for the experimental Ecmascript SIMD spec.
 - Full list of changes:
    - Emscripten: https://github.com/emscripten-core/emscripten/compare/1.23.0...1.23.1
    - Emscripten-LLVM: https://github.com/emscripten-core/emscripten-fastcomp/compare/1.23.0...1.23.1
    - Emscripten-Clang: no changes.

v1.23.0: 8/21/2014
------------------
 - Added support for array attributes in WebIDL bindings.
 - Allow cloning pointers that are scheduled for deletion in embind, and add
   support for null in embind_repr().
 - Fixed possible issues with rounding and flooring operations.
 - Full list of changes:
    - Emscripten: https://github.com/emscripten-core/emscripten/compare/1.22.2...1.23.0
    - Emscripten-LLVM: no changes.
    - Emscripten-Clang: no changes.

v1.22.2: 8/19/2014
------------------
 - Adds stack overflow checks when building with the link flag -s ASSERTIONS=1.
 - Fix an issue where EM_ASM was not usable with closure when closure removed
   the Module object (#2639)
 - The locale "POSIX" is now recognized (#2636)
 - Fixed a problem with embind on IE11.
 - Added OpenAL functions alSource3i, alListener3f, alGetEnumValue and
   alSpeedOfSound and also recognize ALC_MAX_AUXILIARY_SENDS.
 - Fixed an issue where emcc would create .o files in the current directory when
   compiling multiple code files simultaneously (#2644)
 - The -s PROXY_TO_WORKER1= option now looks for a GET option "?noProxy" in the
   page URL to select at startup time whether proxying should be on or off.
 - Added new functions emscripten_yield, emscripten_coroutine_create and
   emscripten_coroutine_next which implement coroutines when building with the
   -s ASYNCIFY=1 option.
 - Optimized the size of intermediate generated .o files by omitting LLVM debug
   info from them when not needed. (#2657)
 - Fixed WebSocket connection URLs to allow a port number in them, e.g.
   "server:port/addr" (2610)
 - Added support for void* to the WebIDL binder, via the identifier VoidPtr.
 - Optimize emcc to not copy bitcode files around redundantly.
 - Fix stat() to correctly return ENOTDIR when expected (#2669).
 - Fixed issues with nested exception catching (#1714).
 - Increased the minimum size of the Emscripten HEAP to 64k instead of a previous 4k.
 - The {{{ cDefine('name') }}} macros now raise a compile-time error if the
   define name is not found, instead of hiding the error message inside the
   compiled output (#2672)
 - Fixed an issue where --emrun parameter was not compatible with the -s
   PROXY_TO_WORKER=1 option.
 - Improved WebGL support when compiling with the PROXY_TO_WORKER=1 option.
 - Fixed a regression issue with the handling of running dtors of classes that
   use virtual inheritance. (#2682)
 - Added an option Module.locateFilePackage() as a means to customize where data
   files are found in relative to the running page (#2680). NOTE: This parameter
   was later renamed to Module.locateFile() instead in release 1.24.0.
 - Fixed a bug where OpenAL sources would not properly delete.
 - Fixed a bug with upstream libc++ on std::map, std::multimap and
   std::unordered_map self-assignment
   (http://llvm.org/bugs/show_bug.cgi?id=18735)
 - Allow using __asm__ __volatile__("": : :"memory") as a compile-time
   reordering barrier (#2647)
 - Full list of changes:
    - Emscripten: https://github.com/emscripten-core/emscripten/compare/1.22.1...1.22.2
    - Emscripten-LLVM: https://github.com/emscripten-core/emscripten-fastcomp/compare/1.22.1...1.22.2
    - Emscripten-Clang: no changes.

v1.22.1: 8/7/2014
------------------
 - Added support for prefixing functions with '$' in JS libraries, in order to
   cause them not be prefixed with '_' when compiling.
 - Improved WebIDL compiler to support enums.
 - Fixed a bug with emscripten_force_exit() that would throw an exception (#2629).
 - Fixed setlocale() when setting a bad locale. (#2630)
 - Fixed a compiler miscompilation bug when optimizing loops. (#2626)
 - Fixed an issue with rethrowing an exception (#2627)
 - Fixed a bug where malloc()ing from JS code would leak memory if the C/C++
   side does not use malloc() (#2621)
 - Removed an unnecessary assert() in glReadPixels, and improved it to support
   more texture pixel types.
 - Fixed a bug with std::locale accepting unknown locale names (#2636)
 - Added support for WebIDL binder to work with Closure (#2620)
 - Added no-op SDL IMG_Quit() and TTF_Quit() symbols.
 - Migrated to building libcxx and libcxxapi with -Oz optimization flags.
 - Full list of changes:
    - Emscripten: https://github.com/emscripten-core/emscripten/compare/1.22.0...1.22.1
    - Emscripten-LLVM: no changes.
    - Emscripten-Clang: no changes.

v1.22.0: 8/5/2014
------------------
 - Added support to emrun to dump files to the local filesystem for debugging
   purposes.
 - Implemented emscripten_wget in ASYNCIFY mode.
 - Improved extension catching support (#2616)
 - Fixed .a link groups to also work when linking to bitcode. (#2568)
 - Full list of changes:
    - Emscripten: https://github.com/emscripten-core/emscripten/compare/1.21.10...1.22.0
    - Emscripten-LLVM: https://github.com/emscripten-core/emscripten-fastcomp/compare/1.21.10...1.22.0
    - Emscripten-Clang: no changes.

v1.21.10: 7/29/2014
-------------------
 - Fixed a Windows-specific issue where the generated output files might contain
   line endings of form \r\r\n. This caused browser debuggers to get confused
   with line numbers. (#2133)
 - Improved the node.js workaround introduced in v1.21.8.
 - Implemented new HTML5 API for direct WebGL context creation, emscripten_webgl_*().
 - Fixed a bug when loading in node.js and loaded by another module (#2586)
 - Full list of changes:
    - Emscripten: https://github.com/emscripten-core/emscripten/compare/1.21.9...1.21.10
    - Emscripten-LLVM: no changes.
    - Emscripten-Clang: no changes.

v1.21.9: 7/28/2014
------------------
 - Fixed issues with exception catching. (#2531)
 - Full list of changes:
    - Emscripten: https://github.com/emscripten-core/emscripten/compare/1.21.8...1.21.9
    - Emscripten-LLVM: no changes.
    - Emscripten-Clang: no changes.

v1.21.8: 7/28/2014
------------------
 - Fixed an issue when using --embed-file to embed very large files.
 - Worked around a Windows node.js bug where the compiler output might get cut
   off when the compilation ends in an error.
   (https://github.com/joyent/node/issues/1669)
 - Full list of changes:
    - Emscripten: https://github.com/emscripten-core/emscripten/compare/1.21.7...1.21.8
    - Emscripten-LLVM: https://github.com/emscripten-core/emscripten-fastcomp/compare/1.21.7...1.21.8
    - Emscripten-Clang: no changes.

v1.21.7: 7/25/2014
------------------
 - Added new environment variable EMCC_ONLY_FORCED_STDLIBS which can be used to
   restrict to only linking to the chosen set of Emscripten-provided libraries.
   (See also EMCC_FORCE_STDLIBS)
 - Adjusted argv[0] and environment variables USER, HOME, LANG and _ to report a
   more convenient set of default values. (#2565)
 - Fixed an issue where the application could not use environ without also
   referring to getenv() (#2557)
 - Fixed an issue with IDBFS running in web workers.
 - Print out an error if IDBFS is used without IDB support.
 - Fixed calling Runtime.getFuncWrapper() when -s ALIASING_FUNCTION_POINTERS=1 (#2010)
 - Fixed an issue where deleting files during directory iteration would produce
   incorrect iteration results (#2528)
 - Fixed support for strftime with %z and %Z (#2570)
 - Fixed a bug with truncate() throwing an exception (#2572)
 - Improved the linker to generate warning messages if user specifies -s X=Y
   linker flags that do not exist (#2579)
 - Fixed an issue with creating read-only files (#2573)
 - Added first implementation for the ASYNCIFY option, which splits up
   synchronous blocking loops to asynchronous execution. For more information on
   this approach, see https://github.com/emscripten-core/emscripten/wiki/Asyncify
 - Full list of changes:
    - Emscripten: https://github.com/emscripten-core/emscripten/compare/1.21.6...1.21.7
    - Emscripten-LLVM: https://github.com/emscripten-core/emscripten-fastcomp/compare/1.21.6...1.21.7
    - Emscripten-Clang: no changes.

v1.21.6: 7/22/2014
------------------
 - Separated OpenAL AL and ALC errors to properly separate fields.
 - When using EGL to initialize a GL context, initialize a stencil buffer to the
   context as well, since proper EGL context choosing is not yet implemented.
 - Added new linker flag -s DEMANGLE_SUPPORT to choose whether to compile the
   application with libcxxabi-provided demangling support ___cxa_demangle().
 - Fixed a problem where calling stat() on a nonexisting file in the runtime VFS
   would result in an exception being thrown. (#2552)
 - When using the -v flag, no longer retain intermediate compilation files. To
   preserve the intermediate files, set the EMCC_DEBUG=1 environment variable.
   (#2538)
 - Added a new HTML setting Module.memoryInitializerPrefixURL which specifies a
   prefix for where the memory initializer file .mem.js should be loaded from
   (#2542)
 - Implemented eglReleaseThread to work according to spec.
 - Implemented a new function emscripten_force_exit() which immediately shuts
   down the C runtime.
 - Fixed a bug with exception handling that resulted in an error unresolved
   symbol: _ZTISt13bad_exception (#2560)
 - Full list of changes:
    - Emscripten: https://github.com/emscripten-core/emscripten/compare/1.21.5...1.21.6
    - Emscripten-LLVM: no changes.
    - Emscripten-Clang: no changes.

v1.21.5: 7/21/2014
------------------
 - Added support for glDrawBuffers with the WEBGL_draw_buffers extension.
 - Added stub implementation for eglReleaseThread.
 - Fixed a bug where passing -E to emcc used the system include headers instead
   of the built-in ones. (#2534)
 - Fixed the stacktrace() function to work on MSIE as well.
 - Removed the zlib.h header file from system include directory, since
   Emscripten does not provide an implementation of zlib built-in.
 - Added support for __cxa_bad_typeid (#2547)
 - Fixed an internal compiler crash with a certain pattern involving optimized
   builds and int64_t (#2539)
 - Fixed an issue with -s EXCEPTION_CATCHING_WHITELIST handling where an
   extension that was a substring of another might get erroneously handled.
 - Full list of changes:
    - Emscripten: https://github.com/emscripten-core/emscripten/compare/1.21.4...1.21.5
    - Emscripten-LLVM: https://github.com/emscripten-core/emscripten-fastcomp/compare/1.21.4...1.21.5
    - Emscripten-Clang: no changes.

v1.21.4: 7/17/2014
------------------
 - Implemented the getsockopt() function.
 - Added new event callback functions emscripten_set_socket_xx_callback() that
   allow listening to WebSocket events in an asynchronous manner.
 - Greatly improved CMake support, now various forms of configure-time test
   builds are supported, and the default extension is set to ".js"
 - Prohibit the virtual filesystem from creating files with name '.' or '..' at
   runtime.
 - Have runtime mkdir() function call normalize the path to be created before
   creation.
 - Fixed an issue with omitting the third paramter in cwrap() call (#2511).
 - Fixed an issue where mouse event handling would throw an exception if the
   page did not contain a canvas object.
 - Fixed a GL initialization problem when user has extended Array with custom
   functions (#2514)
 - Added new compiler defines __EMSCRIPTEN_major__, __EMSCRIPTEN_minor__ and
   __EMSCRIPTEN_tiny__ which communicate the compiler version major.minor.tiny
   to compiled applications (#2343)
 - Fixed a bug where emrun did not properly capture the exit code when exit
   runtime via not calling exit().
 - Fixed an error message when symlinkin invalid filenams at runtime.
 - Fixed a bug in EGL context creation that parsed the input context creation
   parameters with wrong terminator.
 - Improved ffdb.py to be smarter when to attempt port forwarding to connect to
   a FFOS device DevTools port.
 - Implemented strsignal() function (#2532)
 - Full list of changes:
    - Emscripten: https://github.com/emscripten-core/emscripten/compare/1.21.3...1.21.4
    - Emscripten-LLVM: no changes.
    - Emscripten-Clang: no changes.

v1.21.3: 7/10/2014
------------------
 - Added implementations for SDL function SDL_AudioQuit and SDL_VideoQuit.
 - Fix an issue with the optimizeShifts optimization enabled in previous version.
 - Fixed the -s RELOOPER command line parameter to work.
 - Fixed a bug where building the system libc migt result in a compiler deadlock
   on Windows.
 - Removed emcc from trying to link in .dll files as static libraries on
   Windows.
 - Added support for GL_HALF_FLOAT_OES.
 - Fixed a bug where emcmake did not work on Windows.
 - Use multithreaded compilation to build libc.
 - Fixed an issue where the GL interop library could throw an exception in an
   error condition, instead of raising a GL error.
 - Full list of changes:
    - Emscripten: https://github.com/emscripten-core/emscripten/compare/1.21.2...1.21.3
    - Emscripten-LLVM: no changes.
    - Emscripten-Clang: no changes.

v1.21.2: 7/5/2014
------------------
 - Improved the checks that detect that code is run only while the runtime is
   initialized.
 - The memory initializer file (.mem.js) is now emitted by default when
   compiling with at least -O2 optimization level.
 - Fixed a performance issue where built-in math functions (Math.sqrt, etc.)
   took a slightly slower path (#2484).
 - Added support for the ffs libc function.
 - Re-enabled optimizeShifts optimization when not compiling for asm.js (#2481)
 - Full list of changes:
    - Emscripten: https://github.com/emscripten-core/emscripten/compare/1.21.1...1.21.2
    - Emscripten-LLVM: no changes.
    - Emscripten-Clang: no changes.

v1.21.1: 7/3/2014
------------------
 - Fixed an issue where wrong python interpreter could get invoked on Windows
   when both native and cygwin python were installed.
 - Updated musl from version 0.9.13 to version 1.0.3.
 - Full list of changes:
    - Emscripten: https://github.com/emscripten-core/emscripten/compare/1.21.0...1.21.1
    - Emscripten-LLVM: no changes.
    - Emscripten-Clang: no changes.

v1.21.0: 7/2/2014
------------------
 - Enable memory init files (.mem) by default in optimized builds (-O2+), as if
   --memory-init-file 1  is specified. This makes the default behavior on
   optimized builds emit smaller and faster-to-load code, but does require that
   you ship both a .js and a .mem file (if you prefer not to, can use
   --memory-init-file 1  ).
 - Implemented new SDL 1.2 functions SDL_GetRGB, SDL_GetRGBA and SDL_putenv.
 - Added support for /dev/random, /dev/urandom and C++11 std::random_device,
   which will use cryptographically secure random api if available. (#2447)
 - Added support for CMake find_path() directive.
 - Added support for std::unique_ptr in embind.
 - Improved Windows support for ffdb.py.
 - Implemented the clip_rect structure for created SDL surfaces.
 - Fixed a regression with SDL touch events (#2466)
 - Added support for C++11 std::thread::hardware_concurrency which backs to
   navigator.hardwareConcurrency. See
   http://wiki.whatwg.org/wiki/Navigator_HW_Concurrency (#2456)
 - Optimized embind code generation with constexprs.
 - Enabled the use of Runtime.add&removeFunction when closure minification is
   active (#2446)
 - Implemented support for accessing WebGL when building via the proxy to worker
   architecture.
 - Full list of changes:
    - Emscripten: https://github.com/emscripten-core/emscripten/compare/1.20.0...1.21.0
    - Emscripten-LLVM: no changes.
    - Emscripten-Clang: no changes.

v1.20.0: 6/13/2014
------------------
 - Optimize in-memory virtual filesystem performance when serialized to an IndexedDB.
 - Fixed memcpy regression with ta0 and ta1 modes.
 - Fixed an issue with line numbers being messed up when generating source maps (#2410)
 - Fixed an ffdb logging bug that could cause it to drop messages if they were
   being received too fast. Added support getting memory and system descriptions
   with ffdb.
 - Added a new extension to SDL "emscripten_SDL_SetEventHandler()" which enabled
   application to perform SDL event handling inside a JS event handler to
   overcome browser security restrictions. (#2417)
 - Full list of changes:
    - Emscripten: https://github.com/emscripten-core/emscripten/compare/1.19.2...1.20.0
    - Emscripten-LLVM: no changes.
    - Emscripten-Clang: no changes.

v1.19.2: 6/9/2014
------------------
 - Updated CMake support for response file handling.
 - Fixed issues with glfwGetProcAddress and glfwSetWindowSizeCallback.
 - Fixed an issue with regexes that caused issues on IE11 runtime (#2400)
 - Added a new functions emscripten_get_preloaded_image_data() and
   emscripten_get_preloaded_image_data_from_FILE() to obtain pixel data of
   preloaded images.
 - Greatly improved ffdb capabilities to operate a FFOS device.
 - Fixed a Windows-specific bug where the user temp directory was littered with
   temporary .rsp files that did not get cleaned up.
 - Improved SIMD support.
 - Full list of changes:
    - Emscripten: https://github.com/emscripten-core/emscripten/compare/1.19.1...1.19.2
    - Emscripten-LLVM: https://github.com/emscripten-core/emscripten-fastcomp/compare/1.19.1...1.19.2
    - Emscripten-Clang: no changes.

v1.19.1: 6/3/2014
------------------
 - Migrate to using musl sscanf and sprintf and the family that writes to
   memory, and not directly to the filesystem.
 - Improve the error messages from -s SAFE_HEAP_ACCESS=1 runtime checks.
 - Added new linker flag -s NO_DYNAMIC_EXECUTION=1 which removes the use of
   eval() and new Function() in the generated output. For more information, see
   "Eval and related functions are disabled" in
   https://developer.chrome.com/extensions/contentSecurityPolicy .
 - Fixed a compiler issue when very large double constants are present. (#2392)
 - Full list of changes:
    - Emscripten: https://github.com/emscripten-core/emscripten/compare/1.19.0...1.19.1
    - Emscripten-LLVM: no changes.
    - Emscripten-Clang: no changes.

v1.19.0: 5/29/2014
------------------
 - Added an error message to signal that linkable modules are not supported in fastcomp.
 - Fixed a miscompilation issue that resulted in an error "SyntaxError: invalid
   increment operand" and a statement +(+0) being generated (#2314)
 - Make optimized compiler output smaller by running the shell code through
   uglify when not using closure.
 - Fixed a crash in SDL audio loading code introduced in v1.18.3
 - Fixed an issue where glTex(Sub)Image2D might throw an exception on error,
   instead of setting glGetError().
 - Added new typedefs emscripten_align1_short, emscripten_align{1/2}_int,
   emscripten_align{1/2}_float and emscripten_align{1/2/4}_double to ease
   signaling the compiler that unaligned data is present. (#2378)
 - Fixed an embind issue with refcount tracking on smart pointers.
 - Full list of changes:
    - Emscripten: https://github.com/emscripten-core/emscripten/compare/1.18.4...1.19.0
    - Emscripten-LLVM: https://github.com/emscripten-core/emscripten-fastcomp/compare/1.18.4...1.19.0
    - Emscripten-Clang: no changes.

v1.18.4: 5/27/2014
------------------
 - Fixed error message on unsupported linking options (#2365)
 - Updated embind to latest version from IMVU upstream.
 - Fixed an issue where source maps did not load properly in Firefox.
 - Added a more descriptive error message to fastcomp when MAX_SETJMPS limit is
   violated. (#2379)
 - Full list of changes:
    - Emscripten: https://github.com/emscripten-core/emscripten/compare/1.18.3...1.18.4
    - Emscripten-LLVM: https://github.com/emscripten-core/emscripten-fastcomp/compare/1.18.3...1.18.4
    - Emscripten-Clang: no changes.

v1.18.3: 5/21/2014
------------------
 - Added support to emcc command line for "archive groups": -Wl,--start-group
   and -Wl,--end-group
 - Greatly optimized ccall and cwrap implementations.
 - Added new support for SDL_Mix backend to use WebAudio to play back audio clips.
 - Fixed a registerizeHarder issue with elimination of conditional expressions.
 - Migrated single-character standard C functions (islower, tolower, and the
   family) to use musl implementations.
 - Updated relooper to not optimize out breaks if it causes excessive nesting.
 - Full list of changes:
    - Emscripten: https://github.com/emscripten-core/emscripten/compare/1.18.2...1.18.3
    - Emscripten-LLVM: https://github.com/emscripten-core/emscripten-fastcomp/compare/1.18.2...1.18.3
    - Emscripten-Clang: no changes.

v1.18.2: 5/19/2014
------------------
 - Fixed a problem which blocked user applications from handling WebGL context
   loss events themselves.
 - Added a new HTML5 api function emscripten_is_webgl_context_lost() which
   allows polling for context loss in addition to receiving events.
 - Improved async wget progress events to work better across browsers.
 - Improved WebIDL binder support.
 - Added new typeof() function to emscripten::val.
 - Added support for SDL window events SDL_WINDOWEVENT_FOCUS_GAINED,
   SDL_WINDOWEVENT_FOCUS_LOST, SDL_WINDOWEVENT_SHOWN, SDL_WINDOWEVENT_HIDDEN.
 - Fixed a compiler miscompilation on unsigned i1 bitcasts (#2350)
 - Fixed a compiler bug where doubles in varargs might not get 8-byte aligned (#2358)
 - Full list of changes:
    - Emscripten: https://github.com/emscripten-core/emscripten/compare/1.18.1...1.18.2
    - Emscripten-LLVM: https://github.com/emscripten-core/emscripten-fastcomp/compare/1.18.1...1.18.2
    - Emscripten-Clang: no changes.

v1.18.1: 5/12/2014
------------------
 - Fixed an issue where the mouse wheel scroll did not work with SDL.
 - Fixed an issue with emscripten_async_wget, which undesirably expected that
   the string pointer passed to it stayed alive for the duration of the
   operation (#2349)
 - Emscripten now issues a warning message when the EXPORTED_FUNCTIONS list
   contains invalid symbol names (#2338)
 - Full list of changes:
    - Emscripten: https://github.com/emscripten-core/emscripten/compare/1.18.0...1.18.1
    - Emscripten-LLVM: no changes.
    - Emscripten-Clang: no changes.

v1.18.0: 5/10/2014
------------------
 - Enable support for low-level C<->JS interop to marshall 64 bit integers from
   C to JS.
 - Fixed an issue that caused some programs to immediately run out of memory
   "(cannot enlarge memory arrays)" at startup. (#2334)
 - Fixed a crash issue with generated touch events that didn't correspond to a real touch.
 - Full list of changes:
    - Emscripten: https://github.com/emscripten-core/emscripten/compare/1.17.0...1.18.0
    - Emscripten-LLVM: https://github.com/emscripten-core/emscripten-fastcomp/compare/1.17.0...1.18.0
    - Emscripten-Clang: no changes.

v1.17.0: 5/6/2014
------------------
 - Enabled asm.js compilation and -s PRECISE_F32 support when using embind.
 - Improved relooper to emit switches in many-entried blocks.
 - Fixed a GLFW bug where mouse wheel direction was reversed.
 - Fixed glfwGetKey to work even when no callback is registered with
   glfwGetKeyCallback (#1320)
 - Added a new tool 'webidl_binder' that generates C <-> JS interop code from
   WebIDL descriptions.
 - Fix emscripten compilation to work on pages that don't contain a HTML canvas.
 - Added a new error message to default shell when an uncaught exception is thrown.
 - Improved error diagnostics reported by -s SAFE_HEAP=1.
 - Added support for registering callbacks hook to VFS file open, write, move,
   close and delete.
 - Added embind support to std::basic_string<unsigned char>
 - By default, the C runtime will no longer exit after returning from main()
   when safeSetTimeout() or safeSetInterval() is used.
 - Fixed an issue with sscanf formatting (#2322)
 - Fixed an issue where precompiled headers were given a wrong output filename (#2320)
 - Enabled registerizeHarder optimization pass to work when outlining is enabled.
 - Fixed an issue with strptime month handling (#2324)
 - Added an initial implementation of a new tool 'ffdb' which can be used to
   operate a Firefox OS phone from the command line.
 - Fixed a compiler crash on assertion failure '!contains(BranchesOut, Target)'
   (emscripten-fastcomp #32)
 - Added a new ABI to Clang that targets Emscripten specifically. Stop aligning
   member functions to save some space in the function table array.
 - Full list of changes:
    - Emscripten: https://github.com/emscripten-core/emscripten/compare/1.16.0...1.17.0
    - Emscripten-LLVM: https://github.com/emscripten-core/emscripten-fastcomp/compare/1.16.0...1.17.0
    - Emscripten-Clang: https://github.com/emscripten-core/emscripten-fastcomp-clang/compare/1.16.0...1.17.0

v1.16.0: 4/16/2014
------------------
 - Removed browser warnings message in VFS library about replacing __proto__ performance issue.
 - Full list of changes:
    - Emscripten: https://github.com/emscripten-core/emscripten/compare/1.15.1...1.16.0
    - Emscripten-LLVM: no changes.
    - Emscripten-Clang: https://github.com/emscripten-core/emscripten-fastcomp-clang/compare/1.15.1...1.16.0

v1.15.1: 4/15/2014
------------------
 - Added support for SDL2 touch api.
 - Added new user-controllable emdind-related define #define
   EMSCRIPTEN_HAS_UNBOUND_TYPE_NAMES, which allows optimizing embind for minimal
   size when std::type_info is not needed.
 - Fixed issues with CMake support where CMAKE_AR and CMAKE_RANLIB were not
   accessible from CMakeLists.txt files.
 - Full list of changes:
    - Emscripten: https://github.com/emscripten-core/emscripten/compare/1.15.0...1.15.1
    - Emscripten-LLVM: no changes.
    - Emscripten-Clang: no changes.

v1.15.0: 4/11/2014
------------------
 - Fix outlining feature for functions that return a double (#2278)
 - Added support for C++11 atomic constructs (#2273)
 - Adjusted stdout and stderr stream behavior in the default shell.html to
   always print out to both web page text log box, and the browser console.
 - Fixed an issue with loop variable optimization.
 - Full list of changes:
    - Emscripten: https://github.com/emscripten-core/emscripten/compare/1.14.1...1.15.0
    - Emscripten-LLVM: https://github.com/emscripten-core/emscripten-fastcomp/compare/1.14.1...1.15.0
    - Emscripten-Clang: https://github.com/emscripten-core/emscripten-fastcomp-clang/compare/1.14.1...1.15.0

v1.14.1: 4/8/2014
------------------
 - Added new command line utility 'emcmake', which can be used to call
   emconfigure for cmake.
 - Added a new emcc command line parameter '--valid-abspath', which allows
   selectively suppressing warning messages that occur when using absolute path
   names in include and link directories.
 - Added a new emcc linker command line parameter '--emit-symbol-map', which
   will save a map file between minified global names and the original function
   names.
 - Fixed an issue with --default-object-ext not always working properly.
 - Added optimizations to eliminate redundant loop variables and redundant
   self-assignments.
 - Migrated several libc functions to use compiled code from musl instead of
   handwritten JS implementations.
 - Improved embind support.
 - Renamed the EM_ASM_() macro to the form EM_ASM_ARGS().
 - Fixed mouse button ordering issue in glfw.
 - Fixed an issue when creating a path name that ends in a slash (#2258, #2263)
 - Full list of changes:
    - Emscripten: https://github.com/emscripten-core/emscripten/compare/1.14.0...1.14.1
    - Emscripten-LLVM: https://github.com/emscripten-core/emscripten-fastcomp/compare/1.14.0...1.14.1
    - Emscripten-Clang: no changes.

v1.14.0: 3/25/2014
------------------
 - Added new emcc linker command line option '-profiling', which defaults JS
   code generation options suited for benchmarking and profiling purposes.
 - Implemented the EGL function eglWaitGL().
 - Fixed an issue with the HTML5 API that caused the HTML5 event listener unregistration to fail.
 - Fixed issues with numpad keys in SDL support library.
 - Added a new JS optimizer pass 'simplifyIfs', which is run when -s
   SIMPLIFY_IFS=1 link flag is set and -g is not specified. This pass merges
   multiple nested if()s together into single comparisons, where possible.
 - Removed false positive messages on missing internal "emscripten_xxx" symbols at link stage.
 - Updated to latest relooper version.
 - Full list of changes:
    - Emscripten: https://github.com/emscripten-core/emscripten/compare/1.13.2...1.14.0
    - Emscripten-LLVM: https://github.com/emscripten-core/emscripten-fastcomp/compare/1.13.2...1.14.0
    - Emscripten-Clang: no changes.

v1.13.2: 3/15/2014
------------------
 - Fixed issues with SDL audio on Safari.
 - Fixed issues with HTML5 API mouse scroll events on Safari.
 - Fixed issues with HTML5 fullscreen requests in IE11.
 - Enabled support for emscripten_get_callstack on IE10+.
 - Fixed issues with Closure symbol minification.
 - Further improved em_asm()-related error messages.
 - Updated to latest relooper version.
 - Full list of changes:
    - Emscripten: https://github.com/emscripten-core/emscripten/compare/1.13.1...1.13.2
    - Emscripten-LLVM: https://github.com/emscripten-core/emscripten-fastcomp/compare/1.13.1...1.13.2
    - Emscripten-Clang: no changes.

v1.13.1: 3/10/2014
------------------
 - Disallow C implicit function declarations by making it an error instead of a
   warning by default. These will not work with Emscripten, due to strict
   Emscripten signature requirements when calling function pointers (#2175).
 - Allow transitioning to full screen from SDL as a response to mouse press
   events.
 - Fixed a bug in previous 1.13.0 release that broke fullscreen transitioning
   from working.
 - Fixed emscripten/html5.h to be used in C source files.
 - Fix an issue where extraneous system libraries would get included in the
   generated output (#2191).
 - Added a new function emscripten_async_wget2_data() that allows reading from
   an XMLHTTPRequest directly into memory while supporting advanced features.
 - Fixed esc key code in GLFW.
 - Added new emscripten_debugger() intrinsic function, which calls into JS
   "debugger;" statement to break into a JS debugger.
 - Fixed varargs function call alignment of doubles to 8 bytes.
 - Switched to using default function local stack alignment to 16 bytes to be SIMD-friendly.
 - Improved error messages when user code has a syntax error in em_asm() statements.
 - Switched to using a new custom LLVM datalayout format for Emscripten. See
   https://github.com/emscripten-core/emscripten-fastcomp/commit/65405351ba0b32a8658c65940e0b65ceb2601ad4
 - Optimized function local stack space to use fewer temporary JS variables.
 - Full list of changes:
    - Emscripten: https://github.com/emscripten-core/emscripten/compare/1.13.0...1.13.1
    - Emscripten-LLVM: https://github.com/emscripten-core/emscripten-fastcomp/compare/1.13.0...1.13.1
    - Emscripten-Clang: https://github.com/emscripten-core/emscripten-fastcomp-clang/compare/1.13.0...1.13.1

v1.13.0: 3/3/2014
------------------
 - Fixed the deprecated source mapping syntax warning.
 - Fixed a buffer overflow issue in emscripten_get_callstack (#2171).
 - Added support for -Os (optimize for size) and -Oz (aggressively optimize for
   size) arguments to emcc.
 - Fixed a typo that broko the call signature of glCompressedTexSubImage2D()
   function (#2173).
 - Added new browser fullscreen resize logic that always retains aspect ratio
   and adds support for IE11.
 - Improve debug messaging with bad function pointer calls when -s ASSERTIONS=2
   is set.
 - Full list of changes: https://github.com/emscripten-core/emscripten/compare/1.12.3...1.13.0

v1.12.3: 2/27/2014
------------------
 - Fixed alcOpenDevice on Safari.
 - Improved the warning message on missing symbols to not show false positives (#2154).
 - Improved EmscriptenFullscreenChangeEvent HTML5 API structure to return
   information about HTML element and screen sizes for convenience.
 - Full list of changes: https://github.com/emscripten-core/emscripten/compare/1.12.2...1.12.3

v1.12.2: 2/25/2014
------------------
 - Added better warning message if Emscripten, LLVM and Clang versions don't match.
 - Introduced the asmjs-unknown-emscripten target triple that allows
   specializing LLVM codegen for Emscripten purposes.
 - Full list of changes: https://github.com/emscripten-core/emscripten/compare/1.12.1...1.12.2

v1.12.1: 2/25/2014
------------------
 - TURNED ON FASTCOMP BY DEFAULT. This means that you will need to migrate to
   fastcomp-clang build. Either use an Emscripten SDK distribution, or to build
   manually, see
   http://kripken.github.io/emscripten-site/docs/building_from_source/LLVM-Backend.html
   for info.
 - Migrate to requiring Clang 3.3 instead of Clang 3.2. The fastcomp-clang
   repository by Emscripten is based on Clang 3.3.
 - Deprecated old Emscripten libgc implementation.
 - asm.js will now be always enabled, even in -O0 builds in fastcomp.
 - Remove support for -s RUNTIME_TYPE_INFO, which is unsupported in fastcomp.
 - Added a new "powered by Emscripten" logo.
 - Updated default shell.html graphical layout.
 - Added new macro EM_ASM_, which allows sending values to JS without returning anything.
 - Deprecated the jcache compiler option. It should not be needed anymore.
 - Added support for fetching callstack column information in Firefox 30 in emscripten_get_callstack.
 - Fix issues with missing exceptions-related symbols in fastcomp.
 - Full list of changes: https://github.com/emscripten-core/emscripten/compare/1.12.0...1.12.1

v1.12.0: 2/22/2014
------------------
 - Improved the runtime abort error message when calling an invalid function
   pointer if compiled with -s ASSERTIONS=1 and 2. This allows the developer to
   better deduce errors with bad function pointers or function pointers casted
   and invoked via a wrong signature.
 - Added a new api function emscripten_set_main_loop_arg, which allows passing a
   userData pointer that will be carried via the function call, useful for
   object-oriented encapsulation purposes (#2114).
 - Fixed CMake MinSizeRel configuration type to actually optimize for minimal size with -Os.
 - Added support for GLES2 VAO extension OES_vertex_array_object for browsers that support it.
 - Fix issues with emscripten/html5.f when compiled with the SAFE_HEAP option.
 - Full list of changes: https://github.com/emscripten-core/emscripten/compare/1.11.1...1.12.0

v1.11.1: 2/19/2014
------------------
 - Improved eglSwapBuffers to be spec-conformant.
 - Fixed an issue with asm.js validation and va_args (#2120).
 - Fixed asm.js validation issues found with fuzzing.
 - Added new link-time compiler flag -s RETAIN_COMPILER_SETTINGS=1, which
   enables a runtime API for querying which Emscripten settings were used to
   compile the file.
 - Full list of changes: https://github.com/emscripten-core/emscripten/compare/1.11.0...1.11.1

v1.11.0: 2/14/2014
------------------
 - Implemented some new SDL library functions.
 - Renamed standard file descriptors to have handles 0, 1 and 2 rather than 1, 2
   and 3 to coincide with unix numbering.
 - Improved embind support with smart pointers and mixins.
 - Improved the registerization -O3 optimization pass around switch-case constructs.
 - Upper-case files with suffix .C are now also recognized (#2109).
 - Fixed an issue with glGetTexParameter (#2112).
 - Improved exceptions support in fastcomp.
 - Added new linker option -s NO_EXIT_RUNTIME=1, which can be used to set a
   default value for the Module["noExitRuntime"] parameter at compile-time.
 - Improved SDL audio buffer queueing when the sample rate matches the native
   web audio graph sample rate.
 - Added an optimization that removes redundant Math.frounds in -O3.
 - Improved the default shell.html file.
 - Full list of changes: https://github.com/emscripten-core/emscripten/compare/1.10.4...1.11.0

v1.10.4: 2/10/2014
------------------
 - Added support for legacy GL emulation in fastcomp.
 - Deprecated the --split-js compiler option. This is not supported in fastcomp.
 - Full list of changes: https://github.com/emscripten-core/emscripten/compare/1.10.3...1.10.4

v1.10.3: 2/9/2014
------------------
 - Work on supporting GL/EGL GetProcAddress.
 - Fixed issues with shared lib linking support.
 - Full list of changes: https://github.com/emscripten-core/emscripten/compare/1.10.2...1.10.3

v1.10.2: 2/7/2014
------------------
 - Added basic FS unmount support.
 - Improved screen orientation lock API to return a success code.
 - Added PRECISE_F32 support to fastcomp.
 - Fixed issues in fastcomp related to special floating point literal
   serialization.
 - Improved SDL audio buffer queueing.
 - Added new link-time option -s WARN_UNALIGNED=1 to fastcomp to report compiler
   warnings about generated unaligned memory accesses, which can hurt
   performance.
 - Optimized libc strcmp and memcmp with the implementations from musl libc.
 - Optimized libc memcpy and memset to back to native code for large buffer sizes.
 - Full list of changes: https://github.com/emscripten-core/emscripten/compare/1.10.1...1.10.2

v1.10.1: 1/31/2014
------------------
 - Improve srand() and rand() to be seedable and use a Linear Congruential
   Generator (LCG) for the rng generation for performance.
 - Improved OpenAL library support.
 - Full list of changes: https://github.com/emscripten-core/emscripten/compare/1.10.0...1.10.1

v1.10.0: 1/29/2014
------------------
 - Improved C++ exception handling.
 - Improved OpenAL library support.
 - Fixed an issue where loading side modules could try to allocate from sealed
   heap (#2060).
 - Fixed safe heap issues (2068).
 - Added new EM_ASM variants that return a value but do not receive any inputs
   (#2070).
 - Add support for simultaneously using setjmp and C++ exceptions in fastcomp.
 - Full list of changes: https://github.com/emscripten-core/emscripten/compare/1.9.5...1.10.0

v1.9.5: 1/25/2014
------------------
 - Added a spinner logo to default html shell.
 - Full list of changes: https://github.com/emscripten-core/emscripten/compare/1.9.4...1.9.5

v1.9.4: 1/24/2014
------------------
 - Add support for Ninja and Eclipse+Ninja builds with Emscripten+CMake.
 - Fixed regressions with GL emulation.
 - Added support for #if !X in .js library preprocessor.
 - Make the syntax EM_ASM("code"); not silently fail. Note that the proper form
   is EM_ASM(code); without double-quotes.
 - Optimize generated code size by minifying loop labels as well.
 - Revised the -O3 optimization level to mean "safe, but very slow optimizations
   on top of -O2", instead of the old meaning "unsafe optimizations". Using -O3
   will now only do safe optimizations, but can be very slow compared to -O2.
 - Implemented a new registerization optimization pass that does extra variable
   elimination in -O3 and later to reduce the number of local variables in
   functions.
 - Implemented a new emscripten/html5.h interface that exposes common HTML5 APIs
   directly to C code without having to handwrite JS wrappers.
 - Improved error messages reported on user-written .js libraries containing
   syntax errors (#2033).
 - Fixed glBufferData() function call signature with null data pointer.
 - Added new option Module['filePackagePrefixURL'] that allows customizing the
   URL where the VFS package is loaded from.
 - Implemented glGetTexEnviv and glGetTexEnvfv in GL emulation mode.
 - Optimized the size of large memory initializer sections.
 - Fixed issues with the safe heap compilation option.
 - Full list of changes: https://github.com/emscripten-core/emscripten/compare/1.9.3...1.9.4

v1.9.3: 1/17/2014
------------------
 - re-merge split blocks in multiples
 - Full list of changes: https://github.com/emscripten-core/emscripten/compare/1.9.2...1.9.3

v1.9.2: 1/16/2014
------------------
 - Full list of changes: https://github.com/emscripten-core/emscripten/compare/1.9.1...1.9.2

v1.9.1: 1/16/2014
------------------
 - Optimize desktop GL fixed function pipeline emulation texture load
   instruction counts when GL_COMBINE is used.
 - fix Math_floor coercion in unrecommended codegen modes
 - Full list of changes: https://github.com/emscripten-core/emscripten/compare/1.9.0...1.9.1

v1.9.0: 1/16/2014
------------------
 - Full list of changes: https://github.com/emscripten-core/emscripten/compare/1.8.14...1.9.0

v1.8.14: 1/15/2014
------------------
 - add musl fputws and fix vswprintf.
 - Full list of changes: https://github.com/emscripten-core/emscripten/compare/1.8.13...1.8.14

v1.8.13: 1/15/2014
------------------
 - remove musl use of fwritex
 - Full list of changes: https://github.com/emscripten-core/emscripten/compare/1.8.12...1.8.13

v1.8.12: 1/15/2014
------------------
 - Added new GLEW 1.10.0 emulation support.
 - Fixed an issue where the runtime could start more than once when run in a
   browser (#1992)
 - Fix a regression in wprintf.
 - Full list of changes: https://github.com/emscripten-core/emscripten/compare/1.8.11...1.8.12

v1.8.11: 1/15/2014
------------------
 - Full list of changes: https://github.com/emscripten-core/emscripten/compare/1.8.10...1.8.11

v1.8.10: 1/14/2014
------------------
 - Update libc implementation from musl libc.
 - Full list of changes: https://github.com/emscripten-core/emscripten/compare/1.8.9...1.8.10

v1.8.9: 1/14/2014
------------------
 - add fputwc, which enables wprintf.
 - Full list of changes: https://github.com/emscripten-core/emscripten/compare/1.8.8...1.8.9

v1.8.8: 1/14/2014
------------------
 - Update to latest libcxx and libcxxabi libraries.
 - Fix handling of floating point negative zero (#1898)
 - Fixed a memory leak in relooper in previous release.
 - Fixed an issue in previous release with VBO handling in GL optimizations.
 - Full list of changes: https://github.com/emscripten-core/emscripten/compare/1.8.7...1.8.8

v1.8.7: 1/13/2014
------------------
 - Added support to numpad keycodes in glut support library.
 - Fix SIMD support with fastcomp.
 - Fixed a compiler error 'ran out of names' that could occur with too many
   minified symbol names.
 - Work around webkit imul bug https://bugs.webkit.org/show_bug.cgi?id=126345
   (#1991)
 - Optimized desktop GL fixed function pipeline emulation path for better
   performance.
 - Added support for exceptions when building with fastcomp.
 - Fix and issue where the run() function could be called multiple times at
   startup (#1992)
 - Removed a relooper limitation with fixed buffer size.
 - Full list of changes: https://github.com/emscripten-core/emscripten/compare/1.8.6...1.8.7

v1.8.6: 1/8/2014
------------------
 - Added support for the libuuid library, see http://linux.die.net/man/3/libuuid.
 - Fixed .js file preprocessor to preprocess recursively (#1984).
 - Fixed a compiler codegen issue related to overflow arithmetic (#1975)
 - Added new link-time optimization flag -s AGGRESSIVE_VARIABLE_ELIMINATION=1
   that enables the aggressiveVariableElimination js optimizer pass, which tries
   to remove temporary variables in generated JS code at the expense of code
   size.
 - Full list of changes: https://github.com/emscripten-core/emscripten/compare/1.8.5...1.8.6

v1.8.5: 1/7/2014
------------------
 - Fixed compiler issues when used with LLVM 3.4.
 - Full list of changes: https://github.com/emscripten-core/emscripten/compare/1.8.4...1.8.5

v1.8.4: 1/6/2014
------------------
 - Added support to Return and Backspace keys to glut
 - Fixed compiler issues when used with LLVM 3.4.
 - Full list of changes: https://github.com/emscripten-core/emscripten/compare/1.8.3...1.8.4

v1.8.3: 1/5/2014
------------------
 - Improved SDL and page scroll pos handling support for IE10 and IE11.
 - Optimized SDL_UnlockSurface performance.
 - Full list of changes: https://github.com/emscripten-core/emscripten/compare/1.8.2...1.8.3

v1.8.2: 1/4/2014
------------------
 - Fixed glGetFramebufferAttachmentParameteriv and an issue with glGetXXX when
   the returned value was null.
 - Full list of changes: https://github.com/emscripten-core/emscripten/compare/1.8.1...1.8.2

v1.8.1: 1/3/2014
------------------
 - Added support for WebGL hardware instancing extension.
 - Improved fastcomp native LLVM backend support.
 - Added support for #include filename.js to JS libraries.
 - Deprecated --compression emcc command line parameter that manually compressed
   output JS files, due to performance issues. Instead, it is best to rely on
   the web server to serve compressed JS files.
 - Full list of changes: https://github.com/emscripten-core/emscripten/compare/1.8.0...1.8.1

v1.8.0: 12/28/2013
------------------
 - Fix two issues with function outliner and relooper.
 - Full list of changes: https://github.com/emscripten-core/emscripten/compare/1.7.9...1.8.0

v1.7.9: 12/27/2013
------------------
 - Added new command line parameter --em-config that allows specifying a custom
   location for the .emscripten configuration file.
 - Reintroduced relaxed asm.js heap sizes, which no longer need to be power of
   2, but a multiple of 16MB is sufficient.
 - Added emrun command line tool that allows launching .html pages from command
   line on desktop and Android as if they were native applications. See
   https://groups.google.com/forum/#!topic/emscripten-discuss/t2juu3q1H8E . Adds
   --emrun compiler link flag.
 - Began initial work on the "fastcomp" compiler toolchain, a rewrite of the
   previous JS LLVM AST parsing and codegen via a native LLVM backend.
 - Added --exclude-file command line flag to emcc and a matching --exclude
   command line flag to file packager, which allows specifying files and
   directories that should be excluded while packaging a VFS data blob.
 - Improved GLES2 and EGL support libraries to be more spec-conformant.
 - Optimized legacy GL emulation code path. Added new GL_FFP_ONLY optimization
   path to fixed function pipeline emulation.
 - Added new core functions emscripten_log() and emscripten_get_callstack() that
   allow printing out log messages with demangled and source-mapped callstack
   information.
 - Improved BSD Sockets support. Implemented getprotobyname() for BSD Sockets library.
 - Fixed issues with simd support.
 - Various bugfixes: #1573, #1846, #1886, #1908, #1918, #1930, #1931, #1942, #1948, ..
 - Full list of changes: https://github.com/emscripten-core/emscripten/compare/1.7.8...1.7.9

v1.7.8: 11/19/2013
------------------
 - Fixed an issue with -MMD compilation parameter.
 - Added EM_ASM_INT() and EM_ASM_DOUBLE() macros. For more information, read
   https://groups.google.com/forum/#!topic/emscripten-discuss/BFGTJPCgO6Y .
 - Fixed --split parameter to also work on Windows.
 - Fixed issues with BSD sockets accept() call.
 - Full list of changes: https://github.com/emscripten-core/emscripten/compare/1.7.7...1.7.8

v1.7.7: 11/16/2013
------------------
 - Improve SDL audio buffer queue timing support.
 - Improved default precision of clock_gettime even when not using CLOCK_REALTIME.
 - Optimize and fix issues with LLVM IR processing.
 - Full list of changes: https://github.com/emscripten-core/emscripten/compare/1.7.6...1.7.7

v1.7.6: 11/15/2013
------------------
 - Added regex implementation from musl libc.
 - The command line parameter -s DEAD_FUNCTIONS=[] can now be used to explicitly
   kill functions coming from built-in library_xx.js.
 - Improved EGL support and GLES2 spec conformance.
 - Reverted -s TOTAL_MEMORY=x to require pow2 values, instead of the relaxed
   'multiples of 16MB'. This is because the relaxed rule is released only in
   Firefox 26 which is currently in Beta and ships on the week of December 10th
   (currently in Beta). As of writing, current stable Firefox 25 does not yet
   support these.
 - Adjusted the default linker behavior to warn about all missing symbols,
   instead of silently ignoring them. Use -s WARN_ON_UNDEFINED_SYMBOLS=0 to
   suppress these warnings if necessary.
 - Full list of changes: https://github.com/emscripten-core/emscripten/compare/1.7.5...1.7.6

v1.7.5: 11/13/2013
------------------
 - Fix issues with the built-in C++ function name demangler.
 - Full list of changes: https://github.com/emscripten-core/emscripten/compare/1.7.4...1.7.5

v1.7.4: 11/12/2013
------------------
 - Fixed issues with BSD sockets code and SDL joystick implementation.
 - Full list of changes: https://github.com/emscripten-core/emscripten/compare/1.7.3...1.7.4

v1.7.3: 11/12/2013
------------------
 - Added support for generating single-precision floating point instructions.
    - For more information, read
      https://blog.mozilla.org/javascript/2013/11/07/efficient-float32-arithmetic-in-javascript/
 - Made GLES2 support library more spec-conformant by throwing fewer exceptions
   on errors. Be sure to build with -s GL_ASSERTIONS=1, remember to use
   glGetError() and check the browser console to best detect WebGL rendering
   errors.
 - Converted return value of emscripten_get_now() from float to double, to not
   lose precision in the function call.
 - Added support for joysticks in SDL via the Gamepad API
 - Full list of changes: https://github.com/emscripten-core/emscripten/compare/1.7.2...1.7.3

v1.7.2: 11/9/2013
------------------
 - The compiler now always generates a .js file that contains the generated
   source code even when compiling to a .html file.
    - Read https://groups.google.com/forum/#!topic/emscripten-discuss/EuHMwqdSsEs
 - Implemented depth+stencil buffer choosing behavior in GLUT, SDL and GLFW.
 - Fixed memory leaks generated by glGetString and eglGetString.
 - Greatly optimized startup times when virtual filesystems with a large amount
   of files in them.
 - Added some support for SIMD generated by LLVM.
 - Fixed some mappings with SDL keyboard codes.
 - Added a new command line parameter --no-heap-copy to compiler and file
   packager that can be used to optimize VFS memory usage at startup.
 - Updated libcxx to revision 194185, 2013-11-07.
 - Improvements to various library support.
 - Full list of changes: https://github.com/emscripten-core/emscripten/compare/1.7.1...1.7.2

v1.7.1: 10/24/2013
------------------
 - Remove old call to Runtime.warn in file packager code
 - Fix bug with parsing of empty types.
 - Full list of changes: https://github.com/emscripten-core/emscripten/compare/1.7.0...1.7.1

v1.7.0: 10/23/2013
------------------
 - Adds mouse wheel events support in GLUT library.
 - Adds support for a new link parameter -s CASE_INSENSITIVE_VFS=1 to enable
   Emscripten virtual filesystem to search files ignoring case.
 - *Numerous* optimizations in both compilation and runtime stages.
 - Remove unnecessary whitespace, compact postSets function, and other
   optimizations in compilation output to save on generated file size.
 - Fixes float parsing from negative zero.
 - Removes the -s EMIT_GENERATED_FUNCTIONS link parameter as unneeded.
 - Fixes an issue where updating subranges of GL uniform arrays was not
   possible.
 - asm.js heap size (-s TOTAL_MEMORY=x) no longer needs to be a power of 2. As a
   relaxed rule, choosing any multiple of 16MB is now possible.
 - O1 optimization no longer runs the 'simplifyExpressions' optimization pass.
   This is to improve build iteration times when using -O1. Use -O2 to run that
   pass.
 - EM_ASM() can now be used even when compiling to asm.js.
 - All currently specified non-debugging-related WebGL 1 extensions are now
   enabled by default on startup, no need to ctx.getExtension() manually to
   enable them.
 - Improve readability of uncaught JavaScript exceptions that are thrown all the
   way up to the web console by printing out the stack trace of where the throw
   occurred.
 - Fix an issue when renaming a directory to a subdirectory.
 - Several compiler stability fixes.
 - Adds a JavaScript implementation of cxa_demangle function for demangling call
   stack traces at runtime for easier debugging.
 - GL context MSAA antialising is now DISABLED by default, to make the GL
   behavior consistent with desktop usage.
 - Added support to SDL, GLUT and GLFW libraries to specify MSAA on/off at startup.
 - Implemented glColor4ubv in GL emulation mode.
 - Fix an issue with LLVM keyword __attribute__ ((__constructor__)) (#1155).
 - Fix an issue with va_args and -s UNALIGNED_MEMORY=1 (#1705).
 - Add initial support code for LLVM SIMD constructs and a JavaScript SIMD
   polyfill implementation from
   https://github.com/johnmccutchan/ecmascript_simd/ .
 - Fixed support for node.js native filesystem API NODEFS on Windows.
 - Optimize application startup times of Emscripten-compiled programs by
   enabling the virtual filesystem XHR and asm.js compilation to proceed in
   parallel when opening a page.
 - Full list of changes: https://github.com/emscripten-core/emscripten/compare/1.6.4...1.7.0

v1.6.4: 9/30/2013
------------------
 - Implements a new preprocessor tool for preparsing C struct definitions
   (#1554), useful for Emscripten support library implementors.
 - Fix parsing issue with sscanf (#1668).
 - Improved the responsiveness of compiler print output on Windows.
 - Improved compilation times at link stage.
 - Added support for new "NODEFS" filesystem that directly accesses files on the
   native filesystem. Only usable with node.js when compiling to JS.
 - Added support for new IDBFS filesystem for accessing files in IndexedDB storage (#1601.
 - Full list of changes: https://github.com/emscripten-core/emscripten/compare/1.6.3...1.6.4

v1.6.3: 9/26/2013
------------------
 - Emscripten CMake toolchain now generates archive files with .a suffix when
   project target type is static library, instead of generatic .bc files
   (#1648).
 - Adds iconv library from the musl project to implement wide functions in C
   library (#1670).
 - Full list of changes:
   https://github.com/emscripten-core/emscripten/compare/1.6.2...1.6.3

v1.6.2: 9/25/2013
------------------
 - Added support for dprintf() function (#1250).
 - Fixes several compiler stability issues (#1637, #1166, #1661, #1651 and more).
 - Enables support for WEBGL_depth_texture.
 - Adds support for new link flag -s GL_ASSERTIONS=1 which can be used to add
   extra validation layer to the Emscripten GL library to catch code issues.
 - Adds support to Web Audio API in SDL audio backend so that SDL audio now
   works in Chrome and new Opera as well.
 - Fixes an alpha blending issue with SDL_SetAlpha.
 - Implemented locale-related code in C library.
 - Full list of changes: https://github.com/emscripten-core/emscripten/compare/1.6.1...1.6.2

v1.6.1: 9/22/2013
------------------
 - Several optimizations to compiler link stage.
 - Full list of changes: https://github.com/emscripten-core/emscripten/compare/1.6.0...1.6.1

v1.6.0: 9/21/2013
------------------
 - Enable support for %[] pattern in scanf.
 - Added dependency tracking support to linked .js files in CMake toolchain.
 - The hex prefix 0x is now properly handled in sscanf (#1632).
 - Simplify internal compiler operations by removing the internal framework.js.
 - Full list of changes: https://github.com/emscripten-core/emscripten/compare/1.5.9...1.6.0

v1.5.9: 9/15/2013
------------------
 - Add support for SDL_Delay in web workers.
 - Full list of changes: https://github.com/emscripten-core/emscripten/compare/1.5.8...1.5.9

v1.5.8: 9/14/2013
------------------
 - Add support for the GCC -E compiler flag.
 - Update Emscripten libc headers to musl-0.9.13.
 - Added new utility function emscripten_async_load_script() to asynchronously
   load a new .js script URL.
 - Full list of changes: https://github.com/emscripten-core/emscripten/compare/1.5.7...1.5.8

v1.5.7: 8/30/2013
------------------
 - The script tag in default shell.html is now marked 'async', which enables
   loading the JS script code asynchronously in Firefox without making the main
   thread unresponsive.
 - Implemented new utility function emscripten_get_canvas_size() which returns
   the current Module <canvas> element size in pixels.
 - Optimize code size in compiled side modules.
 - Optimize startup memory usage by avoiding unnecessary copying of VFS data at
   startup.
 - Add support for SDL_WM_ToggleFullScreen().
 - Add support for emscripten_get_now() when running in SpiderMonkey shell.
 - Added new environment variable EM_BUILD_VERBOSE=0,1,2,3 to set an extra
   compiler output verbosity level for debugging.
 - Added better support for dlopen() to simulate dynamic library loading in
   JavaScript.
 - Improved support for BSD sockets and networking.
 - Added new SOCKFS filesystem, which reads files via a network connection.
 - Avoid issues with long command line limitations in CMake toolchain by using
   response files.
 - Fix issues with client-side vertex data rendering in GL emulation mode.
 - Improved precision of clock_gettime().
 - Improve function outlining support.
 - Added support for using NMake generator with CMake toolchain.
 - Improved support for flexible arrays in structs (#1602).
 - Added ability to marshal UTF16 and UTF32 strings between C++ <-> JS code.
 - Added a new commandline tool validate_asms.py to help automating asm.js
   validation testing.
 - Improved stability with inline asm() syntax.
 - Updated libc headers to new version.
 - Full list of changes: https://github.com/emscripten-core/emscripten/compare/1.5.6...1.5.7

v1.5.6: 8/17/2013
------------------
 - Improved BSD sockets support.
 - Added touch events support to GLUT library.
 - Added new --js-opts=0/1 command line option to control whether JS optimizer
   is run or not.
 - Improved OpenAL support.
 - Added new command line tool tools/find_bigvars.py which can be used on an
   output file to detect large functions and needs for outlining.
 - Merged link flags -s FORCE_GL_EMULATION and -s DISABLE_GL_EMULATION to a
   single opt-in flag -s LEGACY_GL_EMULATION=0/1 to control whether GL emulation
   is active.
 - Improved SDL input support.
 - Several stability-related compiler fixes.
 - Fixed source mapping generation support on Windows.
 - Added back the EMSCRIPTEN_KEEPALIVE attribute qualifier to help prevent
   inlining and to retain symbols in output without dead code elimination
   occurring.
 - Fix issues when marshalling UTF8 strings between C<->JS.
 - Full list of changes: https://github.com/emscripten-core/emscripten/compare/1.5.5...1.5.6

v1.5.5: 8/9/2013
------------------
 - Update libcxx to revision 187959, 2013-08-08.
 - Full list of changes: https://github.com/emscripten-core/emscripten/compare/1.5.4...1.5.5

v1.5.4: 8/9/2013
------------------
 - Fixed multiple issues with C stdlib support.
 - Fix audio buffer queueing issues with OpenAL.
 - Improved BSD sockets support.
 - Added a new compile+link time command line option -Wno-warn-absolute-paths to
   hide the emscripten compiler warning when absolute paths are passed into the
   compiler.
 - Added new link flag -s STB_IMAGE=0/1 and integrate it to SDL image loading to
   enable synchronous image loading support with SDL.
 - Several improvements on function outlining support.
 - Fix issues with GLES2 interop support.
 - Full list of changes: https://github.com/emscripten-core/emscripten/compare/1.5.3...1.5.4

v1.5.3: 6/28/2013
------------------
 - Added new optimization level --llvm-lto 3 to run even more aggressive LTO
   optimizations.
 - Improve optimizations for libc and other libraries.
 - Full list of changes: https://github.com/emscripten-core/emscripten/compare/1.5.2...1.5.3

v1.5.2: 6/27/2013
------------------
 - Added support for generating source maps along the built application when -g
   is specified. This lets the browser show original .cpp sources when
   debugging.
 - GLUT and SDL improvements.
 - Added new link option -g<level> where level=0-4, which allows controlling
   various levels of debuggability added to the output.
 - Full list of changes: https://github.com/emscripten-core/emscripten/compare/1.5.1...1.5.2

v1.5.1: 6/22/2013
------------------
 - File packager now skips all directories and files starting with '.', and hidden files on Windows.
 - Fix issues with strnlen, memmove, LDBL_ constants, va_args, float.h, and others.
 - Full list of changes: https://github.com/emscripten-core/emscripten/compare/1.5.0...1.5.1

v1.5.0: 6/17/2013
------------------
 - Several compiler optimizations.
 - Improve SDL key events support.
 - Increase debug logging when specifying emcc -v.
 - Full list of changes: https://github.com/emscripten-core/emscripten/compare/1.4.9...1.5.0

v1.4.9: 6/8/2013
------------------
 - Several compiler optimizations.
 - Full list of changes: https://github.com/emscripten-core/emscripten/compare/1.4.8...1.4.9

v1.4.8: 6/6/2013
------------------
 - Add support for webrtc-based sockets.
 - Full list of changes: https://github.com/emscripten-core/emscripten/compare/1.4.7...1.4.8

v1.4.7: 6/2/2013
------------------
 - Remove more unneeded break and continue statements in relooper.
 - Full list of changes: https://github.com/emscripten-core/emscripten/compare/1.4.6...1.4.7

v1.4.6: 6/2/2013
------------------
 - Improve relooper code.
 - Full list of changes: https://github.com/emscripten-core/emscripten/compare/1.4.5...1.4.6

v1.4.5: 6/1/2013
------------------
 - Improve relooper code.
 - Full list of changes: https://github.com/emscripten-core/emscripten/compare/1.4.4...1.4.5

v1.4.4: 6/1/2013
------------------
 - Add support for symlinks in source files.
 - Fix various issues with SDL.
 - Added -s FORCE_ALIGNED_MEMORY=0/1 link time flag to control whether all loads
   and stores are assumed to be aligned.
 - Fix file packager to work with closure.
 - Major improvements to embind support, and optimizations.
 - Improve GL emulation.
 - Optimize VFS usage.
 - Allow emscripten to compile .m and .mm files.
 - Added new syntax --preload-file src@dst to file packager command line to
   allow placing source files to custom destinations in the FS.
 - Full list of changes: https://github.com/emscripten-core/emscripten/compare/1.4.3...1.4.4

v1.4.3: 5/8/2013
------------------
 - Fix issue with strcat.
 - Major embind improvements.
 - Switch to le32-unknown-nacl LLVM target triple as default build option
   instead of the old i386-pc-linux-gnu target triple.
 - Improve compiler logging behavior.
 - Full list of changes: https://github.com/emscripten-core/emscripten/compare/1.4.2...1.4.3

v1.4.2: 5/3/2013
------------------
 - Fix issues with le32-unknown-nacl LLVM target triple.
 - Add some GLEW support.
 - Full list of changes: https://github.com/emscripten-core/emscripten/compare/1.4.1...1.4.2

v1.4.1: 4/28/2013
------------------
 - Implement support for le32-unknown-nacl LLVM target triple.
 - Added new cmdline option -s ERROR_ON_UNDEFINED_SYMBOLS=0/1 to give
   compile-time error on undefined symbols at link time. Default off.
 - Full list of changes: https://github.com/emscripten-core/emscripten/compare/1.3.8...1.4.1

v1.3.8: 4/29/2013
------------------
 - Improved 64-bit integer ops codegen.
 - Added Indexed DB support to vfs.
 - Improve warning message on dangerous function pointer casts when compiling in
   asm.js mode.
 - Added --use-preload-cache command line option to emcc, to be used with the
   file packager.
 - Fixes to libcextra.
 - Full list of changes: https://github.com/emscripten-core/emscripten/compare/1.3.7...1.3.8

v1.3.7: 4/24/2013
------------------
 - Merge IMVU implementation of embind to emscripten trunk. Embind allows
   high-level C++ <-> JS types interop.
 - Enable asm.js compilation in -O1 and higher by default. Fix issues when
   compiling to asm.js.
 - Improve libc support with Emscripten with the musl libc headers.
 - Full list of changes: https://github.com/emscripten-core/emscripten/compare/1.3.6...1.3.7

v1.3.6: 4/2/2013
------------------
 - Fix hang issue with strtof.
 - Update libcxx to upstream r178253 from March 29, 2013.
 - Fix issues with GL emulation.
 - Full list of changes: https://github.com/emscripten-core/emscripten/compare/1.3.5...1.3.6

v1.3.5: 3/25/2013
------------------
 - Get exceptions working as they did before.
 - Remove symbol removing hack.
 - Full list of changes: https://github.com/emscripten-core/emscripten/compare/1.3.4...1.3.5

v1.3.4: 3/24/2013
------------------
 - Update to new libcxx and libcxxabi versions from upstream.
 - Full list of changes: https://github.com/emscripten-core/emscripten/compare/1.3.3...1.3.4

v1.3.3: 3/23/2013
------------------
 - Remove unneeded check from relooper.
 - Full list of changes: https://github.com/emscripten-core/emscripten/compare/1.3.2...1.3.3

v1.3.2: 3/22/2013
------------------
 - Fix issues with fgets.
 - Add support for non-fullscreen pointer lock.
 - Improve OpenAL support.
 - Full list of changes: https://github.com/emscripten-core/emscripten/compare/1.3.1...1.3.2

v1.3.1: 3/19/2013
------------------
 - Improve SDL audio and mixer support.
 - Add GLES2 emulation features when -s FULL_ES2=1 is specified.
 - Add support for OpenAL.
 - Add new -s OPENAL_DEBUG=0/1 link command line option.
 - Fixed an issue with mouse coordinate being offset with canvas.
 - Removed -s UTF_STRING_SUPPORT=0 parameter, this is now always on.
 - Full list of changes: https://github.com/emscripten-core/emscripten/compare/1.3.0...1.3.1

v1.3.0: 3/11/2013
------------------
 - Improve GLES2 emulation with -s FULL_ES2=1.
 - Deprecated -s USE_TYPED_ARRAYS=1 and -s QUANTUM_SIZE=1.
 - Implement a minifier infrastructure when compiling for asm.js.
 - Full list of changes: https://github.com/emscripten-core/emscripten/compare/1.2.9...1.3.0

v1.2.9: 3/7/2013
------------------
 - Improved canvas behavior when transitioning between fullscreen.
 - Added support for getopt().
 - Fixed several libc issues.
 - Full list of changes: https://github.com/emscripten-core/emscripten/compare/1.2.8...1.2.9

v1.2.8: 3/6/2013
------------------
 - Remove unnecessary recursion in relooper RemoveUnneededFlows.
 - Full list of changes: https://github.com/emscripten-core/emscripten/compare/1.2.7...1.2.8

v1.2.7: 3/6/2013
------------------
 - Added SDL_Mixer support.
 - Implemented stubs for several Unix and threading-related functions.
 - Full list of changes: https://github.com/emscripten-core/emscripten/compare/1.2.6...1.2.7

v1.2.6: 3/5/2013
------------------
 - Relooper updates.
 - Full list of changes: https://github.com/emscripten-core/emscripten/compare/1.2.5...1.2.6

v1.2.5: 3/5/2013
------------------
 - Greatly improve GL emulation support.
 - Handle %c in sscanf.
 - Improve compilation times by optimizing parallel execution in the linker.
 - Improve several compiler stability issues detected from fuzzing tests.
 - Implemented emscripten_jcache_printf.
 - Allow running emscripten.py outside emcc itself.
 - Full list of changes: https://github.com/emscripten-core/emscripten/compare/1.2.4...1.2.5

v1.2.4: 2/2/2013
------------------
 - Work on adding support for asm.js compilation.
 - Improve EGL support.
 - Full list of changes: https://github.com/emscripten-core/emscripten/compare/1.2.3...1.2.4

v1.2.3: 1/9/2013
------------------
 - Work on adding support for asm.js compilation.
 - Full list of changes: https://github.com/emscripten-core/emscripten/compare/1.2.2...1.2.3

v1.2.2: 1/8/2013
------------------
 - Work on adding support for asm.js compilation.
 - Full list of changes: https://github.com/emscripten-core/emscripten/compare/1.2.1...1.2.2

v1.2.1: 1/8/2013
------------------
 - Improvements to GLUT, SDL and BSD sockets headers.
 - Full list of changes: https://github.com/emscripten-core/emscripten/compare/1.2.0...1.2.1

v1.2.0: 1/1/2013
------------------
 - Work on adding support for asm.js compilation.
 - Full list of changes: https://github.com/emscripten-core/emscripten/compare/1.1.0...1.2.0

v1.1.0: 12/12/2012
------------------
 - Fix several issues with Windows support.
 - Added a standalone toolchain for CMake.
 - Added emscripten_run_script_string().
 - Optimize compilation times via threading.
 - Update to requiring Clang 3.2. Older versions may no longer work.
 - Several improvements to emscripten library support headers.
 - Full list of changes: https://github.com/emscripten-core/emscripten/compare/1.0.1a...1.1.0

v1.0.1a: 11/11/2012
------------------
 - Add relooper code to repository.
 - Full list of changes: https://github.com/emscripten-core/emscripten/compare/1.0.1...1.0.1a

v1.0.1: 11/11/2012
------------------
 - First commit that introduced versioning to the Emscripten compiler.<|MERGE_RESOLUTION|>--- conflicted
+++ resolved
@@ -20,9 +20,6 @@
 
 3.1.37 (in development)
 -----------------------
-<<<<<<< HEAD
-- Bump the default minimum Firefox version from 65 to 68 (#19191).
-=======
 - The old reverse dependency system based on `tools/deps_info.py` has been
   removed and the existing `__deps` entries in JS library files can now be used
   to express JS-to-native dependencies.  As well being more precise, and
@@ -30,7 +27,7 @@
   since we no longer need scan linker inputs using `llvm-nm`.  It also
   completely removes the need for the `REVERSE_DEPS` settings which has now
   been deprecated. (#18905)
->>>>>>> 8ae3b24e
+- Bump the default minimum Firefox version from 65 to 68 (#19191).
 
 3.1.36 - 04/16/23
 -----------------
