--- conflicted
+++ resolved
@@ -20,7 +20,9 @@
 
 4.0.10 (in development)
 ----------------------
-<<<<<<< HEAD
+- The `-sASYNCIFY_LAZY_LOAD_CODE` setting was deprecated.  This setting was
+  added as an experiment a long time ago and as far we know has no active users.
+  In addition, it cannot work with JSPI (the future of ASYNCIFY). (#24383)
 - `-sUSE_WEBGPU` was deprecated in favor of the external port Emdawnwebgpu, a
   fork of Emscripten's original bindings, implementing a newer, more stable
   version of the standardized `webgpu.h` interface. Please try migrating using
@@ -28,11 +30,6 @@
   nightly release](https://github.com/google/dawn/releases) and file feedback
   with Dawn. (Emdawnwebgpu is maintained as part of Dawn, the open-source
   WebGPU implementation used by Chromium, but it is still cross-browser.)
-=======
-- The `-sASYNCIFY_LAZY_LOAD_CODE` setting was deprecated.  This setting was
-  added as an experiment a long time ago and as far we know has no active users.
-  In addition, it cannot work with JSPI (the future of ASYNCIFY). (#24383)
->>>>>>> fc311f38
 
 4.0.9 - 05/19/25
 ----------------
