--- conflicted
+++ resolved
@@ -17,11 +17,8 @@
 
 Current Trunk
 -------------
-<<<<<<< HEAD
  - Only MEMFS is included by default, others (NODEFS, IDBFS, WORKERFS, PROXYFS)
    must be enabled via `-s NODEFS` etc. See #9645
- - `STANDALONE_WASM` mode now supports settings up argv vai wasi APIs.
-=======
 
 v1.39.0: 10/18/2019
 -------------------
@@ -33,7 +30,6 @@
    These are settings that are for internal use only and are not set-able from
    the command line.  If we misclassified any of these please open a bug.
  - `STANDALONE_WASM` mode now supports settings up argv via wasi APIs.
->>>>>>> 8704cf47
  - `STANDALONE_WASM` mode now supports running static constructors in `_start`.
 
 v1.38.48: 10/11/2019
