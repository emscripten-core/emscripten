--- conflicted
+++ resolved
@@ -17,17 +17,14 @@
 
 Current Trunk
 -------------
-<<<<<<< HEAD
 - ASAN_SHADOW_SIZE is deprecated. When using AddressSanitizer, the correct
   amount of shadow memory will now be calculated automatically.
-=======
 - Add `getentropy` in `sys/random.h`, and use that from libc++'s
   `random_device`. This is more efficient, see #12240.
 - Fixed `ABORT_ON_WASM_EXCEPTIONS` to work with the recent dynCall changes where
   functions can be called via the WASM table directly, bypassing WASM exports.
 - Add `ASYNCIFY_ADVISE` to output which functions have been instrumented for
   Asyncify mode, and why they need to be handled.
->>>>>>> 27c6a457
 
 2.0.4: 09/16/2020
 -----------------
