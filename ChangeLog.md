This document describes changes between tagged Emscripten SDK versions.

Note that in the compiler, version numbering is used as the mechanism to
invalidate internal compiler caches, so version numbers do not necessarily
reflect the amount of changes between versions.

To browse or download snapshots of old tagged versions, visit
https://github.com/emscripten-core/emscripten/releases.

Not all changes are documented here. In particular, new features, user-oriented
fixes, options, command-line parameters, usage changes, deprecations,
significant internal modifications and optimizations etc. generally deserve a
mention. To examine the full set of changes between versions, visit the link to
full changeset diff at the end of each section.

See docs/process.md for how version tagging works.

Current Trunk
-------------
<<<<<<< HEAD
- `emscripten_async_queue_on_thread` has been renamed to
  `emscripten_dispatch_to_thread` which no longer implies that it is async -
  the operation is in fact only async if it is sent to another thread, while it
  is sync if on the same one. A new `emscripten_dispatch_to_thread_async`
  function is added which is always async.
- Pass linker flags dirctly to wasm-ld by default.  We still filter out certain
  flags explcitly.  If there are other flags that it would be useful for us
=======

1.39.14: 05/01/2020
-------------------
- Update SDL2 to latest in ports, which has recently been updated to include
  upstream 2.0.10.
- Add warning on use of `EMTERPRETIFY` which is soon to be removed.
- Emscripten can now compile assembly files in llvm's .s/.S file format.
- Remove test-only environment variable handling for `EMCC_LEAVE_INPUTS_RAW`.
  The two uses cases in our test code were covered by the `-nostdlib` option.
- Remove untested `CONFIGURE_CC`.  This could be used to override the underlying
  compiler used in emcc/em++ but only during configure tests.  There are other
  ways to control/fake the detected configure features that don't require such
  monkey patching. For example setting defaults via a site file:
  https://www.gnu.org/software/autoconf/manual/autoconf-2.67/html_node/Site-Defaults.html
- Remove undocumented and untested config settings: `COMPILER_OPTS`.  This was
  a global setting in the emscripten config file that would inject extra
  compiler options.
- Allow spaces in a path to Python interpreter when running emscripten from Unix
  shell (#11005).
- Remove `BINARYEN_PASSES` settings.  We still have `BINARYEN_EXTRA_PASSES`, but
  completely overriding the set of passes from the command line didn't make much
  sense.

v1.39.13: 04/17/2020
--------------------
- Support for WebAssembly BigInt integration with a new `WASM_BIGINT` flag. With
  that the VM will use a JS BigInt for a wasm i64, avoiding the need for JS
  legalization. See #10860.
>>>>>>> 99f6a63e
- Add another value for ENVIRONMENT named 'webview' - it is a companion
  option for 'web' and enables some additional compatibility checks
  so that generated code works both in normal web and in a webview like Cordova.
  See #10846

v1.39.12: 04/09/2020
--------------------
- Pass linker flags directly to wasm-ld by default.  We still filter out certain
  flags explicitly.  If there are other flags that it would be useful for us
  to ignore we can add them to the list of ignored flags.
- Optionally support 2GB+ heap sizes. To do this we make the JS code have unsigned
  pointers (we need all 32 bits in them now), which can slightly increase code
  size (>>> instead of >>). This only happens when the heap size may be over
  2GB, which you must opt into explicitly, by setting `MAXIMUM_MEMORY` to a
  higher value (i.e. by default you do not get support for 2GB+ heaps).
  See #10601
- `--llvm-lto` flag is now ignored when using the upstream llvm backend.
  With the upstream backend LTO is controlled via `-flto`.
- Require format string for emscripten_log.
- Program entry points without extensions are now shell scripts rather than
  python programs. See #10729.  This means that `python emcc` no longer works.
  However `emcc`, `emcc.py` and `python emcc.py` all continue to work.
  The reason for this change is that `#!/usr/bin/env python` is no longer
  portable since the python symlink was dropped from Ubuntu 20.04.
- New EM_IMPORT macro to mark C/C++ symbols as imported from outside the module
  (i.e. imported from JS).  Currently we still default to assuming that *all*
  undefined symbols can come from JS, but in the future we hope to mark such
  symbols explicitly to allow the linker to report on genuinely undefined
  symbols.
- Dynamic linking optimizations: Stop emitting unnecessary `fp$` and `g$`
  accessors in main modules, possible in Binaryen thanks to ensuring function
  table indexes are unique (#10741).
- New `JS_MATH` option to use `Math.*` in JS instead of compiled musl (#10821).
- Pass `Module` to Module callback functions like `Module.preRun` (#10777).
- Support not having ports, for packagers of emscripten that don't want
  them (#10810).
- Rename syscalls to have meaningful names (#10750).

v1.39.11: 03/20/2020
--------------------
- The default c++ version is no longer fixed at c++03.  We now fall back to
  clang's default which is currently c++14.
- Remove arc4random function form library.js.  This is a BSD-only library
  function.  Anyone requiring BSD compat should be able to use something like
  https://libbsd.freedesktop.org/.
- Change the meaning of `ASYNCIFY_IMPORTS`: it now contains only new imports
  you add, and does not need to contain the list of default system imports like
  `emscripten_sleep`. There is no harm in providing them, though, so this
  is not a breaking change.
- Enable DWARF support: When compiling with `-g`, normal DWARF emitting happens,
  and when linking with `-g` we preserve that and update it. This is a change
  from before, where we assumed DWARF was unneeded and did not emit it, so this
  can increase the size of debug builds (i.e. builds compiling and/or linking
  with -g). This change is necessary for full debugging support, that is, to
  be able to build with `-g` and use a debugger. Before this change only the
  `-gforce_dwarf` flag enabled DWARF; that flag is now removed. If you want
  the old behavior, build your object files with `-gline-tables-only` (that will
  only add line table info, which is just enough for things like source maps and
  does not include full debug info). For more info and background see #10325.
- Remove hacks from `memset` handling, in particular, in the wasm backend,
  completely remove the JS version of memset from the JS library and from
  `DEFAULT_LIBRARY_FUNCS_TO_INCLUDE`. The regular C version will be linked in
  from compiler_rt normally. A noticeable difference you may see is that
  a JS library cannot add a `__dep` to `memset` - deps only work for JS
  library functions, but now we only have the regular C version. If you hit that
  issue, just add `_memset` to `EXPORTED_FUNCTIONS` (or adjust
  `deps_info.json`).
- Minimal runtime code size optimizations, see #10725, #10724, #10663.
- wasm2js fix for a long-existing but very rare correctness bug, see #10682.
- Use atomics in musl lock/unlock in pthreads builds, which may fix very rare
  pthreads + stdio issues (none have been reported though). See #10670.

v1.39.10: 03/09/2020
--------------------
- Fix a SIMD regression in 1.39.9 (#10658).
- Fix `emscripten_atomic_exchange_u8,16,32,64` (#10657).
- Switch bzip2 to an emscripten-ports mirror.

v1.39.9: 03/05/2020
-------------------
- Add support for -Wall, -Werror, -w, -Wno-error=, -Werror=, for controlling
  internal emscripten errors. The behavior of these flags matches the gcc/clang
  counterparts.
- Rename `TOTAL_MEMORY` to `INITIAL_MEMORY` and `WASM_MEM_MAX` to `MAXIMUM_MEMORY`,
  which are more accurate and match wasm conventions. The old names are still
  supported as aliases.
- Updated of libc++abi and libc++ to llvm 9.0.0 (#10510)
- Refactor syscall interface: Syscalls are no longer variadic (except those
  that are inherently such as open) and no longer take the syscall number as
  arg0.  This should be invisible to most users but will effect any external
  projects that try to implement/emulate the emscripten syscall interface.
  See #10474
- Removed src/library_vr.js, as it was outdated and nonfunctional, and the WebVR
  specification has been obsoleted in favor of the upcoming WebXR specification.
  (#10460)
- Deprecate `WASM_OBJECT_FILES` setting.  There are many standard ways to enable
  bitcode objects (-flto, -flto=full, -flto=thin, -emit-llvm).
- Removed EmscriptenWebGLContextAttributes::preferLowPowerToHighPerformance
  option that has become unsupported by WebGL. Access
  EmscriptenWebGLContextAttributes::powerPreference instead. (#10505)
- When implementing forwarding function aliases in JS libraries, either the
  alias or the target function must contain a signature annotation. (#10550)
- Add an check in Asyncify builds with `ASSERTIONS` that we do not have
  compiled code on the stack when starting to rewind, which is dangerous.
- Implement libc system() for node.js (#10547).
- Standalone mode improvements, time (#10530, #10536), sysconf (#10535),
  getpagesize (#10533), _Exit (#10534)
- Fix many closure compiler warnings (e.g. #10525).
- Avoid unnecessary syscall proxying (#10511).

v1.39.8: 02/14/2020
-------------------
- Add LLD_REPORT_UNDEFINED option that should allow for more detailed
  diagnostics when symbols are undefined at link time.  This currently has
  some limitations and is not enabled by default. For example, EM_JS symbols
  are reported as undefined at link time, as are `__invoke_*` functions.
- wasm2js optimizations. See binaryen#2623.
- WebGPU Compute fixes. Simple examples now work. See #10367.
- Many DWARF debug info fixes. Emitting of DWARF is correct as far as we know,
  including when optimizing (a few passes are disabled for now, but almost all
  work). We still only generate it behind the `-gforce_dwarf` flag for now,
  though (but that should be removed soon).

v1.39.7: 02/03/2020
-------------------
- The checked-in copy of the Closure compiler was removed in favor of getting it
  from npm.  This means that developers now need to run `npm install` after
  checking out emscripten if they want to use closure (--closure).  emsdk users
  are not effected because emsdk runs this as a post install step (#9989).
- Added support for specifying JSDoc minification annotations for Closure in
  JS library, pre and post files. See
  https://github.com/google/closure-compiler/wiki/Annotating-JavaScript-for-the-Closure-Compiler
  (#10272)
- Add new Fibers API for context switching, that supersedes the old coroutine
  API that only ran on fastcomp. See #9859
- Added new linker option -s WASM=2 which produces a dual Wasm+JS build, which
  falls back to using a JavaScript version if WebAssembly is not supported in
  target browser/shell. (#10118)
- Added new linker option -s CLOSURE_WARNINGS=quiet|warn|error that allows aborting
  the build if the Closure compiler produced any warnings.

v1.39.6: 01/15/2020
-------------------
- Development has switched from the "incoming" branch to "master".
- Added new system header <emscripten/heap.h>, which enables querying information
  about the current WebAssembly heap state.
- Reduced default geometric memory overgrowth rate from a very generous 2x factor
  to a more memory conserving +20% factor, and capped maximum reservation to 96MB
  at most.
- Added options MEMORY_GROWTH_GEOMETRIC_STEP and MEMORY_GROWTH_GEOMETRIC_CAP
  to allow customizing the heap growth rates.
- Renamed MEMORY_GROWTH_STEP option to MEMORY_GROWTH_LINEAR_STEP option.
- Added new linker option -s HTML5_SUPPORT_DEFERRING_USER_SENSITIVE_REQUESTS=0
  (default enabled) to allow disabling support for deferred fullscreen mode and
  pointer lock requests for applications that do not need deferring support.

v1.39.5: 12/20/2019
-------------------
- Added support for streaming Wasm compilation in MINIMAL_RUNTIME (off by default)
- All ports now install their headers into a shared directory under
  `EM_CACHE`.  This should not really be a user visible change although one
  side effect is that once a given port is built, its headers are then
  universally accessible, just like the library is universally available as
  `-l<name>`.
- Removed `timestamp` field from mouse, wheel, devicemotion and
  deviceorientation events. The presence of a `timestamp` on these events was
  slightly arbitrary, and populating this field caused a small profileable
  overhead that all users might not care about. It is easy to get a timestamp of
  an event by calling `emscripten_get_now()` or `emscripten_performance_now()`
  inside the event handler function of any event.
- Add fine-grained options for specific legacy browser support,
  `MIN_FIREFOX_VERSION`, `MIN_SAFARI_VERSION`, `MIN_IE_VERSION`,
  `MIN_EDGE_VERSION`, `MIN_CHROME_VERSION`. The existing `LEGACY_VM_SUPPORT`
  option sets all of them to 0, that is, maximal backwards compatibility.
  Note that going forward, we will use these settings in more places, so if
  you do need very old legacy browser support, you may need to set either
  `LEGACY_VM_SUPPORT` or the fine-grained options. For more details see #9937
- Default `DISABLE_DEPRECATED_FIND_EVENT_TARGET_BEHAVIOR` to 1. See #9895.
  With this change the old deprecated HTML5 API event target lookup behavior is
  disabled. There is no "Module.canvas" object, no magic "null" default handling,
  and DOM element 'target' parameters are taken to refer to CSS selectors, instead 
  of referring to DOM IDs. For more information see:
  <https://groups.google.com/forum/#!msg/emscripten-discuss/xScZ_LRIByk/_gEy67utDgAJ>
- WASI API updated from `wasi_unstable` to `wasi_snapshot_preview1`. This
  is mostly an implementation detail, but if you use `STANDALONE_WASM` it means
  that the output of emscripten now requires a runtime with
  `wasi_snapshot_preview1` support.
- `SAFE_STACK` has been removed, as it overlaps with `STACK_OVERFLOW_CHECK`.
   Replace `SAFE_STACK=1` with `STACK_OVERFLOW_CHECK=2` (note the value is 2).
   This also has the effect of enabling stack checking on upstream builds when
   `ASSERTIONS` are enabled (as assertions enable `STACK_OVERFLOW_CHECK=2`).

v1.39.4: 12/03/2019
-------------------
- Remove deprecated `requestFullScreen` method from `library_browser.js`, please
  use `requestFullscreen` (without the capital S).
- Remove deprecated `requestFullScreen` and `cancelFullScreen` from `library_glut.js`
- Remove deprecated `requestFullScreen` and `cancelFullScreen`from `library_glfw.js`
- Fix SDL2_mixer support for ogg vorbis. See #9849
- Various source maps fixes, see #9926 #9882 #9837 #9814

v1.39.3: 11/14/2019
------------------

v1.39.2: 11/06/2019
------------------
 - Archives with missing indexes will now have ranlib run on them automatically
   at link time.  This avoids linker errors when using GNU ar to build archive
   files.
 - `ERROR_ON_MISSING_LIBRARIES` now also applies to internal symbols that start
   with `emscripten_`.  Prior to this change such missing symbols would result
   in a runtime error, now they are reported at compile time.
 - Pthread blocking on the main thread will now warn in the console. If
   `ALLOW_BLOCKING_ON_MAIN_THREAD` is unset then the warning is an error.
 - Add `pthread_tryjoin_np`, which is a POSIX API similar to `pthread_join`
   but without blocking.
 - New function `emscripten_has_asyncify()`.
 - Add support for pthreads in Node.js, using Node Workers. See #9745

v1.39.1: 10/30/2019
-------------------
 - Only MEMFS is included by default, others (NODEFS, IDBFS, WORKERFS, PROXYFS)
   must be linked in explicitly, using `-lnodefs.js`, `-lidbfs.js`',
   `-lworkerfs.js`, `-lproxyfs.js`. See #9645

v1.39.0: 10/18/2019
-------------------
 - The emsdk defaults to the upstream backend (instead of fastcomp) from this
   release onward (but both backends are still fully supported). See
   https://emscripten.org/docs/compiling/WebAssembly.html#backends
 - Add support for overriding `.emscripten` config variables using environment
   variables.  Any config variable `FOO` can be overridden by `EM_FOO` in the
   environment.
 - `-Werror` now also turns warnings in the python driver code into errors.
 - Internal settings have moved from `settings.js` to `settings_internal.js`.
   These are settings that are for internal use only and are not set-able from
   the command line.  If we misclassified any of these please open a bug.
 - `STANDALONE_WASM` mode now supports setting up argv via wasi APIs.
 - `STANDALONE_WASM` mode now supports running static constructors in `_start`.

v1.38.48: 10/11/2019
--------------------
 - Add support for `MAIN_THREAD_EM_ASM` in wasm backend. #9560
 - Add ability to disable FETCH worker in Fastcomp backend via
   `USE_FETCH_WORKER=0`.  This is useful for people who use FETCH, but don't
   perform any synchronous fetches on the main thread. #9567
 - Remove `EMCONFIGURE_JS`. Since #6269 we have set it to "2" which means never
   use native, always use JS.

v1.38.47: 10/02/2019
--------------------
 - Add support for FETCH API in WASM backend. This doesn't support FETCH in the
   main thread (`USE_FETCH_WORKER=0` is enforced). #9490
 - Redefine errno values to be consistent with wasi. This will let us avoid
   needing to convert the values back and forth as we use more wasi APIs.
   This is an ABI change, which should not be noticeable from user code
   unless you use errno defines (like EAGAIN) *and* keep around binaries
   compiled with an older version that you link against. In that case, you
   should rebuild them. See #9545.
 - Removed build option `-s ONLY_MY_CODE` as we now have much better solutions
   for that, like building to a wasm object file or using `STANDALONE_WASM`
   etc. (see
   https://github.com/emscripten-core/emscripten/wiki/WebAssembly-Standalone).
 - Emscripten now supports the config file (.emscripten) being placed in the
   emscripten directory rather that the current user's home directory.
   See #9543

v1.38.46: 09/25/2019
--------------------
 - Rename libpthreads to libpthread to match its normal name on other platforms.
   This change should be completely internal to emscripten.
 - Remove redundant `COMPILER_ENGINE` and `JS_ENGINE` options.  We only support
   node as the compiler engine so just use a single `NODE_JS` option for that.
 - Module.abort is no longer exported by default. It can be exported in the normal
   way using `EXTRA_EXPORTED_RUNTIME_METHODS`, and as with other such changes in
   the past, forgetting to export it will show a clear error in `ASSERTIONS` mode.
 - Remove `EMITTING_JS` flag, and replace it with `STANDALONE_WASM`. That flag indicates
   that we want the wasm to be as standalone as possible. We may still emit JS in
   that case, but the JS would just be a convenient way to run the wasm on the Web
   or in Node.js.
 - `ASYNCIFY_BLACKLIST` and `ASYNCIFY_WHITELIST` now support simple '\*' wildcard matching

v1.38.45: 09/12/2019
--------------------

v1.38.44: 09/11/2019
--------------------
 - Remove Binaryen from the ports system. This means that emscripten will
   no longer automatically build Binaryen from source. Instead, either use
   the emsdk (binaries are provided automatically, just like for LLVM), or
   build it yourself and point `BINARYEN_ROOT` in .emscripten to it. See #9409

v1.38.43: 08/30/2019
---------------------
 - noExitRuntime is no longer a property on the Module object. Use `noExitRuntime`
   instead of `Module.noExitRuntime`.

v1.38.42: 08/19/2019
--------------------
 - Add support for [address sanitizer](https://clang.llvm.org/docs/AddressSanitizer.html)
   and standalone [leak sanitizer](https://clang.llvm.org/docs/LeakSanitizer.html)
   with multiple threads. (#9060, #9076)
 - Remove `ERROR_ON_MISSING_LIBRARIES` setting (it's always on now)
 - Remove the ability to use Python operators in flags that support KB/MB/GB/TB
   suffixes, e.g. `TOTAL_MEMORY`. This means that `-s TOTAL_MEMORY=1024*1024`
   will no longer work. This is done because the mechanism may result in
   execution of arbitrary code via command line flags.

v1.38.41: 08/07/2019
--------------------
 - Remove fastcomp's implementation of Asyncify. This has been deprecated for
   a long time, since we added Emterpreter-Async, and now we have a new Asyncify
   implementation in the upstream wasm backend. It is recommended to upgrade to
   the upstream backend and use Asyncify there if you need it. (If you do still
   need the older version, you can use 1.38.40.)
 - Drop ExitStatus from inheriting from Error(), as that could capture the whole
   global scope, preventing temporary variables at page startup from being garbage
   collected. (#9108)
 - `__builtin_return_address` now requires `-s USE_OFFSET_CONVERTER=1` to work. (#9073)
 - emrun now uses HTTP/1.1 instead of HTTP/1.0.
 - `callMain` is no longer exported by default on Module, to allow better JS
   minification. You must add it to `EXTRA_EXPORTED_RUNTIME_METHODS` if you want
   to call it on Module. (In assertions builds, an error with an explanation is
   shown.)
 - Allow expressions with side effects as `EM_ASM`'s arguments and prohibit
   non-arithmetic arguments (e.g. pointers, functions, arrays, objects). (#9054)
 - `emcc` on Windows now uses native newline byte sequence to get a line to
   print for parse error reporting. (#9088)
 - Internal API update: one can now specialize embind's (un)marshalling for a
   group of types via SFINAE, instead of a single type. (#9089)

v1.38.40: 07/24/2019
--------------------
 - LLVM backend pthread builds no longer use external memory initialization
   files, replacing them with passive data segments.
 - LLVM backend now supports thread local storage via the C extension `__thread`
   and the C11/C++11 keyword `thread_local`. (#8976)
 - Internal API change: Move read, readAsync, readBinary, setWindowTitle from
   the Module object to normal JS variables. If you use those internal APIs,
   you must change `Module.readAsync()/Module['readAsync']()` to `readAsync()`.
   Note that read is also renamed to `read_` (since "`read`" is an API call in
   the SpiderMonkey shell). In builds with ASSERTIONS, an error message is
   shown about the API change. This change allows better JS minification
   (the names read, readAsync etc. can be minified, and if the variables are
   not used they can be removed entirely). Defining these APIs on Module
   (which was never documented or intended, but happened to work) is also
   no longer allowed (but you can override `read_` etc. from JS).

v1.38.39: 07/16/2019
--------------------
 - Add support for [address sanitizer](https://clang.llvm.org/docs/AddressSanitizer.html). (#8884)
   - Currently, only supports one thread without dynamic linking.
 - Rename Bysyncify (the name used during development) to Asyncify. This keeps
   the name consistent with the old ASYNCIFY flag, no need for a new one, as
   they basically do the same thing.

v1.38.38: 07/08/2019
--------------------
 - Add support for standalone [leak sanitizer](https://clang.llvm.org/docs/LeakSanitizer.html). (#8711)

v1.38.37: 06/26/2019
--------------------
 - Set ENV['LANG'] following the user's preferred language (HTTP Accept-Language / navigator.languages[0])
 - `emscripten_run_script_string` now returns C `NULL` instead of the string `null`
   or `undefined` when the result of the `eval` is JavaScript `null` or `undefined`.
 - Add a new system for managing system libraries. (#8780)
   This may require minor changes when performing certain operations:
     - When using `embuilder.py` to build a specific library, the name may have
       changed: for consistency, all library names are prefixed with lib now.
     - `embuilder.py` now only builds the requested library, and not its dependencies
       and certain system libraries that are always built. For example, running
       `embuilder.py build libc` no longer builds `libcompiler_rt` if it hasn't be built.
     - When using `EMCC_FORCE_STDLIBS` with a list of libraries, you must now use
       the simplified names, for example, `libmalloc` and `libpthreads` instead of
       `libdlmalloc` or `libpthreads_stub`. These names will link in the correct
       version of the library: if the build is configured to use `emmalloc`, `libmalloc`
       will mean `libemmalloc`, and if thread support is disabled, `libpthreads` will
       mean `libpthreads_stub`. This allows you to say `libmalloc` or `libpthreads` without
       worrying about which implementation is supposed to be used, and avoid duplicate
       symbols if you used the wrong implementation.
 - LLVM wasm backend pthreads fixes, see #8811, #8718

v1.38.36: 06/15/2019
--------------------

v1.38.35: 06/13/2019
--------------------
 - Include some [waterfall fixes](https://github.com/WebAssembly/waterfall/pull/541)
   for the emsdk builds on linux regarding libtinfo.
 - NOTE: due to a CI failure, builds for mac and windows were not generated.

v1.38.34: 06/01/2019
--------------------
 - Add support for [undefined behavior sanitizer](https://clang.llvm.org/docs/UndefinedBehaviorSanitizer.html).
    - This allows `emcc -fsanitize=undefined` to work. (#8651)
    - The minimal runtime (`-fsanitize-minimal-runtime`) also works. (#8617)

v1.38.33: 05/23/2019
--------------------
 - First release to use the new chromium build infrastructure
   https://groups.google.com/forum/#!msg/emscripten-discuss/WhDtqVyW_Ak/8DfDnfk0BgAJ
 - Add `emscripten_return_address` which implements the functionality of
   gcc/clang's `__builtin_return_address`. (#8617)

v1.38.32: SKIPPED
-----------------
 - The transition from the old to the new CI occurred around here. To avoid
   ambiguity while both CIs were still generating builds, we just tagged a new
   one (1.38.33) on the new CI and skipped 1.38.32.
 - The transition also moves all builds and downloads away from the old
   mozilla-games infrastructure to the new chromium ones. As a result all links
   to *mozilla-games* URLs will not work (these were never documented, but could
   be seen from the internals of the emsdk; the new emsdk uses the proper new
   URLs, so you can either use the sdk normally or find the URLs from there).

v1.38.31: 04/24/2019
--------------------
 - Change `ino_t/off_t` to 64-bits. (#8467)
 - Add port for bzip2 library (`libbz2.a`). (#8349)
 - Add port for libjpeg library. (#8361)
 - Enable `ERROR_ON_MISSING_LIBRARIES` by default (#8461)

v1.38.30: 03/21/2019
--------------------
 - Remove Module.buffer which was exported by default unnecessarily. This was an
   undocumented internal detail, but in theory, code may have relied on it.
   (#8277)

v1.38.29: 03/11/2019
--------------------

v1.38.28: 02/22/2019
--------------------
 - Option `-s EMTERPRETIFY_WHITELIST` now accepts shell-style wildcards;
   this allows matching static functions with conflicting names that
   the linker distinguishes by appending a random suffix.
 - Normalize mouse wheel delta in `library_browser.js`. This changes the scroll
   amount in SDL, GLFW, and GLUT. (#7968)

v1.38.27: 02/10/2019
--------------------
 - Change how `EMCC_LOCAL_PORTS` works, to be more usable. See #7963
 - Remove deprecated Pointer_stringify (use UTF8ToString instead). See #8011
 - Added a new option `-s DISABLE_DEPRECATED_FIND_EVENT_TARGET_BEHAVIOR=1` that
   changes the lookup semantics of DOM elements in html5.h event handler
   callbacks and WebGL context creation. The new behavior is to use CSS selector
   strings to look up DOM elements over the old behavior, which was somewhat
   ad hoc constructed rules around default Emscripten uses. The old behavior
   will be deprecated and removed in the future. Build with -s ASSERTIONS=1
   to get diagnostics messages related to this transition.
 - Breaking change with -s USE_PTHREADS=1 + -s FETCH=1: When building with
   -o a.html, the generated worker script is now named "a.fetch.js" according
   to the base name of the specified output, instead of having a fixed name
   "fetch-worker.js".

v1.38.26: 02/04/2019
--------------------
 - Fix some pthreads proxying deadlocks. See #7865

v1.38.25: 01/18/2019
--------------------
 - Move kripken/emscripten,emscripten-fastcomp,emscripten-fastcomp-clang to
   emscripten-core/\*

v1.38.24: 01/17/2019
--------------------
 - Perform JS static allocations at compile time (#7850)

v1.38.23: 01/10/2019
--------------------
 - Remove BINARYEN_METHOD: no more support for interpret modes, and if you want
   non-wasm, use WASM=0.
 - Support specifying multiple possible ENVIRONMENTs (#7809)

v1.38.22: 01/08/2019
--------------------
 - Add Regal port. See #7674
 - System libraries have been renamed to include the `lib` prefix.  If you use
   `EMCC_FORCE_STDLIBS` or `EMCC_ONLY_FORCED_STDLIBS` to select system libraries
   you may need to add the `lib` prefix.
 - Rename `pthread-main.js` to `NAME.worker.js`, where `NAME` is the main
   name of your application, that is, if you emit `program.js` then you'll get
   `program.worker.js` (this allows more than one to exist in the same
   directory, etc.).
 - Dynamic linker has been taught to handle library -> library dependencies.

v1.38.21: 11/30/2018
--------------------
 - fastcomp: Remove `runPostSets` function and replace with normal static
   constructor function. See #7579

v1.38.20: 11/20/2018
--------------------
 - Remove SPLIT_MEMORY option.
 - Move getTempRet0/setTempRet0 to be JS library functions rather than
   auto-generated by fastcomp.
 - Change `strptime()`'s handling of the "%c" to match that of `strftime()`.
   This is a breaking change for code which depends on the old definition of
   "%c".

v1.38.19: 11/15/2018
--------------------

v1.38.18: 11/08/2018
--------------------
 - Wasm dynamic linking: Rename `tableBase/memoryBase` to
   `__table_base/__memory_base` (#7467)

v1.38.17: 11/07/2018
--------------------
 - Minify wasm import and export names. This decreases JS and wasm size by
   minifying the identifiers where JS calls into wasm or vice versa, which
   are not minifiable by closure or other JS-only tools. This happens in
   -O3, -Os and above. See #7431

v1.38.16: 11/02/2018
--------------------
 - Breaking change: Do not automatically set EXPORT_ALL for MAIN_MODULES or
   SIDE_MODULES. This means that you must explicitly export things that will
   be called from outside (normally, on EXPORTED_FUNCTIONS), or
   you can manually enable EXPORT_ALL yourself (which returns to the exact
   same behavior as before). This change brings us in line with more standard
   dynamic linking, and will match what the LLVM wasm backend will have.
   See #7312.
 - Invalid -s flags on the command line are now treated as errors.
 - Remove BUILD_AS_SHARED_LIBRARY setting.

v1.38.15: 10/25/2018
--------------------

v1.38.14: 10/22/2018
--------------------
 - Errors are now reported when functions listed in EXPORTED_FUNCTIONS are not
   defined. This can be disabled via ERROR_ON_UNDEFINED_SYMBOLS=0. See #7311.

v1.38.13: 10/10/2018
--------------------
 - Support `-s NO_X=1` as an alias for `-s X=0` and vice versa, which
   simplifies current settings with `NO_`-prefixed names. See #7151.
 - Various `EMULATED_FUNCTION_POINTER` improvements. See #7108, #7128.
 - `ERROR_ON_UNDEFINED_SYMBOLS` is now the default.  See #7196

v1.38.12: 09/03/2018
--------------------
 - Update SDL2 to 2.0.7. See #7016.
 - Optionally build using native object files (wasm backend only).
   For now this is behind a new option flag: `-s WASM_OBJECT_FILES=1`.
   See #6875.

v1.38.11: 08/02/2018
--------------------
 - Support for loading wasm files in the same dir as the JS file, using
   node.js/Web-specific techniques as applicable. See #5368 and followups.
 - Add an API for async side module compilation in wasm. See #6663.
 - Remove builtin Crunch support. See #6827.

v1.38.10: 07/23/2018
--------------------
 - Change the type of `size_t` and friends from int to long. This may have
   noticeable effects if you depend on the name mangling of a function that uses
   `size_t` (like in `EXPORTED_FUNCTIONS`), and you must rebuild source files to
   bitcode (so your bitcode is in sync with the system libraries after they are
   rebuilt with this change). Otherwise this should not have any noticeable
   effects for users. See #5916.

v1.38.9: 07/22/2018
-------------------
 - Fix `Module.locateFile` to resolve relative paths to *.wasm, *.mem and other
   files relatively to the main JavaScript file rather than the current working
   directory (see #5368).
   - Add second argument `prefix` to `Module.locateFile` function that contains
     the path to the JavaScript file where files are loaded from by default.
   - Remove `Module.*PrefixURL` APIs (use `Module.locateFile` instead).

v1.38.8: 07/06/2018
-------------------
 - Fix a regression in 1.38.7 with binaryen no longer bundling binaryen.js
   (which emscripten doesn't need, that's just for handwritten JS users, but
   emscripten did check for its presence).

v1.38.7: 07/06/2018
-------------------
 - Correctness fix for stack handling in `invoke_*()s`. This may add noticeable
   overhead to programs using C++ exceptions and (less likely) setjmp/longjmp -
   please report any issues. See #6666 #6702
 - Deprecate Module.ENVIRONMENT: Now that we have a compile-time option to set
   the environment, also having a runtime one on Module is complexity that we
   are better off without. When Module.ENVIRONMENT is used with ASSERTIONS it
   will show an error to direct users to the new option (-s ENVIRONMENT=web , or
   node, etc., at compile time).
 - Breaking change: Do not export print/printErr by default. Similar to other
   similar changes (like getValue/setValue). We now use out() and err()
   functions in JS to print to stdout/stderr respectively. See #6756.

v1.38.6: 06/13/2018
-------------------

v1.38.5: 06/04/2018
-------------------
 - Update libc++ to 6.0, bringing c++17 support (std::byte etc.)

v1.38.4: 05/29/2018
-------------------
 - Fix asm.js validation regression from 1.38.2.

v1.38.3: 05/25/2018
-------------------
 - Upgrade to LLVM 6.0.1.

v1.38.2: 05/25/2018
--------------------
 - Add ENVIRONMENT option to specify at compile time we only need JS to support
   one runtime environment (e.g., just the web). When emitting HTML, set that to
   web so we emit web code only. #6565
 - Regression in asm.js validation due to cttz optimization #6547

v1.38.1: 05/17/2018
-------------------
 - Remove special-case support for `src/struct_info.compiled.json`: Make it a
   normal cached thing like system libraries, not something checked into the
   source tree.
 - Breaking change: Emit WebAssembly by default. Only the default is changed -
   we of course still support asm.js, and will for a very long time. But
   changing the default makes sense as the recommended output for most use cases
   should be WebAssembly, given it has shipped in all major browsers and
   platforms and is more efficient than asm.js. Build with `-s WASM=0` to
   disable wasm and use asm.js if you want that (or use `-s
   LEGACY_VM_SUPPORT=1`, which emits output that can run in older browsers,
   which includes a bunch of polyfills as well as disables wasm). (#6419)

v1.38.0: 05/09/2018
-------------------

v1.37.40: 05/07/2018
--------------------
 - Fix regression in 1.37.39 on  -s X=@file  parsing (see #6497, #6436)

v1.37.39: 05/01/2018
--------------------
 - Regression: Parsing of `-s X=@file`  broke if the file contains a newline
   (see #6436; fixed in 1.37.40)

v1.37.38: 04/23/2018
--------------------
 - Breaking change: Simplify exception handling, disabling it by default.
   Previously it was disabled by default in -O1 and above and enabled in -O0,
   which could be confusing. You may notice this change if you need exceptions
   and only run in -O0 (since if you test in -O1 or above, you'd see you need to
   enable exceptions manually), in which case you will receive an error at
   runtime saying that exceptions are disabled by default and that you should
   build with `-s DISABLE_EXCEPTION_CATCHING=0` to enable them.
 - Fix regression in 1.37.37 on configure scripts on MacOS (see #6456)

v1.37.37: 04/13/2018
--------------------
 - Regression: configure scripts on MacOS may be broken (see #6456; fixed in 1.37.38)

v1.37.36: 03/13/2018
--------------------

v1.37.35: 02/23/2018
--------------------
 - MALLOC option, allowing picking between dlmalloc (previous allocator and
   still the default) and emmalloc, a new allocator which is smaller and
   simpler.
 - Binaryen update that should fix all known determinism bugs.

v1.37.34: 02/16/2018
--------------------
 - `addFunction` is now supported on LLVM wasm backend, but when being used on
   the wasm backend, you need to provide an additional second argument, a Wasm
   function signature string. Each character within a signature string
   represents a type. The first character represents the return type of a
   function, and remaining characters are for parameter types.
    - 'v': void type
    - 'i': 32-bit integer type
    - 'j': 64-bit integer type (currently does not exist in JavaScript)
    - 'f': 32-bit float type
    - 'd': 64-bit float type
   For asm.js and asm2wasm you can provide the optional second argument, but it
   isn't needed. For that reason this isn't a breaking change, however,
   providing the second argument is recommended so that code is portable across
   all backends and modes.

v1.37.33: 02/02/2018
--------------------

v1.37.32: 01/31/2018
--------------------

v1.37.31: 01/31/2018
--------------------
 - LLVM and clang updates from upstream (5.0svn, close 5.0 release).

v1.37.30: 01/31/2018
--------------------

v1.37.29: 01/24/2018
--------------------

v1.37.28: 01/08/2018
--------------------
 - Breaking change: Don't export the `ALLOC_*` numeric constants by default. As
   with previous changes, a warning will be shown in `-O0` and when `ASSERTIONS`
   are on if they are used.
 - Breaking change: Don't export FS methods by default. As with previous
   changes, a warning will be shown in `-O0` and when `ASSERTIONS` are on, which
   will suggest either exporting the specific methods you need, or using
   `FORCE_FILESYSTEM` which will auto export all the main filesystem methods.
   Aside from using FS methods yourself, you may notice this change when using a
   file package created standalone, that is, by running the file packager
   directly and then loading it at run time (as opposed to telling `emcc` to
   package the files for you, in which case it would be aware of them at compile
   time); you should build with `FORCE_FILESYSTEM` to ensure filesystem support
   for that case.

v1.37.27: 12/24/2017
--------------------
 - Breaking change: Remove the `Runtime` object, and move all the useful methods
   from it to simple top-level functions. Any usage of `Runtime.func` should be
   changed to `func`.

v1.37.26: 12/20/2017
--------------------
 - Breaking change: Change `NO_EXIT_RUNTIME` to 1 by default. This means that by
   default we don't include code to shut down the runtime, flush stdio streams,
   run atexits, etc., which is better for code size. When `ASSERTIONS` is on, we
   warn at runtime if there is text buffered in the streams that should be
   flushed, or atexits are used.
 - Meta-DCE for JS+wasm: remove unused code between JS+wasm more aggressively.
   This should not break valid code, but may break code that depended on unused
   code being kept around (like using a function from outside the emitted JS
   without exporting it - only exported things are guaranteed to be kept alive
   through optimization).

v1.37.24: 12/13/2017
--------------------
 - Breaking change: Similar to the getValue/setValue change from before (and
   with the same `ASSERTIONS` warnings to help users), do not export the
   following runtime methods by default: ccall, cwrap, allocate,
   Pointer_stringify, AsciiToString, stringToAscii, UTF8ArrayToString,
   UTF8ToString, stringToUTF8Array, stringToUTF8, lengthBytesUTF8, stackTrace,
   addOnPreRun, addOnInit, addOnPreMain, addOnExit, addOnPostRun,
   intArrayFromString, intArrayToString, writeStringToMemory,
   writeArrayToMemory, writeAsciiToMemory.

v1.37.23: 12/4/2017
-------------------
 - Breaking change: Do not polyfill Math.{clz32, fround, imul, trunc} by
   default. A new `LEGACY_VM_SUPPORT` option enables support for legacy
   browsers. In `ASSERTIONS` mode, a warning is shown if a polyfill was needed,
   suggesting using that option.
 - Breaking change: Do not export getValue/setValue runtime methods by default.
   You can still use them by calling them directly in code optimized with the
   main file (pre-js, post-js, js libraries; if the optimizer sees they are
   used, it preserves them), but if you try to use them on `Module` then you
   must export them by adding them to `EXTRA_EXPORTED_RUNTIME_METHODS`. In `-O0`
   or when `ASSERTIONS` is on, a run-time error message explains that, if they
   are attempted to be used incorrectly.

v1.37.17: 7/25/2017
------------------
 - Updated to libc++'s "v2" ABI, which provides better alignment for string data
   and other improvements. This is an ABI-incompatible change, so bitcode files
   from previous versions will not be compatible.

v1.37.13: 5/26/2017
-------------------
 - Improved Android support for emrun.
 - Duplicate function elimination fixes (#5186)
 - Fix problem with embinding derived classes (#5193)
 - Fix CMake compiler detection when EMCC_SKIP_SANITY_CHECK=1 is used. (#5145)
 - Implemented GLFW Joystick API (#5175)
 - Fixed a bug with emcc --clear-ports command (#5248)
 - Updated Binaryen to version 33.
 - Full list of changes:
    - Emscripten: https://github.com/emscripten-core/emscripten/compare/1.37.12...1.37.13
    - Emscripten-LLVM: no changes.
    - Emscripten-Clang: no changes.

v1.37.12: 5/1/2017
------------------
 - Added emscripten-legalize-javascript-ffi option to LLVM to allow disabling JS FFI mangling
 - Full list of changes:
    - Emscripten: https://github.com/emscripten-core/emscripten/compare/1.37.11...1.37.12
    - Emscripten-LLVM: https://github.com/emscripten-core/emscripten-fastcomp/compare/1.37.11...1.37.12
    - Emscripten-Clang: no changes.

v1.37.11: 5/1/2017
------------------
 - Added missing SIGSTKSZ define after musl 1.1.15 update (#5149)
 - Fix emscripten_get_mouse_status (#5152)
 - Fix _mm_set_epi64x() function (#5103)
 - Fix issue with number of gamepads connected at initial page load (#5169, #5170)
 - Full list of changes:
    - Emscripten: https://github.com/emscripten-core/emscripten/compare/1.37.10...1.37.11
    - Emscripten-LLVM: https://github.com/emscripten-core/emscripten-fastcomp/compare/1.37.10...1.37.11
    - Emscripten-Clang: https://github.com/emscripten-core/emscripten-fastcomp-clang/compare/1.37.10...1.37.11

v1.37.10: 4/20/2017
-------------------
 - Added stub for pthread_setcancelstate for singlethreaded runs.
 - Fixed an outlining bug on function returns (#5080)
 - Implemented new parallel test runner architecture (#5074)
 - Added Cocos2D to Emscripten ports. (-s USE_COCOS2D=1)
 - Updated Binaryen to version 32, which migrates Emscripten to use the new
   WebAssembly Names section. This is a forwards and backwards breaking change
   with respect to reading debug symbol names in Wasm callstacks. Use of the new
   Names section format first shipped in Emscripten 1.37.10, Binaryen version
   32, Firefox 55, Firefox Nightly 2017-05-18 and Chrome 59; earlier versions
   still used the old format. For more information, see
   https://github.com/WebAssembly/design/pull/984 and
   https://github.com/WebAssembly/binaryen/pull/933.
 - Full list of changes:
    - Emscripten: https://github.com/emscripten-core/emscripten/compare/1.37.9...1.37.10
    - Emscripten-LLVM: https://github.com/emscripten-core/emscripten-fastcomp/compare/1.37.9...1.37.10
    - Emscripten-Clang: no changes.

v1.37.9: 3/23/2017
------------------
 - Added new build feature -s GL_PREINITIALIZED_CONTEXT=1 which allows pages to
   manually precreate the GL context they use for customization purposes.
 - Added a custom callback hook Module.instantiateWasm() which allows user shell
   HTML file to manually perform Wasm instantiation for preloading and progress
   bar purposes.
 - Added a custom callback hook Module.getPreloadedPackage() to file preloader
   code to allow user shell HTML file to manually download .data files for
   preloading and progress bar purposes.
 - Full list of changes:
    - Emscripten: https://github.com/emscripten-core/emscripten/compare/1.37.8...1.37.9
    - Emscripten-LLVM: https://github.com/emscripten-core/emscripten-fastcomp/compare/1.37.8...1.37.9
    - Emscripten-Clang: no changes.

v1.37.8: 3/17/2017
------------------
 - Fixed a bug with robust_list initialization on pthreads build mode.
 - Full list of changes:
    - Emscripten: https://github.com/emscripten-core/emscripten/compare/1.37.7...1.37.8
    - Emscripten-LLVM: no changes.
    - Emscripten-Clang: no changes.

v1.37.7: 3/15/2017
------------------
 - Updated to LLVM 4.0.
 - Full list of changes:
    - Emscripten: https://github.com/emscripten-core/emscripten/compare/1.37.6...1.37.7
    - Emscripten-LLVM: https://github.com/emscripten-core/emscripten-fastcomp/compare/1.37.6...1.37.7
    - Emscripten-Clang: https://github.com/emscripten-core/emscripten-fastcomp-clang/compare/1.37.6...1.37.7

v1.37.6: 3/15/2017
------------------
 - Implemented readdir() function for WORKERFS.
 - Fixed bugs with Fetch API (#4995, #5027)
 - Full list of changes:
    - Emscripten: https://github.com/emscripten-core/emscripten/compare/1.37.5...1.37.6
    - Emscripten-LLVM: no changes.
    - Emscripten-Clang: no changes.

v1.37.5: 3/13/2017
------------------
 - Updated musl to version 1.1.15 from earlier version 1.0.5.
 - Full list of changes:
    - Emscripten: https://github.com/emscripten-core/emscripten/compare/1.37.4...1.37.5
    - Emscripten-LLVM: no changes.
    - Emscripten-Clang: no changes.

v1.37.4: 3/13/2017
------------------
 - Fixed glGetUniformLocation() to work according to spec with named uniform blocks.
 - Fixed WebAssembly Memory.grow() to work.
 - Switched to 16KB page size from earlier 64KB.
 - Optimize alBufferData() operation.
 - Fixed a resource lookup issue with multiple OpenAL audio contexts.
 - Full list of changes:
    - Emscripten: https://github.com/emscripten-core/emscripten/compare/1.37.3...1.37.4
    - Emscripten-LLVM: no changes.
    - Emscripten-Clang: no changes.

v1.37.3: 2/16/2017
------------------
 - Updated Binaryen to version 0x01. First official stable WebAssembly support version. (#4953)
 - Optimized memcpy and memset with unrolling and SIMD, when available.
 - Improved Emscripten toolchain profiler to track more hot code.
 - Added new linker flag -s WEBGL2_BACKWARDS_COMPATIBILITY_EMULATION=1 to allow
   simultaneously targeting WebGL 1 and WebGL 2.
 - Optimize Emscripten use of multiprocessing pools.
 - More WebGL 2 garbage free optimizations.
 - Full list of changes:
    - Emscripten: https://github.com/emscripten-core/emscripten/compare/1.37.2...1.37.3
    - Emscripten-LLVM: https://github.com/emscripten-core/emscripten-fastcomp/compare/1.37.2...1.37.3
    - Emscripten-Clang: no changes.

v1.37.2: 1/31/2017
------------------
 - Fixed a build error with boolean SIMD types.
 - Improved WebAssembly support, update Binaryen to version 22.
 - Update GL, GLES, GLES2 and GLES3 headers to latest upstream Khronos versions.
 - Implement support for new garbage free WebGL 2 API entrypoints which improve
   performance and reduce animation related stuttering.
 - Fixed a bug where -s USE_PTHREADS builds would not have correct heap size if
   -s TOTAL_MEMORY is not being used.
 - Fixed array type issue that prevented glTexImage3D() and glTexSubImage3D()
   from working.
 - Full list of changes:
    - Emscripten: https://github.com/emscripten-core/emscripten/compare/1.37.1...1.37.2
    - Emscripten-LLVM: https://github.com/emscripten-core/emscripten-fastcomp/compare/1.37.1...1.37.2
    - Emscripten-Clang: no changes.

v1.37.1: 12/26/2016
-------------------
 - Implemented new Fetch API for flexible multithreaded XHR and IndexedDB
   access.
 - Implemented initial version of new ASMFS filesystem for multithreaded
   filesystem operation.
 - Full list of changes:
    - Emscripten: https://github.com/emscripten-core/emscripten/compare/1.37.0...1.37.1
    - Emscripten-LLVM: no changes.
    - Emscripten-Clang: no changes.

v1.37.0: 12/23/2016
-------------------
 - Added support for LLVM sin&cos intrinsics.
 - Fix GLFW mouse button mappings (#4317, #4659)
 - Add support for --emit-symbol-map to wasm
 - Fixed handling of an invalid path in chdir (#4749)
 - Added new EMSCRIPTEN_STRICT mode, which can be enabled to opt in to removing
   support for deprecated behavior.
 - Remove references to Web Audio .setVelocity() function, which has been
   removed from the spec.
 - Full list of changes:
    - Emscripten: https://github.com/emscripten-core/emscripten/compare/1.36.14...1.37.0
    - Emscripten-LLVM: https://github.com/emscripten-core/emscripten-fastcomp/compare/1.36.14...1.37.0
    - Emscripten-Clang: no changes.

v1.36.14: 11/3/2016
-------------------
 - Added support to emscripten_async_wget() for relative paths.
 - Fixed FS.mkdirTree('/') to work.
 - Updated SDL 2 port to version 12.
 - Added more missing pthreads stubs.
 - Normalize system header includes to use the preferred form #include
   <emscripten/foo.h> to avoid polluting header include namespaces.
 - Fixed a bug where transitioning to fullscreen could cause a stack overflow in GLFW.
 - Added new system CMake option
   -DEMSCRIPTEN_GENERATE_BITCODE_STATIC_LIBRARIES=ON to choose if static
   libraries should be LLVM bitcode instead of .a files.
 - Improved SIMD support to be more correct to the spec.
 - Updated Binaryen to version 18. (#4674)
 - Fixed dlopen with RTLD_GLOBAL parameter.
 - Full list of changes:
    - Emscripten: https://github.com/emscripten-core/emscripten/compare/1.36.13...1.36.14
    - Emscripten-LLVM: no changes.
    - Emscripten-Clang: no changes.

v1.36.13: 10/21/2016
--------------------
 - Pass optimization settings to asm2wasm.
 - Fix to exporting emscripten_builtin_malloc() and emscripten_builtin_free()
   when heap is split to multiple parts.
 - Full list of changes:
    - Emscripten: https://github.com/emscripten-core/emscripten/compare/1.36.12...1.36.13
    - Emscripten-LLVM: no changes.
    - Emscripten-Clang: no changes.

v1.36.12: 10/20/2016
--------------------
 - Improved Emscripten toolchain profiler with more data. (#4566)
 - Export dlmalloc() and dlfree() as emscripten_builtin_malloc() and
   emscripten_builtin_free() to allow user applications to hook into memory
   allocation (#4603)
 - Improved asm.js -s USE_PTHREADS=2 build mode compatibility when
   multithreading is not supported.
 - Improved WebGL support with closure compiler (#4619)
 - Improved Bianaryen WebAssembly support
 - Added support for GL_disjoint_timer_query extension (#4575)
 - Improved Emscripten compiler detection with CMake (#4129, #4314, #4318)
 - Added support for int64 in wasm.
 - Optimize small constant length memcpys in wasm.
 - Full list of changes:
    - Emscripten: https://github.com/emscripten-core/emscripten/compare/1.36.11...1.36.12
    - Emscripten-LLVM: https://github.com/emscripten-core/emscripten-fastcomp/compare/1.36.11...1.36.12
    - Emscripten-Clang: no changes.

v1.36.11: 9/24/2016
-------------------
 - Added new runtime functions
   emscripten_sync/async/waitable_run_in_main_runtime_thread() for proxying
   calls with pthreads (#4569)
 - Full list of changes:
    - Emscripten: https://github.com/emscripten-core/emscripten/compare/1.36.10...1.36.11
    - Emscripten-LLVM: no changes.
    - Emscripten-Clang: no changes.

v1.36.10: 9/24/2016
-------------------
 - Improved compiler logging print messages on first run experience. (#4501)
 - Fixed log printing in glFlushMappedBufferRange() and glGetInfoLog()
   functions. (#4521)
 - Added setjmp/longjmp handling for wasm.
 - Improved support for --proxy-to-worker build mode.
 - Improved GLES3 support for glGet() features that WebGL2 does not have. (#4514)
 - Added support for implementation defined glReadPixels() format.
 - Improved WebGL 2 support with closure compilter. (#4554)
 - Implemented support for nanosleep() when building in pthreads mode (#4578)
 - Added support for  llvm_ceil_f64 and llvm_floor_f64 intrinsics.
 - Full list of changes:
    - Emscripten: https://github.com/emscripten-core/emscripten/compare/1.36.9...1.36.10
    - Emscripten-LLVM: https://github.com/emscripten-core/emscripten-fastcomp/compare/1.36.9...1.36.10
    - Emscripten-Clang: no changes.

v1.36.9: 8/24/2016
------------------
 - Fixed glGet for GL_VERTEX_ATTRIB_ARRAY_BUFFER_BINDING to work. (#1330)
 - Move the DYNAMICTOP variable from JS global scope to inside the heap so that
   the value is shared to multithreaded applications. This removes the global
   runtime variable DYNAMICTOP in favor of a new variable DYNAMICTOP_PTR.
   (#4391, #4496)
 - Implemented brk() system function.
 - Fixed --output-eol to work with --proxy-to-worker mode.
 - Improved reported error message when execution fails to stack overflow.
 - Full list of changes:
    - Emscripten: https://github.com/emscripten-core/emscripten/compare/1.36.8...1.36.9
    - Emscripten-LLVM: https://github.com/emscripten-core/emscripten-fastcomp/compare/1.36.8...1.36.9
    - Emscripten-Clang: no changes.

v1.36.8: 8/20/2016
------------------
 - Fixed a memory leak in ctor_evaller.py on Windows (#4446)
 - Migrate to requiring CMake 3.4.3 as the minimum version for Emscripten CMake
   build integration support.
 - Fixed an issue that prevented -s INLINING_LIMIT from working (#4471)
 - Fixed a bug with Building.llvm_nm interpretation of defined symbols (#4488)
 - Add support for DISABLE_EXCEPTION_CATCHING and EXCEPTION_CATCHING_WHITELIST
   options for wasm.
 - Added new emprofile.py script which can be used to profile toolchain wide
   performance. (#4491)
 - Added new linker flag --output-eol, which specifices what kind of line
   endings to generate to the output files. (#4492)
 - Fixed a Windows bug where aborting execution with Ctrl-C might hang
   Emscripten to an infinite loop instead. (#4494)
 - Implement support for touch events to GLUT (#4493)
 - Deprecated unsafe function writeStringToMemory() from src/preamble.js. Using
   stringToUTF8() is recommended instead. (#4497)
 - Full list of changes:
    - Emscripten: https://github.com/emscripten-core/emscripten/compare/1.36.7...1.36.8
    - Emscripten-LLVM: no changes.
    - Emscripten-Clang: no changes.

v1.36.7: 8/8/2016
-----------------
 - Updated to latest upstream LLVM 3.9.
 - Full list of changes:
    - Emscripten: https://github.com/emscripten-core/emscripten/compare/1.36.6...1.36.7
    - Emscripten-LLVM: https://github.com/emscripten-core/emscripten-fastcomp/compare/1.36.6...1.36.7
    - Emscripten-Clang: https://github.com/emscripten-core/emscripten-fastcomp-clang/compare/1.36.6...1.36.7

v1.36.6: 8/8/2016
-----------------
 - Fixed wheelDelta for MSIE (#4316)
 - Fixed inconsistencies in fullscreen API signatures (#4310, #4318, #4379)
 - Changed the behavior of Emscripten WebGL createContext() to not forcibly set
   CSS style on created canvases, but let page customize the style themselves
   (#3406, #4194 and #4350, #4355)
 - Adjusted the reported GL_VERSION field to adapt to the OpenGL ES
   specifications (#4345)
 - Added support for GLES3 GL_MAJOR/MINOR_VERSION fields. (#4368)
 - Improved -s USE_PTHREADS=1 and --proxy-to-worker linker options to be
   mutually compatible. (#4372)
 - Improved IDBFS to not fail on Safari where IndexedDB support is spotty
   (#4371)
 - Improved SIMD.js support when using Closure minifier. (#4374)
 - Improved glGetString to be able to read fields from WEBGL_debug_renderer_info
   extension. (#4381)
 - Fixed an issue with glFramebufferTextureLayer() not working correctly.
 - Fixed a bug with std::uncaught_exception() support (#4392)
 - Implemented a multiprocess lock to access the Emscripten cache. (#3850)
 - Implemented support for the pointerlockerror event in HTML5 API (#4373)
 - Report WebGL GLSL version number in GL_SHADING_LANGUAGE_VERSION string (#4365)
 - Optimized llvm_ctpop_i32() and conversion of strings from C to JS side
   (#4402, #4403)
 - Added support for the OffscreenCanvas proposal, and transferring canvases to
   offscreen in pthreads build mode, linker flag -s OFFSCREENCANVAS_SUPPORT=0/1
   (#4412)
 - Fixed an issue after updating to new LLVM version that response files passed
   to llvm-link must have forward slashes (#4434)
 - Fixed a memory leak in relooper in LLVM.
 - Full list of changes:
    - Emscripten: https://github.com/emscripten-core/emscripten/compare/1.36.5...1.36.6
    - Emscripten-LLVM: https://github.com/emscripten-core/emscripten-fastcomp/compare/1.36.5...1.36.6
    - Emscripten-Clang: no changes.

v1.36.5: 5/24/2016
------------------
 - Added support for passing custom messages when running in web worker.
 - Improved fp128 support when targeting WebAssembly.
 - Updated cpuprofiler.js to support tracing time spent in WebGL functions.
 - Fixed an issue with glFenceSync() function call signature (#4260, #4339)
 - Added missing zero argument version of emscripten_sync_run_in_main_thread().
 - Improves support for targeting pthreads when using Closure minifier (#4348).
 - Fixed an issue where pthreads enabled code did not correctly validate as asm.js
 - Fixed an issue with incorrect SIMD.js related imports (#4341)
 - Full list of changes:
    - Emscripten: https://github.com/emscripten-core/emscripten/compare/1.36.4...1.36.5
    - Emscripten-LLVM: https://github.com/emscripten-core/emscripten-fastcomp/compare/1.36.4...1.36.5
    - Emscripten-Clang: no changes.

v1.36.4: 5/9/2016
-----------------
 - Added EM_TRUE and EM_FALSE #defines to html5.h.
 - Fixed an issue with GLFW window and framebuffer size callbacks.
 - Added support for more missing WebGL 2 texture formats (#4277)
 - Added support for source files with no extension.
 - Updated emrun.py to latest version, adds support to precompressed content and
   running as just a web server without launching a browser.
 - Updated experimental WebAssembly support to generate 0xb version code.
 - Automatically build Binaryen when needed.
 - Updated libc++ to SVN revision 268153. (#4288)
 - Full list of changes:
    - Emscripten: https://github.com/emscripten-core/emscripten/compare/1.36.3...1.36.4
    - Emscripten-LLVM: no changes.
    - Emscripten-Clang: no changes.

v1.36.3: 4/27/2016
------------------
 - Fixed a deadlock bug with pthreads support.
 - Remove sources from temporary garbage being generated in OpenAL code (#4275)
 - Added support for calling alert() from pthreads code.
 - Full list of changes:
    - Emscripten: https://github.com/emscripten-core/emscripten/compare/1.36.2...1.36.3
    - Emscripten-LLVM: no changes.
    - Emscripten-Clang: no changes.

v1.36.2: 4/22/2016
------------------
 - Improve support for targeting WebAssembly with Binaryen.
 - Improve support for LLVM's WebAssembly backend (EMCC_WASM_BACKEND=1
   environment variable).
 - Separate out emscripten cache structure to asmjs and wasm directories.
 - Fix a bug where Emscripten would spawn too many unused python subprocesses (#4158)
 - Optimize Emscripten for large asm.js projects.
 - Added sdl2_net to Emscripten ports.
 - Updated to latest version of the SIMD polyfill (#4165)
 - Fixed an issue with missing texture formats support in GLES 3 (#4176)
 - Added a new WebAssembly linker option -s BINARYEN_IMPRECISE=1 (default=0)
   which mutes potential traps from WebAssembly int div/rem by zero and
   float-to-int conversions.
 - Added support for EXT_color_buffer_float extension.
 - Fixed behavior of SSE shift operations (#4165).
 - Fixed a bug where ctor_evaller.py (-Oz builds) would hang on Windows.
 - Fixed a bug where emscripten_set_main_loop() with EM_TIMING_SETTIMEOUT would
   incorrectly compute the delta times (#4200, #4208)
 - Update pthreads support to latest proposed spec version. (#4212, #4220)
 - Fixed an unresolved symbol linker error in embind (#4225)
 - Fix file_packager.py --use-preload-cache option to also work on Safari and
   iOS (#2977, #4253)
 - Added new file packager option --indexedDB-name to allow specifying the
   database name to use for the cache (#4219)
 - Added DWARF style debugging information.
 - Full list of changes:
    - Emscripten: https://github.com/emscripten-core/emscripten/compare/1.36.1...1.36.2
    - Emscripten-LLVM: https://github.com/emscripten-core/emscripten-fastcomp/compare/1.36.1...1.36.2
    - Emscripten-Clang: no changes.

v1.36.1: 3/8/2016
-----------------
 - Fixed glfwSetWindowSizeCallback to conform to GLFW2 API.
 - Update OpenAL sources only when the browser window is visible to avoid
   occasional stuttering static glitches when the page tab is hidden. (#4107)
 - Implemented LLVM math intrinsics powi, trunc and floor.
 - Added support for SDL_GL_ALPHA_SIZE in GL context initialization. (#4125)
 - Added no-op stubs for several pthread functions when building without
   pthreads enabled (#4130)
 - Optimize glUniform*fv and glVertexAttrib*fv functions to generate less
   garbage and perform much faster (#4128)
 - Added new EVAL_CTORS optimization pass which evaluates global data
   initializer constructors at link time, which would improve startup time and
   reduce code size of these ctors.
 - Implemented support for OpenAL AL_PITCH option.
 - Implemented new build options -s STACK_OVERFLOW_CHECK=0/1/2 which adds
   runtime stack overrun checks. 0: disabled, 1: minimal, between each frame, 2:
   at each explicit JS side stack allocation call to allocate().
 - Fixed an issue with -s SPLIT_MEMORY mode where an unsigned 32-bit memory
   access would come out as signed. (#4150)
 - Fixed asm.js validation in call handlers to llvm_powi_f*.
 - Full list of changes:
    - Emscripten: https://github.com/emscripten-core/emscripten/compare/1.36.0...1.36.1
    - Emscripten-LLVM: https://github.com/emscripten-core/emscripten-fastcomp/compare/1.36.0...1.36.1
    - Emscripten-Clang: no changes.

v1.36.0: 2/23/2016
------------------
 - Fixed an OpenAL bug where OpenAL sources would not respect global volume setting.
 - Fixed an issue where alGetListenerf() with AL_GAIN would not return the
   correct value. (#4091)
 - Fixed an issue where setting alListenerf() with AL_GAIN would not set the
   correct value. (#4092)
 - Implemented new JS optimizer "Duplicate Function Elimination" pass which
   collapses identical functions to save code size.
 - Implemented the _Exit() function.
 - Added support for SSE3 and SSSE3 intrinsics (#4099) and partially for SSE 4.1
   intrinsics (#4030, #4101)
 - Added support for -include-pch flag (#4086)
 - Fixed a regex syntax in ccall on Chrome Canary (#4111)
 - Full list of changes:
    - Emscripten: https://github.com/emscripten-core/emscripten/compare/1.35.23...1.36.0
    - Emscripten-LLVM: https://github.com/emscripten-core/emscripten-fastcomp/compare/1.35.23...1.36.0
    - Emscripten-Clang: no changes.

v1.35.23: 2/9/2016
------------------
 - Provide $NM environment variable to point to llvm-nm when running
   emconfigure, which helps e.g. libjansson to build (#4036)
 - Fixed glGetString(GL_SHADING_LANGUAGE_VERSION) to return appropriate result
   depending on if running on WebGL1 vs WebGL2, instead of hardcoding the result
   (#4040)
 - Fixed a regression with CMake try_run() possibly failing, caused by the
   addition of CMAKE_CROSSCOMPILING_EMULATOR in v1.32.3.
 - Fixed CMake to work in the case when NODE_JS is an array containing
   parameters to be passed to Node.js. (#4045)
 - Fixed a memory issue that caused the Emscripten memory initializer file
   (.mem.js) to be unnecessarily retained in memory during runtime (#4044)
 - Added support for complex valued mul and div ops.
 - Added new option "Module.environment" which allows overriding the runtime ENVIRONMENT_IS_WEB/ENVIRONMENT_IS_WORKER/ENVIRONMENT_IS_NODE/ENVIRONMENT_IS_SHELL fields.
 - Fixed an issue with SAFE_HEAP methods in async mode (#4046)
 - Fixed WebSocket constructor to work in web worker environment (#3849)
 - Fixed a potential issue with some browsers reporting gamepad axis values outside \[-1, 1\] (#3602)
 - Changed libcxxabi to be linked in last, so that it does not override weakly
   linked methods in libcxx (#4053)
 - Implemented new JSDCE code optimization pass which removes at JS link stage
   dead code that is not referenced anywhere (in addition to LLVM doing this for
   C++ link stage).
 - Fixed a Windows issue where embedding memory initializer as a string in JS
   code might cause corrupted output. (#3854)
 - Fixed an issue when spaces are present in directory names in response files
   (#4062)
 - Fixed a build issue when using --tracing and -s ALLOW_MEMORY_GROWTH=1
   simultaneously (#4064)
 - Greatly updated Emscripten support for SIMD.js intrinsics (non-SSE or NEON)
 - Fixed an issue where compiler would not generate a link error when JS library
   function depended on a nonexisting symbol. (#4077)
 - Removed UTF16 and UTF32 marshalling code from being exported by default.
 - Removed the -s NO_BROWSER linker option and automated the detection of when
   that option is needed.
 - Removed the JS implemented C++ symbol name demangler, now always depend on
   the libcxxabi compiled one.
 - Fixed an issue where Emscripten linker would redundantly generate missing
   function stubs for some functions that do exist.
 - Full list of changes:
    - Emscripten: https://github.com/emscripten-core/emscripten/compare/1.35.22...1.35.23
    - Emscripten-LLVM: https://github.com/emscripten-core/emscripten-fastcomp/compare/1.35.22...1.35.23
    - Emscripten-Clang: no changes.

v1.35.22: 1/13/2016
-------------------
 - Updated to latest upstream LLVM trunk as of January 13th.
 - Bumped up the required LLVM version from LLVM 3.8 to LLVM 3.9.
 - Full list of changes:
    - Emscripten: https://github.com/emscripten-core/emscripten/compare/1.35.21...1.35.22
    - Emscripten-LLVM: https://github.com/emscripten-core/emscripten-fastcomp/compare/1.35.21...1.35.22
    - Emscripten-Clang: https://github.com/emscripten-core/emscripten-fastcomp-clang/compare/1.35.21...1.35.22

v1.35.21: 1/13/2016
-------------------
 - Improved support for handling GLFW2 keycodes.
 - Improved emranlib, system/bin/sdl-config and system/bin/sdl2-config to be
   executable in both python2 and python3.
 - Fixed build flags -s AGGRESSIVE_VARIABLE_ELIMINATION=1 and -s USE_PTHREADS=2
   to correctly work when run on a browser that does not support pthreads.
 - Fixed a build issue that caused sequences of \r\r\n to be emitted on Windows.
 - Fixed an issue that prevented building LLVM on Visual Studio 2015
   (emscripten-fastcomp-clang #7)
 - Full list of changes:
    - Emscripten: https://github.com/emscripten-core/emscripten/compare/1.35.20...1.35.21
    - Emscripten-LLVM: https://github.com/emscripten-core/emscripten-fastcomp/compare/1.35.20...1.35.21
    - Emscripten-Clang: https://github.com/emscripten-core/emscripten-fastcomp-clang/compare/1.35.20...1.35.21

v1.35.20: 1/10/2016
-------------------
 - Fixed -s USE_PTHREADS compilation mode to account that SharedArrayBuffer
   specification no longer allows futex waiting on the main thread. (#4024)
 - Added new python2 vs python3 compatibility wrappers for emcmake, emconfigure, emmake and emar.
 - Fixed atomicrmw i64 codegen (#4025)
 - Optimized codegen to simplify "x != 0" to just "x" when output is a boolean.
 - Fixed a compiler crash when generating atomics code in debug builds of LLVM.
 - Fixed a compiler crash when generating SIMD.js code that utilizes
   non-canonical length vectors (e.g. <float x 3>)
 - Full list of changes:
    - Emscripten: https://github.com/emscripten-core/emscripten/compare/1.35.19...1.35.20
    - Emscripten-LLVM: https://github.com/emscripten-core/emscripten-fastcomp/compare/1.35.19...1.35.20
    - Emscripten-Clang: no changes.

v1.35.19: 1/7/2016
------------------
 - Updated to latest upstream LLVM trunk as of January 7th.
 - Full list of changes:
    - Emscripten: no changes.
    - Emscripten-LLVM: https://github.com/emscripten-core/emscripten-fastcomp/compare/1.35.18...1.35.19
    - Emscripten-Clang: https://github.com/emscripten-core/emscripten-fastcomp-clang/compare/1.35.18...1.35.19

v1.35.18: 1/7/2016
------------------
 - Implemented getpeername() and fixed issues with handling getsockname() (#3997)
 - Fixed an issue with daylight saving time in mktime() (#4001)
 - Optimized pthreads code to avoid unnecessary FFI transitions (#3504)
 - Fixed issues with strftime() (#3993)
 - Deprecated memory growth support in asm.js.
 - Implemented llvm_bitreverse_i32() (#3976)
 - Fixed missing include header that affected building relooper on some compilers.
 - Full list of changes:
    - Emscripten: https://github.com/emscripten-core/emscripten/compare/1.35.17...1.35.18
    - Emscripten-LLVM: https://github.com/emscripten-core/emscripten-fastcomp/compare/1.35.17...1.35.18
    - Emscripten-Clang: no changes.

v1.35.17: 1/4/2016
------------------
 - Updated to latest upstream LLVM trunk as of January 4th.
 - Full list of changes:
    - Emscripten: no changes.
    - Emscripten-LLVM: https://github.com/emscripten-core/emscripten-fastcomp/compare/1.35.16...1.35.17
    - Emscripten-Clang: https://github.com/emscripten-core/emscripten-fastcomp/compare/1.35.16...1.35.17

v1.35.16: 1/4/2016
------------------
 - Improved support for -s USE_PTHREADS=2 build mode and added support for Atomics.exchange().
 - Full list of changes:
    - Emscripten: https://github.com/emscripten-core/emscripten/compare/1.35.15...1.35.16
    - Emscripten-LLVM: https://github.com/emscripten-core/emscripten-fastcomp/compare/1.35.15...1.35.16
    - Emscripten-Clang: no changes.

v1.35.15: 1/4/2016
------------------
 - Fixed an error with glClearbufferfv not working. (#3961)
 - Improved file packager code so that file:// URLs work in Chrome too (#3965)
 - Fixed issues with the --memoryprofiler UI.
 - Fixed a Windows issue when generating system libraries in cache (#3939)
 - Fixed a regression from v1.35.13 where GLES2 compilation would not work when
   -s USE_PTHREADS=1 was passed.
 - Added support for WebIDL arrays as input parameters to WebIDL binder.
 - Updated build support when using the LLVM wasm backend.
 - Added new linker option --threadprofiler which generates a threads dashboard
   on the generated page for threads status overview. (#3971)
 - Improved backwards compatibility of building on GCC 4.3 - 4.6.
 - Fixed an asm.js validation issue when building against updated SIMD.js specification. (#3986)
 - Improved Rust support.
 - Full list of changes:
    - Emscripten: https://github.com/emscripten-core/emscripten/compare/1.35.14...1.35.15
    - Emscripten-LLVM: https://github.com/emscripten-core/emscripten-fastcomp/compare/1.35.14...1.35.15
    - Emscripten-Clang: no changes.

v1.35.14: 12/15/2015
--------------------
 - Updated to latest upstream LLVM trunk as of December 15th.
 - Full list of changes:
    - Emscripten: https://github.com/emscripten-core/emscripten/compare/1.35.13...1.35.14
    - Emscripten-LLVM: https://github.com/emscripten-core/emscripten-fastcomp/compare/1.35.13...1.35.14
    - Emscripten-Clang: https://github.com/emscripten-core/emscripten-fastcomp-clang/compare/1.35.13...1.35.14

v1.35.13: 12/15/2015
--------------------
 - Updated -s USE_PTHREADS code generation to reflect that the SharedInt*Array
   hierarchy no longer exists in the SharedArrayBuffer spec.
 - Removed references to Atomic.fence() which no longer is part of the
   SharedArrayBuffer specification.
 - Fixed an issue where JS code minifiers might generate bad code for cwrap
   (#3945)
 - Updated compiler to issue a warning when --separate-asm is being used and
   output suffix is .js.
 - Added new build option -s ONLY_MY_CODE which aims to eliminate most of the
   Emscripten runtime and generate a very minimal compiler output.
 - Added new build option -s WASM_BACKEND=0/1 which controls whether to utilize
   the upstream LLVM wasm emitting codegen backend.
 - Full list of changes:
    - Emscripten: https://github.com/emscripten-core/emscripten/compare/1.35.12...1.35.13
    - Emscripten-LLVM: https://github.com/emscripten-core/emscripten-fastcomp/compare/1.35.12...1.35.13
    - Emscripten-Clang: no changes.

v1.35.12: 11/28/2015
--------------------
 - Update to latest upstream LLVM trunk as of November 28th.
 - Fix Emscripten to handle new style format outputted by llvm-nm.
 - Added new build option BINARYEN_METHOD to allow choosing which wasm
   generation method to use.
 - Updates to Binaryen support.
 - Full list of changes:
    - Emscripten: https://github.com/emscripten-core/emscripten/compare/1.35.11...1.35.12
    - Emscripten-LLVM: https://github.com/emscripten-core/emscripten-fastcomp/compare/1.35.11...1.35.12
    - Emscripten-Clang: https://github.com/emscripten-core/emscripten-fastcomp-clang/compare/1.35.11...1.35.12

v1.35.11: 11/27/2015
--------------------
 - Updated atomics test to stress 64-bit atomics better (#3892)
 - Full list of changes:
    - Emscripten: https://github.com/emscripten-core/emscripten/compare/1.35.10...1.35.11
    - Emscripten-LLVM: https://github.com/emscripten-core/emscripten-fastcomp/compare/1.35.10...1.35.11
    - Emscripten-Clang: no changes.

v1.35.10: 11/25/2015
--------------------
 - Integration with Binaryen.
 - Add a performance warning when multiple FS.syncfs() calls are in flight simultaneously.
 - Correctly pass GLFW_REPEAT when sending key press repeats.
 - Improved filesystem performance when building in multithreaded mode (#3923)
 - Improve error detection when data file fails to load.
 - Clarified that -s NO_DYNAMIC_EXECUTION=1 and -s RELOCATABLE=1 build modes are mutually exclusive.
 - Added new build option -s NO_DYNAMIC_EXECUTION=2 which demotes eval() errors
   to warnings at runtime, useful for iterating fixes in a codebase for multiple
   eval()s  (#3930)
 - Added support to Module.locateFile(filename) to locate the pthread-main.js file (#3500)
 - Changed -s USE_PTHREADS=2 and -s PRECISE_F32=2 to imply --separate-asm
   instead of requiring it, to be backwards compatible (#3829, #3933)
 - Fixed bad codegen for some 64-bit atomics (#3892, #3936)
 - When emitting NaN canonicalization warning, also print the location in code
   where it occurs.
 - Full list of changes:
    - Emscripten: https://github.com/emscripten-core/emscripten/compare/1.35.9...1.35.10
    - Emscripten-LLVM: https://github.com/emscripten-core/emscripten-fastcomp/compare/1.35.9...1.35.10
    - Emscripten-Clang: no changes.

v1.35.9: 11/12/2015
-------------------
 - Implement glfwSetInputMode when mode is GLFW_CURSOR and value is GLFW_CURSOR_NORMAL|GLFW_CURSOR_DISABLED
 - Add explicit abort() when dlopen() is called without linking support
 - Make emcc explicitly reinvoke itself from python2 if called from python3.
 - Optimize memory initializer to omit zero-initialized values (#3907)
 - Full list of changes:
    - Emscripten: https://github.com/emscripten-core/emscripten/compare/1.35.8...1.35.9
    - Emscripten-LLVM: https://github.com/emscripten-core/emscripten-fastcomp/compare/1.35.8...1.35.9
    - Emscripten-Clang: no changes.

v1.35.8: 11/10/2015
-------------------
 - Removed obsoleted EXPORTED_GLOBALS build option.
 - Export filesystem as global object 'FS' in Emscripten runtime.
 - Fixed realpath() function on directories.
 - Fixed round() and roundf() to work when building without -s PRECISE_F32=1 and
   optimize these to be faster (#3876)
 - Full list of changes:
    - Emscripten: https://github.com/emscripten-core/emscripten/compare/1.35.7...1.35.8
    - Emscripten-LLVM: no changes.
    - Emscripten-Clang: no changes.

v1.35.7: 11/4/2015
------------------
 - Updated to latest upstream LLVM trunk version as of November 4th.
 - Full list of changes:
    - Emscripten: https://github.com/emscripten-core/emscripten/compare/1.35.6...1.35.7
    - Emscripten-LLVM: https://github.com/emscripten-core/emscripten-fastcomp/compare/1.35.6...1.35.7
    - Emscripten-Clang: https://github.com/emscripten-core/emscripten-fastcomp-clang/compare/1.35.6...1.35.7

v1.35.6: 11/4/2015
------------------
 - This tag was created for technical purposes, and has no changes compared to
   v1.35.6.

v1.35.5: 11/4/2015
------------------
 - Removed Content-Length and Connection: close headers in POST requests.
 - Migrate to using the native C++11-implemented optimizer by default.
 - Fixed call to glDrawBuffers(0, *); (#3890)
 - Fixed lazy file system to work with closure (#3842)
 - Fixed gzip compression with lazy file system (#3837)
 - Added no-op gracefully failing stubs for process spawn functions (#3819)
 - Clarified error message that memory growth is not supported with shared modules (#3893)
 - Initial work on wasm support in optimizer
 - Full list of changes:
    - Emscripten: https://github.com/emscripten-core/emscripten/compare/1.35.4...1.35.5
    - Emscripten-LLVM: no changes.
    - Emscripten-Clang: no changes.

v1.35.4: 10/26/2015
-------------------
 - Move to legalization in the JS backend.
 - Full list of changes:
    - Emscripten: https://github.com/emscripten-core/emscripten/compare/1.35.3...1.35.4
    - Emscripten-LLVM: https://github.com/emscripten-core/emscripten-fastcomp/compare/1.35.3...1.35.4
    - Emscripten-Clang: https://github.com/emscripten-core/emscripten-fastcomp-clang/compare/1.35.3...1.35.4

v1.35.3: 10/26/2015
-------------------
 - Ignore O_CLOEXEC on NODEFS (#3862)
 - Improved --js-library support in CMake by treating these as libraries (#3840)
 - Still support -Wno-warn-absolute-paths (#3833)
 - Add support to zext <4 x i1> to <4x i32>
 - Emit emscripten versions of llvm and clang in clang --version
 - Full list of changes:
    - Emscripten: https://github.com/emscripten-core/emscripten/compare/1.35.2...1.35.3
    - Emscripten-LLVM: https://github.com/emscripten-core/emscripten-fastcomp/compare/1.35.2...1.35.3
    - Emscripten-Clang: https://github.com/emscripten-core/emscripten-fastcomp-clang/compare/1.35.2...1.35.3

v1.35.2: 10/20/2015
-------------------
 - Rebase against upstream LLVM "google/stable" branch, bringing us to LLVM 3.8.
 - Full list of changes:
    - Emscripten: https://github.com/emscripten-core/emscripten/compare/1.35.1...1.35.2
    - Emscripten-LLVM: https://github.com/emscripten-core/emscripten-fastcomp/compare/1.35.1...1.35.2
    - Emscripten-Clang: https://github.com/emscripten-core/emscripten-fastcomp-clang/compare/1.35.1...1.35.2

v1.35.1: 10/20/2015
-------------------
 - Fixed a bug where passing -s option to LLVM would not work.
 - Work around a WebAudio bug on WebKit "pauseWebAudio failed: TypeError: Not
   enough arguments" (#3861)
 - Full list of changes:
    - Emscripten: https://github.com/emscripten-core/emscripten/compare/1.35.0...1.35.1
    - Emscripten-LLVM: no changes.
    - Emscripten-Clang: no changes.

v1.35.0: 10/19/2015
-------------------
 - Fixed out of memory abort message.
 - Full list of changes:
    - Emscripten: https://github.com/emscripten-core/emscripten/compare/1.34.12...1.35.0
    - Emscripten-LLVM: no changes.
    - Emscripten-Clang: no changes.

v1.34.12: 10/13/2015
--------------------
 - Added new experimental build option -s SPLIT_MEMORY=1, which splits up the
   Emscripten HEAP to multiple smaller slabs.
 - Added SDL2_ttf to Emscripten ports.
 - Added support for building GLES3 code to target WebGL 2. (#3757, #3782)
 - Fixed certain glUniform*() functions to work properly when called in
   conjunction with -s USE_PTHREADS=1.
 - Fixed support for -l, -L and -I command line parameters to accept a space
   between the path, i.e. "-l SDL". (#3777)
 - Fixed SSE2 support in optimized builds.
 - Changed the default behavior of warning when absolute paths are passed to -I
   to be silent. To enable the absolute paths warning, pass
   "-Wwarn-absolute-paths" flag to emcc.
 - Added new linker option -s ABORTING_MALLOC=0 that can be used to make
   malloc() return 0 on failed allocation (Current default is to abort execution
   of the page on OOM) (#3822)
 - Removed the default behavior of automatically decoding all preloaded assets on page startup (#3785)
 - Full list of changes:
    - Emscripten: https://github.com/emscripten-core/emscripten/compare/1.34.11...1.34.12
    - Emscripten-LLVM: https://github.com/emscripten-core/emscripten-fastcomp/compare/1.34.11...1.34.12
    - Emscripten-Clang: no changes.

v1.34.11: 9/29/2015
-------------------
 - Fixed asm.js validation on autovectorized output
 - Fix an issue with printing to iostream in global ctors (#3824)
 - Added support for LLVM pow intrinsics with integer exponent.
 - Full list of changes:
    - Emscripten: https://github.com/emscripten-core/emscripten/compare/1.34.10...1.34.11
    - Emscripten-LLVM: https://github.com/emscripten-core/emscripten-fastcomp/compare/1.34.10...1.34.11
    - Emscripten-Clang: no changes.

v1.34.10: 9/25/2015
-------------------
 - Added wasm compressor/decompressor polyfill (#3766)
 - Added support for sRGB texture formats.
 - Removed the deprecated --compression option.
 - Fixed an issue with asm.js validation for pthreads being broken since v1.34.7 (#3719)
 - Added built-in cpu performance profiler, which is enabled with linker flag --cpuprofiler. (#3781)
 - Added build-in memory usage profiler, which is enabled with linker flag --memoryprofiler. (#3781)
 - Fixed multiple arities per EM_ASM block (#3804)
 - Fixed issues with SSE2 an NaN bit patterns. (emscripten-fastcomp #116)
 - Full list of changes:
    - Emscripten: https://github.com/emscripten-core/emscripten/compare/1.34.9...1.34.10
    - Emscripten-LLVM: https://github.com/emscripten-core/emscripten-fastcomp/compare/1.34.9...1.34.10
    - Emscripten-Clang: no changes.

v1.34.9: 9/18/2015
------------------
 - Fixed an issue with --llvm-lto 3 builds (#3765)
 - Optimized LZ4 compression
 - Fixed a bug where glfwCreateWindow would return success even on failure
   (#3764)
 - Greatly optimized the -s SAFE_HEAP=1 linker flag option by executing the heap
   checks in asm.js side instead.
 - Fixed the return value of EM_ASM_DOUBLE (#3770)
 - Implemented getsockname syscall (#3769)
 - Don't warn on unresolved symbols when LINKABLE is specified.
 - Fixed various issues with SSE2 compilation in optimized builds.
 - Fixed a breakage with -s USE_PTHREADS=2 (#3774)
 - Added support for GL_HALF_FLOAT in WebGL 2. (#3790)
 - Full list of changes:
    - Emscripten: https://github.com/emscripten-core/emscripten/compare/1.34.8...1.34.9
    - Emscripten-LLVM: https://github.com/emscripten-core/emscripten-fastcomp/compare/1.34.8...1.34.9
    - Emscripten-Clang: no changes.

v1.34.8: 9/9/2015
-----------------
 - Fixed a race condition at worker startup (#3741)
 - Update emrun to latest, which improves unit test run automation with emrun.
 - Added support for LZ4 compressing file packages, used with the -s LZ4=1 linker flag. (#3754)
 - Fixed noisy build warning on "unexpected number of arguments in call to strtold" (#3760)
 - Added new linker flag --separate-asm that splits the asm.js module and the
   handwritten JS functions to separate files.
 - Full list of changes:
    - Emscripten: https://github.com/emscripten-core/emscripten/compare/1.34.7...1.34.8
    - Emscripten-LLVM: no changes.
    - Emscripten-Clang: no changes.

v1.34.7: 9/5/2015
-----------------
 - Fixed uses of i64* in side modules.
 - Improved GL support when proxying, and fake WebAudio calls when proxying.
 - Added new main loop timing mode EM_TIMING_SETIMMEDIATE for rendering with
   vsync disabled (#3717)
 - Updated emrun to latest version, adds --safe_firefox_profile option to run
   emrun pages in clean isolated environment.
 - Implemented glGetStringi() method for WebGL2/GLES3. (#3472, #3725)
 - Automatically emit loading code for EMTERPRETIFY_FILE if emitting html.
 - Added new build option -s USE_PTHREADS=2 for running pthreads-enabled pages
   in browsers that do not support SharedArrayBuffer.
 - Added support for building SSE2 intrinsics based code (emmintrin.h), when
   -msse2 is passed to the build.
 - Added exports for getting FS objects by their name (#3690)
 - Updated LLVM to latest upstream PNaCl version (Clang 3.7, July 29th).
 - Full list of changes:
    - Emscripten: https://github.com/emscripten-core/emscripten/compare/1.34.6...1.34.7
    - Emscripten-LLVM: https://github.com/emscripten-core/emscripten-fastcomp/compare/1.34.6...1.34.7
    - Emscripten-Clang: https://github.com/emscripten-core/emscripten-fastcomp-clang/compare/1.34.6...1.34.7

v1.34.6: 8/20/2015
------------------
 - Added new build option -s EMULATED_FUNCTION_POINTERS=2.
 - Fixed a bug with calling functions pointers that take float as parameter
   across dynamic modules.
 - Improved dynamic linking support with -s LINKABLE=1.
 - Added new build option -s MAIN_MODULE=2.
 - Cleaned up a few redundant linker warnings (#3702, #3704)
 - Full list of changes:
    - Emscripten: https://github.com/emscripten-core/emscripten/compare/1.34.5...1.34.6
    - Emscripten-LLVM: https://github.com/emscripten-core/emscripten-fastcomp/compare/1.34.5...1.34.6
    - Emscripten-Clang: no changes.

v1.34.5: 8/18/2015
------------------
 - Added Bullet physics, ogg and vorbis to emscripten-ports.
 - Added FreeType 2.6 to emscripten-ports.
 - Fixed CMake handling when building OpenCV.
 - Fixed and issue with exceptions being thrown in empty glBegin()-glEnd()
   blocks (#3693)
 - Improved function pointer handling between dynamically linked modules
 - Fixed some OpenAL alGetSource get calls (#3669)
 - Fixed issues with building the optimizer on 32-bit Windows (#3673)
 - Increased optimizer stack size on Windows to 10MB (#3679)
 - Added support for passing multiple input files to opt, to speed up
   optimization and linking in opt.  
 - Full list of changes:
    - Emscripten: https://github.com/emscripten-core/emscripten/compare/1.34.4...1.34.5
    - Emscripten-LLVM: https://github.com/emscripten-core/emscripten-fastcomp/compare/1.34.4...1.34.5
    - Emscripten-Clang: no changes.

v1.34.4: 8/4/2015
-----------------
 - Add special handling support for /dev/null as an input file (#3552)
 - Added basic printf support in NO_FILESYSTEM mode (#3627)
 - Update WebVR support to the latest specification, and add support for
   retrieving device names
 - Improved --proxy-to-worker build mode with proxying (#3568, #3623)
 - Generalized EXPORT_FS_METHODS to EXPORT_RUNTIME_METHODS
 - Added node externs for closure
 - Fixed a memory allocation bug in pthreads code (#3636)
 - Cleaned up some debug assertion messages behind #ifdef ASSERTIONS (#3639)
 - Fixed umask syscall (#3637)
 - Fixed double alignment issue with formatStrind and emscripten_log (#3647)
 - Added new EXTRA_EXPORTED_RUNTIME_METHODS build option
 - Updated emrun to latest version
 - Full list of changes:
    - Emscripten: https://github.com/emscripten-core/emscripten/compare/1.34.3...1.34.4
    - Emscripten-LLVM: https://github.com/emscripten-core/emscripten-fastcomp/compare/1.34.3...1.34.4
    - Emscripten-Clang: no changes.

v1.34.3: 7/15/2015
------------------
 - Move libc to musl+syscalls
 - Full list of changes:
    - Emscripten: https://github.com/emscripten-core/emscripten/compare/1.34.2...1.34.3
    - Emscripten-LLVM: no changes.
    - Emscripten-Clang: no changes.

v1.34.2: 7/14/2015
------------------
 - Upgrade to new SIMD.js polyfill version and improved SIMD support.
 - Improved WebGL support in --proxy-to-worker mode (#3569)
 - Removed warning on unimplemented JS library functions
 - Fix WebGL 2 support with closure compiler
 - Fixed an issue with WebRTC support (#3574)
 - Fixed emcc to return a correct error process exit code when invoked with no input files
 - Fixed a compiler problem where global data might not get aligned correctly for SIMD.
 - Fixed a LLVM backend problem which caused recursive stack behavior when
   linking large codebases, which was seen to cause a stack overflow crash on
   Windows.
 - Full list of changes:
    - Emscripten: https://github.com/emscripten-core/emscripten/compare/1.34.1...1.34.2
    - Emscripten-LLVM: https://github.com/emscripten-core/emscripten-fastcomp/compare/1.34.1...1.34.2
    - Emscripten-Clang: no changes.

v1.34.1: 6/18/2015
------------------
 - Fixed an issue with resize canvas not working with GLFW.
 - Fixed handling of empty else blocks.
 - Full list of changes:
    - Emscripten: https://github.com/emscripten-core/emscripten/compare/1.34.0...1.34.1
    - Emscripten-LLVM: no changes.
    - Emscripten-Clang: no changes.

v1.34.0: 6/16/2015
------------------
 - Fixed an issue when generating .a files from object files that reside on
   separate drives on Windows (#3525).
 - Added a missing dependency for GLFW (#3530).
 - Removed the Emterpreter YIELDLIST option.
 - Added support for enabling memory growth before the runtime is ready.
 - Added a new feature to store the memory initializer in a string literal
   inside the generated .js file.
 - Fixed a code miscompilation issue with a constexpr in fcmp.
 - Full list of changes:
    - Emscripten: https://github.com/emscripten-core/emscripten/compare/1.33.2...1.34.0
    - Emscripten-LLVM: https://github.com/emscripten-core/emscripten-fastcomp/compare/1.33.2...1.34.0
    - Emscripten-Clang: no changes.

v1.33.2: 6/9/2015
-----------------
 - Added support for OpenAL Extension AL_EXT_float32 (#3492).
 - Added support for handling command line flags -M and -MM (#3518).
 - Fixed a code miscompilation issue with missing ';' character (#3520).
 - Full list of changes:
    - Emscripten: https://github.com/emscripten-core/emscripten/compare/1.33.1...1.33.2
    - Emscripten-LLVM: https://github.com/emscripten-core/emscripten-fastcomp/compare/1.33.1...1.33.2
    - Emscripten-Clang: no changes.

v1.33.1: 6/3/2015
-----------------
 - Added support for multithreading with the POSIX threads API (pthreads), used
   when compiling and linking with the -s USE_PTHREADS=1 flag (#3266).
 - Full list of changes:
    - Emscripten: https://github.com/emscripten-core/emscripten/compare/1.33.0...1.33.1
    - Emscripten-LLVM: https://github.com/emscripten-core/emscripten-fastcomp/compare/1.33.0...1.33.1
    - Emscripten-Clang: no changes.

v1.33.0: 5/29/2015
------------------
 - Fix an issue with writing to /dev/null (#3454).
 - Added a hash to objects inside .a files to support to linking duplicate
   symbol names inside .a files (#2142).
 - Provide extensions ANGLE_instanced_arrays and EXT_draw_buffers as aliases to
   the WebGL ones.
 - Fixed LLVM/Clang to build again on Windows after previous LLVM upgrade.
 - Full list of changes:
    - Emscripten: https://github.com/emscripten-core/emscripten/compare/1.32.4...1.33.0
    - Emscripten-LLVM: https://github.com/emscripten-core/emscripten-fastcomp/compare/1.32.4...1.33.0
    - Emscripten-Clang: no changes.

v1.32.4: 5/16/2015
------------------
 - Update LLVM and Clang to PNaCl's current 3.7 merge point (April 17 2015)
 - Added libpng to Emscripten-ports.
 - Added intrinsic llvm_fabs_f32.
 - Full list of changes:
    - Emscripten: https://github.com/emscripten-core/emscripten/compare/1.32.3...1.32.4
    - Emscripten-LLVM: https://github.com/emscripten-core/emscripten-fastcomp/compare/1.32.3...1.32.4
    - Emscripten-Clang: https://github.com/emscripten-core/emscripten-fastcomp-clang/compare/1.32.3...1.32.4

v1.32.3: 5/15/2015
------------------
 - Improved dynamic linking support.
 - Added new option to file_packager.py to store metadata externally.
 - Improved CMake support with CMAKE_CROSSCOMPILING_EMULATOR (#3447).
 - Added support for sysconf(_SC_PHYS_PAGES) (#3405, 3442).
 - Full list of changes:
    - Emscripten: https://github.com/emscripten-core/emscripten/compare/1.32.2...1.32.3
    - Emscripten-LLVM: https://github.com/emscripten-core/emscripten-fastcomp/compare/1.32.2...1.32.3
    - Emscripten-Clang: no changes.

v1.32.2: 5/8/2015
-----------------
 - Removed a (name+num)+num -> name+newnum optimization, which caused heavy
   performance regressions in Firefox when the intermediate computation wraps
   around the address space (#3438).
 - Improved dynamic linking support.
 - Improved emterpreter when doing dynamic linking.
 - Fixed an issue with source maps debug info containing zeroes as line numbers.
 - Full list of changes:
    - Emscripten: https://github.com/emscripten-core/emscripten/compare/1.32.1...1.32.2
    - Emscripten-LLVM: https://github.com/emscripten-core/emscripten-fastcomp/compare/1.32.1...1.32.2
    - Emscripten-Clang: no changes.

v1.32.1: 5/2/2015
-----------------
 - Removed old deprecated options -s INIT_HEAP, MICRO_OPTS, CLOSURE_ANNOTATIONS,
   INLINE_LIBRARY_FUNCS, SHOW_LABELS, COMPILER_ASSERTIONS and
   COMPILER_FASTPATHS.
 - Added support for dynamic linking and dlopen().
 - Fixed a compilation issue that affected -O2 builds and higher (#3430).
 - Full list of changes:
    - Emscripten: https://github.com/emscripten-core/emscripten/compare/1.32.0...1.32.1
    - Emscripten-LLVM: https://github.com/emscripten-core/emscripten-fastcomp/compare/1.32.0...1.32.1
    - Emscripten-Clang: no changes.

v1.32.0: 4/28/2015
------------------
 - Compile .i files properly as C and not C++ (#3365).
 - Removed old deprecated options -s PRECISE_I32_MUL, CORRECT_ROUNDINGS,
   CORRECT_OVERFLOWS, CORRECT_SIGNS, CHECK_HEAP_ALIGN, SAFE_HEAP_LINES,
   SAFE_HEAP >= 2, ASM_HEAP_LOG, SAFE_DYNCALLS, LABEL_DEBUG, RUNTIME_TYPE_INFO
   and EXECUTION_TIMEOUT, since these don't apply to fastcomp, which is now the
   only enabled compilation mode.
 - Preliminary work towards supporting dynamic linking and dlopen().
 - Fixed an issue where emrun stripped some characters at output (#3394).
 - Fixed alignment issues with varargs.
 - Full list of changes:
    - Emscripten: https://github.com/emscripten-core/emscripten/compare/1.31.3...1.32.0
    - Emscripten-LLVM: https://github.com/emscripten-core/emscripten-fastcomp/compare/1.31.3...1.32.0
    - Emscripten-Clang: no changes.

v1.31.3: 4/22/2015
------------------
 - Improved support for -E command line option (#3365).
 - Removed the old optimizeShifts optimization pass that was not valid for
   asm.js code.
 - Fixed an issue when simultaneously using EMULATE_FUNCTION_POINTER_CASTS and
   EMULATED_FUNCTION_POINTERS.
 - Fixed an issue with -s PRECISE_I64_MATH=2 not working (#3374).
 - Full list of changes:
    - Emscripten: https://github.com/emscripten-core/emscripten/compare/1.31.2...1.31.3
    - Emscripten-LLVM: https://github.com/emscripten-core/emscripten-fastcomp/compare/1.31.2...1.31.3
    - Emscripten-Clang: no changes.

v1.31.2: 4/20/2015
------------------
 - Added support for file suffixes .i and .ii (#3365).
 - Fixed an issue with embind and wide strings (#3299).
 - Removed more traces of the old non-fastcomp compiler code.
 - Full list of changes:
    - Emscripten: https://github.com/emscripten-core/emscripten/compare/1.31.1...1.31.2
    - Emscripten-LLVM: no changes.
    - Emscripten-Clang: no changes.

v1.31.1: 4/17/2015
------------------
 - Added support for unicode characters in EM_ASM() blocks (#3348).
 - Removed the pointer masking feature as experimental and unsupported.
 - Fixed an issue where exit() did not terminate execution of Emterpreter (#3360).
 - Removed traces of the old non-fastcomp compiler code.
 - Full list of changes:
    - Emscripten: https://github.com/emscripten-core/emscripten/compare/1.31.0...1.31.1
    - Emscripten-LLVM: https://github.com/emscripten-core/emscripten-fastcomp/compare/1.31.0...1.31.1
    - Emscripten-Clang: no changes.

v1.31.0: 4/14/2015
------------------
 - Remove references to unsupported EMCC_FAST_COMPILER mode, fastcomp is always enabled (#3347).
 - Full list of changes:
    - Emscripten: https://github.com/emscripten-core/emscripten/compare/1.30.6...1.31.0
    - Emscripten-LLVM: https://github.com/emscripten-core/emscripten-fastcomp/compare/1.30.6...1.31.0
    - Emscripten-Clang: no changes.

v1.30.6: 4/14/2015
------------------
 - Removed support for the deprecated jcache functionality (#3313).
 - Added support to emscripten_GetProcAddress() to fetch symbols with the ANGLE
   suffix (#3304, #3315).
 - Added immintrin.h header file to include all SSE support.
 - Added an async option to ccall (#3307).
 - Stopped from using 0 as a valid source ID for OpenAL (#3303).
 - When project has disabled exception catching, build an exceptions-disabled
   version of libcxx.
 - Split libcxx into two parts to optimize code size for projects that only need
   small amount of libcxx (#2545, #3308).
 - Avoid fprintf usage in emscripten_GetProcAddress() to allow using it with -s
   NO_FILESYSTEM=1 (#3327).
 - Removed old deprecated functionalities USE_TYPED_ARRAYS, FHEAP, GC emulation
   and non-asmjs-emscripten ABI.
 - Don't refer to prefixed GL extensions when creating a GL context (#3324).
 - Removed support code for x86_fp80 type (#3341).
 - Optimize EM_ASM() calls even more (#2596).
 - Full list of changes:
    - Emscripten: https://github.com/emscripten-core/emscripten/compare/1.30.5...1.30.6
    - Emscripten-LLVM: https://github.com/emscripten-core/emscripten-fastcomp/compare/1.30.5...1.30.6
    - Emscripten-Clang: no changes.

v1.30.5: 4/7/2015
-----------------
 - Fixed WebIDL operation when closure is enabled after the previous EM_ASM()
   optimizations.
 - Optimized jsCall() to handle variadic cases of number of arguments faster
   (#3290, #3305).
 - Removed support for the getwd() function (#1115, #3309).
 - Fixed a problem with -s IGNORED_FUNCTIONS and -s DEAD_FUNCTIONS not working
   as expected (#3239).
 - Fixed an issue with -s EMTERPRETIFY_ASYNC=1 and emscripten_sleep() not
   working (#3307).
 - Full list of changes:
    - Emscripten: https://github.com/emscripten-core/emscripten/compare/1.30.4...1.30.5
    - Emscripten-LLVM: https://github.com/emscripten-core/emscripten-fastcomp/compare/1.30.4...1.30.5
    - Emscripten-Clang: no changes.

v1.30.4: 4/3/2015
-----------------
 - Optimized the performance and security of EM_ASM() blocks by avoiding the use
   of eval() (#2596).
 - Full list of changes:
    - Emscripten: https://github.com/emscripten-core/emscripten/compare/1.30.3...1.30.4
    - Emscripten-LLVM: https://github.com/emscripten-core/emscripten-fastcomp/compare/1.30.3...1.30.4
    - Emscripten-Clang: no changes.

v1.30.3: 4/3/2015
-----------------
 - Improved error handling in library_idbstore.js.
 - Fixed an asm.js validation issue with EMULATE_FUNCTION_POINTER_CASTS=1 feature (#3300).
 - Fixed Clang build by adding missing nacltransforms project after latest
   LLVM/Clang upstream merge.
 - Full list of changes:
    - Emscripten: https://github.com/emscripten-core/emscripten/compare/1.30.2...1.30.3
    - Emscripten-LLVM: https://github.com/emscripten-core/emscripten-fastcomp/compare/1.30.2...1.30.3
    - Emscripten-Clang: https://github.com/emscripten-core/emscripten-fastcomp-clang/compare/1.30.2...1.30.3

v1.30.2: 4/1/2015
-----------------
 - Added support to writing to mmap()ed memory by implementing msync() (#3269).
 - Updated SDL2 port to version 7.
 - Exported new singleton function Module.createContext() for creating a GL
   context from SDL2.
 - Added support for asm.js/Emscripten arch in Clang.
 - Finished LLVM 3.6 upgrade merge.
 - Full list of changes:
    - Emscripten: https://github.com/emscripten-core/emscripten/compare/1.30.1...1.30.2
    - Emscripten-LLVM: https://github.com/emscripten-core/emscripten-fastcomp/compare/1.30.1...1.30.2
    - Emscripten-Clang: https://github.com/emscripten-core/emscripten-fastcomp-clang/compare/1.30.1...1.30.2

v1.30.1: 3/24/2015
------------------
 - Upgraded LLVM+Clang from vrsion 3.5 to version 3.6.
 - Full list of changes:
    - Emscripten: https://github.com/emscripten-core/emscripten/compare/1.30.0...1.30.1
    - Emscripten-LLVM: https://github.com/emscripten-core/emscripten-fastcomp/compare/1.30.0...1.30.1
    - Emscripten-Clang: https://github.com/emscripten-core/emscripten-fastcomp-clang/compare/1.30.0...1.30.1

v1.30.0: 3/24/2015
------------------
 - Fixed a bug where html5.h API would not remove event handlers on request.
 - Fixed a regression issue that broke building on Windows when attempting to
   invoke tools/gen_struct_info.py.
 - Improved memory growth feature to better handle growing to large memory sizes
   between 1GB and 2GB (#3253).
 - Fixed issues with emrun with terminating target browser process, managing
   lingering sockets and command line quote handling.
 - Fixed a bug where unsigned integer return values in embind could be returned
   as signed (#3249).
 - Improved handling of lost GL contexts.
 - Changed malloc to be fallible (return null on failure) when memory growth is
   enabled (#3253).
 - Fixed a bug with WebIDL not being able to handle enums (#3258).
 - Updated POINTER_MASKING feature to behave as a boolean rather than a mask
   (#3240).
 - Improved "emcmake cmake" on Windows to automatically remove from path any
   entries that contain sh.exe in them, which is not supported by CMake.
 - Fixed an issue with symlink handling in readlink (#3277).
 - Updated SDL2 port to version 6.
 - Removed the obsolete FAST_MEMORY build option.
 - Added reciprocalApproximation and reciprocalSqrtApproximation SIMD intrinsics.
 - Full list of changes:
    - Emscripten: https://github.com/emscripten-core/emscripten/compare/1.29.12...1.30.0
    - Emscripten-LLVM: https://github.com/emscripten-core/emscripten-fastcomp/compare/1.29.12...1.30.0
    - Emscripten-Clang: no changes.

v1.29.12: 3/15/2015
-------------------
 - Fix a bug where SDL_malloc and SDL_free were not available. (#3247)
 - Fix various issues with emrun usage. (#3234)
 - Fixed an off-by-one memory access in native optimizer.
 - Improve emterpreter support.
 - Full list of changes:
    - Emscripten: https://github.com/emscripten-core/emscripten/compare/1.29.11...1.29.12
    - Emscripten-LLVM: no changes.
    - Emscripten-Clang: no changes.

v1.29.11: 3/11/2015
-------------------
 - Remove the requirement to pass -s PRECISE_F32=1 manually when building with
   SIMD support.
 - Fix a temp directory leak that could leave behind empty directories in the
   temp directory after build (#706)
 - Improve support for growable Emscripten heap in asm.js mode.
 - Added a warning message when generating huge asset bundles with file packager.
 - Fixed a bug where emscripten_get_gamepad_status might throw a JS exception if
   called after a gamepad was disconnected.
 - Improve emterpreter sleep support.
 - Optimize code generation when multiple consecutive bitshifts are present.
 - Optimize redundant stack save and restores, and memcpy/memsets.
 - Full list of changes:
    - Emscripten: https://github.com/emscripten-core/emscripten/compare/1.29.10...1.29.11
    - Emscripten-LLVM: https://github.com/emscripten-core/emscripten-fastcomp/compare/1.29.10...1.29.11
    - Emscripten-Clang: no changes.

v1.29.10: 2/19/2015
-------------------
 - Add a warning message when generating code that has a very large number of
   variables, which optimization flags could remove.
 - Improve support for SIMD casts and special loads.
 - Fix the process return code when using EMCONFIGURE_JS=1.
 - Improved the error message in abort().
 - Fix main loop handling during emterpreter sync save/load.
 - Handle emscripten_async_call and friends during sleep, by pausing all
   safeSet*() operations.
 - Add support for Google WTF when building with --tracing.
 - Improve emterpreter stability with fuzzing.
 - Add an option to load the memory initializer file from a typed array (#3187)
 - Remove linker warning message when linking to -lm, since Emscripten includes
   musl that implements the math libraries built-in.
 - Add support for SDL_WM_SetCaption(), which calls to Module['setWindowTitle'],
   or if not present, sets the web page title. (#3192)
 - Full list of changes:
    - Emscripten: https://github.com/emscripten-core/emscripten/compare/1.29.9...1.29.10
    - Emscripten-LLVM: https://github.com/emscripten-core/emscripten-fastcomp/compare/1.29.9...1.29.10
    - Emscripten-Clang: no changes.

v1.29.9: 2/9/2015
-------------------
 - Documented FORCE_ALIGNED_MEMORY to be no longer supported.
 - Fixes issues with native optimizer handling of "if () else {}" statements.
   (#3129)
 - Improved cross-browser support for EMSCRIPTEN_FULLSCREEN_FILTERING_NEAREST.
   (#3165)
 - Added new linker option --profiling-funcs, which generates output that is
   otherwise minified, except that function names are kept intact, for use in
   profilers and getting descriptive call stacks.
 - The Module object is no longer written in global scope. (#3167)
 - Added new emscripten_idb_* API. (#3169)
 - Added new function emscripten_wget_data().
 - Add support for GL_RED with GLES3/WebGL2. (#3176)
 - Added basic WebVR support. (#3177)
 - Full list of changes:
    - Emscripten: https://github.com/emscripten-core/emscripten/compare/1.29.8...1.29.9
    - Emscripten-LLVM: no changes.
    - Emscripten-Clang: no changes.

v1.29.8: 1/31/2015
-------------------
 - Fix a temp file leak with emterpreter. (#3156)
 - Fix a typo that broke glBlitFramebuffer. (#3159)
 - Added scandir() and alphasort() from musl. (#3161)
 - Add a warning if multiple .a files with same basename are being linked
   together. (#2619)
 - Full list of changes:
    - Emscripten: https://github.com/emscripten-core/emscripten/compare/1.29.7...1.29.8
    - Emscripten-LLVM: https://github.com/emscripten-core/emscripten-fastcomp/compare/1.29.7...1.29.8
    - Emscripten-Clang: no changes.

v1.29.7: 1/28/2015
-------------------
 - Fixed an issue with backwards compatibility in emscripten-ports. (#3144)
 - Warn on duplicate entries in archives. (#2619)
 - Removed the MAX_SETJMPS limitation to improve setjmp/longjpmp support.
   (#3151)
 - Improve the native optimizer to not emit empty if clauses in some cases.
   (#3154)
 - Optimize Math.clz32, Math.min, NaN, and inf handling in asm.js.
 - Full list of changes:
    - Emscripten: https://github.com/emscripten-core/emscripten/compare/1.29.6...1.29.7
    - Emscripten-LLVM: https://github.com/emscripten-core/emscripten-fastcomp/compare/1.29.6...1.29.7
    - Emscripten-Clang: no changes.

v1.29.6: 1/23/2015
-------------------
 - Fixed an issue where calling glGen*() when the GL context was lost might
   throw a JS exception, instead a GL_INVALID_OPERATION is now recorded.
 - Improve label handling in native optimizer.
 - Full list of changes:
    - Emscripten: https://github.com/emscripten-core/emscripten/compare/1.29.5...1.29.6
    - Emscripten-LLVM: no changes.
    - Emscripten-Clang: no changes.

v1.29.5: 1/23/2015
-------------------
 - Enable compiling source files with the extension ".c++".
 - Enable versioning of the emscripten ports so that older Emscripten versions
   can keep using older versions of the ports (#3144)
 - Added a whitelist option to emterpreter, a linker flag of form -s
   EMTERPRETIFY_WHITELIST=["symbol1","symbol2"]. (#3129)
 - Improved emscripten_get_pointerlock_status() to always fill the output
   structure even when pointer lock is not supported.
 - Added an environment variable EMCC_NO_OPT_SORT=0/1 option to configure
   whether the generated output should have the functions sorted by length,
   useful for debugging.
 - Added new tool tools/merge_pair.py which allows bisecting differences between
   two output files to find discrepancies.
 - Improved parsing in cashew.
 - Improved output message from emconfigure and emmake when inputs are unexpected.
 - Added built-in asm handler for LLVM fabs operation.
 - Full list of changes:
    - Emscripten: https://github.com/emscripten-core/emscripten/compare/1.29.4...1.29.5
    - Emscripten-LLVM: https://github.com/emscripten-core/emscripten-fastcomp/compare/1.29.4...1.29.5
    - Emscripten-Clang: no changes.

v1.29.4: 1/21/2015
-------------------
 - Added new C <-> JS string marshalling functions asciiToString(),
   stringToAscii(), UTF8ToString(), stringToUTF8() that can be used to copy
   strings across the JS and C boundaries. (#2363)
 - Added new functions lengthBytesUTF8(), lengthBytesUTF16() and
   lengthBytesUTF32() to allow computing the byte lengths of strings in
   different encodings. (#2363)
 - Upgraded SDL2 port to version 4.
 - Add support for saving the emterpreter stack when there are functions
   returning a value on the stack (#3129)
 - Notice async state in emterpreter trampolines (#3129)
 - Optimize SDL1 pixel copying to the screen.
 - Fixed an issue with emterpreter parsing. (#3141)
 - Fixed an issue with native optimizer and -s PPRECISE_F32=1.
 - Full list of changes:
    - Emscripten: https://github.com/emscripten-core/emscripten/compare/1.29.3...1.29.4
    - Emscripten-LLVM: https://github.com/emscripten-core/emscripten-fastcomp/compare/1.29.3...1.29.4
    - Emscripten-Clang: no changes.

v1.29.3: 1/16/2015
-------------------
 - Fixed a bug with OpenGL context initialization enableExtensionsByDefault. (#3135)
 - Fixed an issue with nested if parsing in native optimizer.
 - Full list of changes:
    - Emscripten: https://github.com/emscripten-core/emscripten/compare/1.29.2...1.29.3
    - Emscripten-LLVM: no changes.
    - Emscripten-Clang: no changes.

v1.29.2: 1/16/2015
-------------------
 - Fixed an issue with embind compilation in LLVM 3.5.
 - Fixed an issue with SDL audio queueing stability, which would queue audio too
   eagerly and cause stutter in some applications (#3122, #3124)
 - Enabled native JS optimizer to be built automatically on Windows, requires
   VS2012 or VS2013. 
 - Improve error message to reflect the fact that DLOPEN_SUPPORT is currently
   not available (#2365)
 - Improve SIMD load and store support.
 - Upgraded SDL2 port to version 3.
 - Fix a bug with native JS optimizer and braces in nested ifs.
 - Improved emterpreter support.
 - Fixed LLVM 3.5 to build with Visual Studio on Windows (emscripten-fastcomp #61)
 - Full list of changes:
    - Emscripten: https://github.com/emscripten-core/emscripten/compare/1.29.1...1.29.2
    - Emscripten-LLVM: https://github.com/emscripten-core/emscripten-fastcomp/compare/1.29.1...1.29.2
    - Emscripten-Clang: no changes.

v1.29.1: 1/7/2015
-------------------
 - Migrated to upstream PNaCl LLVM+Clang 3.5 from the previous 3.4.
 - Full list of changes:
    - Emscripten: https://github.com/emscripten-core/emscripten/compare/1.29.0...1.29.1
    - Emscripten-LLVM: https://github.com/emscripten-core/emscripten-fastcomp/compare/1.29.0...1.29.1
    - Emscripten-Clang: https://github.com/emscripten-core/emscripten-fastcomp-clang/compare/1.29.0...1.29.1

v1.29.0: 1/7/2015
-------------------
 - Full list of changes:
    - Emscripten: https://github.com/emscripten-core/emscripten/compare/1.28.3...1.29.0
    - Emscripten-LLVM: https://github.com/emscripten-core/emscripten-fastcomp/compare/1.28.3...1.29.0
    - Emscripten-Clang: no changes.

v1.28.3: 1/4/2015
-------------------
 - embuilder.py tool
 - Many fixes for native optimizer on Windows
 - Perform LLVM LTO in a separate invocation of opt, so that it does not mix
   with legalization and other stuff we do at link time
 - Full list of changes:
    - Emscripten: https://github.com/emscripten-core/emscripten/compare/1.28.2...1.28.3
    - Emscripten-LLVM: https://github.com/emscripten-core/emscripten-fastcomp/compare/1.28.2...1.28.3
    - Emscripten-Clang: https://github.com/emscripten-core/emscripten-fastcomp-clang/compare/1.28.2...1.28.3

v1.28.2: 12/17/2014
-------------------
 - Enable native optimizer by default
 - Disable slow2asm legacy testing (asm.js mode in pre-fastcomp)
 - Full list of changes:
    - Emscripten: https://github.com/emscripten-core/emscripten/compare/1.28.1...1.28.2
    - Emscripten-LLVM: https://github.com/emscripten-core/emscripten-fastcomp/compare/1.28.1...1.28.2
    - Emscripten-Clang: no changes.

v1.28.1: 12/15/2014
-------------------
 - Use a lot more MUSL math functions
 - Full list of changes:
    - Emscripten: https://github.com/emscripten-core/emscripten/compare/1.28.0...1.28.1
    - Emscripten-LLVM: https://github.com/emscripten-core/emscripten-fastcomp/compare/1.28.0...1.28.1
    - Emscripten-Clang: no changes.

v1.28.0: 12/12/2014
-------------------
 - Full list of changes:
    - Emscripten: https://github.com/emscripten-core/emscripten/compare/1.27.2...1.28.0
    - Emscripten-LLVM: https://github.com/emscripten-core/emscripten-fastcomp/compare/1.27.2...1.28.0
    - Emscripten-Clang: no changes.

v1.27.2: 12/10/2014
-------------------
 - Added more complete support for SSE1 SIMD intrinsics API. (#2792)
 - Fixed an issue with glTexImage2D on GL_LUMINANCE + GL_FLOAT textures. (#3039)
 - Use the cashew asm.js parser in native optimizer.
 - Fixed issues with IE when running closure minified pages. (#3012)
 - Enabled asm.js validation for SIMD compilation.
 - Full list of changes:
    - Emscripten: https://github.com/emscripten-core/emscripten/compare/1.27.1...1.27.2
    - Emscripten-LLVM: https://github.com/emscripten-core/emscripten-fastcomp/compare/1.27.1...1.27.2
    - Emscripten-Clang: no changes.

v1.27.1: 11/20/2014
-------------------
 - Migrated to upstream PNaCl LLVM+Clang 3.4 from the previous 3.3.
 - Added a FindOpenGL.cmake to support find_package() for OpenGL in CMake scripts.
 - Full list of changes:
    - Emscripten: https://github.com/emscripten-core/emscripten/compare/1.27.0...1.27.1
    - Emscripten-LLVM: https://github.com/emscripten-core/emscripten-fastcomp/compare/1.27.0...1.27.1
    - Emscripten-Clang: https://github.com/emscripten-core/emscripten-fastcomp-clang/compare/1.27.0...1.27.1

v1.27.0: 11/20/2014
-------------------
 - Added new work in progress option -s NATIVE_OPTIMIZER=1 that migrates
   optimizer code from JS to C++ for better performance.
 - Fixed an embind issue when compiling with closure (#2974)
 - Fixed an embind issue with unique_ptr (#2979)
 - Fixed a bug with new GL context initialization in proxy to worker mode.
 - Fixed an issue where GL context event handlers would leak after a GL context
   has been freed.
 - Optimized embind operation in Chrome by avoiding using Function.prototype.bind().
 - Full list of changes:
    - Emscripten: https://github.com/emscripten-core/emscripten/compare/1.26.1...1.27.0
    - Emscripten-LLVM: https://github.com/emscripten-core/emscripten-fastcomp/compare/1.26.1...1.27.0
    - Emscripten-Clang: no changes.

v1.26.1: 11/7/2014
------------------
 - Fixed emscripten::val handle for special js values (#2930)
 - Implemented SDL 1.2 SDL_SetClipRect / SDL_GetClipRect (#2931)
 - Added support for building zlib from Emscripten Ports with linker flag -s USE_ZLIB=1.
 - Improved experimental GLES3 support.
 - Fixed issues with llseek (#2945)
 - Enable using emscripten_get_now() in web workers (#2953)
 - Added stricter input data validation in GL code.
 - Added new HTML5 C API for managing fullscreen mode transitions to resolve
   cross-browser issue #2556 (#2975)
 - Fixed an issue with using structs in va_args (#2923)
 - Full list of changes:
    - Emscripten: https://github.com/emscripten-core/emscripten/compare/1.26.0...1.26.1
    - Emscripten-LLVM: https://github.com/emscripten-core/emscripten-fastcomp/compare/1.26.0...1.26.1
    - Emscripten-Clang: https://github.com/emscripten-core/emscripten-fastcomp-clang/compare/1.26.0...1.26.1

v1.26.0: 10/29/2014
-------------------
 - Fixed an issue where emar would forward --em-config to llvm-ar (#2886)
 - Added a new "emterpreter" feature that allows running Emscripten compiled
   code in interpreted form until asm.js compilation is ready (-s
   EMTERPRETIFY=1).
    - For more information, see
      https://groups.google.com/d/msg/emscripten-discuss/vhaPL9kULxk/_eD2G06eucwJ
 - Added new "Emscripten Ports" architecture that enables building SDL2 with -s
   USE_SDL=2 command line flag.
 - Added support for SDL 1.2 SDL_CreateRGBSurfaceFrom() function.
 - Improved experimental SIMD support.
 - Use only minimum necessary digits to print floating point literals in
   generated JS code for smaller code output.
 - Full list of changes:
    - Emscripten: https://github.com/emscripten-core/emscripten/compare/1.25.2...1.26.0
    - Emscripten-LLVM: https://github.com/emscripten-core/emscripten-fastcomp/compare/1.25.2...1.26.0
    - Emscripten-Clang: no changes.

v1.25.2: 10/16/2014
-------------------
 - Fixed a bug in tmpfile() function not allocating the mode argument correctly.
 - Fixed a bug with handling empty files in IDBFS (#2845)
 - Added an implementation of the utimes() function (#2845)
 - Added experimental WebGL 2.0 support with the linker flag -s USE_WEBGL2=1.
   (#2873)
 - Fixed a UnboundTypeError occurring in embind (#2875)
 - Fixed an error "IndexSizeError: Index or size is negative or greater than the
   allowed amount" being thrown by Emscripten SDL 1.2 surface blit code. (#2879)
 - Fixed a JS minifier issue that generated "x--y from x - -y" (#2869)
 - Added a new emcc command line flag "--cache <dir>" to control the location of
   the Emscripten cache directory (#2816)
 - Implemented SDL_ConvertSurface() and added support for SDL_SRCALPHA in
   SDL_SetAlpha (#2871)
 - Fixed issues with the GL library handling of invalid input values.
 - Optimized SDL copyIndexedColorData function (#2890)
 - Implemented GLES3 emulation for glMapBufferRange() for upcoming WebGL 2
   support, using the -s FULL_ES3=1 linker option.
 - Fixed a bug where setting up and cancelling the main loop multiple times
   would stack up the main loop to be called too frequently (#2839)
 - Introduced a new API emscripten_set_main_loop_timing() for managing the
   Emscripten main loop calling frequency (#2839)
 - Added new optimization flags SDL.discardOnLock and SDL.opaqueFrontBuffer to
   Emscripten SDL 1.2 SDL_LockSurface() and SDL_UnlockSurface() (#2870)
 - Fixed a bug with glfwGetProcAddress().
 - Added option to customize GLOBAL_BASE (the starting address of global
   variables in the Emscripten HEAP).
 - Added the ability to register mouseover and mouseout events from the HTML5
   API.
 - Improved experimental SIMD support.
 - Full list of changes:
    - Emscripten: https://github.com/emscripten-core/emscripten/compare/1.25.1...1.25.2
    - Emscripten-LLVM: no changes.
    - Emscripten-Clang: no changes.

v1.25.1: 10/1/2014
------------------
 - Updated heap resize support code when -s ALLOW_MEMORY_GROWTH=1 is defined.
 - Updated libc++ to new version from upstream svn revision 218372, 2014-09-24.
 - Fixed a bug where building on Windows might generate output JS files with
   incorrect syntax (emscripten-fastcomp #52)
 - Improved experimental SIMD support.
 - Full list of changes:
    - Emscripten: https://github.com/emscripten-core/emscripten/compare/1.25.0...1.25.1
    - Emscripten-LLVM: https://github.com/emscripten-core/emscripten-fastcomp/compare/1.25.0...1.25.1
    - Emscripten-Clang: no changes.


v1.25.0: 9/30/2014
------------------
 - Fixed a warning message with -s EXPORTED_FUNCTIONS.
 - Full list of changes:
    - Emscripten: https://github.com/emscripten-core/emscripten/compare/1.24.1...1.25.0
    - Emscripten-LLVM: no changes.
    - Emscripten-Clang: no changes.

v1.24.1: 9/27/2014
------------------
 - Fixed issues with the tmpnam and tmpfile functions (#2797, 2798)
 - Fixed CMake package find code to not search any system directories, because
   Emscripten is a cross-compiler.
 - Improved support for the proposed solution for heap resizing.
 - Fixed an issue where one could not run a main loop without having first a GL
   context created when -s FULL_ES2 or -s LEGACY_GL_EMULATION were set.
 - For compatibility, Emscripten will no longer warn about missing library files
   for -lGL, -lGLU and -lglut libraries, since Emscripten provides the
   implementation for these without having to explicitly link to anything.
 - Added support for readonly (const) attributes and automatically call
   Pointer_stringify on DOMStrings in WebIDL.
 - Improved SIMD support for the experimental Ecmascript SIMD spec.
 - Added support for GLFW 3.0.
 - Added new Emscripten HTML 5 functions emscripten_set_mouseenter_callback()
   and emscripten_set_mouseleave_callback().
 - Emscripten now recognizes an environment variable
   EMCC_JSOPT_BLACKLIST=a,b,c,d which can be used to force-disable Emscripten to
   skip running specific JS optimization passes. This is intended as a debugging
   aid to help zoom in on JS optimizer bugs when compiling with -O1 and greater.
   (#2819)
 - Fixed a bug where Module['TOTAL_STACK'] was ignored (#2837).
 - Improved SIMD support for the experimental Ecmascript SIMD spec. Preliminary asm.js validation.
 - Full list of changes:
    - Emscripten: https://github.com/emscripten-core/emscripten/compare/1.24.0...1.24.1
    - Emscripten-LLVM: https://github.com/emscripten-core/emscripten-fastcomp/compare/1.24.0...1.24.1
    - Emscripten-Clang: no changes.

v1.24.0: 9/16/2014
------------------
 - Renamed the earlier Module.locateFilePackage() to Module.locateFile() added
   in v1.22.2 to better reflect its extended usage.
 - Improved exceptions support with exception_ptr.
 - Fixed a bug where restoring files from IDBFS would not preserve their file modes.
 - Fixed and issue where one could not pass a null pointer to strftime() function.
 - Improved SIMD support for the experimental Ecmascript SIMD spec.
 - Full list of changes:
    - Emscripten: https://github.com/emscripten-core/emscripten/compare/1.23.5...1.24.0
    - Emscripten-LLVM: https://github.com/emscripten-core/emscripten-fastcomp/compare/1.23.5...1.24.0
    - Emscripten-Clang: no changes.

v1.23.5: 9/12/2014
------------------
 - Added new functions emscripten_get_device_pixel_ratio(),
   emscripten_set_canvas_css_size() and emscripten_get_canvas_css_size() which
   allow handling High DPI options from C code.
 - Fixed bugs with timzone-related functions in the JS-implemented C standard
   library.
 - Implemented clock_gettime(CLOCK_MONOTONIC) and added a new function
   emscripten_get_now_is_monotonic() to query whether the JS-provided timer is
   monotonic or not.
 - Fixed an issue where the user could not pass --llvm-opts=xxx when also
   specifying --llvm-lto=2.
 - Renamed the linker option -profiling to --profiling for consistency. The old
   form is still supported.
 - Formalized the set of valid characters to be used in files passed to the
   file_packager.py (#2765).
 - Implemented SDL function SDL_BlitScaled.
 - Fixed a bug with right modifier keys in SDL.
 - Full list of changes:
    - Emscripten: https://github.com/emscripten-core/emscripten/compare/1.23.4...1.23.5
    - Emscripten-LLVM: no changes.
    - Emscripten-Clang: no changes.

v1.23.4: 9/7/2014
------------------
 - Implemented new targetX and targetY fields for native HTML5 mouse and touch
   events (#2751)
 - Improved SIMD support for the experimental Ecmascript SIMD spec.
 - Full list of changes:
    - Emscripten: https://github.com/emscripten-core/emscripten/compare/1.23.3...1.23.4
    - Emscripten-LLVM: https://github.com/emscripten-core/emscripten-fastcomp/compare/1.23.3...1.23.4
    - Emscripten-Clang: no changes.

v1.23.3: 9/7/2014
------------------
 - Removed the scons-tools SCons build system as unused.
 - Fixed an issue where applications could not handle WebGL context creation
   failures gracefully.
 - Fixed a bug where the stringToC function in ccall/cwrap might not allocate
   enough space to hold unicode strings.
 - Removed CMake from attempting to link to library -ldl when building projects,
   by unsetting CMAKE_DL_LIBS.
 - Fixed a bug where write_sockaddr might return undefined data in its output
   structure.
 - Added a new _experimental_ -s POINTER_MASKING=1 linker option that might help
   JS VMs to optimize asm.js code.
 - Added first version of a memory tracing API to profile memory usage in
   Emscripten applications.
 - Added functions glob and globfree from musl regex library.
 - Improved SIMD support for the experimental Ecmascript SIMD spec.
 - Full list of changes:
    - Emscripten: https://github.com/emscripten-core/emscripten/compare/1.23.2...1.23.3
    - Emscripten-LLVM: https://github.com/emscripten-core/emscripten-fastcomp/compare/1.23.2...1.23.3
    - Emscripten-Clang: no changes.

v1.23.2: 9/2/2014
------------------
 - Adjusted the process and group ids reported by the stub library functions to
   be closer to native unix values.
 - Set stack to be aligned to 16 bytes. (#2721)
 - Fixed a compiler error "unresolved symbol:
   __cxa_decrement_exception_refcount" (#2715)
 - Added a new warning message that instructs that building .so, .dll and .dylib
   files is not actually supported, and is faked for compatibility reasons for
   existing build chains. (#2562)
 - Fixed problems with SDL mouse scrolling (#2643)
 - Implemented OpenAL function alSourceRewind.
 - Removed several old header files from the Emscripten repository that had been
   included for emulation purposes (zlib.h, png.h, tiff.h, tiffio.h), but their
   implementation is not included.
 - Work around an issue in d8 with binary file reading that broke e.g. printf
   when running in d8. (#2731)
 - Rigidified the semantics of Module.preRun and Module.postRun: These must
   always be JS arrays, single functions are not allowed (#2729)
 - Improved compiler warning diagnostics when generating output that will not
   validate as asm.js (#2737)
 - Updated to latest emrun version to enable support for passing arguments with
   hyphens to the program. (#2742)
 - Added Bessel math functions of the first kind  (j0, j1, jn) from musl.
 - Improved SIMD support for the experimental Ecmascript SIMD spec.
 - Full list of changes:
    - Emscripten: https://github.com/emscripten-core/emscripten/compare/1.23.1...1.23.2
    - Emscripten-LLVM: https://github.com/emscripten-core/emscripten-fastcomp/compare/1.23.1...1.23.2
    - Emscripten-Clang: no changes.

v1.23.1: 8/26/2014
------------------
 - Add support for the Chrome variant of the Gamepad API.
 - Updates to SIMD.js support.
 - Implemented glutSetCursor function.
 - Added new link-time options -s NO_FILESYSTEM=1 and -s NO_BROWSER=1 to enable
   reducing output file sizes when those functionalities are not necessary.
 - Added a new option --closure 2 to allow running closure even on the asm.js output.
 - Fixed a regression bug that broke the use of
   emscripten_set_socket_error_callback() in emscripten.h
 - Removed the support for old discontinued Mozilla Audio Data API in src/library_sdl.js.
 - Removed the support for using Web Audio ScriptProcessorNode to stream audio.
 - Improved SDL audio streaming by using the main rAF() callback instead of a
   separate setTimeout() callback to schedule the audio data.
 - Deprecated compiling without typed arrays support. 
 - Migrated to using musl PRNG functions. Fixes reported bugs about the quality of randomness (#2341)
 - Improved SIMD support for the experimental Ecmascript SIMD spec.
 - Full list of changes:
    - Emscripten: https://github.com/emscripten-core/emscripten/compare/1.23.0...1.23.1
    - Emscripten-LLVM: https://github.com/emscripten-core/emscripten-fastcomp/compare/1.23.0...1.23.1
    - Emscripten-Clang: no changes.

v1.23.0: 8/21/2014
------------------
 - Added support for array attributes in WebIDL bindings.
 - Allow cloning pointers that are scheduled for deletion in embind, and add
   support for null in embind_repr().
 - Fixed possible issues with rounding and flooring operations.
 - Full list of changes:
    - Emscripten: https://github.com/emscripten-core/emscripten/compare/1.22.2...1.23.0
    - Emscripten-LLVM: no changes.
    - Emscripten-Clang: no changes.

v1.22.2: 8/19/2014
------------------
 - Adds stack overflow checks when building with the link flag -s ASSERTIONS=1.
 - Fix an issue where EM_ASM was not usable with closure when closure removed
   the Module object (#2639)
 - The locale "POSIX" is now recognized (#2636)
 - Fixed a problem with embind on IE11.
 - Added OpenAL functions alSource3i, alListener3f, alGetEnumValue and
   alSpeedOfSound and also recognize ALC_MAX_AUXILIARY_SENDS.
 - Fixed an issue where emcc would create .o files in the current directory when
   compiling multiple code files simultaneously (#2644)
 - The -s PROXY_TO_WORKER1= option now looks for a GET option "?noProxy" in the
   page URL to select at startup time whether proxying should be on or off.
 - Added new functions emscripten_yield, emscripten_coroutine_create and
   emscripten_coroutine_next which implement coroutines when building with the
   -s ASYNCIFY=1 option.
 - Optimized the size of intermediate generated .o files by omitting LLVM debug
   info from them when not needed. (#2657)
 - Fixed WebSocket connection URLs to allow a port number in them, e.g.
   "server:port/addr" (2610)
 - Added support for void* to the WebIDL binder, via the identifier VoidPtr.
 - Optimize emcc to not copy bitcode files around redundantly.
 - Fix stat() to correctly return ENOTDIR when expected (#2669).
 - Fixed issues with nested exception catching (#1714).
 - Increased the minimum size of the Emscripten HEAP to 64k instead of a previous 4k.
 - The {{{ cDefine('name') }}} macros now raise a compile-time error if the
   define name is not found, instead of hiding the error message inside the
   compiled output (#2672)
 - Fixed an issue where --emrun parameter was not compatible with the -s
   PROXY_TO_WORKER=1 option.
 - Improved WebGL support when compiling with the PROXY_TO_WORKER=1 option.
 - Fixed a regression issue with the handling of running dtors of classes that
   use virtual inheritance. (#2682)
 - Added an option Module.locateFilePackage() as a means to customize where data
   files are found in relative to the running page (#2680). NOTE: This parameter
   was later renamed to Module.locateFile() instead in release 1.24.0.
 - Fixed a bug where OpenAL sources would not properly delete.
 - Fixed a bug with upstream libc++ on std::map, std::multimap and
   std::unordered_map self-assignment
   (http://llvm.org/bugs/show_bug.cgi?id=18735)
 - Allow using __asm__ __volatile__("": : :"memory") as a compile-time
   reordering barrier (#2647)
 - Full list of changes:
    - Emscripten: https://github.com/emscripten-core/emscripten/compare/1.22.1...1.22.2
    - Emscripten-LLVM: https://github.com/emscripten-core/emscripten-fastcomp/compare/1.22.1...1.22.2
    - Emscripten-Clang: no changes.

v1.22.1: 8/7/2014
------------------
 - Added support for prefixing functions with '$' in JS libraries, in order to
   cause them not be prefixed with '_' when compiling.
 - Improved WebIDL compiler to support enums.
 - Fixed a bug with emscripten_force_exit() that would throw an exception (#2629).
 - Fixed setlocale() when setting a bad locale. (#2630)
 - Fixed a compiler miscompilation bug when optimizing loops. (#2626)
 - Fixed an issue with rethrowing an exception (#2627)
 - Fixed a bug where malloc()ing from JS code would leak memory if the C/C++
   side does not use malloc() (#2621)
 - Removed an unnecessary assert() in glReadPixels, and improved it to support
   more texture pixel types.
 - Fixed a bug with std::locale accepting unknown locale names (#2636)
 - Added support for WebIDL binder to work with Closure (#2620)
 - Added no-op SDL IMG_Quit() and TTF_Quit() symbols.
 - Migrated to building libcxx and libcxxapi with -Oz optimization flags.
 - Full list of changes:
    - Emscripten: https://github.com/emscripten-core/emscripten/compare/1.22.0...1.22.1
    - Emscripten-LLVM: no changes.
    - Emscripten-Clang: no changes.

v1.22.0: 8/5/2014
------------------
 - Added support to emrun to dump files to the local filesystem for debugging
   purposes.
 - Implemented emscripten_wget in ASYNCIFY mode.
 - Improved extension catching support (#2616)
 - Fixed .a link groups to also work when linking to bitcode. (#2568)
 - Full list of changes:
    - Emscripten: https://github.com/emscripten-core/emscripten/compare/1.21.10...1.22.0
    - Emscripten-LLVM: https://github.com/emscripten-core/emscripten-fastcomp/compare/1.21.10...1.22.0
    - Emscripten-Clang: no changes.

v1.21.10: 7/29/2014
-------------------
 - Fixed a Windows-specific issue where the generated output files might contain
   line endings of form \r\r\n. This caused browser debuggers to get confused
   with line numbers. (#2133)
 - Improved the node.js workaround introduced in v1.21.8.
 - Implemented new HTML5 API for direct WebGL context creation, emscripten_webgl_*().
 - Fixed a bug when loading in node.js and loaded by another module (#2586)
 - Full list of changes:
    - Emscripten: https://github.com/emscripten-core/emscripten/compare/1.21.9...1.21.10
    - Emscripten-LLVM: no changes.
    - Emscripten-Clang: no changes.

v1.21.9: 7/28/2014
------------------
 - Fixed issues with exception catching. (#2531)
 - Full list of changes:
    - Emscripten: https://github.com/emscripten-core/emscripten/compare/1.21.8...1.21.9
    - Emscripten-LLVM: no changes.
    - Emscripten-Clang: no changes.

v1.21.8: 7/28/2014
------------------
 - Fixed an issue when using --embed-file to embed very large files.
 - Worked around a Windows node.js bug where the compiler output might get cut
   off when the compilation ends in an error.
   (https://github.com/joyent/node/issues/1669)
 - Full list of changes:
    - Emscripten: https://github.com/emscripten-core/emscripten/compare/1.21.7...1.21.8
    - Emscripten-LLVM: https://github.com/emscripten-core/emscripten-fastcomp/compare/1.21.7...1.21.8
    - Emscripten-Clang: no changes.

v1.21.7: 7/25/2014
------------------
 - Added new environment varaible EMCC_ONLY_FORCED_STDLIBS which can be used to
   restrict to only linking to the chosen set of Emscripten-provided libraries.
   (See also EMCC_FORCE_STDLIBS)
 - Adjusted argv[0] and environment variables USER, HOME, LANG and _ to report a
   more convenient set of default values. (#2565)
 - Fixed an issue where the application could not use environ without also
   referring to getenv() (#2557)
 - Fixed an issue with IDBFS running in web workers.
 - Print out an error if IDBFS is used without IDB support.
 - Fixed calling Runtime.getFuncWrapper() when -s ALIASING_FUNCTION_POINTERS=1 (#2010)
 - Fixed an issue where deleting files during directory iteration would produce
   incorrect iteration results (#2528)
 - Fixed support for strftime with %z and %Z (#2570)
 - Fixed a bug with truncate() throwing an exception (#2572)
 - Improved the linker to generate warning messages if user specifies -s X=Y
   linker flags that do not exist (#2579)
 - Fixed an issue with creating read-only files (#2573)
 - Added first implementation for the ASYNCIFY option, which splits up
   synchronous blocking loops to asynchronous execution. For more information on
   this approach, see https://github.com/emscripten-core/emscripten/wiki/Asyncify
 - Full list of changes:
    - Emscripten: https://github.com/emscripten-core/emscripten/compare/1.21.6...1.21.7
    - Emscripten-LLVM: https://github.com/emscripten-core/emscripten-fastcomp/compare/1.21.6...1.21.7
    - Emscripten-Clang: no changes.

v1.21.6: 7/22/2014
------------------
 - Separated OpenAL AL and ALC errors to properly separate fields.
 - When using EGL to initialize a GL context, initialize a stencil buffer to the
   context as well, since proper EGL context choosing is not yet implemented.
 - Added new linker flag -s DEMANGLE_SUPPORT to choose whether to compile the
   application with libcxxabi-provided demangling support ___cxa_demangle().
 - Fixed a problem where calling stat() on a nonexisting file in the runtime VFS
   would result in an exception being thrown. (#2552)
 - When using the -v flag, no longer retain intermediate compilation files. To
   preserve the intermediate files, set the EMCC_DEBUG=1 environment variable.
   (#2538)
 - Added a new HTML setting Module.memoryInitializerPrefixURL which specifies a
   prefix for where the memory initializer file .mem.js should be loaded from
   (#2542)
 - Implemented eglReleaseThread to work according to spec.
 - Implemented a new function emscripten_force_exit() which immediately shuts
   down the C runtime.
 - Fixed a bug with exception handling that resulted in an error unresolved
   symbol: _ZTISt13bad_exception (#2560)
 - Full list of changes:
    - Emscripten: https://github.com/emscripten-core/emscripten/compare/1.21.5...1.21.6
    - Emscripten-LLVM: no changes.
    - Emscripten-Clang: no changes.

v1.21.5: 7/21/2014
------------------
 - Added support for glDrawBuffers with the WEBGL_draw_buffers extension.
 - Added stub implementation for eglReleaseThread.
 - Fixed a bug where passing -E to emcc used the system include headers instead
   of the built-in ones. (#2534)
 - Fixed the stacktrace() function to work on MSIE as well.
 - Removed the zlib.h header file from system include directory, since
   Emscripten does not provide an implementation of zlib built-in.
 - Added support for __cxa_bad_typeid (#2547)
 - Fixed an internal compiler crash with a certain pattern involving optimized
   builds and int64_t (#2539)
 - Fixed an issue with -s EXCEPTION_CATCHING_WHITELIST handling where an
   extension that was a substring of another might get erroneously handled.
 - Full list of changes:
    - Emscripten: https://github.com/emscripten-core/emscripten/compare/1.21.4...1.21.5
    - Emscripten-LLVM: https://github.com/emscripten-core/emscripten-fastcomp/compare/1.21.4...1.21.5
    - Emscripten-Clang: no changes.

v1.21.4: 7/17/2014
------------------
 - Implemented the getsockopt() function.
 - Added new event callback functions emscripten_set_socket_xx_callback() that
   allow listening to WebSocket events in an asynchronous manner.
 - Greatly improved CMake support, now various forms of configure-time test
   builds are supported, and the default extension is set to ".js"
 - Prohibit the virtual filesystem from creating files with name '.' or '..' at
   runtime.
 - Have runtime mkdir() function call normalize the path to be created before
   creation.
 - Fixed an issue with omitting the third paramter in cwrap() call (#2511).
 - Fixed an issue where mouse event handling would throw an exception if the
   page did not contain a canvas object.
 - Fixed a GL initialization problem when user has extended Array with custom
   functions (#2514)
 - Added new compiler defines __EMSCRIPTEN_major__, __EMSCRIPTEN_minor__ and
   __EMSCRIPTEN_tiny__ which communicate the compiler version major.minor.tiny
   to compiled applications (#2343)
 - Fixed a bug where emrun did not properly capture the exit code when exit
   runtime via not calling exit().
 - Fixed an error message when symlinkin invalid filenams at runtime.
 - Fixed a bug in EGL context creation that parsed the input context creation
   parameters with wrong terminator.
 - Improved ffdb.py to be smarter when to attempt port forwarding to connect to
   a FFOS device DevTools port.
 - Implemented strsignal() function (#2532)
 - Full list of changes:
    - Emscripten: https://github.com/emscripten-core/emscripten/compare/1.21.3...1.21.4
    - Emscripten-LLVM: no changes.
    - Emscripten-Clang: no changes.

v1.21.3: 7/10/2014
------------------
 - Added implementations for SDL function SDL_AudioQuit and SDL_VideoQuit.
 - Fix an issue with the optimizeShifts optimization enabled in previous version.
 - Fixed the -s RELOOPER command line parameter to work.
 - Fixed a bug where building the system libc migt result in a compiler deadlock
   on Windows.
 - Removed emcc from trying to link in .dll files as static libraries on
   Windows.
 - Added support for GL_HALF_FLOAT_OES.
 - Fixed a bug where emcmake did not work on Windows.
 - Use multithreaded compilation to build libc.
 - Fixed an issue where the GL interop library could throw an exception in an
   error condition, instead of raising a GL error.
 - Full list of changes:
    - Emscripten: https://github.com/emscripten-core/emscripten/compare/1.21.2...1.21.3
    - Emscripten-LLVM: no changes.
    - Emscripten-Clang: no changes.

v1.21.2: 7/5/2014
------------------
 - Improved the checks that detect that code is run only while the runtime is
   initialized.
 - The memory initializer file (.mem.js) is now emitted by default when
   compiling with at least -O2 optimization level.
 - Fixed a performance issue where built-in math functions (Math.sqrt, etc.)
   took a slightly slower path (#2484).
 - Added support for the ffs libc function.
 - Re-enabled optimizeShifts optimization when not compiling for asm.js (#2481)
 - Full list of changes:
    - Emscripten: https://github.com/emscripten-core/emscripten/compare/1.21.1...1.21.2
    - Emscripten-LLVM: no changes.
    - Emscripten-Clang: no changes.

v1.21.1: 7/3/2014
------------------
 - Fixed an issue where wrong python interpreter could get invoked on Windows
   when both native and cygwin python were installed.
 - Updated musl from version 0.9.13 to version 1.0.3.
 - Full list of changes:
    - Emscripten: https://github.com/emscripten-core/emscripten/compare/1.21.0...1.21.1
    - Emscripten-LLVM: no changes.
    - Emscripten-Clang: no changes.

v1.21.0: 7/2/2014
------------------
 - Enable memory init files (.mem) by default in optimized builds (-O2+), as if
   --memory-init-file 1  is specified. This makes the default behavior on
   optimized builds emit smaller and faster-to-load code, but does require that
   you ship both a .js and a .mem file (if you prefer not to, can use
   --memory-init-file 1  ).
 - Implemented new SDL 1.2 functions SDL_GetRGB, SDL_GetRGBA and SDL_putenv.
 - Added support for /dev/random, /dev/urandom and C++11 std::random_device,
   which will use cryptographically secure random api if available. (#2447)
 - Added support for CMake find_path() directive.
 - Added support for std::unique_ptr in embind.
 - Improved Windows support for ffdb.py.
 - Implemented the clip_rect structure for created SDL surfaces.
 - Fixed a regression with SDL touch events (#2466)
 - Added support for C++11 std::thread::hardware_concurrency which backs to
   navigator.hardwareConcurrency. See
   http://wiki.whatwg.org/wiki/Navigator_HW_Concurrency (#2456)
 - Optimized embind code generation with constexprs.
 - Enabled the use of Runtime.add&removeFunction when closure minification is
   active (#2446)
 - Implemented support for accessing WebGL when building via the proxy to worker
   architecture.
 - Full list of changes:
    - Emscripten: https://github.com/emscripten-core/emscripten/compare/1.20.0...1.21.0
    - Emscripten-LLVM: no changes.
    - Emscripten-Clang: no changes.

v1.20.0: 6/13/2014
------------------
 - Optimize in-memory virtual filesystem performance when serialized to an IndexedDB.
 - Fixed memcpy regression with ta0 and ta1 modes.
 - Fixed an issue with line numbers being messed up when generating source maps (#2410)
 - Fixed an ffdb logging bug that could cause it to drop messages if they were
   being received too fast. Added support getting memory and system descriptions
   with ffdb.
 - Added a new extension to SDL "emscripten_SDL_SetEventHandler()" which enabled
   application to perform SDL event handling inside a JS event handler to
   overcome browser security restrictions. (#2417)
 - Full list of changes:
    - Emscripten: https://github.com/emscripten-core/emscripten/compare/1.19.2...1.20.0
    - Emscripten-LLVM: no changes.
    - Emscripten-Clang: no changes.

v1.19.2: 6/9/2014
------------------
 - Updated CMake support for response file handling.
 - Fixed issues with glfwGetProcAddress and glfwSetWindowSizeCallback.
 - Fixed an issue with regexes that caused issues on IE11 runtime (#2400)
 - Added a new functions emscripten_get_preloaded_image_data() and
   emscripten_get_preloaded_image_data_from_FILE() to obtain pixel data of
   preloaded images.
 - Greatly improved ffdb capabilities to operate a FFOS device.
 - Fixed a Windows-specific bug where the user temp directory was littered with
   temporary .rsp files that did not get cleaned up.
 - Improved SIMD support.
 - Full list of changes:
    - Emscripten: https://github.com/emscripten-core/emscripten/compare/1.19.1...1.19.2
    - Emscripten-LLVM: https://github.com/emscripten-core/emscripten-fastcomp/compare/1.19.1...1.19.2
    - Emscripten-Clang: no changes.

v1.19.1: 6/3/2014
------------------
 - Migrate to using musl sscanf and sprintf and the family that writes to
   memory, and not directly to the filesystem.
 - Improve the error messages from -s SAFE_HEAP_ACCESS=1 runtime checks.
 - Added new linker flag -s NO_DYNAMIC_EXECUTION=1 which removes the use of
   eval() and new Function() in the generated output. For more information, see
   "Eval and related functions are disabled" in
   https://developer.chrome.com/extensions/contentSecurityPolicy .
 - Fixed a compiler issue when very large double constants are present. (#2392)
 - Full list of changes:
    - Emscripten: https://github.com/emscripten-core/emscripten/compare/1.19.0...1.19.1
    - Emscripten-LLVM: no changes.
    - Emscripten-Clang: no changes.

v1.19.0: 5/29/2014
------------------
 - Added an error message to signal that linkable modules are not supported in fastcomp.
 - Fixed a miscompilation issue that resulted in an error "SyntaxError: invalid
   increment operand" and a statement +(+0) being generated (#2314)
 - Make optimized compiler output smaller by running the shell code through
   uglify when not using closure.
 - Fixed a crash in SDL audio loading code introduced in v1.18.3
 - Fixed an issue where glTex(Sub)Image2D might throw an exception on error,
   instead of setting glGetError().
 - Added new typedefs emscripten_align1_short, emscripten_align{1/2}_int,
   emscripten_align{1/2}_float and emscripten_align{1/2/4}_double to ease
   signaling the compiler that unaligned data is present. (#2378)
 - Fixed an embind issue with refcount tracking on smart pointers.
 - Full list of changes:
    - Emscripten: https://github.com/emscripten-core/emscripten/compare/1.18.4...1.19.0
    - Emscripten-LLVM: https://github.com/emscripten-core/emscripten-fastcomp/compare/1.18.4...1.19.0
    - Emscripten-Clang: no changes.

v1.18.4: 5/27/2014
------------------
 - Fixed error message on unsupported linking options (#2365)
 - Updated embind to latest version from IMVU upstream.
 - Fixed an issue where source maps did not load properly in Firefox.
 - Added a more descriptive error message to fastcomp when MAX_SETJMPS limit is
   violated. (#2379)
 - Full list of changes:
    - Emscripten: https://github.com/emscripten-core/emscripten/compare/1.18.3...1.18.4
    - Emscripten-LLVM: https://github.com/emscripten-core/emscripten-fastcomp/compare/1.18.3...1.18.4
    - Emscripten-Clang: no changes.

v1.18.3: 5/21/2014
------------------
 - Added support to emcc command line for "archive groups": -Wl,--start-group
   and -Wl,--end-group
 - Greatly optimized ccall and cwrap implementations.
 - Added new support for SDL_Mix backend to use WebAudio to play back audio clips.
 - Fixed a registerizeHarder issue with elimination of conditional expressions.
 - Migrated single-character standard C functions (islower, tolower, and the
   family) to use musl implementations.
 - Updated relooper to not optimize out breaks if it causes excessive nesting.
 - Full list of changes:
    - Emscripten: https://github.com/emscripten-core/emscripten/compare/1.18.2...1.18.3
    - Emscripten-LLVM: https://github.com/emscripten-core/emscripten-fastcomp/compare/1.18.2...1.18.3
    - Emscripten-Clang: no changes.

v1.18.2: 5/19/2014
------------------
 - Fixed a problem which blocked user applications from handling WebGL context
   loss events themselves.
 - Added a new HTML5 api function emscripten_is_webgl_context_lost() which
   allows polling for context loss in addition to receiving events.
 - Improved async wget progress events to work better across browsers.
 - Improved WebIDL binder support.
 - Added new typeof() function to emscripten::val.
 - Added support for SDL window events SDL_WINDOWEVENT_FOCUS_GAINED,
   SDL_WINDOWEVENT_FOCUS_LOST, SDL_WINDOWEVENT_SHOWN, SDL_WINDOWEVENT_HIDDEN.
 - Fixed a compiler miscompilation on unsigned i1 bitcasts (#2350)
 - Fixed a compiler bug where doubles in varargs might not get 8-byte aligned (#2358)
 - Full list of changes:
    - Emscripten: https://github.com/emscripten-core/emscripten/compare/1.18.1...1.18.2
    - Emscripten-LLVM: https://github.com/emscripten-core/emscripten-fastcomp/compare/1.18.1...1.18.2
    - Emscripten-Clang: no changes.

v1.18.1: 5/12/2014
------------------
 - Fixed an issue where the mouse wheel scroll did not work with SDL.
 - Fixed an issue with emscripten_async_wget, which undesirably expected that
   the string pointer passed to it stayed alive for the duration of the
   operation (#2349)
 - Emscripten now issues a warning message when the EXPORTED_FUNCTIONS list
   contains invalid symbol names (#2338)
 - Full list of changes:
    - Emscripten: https://github.com/emscripten-core/emscripten/compare/1.18.0...1.18.1
    - Emscripten-LLVM: no changes.
    - Emscripten-Clang: no changes.

v1.18.0: 5/10/2014
------------------
 - Enable support for low-level C<->JS interop to marshall 64 bit integers from
   C to JS.
 - Fixed an issue that caused some programs to immediately run out of memory
   "(cannot enlarge memory arrays)" at startup. (#2334)
 - Fixed a crash issue with generated touch events that didn't correspond to a real touch.
 - Full list of changes:
    - Emscripten: https://github.com/emscripten-core/emscripten/compare/1.17.0...1.18.0
    - Emscripten-LLVM: https://github.com/emscripten-core/emscripten-fastcomp/compare/1.17.0...1.18.0
    - Emscripten-Clang: no changes.

v1.17.0: 5/6/2014
------------------
 - Enabled asm.js compilation and -s PRECISE_F32 support when using embind.
 - Improved relooper to emit switches in many-entried blocks.
 - Fixed a GLFW bug where mouse wheel direction was reversed.
 - Fixed glfwGetKey to work even when no callback is registered with
   glfwGetKeyCallback (#1320)
 - Added a new tool 'webidl_binder' that generates C <-> JS interop code from
   WebIDL descriptions.
 - Fix emscripten compilation to work on pages that don't contain a HTML canvas.
 - Added a new error message to default shell when an uncaught exception is thrown.
 - Improved error diagnostics reported by -s SAFE_HEAP=1.
 - Added support for registering callbacks hook to VFS file open, write, move,
   close and delete.
 - Added embind support to std::basic_string<unsigned char>
 - By default, the C runtime will no longer exit after returning from main()
   when safeSetTimeout() or safeSetInterval() is used.
 - Fixed an issue with sscanf formatting (#2322)
 - Fixed an issue where precompiled headers were given a wrong output filename (#2320)
 - Enabled registerizeHarder optimization pass to work when outlining is enabled.
 - Fixed an issue with strptime month handling (#2324)
 - Added an initial implementation of a new tool 'ffdb' which can be used to
   operate a Firefox OS phone from the command line.
 - Fixed a compiler crash on assertion failure '!contains(BranchesOut, Target)'
   (emscripten-fastcomp #32)
 - Added a new ABI to Clang that targets Emscripten specifically. Stop aligning
   member functions to save some space in the function table array.
 - Full list of changes:
    - Emscripten: https://github.com/emscripten-core/emscripten/compare/1.16.0...1.17.0
    - Emscripten-LLVM: https://github.com/emscripten-core/emscripten-fastcomp/compare/1.16.0...1.17.0
    - Emscripten-Clang: https://github.com/emscripten-core/emscripten-fastcomp-clang/compare/1.16.0...1.17.0

v1.16.0: 4/16/2014
------------------
 - Removed browser warnings message in VFS library about replacing __proto__ performance issue. 
 - Full list of changes:
    - Emscripten: https://github.com/emscripten-core/emscripten/compare/1.15.1...1.16.0
    - Emscripten-LLVM: no changes.
    - Emscripten-Clang: https://github.com/emscripten-core/emscripten-fastcomp-clang/compare/1.15.1...1.16.0

v1.15.1: 4/15/2014
------------------
 - Added support for SDL2 touch api.
 - Added new user-controllable emdind-related define #define
   EMSCRIPTEN_HAS_UNBOUND_TYPE_NAMES, which allows optimizing embind for minimal
   size when std::type_info is not needed. 
 - Fixed issues with CMake support where CMAKE_AR and CMAKE_RANLIB were not
   accessible from CMakeLists.txt files.
 - Full list of changes:
    - Emscripten: https://github.com/emscripten-core/emscripten/compare/1.15.0...1.15.1
    - Emscripten-LLVM: no changes.
    - Emscripten-Clang: no changes.

v1.15.0: 4/11/2014
------------------
 - Fix outlining feature for functions that return a double (#2278)
 - Added support for C++11 atomic constructs (#2273)
 - Adjusted stdout and stderr stream behavior in the default shell.html to
   always print out to both web page text log box, and the browser console.
 - Fixed an issue with loop variable optimization.
 - Full list of changes:
    - Emscripten: https://github.com/emscripten-core/emscripten/compare/1.14.1...1.15.0
    - Emscripten-LLVM: https://github.com/emscripten-core/emscripten-fastcomp/compare/1.14.1...1.15.0
    - Emscripten-Clang: https://github.com/emscripten-core/emscripten-fastcomp-clang/compare/1.14.1...1.15.0

v1.14.1: 4/8/2014
------------------
 - Added new command line utility 'emcmake', which can be used to call
   emconfigure for cmake.
 - Added a new emcc command line parameter '--valid-abspath', which allows
   selectively suppressing warning messages that occur when using absolute path
   names in include and link directories.
 - Added a new emcc linker command line parameter '--emit-symbol-map', which
   will save a map file between minified global names and the original function
   names.
 - Fixed an issue with --default-object-ext not always working properly.
 - Added optimizations to eliminate redundant loop variables and redundant
   self-assignments.
 - Migrated several libc functions to use compiled code from musl instead of
   handwritten JS implementations.
 - Improved embind support.
 - Renamed the EM_ASM_() macro to the form EM_ASM_ARGS().
 - Fixed mouse button ordering issue in glfw.
 - Fixed an issue when creating a path name that ends in a slash (#2258, #2263)
 - Full list of changes:
    - Emscripten: https://github.com/emscripten-core/emscripten/compare/1.14.0...1.14.1
    - Emscripten-LLVM: https://github.com/emscripten-core/emscripten-fastcomp/compare/1.14.0...1.14.1
    - Emscripten-Clang: no changes.

v1.14.0: 3/25/2014
------------------
 - Added new emcc linker command line option '-profiling', which defaults JS
   code generation options suited for benchmarking and profiling purposes.
 - Implemented the EGL function eglWaitGL().
 - Fixed an issue with the HTML5 API that caused the HTML5 event listener unregistration to fail.
 - Fixed issues with numpad keys in SDL support library.
 - Added a new JS optimizer pass 'simplifyIfs', which is run when -s
   SIMPLIFY_IFS=1 link flag is set and -g is not specified. This pass merges
   multiple nested if()s together into single comparisons, where possible.
 - Removed false positive messages on missing internal "emscripten_xxx" symbols at link stage.
 - Updated to latest relooper version.
 - Full list of changes:
    - Emscripten: https://github.com/emscripten-core/emscripten/compare/1.13.2...1.14.0
    - Emscripten-LLVM: https://github.com/emscripten-core/emscripten-fastcomp/compare/1.13.2...1.14.0
    - Emscripten-Clang: no changes.

v1.13.2: 3/15/2014
------------------
 - Fixed issues with SDL audio on Safari.
 - Fixed issues with HTML5 API mouse scroll events on Safari.
 - Fixed issues with HTML5 fullscreen requests in IE11.
 - Enabled support for emscripten_get_callstack on IE10+.
 - Fixed issues with Closure symbol minification.
 - Further improved em_asm()-related error messages.
 - Updated to latest relooper version.
 - Full list of changes:
    - Emscripten: https://github.com/emscripten-core/emscripten/compare/1.13.1...1.13.2
    - Emscripten-LLVM: https://github.com/emscripten-core/emscripten-fastcomp/compare/1.13.1...1.13.2
    - Emscripten-Clang: no changes.

v1.13.1: 3/10/2014
------------------
 - Disallow C implicit function declarations by making it an error instead of a
   warning by default. These will not work with Emscripten, due to strict
   Emscripten signature requirements when calling function pointers (#2175).
 - Allow transitioning to full screen from SDL as a response to mouse press
   events.
 - Fixed a bug in previous 1.13.0 release that broke fullscreen transitioning
   from working.
 - Fixed emscripten/html5.h to be used in C source files.
 - Fix an issue where extraneous system libraries would get included in the
   generated output (#2191).
 - Added a new function emscripten_async_wget2_data() that allows reading from
   an XMLHTTPRequest directly into memory while supporting advanced features.
 - Fixed esc key code in GLFW.
 - Added new emscripten_debugger() intrinsic function, which calls into JS
   "debugger;" statement to break into a JS debugger.
 - Fixed varargs function call alignment of doubles to 8 bytes.
 - Switched to using default function local stack alignment to 16 bytes to be SIMD-friendly.
 - Improved error messages when user code has a syntax error in em_asm() statements.
 - Switched to using a new custom LLVM datalayout format for Emscripten. See
   https://github.com/emscripten-core/emscripten-fastcomp/commit/65405351ba0b32a8658c65940e0b65ceb2601ad4
 - Optimized function local stack space to use fewer temporary JS variables.
 - Full list of changes:
    - Emscripten: https://github.com/emscripten-core/emscripten/compare/1.13.0...1.13.1
    - Emscripten-LLVM: https://github.com/emscripten-core/emscripten-fastcomp/compare/1.13.0...1.13.1
    - Emscripten-Clang: https://github.com/emscripten-core/emscripten-fastcomp-clang/compare/1.13.0...1.13.1

v1.13.0: 3/3/2014
------------------
 - Fixed the deprecated source mapping syntax warning.
 - Fixed a buffer overflow issue in emscripten_get_callstack (#2171).
 - Added support for -Os (optimize for size) and -Oz (aggressively optimize for
   size) arguments to emcc.
 - Fixed a typo that broko the call signature of glCompressedTexSubImage2D()
   function (#2173).
 - Added new browser fullscreen resize logic that always retains aspect ratio
   and adds support for IE11.
 - Improve debug messaging with bad function pointer calls when -s ASSERTIONS=2
   is set.
 - Full list of changes: https://github.com/emscripten-core/emscripten/compare/1.12.3...1.13.0

v1.12.3: 2/27/2014
------------------
 - Fixed alcOpenDevice on Safari.
 - Improved the warning message on missing symbols to not show false positives (#2154).
 - Improved EmscriptenFullscreenChangeEvent HTML5 API structure to return
   information about HTML element and screen sizes for convenience.
 - Full list of changes: https://github.com/emscripten-core/emscripten/compare/1.12.2...1.12.3

v1.12.2: 2/25/2014
------------------
 - Added better warning message if Emscripten, LLVM and Clang versions don't match.
 - Introduced the asmjs-unknown-emscripten target triple that allows
   specializing LLVM codegen for Emscripten purposes.
 - Full list of changes: https://github.com/emscripten-core/emscripten/compare/1.12.1...1.12.2

v1.12.1: 2/25/2014
------------------
 - TURNED ON FASTCOMP BY DEFAULT. This means that you will need to migrate to
   fastcomp-clang build. Either use an Emscripten SDK distribution, or to build
   manually, see
   http://kripken.github.io/emscripten-site/docs/building_from_source/LLVM-Backend.html
   for info.
 - Migrate to requiring Clang 3.3 instead of Clang 3.2. The fastcomp-clang
   repository by Emscripten is based on Clang 3.3.
 - Deprecated old Emscripten libgc implementation.
 - asm.js will now be always enabled, even in -O0 builds in fastcomp.
 - Remove support for -s RUNTIME_TYPE_INFO, which is unsupported in fastcomp.
 - Added a new "powered by Emscripten" logo.
 - Updated default shell.html graphical layout.
 - Added new macro EM_ASM_, which allows sending values to JS without returning anything.
 - Deprecated the jcache compiler option. It should not be needed anymore.
 - Added support for fetching callstack column information in Firefox 30 in emscripten_get_callstack.
 - Fix issues with missing exceptions-related symbols in fastcomp.
 - Full list of changes: https://github.com/emscripten-core/emscripten/compare/1.12.0...1.12.1

v1.12.0: 2/22/2014
------------------
 - Improved the runtime abort error message when calling an invalid function
   pointer if compiled with -s ASSERTIONS=1 and 2. This allows the developer to
   better deduce errors with bad function pointers or function pointers casted
   and invoked via a wrong signature.
 - Added a new api function emscripten_set_main_loop_arg, which allows passing a
   userData pointer that will be carried via the function call, useful for
   object-oriented encapsulation purposes (#2114).
 - Fixed CMake MinSizeRel configuration type to actually optimize for minimal size with -Os.
 - Added support for GLES2 VAO extension OES_vertex_array_object for browsers that support it.
 - Fix issues with emscripten/html5.f when compiled with the SAFE_HEAP option.
 - Full list of changes: https://github.com/emscripten-core/emscripten/compare/1.11.1...1.12.0

v1.11.1: 2/19/2014
------------------
 - Improved eglSwapBuffers to be spec-conformant.
 - Fixed an issue with asm.js validation and va_args (#2120).
 - Fixed asm.js validation issues found with fuzzing.
 - Added new link-time compiler flag -s RETAIN_COMPILER_SETTINGS=1, which
   enables a runtime API for querying which Emscripten settings were used to
   compile the file.
 - Full list of changes: https://github.com/emscripten-core/emscripten/compare/1.11.0...1.11.1

v1.11.0: 2/14/2014
------------------
 - Implemented some new SDL library functions.
 - Renamed standard file descriptors to have handles 0, 1 and 2 rather than 1, 2
   and 3 to coincide with unix numbering.
 - Improved embind support with smart pointers and mixins.
 - Improved the registerization -O3 optimization pass around switch-case constructs.
 - Upper-case files with suffix .C are now also recognized (#2109).
 - Fixed an issue with glGetTexParameter (#2112).
 - Improved exceptions support in fastcomp.
 - Added new linker option -s NO_EXIT_RUNTIME=1, which can be used to set a
   default value for the Module["noExitRuntime"] parameter at compile-time.
 - Improved SDL audio buffer queueing when the sample rate matches the native
   web audio graph sample rate.
 - Added an optimization that removes redundant Math.frounds in -O3.
 - Improved the default shell.html file.
 - Full list of changes: https://github.com/emscripten-core/emscripten/compare/1.10.4...1.11.0

v1.10.4: 2/10/2014
------------------
 - Added support for legacy GL emulation in fastcomp.
 - Deprecated the --split-js compiler option. This is not supported in fastcomp. 
 - Full list of changes: https://github.com/emscripten-core/emscripten/compare/1.10.3...1.10.4

v1.10.3: 2/9/2014
------------------
 - Work on supporting GL/EGL GetProcAddress.
 - Fixed issues with shared lib linking support.
 - Full list of changes: https://github.com/emscripten-core/emscripten/compare/1.10.2...1.10.3

v1.10.2: 2/7/2014
------------------
 - Added basic FS unmount support.
 - Improved screen orientation lock API to return a success code.
 - Added PRECISE_F32 support to fastcomp.
 - Fixed issues in fastcomp related to special floating point literal
   serialization.
 - Improved SDL audio buffer queueing.
 - Added new link-time option -s WARN_UNALIGNED=1 to fastcomp to report compiler
   warnings about generated unaligned memory accesses, which can hurt
   performance.
 - Optimized libc strcmp and memcmp with the implementations from musl libc.
 - Optimized libc memcpy and memset to back to native code for large buffer sizes.
 - Full list of changes: https://github.com/emscripten-core/emscripten/compare/1.10.1...1.10.2

v1.10.1: 1/31/2014
------------------
 - Improve srand() and rand() to be seedable and use a Linear Congruential
   Generator (LCG) for the rng generation for performance.
 - Improved OpenAL library support.
 - Full list of changes: https://github.com/emscripten-core/emscripten/compare/1.10.0...1.10.1

v1.10.0: 1/29/2014
------------------
 - Improved C++ exception handling.
 - Improved OpenAL library support.
 - Fixed an issue where loading side modules could try to allocate from sealed
   heap (#2060).
 - Fixed safe heap issues (2068).
 - Added new EM_ASM variants that return a value but do not receive any inputs
   (#2070).
 - Add support for simultaneously using setjmp and C++ exceptions in fastcomp.
 - Full list of changes: https://github.com/emscripten-core/emscripten/compare/1.9.5...1.10.0

v1.9.5: 1/25/2014
------------------
 - Added a spinner logo to default html shell.
 - Full list of changes: https://github.com/emscripten-core/emscripten/compare/1.9.4...1.9.5

v1.9.4: 1/24/2014
------------------
 - Add support for Ninja and Eclipse+Ninja builds with Emscripten+CMake.
 - Fixed regressions with GL emulation.
 - Added support for #if !X in .js library preprocessor.
 - Make the syntax EM_ASM("code"); not silently fail. Note that the proper form
   is EM_ASM(code); without double-quotes.
 - Optimize generated code size by minifying loop labels as well.
 - Revised the -O3 optimization level to mean "safe, but very slow optimizations
   on top of -O2", instead of the old meaning "unsafe optimizations". Using -O3
   will now only do safe optimizations, but can be very slow compared to -O2.
 - Implemented a new registerization optimization pass that does extra variable
   elimination in -O3 and later to reduce the number of local variables in
   functions.
 - Implemented a new emscripten/html5.h interface that exposes common HTML5 APIs
   directly to C code without having to handwrite JS wrappers.
 - Improved error messages reported on user-written .js libraries containing
   syntax errors (#2033).
 - Fixed glBufferData() function call signature with null data pointer.
 - Added new option Module['filePackagePrefixURL'] that allows customizing the
   URL where the VFS package is loaded from.
 - Implemented glGetTexEnviv and glGetTexEnvfv in GL emulation mode.
 - Optimized the size of large memory initializer sections.
 - Fixed issues with the safe heap compilation option.
 - Full list of changes: https://github.com/emscripten-core/emscripten/compare/1.9.3...1.9.4

v1.9.3: 1/17/2014
------------------
 - re-merge split blocks in multiples
 - Full list of changes: https://github.com/emscripten-core/emscripten/compare/1.9.2...1.9.3

v1.9.2: 1/16/2014
------------------
 - Full list of changes: https://github.com/emscripten-core/emscripten/compare/1.9.1...1.9.2

v1.9.1: 1/16/2014
------------------
 - Optimize desktop GL fixed function pipeline emulation texture load
   instruction counts when GL_COMBINE is used.
 - fix Math_floor coercion in unrecommended codegen modes
 - Full list of changes: https://github.com/emscripten-core/emscripten/compare/1.9.0...1.9.1

v1.9.0: 1/16/2014
------------------
 - Full list of changes: https://github.com/emscripten-core/emscripten/compare/1.8.14...1.9.0

v1.8.14: 1/15/2014
------------------
 - add musl fputws and fix vswprintf.
 - Full list of changes: https://github.com/emscripten-core/emscripten/compare/1.8.13...1.8.14

v1.8.13: 1/15/2014
------------------
 - remove musl use of fwritex
 - Full list of changes: https://github.com/emscripten-core/emscripten/compare/1.8.12...1.8.13

v1.8.12: 1/15/2014
------------------
 - Added new GLEW 1.10.0 emulation support.
 - Fixed an issue where the runtime could start more than once when run in a
   browser (#1992)
 - Fix a regression in wprintf.
 - Full list of changes: https://github.com/emscripten-core/emscripten/compare/1.8.11...1.8.12

v1.8.11: 1/15/2014
------------------
 - Full list of changes: https://github.com/emscripten-core/emscripten/compare/1.8.10...1.8.11

v1.8.10: 1/14/2014
------------------
 - Update libc implementation from musl libc.
 - Full list of changes: https://github.com/emscripten-core/emscripten/compare/1.8.9...1.8.10

v1.8.9: 1/14/2014
------------------
 - add fputwc, which enables wprintf.
 - Full list of changes: https://github.com/emscripten-core/emscripten/compare/1.8.8...1.8.9

v1.8.8: 1/14/2014
------------------
 - Update to latest libcxx and libcxxabi libraries.
 - Fix handling of floating point negative zero (#1898)
 - Fixed a memory leak in relooper in previous release.
 - Fixed an issue in previous release with VBO handling in GL optimizations.
 - Full list of changes: https://github.com/emscripten-core/emscripten/compare/1.8.7...1.8.8

v1.8.7: 1/13/2014
------------------
 - Added support to numpad keycodes in glut support library.
 - Fix SIMD support with fastcomp.
 - Fixed a compiler error 'ran out of names' that could occur with too many
   minified symbol names.
 - Work around webkit imul bug https://bugs.webkit.org/show_bug.cgi?id=126345
   (#1991)
 - Optimized desktop GL fixed function pipeline emulation path for better
   performance.
 - Added support for exceptions when building with fastcomp.
 - Fix and issue where the run() function could be called multiple times at
   startup (#1992)
 - Removed a relooper limitation with fixed buffer size.
 - Full list of changes: https://github.com/emscripten-core/emscripten/compare/1.8.6...1.8.7

v1.8.6: 1/8/2014
------------------
 - Added support for the libuuid library, see http://linux.die.net/man/3/libuuid.
 - Fixed .js file preprocessor to preprocess recursively (#1984).
 - Fixed a compiler codegen issue related to overflow arithmetic (#1975)
 - Added new link-time optimization flag -s AGGRESSIVE_VARIABLE_ELIMINATION=1
   that enables the aggressiveVariableElimination js optimizer pass, which tries
   to remove temporary variables in generated JS code at the expense of code
   size.
 - Full list of changes: https://github.com/emscripten-core/emscripten/compare/1.8.5...1.8.6

v1.8.5: 1/7/2014
------------------
 - Fixed compiler issues when used with LLVM 3.4.
 - Full list of changes: https://github.com/emscripten-core/emscripten/compare/1.8.4...1.8.5

v1.8.4: 1/6/2014
------------------
 - Added support to Return and Backspace keys to glut
 - Fixed compiler issues when used with LLVM 3.4.
 - Full list of changes: https://github.com/emscripten-core/emscripten/compare/1.8.3...1.8.4

v1.8.3: 1/5/2014
------------------
 - Improved SDL and page scroll pos handling support for IE10 and IE11.
 - Optimized SDL_UnlockSurface performance.
 - Full list of changes: https://github.com/emscripten-core/emscripten/compare/1.8.2...1.8.3

v1.8.2: 1/4/2014
------------------
 - Fixed glGetFramebufferAttachmentParameteriv and an issue with glGetXXX when
   the returned value was null.
 - Full list of changes: https://github.com/emscripten-core/emscripten/compare/1.8.1...1.8.2

v1.8.1: 1/3/2014
------------------
 - Added support for WebGL hardware instancing extension.
 - Improved fastcomp native LLVM backend support.
 - Added support for #include filename.js to JS libraries.
 - Deprecated --compression emcc command line parameter that manually compressed
   output JS files, due to performance issues. Instead, it is best to rely on
   the web server to serve compressed JS files.
 - Full list of changes: https://github.com/emscripten-core/emscripten/compare/1.8.0...1.8.1

v1.8.0: 12/28/2013
------------------
 - Fix two issues with function outliner and relooper.
 - Full list of changes: https://github.com/emscripten-core/emscripten/compare/1.7.9...1.8.0

v1.7.9: 12/27/2013
------------------
 - Added new command line parameter --em-config that allows specifying a custom
   location for the .emscripten configuration file.
 - Reintroduced relaxed asm.js heap sizes, which no longer need to be power of
   2, but a multiple of 16MB is sufficient.
 - Added emrun command line tool that allows launching .html pages from command
   line on desktop and Android as if they were native applications. See
   https://groups.google.com/forum/#!topic/emscripten-discuss/t2juu3q1H8E . Adds
   --emrun compiler link flag.
 - Began initial work on the "fastcomp" compiler toolchain, a rewrite of the
   previous JS LLVM AST parsing and codegen via a native LLVM backend.
 - Added --exclude-file command line flag to emcc and a matching --exclude
   command line flag to file packager, which allows specifying files and
   directories that should be excluded while packaging a VFS data blob.
 - Improved GLES2 and EGL support libraries to be more spec-conformant.
 - Optimized legacy GL emulation code path. Added new GL_FFP_ONLY optimization
   path to fixed function pipeline emulation.
 - Added new core functions emscripten_log() and emscripten_get_callstack() that
   allow printing out log messages with demangled and source-mapped callstack
   information.
 - Improved BSD Sockets support. Implemented getprotobyname() for BSD Sockets library.
 - Fixed issues with simd support.
 - Various bugfixes: #1573, #1846, #1886, #1908, #1918, #1930, #1931, #1942, #1948, ..
 - Full list of changes: https://github.com/emscripten-core/emscripten/compare/1.7.8...1.7.9

v1.7.8: 11/19/2013
------------------
 - Fixed an issue with -MMD compilation parameter.
 - Added EM_ASM_INT() and EM_ASM_DOUBLE() macros. For more information, read
   https://groups.google.com/forum/#!topic/emscripten-discuss/BFGTJPCgO6Y .
 - Fixed --split parameter to also work on Windows.
 - Fixed issues with BSD sockets accept() call.
 - Full list of changes: https://github.com/emscripten-core/emscripten/compare/1.7.7...1.7.8

v1.7.7: 11/16/2013
------------------
 - Improve SDL audio buffer queue timing support.
 - Improved default precision of clock_gettime even when not using CLOCK_REALTIME.
 - Optimize and fix issues with LLVM IR processing.
 - Full list of changes: https://github.com/emscripten-core/emscripten/compare/1.7.6...1.7.7

v1.7.6: 11/15/2013
------------------
 - Added regex implementation from musl libc.
 - The command line parameter -s DEAD_FUNCTIONS=[] can now be used to explicitly
   kill functions coming from built-in library_xx.js.
 - Improved EGL support and GLES2 spec conformance.
 - Reverted -s TOTAL_MEMORY=x to require pow2 values, instead of the relaxed
   'multiples of 16MB'. This is because the relaxed rule is released only in
   Firefox 26 which is currently in Beta and ships on the week of December 10th
   (currently in Beta). As of writing, current stable Firefox 25 does not yet
   support these.
 - Adjusted the default linker behavior to warn about all missing symbols,
   instead of silently ignoring them. Use -s WARN_ON_UNDEFINED_SYMBOLS=0 to
   suppress these warnings if necessary.
 - Full list of changes: https://github.com/emscripten-core/emscripten/compare/1.7.5...1.7.6

v1.7.5: 11/13/2013
------------------
 - Fix issues with the built-in C++ function name demangler.
 - Full list of changes: https://github.com/emscripten-core/emscripten/compare/1.7.4...1.7.5

v1.7.4: 11/12/2013
------------------
 - Fixed issues with BSD sockets code and SDL joystick implementation.
 - Full list of changes: https://github.com/emscripten-core/emscripten/compare/1.7.3...1.7.4

v1.7.3: 11/12/2013
------------------
 - Added support for generating single-precision floating point instructions.
    - For more information, read
      https://blog.mozilla.org/javascript/2013/11/07/efficient-float32-arithmetic-in-javascript/
 - Made GLES2 support library more spec-conformant by throwing fewer exceptions
   on errors. Be sure to build with -s GL_ASSERTIONS=1, remember to use
   glGetError() and check the browser console to best detect WebGL rendering
   errors.
 - Converted return value of emscripten_get_now() from float to double, to not
   lose precision in the function call.
 - Added support for joysticks in SDL via the Gamepad API
 - Full list of changes: https://github.com/emscripten-core/emscripten/compare/1.7.2...1.7.3
 
v1.7.2: 11/9/2013
------------------
 - The compiler now always generates a .js file that contains the generated
   source code even when compiling to a .html file.
    - Read https://groups.google.com/forum/#!topic/emscripten-discuss/EuHMwqdSsEs
 - Implemented depth+stencil buffer choosing behavior in GLUT, SDL and GLFW.
 - Fixed memory leaks generated by glGetString and eglGetString.
 - Greatly optimized startup times when virtual filesystems with a large amount
   of files in them.
 - Added some support for SIMD generated by LLVM.
 - Fixed some mappings with SDL keyboard codes.
 - Added a new command line parameter --no-heap-copy to compiler and file
   packager that can be used to optimize VFS memory usage at startup.
 - Updated libcxx to revision 194185, 2013-11-07.
 - Improvements to various library support. 
 - Full list of changes: https://github.com/emscripten-core/emscripten/compare/1.7.1...1.7.2

v1.7.1: 10/24/2013
------------------
 - Remove old call to Runtime.warn in file packager code
 - Fix bug with parsing of empty types.
 - Full list of changes: https://github.com/emscripten-core/emscripten/compare/1.7.0...1.7.1

v1.7.0: 10/23/2013
------------------
 - Adds mouse wheel events support in GLUT library.
 - Adds support for a new link parameter -s CASE_INSENSITIVE_VFS=1 to enable
   Emscripten virtual filesystem to search files ignoring case.
 - *Numerous* optimizations in both compilation and runtime stages.
 - Remove unnecessary whitespace, compact postSets function, and other
   optimizations in compilation output to save on generated file size.
 - Fixes float parsing from negative zero.
 - Removes the -s EMIT_GENERATED_FUNCTIONS link parameter as unneeded.
 - Fixes an issue where updating subranges of GL uniform arrays was not
   possible.
 - asm.js heap size (-s TOTAL_MEMORY=x) no longer needs to be a power of 2. As a
   relaxed rule, choosing any multiple of 16MB is now possible.
 - O1 optimization no longer runs the 'simplifyExpressions' optimization pass.
   This is to improve build iteration times when using -O1. Use -O2 to run that
   pass.
 - EM_ASM() can now be used even when compiling to asm.js.
 - All currently specified non-debugging-related WebGL 1 extensions are now
   enabled by default on startup, no need to ctx.getExtension() manually to
   enable them.
 - Improve readability of uncaught JavaScript exceptions that are thrown all the
   way up to the web console by printing out the stack trace of where the throw
   occurred.
 - Fix an issue when renaming a directory to a subdirectory.
 - Several compiler stability fixes.
 - Adds a JavaScript implementation of cxa_demangle function for demangling call
   stack traces at runtime for easier debugging.
 - GL context MSAA antialising is now DISABLED by default, to make the GL
   behavior consistent with desktop usage.
 - Added support to SDL, GLUT and GLFW libraries to specify MSAA on/off at startup.
 - Implemented glColor4ubv in GL emulation mode.
 - Fix an issue with LLVM keyword __attribute__ ((__constructor__)) (#1155).
 - Fix an issue with va_args and -s UNALIGNED_MEMORY=1 (#1705).
 - Add initial support code for LLVM SIMD constructs and a JavaScript SIMD
   polyfill implementation from
   https://github.com/johnmccutchan/ecmascript_simd/ .
 - Fixed support for node.js native filesystem API NODEFS on Windows.
 - Optimize application startup times of Emscripten-compiled programs by
   enabling the virtual filesystem XHR and asm.js compilation to proceed in
   parallel when opening a page.
 - Full list of changes: https://github.com/emscripten-core/emscripten/compare/1.6.4...1.7.0

v1.6.4: 9/30/2013
------------------
 - Implements a new preprocessor tool for preparsing C struct definitions
   (#1554), useful for Emscripten support library implementors.
 - Fix parsing issue with sscanf (#1668).
 - Improved the responsiveness of compiler print output on Windows.
 - Improved compilation times at link stage.
 - Added support for new "NODEFS" filesystem that directly accesses files on the
   native filesystem. Only usable with node.js when compiling to JS.
 - Added support for new IDBFS filesystem for accessing files in IndexedDB storage (#1601.
 - Full list of changes: https://github.com/emscripten-core/emscripten/compare/1.6.3...1.6.4

v1.6.3: 9/26/2013
------------------
 - Emscripten CMake toolchain now generates archive files with .a suffix when
   project target type is static library, instead of generatic .bc files
   (#1648).
 - Adds iconv library from the musl project to implement wide functions in C
   library (#1670).
 - Full list of changes:
   https://github.com/emscripten-core/emscripten/compare/1.6.2...1.6.3

v1.6.2: 9/25/2013
------------------
 - Added support for dprintf() function (#1250).
 - Fixes several compiler stability issues (#1637, #1166, #1661, #1651 and more).
 - Enables support for WEBGL_depth_texture.
 - Adds support for new link flag -s GL_ASSERTIONS=1 which can be used to add
   extra validation layer to the Emscripten GL library to catch code issues.
 - Adds support to Web Audio API in SDL audio backend so that SDL audio now
   works in Chrome and new Opera as well.
 - Fixes an alpha blending issue with SDL_SetAlpha.
 - Implemented locale-related code in C library.
 - Full list of changes: https://github.com/emscripten-core/emscripten/compare/1.6.1...1.6.2

v1.6.1: 9/22/2013
------------------
 - Several optimizations to compiler link stage.
 - Full list of changes: https://github.com/emscripten-core/emscripten/compare/1.6.0...1.6.1

v1.6.0: 9/21/2013
------------------
 - Enable support for %[] pattern in scanf.
 - Added dependency tracking support to linked .js files in CMake toolchain.
 - The hex prefix 0x is now properly handled in sscanf (#1632).
 - Simplify internal compiler operations by removing the internal framework.js. 
 - Full list of changes: https://github.com/emscripten-core/emscripten/compare/1.5.9...1.6.0

v1.5.9: 9/15/2013
------------------
 - Add support for SDL_Delay in web workers.
 - Full list of changes: https://github.com/emscripten-core/emscripten/compare/1.5.8...1.5.9

v1.5.8: 9/14/2013
------------------
 - Add support for the GCC -E compiler flag.
 - Update Emscripten libc headers to musl-0.9.13.
 - Added new utility function emscripten_async_load_script() to asynchronously
   load a new .js script URL.
 - Full list of changes: https://github.com/emscripten-core/emscripten/compare/1.5.7...1.5.8

v1.5.7: 8/30/2013
------------------
 - The script tag in default shell.html is now marked 'async', which enables
   loading the JS script code asynchronously in Firefox without making the main
   thread unresponsive.
 - Implemented new utility function emscripten_get_canvas_size() which returns
   the current Module <canvas> element size in pixels.
 - Optimize code size in compiled side modules.
 - Optimize startup memory usage by avoiding unnecessary copying of VFS data at
   startup.
 - Add support for SDL_WM_ToggleFullScreen().
 - Add support for emscripten_get_now() when running in SpiderMonkey shell.
 - Added new environment variable EM_BUILD_VERBOSE=0,1,2,3 to set an extra
   compiler output verbosity level for debugging.
 - Added better support for dlopen() to simulate dynamic library loading in
   JavaScript.
 - Improved support for BSD sockets and networking.
 - Added new SOCKFS filesystem, which reads files via a network connection.
 - Avoid issues with long command line limitations in CMake toolchain by using
   response files.
 - Fix issues with client-side vertex data rendering in GL emulation mode.
 - Improved precision of clock_gettime().
 - Improve function outlining support.
 - Added support for using NMake generator with CMake toolchain.
 - Improved support for flexible arrays in structs (#1602).
 - Added ability to marshal UTF16 and UTF32 strings between C++ <-> JS code.
 - Added a new commandline tool validate_asms.py to help automating asm.js
   validation testing.
 - Improved stability with inline asm() syntax.
 - Updated libc headers to new version.
 - Full list of changes: https://github.com/emscripten-core/emscripten/compare/1.5.6...1.5.7

v1.5.6: 8/17/2013
------------------
 - Improved BSD sockets support.
 - Added touch events support to GLUT library.
 - Added new --js-opts=0/1 command line option to control whether JS optimizer
   is run or not.
 - Improved OpenAL support.
 - Added new command line tool tools/find_bigvars.py which can be used on an
   output file to detect large functions and needs for outlining.
 - Merged link flags -s FORCE_GL_EMULATION and -s DISABLE_GL_EMULATION to a
   single opt-in flag -s LEGACY_GL_EMULATION=0/1 to control whether GL emulation
   is active.
 - Improved SDL input support.
 - Several stability-related compiler fixes.
 - Fixed source mapping generation support on Windows.
 - Added back the EMSCRIPTEN_KEEPALIVE attribute qualifier to help prevent
   inlining and to retain symbols in output without dead code elimination
   occurring.
 - Fix issues when marshalling UTF8 strings between C<->JS.
 - Full list of changes: https://github.com/emscripten-core/emscripten/compare/1.5.5...1.5.6

v1.5.5: 8/9/2013
------------------
 - Update libcxx to revision 187959, 2013-08-08.
 - Full list of changes: https://github.com/emscripten-core/emscripten/compare/1.5.4...1.5.5

v1.5.4: 8/9/2013
------------------
 - Fixed multiple issues with C stdlib support.
 - Fix audio buffer queueing issues with OpenAL.
 - Improved BSD sockets support.
 - Added a new compile+link time command line option -Wno-warn-absolute-paths to
   hide the emscripten compiler warning when absolute paths are passed into the
   compiler.
 - Added new link flag -s STB_IMAGE=0/1 and integrate it to SDL image loading to
   enable synchronous image loading support with SDL.
 - Several improvements on function outlining support.
 - Fix issues with GLES2 interop support.
 - Full list of changes: https://github.com/emscripten-core/emscripten/compare/1.5.3...1.5.4

v1.5.3: 6/28/2013
------------------
 - Added new optimization level --llvm-lto 3 to run even more aggressive LTO
   optimizations.
 - Improve optimizations for libc and other libraries.
 - Full list of changes: https://github.com/emscripten-core/emscripten/compare/1.5.2...1.5.3

v1.5.2: 6/27/2013
------------------
 - Added support for generating source maps along the built application when -g
   is specified. This lets the browser show original .cpp sources when
   debugging.
 - GLUT and SDL improvements.
 - Added new link option -g<level> where level=0-4, which allows controlling
   various levels of debuggability added to the output.
 - Full list of changes: https://github.com/emscripten-core/emscripten/compare/1.5.1...1.5.2

v1.5.1: 6/22/2013
------------------
 - File packager now skips all directories and files starting with '.', and hidden files on Windows.
 - Fix issues with strnlen, memmove, LDBL_ constants, va_args, float.h, and others.
 - Full list of changes: https://github.com/emscripten-core/emscripten/compare/1.5.0...1.5.1

v1.5.0: 6/17/2013
------------------
 - Several compiler optimizations.
 - Improve SDL key events support.
 - Increase debug logging when specifying emcc -v.
 - Full list of changes: https://github.com/emscripten-core/emscripten/compare/1.4.9...1.5.0

v1.4.9: 6/8/2013
------------------
 - Several compiler optimizations.
 - Full list of changes: https://github.com/emscripten-core/emscripten/compare/1.4.8...1.4.9

v1.4.8: 6/6/2013
------------------
 - Add support for webrtc-based sockets.
 - Full list of changes: https://github.com/emscripten-core/emscripten/compare/1.4.7...1.4.8

v1.4.7: 6/2/2013
------------------
 - Remove more unneeded break and continue statements in relooper.
 - Full list of changes: https://github.com/emscripten-core/emscripten/compare/1.4.6...1.4.7

v1.4.6: 6/2/2013
------------------
 - Improve relooper code.
 - Full list of changes: https://github.com/emscripten-core/emscripten/compare/1.4.5...1.4.6

v1.4.5: 6/1/2013
------------------
 - Improve relooper code.
 - Full list of changes: https://github.com/emscripten-core/emscripten/compare/1.4.4...1.4.5

v1.4.4: 6/1/2013
------------------
 - Add support for symlinks in source files.
 - Fix various issues with SDL.
 - Added -s FORCE_ALIGNED_MEMORY=0/1 link time flag to control whether all loads
   and stores are assumed to be aligned.
 - Fix file packager to work with closure.
 - Major improvements to embind support, and optimizations.
 - Improve GL emulation.
 - Optimize VFS usage.
 - Allow emscripten to compile .m and .mm files.
 - Added new syntax --preload-file src@dst to file packager command line to
   allow placing source files to custom destinations in the FS.
 - Full list of changes: https://github.com/emscripten-core/emscripten/compare/1.4.3...1.4.4

v1.4.3: 5/8/2013
------------------
 - Fix issue with strcat.
 - Major embind improvements.
 - Switch to le32-unknown-nacl LLVM target triple as default build option
   instead of the old i386-pc-linux-gnu target triple.
 - Improve compiler logging behavior.
 - Full list of changes: https://github.com/emscripten-core/emscripten/compare/1.4.2...1.4.3

v1.4.2: 5/3/2013
------------------
 - Fix issues with le32-unknown-nacl LLVM target triple.
 - Add some GLEW support.
 - Full list of changes: https://github.com/emscripten-core/emscripten/compare/1.4.1...1.4.2

v1.4.1: 4/28/2013
------------------
 - Implement support for le32-unknown-nacl LLVM target triple.
 - Added new cmdline option -s ERROR_ON_UNDEFINED_SYMBOLS=0/1 to give
   compile-time error on undefined symbols at link time. Default off.
 - Full list of changes: https://github.com/emscripten-core/emscripten/compare/1.3.8...1.4.1

v1.3.8: 4/29/2013
------------------
 - Improved 64-bit integer ops codegen.
 - Added Indexed DB support to vfs.
 - Improve warning message on dangerous function pointer casts when compiling in
   asm.js mode.
 - Added --use-preload-cache command line option to emcc, to be used with the
   file packager.
 - Fixes to libcextra.
 - Full list of changes: https://github.com/emscripten-core/emscripten/compare/1.3.7...1.3.8

v1.3.7: 4/24/2013
------------------
 - Merge IMVU implementation of embind to emscripten trunk. Embind allows
   high-level C++ <-> JS types interop.
 - Enable asm.js compilation in -O1 and higher by default. Fix issues when
   compiling to asm.js.
 - Improve libc support with Emscripten with the musl libc headers.
 - Full list of changes: https://github.com/emscripten-core/emscripten/compare/1.3.6...1.3.7

v1.3.6: 4/2/2013
------------------
 - Fix hang issue with strtof.
 - Update libcxx to upstream r178253 from March 29, 2013.
 - Fix issues with GL emulation.
 - Full list of changes: https://github.com/emscripten-core/emscripten/compare/1.3.5...1.3.6

v1.3.5: 3/25/2013
------------------
 - Get exceptions working as they did before.
 - Remove symbol removing hack.
 - Full list of changes: https://github.com/emscripten-core/emscripten/compare/1.3.4...1.3.5

v1.3.4: 3/24/2013
------------------
 - Update to new libcxx and libcxxabi versions from upstream.
 - Full list of changes: https://github.com/emscripten-core/emscripten/compare/1.3.3...1.3.4

v1.3.3: 3/23/2013
------------------
 - Remove unneeded check from relooper.
 - Full list of changes: https://github.com/emscripten-core/emscripten/compare/1.3.2...1.3.3

v1.3.2: 3/22/2013
------------------
 - Fix issues with fgets. 
 - Add support for non-fullscreen pointer lock.
 - Improve OpenAL support.
 - Full list of changes: https://github.com/emscripten-core/emscripten/compare/1.3.1...1.3.2

v1.3.1: 3/19/2013
------------------
 - Improve SDL audio and mixer support.
 - Add GLES2 emulation features when -s FULL_ES2=1 is specified.
 - Add support for OpenAL.
 - Add new -s OPENAL_DEBUG=0/1 link command line option.
 - Fixed an issue with mouse coordinate being offset with canvas.
 - Removed -s UTF_STRING_SUPPORT=0 parameter, this is now always on.
 - Full list of changes: https://github.com/emscripten-core/emscripten/compare/1.3.0...1.3.1

v1.3.0: 3/11/2013
------------------
 - Improve GLES2 emulation with -s FULL_ES2=1.
 - Deprecated -s USE_TYPED_ARRAYS=1 and -s QUANTUM_SIZE=1.
 - Implement a minifier infrastructure when compiling for asm.js.
 - Full list of changes: https://github.com/emscripten-core/emscripten/compare/1.2.9...1.3.0

v1.2.9: 3/7/2013
------------------
 - Improved canvas behavior when transitioning between fullscreen.
 - Added support for getopt().
 - Fixed several libc issues.
 - Full list of changes: https://github.com/emscripten-core/emscripten/compare/1.2.8...1.2.9

v1.2.8: 3/6/2013
------------------
 - Remove unnecessary recursion in relooper RemoveUnneededFlows.
 - Full list of changes: https://github.com/emscripten-core/emscripten/compare/1.2.7...1.2.8

v1.2.7: 3/6/2013
------------------
 - Added SDL_Mixer support.
 - Implemented stubs for several Unix and threading-related functions.
 - Full list of changes: https://github.com/emscripten-core/emscripten/compare/1.2.6...1.2.7

v1.2.6: 3/5/2013
------------------
 - Relooper updates.
 - Full list of changes: https://github.com/emscripten-core/emscripten/compare/1.2.5...1.2.6

v1.2.5: 3/5/2013
------------------
 - Greatly improve GL emulation support.
 - Handle %c in sscanf.
 - Improve compilation times by optimizing parallel execution in the linker.
 - Improve several compiler stability issues detected from fuzzing tests.
 - Implemented emscripten_jcache_printf.
 - Allow running emscripten.py outside emcc itself.
 - Full list of changes: https://github.com/emscripten-core/emscripten/compare/1.2.4...1.2.5

v1.2.4: 2/2/2013
------------------
 - Work on adding support for asm.js compilation.
 - Improve EGL support.
 - Full list of changes: https://github.com/emscripten-core/emscripten/compare/1.2.3...1.2.4

v1.2.3: 1/9/2013
------------------
 - Work on adding support for asm.js compilation.
 - Full list of changes: https://github.com/emscripten-core/emscripten/compare/1.2.2...1.2.3

v1.2.2: 1/8/2013
------------------
 - Work on adding support for asm.js compilation.
 - Full list of changes: https://github.com/emscripten-core/emscripten/compare/1.2.1...1.2.2

v1.2.1: 1/8/2013
------------------
 - Improvements to GLUT, SDL and BSD sockets headers.
 - Full list of changes: https://github.com/emscripten-core/emscripten/compare/1.2.0...1.2.1

v1.2.0: 1/1/2013
------------------
 - Work on adding support for asm.js compilation.
 - Full list of changes: https://github.com/emscripten-core/emscripten/compare/1.1.0...1.2.0

v1.1.0: 12/12/2012
------------------
 - Fix several issues with Windows support.
 - Added a standalone toolchain for CMake.
 - Added emscripten_run_script_string().
 - Optimize compilation times via threading.
 - Update to requiring Clang 3.2. Older versions may no longer work.
 - Several improvements to emscripten library support headers.
 - Full list of changes: https://github.com/emscripten-core/emscripten/compare/1.0.1a...1.1.0

v1.0.1a: 11/11/2012
------------------
 - Add relooper code to repository.
 - Full list of changes: https://github.com/emscripten-core/emscripten/compare/1.0.1...1.0.1a

v1.0.1: 11/11/2012
------------------
 - First commit that introduced versioning to the Emscripten compiler.<|MERGE_RESOLUTION|>--- conflicted
+++ resolved
@@ -17,7 +17,6 @@
 
 Current Trunk
 -------------
-<<<<<<< HEAD
 - `emscripten_async_queue_on_thread` has been renamed to
   `emscripten_dispatch_to_thread` which no longer implies that it is async -
   the operation is in fact only async if it is sent to another thread, while it
@@ -25,7 +24,6 @@
   function is added which is always async.
 - Pass linker flags dirctly to wasm-ld by default.  We still filter out certain
   flags explcitly.  If there are other flags that it would be useful for us
-=======
 
 1.39.14: 05/01/2020
 -------------------
@@ -54,7 +52,6 @@
 - Support for WebAssembly BigInt integration with a new `WASM_BIGINT` flag. With
   that the VM will use a JS BigInt for a wasm i64, avoiding the need for JS
   legalization. See #10860.
->>>>>>> 99f6a63e
 - Add another value for ENVIRONMENT named 'webview' - it is a companion
   option for 'web' and enables some additional compatibility checks
   so that generated code works both in normal web and in a webview like Cordova.
