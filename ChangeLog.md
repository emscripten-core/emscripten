--- conflicted
+++ resolved
@@ -17,12 +17,9 @@
 
 Current Trunk
 -------------
-<<<<<<< HEAD
 - Update SDL2 to latest in ports, which has recently been updated to include
   upstream 2.0.10.
-=======
 - Add warning on use of `EMTERPRETIFY` which is soon to be removed.
->>>>>>> f5292d21
 - Emscripten can now compile assembly files in llvm's .s/.S file format.
 - Remove test-only environment variable handling for `EMCC_LEAVE_INPUTS_RAW`.
   The two uses cases in our test code were covered by the `-nostdlib` option.
