--- conflicted
+++ resolved
@@ -18,17 +18,14 @@
 
 See docs/process.md for more on how version tagging works.
 
-<<<<<<< HEAD
 3.1.75 (in development)
 -----------------------
 - compiler-rt, libcxx, libcxxabi, and libunwind were updated to LLVM 19.1.6.
   (#22937, #22994, and #23294)
-=======
 4.0.0 (in development)
 ----------------------
 - compiler-rt, libcxx, and libcxxabi were updated to LLVM 19.1.4. (#22937 and
   #22994)
->>>>>>> d7f8277b
 - The Wasm nontrapping-fptoint feature has been enabled by default. clang will
   generate nontrapping (saturating) float-to-int conversion instructions for
   C typecasts. This should have no effect on programs that do not have
