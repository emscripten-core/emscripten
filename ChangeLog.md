This document describes changes between tagged Emscripten SDK versions.

Note that version numbers do not necessarily reflect the amount of changes
between versions. A version number reflects a release that is known to pass all
tests, and versions may be tagged more or less frequently at different times.

Note that there is *no* ABI compatibility guarantee between versions - the ABI
may change, so that we can keep improving and optimizing it. The compiler will
automatically invalidate system caches when the version number updates, so that
libc etc. are rebuilt for you. You should also rebuild object files and
libraries in your project when you upgrade emscripten.

Not all changes are documented here. In particular, new features, user-oriented
fixes, options, command-line parameters, breaking ABI changes, deprecations,
significant internal modifications and optimizations etc. generally deserve a
mention. To examine the full set of changes between versions, you can use git
to browse the changes between the tags.

See docs/process.md for more on how version tagging works.

3.1.42 (in development)
-----------------------
<<<<<<< HEAD
- Bump the default minimum Node version from 10.19 to 15.0. To target the
  previous minimum version (10.19.0), use `-sMIN_NODE_VERSION=101900` (#19192).
=======
- The log message that emcc will sometime print (for example when auto-building
  system libraries) can now be completely supressed by running with
  `EMCC_LOGGING=0`.
- Runtime dynamic linking symbols such as dlopen and dlsym will no longer cause
  a linker error when building without `-sMAIN_MODULE`.  Instead stub functions
  will be included that fail at runtime.  This matches the behaviour of other
  libc functions that we don't implement.  For those that prefer to get a linker
  error we have the `-sALLOW_UNIMPLEMENTED_SYSCALLS` settings. (#19527)
- The `modifyFunction` helper in `parseTools.js` was renamed to
  `modifyJSFunction` and its callback function no longer takes the name of the
  function being modified.  The name is not relevant for JS library functions
  and can be safely ignored.
- JS library functions can now be implemented using ES6 arrow notation, which
  can save to a few bytes on JS code size. (#19539)

3.1.41 - 06/06/23
-----------------
- A new setting (`CHECK_NULL_WRITES`) was added to disabled the checking of
  address zero that is normally done when `STACK_OVERFLOW_CHECK` is enabled.
  (#19487)
- compiler-rt updated to LLVM 16. (#19506)
- libcxx and libcxxabi updated to LLVM 16. (#)

3.1.40 - 05/30/23
-----------------
- The `_emscripten_out()`, `_emscripten_err()` and `_emscripten_dbg()` functions
  declared in `emscripten/console.h` no longer have the underscore prefix and
  are now documented. (#19445)

3.1.39 - 05/18/23
-----------------
- The JS `err()` function will now bind to `console.error` by default rather
  than `console.warning`.  For debugging/tracing/logging we recommend the
  `dbg()` function instead. (#19326)
- The `WASM2C` options has been removed. All known users are using upstream wabt
  these days anyhow.

3.1.38 - 05/10/23
-----------------
- The `dladdr` function will now always return an error rather than filling in
  dummy values. (#19319)
- The restriction preventing the use of dynamic linking in combination with
  `-sDYNAMIC_EXECUTION=0` was removed.  This restriction was being enforced
  unnecessarily since dynamic linking has not depended on `eval()` for a while
  now.
- Remove extra code for falling back to long-deprecated BlobBuilder browser API
  when Blob constructor is missing.  This was a fix for an issue that has long
  been fixed. (#19277)

3.1.37 - 04/26/23
-----------------
- The `EM_PYTHON_MULTIPROCESSING` environment variable no longer has any effect.
  This was added a temporary fallback but should no longer be needed. (#19224)
- The old reverse dependency system based on `tools/deps_info.py` has been
  removed and the existing `__deps` entries in JS library files can now be used
  to express JS-to-native dependencies.  As well being more precise, and
  extensible via user-supplied JS libraries, this also speeds up link times
  since we no longer need scan linker inputs using `llvm-nm`.  It also
  completely removes the need for the `REVERSE_DEPS` settings which has now
  been deprecated. (#18905)
- Bump the default minimum Firefox version from 65 to 68 (#19191).
- Background pthreads no longer prevent a Node.js app from exiting. (#19073)
>>>>>>> b8d09db8

3.1.36 - 04/16/23
-----------------
- The `USES_DYNAMIC_ALLOC` setting has been deprecated.  You can get the same
  effect from `-sMALLOC=none`. (#19164)

3.1.35 - 04/03/23
-----------------
- The following JavaScript runtime functions were converted to JavaScript
  library functions:
   - UTF8ArrayToString
   - UTF8ToString
   - stringToUTF8Array
   - stringToUTF8
   - lengthBytesUTF8
  If you use any of these functions in your JS code you will now need to include
  them explictly in one of the following ways:
   - Add them to a `__deps` entry in your JS library file (with leading $)
   - Add them to `DEFAULT_LIBRARY_FUNCS_TO_INCLUDE` (with leading $)
   - Add them to `EXPORTED_FUNCTIONS` (without leading $)
   - Set `-sLEGACY_RUNTIME` to include all of them at once.
- `FS.loadFilesFromDB` and `FS.saveFilesToDB` were removed.  We think it's
  unlikly there were any users of these functions since there is now a separate
  IDBFS filesystem for folks that want persistence. (#19049)
- `allocateUTF8` and `allocateUTF8OnStack` library function moved to
  `library_legacy.js`.  Prefer the more accurately named `stringToNewUTF8` and
  `stringToUTF8OnStack`. (#19089)
- `SDL_image` port was updated to version 2.6.0.
- `-z` arguments are now passed directly to wasm-ld without the need for the
  `-Wl,` prefix.  This matches the behaviour of both clang and gcc. (#18956)
- Reverted #18525 which runs the JS pre-processor over files passed via
  --pre-js and --post-js.  It turned out this change caused issue for several
  folks who had JS files with lines that start with `#` so can't be run through
  the pre-processor.  If folks want to re-enable this we can looks into ways to
  make it conditional/optional.
- The `{{{ cDefine('name') }}}` helper macro can now be simplified to just `{{{
  cDefs.name }}}`.

3.1.34 - 03/14/23
-----------------
- Fix for using `EM_JS` functions defined in other object files.  This was a bug
  that was introduced when `LLD_REPORT_UNDEFINED` was enabled by default back in
  3.1.28. (#18928)
- The prefered way to enable pthread is now to just the the standard `-pthread`
  flag.  The `-sUSE_PTHREADS` setting still works but is marked as legacy and
  will generate a warning in `-sSTRICT` mode.
- When targeting node, and using `-sMODULARIZE`, we no longer internally catch
  unhandled promise rejections or exit status code. That is to say the,
  `NODEJS_CATCH_REJECTION` and `NODEJS_CATCH_EXIT` are no longer compatible
  with `-sMODULARIZE`.   

3.1.33 - 03/08/23
-----------------
- Initial support for C++20 modules.  We have added a very simple test in form
  of `other.test_cpp_module`. (#18915)
- Removed `sys/sysctl.h` compatibility header.  We don't implement the function
  it defines. (#18863)
- Update SDL2_ttf port to 2.20.2 (#18804)
- Update glfw header to 3.3.8 (#18826)
- The `LLD_REPORT_UNDEFINED` setting has been removed.  It's now essentially
  always enabled. (#18342)
- Added `-sEXPORT_KEEPALIVE` to export symbols. When using
  `MINIMAL_RUNTIME`, the option will be **disabled** by default.
  This option simply exports the symbols on the module object, i.e.,
  `Module['X'] = X;`
- The WasmFS OPFS backend is now faster in browsers that implement
  [`Atomics.waitAsync`](https://caniuse.com/mdn-javascript_builtins_atomics_waitasync).
  (#18861)
- The `emscripten_proxy_async_with_callback` API was replaced with a simpler
  `emscripten_proxy_callback` API that takes a second callback to be called if
  the worker thread dies before completing the proxied work.  

3.1.32 - 02/17/23
-----------------
- Added new linker option `-sEXCEPTION_STACK_TRACES` which will display a stack
  trace when an uncaught exception occurs. This defaults to true when
  `ASSERTIONS` is enabled. This option is mainly for the users who want only
  exceptions' stack traces without turning `ASSERTIONS` on. (#18642 and #18535)
- `SUPPORT_LONGJMP`'s default value now depends on the exception mode. If Wasm
  EH (`-fwasm-exception`) is used, it defaults to `wasm`, and if Emscripten EH
  (`-sDISABLE_EXCEPTION_CATCHING=0`) is used or no exception support is used, it
  defaults to `emscripten`. Previously it always defaulted to `emscripten`, so
  when a user specified `-fwasm-exceptions`, it resulted in Wasm EH + Emscripten
  SjLj, the combination we do not intend to support for the long term.
- Added support for Wasm-based AudioWorklets for realtime audio processing
  (#16449)
- Synchronous proxying functions in emscripten/proxying.h now return errors
  instead of hanging forever when the worker thread dies before the proxied work
  is finished.

3.1.31 - 01/26/23
-----------------
- Symbols that were previously exported from native code, but only for internal
  reasons, are no longer exported on the `Module` object by default.  For
  example, previously if you were using `Module._malloc` but not explicitly
  including `_malloc` in `EXPORTED_FUNCTIONS`, it might have been exported
  anyway due to internal use of `malloc` within the JS library code. (#18564)
- The `STACK_SIZE`, `STACK_ALIGN`, `POINTER_SIZE`, and `ASSERTIONS` JavaScript
  globals were removed by default.  In debug builds a clear error is shown if
  you try to use these. (#18503)
- --pre-js and --post-js files are now fed through the JS preprocessor, just
  like JS library files and the core runtime JS files.  This means they can
  now contain #if/#else/#endif blocks and {{{ }}} macro blocks. (#18525)
- `-sEXPORT_ALL` can now be used to export symbols on the `Module` object
  when used with `-sMINIMAL_RUNTIME` and `-sMODULARIZE` together. (#17911)
- The llvm version that emscripten uses was updated to 17.0.0 trunk.

3.1.30 - 01/11/23
-----------------
- The default pthread stack size will now be set to match `-sSTACK_SIZE` by
  default.  Set `DEFAULT_PTHREAD_STACK_SIZE` explicitly to override this.
  (#18479)
- The `buffer` JavaScript variable was removed.  This underlying buffer is
  still accessible via `wasmMemory.buffer` or `HEAPXX.buffer`.  In debug builds,
  a clear error is shown if you try to use it.  (#18454)
- The SDLv1 header directory is no longer added to the include path by default.
  This means if you include SDL headers without the explicit version in them
  (e.g. `SDL_events.h`) you will now need to add `-sUSE_SDL` explicitly at
  compile time.  If you include the SDL headers with the directory name included
  (e.g. `SDL/SDL_events.h`) you will not be affected by this change. (#18443)
- Significant improvements were made (in the version of LLVM associated with
  this emsdk release) to the quality of DWARF debug info when building in
  optimized mode. See https://reviews.llvm.org/D140373. Using the -O1 flag is
  recommended if a program is too large or slow to debug with -O0 (although
  -O0 is still better for debugging when feasible).

3.1.29 - 01/03/23
-----------------
- Fixed bug in `PROXY_TO_PTHREAD` whereby certain async operations on the main
  thread would cause the whole program to exit, even when the proxied main
  function was still running. (#18372)
- Added `Module.pthreadPoolReady` promise for the `PTHREAD_POOL_DELAY_LOAD`
  mode that allows to safely join spawned threads. (#18281)
- PThreads can now be safely spawned on-demand in Node.js even without a PThread
  pool (`PTHREAD_POOL_SIZE`) or proxying (`PROXY_TO_PTHREAD`) options. (#18305)

3.1.28 - 12/08/22
-----------------
- `LLD_REPORT_UNDEFINED` is now enabled by default.  This makes undefined symbol
  errors more precise by including the name of the object that references the
  undefined symbol. The old behaviour (of allowing all undefined symbols at
  wasm-ld time and reporting them later when processing JS library files) is
  still available using `-sLLD_REPORT_UNDEFINED=0`. (#16003)
- musl libc updated from v1.2.2 to v1.2.3. (#18270)
- The default emscripten config file no longer contains `EMSCRIPTEN_ROOT`.  This
  setting has long been completely ignored by emscripten itself. For
  applications that wish to know where emscripten is installed looking for
  `emcc` in the `PATH` has long been the recommended method (i.e. `which emcc`).
  (#18279)
- More accurate synchronisation of `emscripten_get_now` clocks between main
  thread and pthreads.
  This also changes the absolute value returned by the function, but it shouldn't
  affect correct usages as the function has always returned different values on
  different platforms, and is clearly documented as "only meaningful in
  comparison to other calls to this function". (#18267)
- Emscripten will now search your PATH for binaryen, llvm, and node if the
  corresponding config file settings (`BINARYEN_ROOT`, `LLVM_ROOT`, `NODE_JS`)
  are not set.  Allows emscripten to run with an empty config file given the
  right tools in the PATH. (#18289)

3.1.27 - 11/29/22
-----------------
- Add support for `-sEXPORT_ES6`/`*.mjs` on Node.js. (#17915)
- Idle workers in a PThread pool no longer prevent Node.js app from exiting. (#18227)
- The default `STACK_SIZE` was reduced from 5MB to 64KB.  Projects that use more
  than 64Kb of stack will now need specify `-sSTACK_SIZE` at link time.  For
  example, `-sSTACK_SIZE=5MB` can be used to restore the previous behaviour.
  To aid in debugging, as of #18154, we now also place the stack first in memory
  in debug builds so that overflows will be immediately detected, and result in
  runtime errors.  This change brings emscripten into line with `wasm-ld` and
  wasi-sdk defaults, and also reduces memory usage by default.  In general,
  WebAssembly stack usage should be lower than on other platforms since a lot of
  state normally stored on the stack is hidden within the runtime and does not
  occupy linear memory at all.  The default for `DEFAULT_PTHREAD_STACK_SIZE` was
  also reduced from 2MB to 64KB to match.
- Improved error messages for writing custom JS libraries. (#18266)

3.1.26 - 11/17/22
-----------------
- Inline with the recent changes to llvm and binaryen, emscripten will now, by
  default, enable the sign-extension and mutable-globals WebAssembly proposals.
  In order to do so the default minimum safari version (`MIN_SAFARI_VERSION`)
  was updated from 12.0 to 14.1, and support for the old EdgeHTML engine
  (`MIN_EDGE_VERSION`) was removed by default.  If you want to continue to
  support these older engines you can use these settings
  (`-sMIN_SAFARI_VERSION=120000` and/or `-sMIN_EDGE_VERSION=44`) to revert to
  the previous defaults, which will result in the new proposals being disabled.
  Note that in order to avoid support for the sign-extension emscripten uses
  a binaryen pass, so targeting older browsers requires the running of wasm-opt
  and is therefore incompatible with `ERROR_ON_WASM_CHANGES_AFTER_LINK` (i.e.
  fast linking). (#17690)
- Added `--reproduce` command line flag (or equivalently `EMCC_REPRODUCE`
  environment variable).  This options specifies the name of a tar file into
  which emscripten will copy all of the input files along with a response file
  that will allow the command to be replicated.  This can be useful for sharing
  reproduction cases with others (inspired by the lld option of the same name).
  (#18160)
- In non-optimizing builds emscripten will now place the stack first in memory,
  before global data.  This is to get more accurate stack overflow errors (since
  overflow will trap rather corrupting global data first).  This should not
  be a user-visible change (unless your program does something very odd such
  depending on the specific location of stack data in memory). (#18154)

3.1.25 - 11/08/22
-----------------
- The `TOTAL_STACK` setting was renamed to `STACK_SIZE`.  The old name will
  continue to work as an alias. (#18128)
- Exporting `print`/`printErr` via `-sEXPORTED_RUNTIME_METHODS` is deprecated in
  favor of `out`/`err`.  The former symbols are supposed to be used with
  `-sINCOMING_MODULE_JS_API` instead. (#17955)
- aio.h was removed from the sysroot.  Emscripten doesn't support any of the
  functions in this header.
- Clang's function pointer cast warnings (enabled with `-Wcast-function-type`)
  are now stricter. This warning is intended to help with CFI errors but also
  helps wasm builds since wasm traps on such type mismatches in indirect calls.
  We recommend that users enable it to prevent such errors (which can be hard to
  debug otherwise). The older (less strict) behavior is also still possible with
  `-Wcast-function-type -Wno-cast-funtion-type-strict` (or
  `-Wno-error=cast-function-type-strict` if you want the warnings to be visible
  but not errors). See https://reviews.llvm.org/D134831
- libcxx and libcxxabi updated to LLVM 15. (#18113)

3.1.24 - 10/11/22
-----------------
- In Wasm exception mode (`-fwasm-exceptions`), when `ASSERTIONS` is enabled,
  uncaught exceptions will display stack traces and what() message. (#17979 and
  #18003)
- It is now possible to specify indirect dependencies on JS library functions
  directly in C/C++ source code.  For example, in the case of a EM_JS or EM_ASM
  JavaScript function that depends on a JS library function.  See the
  `EM_JS_DEPS` macro in the `em_macros.h` header.  Adding dependencies in this
  way avoids the need to specify them on the command line with
  `-sDEFAULT_LIBRARY_FUNCS_TO_INCLUDE`. (#17854)

3.1.23 - 09/23/22
-----------------
- The `__EMSCRIPTEN_major__/minor__/tiny__` macros are no longer defined on the
  command line but require `<emscripten.h/>` (or just `<emscripten/version.h>`
  to be included. (#17883)
- Linking of bitcode files using `emcc -r` + `-flto` is no longer supported.
  `emcc -r` will now always use lld to link to an object file.  This matches the
  behavior of upstream llvm where bitcode linking using lld does not exist.
  The recommend way to combine bitcode input is to use library files (`ar`
  archives).  See #13492 for more details.

3.1.22 - 09/19/22
-----------------
- compiler-rt updated to LLVM 15. (#17802)
- Using `-Oz` or `-Os` will no longer pass `-fno-inline-functions` to clang and
  instead rely on clang's normal inline heuristics for these optimization
  levels.  `-fno-inline-functions` can be passed explicitly if needed.
- C++17 is now the default version of the C++ standard used by the compiler.
  This is due to an upstream change in llvm.  Use `-std=c++14` (or technically
  `-std=gnu++14`) to revert to the previous default.
- Closure warnings are now controlled via the standard `-Wclosure` warning flags
  rather than via a specific/custom `CLOSURE_WARNINGS` setting.  The old
  setting continues to work but will issue a deprecation warning.
  If you link with `-Werror` but you don't want closure warnings to be errors
  you can add `-Wno-error=closure` or `-Wno-closure`.

3.1.21 - 09/09/2022
-------------------
- Update SDL2 port to 2.24.0 (#17748)
- The `LEGACY_RUNTIME` setting is no longer enabled by default.  If you use any
  of these legacy runtime functions (except in library code with explicit
  dependencies) then you would need to set `LEGACY_RUNTIME` on the command line
  or add the ones you need to `DEFAULT_LIBRARY_FUNCS_TO_INCLUDE`:
   - addFunction
   - removeFunction
   - allocate
   - AsciiToString
   - stringToAscii
   - UTF16ToString
   - stringToUTF16
   - lengthBytesUTF16
   - UTF32ToString
   - stringToUTF32
   - lengthBytesUTF32
   - allocateUTF8
   - allocateUTF8OnStack
   - writeStringToMemory
   - writeArrayToMemory
   - writeAsciiToMemory
   - intArrayFromString
   - intArrayToString
   - warnOnce
   - ccall
   - cwrap
  Although this is technically a breaking change for those who use these
  functions, there are assertion in debug builds that catch such usages and
  direct towards how to fix the issue.

3.1.20 - 08/24/2022
-------------------
- The `getTempRet0`/`setTempRet0` helper functions are now implemented directly
  in WebAssembly, rather than supplied by the JS host.  This simplifies the
  wasm/JS interface.  These function are no longer exported in all cases.  If
  your code directly calls these functions from JS, you can add them to
  `-sEXPORTED_RUNTIME_METHODS`.
- Several linux-specific headers were removed from the emscripten sysroot. None
  of the functionality in these headers was ever supported by emscripten. For
  example `sys/soundcard.h` and `sys/ptrace.h`. (#17704)

3.1.19 - 08/17/2022
-------------------
- Old method of metadata extraction via wasm-emscripten-finalize removed
  in favor of local python code. (#16529)

3.1.18 - 08/01/2022
-------------------
- The tests/ directory was renamed to just test/ to match other project close
  emscripten (llvm, wabt, binaryen).  This should not effect any users of
  emscripten, only developers. (#17502)
- The llvm version that emscripten uses was updated to 16.0.0 (#17534)
- worker.js now propagates unhandled promise rejections to the main thread the
  same way it propagates uncaught exceptions.

3.1.17 - 07/22/2022
-------------------
- Add support for dynamic linking with Asyncify. (#15893)
- A source map file and DWARF info in the wasm can now be emitted at the same if
  the user gives the both options: `-g -gsource-map`. (#17484)
- The `align` argument to the makeGetValue/makeSetValue JS library macros was
  removed (and replaced with an assert) as it had no uses internally and was
  removed (and replaced with an assert) as it had now uses internally and was
  untested.
- Removed unused `calledMain` global variable from the JS runtime.  Folks who
  want to know when main is done can use `Module[postRun]`.

3.1.16 - 07/14/2022
-------------------
- Warnings generated by the JS compiler (compiler.js) are now propagated back
  to the emcc compiler driver which means that `-Werror` builds will now fail
  in the presence of JS compiler warnings.  As usual `-Wno-js-compiler` and
  `-Wno-error=js-compiler)` can be used to control these warnings. (#17365)
- When JS library functions are included as part of `EXPORTED_RUNTIME_METHODS`
  it is no longer necessary to also add them to
  `DEFAULT_LIBRARY_FUNCS_TO_INCLUDE`.  This change allows us to transition
  runtime functions to JS library functions without the need to folks to add
  `DEFAULT_LIBRARY_FUNCS_TO_INCLUDE`. (#17369)
- The following function, which were previously part of the default runtime, are
  now JS library functions:
   - addFunction
   - removeFunction
   - allocate
   - AsciiToString
   - stringToAscii
   - UTF16ToString
   - stringToUTF16
   - lengthBytesUTF16
   - UTF32ToString
   - stringToUTF32
   - lengthBytesUTF32
   - allocateUTF8
   - allocateUTF8OnStack
   - writeStringToMemory
   - writeArrayToMemory
   - writeAsciiToMemory
   - intArrayFromString
   - intArrayToString
   - warnOnce
   - ccall
   - cwrap
  However, they all still available by default due to a new setting called
  `LEGACY_RUNTIME` which is enabled by default.  When `LEGACY_RUNTIME` is
  disabled (which it may be in the future) these symbols would only be included
  if there were explicitly exported via `EXPORTED_RUNTIME_METHODS` or added to
  `DEFAULT_LIBRARY_FUNCS_TO_INCLUDE`.  `LEGACY_RUNTIME` is disabled by default
  in `STRICT` mode so this change only effects users of `STRICT` mode. (#17370,
  #17403)
- The `run` runtime function is no longer exported by default.  It can be added
  to `EXPORTED_RUNTIME_METHODS` if needed.
- The getWasmTableEntry/setWasmTableEntry library function are no longer
  included by default.  Add them to `DEFAULT_LIBRARY_FUNCS_TO_INCLUDE` or
  `EXPORTED_RUNTIME_METHODS` if you want to use them outside of JS library code.
- The type of `time_t` was restored 64-bit after being converted to 32-bit in
  3.1.11. (#17401)

3.1.15 - 07/01/2022
-------------------
- The JS library helper function `hasExportedFunction` has been replaced with
  `hasExportedSymbol`, which takes an unmangled (no leading underscore) symbol
  name.
- Post-link metadata extraction switched from wasm-emscripten-finalize
  (binaryen) to python code within emscripten.  This change should have no
  semantic effect, but can temporarily be reverted by setting
  `EMCC_READ_METADATA=binaryen` in the environment. (#17337)
- Added a shim for `BigInt64Array` so `-sWASM_BIGINT` can be used in Safari
  v14. (#17103)

3.1.14 - 06/20/2022
-------------------
- emcc now accepts `-print-file-name` and reports the correct library paths in
  `-print-search-dirs`.
- `tools/file_packager` no longer generates (or requires) any "pre-js" code when
  running in `--embed-file` mode.  Instead the embedded files are loaded at
  static constructor time.
- Emscripten now knows what minimum browser versions the `WASM_BIGINT` feature
  requires and will automatically set the defaults accordingly. (#17163)
- Embind now supports binding to functions specified as `noexcept`. (#17140)
- Weak undefined symbols fixed in dynamic linking. (#17164)
- Internally, the name of `main` function now gets mangled (by clang) in the
  same way as with other wasm targets.  This means that within the wasm module
  the name of the main function can now be `__main_argc_argv`, but, since we
  still export this to JS as `_main`, this should not be a user-visible change.
- Use of pkg-config from cmake not longer causes the C++ include path to be
  broken. (#17137)
- `emscripten_runtime_keeplive_push()` and `emscripten_runtime_keeplive_push()`
  are now exposed to native code and can be used to keep the runtime alive
  without immediately unwinding the event loop (as
  `emscripten_exit_with_live_runtime()` does). (#17160)
- The file packager option `--use-preload-cache` now only invalidates the
  cache if the data contents has changed. (#16807)

3.1.13 - 06/02/2022
-------------------
- xlocale.h compatibility header was restored after being removed in 3.1.12.

3.1.12 - 05/25/2022
-------------------
- Fix crash, introduced in 3.1.11, which occurred when using pointer types
  (types ending in `*`) with getValue/setValue library functions. (#17028)
- Fix possible deadlock in multi-threaded builds that use EXIT_RUNTIME=0 with
  ASSERTIONS enabled. This was introduced in 3.1.3 as part of #16130. (#17044)

3.1.11 - 05/21/2022
-------------------
- The return value of `emscripten_get_compiler_setting` was changed from `int`
  to `long` so that it is compatible with `MEMORY64`.  The return value of this
  function sometimes contains a pointer value so `int` is not sufficiently
  wide under `wasm64`. (#16938)
- The `EM_BUILD_VERBOSE` environment variable only effects test code these days
  and therefore was renamed to `EMTEST_BUILD_VERBOSE`. (#16904)
- compiler-rt updated to LLVM 14. (#16991)
- libc++ updated to LLVM 14. (#17000)
- libc++abi updated to LLVM 14. (#16993)

3.1.10 - 05/02/2022
-------------------
- Bug fixes

3.1.9 - 04/21/2022
------------------
- The `-sSHELL_FILE` setting, which (unlike the --shell-file command line
  options) we believe was never tested or externally used, has been removed.
  (#16589)
- A warning is now issued when passing C++-only settings such
  `-sEXCEPTION_CATCHING_ALLOWED` when not linking as C++. (#16609)
- Introduce a new [proxying
  API](https://emscripten.org/docs/api_reference/proxying.h.html) for proxying
  work between threads.

3.1.8 - 03/24/2022
------------------
- Command line settings (`-s`) are now type checked.  For example, passing a
  string to a boolean setting will now generate an error (e.g.
  `-sEXIT_RUNTIME=foo`).  Previously, the value of `foo` would have have been
  interpreted as non-zero and accepted as valid. (#16539)
- A warning (limited-postlink-optimizations) was added that gets shown when
  binaryen optimizations are limited due to DWARF information being requested.
  Several binaryen passed are not compatible with the preservation of DWARF
  information. (#16428)
- Use normalized mouse wheel delta for GLFW 3 in `library_glfw.js`. This changes
  the vertical scroll amount for GLFW 3. (#16480)
- The emsdk binaries for macOS now require macOS 10.14 Mojave (or above).
  Prior versions of emsdk could run on 10.11 (or above), but supporting those
  older versions recently became harder.
- The SDL_mixer library can be configured to support MIDIs by passing "mid"
  to the SDL2_MIXER_FORMATS setting. It uses Timidity, and you must provide
  your own instrument sound files and mount them at "/etc/timidity". (#16556)

3.1.7 - 03/07/2022
-------------------
- Remove unmaintained ASMFS filesystem backend and associated `-sASMFS`
  settings.  The new wasmfs filesystem is far enough along that it seems clear
  that ASMFS will not need to be revived.
- Fix deadlock in `munmap` that was introduced in 3.1.5.  The deadlock would
  occur in multi-threaded programs when a partial unmap was requested (which
  emscripten does not support). (#16413)
- Added new compiler+linker option -sSHARED_MEMORY=1, which enables targeting
  a shared WebAssembly.Memory. (#16419)
- Added new API "Wasm Workers", which is an alternative to pthreads for building
  multithreaded applications, enabled via -sWASM_WORKERS=1 (#12833)

3.1.6 - 02/24/2022
------------------
- Remove support for deprecated `EMMAKEN_COMPILER`, `EMMAKEN_CFLAGS`, and
  `EMMAKEN_NO_SDK`  environment variables.  These are all legacy and redundant
  in the face of other settings/flags:
   - `EMMAKEN_COMPILER` -> `LLVM_ROOT` in the config settings
   - `EMMAKEN_CFLAGS` -> `EMCC_CFLAGS`
   - `EMMAKEN_NO_SDK` -> standard `-nostdlib` and `-nostdinc` flags
- emscripten will no longer automatically create a config file if it can't
  find one in the configured location.  Instead, it will error out and point the
  user to the `--generate-config` option, in case that is what they want.
  (#13962)

3.1.5 - 02/17/2022
------------------
- Emscripten no longer uses the `allocate()` runtime function.  For backwards
  compatibility with external JS code we still include this function by default
  but it will no longer be included in `-sSTRICT` mode.  Usages of this function
  are generally best replaced with `_malloc`, `stackAlloc` or `allocateUTF8`.

3.1.4 - 02/14/2022
------------------
- Due to an llvm change (https://reviews.llvm.org/D118573) some clang flags
  that did not previously have any effect are now honored (e.g.
  `-fnew-alignment` and `-fshort-wchar`).
- llvm dependency updated to 15.0.0 to match upstream. (#16178)
- The `__EMSCRIPTEN_major__`, `__EMSCRIPTEN_minor__` and `__EMSCRIPTEN_tiny__`
  macros are now available via the `emscripten/version.h` header file.  For the
  time being, unless you enable `-sSTRICT`, these are still also defined
  directly on the command line.  If you use these macros please make sure you
  include `emscripten/version.h` (or `emscripten.h` which indirectly includes
  it). (#16147)

3.1.3 - 01/31/2022
------------------
- The file packager now supports embedding files directly into wasm memory and
  `emcc` now uses this mode when the `--embed-file` option is used.  If you
  use `file_packager` directly it is recommended that you switch to the new mode
  by adding `--obj-output` to the command line. (#16050)
- The `--bind` flag used to enable embind has been deprecated in favor of
  `-lembind`.  The semantics have not changed and the old flag continues to
  work. (#16087)
- New setjmp/longjmp support using Wasm EH instructions is added, which is
  faster and reduces code size. You need a browser that supports Wasm EH spec to
  use it. The new SjLj support is enabled by `-sSUPPORT_LONGJMP=wasm`. This can
  be used with Wasm exception support (`-fwasm-exceptions`), but not with
  Emscripten exception support (`-fexceptions` or
  `-sDISABLE_EXCEPTION_CATCHING=0`). When using Wasm EH with Wasm SjLj, there is
  one restriction that you cannot directly call `setjmp` within a `catch`
  clause. (Calling another function that calls `setjmp` is fine.)
  (#14976 and #16072)

3.1.2 - 01/20/2022
------------------
- A new setting, `POLYFILL`, was added which is on by default but can be disabled
  (via `-sNO_POLYFILL`) to prevent emscripten from outputing needed polyfills.
  For default browser targets, no polyfills are needed so this option only has
  meaning when targeting older browsers.
- `EVAL_CTORS` has been rewritten and improved. The main differences from before
  are that it is much more capable (it can now eval parts of functions and not
  just all or nothing, and it can eval more wasm constructs like globals). It is
  no longer run by default, so to use it you should build with `-s EVAL_CTORS`.
  See `settings.js` for more details. (#16011)
- `wasmX` test suites that are defined in `test_core.py` have been renamed to
  `coreX` to better reflect where they are defined.  The old suite names such
  as `wasm2` will continue to work for now as aliases.

3.1.1 - 01/08/2022
------------------
- Happy new year!
- Updated SDL 2 port to upstream version 2.0.18 (from a patched 2.0.10). This
  includes all downstream patches and many upstream changes.
- libc++ library updated to llvm-13. (#15901)
- libc++-abi library updated to llvm-13. (#15904)
- compiler-rt library updated to llvm-13. (#15906)
- Added new internal/debugging related environment variable
  EM_FORCE_RESPONSE_FILES that can be set to 0 to force disable the use of
  response files, and to 1 to force enable response files. If not set,
  response files will be used if command lines are long (> 8192 chars). (#15973)

3.1.0 - 12/22/2021
------------------
- Emscripten in starting to use ES6 features in its core libraries (at last!).
  For most users targeting the default set of browsers this is a code size win.
  For projects targeting older browsers (e.g. `-sMIN_CHROME_VERSION=10`),
  emscripten will now run closure compiler in `WHITESPACE_ONLY` mode in order to
  transpile any ES6 down to ES5.  When this automatic transpilation is performed
  we generate a warning which can be disabled (using `-Wno-transpile`) or by
  explicitly opting in-to or out-of closure using `--closure=1` or
  `--closure=0`. (#15763).

3.0.1 - 12/17/2021
------------------
- Deprecate `EMMAKEN_CFLAGS` is favor of `EMCC_CFLAGS`.
- Fixed an issue where user provided --js-library directives would not be
  processed as the last item after all system provided JS libraries have been
  added to the build. This fix enables overriding WebGL 2 symbols from user JS
  libraries.

3.0.0 - 11/22/2021
------------------
- A set of internally-unused functions were removed from `parseTools.js`.  While
  emscripten no longer needs any of these functions, there is slim chance that
  some external JS library is depending on them.  Please file issues if any such
  library code is found.  The removed/unused functions are:
   `removePointing`, `pointingLevels`, `removeAllPointing`, `isVoidType`,
   `isStructPointerType`, `isArrayType`, `isStructType`, `isVectorType`,
   `isStructuralType` `getStructuralTypeParts`, `getStructuralTypePartBits`,
   `isFunctionDef`, `isPossiblyFunctionType`, `isFunctionType`, `getReturnType`,
   `splitTokenList`, `_IntToHex`, `IEEEUnHex`, `Compiletime.isPointerType`,
   `Compiletime.isStructType`, `Compiletime.INT_TYPES`, `isType`.
- The example `shell.html` and `shell_minimal.html` templates no longer override
  `printErr` on the module object.  This means error message from emscripten and
  stderr from the application will go to the default location of `console.warn`
  rather than `console.error`.  This only effects application that use the
  example shell html files.
- The version of musl libc used by emscripten was upgraded from v1.1.15 to
  v1.2.2.  There could be some minor size regressions (or gains) due to changes
  in upstream musl code but we don't expect anything major.  Since this is a
  fairly substantial change (at least internally) we are bumping the major
  version of Emscripten to 3. (#13006)
- Added support for specifying the text encoding to be used in response filenames
  by passing the encoding as a file suffix (e.g. "a.rsp.utf-8" or "a.rsp.cp1252").
  If not specified, the encoding is autodetected as either UTF-8 or Python
  default "locale.getpreferredencoding()". (#15406, #15292, #15426)

2.0.34 - 11/04/2021
-------------------
- Symbols marked as visibility hidden are no longer exported from C/C++
  code when building with `SIDE_MODULE`, `MAIN_MODULE` or `LINKABLE`.  If you
  need to export a hidden symbol you can still do so by adding it to
  EXPORTED_FUNCTIONS.

2.0.33 - 11/01/2021
-------------------
- Bug fixes

2.0.32 - 10/19/2021
-------------------
- Internal-only library functions can now be marked as `__internal: true` in JS
  system libraries.  Such symbols should not be used by external libraries and
  are subject to change.  As of now we generate warning when external libraries
  depend on the these symbols.
- Stub functions from `library_syscall.js` and `library.js` were replaced with
  native code stubs (See `system/lib/libc/emscripten_syscall_stubs.c`).  This
  should be better for wasm module portability as well as code size.  As part
  of this change the return value of `popen` was fixed to return NULL rather
  than -1 and the `getpwnam` family of functions were changed to return an
  error rather than throw a JavaScript exception (this behaviour matches what
  the other stub functions do).  As before, the `ALLOW_UNIMPLEMENTED_SYSCALLS`
  setting controls whether of not these stubs get included at link time, and
  `STRICT` disables this setting.
- Emscripten will now warn when linker-only flags are specified in
  compile-only (`-c`) mode.  Just like with clang itself, this warning can be
  disabled using the flag: `-Wno-unused-command-line-argument`.
- Internal symbol names for musl syscalls changed from number-based (e.g.
  `__syscall22`) to name-based (e.g. `__syscall_open`).  This should not be
  a visible change except for folks trying to intercept/implement syscalls
  in native code (#15202).
- Fixed launcher batch script issues on Windows, and added two env. vars
  EM_WORKAROUND_PYTHON_BUG_34780 and EM_WORKAROUND_WIN7_BAD_ERRORLEVEL_BUG that
  can be enabled to work around a Windows Python issue
  https://bugs.python.org/issue34780 , and a Windows 7 exit code issue (#15146)
- Support a new CMake property `EMSCRIPTEN_SYSTEM_PROCESSOR` which can be used
  to override the default value of `CMAKE_SYSTEM_PROCESSOR` set by the
  toolchain file.
- Remove support for the `EMIT_EMSCRIPTEN_METADATA` setting.  This setting has
  been deprecated for some time now and we don't know of any remaining reasons to
  keep it around.
- Add JavaScript API `Emval.{toHandle, toValue}` as well as a C++ method
  `val::as_handle()` to allow passing values between the `val` class and
  `EM_JS`/ `EM_ASM` JavaScript snippets. (#15279)
- Added SAFE_HEAP=2 option which tests safe heap behavior for wasm-only builds
  (allowing unaligned memory accesses, which would not work in Wasm2JS but in
   wasm would be correct but potentially slow).

2.0.31 - 10/01/2021
-------------------
- Bug fixes

2.0.30 - 09/14/2021
-------------------
- Bug fixes

2.0.29 - 08/26/2021
-------------------
- Bug fixes

2.0.28 - 08/23/2021
-------------------
- Added some support for signal handling libc functions (raise, kill,
  sigaction, sigpending, etc).  We still don't have a way to deliver signals from
  the outside but these at least now work for sending signals to the current
  thread (JS context) (#14883).
- Remove the workaround used in emcmake and emmake that removed directories
  with sh.exe from PATH on Windows when MinGW Makefiles generator was used.
  This was needed with CMake versions older than 3.17.0. If you get an error
  "sh.exe was found in your PATH" on Windows, you can either update to CMake
  3.17.0 or newer, or remove the offending directory from your PATH. See
  https://github.com/Kitware/CMake/commit/82ddcf0db1d220564145122c3cce25d25ee0e254
  for more information. (#14930)

2.0.27 - 08/12/2021
-------------------
- Added `EM_ASYNC_JS` macro - similar to `EM_JS`, but allows using `await`
  inside the JS block and automatically integrates with Asyncify without
  the need for listing the declared function in `ASYNCIFY_IMPORTS` (#9709).
- Errors that occur on pthreads (e.g. uncaught exception) will now get re-thrown
  on the main thread rather than simply being logged (#13666).

2.0.26 - 07/26/2021
-------------------
- When building ports with the `embuilder` tool some of the names of the
  libraries have changed (they now match the filenames in the `tools/ports/`
  directory). For example `sdl-image` is now `sdl_image` (#14737).
- Undefined data symbols (in static executables) are no longer silently ignored
  at link time.  The previous behaviour (which was to silently give all
  undefined data symbols address zero, which could lead to bugs)
  can be enabled by passing either `-Wl,--allow-undefined` or
  `-Wl,--unresolved-symbols=ignore-all`.
- The alignment of `long double`, which is a 128-bit floating-point value
  implemented in software, is reduced from 16 to 8. The lower alignment allows
  `max_align_t` to properly match the alignment we use for malloc, which is 8
  (raising malloc's alignment to achieve correctness the other way would come
  with a performance regression). (#10072)
- The `alignMemory` function is now a library function and therefore not
  included by default.  Debug builds will automatically abort if you try
  to use this function without including it.  The normal library `__deps`
  mechanism can be used to include it, or can be added to
  `DEFAULT_LIBRARY_FUNCS_TO_INCLUDE`.
- dlopen can now load libraries at runtime from the web without preloading
  or embedding.  This features relies on `ASYNCIFY` to suspend execution until
  the library is loaded and then continue on as if dlopen was blocking.  For
  users who don't want to use `ASYNCIFY` (which has a size and runtime cost)
  there is a async (callback-based) version of the dlopen API available as
  `emscripten_dlopen()` declared in `emscropten/emscripten.h`.  See
  `docs/api_reference/emscripten.h.rst` (or the online version) for more
  details.
- Constructors, functions and methods bound with Embind can now be `await`ed.
  When Asyncify is used somewhere in the callstack, previously Embind would
  return `0` / `null` / `false` / instance with a NULL pointer, making it
  impossible to wait for the function to actually finish and retrieve its
  result. Now in those cases it will return a `Promise` instead that will
  resolve with the function's return value upon completion. (#11890)

2.0.25 - 06/30/2021
-------------------
- Support for the 'shell' environment is now disabled by default.  Running under
  `d8`, `js`, or `jsc` is not something that most emscripten users ever want to
  do, so including the support code is, more often than not, unnecessary.  Users
  who want shell support can enable it by including 'shell' in `-s ENVIRONMENT`
  (#14535).
- A new setting called `ALLOW_UNIMPLEMENTED_SYSCALLS` was added.  This setting
  is enabled by default but, if disabled, will generate link-time errors if
  a program references an unimplemented syscall.  This setting is disabled
  by default in `STRICT` mode.
- By default (unless `EXIT_RUNTIME=1` is specified) emscripten programs running
  under node will no longer call `process.exit()` on `exit()`.  Instead they
  will simply unwind the stack and return to the event loop, much like they do
  on the web.  In many cases the node process will then exit naturally if there
  is nothing keeping the event loop going.
  Note for users of node + pthreads: Because of the way that threads are
  implemented under node multi-threaded programs now require `EXIT_RUNTIME=1`
  (or call `emscripten_force_exit`) in order to actually bring down the process.
- Drop support for node versions older than v5.10.0.  We now assume the
  existence of `Buffer.from` which was added in v5.10.0.  If it turns out
  there is still a need to support these older node versions we can
  add a polyfil under LEGACY_VM_SUPPORT (#14447).

2.0.24 - 06/10/2021
-------------------
- Support `--preload-file` in Node.js. (#11785)
- System libraries are now passed to the linker internally via `-lfoo` rather
  than using their full path.  This is in line with how gcc and clang pass system
  libraries to the linker.  This should not effect any builds unless a project a
  happens to have, for example, a file called `libc.a` in one of its library
  paths.  This would have the effect of overriding the system library (as it
  would with gcc or clang) (#14342).
- CMake projects (those that either use emcmake or use Emscripten.cmake
  directly) are new configured to install (by default) directly into the
  emscripten sysroot.  This means that running `cmake --install` (or running the
  install target, via `make install` for example) will install resources into
  the sysroot such that they can later be found and used by `find_path`,
  `find_file`, `find_package`, etc.  Previously the default was to attempt to
  install into the host system (e.g `/usr/local`) which is almost always not
  desirable.  Folks that were previously using `CMAKE_INSTALL_PREFIX` to build
  their own secondary sysroot may be able to simplify their build system by
  removing this completely and relying on the new default.
- Reinstated the warning on linker-only `-s` settings passed when not linking
  (i.e. when compiling with `-c`).  As before this can disabled with
  `-Wno-unused-command-line-argument` (#14182).
- Standalone wasm mode no longer does extra binaryen work during link. It used
  to remove unneeded imports, in hopes of avoiding nonstandard imports that
  could prevent running in WASI VMs, but that has not been needed any more. A
  minor side effect you might see from this is a larger wasm size in standalone
  mode when not optimizing (but optimized builds are unaffected). (#14338)
- You can now explicitly request that an environment variable remain unset by
  setting its value in `ENV` to `undefined`. This is useful for variables, such
  as `LANG`, for which Emscripten normally provides a default value.

2.0.23 - 05/26/2021
-------------------
- libcxxabi updated to llvm-12. (#14288)
- libcxx updated to llvm-12. (#14249)
- compiler-rt updated to llvm-12. (#14280)

2.0.22 - 05/25/2021
-------------------
- Fix a crash bug that was present in 2.0.21 with the use of `-g`.  See
  https://reviews.llvm.org/D102999.
- wasm-ld will now perform string tail merging in debug string sections as well
  as regular data sections.   This behaviour can be be disabled with `-Wl,-O0`.
  This should significantly reduce the size of dwarf debug information in the
  wasm binary.
- The experimental SPLIT_MODULE setting now expects the secondary module to be
  named `<module>.deferred.wasm` instead of `<module>.wasm.deferred`.
- sendfile.h header removed from musl. (#14248)

2.0.21: 05/18/2021
------------------
- Options such as EXPORTED_FUNCTIONS that can take a response file containing
  list of symbols can now use a simple one-symbol-per-line format.  This new
  format is much simpler and doesn't require commas between symbols, opening
  or closing braces, or any kind of escaping for special characters.
- The WebAssembly linker (`wasm-ld`) now performs string tail merging on any
  static string data in your program.   This has long been part of the native
  ELF linker and should not be observable in well-behaved programs.  This
  behavior can be disabled by passing `-Wl,-O0`.
- The functions `fork`, `vfork`, `posix_spawn` and `system` now fail with
  the errno value `ENOSYS` (52) rather than `EAGAIN` (6).  This is more
  correct, since they will never work and attempting to retry won't help.
- `EXPORT_ES6` will now emit static URLs for main WebAssembly file as well
  as for helper Worker used by `-pthread` that can be statically detected
  by modern bundlers at build time. In particular, you no longer have to set
  `Module.locateFile` hook and `Module.mainScriptUrlOrBlob` settings -
  both bundlers and browsers should pick up the required files automatically.
  Note: this doesn't yet cover other use-cases that emit external files,
  such as dynamic linking, `--proxy-to-worker`, external memory etc. (#14135)
- `EXPORT_ES6` can now be used in combination with `-o [filename].html`. (#14165)
- `EXPORT_ES6` no longer requires setting custom `EXPORT_NAME` too. (#14139)
- New diagnostics allow Emscripten to issue warnings when using Intel SIMD
  intrinsics (from xmmintrin.h) which have slow emulations rather than fast
  WebAssembly equivalents. To enable them, define WASM_SIMD_COMPAT_SLOW
  in the preprocessor (#14152)

2.0.20: 05/04/2021
------------------
- This ChangeLog and the `emscripten-version.txt` file that is checked into
  the repository now reflect the next, upcoming, release once a release is
  made.  Previously they would continue to reflect the old release until after
  we decide to cut the release.  Switching to this method allow for a slightly
  simpler release process that also allows us to tag a version that contains
  the correct version information.
- The version string reported by `-v`/`--version` now includes a `-git` suffix
  (e.g. `2.0.19-git`) when running from git checkout (to help distinguish
  unreleased git versions from official releases) (#14092).
- Temporarily back out new `-Wunused-command-line-argument` warnings introduced
  in 2.0.19.

2.0.19: 05/04/2021
------------------
- Emscripten will now warn when linker-only `-s` settings are specified in
  compile-only (`-c`) mode.  Just like with clang itself, this warning can be
  disabled using the flag: `-Wno-unused-command-line-argument`.
- When building with `-s MAIN_MODULE` emscripten will now error on undefined
  symbol by default.  This matches the behvious of clang/gcc/msvc.  This
  requires that your side modules be present on the command line.  If you do not
  specify your side modules on the command line (either direcly or via
  `RUNTIME_LINKED_LIBS`) you may need to add `-s WARN_ON_UNDEFINED_SYMBOLS=0` to
  avoid errors about symbol that are missing at link time (but present in your
  side modules provided at runtime).  We hope that this case is not common and
  most users are building with side modules listed on the command line (#14060).
- The `RUNTIME_LINKED_LIBS` setting is now deprecated.  It's better to simply
  list dynamic library dependencies directly on the command line.

2.0.18: 04/23/2021
------------------
- The `makeBigInt` function was removed from the emscripten runtime since it
  had no internal users.
- Restored support for --cache command line flag to configure location of the
  Emscripten cache root directory.
- `EXTRA_EXPORTED_RUNTIME_METHODS` is deprecated in favor of just using
  `EXPORTED_RUNTIME_METHODS`.
- When building with `MAIN_MODULE=2` the linker will now automatically include
  any symbols required by side modules found on the command line.  This means
  that for many users of `MAIN_MODULE=2` it should no longer be necessary to
  list explicit `EXPORTED_FUNCTIONS`.  Also, users of `MAIN_MODULE=1` with
  dynamic linking (not dlopen) who list all side modules on the command line,
  should be able to switch to `MAIN_MODULE=2` and get a reduction in code size.
- When building with `MAIN_MODULE` it is now possible to warn or error on
  undefined symbols assuming all the side modules are passed at link time.  This
  means that for many projects it should now be possible to enable
  `ERROR_ON_UNDEFINED_SYMBOLS` along with `MAIN_MODULE`.

2.0.17: 04/10/2021
------------------
- Use of closure compiler (`--closure`) is now supported when using dynamic
  linking (building with `-s MAIN_MODULE`) (#13880)
- Specifying `EM_CONFIG` inline (python code in the environment variable itself)
  is no longer supported (#13855).  This has been long deprecated but finally
  completely removed.
- Deprecate `-g4`, which is a little confusing as it does not do more than `-g3`
  but instead emits source maps instead of DWARF. `-g4` will now warn. A new
  flag `-gsource-map` enables source maps without warning.
- In order to behave more like clang and gcc, emscripten no longer
  supports some nonstandard methods of library lookup (that worked
  unintentionally and were untested and not documented):
    1. Linking with `-llibc` rather than `-lc` will no longer work.
    2. Linking a library called `foo.a` via `-lfoo` will no longer work.
       (libraries found via `-l` have to start with `lib`)
- Use LLVM's new pass manager by default, as LLVM does. This changes a bunch of
  things about how LLVM optimizes and inlines, so it may cause noticeable
  changes in compile times, code size, and speed, either for better or for
  worse. You can use the old pass manager (until LLVM removes it) by passing
  `-flegacy-pass-manager` (and `-Wl,--lto-legacy-pass-manager` when doing LTO)
  (note however that neither workaround affects the building of system
  libraries, unless you modify emscripten or build them manually). (#13427)
- Removed use of Python multiprocessing library because of stability issues.
  Added a new environment variable `EM_PYTHON_MULTIPROCESSING=1` that can be set
  to revert back to using Python multiprocessing, in case there are reports of
  regressions (that variable is intended to be temporary). (#13493)
- Binaryen now always inlines single-use functions. This should reduce code size
  and improve performance. If you prefer the old default, you can get that with
  `-sBINARYEN_EXTRA_PASSES=--one-caller-inline-max-function-size=1` (#13744).
- Fix generating of symbol files with `--emit-symbol-map` for JS targets.
  When `-s WASM=2` is used. Two symbols are generated:
    - `[name].js.symbols` - storing Wasm mapping
    - `[name].wasm.js.symbols` - storing JS mapping
  In other cases a single `[name].js.symbols` file is created.

2.0.16: 03/25/2021
------------------
- Lists that are passed on the command line can now skip the opening an closing
  braces, allowing for simpler, more readable settings.  e.g.
    `-s EXPORTED_FUNCTIONS=foo,bar`
- Remove/deprecate no longer used `--llvm-opts` command line option.  Any
  arguments not processed by emcc will be passed through to clang directly
  these days.
- Values returned from `sysconf` now more closely match the definitions found in
  header files and in upstream musl (#13713).
- `DISABLE_EXCEPTION_CATCHING=2` is now deprecated since it can be inferred from
  the presence of the `EXCEPTION_CATCHING_ALLOWED` list.  This makes
  `DISABLE_EXCEPTION_CATCHING` a simple binary option (0 or 1) which defaults to
  0 which will be set to 1 internally if `EXCEPTION_CATCHING_ALLOWED` list is
  specified.
- Values returned from `pathconf` now match the definitions found in header files
  and/or upstream musl:
    _PC_LINK_MAX 3200 -> 8
    _PC_SYNC_IO -1 -> 1
    _PC_REC_INCR_XFER_SIZE -1 -> 4096
    _PC_REC_MAX_XFER_SIZE -1 -> 4096
    _PC_SYMLINK_MAX -1 -> 255
- Added support for wrapping emcc and em++ via ccache: install Emscripten port
  of ccache via emsdk, or from https://github.com/juj/ccache/tree/emscripten,
  and run explicitly with "ccache emcc ..." after installing, or automatically
  just with "emcc ..." after activating ccache via emsdk (#13498).
- Added support to use a custom set of substitution characters . # and ? to
  ease passing arrays of C symbols on the command line to ASYNCIFY_* settings.
  (#13477)
- In MINIMAL_RUNTIME build mode, errno support will now be disabled by default
  due to the code size that it adds. (MINIMAL_RUNTIME=1 implies SUPPORT_ERRNO=0
  by default) Pass -s SUPPORT_ERRNO=1 to enable errno support if necessary.
- Using EM_ASM and EM_JS in a side module will now result in an error (since
  this is not implemented yet).  This could effect users were previously
  inadvertently including (but not actually using) EM_ASM or EM_JS functions in
  side modules (#13649).
- Remove dependency on Uglify by finishing the rewrite of passes to acorn
 (#13636, #13621).
- Primary development branch switched from `master` to `main`.

2.0.15: 03/05/2021
------------------
- Calls to `newlocale` (and `new std::locale` in C++) with arbirary names will
  now succeed.  This is the behaviour of musl libc which emscripten had
  previously inadvertently disabled.
- System libraries are now compiled with debug info (`-g`).  This doesn't
  affect release builds (builds without `-g`) but allows DWARF debugging of
  types defined in system libraries such as C++ STL types (#13078).
- uname machine field is now either wasm32 or wasm64 instead of x86-JS (#13440)
- Several pthreads exit-related fixes (#12985) (#10524).
- Fix IDBFS syncing with existing directories (#13574).
- Add libmodplug port and allow mod files to be played in SDL2 (#13478).
- `emscripten_GetProcAddress` is now part of `libGL`. Normally the change is not
  noticeable, unless you build in `STRICT` mode and do not already have `-lGL`
  to link in that library. If not, add `-lGL`. (#13524)

2.0.14: 02/14/2021
------------------
- Add new setting: `REVERSE_DEPS`. This can be used to control how emscripten
  decides which reverse dependecies to include.  See `settings.js` for more
  information.  The default setting ('auto') is the traditional way emscripten
  has worked in the past so there should be no change unless this options is
  actually used.  This option partially replaces the `EMCC_ONLY_FORCED_STDLIBS`
  environment variable which (among other things) essentially had the effect of
  setting `REVERSE_DEPS` to be 'all'.
- Clang now performs loop unrolling when targeting WebAssembly at -O2 and
  higher. It can be disabled using `-fno-unroll-loops`.

2.0.13: 01/19/2021
------------------
- Remove unused `Browser.safeSetInterval` and `Browser.safeCallback`.  These
  had no callers in emscripten itself or any testing.  If there are users of
  these functions we could re-enable them with some testing.
- Fix race condition when running many emcc processes after clearing the cache.
  The processes would race to run the sanity checks and could interfere with
  each other (#13299).
- Emscripten now builds a complete sysroot inside the EM_CACHE directory.
  This includes the system headers which get copied into place there rather
  than adding a sequence of extra include directories.
- Added support for -s MALLOC=emmalloc when -s MAXIMUM_MEMORY is more than 2GB.
  (#13258)
- Add back support for calling the legacy dynCall_sig() API to invoke function
  pointers to wasm functions from JavaScript. Pass -s DYNCALLS=1
  to include that functionality in the build. This fixes a regression that
  started in Aug 31st 2020 (Emscripten 2.0.2) in #12059. Also implement
  support for dynCall() in MINIMAL_RUNTIME builds. (#13296)
- `SDL2_ttf` now uses upstream compiled with `TTF_USE_HARFBUZ` flag.
- The system for linking native libraries on demand (based on the symbols
  present in input object files) has been removed.  Libraries such as libgl,
  libal, and libhtml5 are now included on the link line by default unless
  `-s AUTO_NATIVE_LIBRARIES=0` is used.  This should not effect most builds
  in any way since wasm-ld ignores unreferenced library files.  Only users
  of the `--whole-archive` linker flag (which is used when `MAIN_MODULE=1` is
  set) should be effected.

2.0.12: 01/09/2021
------------------
- `emscripten/vr.h` and other remnants of WebVR support removed. (#13210, which
  is a followup to #10460)
- Stop overriding CMake default flags based on build type. This will
  result in builds that are more like CMake does on other platforms. You
  may notice that `RelWithDebInfo` will now include debug info (it did not
  before, which appears to have been an error), and that `Release` will
  use `-O3` instead of `-O2` (which is a better choice anyhow). (#13083)

2.0.11: 12/17/2020
------------------
- `emcc -v` no longer forces the running the sanity checks.  Sanity checks
  are always run on first use or can be forced with `--check` or by setting
  `EMCC_DEBUG` is set in the environment.
- An upstream LLVM regression with global initializer linking has been fixed
  (#13038).
- Remove a racy unneeded assertion about async dynamic linking (#13060).

2.0.10: 12/04/2020
------------------
- Fix handling of exit() in pthreads. (#12933)
- Added support for C11 thread API. (#9243)
- The WebAssembly memory used by emscripten programs is now, by default, created
  in the wasm file and exported to JavaScript.  Previously we could create the
  memory in JavaScript and import it into the wasm file.  The new
  `IMPORTED_MEMORY` setting can be used to revert to the old behaviour.
  Breaking change: This new setting is required if you provide a runtime
  value for `wasmMemory` or `INITIAL_MEMORY` on the Module object.
- Internally, emscripten now uses the `--sysroot` argument to point clang at
  it headers.  This should not effect most projects but has a minor effect the
  order of the system include paths: The root include path
  (`<emscritpen_root>/system/include`) is now always last in the include path.
- Fix JS pthreads proxying + WASM_BIGINT (#12935)
- Optimize makeDynCall to use dynCall_xx function directly where needed (#12741)

2.0.9: 11/16/2020
-----------------
- dlopen, in conformace with the spec, now checks that one of either RTDL_LAZY
  or RTDL_NOW flags ar set.  Previously, it was possible set nether of these
  without generating an error.
- Allow `-lSDL2_mixer` to just work. (Others like `-lSDL2` always worked, but
  for `SDL2_mixer` things were broken because we build multiple variations of
  that library.) That link flag is now the same as `-s USE_SDL2_MIXER=2`.
- Stack state is no longer stored in JavaScript.  The following variables have
  been replaced with native functions in `<emscripten/stack.h>`:
  - STACK_BASE
  - STACK_MAX
  - STACKTOP
  - TOTAL_STACK
- The ABI used for importing symbol by address in dynamic linking (MAIN_MODULE +
  SIDE_MODULE) is now the same as the ABI used by llvm and wasm-ld.  That is,
  symbol addresses are imported from the 'GOT.mem' and 'GOT.func' pseudo
  modules.  As one side effect of this change it is now required that JavaScript
  functions that are imported by address are now required to have a `__sig`
  specified in the library JavaScript file.
- `MODULARIZE` + `WASM_ASYNC_COMPILATION=0`, that is, modularize mode but with
  async compilation turned off, so that startup is synchronous, now returns the
  Module object from the factory function (as it would not make sense to return
  a Promise without async startup). See #12647
- Added experimental support for using emscripten as a post link tool.  In this
  case the input to emscripten is a single wasm file (for example the output of
  `wasm-ld`).  When emcc is run with `--post-link` it will take a wasm file as
  input that perform all the normal post link steps such as finalizing and
  optimizing the wasm file and generating the JavaScript and/or html that will
  run it.
- Added emulation support and a build time warning for calling Wasm function
  pointers from JS library files via the old syntax
        {{{ makeDynCall('sig') }}} (ptr, arg1, arg2);
  that was broken on Aug 31st 2020 (Emscripten 2.0.2). A build warning will now
  be emitted if the old signature is used. Convert to using the new signature
        {{{ makeDynCall('sig', 'ptr') }}} (arg1, arg2);
  instead.

2.0.8: 10/24/2020
-----------------
- `-s ASSERTIONS=2` now implies `-s STACK_OVERFLOW_CHECK=2`. Previously only
  `-s ASSERTIONS=1` implied `-s STACK_OVERFLOW_CHECK=1`.
- Dynamic linking (MAIN_MODULE + SIDE_MODULE) now produces wasm binaries that
  depend on mutable globals.  Specifically the stack pointer global is mutable
  and shared between the modules. This is an ABI change for dynamic linking.
  (#12536)
- emcc now accepts `--arg=foo` as well as `--arg foo`.  For example
  `--js-library=file.js`.
- Reject promises returned from the factory function created by using the
  MODULARIZE build option if initialization of the module instance fails
  (#12396).
- emrun: Passing command line flags (arguments that start with `-`) to the
  program bring run now requires a `--` on the command line to signal the
  end of `emrun` arguments. e.g:
    `emrun filename.html -- --arg-for-page`
  This is standard behaviour for command line parsing and simplifies the
  emrun logic.

2.0.7: 10/13/2020
-----------------
- Don't run Binaryen postprocessing for Emscripten EH/SjLj. This lets us avoid
  running `wasm-emscripten-finalize` just for C++ exceptions or longjmp. This
  is an ABI change. (#12399)
- Run `SAFE_HEAP` on user JS code using a new Acorn pass, increasing the
  coverage of those tests to all JS in the output (#12450).
- `EM_LOG_DEMANGLE` is now deprecated.  Function names shown in wasm backtraces
  are never mangled (they are either missing or demangled already) so demangled
  is not possible anymore.
- In STRICT mode we no longer link in C++ mode by default.  This means if you
  are building a C++ program in STRICT mode you need to link via `em++` rather
  than `emcc`.  This matches the behaviour of gcc and clang.
- IDBFS now persists files whenever their timestamp changes; previously it acted
  on sync only if the timestamp increased and ignored the file changes otherwise.
- When `-s SUPPORT_LONGJMP=0` is passed to disable longjmp, do not run the LLVM
  wasm backend path that handles longjmp. Before this only affected linking, and
  now the flag gives you the ability to affect codegen at compile time too. This
  is necessary if one does not want any invokes generated for longjmp at all.
  (#12394)

2.0.6: 10/02/2020
-----------------
- Add new `COMPILER_WRAPPER` settings (with corresponding `EM_COMPILER_WRAPPER`
  environment variable.  This replaces the existing `EMMAKEN_COMPILER`
  environment variable which is deprecated, but still works for the time being.
  The main differences is that `EM_COMPILER_WRAPPER` only wrapps the configured
  version of clang rather than replacing it.
- ASAN_SHADOW_SIZE is deprecated. When using AddressSanitizer, the correct
  amount of shadow memory will now be calculated automatically.

2.0.5: 09/28/2020
-----------------
- Fix a rare pthreads + exceptions/longjmp race condition (#12056).
- Add `WEBGL_multi_draw_instanced_base_vertex_base_instance` bindings (#12282).
- Fix a rare pthreads main thread deadlock (that worsened in 2.0.2, but existed
  before). (#12318)
- The WebAssembly table is now created and exported by the generated wasm
  module rather then constructed by the JS glue code.  This is an implemention
  detail that should not affect most users, but reduces code size. (#12296)
- Add `getentropy` in `sys/random.h`, and use that from libc++'s
  `random_device`. This is more efficient, see #12240.
- Fixed `ABORT_ON_WASM_EXCEPTIONS` to work with the recent dynCall changes where
  functions can be called via the WASM table directly, bypassing WASM exports
  (#12269).
- Add `ASYNCIFY_ADVISE` to output which functions have been instrumented for
  Asyncify mode, and why they need to be handled. (#12146)

2.0.4: 09/16/2020
-----------------
- First release with Bazel support.
- Stop including `malloc` and `free` by default. If you need access to them from
  JS, you must export them manually using
  `-s EXPORTED_FUNCTIONS=['_malloc', ..]`.
- Stop running Binaryen optimizations in `-O1`. This makes `-O1` builds a little
  larger but they compile a lot faster, which makes more sense in a "compromise"
  build (in between `-O0` and higher optimization levels suitable for release
  builds). (#12178)
- Add `ERROR_ON_WASM_CHANGES_AFTER_LINK` option that errors if we need to do
  any work in `wasm-emscripten-finalize` or `wasm-opt` after linking. This
  can verify the link is maximally fast and also does no DWARF rewriting.
  (#12173)

2.0.3: 09/10/2020
-----------------
- Breaking changes to calling Wasm function pointers from JavaScript:
  1. It is no longer possible to directly call dynCall_sig(funcPtr, param) to
    call a function pointer from JavaScript code. As a result, JavaScript code
    outside all JS libraries (pre-js/post-js/EM_ASM/EM_JS/external JS code) can no
    longer call a function pointer via static signature matching dynCall_sig, but
    must instead use the dynamic binding function

       dynCall(sig, ptr, args);

    This carries a significant performance overhead. The function dynCall is not
    available in -s MINIMAL_RUNTIME=1 builds.
  2. old syntax for calling a Wasm function pointer from a JS library file used
     to be

      {{{ makeDynCall('sig') }}} (ptr, arg1, arg2);

    This syntax will no longer work, and until Emscripten <2.0.9 causes
    a runtime error TypeError: WebAssembly.Table.get(): Argument 0 must be
    convertible to a valid number.

    New syntax for calling Wasm function pointers from JS library files is

      {{{ makeDynCall('sig', 'ptr') }}} (arg1, arg2);

  See PR #12059 for details.
- The native optimizer and the corresponding config setting
  (`EMSCRIPTEN_NATIVE_OPTIMIZER`) have been removed (it was only relevant to
  asmjs/fastcomp backend).
- Remove `ALLOC_DYNAMIC` and deprecate `dynamicAlloc`. (#12057, which also
  removes the internal `DYNAMICTOP_PTR` API.)
- Add `ABORT_ON_WASM_EXCEPTIONS` which will abort when an unhandled WASM exception
  is encountered. This makes the Emscripten program behave more like a native
  program where the OS would terminate the process and no further code can be
  executed when an unhandled exception (e.g. out-of-bounds memory access) happens.
  Once the program aborts any exported function calls will fail with a "program
  has already aborted" exception to prevent calls into code with a potentially
  corrupted program state.
- Use `__indirect_function_table` as the import name for the table, which is
  what LLVM does.
- Remove `BINARYEN_SCRIPTS` setting.
- The default output format is now executable JavaScript.  Previously we would
  default to output objecting files unless, for example, the output name ended
  in `.js`.  This is contrary to behaviour of clang and gcc.  Now emscripten
  will always produce and executable unless the `-c`, `-r` or `-shared` flags
  are given.  This is true even when the name of the output file ends in `.o`.
  e.g, `emcc foo.c -o foo.o` will produce a JavaScript file called `foo.o`.
  This might surprise some users (although it matches the behavior of existing
  toolchains) so we now produce a warning in this case.

2.0.2: 09/02/2020
-----------------
- Simplify Fetch C API error handling: we used to check if the error code was
  0 and switch that to 404, but that only really helps `file://` URLs, which
  are not very useful for testing anyhow for other reasons (like not working
  in chrome), and it made things more complex. The behavior has been changed
  to be simpler and just leave the browser's error code as it is.
- Enable `--no-heap-copy` file packager option by default, and remove the old
  default behavior entirely. That is the behavior we should have had from the
  beginning as it is more memory-efficient. (#12027)
- `--no-entry` is now required in `STANDALONE_WASM` mode when building a reactor
  (application without a main function).  Previously exporting a list of
  functions that didn't include `_main` would imply this.  Now the list of
  `EXPORTED_FUNCTIONS` is not relevant in the deciding the type of application
  to build. (#12020)
- Allow polymorphic types to be used without RTTI when using embind. (#10914)
- Do not remove `__original_main` using `--inline-main`. We used to do this
  so that it didn't show up in stack traces (which could be confusing because
  it is added by the linker - it's not in the source code). But this has had
  several downsides, so we are stopping that now. This does not affect program
  behavior, unless you look at the wasm internals. However, one noticeable
  effect is that if you use `ASYNCIFY_ADD` or `ASYNCIFY_ONLY` then you may need
  to add `__original_main` to there (since you are doing manual fine-tuning of
  the list of functions, which depends on the wasm's internals). Note that this
  should not matter in `-O2+` anyhow as normal inlining generally removes
  `__original_main`. (#11995)

2.0.1: 08/21/2020
-----------------
- Change the default value of `STACK_OVERFLOW_CHECK` in builds with `ASSERTIONS`
  from 2 to 1. This means that plain debug builds (`-O0`, which enables
  `ASSERTIONS`) do not have the most expensive stack checks on by default. You
  can still add them with `-s STACK_OVERFLOW_CHECK=2`.
- Remove the `RESERVED_FUNCTION_POINTERS` setting, which is no longer needed as
  we have `ALLOW_TABLE_GROWTH`. The old option allowed a fixed number of
  functions to be added to the table, while the new one allows an unlimited
  number. (We needed the old option for fastcomp, which could not support
  growth.) The old setting is mapped to the new one, so that building with
  `-s RESERVED_FUNCTION_POINTERS=K` for any `K > 0` will simply turn on
  table growth. The only noticeable effect of this is that you will be able to
  add an unlimited amount of functions and not just `K`.

2.0.0: 08/10/2020
-----------------
- First release that only supports the new upstream wasm backend (which has been
  the default for a long time) and no longer supports the old fastcomp backend.
  (#11319)
- Python2 is no longer supported by Emscripten.  Emsdk now includes a bundled
  copy of Python3 on both macOS and Windows.  This means that only non-emsdk
  users and linux users should be affected by this change.
- Store exceptions metadata in wasm memory instead of JS. This makes exception
  handling almost 100% thread-safe. (#11518)

1.40.1: 08/01/2020
------------------
- Last release that still has optional support for the old fastcomp backend.
  The new upstream backend, which has been the default for a long time, will
  be the only one supported from 2.0.0 and onward (#11319).
- Fix the WebGL2 regression in 1.40.0 due to #11738 (#11780).
- If input files don't have a known extension assume they are object files
  (linker inputs) rather then source files.  This matches gcc/clang behaviour.
  See #10560.

1.40.0: 07/30/2020
------------------
- This release contains a WebGL2 regression due to #11738.
- The `EM_CONFIG` environment variable and `--em-config` command line option no
  longer support a literal python string. Instead the name of a config file is
  required. Since all config file settings are individually override-able using
  `EM_FOO` this should be enough.
- Running emscripten under python2 is now deprecated.  It will show up as a
  warning (which can be disabled with `-Wno-deprecated`).  Please update to
  python3 as we hope to remove support completely in the next releaase.

1.39.20: 07/20/2020
-------------------
- Remove the `--save-bc` command line option.  This was specific to fastcomp,
  which is deprecated, and for debugging purposes we already have `EMCC_DEBUG`
  which saves all intermediate files.
- It is now an error if a function listed in the `EXPORTED_FUNCTIONS` list is
  missing from the build (can be disabled via `-Wno-undefined`)
  (ERROR_ON_UNDEFINED_SYMBOLS and WARN_ON_UNDEFINED_SYMBOLS no longer apply
  to these symbols which are explicly exported).
- Support for pthreads with wasm2js (`WASM=0`; #11505).
- Rename `emscripten/math.h` to `emscripten/em_math.h` because if a user adds
  `emscripten/` as an include path with `-I`, that can override libc math.h,
  which leads to very confusing errors.

1.39.19: 07/07/2020
-------------------
- In standalone mode make `main` mandatory by default (#11536). To build a
  library ("reactor"), use `--no-entry`. The compiler will suggest that if
  `main` is not present.
- Automatically resume AudioContexts on user input in SDL and OpenAL (#10843).
- Asyncify now does liveness analysis to find which locals to save
  (Binaryen#2890).
- Settings on the command line no longer require a space between the `-s` and
  the name of the setting.   For example, `-sEXPORT_ALL` is now equivalent to
  `-s EXPORT_ALL`.
- Rename `EXCEPTION_CATCHING_WHITELIST` to `EXCEPTION_CATCHING_ALLOWED`. The
  functionality is unchanged, and the old name will be allowed as an alias
  for a few releases to give users time to migrate.
- Add support for the new add-list in Asyncify and update existing list names
  following the updates in Binaryen, so that now we have `ASYNCIFY_ADD` to
  add a function, `ASYNCIFY_REMOVE` to remove one (previously this was
  called `ASYNCIFY_BLACKLIST`), and `ASYNCIFY_ONLY` to set a list of the
  only functions to instrument and no others (previously this was called
  `ASYNCIFY_WHITELIST`). The updated lists also handle indirect calls properly,
  so that if you use `ASYNCIFY_IGNORE_INDIRECT` and then add (using either the
  add-list or the only-list) all the functions that are on the stack when
  pausing, then things will work (for more, see
  https://github.com/WebAssembly/binaryen/pull/2913).

1.39.18: 06/12/2020
-------------------
- Disable `LIBCXX_ABI_OPTIMIZED_FUNCTION` which is an ABI change in libc++
  (changing the layout of the `std::function` object) (#11403).
- New `WASM2C` option that integrates with wabt's wasm2c tool in order to
  compile everything into a single C file (#11213).

1.39.17: 06/05/2020
-------------------
- Use Promise polyfill for MODULARIZE when supporting legacy browsers. (#11320)
- Fix minification of wasm2js output when using --emit-symbol-map. (#11279)
- On first use, emscripten creates a sample config file.  This config file
  is now created in the emscripten directory by default.  The traditional
  `~/.emscripten` config file in the `$HOME` directory is still supported and
  the sample config will still be written there in the case that the emscripten
  root is read-only.
- The default location for downloaded ports is now a directory called "ports"
  within the cache directory.  In practice these means by default they live
  in `cache/ports` inside the emscripten source directory.  This can be
  controlled by setting the location of the cache directory, or for even more
  fine grained control the `EM_PORTS` environment variable and the `PORTS`
  config setting can be used.
- Added support for compiling SSE, SSE2, SSE3, SSSE3, SSE4.1, SSE 4.2 and
  128-bit wide AVX intrinsics, emulated on top of Wasm SIMD instruction set.
  (#11193, #11243, #11290, #11327). Pass -msimd128 -msse<version> to enable
  targeting SSE.
- Removed obsolete SIMD.js support (-s SIMD=1). Use -msimd128 to target Wasm
  SIMD. (#11180)
- Add warning about fastcomp deprecation (can be disabled via `-Wno-fastcomp`).
- The mmap method of JavaScript filesystem drivers (based on library_fs.js) no
  longer takes a target memory.  It's safer/cleaner/smaller to assume the target
  is the global memory buffer.
- Remove emterpreter and `EMTERPRETIFY` settings.  Emterpreter has largely
  been replaced by asyncify and is fastcomp only so due for removing in
  the near future anyway.
- Upgrade various musl string functions to 1.2 to fix aliasing issues. (#11215)

1.39.16: 05/15/2020
-------------------
- Add Math C API for direct access to JavaScript Math object (#11151).
- Address Sanitizer support now includes JavaScript as well, that is, memory
  access of HEAP\* arrays is checked by ASan. That allows errors to be found if
  JS glue code does something wrong like forget to shift a pointer. To use this,
  just build with ASan normally, `-fsanitize=address` at link (#11147).
- Fix embind string conversions in multithreaded builds (#10844).
- `ALLOW_MEMORY_GROWTH` used to silently disable `ABORTING_MALLOC`. It now
  just changes the default, which means you can pass `-s ABORTING_MALLOC=1` to
  override the default, which was not possible before. (If you pass the flag
  and don't want that behavior, stop passing the flag.) (#11131)
- Change the factory function created by using the `MODULARIZE` build option to
  return a Promise instead of the module instance. That is, beforehand

        Module()

  would return an instance (which was perhaps not ready yet if startup was
  async). In the new model, that returns a Promise which you can do `.then` or
  `await` on to get notified when the instance is ready, and the callback
  receives the instance. Note that both before and after this change
  doing `Module()` creates and runs an instance, so the only change is
  the return value from that call.
  This fixes some long-standing bugs with that option which have been reported
  multiple times, but is a breaking change - sorry about that. To reduce the
  risk of confusing breakage, in a build with `ASSERTIONS` we will show a clear
  warning on common errors. For more, see detailed examples for the current
  usage in `src/settings.js` on `MODULARIZE`. (#10697)
- A new `PRINTF_LONG_DOUBLE` option allows printf to print long doubles at full
  float128 precision. (#11130)
- `emscripten_async_queue_on_thread` has been renamed to
  `emscripten_dispatch_to_thread` which no longer implies that it is async -
  the operation is in fact only async if it is sent to another thread, while it
  is sync if on the same one. A new `emscripten_dispatch_to_thread_async`
  function is added which is always async.
- The emscripten cache now lives in a directory called `cache` at the root
  of the emscripten tree by default.  The `CACHE` config setting and the
  `EM_CACHE` environment variable can be used to override this (#11126).
- Honor `CACHE` setting in config file as an alternative to `EM_CACHE`
  environment variable.
- Remove `--cache` command line arg.  The `CACHE` config setting and the
  `EM_CACHE` environment variable can be used to control this.
- Compiling to a file with no suffix will now generate an executable (JS) rather
  than an object file.  This means simple cases like `emcc -o foo foo.c` do the
  expected thing and generate an executable.
- System libraries such as libc and libc++ are now included by default at
  link time rather than selectively included based on the symbols used in the
  input object files.  For small programs that don't use any system libraries
  this might result in slightly slower link times with the old fastcomp
  backend.  In order to exclude these libraries build with `-nostdlib` and/or
  `-nostdlib++`.

1.39.15: 05/06/2020
-------------------
- Add `--extern-pre-js` and `--extern-post-js` emcc flags. Files provided there
  are prepended/appended to the final JavaScript output, *after* all other
  work has been done, including optimization, optional `MODULARIZE`-ation,
  instrumentation like `SAFE_HEAP`, etc. They are the same as prepending/
  appending those files after `emcc` finishes running, and are just a convenient
  way to do that. (For comparison, `--pre-js` and `--post-js` optimize that code
  together with everything else, keep it in the same scope if running
  `MODULARIZE`, etc.).
- Stop defining `FE_INEXACT` and other floating point exception macros in libc,
  since we don't support them. That also prevents musl from including code using
  pragmas that don't make sense for wasm. Ifdef out other uses of those pragmas
  as well, as tip of tree LLVM now fails to compile them on wasm. (#11087)
- Update libcxx and libcxxabi to LLVM 10 release branch (#11038).
- Remove `BINARYEN_PASSES` setting (#11057). We still have
  `BINARYEN_EXTRA_PASSES` (the removed setting completely overrides the set
  of passes from the command line, which doesn't make much sense as some of
  them are mandatory like setting the sbrk ptr).
- Remove `MODULARIZE_INSTANCE` build option (#11037). This was a seldom used
  option that was complicating the logic for `MODULARIZE`. Module instances can
  be created by using `MODULARIZE` and calling the factory function explicitly.
  See the new `--extern-post-js` option added in this release, which can help
  code that used `MODULARIZE_INSTANCE` (you can add an extern post js which
  does `Module = Module();` for example).

1.39.14: 05/01/2020
-------------------
- Update SDL2 to latest in ports, which has recently been updated to include
  upstream 2.0.10.
- Add warning on use of `EMTERPRETIFY` which is soon to be removed.
- Emscripten can now compile assembly files in llvm's .s/.S file format.
- Remove test-only environment variable handling for `EMCC_LEAVE_INPUTS_RAW`.
  The two uses cases in our test code were covered by the `-nostdlib` option.
- Remove untested `CONFIGURE_CC`.  This could be used to override the underlying
  compiler used in emcc/em++ but only during configure tests.  There are other
  ways to control/fake the detected configure features that don't require such
  monkey patching. For example setting defaults via a site file:
  https://www.gnu.org/software/autoconf/manual/autoconf-2.67/html_node/Site-Defaults.html
- Remove undocumented and untested config settings: `COMPILER_OPTS`.  This was
  a global setting in the emscripten config file that would inject extra
  compiler options.
- Allow spaces in a path to Python interpreter when running emscripten from Unix
  shell (#11005).
- Support atexit() in standalone mode (#10995). This also fixes stdio stream
  flushing on exit in that mode.

v1.39.13: 04/17/2020
--------------------
- Support for WebAssembly BigInt integration with a new `WASM_BIGINT` flag. With
  that the VM will use a JS BigInt for a wasm i64, avoiding the need for JS
  legalization. See #10860.
- Add another value for ENVIRONMENT named 'webview' - it is a companion
  option for 'web' and enables some additional compatibility checks
  so that generated code works both in normal web and in a webview like Cordova.
  See #10846

v1.39.12: 04/09/2020
--------------------
- Pass linker flags directly to wasm-ld by default.  We still filter out certain
  flags explicitly.  If there are other flags that it would be useful for us
  to ignore we can add them to the list of ignored flags.
- Optionally support 2GB+ heap sizes. To do this we make the JS code have unsigned
  pointers (we need all 32 bits in them now), which can slightly increase code
  size (>>> instead of >>). This only happens when the heap size may be over
  2GB, which you must opt into explicitly, by setting `MAXIMUM_MEMORY` to a
  higher value (i.e. by default you do not get support for 2GB+ heaps).
  See #10601
- `--llvm-lto` flag is now ignored when using the upstream llvm backend.
  With the upstream backend LTO is controlled via `-flto`.
- Require format string for emscripten_log.
- Program entry points without extensions are now shell scripts rather than
  python programs. See #10729.  This means that `python emcc` no longer works.
  However `emcc`, `emcc.py` and `python emcc.py` all continue to work.
  The reason for this change is that `#!/usr/bin/env python` is no longer
  portable since the python symlink was dropped from Ubuntu 20.04.
- New EM_IMPORT macro to mark C/C++ symbols as imported from outside the module
  (i.e. imported from JS).  Currently we still default to assuming that *all*
  undefined symbols can come from JS, but in the future we hope to mark such
  symbols explicitly to allow the linker to report on genuinely undefined
  symbols.
- Dynamic linking optimizations: Stop emitting unnecessary `fp$` and `g$`
  accessors in main modules, possible in Binaryen thanks to ensuring function
  table indexes are unique (#10741).
- New `JS_MATH` option to use `Math.*` in JS instead of compiled musl (#10821).
- Pass `Module` to Module callback functions like `Module.preRun` (#10777).
- Support not having ports, for packagers of emscripten that don't want
  them (#10810).
- Rename syscalls to have meaningful names (#10750).

v1.39.11: 03/20/2020
--------------------
- The default c++ version is no longer fixed at c++03.  We now fall back to
  clang's default which is currently c++14.
- Remove arc4random function form library.js.  This is a BSD-only library
  function.  Anyone requiring BSD compat should be able to use something like
  https://libbsd.freedesktop.org/.
- Change the meaning of `ASYNCIFY_IMPORTS`: it now contains only new imports
  you add, and does not need to contain the list of default system imports like
  `emscripten_sleep`. There is no harm in providing them, though, so this
  is not a breaking change.
- Enable DWARF support: When compiling with `-g`, normal DWARF emitting happens,
  and when linking with `-g` we preserve that and update it. This is a change
  from before, where we assumed DWARF was unneeded and did not emit it, so this
  can increase the size of debug builds (i.e. builds compiling and/or linking
  with -g). This change is necessary for full debugging support, that is, to
  be able to build with `-g` and use a debugger. Before this change only the
  `-gforce_dwarf` flag enabled DWARF; that flag is now removed. If you want
  the old behavior, build your object files with `-gline-tables-only` (that will
  only add line table info, which is just enough for things like source maps and
  does not include full debug info). For more info and background see #10325.
- Remove hacks from `memset` handling, in particular, in the wasm backend,
  completely remove the JS version of memset from the JS library and from
  `DEFAULT_LIBRARY_FUNCS_TO_INCLUDE`. The regular C version will be linked in
  from compiler_rt normally. A noticeable difference you may see is that
  a JS library cannot add a `__dep` to `memset` - deps only work for JS
  library functions, but now we only have the regular C version. If you hit that
  issue, just add `_memset` to `EXPORTED_FUNCTIONS` (or adjust
  `deps_info.json`).
- Minimal runtime code size optimizations, see #10725, #10724, #10663.
- wasm2js fix for a long-existing but very rare correctness bug, see #10682.
- Use atomics in musl lock/unlock in pthreads builds, which may fix very rare
  pthreads + stdio issues (none have been reported though). See #10670.

v1.39.10: 03/09/2020
--------------------
- Fix a SIMD regression in 1.39.9 (#10658).
- Fix `emscripten_atomic_exchange_u8,16,32,64` (#10657).
- Switch bzip2 to an emscripten-ports mirror.

v1.39.9: 03/05/2020
-------------------
- Add support for -Wall, -Werror, -w, -Wno-error=, -Werror=, for controlling
  internal emscripten errors. The behavior of these flags matches the gcc/clang
  counterparts.
- Rename `TOTAL_MEMORY` to `INITIAL_MEMORY` and `WASM_MEM_MAX` to `MAXIMUM_MEMORY`,
  which are more accurate and match wasm conventions. The old names are still
  supported as aliases.
- Updated of libc++abi and libc++ to llvm 9.0.0 (#10510)
- Refactor syscall interface: Syscalls are no longer variadic (except those
  that are inherently such as open) and no longer take the syscall number as
  arg0.  This should be invisible to most users but will effect any external
  projects that try to implement/emulate the emscripten syscall interface.
  See #10474
- Removed src/library_vr.js, as it was outdated and nonfunctional, and the WebVR
  specification has been obsoleted in favor of the upcoming WebXR specification.
  (#10460)
- Deprecate `WASM_OBJECT_FILES` setting.  There are many standard ways to enable
  bitcode objects (-flto, -flto=full, -flto=thin, -emit-llvm).
- Removed EmscriptenWebGLContextAttributes::preferLowPowerToHighPerformance
  option that has become unsupported by WebGL. Access
  EmscriptenWebGLContextAttributes::powerPreference instead. (#10505)
- When implementing forwarding function aliases in JS libraries, either the
  alias or the target function must contain a signature annotation. (#10550)
- Add a check in Asyncify builds with `ASSERTIONS` that we do not have
  compiled code on the stack when starting to rewind, which is dangerous.
- Implement libc system() for node.js (#10547).
- Standalone mode improvements, time (#10530, #10536), sysconf (#10535),
  getpagesize (#10533), _Exit (#10534)
- Fix many closure compiler warnings (e.g. #10525).
- Avoid unnecessary syscall proxying (#10511).
- Added new link time command line option -jsDfoo=val to allow specifying
  custom preprocessor options to JS library files. (#10624, #10580)

v1.39.8: 02/14/2020
-------------------
- Add LLD_REPORT_UNDEFINED option that should allow for more detailed
  diagnostics when symbols are undefined at link time.  This currently has
  some limitations and is not enabled by default. For example, EM_JS symbols
  are reported as undefined at link time, as are `__invoke_*` functions.
- wasm2js optimizations. See binaryen#2623.
- WebGPU Compute fixes. Simple examples now work. See #10367.
- Many DWARF debug info fixes. Emitting of DWARF is correct as far as we know,
  including when optimizing (a few passes are disabled for now, but almost all
  work). We still only generate it behind the `-gforce_dwarf` flag for now,
  though (but that should be removed soon).

v1.39.7: 02/03/2020
-------------------
- The checked-in copy of the Closure compiler was removed in favor of getting it
  from npm.  This means that developers now need to run `npm install` after
  checking out emscripten if they want to use closure (--closure).  emsdk users
  are not effected because emsdk runs this as a post install step (#9989).
- Added support for specifying JSDoc minification annotations for Closure in
  JS library, pre and post files. See
  https://github.com/google/closure-compiler/wiki/Annotating-JavaScript-for-the-Closure-Compiler
  (#10272)
- Add new Fibers API for context switching, that supersedes the old coroutine
  API that only ran on fastcomp. See #9859
- Added new linker option -s WASM=2 which produces a dual Wasm+JS build, which
  falls back to using a JavaScript version if WebAssembly is not supported in
  target browser/shell. (#10118)
- Added new linker option -s CLOSURE_WARNINGS=quiet|warn|error that allows aborting
  the build if the Closure compiler produced any warnings.

v1.39.6: 01/15/2020
-------------------
- Development has switched from the "incoming" branch to "master".
- Added new system header <emscripten/heap.h>, which enables querying information
  about the current WebAssembly heap state.
- Reduced default geometric memory overgrowth rate from a very generous 2x factor
  to a more memory conserving +20% factor, and capped maximum reservation to 96MB
  at most.
- Added options MEMORY_GROWTH_GEOMETRIC_STEP and MEMORY_GROWTH_GEOMETRIC_CAP
  to allow customizing the heap growth rates.
- Renamed MEMORY_GROWTH_STEP option to MEMORY_GROWTH_LINEAR_STEP option.
- Added new linker option -s HTML5_SUPPORT_DEFERRING_USER_SENSITIVE_REQUESTS=0
  (default enabled) to allow disabling support for deferred fullscreen mode and
  pointer lock requests for applications that do not need deferring support.

v1.39.5: 12/20/2019
-------------------
- Added support for streaming Wasm compilation in MINIMAL_RUNTIME (off by default)
- All ports now install their headers into a shared directory under
  `EM_CACHE`.  This should not really be a user visible change although one
  side effect is that once a given port is built, its headers are then
  universally accessible, just like the library is universally available as
  `-l<name>`.
- Removed `timestamp` field from mouse, wheel, devicemotion and
  deviceorientation events. The presence of a `timestamp` on these events was
  slightly arbitrary, and populating this field caused a small profileable
  overhead that all users might not care about. It is easy to get a timestamp of
  an event by calling `emscripten_get_now()` or `emscripten_performance_now()`
  inside the event handler function of any event.
- Add fine-grained options for specific legacy browser support,
  `MIN_FIREFOX_VERSION`, `MIN_SAFARI_VERSION`, `MIN_IE_VERSION`,
  `MIN_EDGE_VERSION`, `MIN_CHROME_VERSION`. The existing `LEGACY_VM_SUPPORT`
  option sets all of them to 0, that is, maximal backwards compatibility.
  Note that going forward, we will use these settings in more places, so if
  you do need very old legacy browser support, you may need to set either
  `LEGACY_VM_SUPPORT` or the fine-grained options. For more details see #9937
- Default `DISABLE_DEPRECATED_FIND_EVENT_TARGET_BEHAVIOR` to 1. See #9895.
  With this change the old deprecated HTML5 API event target lookup behavior is
  disabled. There is no "Module.canvas" object, no magic "null" default handling,
  and DOM element 'target' parameters are taken to refer to CSS selectors, instead
  of referring to DOM IDs. For more information see:
  <https://groups.google.com/forum/#!msg/emscripten-discuss/xScZ_LRIByk/_gEy67utDgAJ>
- WASI API updated from `wasi_unstable` to `wasi_snapshot_preview1`. This
  is mostly an implementation detail, but if you use `STANDALONE_WASM` it means
  that the output of emscripten now requires a runtime with
  `wasi_snapshot_preview1` support.
- `SAFE_STACK` has been removed, as it overlaps with `STACK_OVERFLOW_CHECK`.
   Replace `SAFE_STACK=1` with `STACK_OVERFLOW_CHECK=2` (note the value is 2).
   This also has the effect of enabling stack checking on upstream builds when
   `ASSERTIONS` are enabled (as assertions enable `STACK_OVERFLOW_CHECK=2`).

v1.39.4: 12/03/2019
-------------------
- Remove deprecated `requestFullScreen` method from `library_browser.js`, please
  use `requestFullscreen` (without the capital S).
- Remove deprecated `requestFullScreen` and `cancelFullScreen` from `library_glut.js`
- Remove deprecated `requestFullScreen` and `cancelFullScreen`from `library_glfw.js`
- Fix SDL2_mixer support for ogg vorbis. See #9849
- Various source maps fixes, see #9926 #9882 #9837 #9814

v1.39.3: 11/14/2019
------------------

v1.39.2: 11/06/2019
------------------
 - Archives with missing indexes will now have ranlib run on them automatically
   at link time.  This avoids linker errors when using GNU ar to build archive
   files.
 - `ERROR_ON_MISSING_LIBRARIES` now also applies to internal symbols that start
   with `emscripten_`.  Prior to this change such missing symbols would result
   in a runtime error, now they are reported at compile time.
 - Pthread blocking on the main thread will now warn in the console. If
   `ALLOW_BLOCKING_ON_MAIN_THREAD` is unset then the warning is an error.
 - Add `pthread_tryjoin_np`, which is a POSIX API similar to `pthread_join`
   but without blocking.
 - New function `emscripten_has_asyncify()`.
 - Add support for pthreads in Node.js, using Node Workers. See #9745

v1.39.1: 10/30/2019
-------------------
 - Only MEMFS is included by default, others (NODEFS, IDBFS, WORKERFS, PROXYFS)
   must be linked in explicitly, using `-lnodefs.js`, `-lidbfs.js`',
   `-lworkerfs.js`, `-lproxyfs.js`. See #9645

v1.39.0: 10/18/2019
-------------------
 - The emsdk defaults to the upstream backend (instead of fastcomp) from this
   release onward (but both backends are still fully supported). See
   https://emscripten.org/docs/compiling/WebAssembly.html#backends
 - Add support for overriding `.emscripten` config variables using environment
   variables.  Any config variable `FOO` can be overridden by `EM_FOO` in the
   environment.
 - `-Werror` now also turns warnings in the python driver code into errors.
 - Internal settings have moved from `settings.js` to `settings_internal.js`.
   These are settings that are for internal use only and are not set-able from
   the command line.  If we misclassified any of these please open a bug.
 - `STANDALONE_WASM` mode now supports setting up argv via wasi APIs.
 - `STANDALONE_WASM` mode now supports running static constructors in `_start`.

v1.38.48: 10/11/2019
--------------------
 - Add support for `MAIN_THREAD_EM_ASM` in wasm backend. #9560
 - Add ability to disable FETCH worker in Fastcomp backend via
   `USE_FETCH_WORKER=0`.  This is useful for people who use FETCH, but don't
   perform any synchronous fetches on the main thread. #9567
 - Remove `EMCONFIGURE_JS`. Since #6269 we have set it to "2" which means never
   use native, always use JS.

v1.38.47: 10/02/2019
--------------------
 - Add support for FETCH API in WASM backend. This doesn't support FETCH in the
   main thread (`USE_FETCH_WORKER=0` is enforced). #9490
 - Redefine errno values to be consistent with wasi. This will let us avoid
   needing to convert the values back and forth as we use more wasi APIs.
   This is an ABI change, which should not be noticeable from user code
   unless you use errno defines (like EAGAIN) *and* keep around binaries
   compiled with an older version that you link against. In that case, you
   should rebuild them. See #9545.
 - Removed build option `-s ONLY_MY_CODE` as we now have much better solutions
   for that, like building to a wasm object file or using `STANDALONE_WASM`
   etc. (see
   https://github.com/emscripten-core/emscripten/wiki/WebAssembly-Standalone).
 - Emscripten now supports the config file (.emscripten) being placed in the
   emscripten directory rather that the current user's home directory.
   See #9543

v1.38.46: 09/25/2019
--------------------
 - Rename libpthreads to libpthread to match its normal name on other platforms.
   This change should be completely internal to emscripten.
 - Remove redundant `COMPILER_ENGINE` and `JS_ENGINE` options.  We only support
   node as the compiler engine so just use a single `NODE_JS` option for that.
 - Module.abort is no longer exported by default. It can be exported in the normal
   way using `EXTRA_EXPORTED_RUNTIME_METHODS`, and as with other such changes in
   the past, forgetting to export it will show a clear error in `ASSERTIONS` mode.
 - Remove `EMITTING_JS` flag, and replace it with `STANDALONE_WASM`. That flag indicates
   that we want the wasm to be as standalone as possible. We may still emit JS in
   that case, but the JS would just be a convenient way to run the wasm on the Web
   or in Node.js.
 - `ASYNCIFY_BLACKLIST` and `ASYNCIFY_WHITELIST` now support simple '\*' wildcard matching

v1.38.45: 09/12/2019
--------------------

v1.38.44: 09/11/2019
--------------------
 - Remove Binaryen from the ports system. This means that emscripten will
   no longer automatically build Binaryen from source. Instead, either use
   the emsdk (binaries are provided automatically, just like for LLVM), or
   build it yourself and point `BINARYEN_ROOT` in .emscripten to it. See #9409

v1.38.43: 08/30/2019
---------------------
 - noExitRuntime is no longer a property on the Module object. Use `noExitRuntime`
   instead of `Module.noExitRuntime`.

v1.38.42: 08/19/2019
--------------------
 - Add support for [address sanitizer](https://clang.llvm.org/docs/AddressSanitizer.html)
   and standalone [leak sanitizer](https://clang.llvm.org/docs/LeakSanitizer.html)
   with multiple threads. (#9060, #9076)
 - Remove `ERROR_ON_MISSING_LIBRARIES` setting (it's always on now)
 - Remove the ability to use Python operators in flags that support KB/MB/GB/TB
   suffixes, e.g. `TOTAL_MEMORY`. This means that `-s TOTAL_MEMORY=1024*1024`
   will no longer work. This is done because the mechanism may result in
   execution of arbitrary code via command line flags.

v1.38.41: 08/07/2019
--------------------
 - Remove fastcomp's implementation of Asyncify. This has been deprecated for
   a long time, since we added Emterpreter-Async, and now we have a new Asyncify
   implementation in the upstream wasm backend. It is recommended to upgrade to
   the upstream backend and use Asyncify there if you need it. (If you do still
   need the older version, you can use 1.38.40.)
 - Drop ExitStatus from inheriting from Error(), as that could capture the whole
   global scope, preventing temporary variables at page startup from being garbage
   collected. (#9108)
 - `__builtin_return_address` now requires `-s USE_OFFSET_CONVERTER=1` to work. (#9073)
 - emrun now uses HTTP/1.1 instead of HTTP/1.0.
 - `callMain` is no longer exported by default on Module, to allow better JS
   minification. You must add it to `EXTRA_EXPORTED_RUNTIME_METHODS` if you want
   to call it on Module. (In assertions builds, an error with an explanation is
   shown.)
 - Allow expressions with side effects as `EM_ASM`'s arguments and prohibit
   non-arithmetic arguments (e.g. pointers, functions, arrays, objects). (#9054)
 - `emcc` on Windows now uses native newline byte sequence to get a line to
   print for parse error reporting. (#9088)
 - Internal API update: one can now specialize embind's (un)marshalling for a
   group of types via SFINAE, instead of a single type. (#9089)
 - Options passed on the `Module` object during startup, like `Module.arguments`,
   are now copied to a local (in order to avoid writing `Module.*` everywhere,
   which wastes space). You can still provide them as always, but you can't
   modify `Module.arguments` and other things *after* startup (which is now
   after we've finished processing them). In a build with assertions enabled you
   will get an error if you access those properties after startup. (#9072)

v1.38.40: 07/24/2019
--------------------
 - LLVM backend pthread builds no longer use external memory initialization
   files, replacing them with passive data segments.
 - LLVM backend now supports thread local storage via the C extension `__thread`
   and the C11/C++11 keyword `thread_local`. (#8976)
 - Internal API change: Move read, readAsync, readBinary, setWindowTitle from
   the Module object to normal JS variables. If you use those internal APIs,
   you must change `Module.readAsync()/Module['readAsync']()` to `readAsync()`.
   Note that read is also renamed to `read_` (since "`read`" is an API call in
   the SpiderMonkey shell). In builds with ASSERTIONS, an error message is
   shown about the API change. This change allows better JS minification
   (the names read, readAsync etc. can be minified, and if the variables are
   not used they can be removed entirely). Defining these APIs on Module
   (which was never documented or intended, but happened to work) is also
   no longer allowed (but you can override `read_` etc. from JS).

v1.38.39: 07/16/2019
--------------------
 - Add support for [address sanitizer](https://clang.llvm.org/docs/AddressSanitizer.html). (#8884)
   - Currently, only supports one thread without dynamic linking.
 - Rename Bysyncify (the name used during development) to Asyncify. This keeps
   the name consistent with the old ASYNCIFY flag, no need for a new one, as
   they basically do the same thing.

v1.38.38: 07/08/2019
--------------------
 - Add support for standalone [leak sanitizer](https://clang.llvm.org/docs/LeakSanitizer.html). (#8711)

v1.38.37: 06/26/2019
--------------------
 - Set ENV['LANG'] following the user's preferred language (HTTP Accept-Language / navigator.languages[0])
 - `emscripten_run_script_string` now returns C `NULL` instead of the string `null`
   or `undefined` when the result of the `eval` is JavaScript `null` or `undefined`.
 - Add a new system for managing system libraries. (#8780)
   This may require minor changes when performing certain operations:
     - When using `embuilder.py` to build a specific library, the name may have
       changed: for consistency, all library names are prefixed with lib now.
     - `embuilder.py` now only builds the requested library, and not its dependencies
       and certain system libraries that are always built. For example, running
       `embuilder.py build libc` no longer builds `libcompiler_rt` if it hasn't be built.
     - When using `EMCC_FORCE_STDLIBS` with a list of libraries, you must now use
       the simplified names, for example, `libmalloc` and `libpthreads` instead of
       `libdlmalloc` or `libpthreads_stub`. These names will link in the correct
       version of the library: if the build is configured to use `emmalloc`, `libmalloc`
       will mean `libemmalloc`, and if thread support is disabled, `libpthreads` will
       mean `libpthreads_stub`. This allows you to say `libmalloc` or `libpthreads` without
       worrying about which implementation is supposed to be used, and avoid duplicate
       symbols if you used the wrong implementation.
 - LLVM wasm backend pthreads fixes, see #8811, #8718

v1.38.36: 06/15/2019
--------------------

v1.38.35: 06/13/2019
--------------------
 - Include some [waterfall fixes](https://github.com/WebAssembly/waterfall/pull/541)
   for the emsdk builds on linux regarding libtinfo.
 - NOTE: due to a CI failure, builds for mac and windows were not generated.

v1.38.34: 06/01/2019
--------------------
 - Add support for [undefined behavior sanitizer](https://clang.llvm.org/docs/UndefinedBehaviorSanitizer.html).
    - This allows `emcc -fsanitize=undefined` to work. (#8651)
    - The minimal runtime (`-fsanitize-minimal-runtime`) also works. (#8617)

v1.38.33: 05/23/2019
--------------------
 - First release to use the new chromium build infrastructure
   https://groups.google.com/forum/#!msg/emscripten-discuss/WhDtqVyW_Ak/8DfDnfk0BgAJ
 - Add `emscripten_return_address` which implements the functionality of
   gcc/clang's `__builtin_return_address`. (#8617)

v1.38.32: SKIPPED
-----------------
 - The transition from the old to the new CI occurred around here. To avoid
   ambiguity while both CIs were still generating builds, we just tagged a new
   one (1.38.33) on the new CI and skipped 1.38.32.
 - The transition also moves all builds and downloads away from the old
   mozilla-games infrastructure to the new chromium ones. As a result all links
   to *mozilla-games* URLs will not work (these were never documented, but could
   be seen from the internals of the emsdk; the new emsdk uses the proper new
   URLs, so you can either use the sdk normally or find the URLs from there).

v1.38.31: 04/24/2019
--------------------
 - Change `ino_t/off_t` to 64-bits. (#8467)
 - Add port for bzip2 library (`libbz2.a`). (#8349)
 - Add port for libjpeg library. (#8361)
 - Enable `ERROR_ON_MISSING_LIBRARIES` by default (#8461)

v1.38.30: 03/21/2019
--------------------
 - Remove Module.buffer which was exported by default unnecessarily. This was an
   undocumented internal detail, but in theory, code may have relied on it.
   (#8277)

v1.38.29: 03/11/2019
--------------------

v1.38.28: 02/22/2019
--------------------
 - Option `-s EMTERPRETIFY_WHITELIST` now accepts shell-style wildcards;
   this allows matching static functions with conflicting names that
   the linker distinguishes by appending a random suffix.
 - Normalize mouse wheel delta in `library_browser.js`. This changes the scroll
   amount in SDL, GLFW, and GLUT. (#7968)

v1.38.27: 02/10/2019
--------------------
 - Change how `EMCC_LOCAL_PORTS` works, to be more usable. See #7963
 - Remove deprecated Pointer_stringify (use UTF8ToString instead). See #8011
 - Added a new option `-s DISABLE_DEPRECATED_FIND_EVENT_TARGET_BEHAVIOR=1` that
   changes the lookup semantics of DOM elements in html5.h event handler
   callbacks and WebGL context creation. The new behavior is to use CSS selector
   strings to look up DOM elements over the old behavior, which was somewhat
   ad hoc constructed rules around default Emscripten uses. The old behavior
   will be deprecated and removed in the future. Build with -s ASSERTIONS=1
   to get diagnostics messages related to this transition.
 - Breaking change with -s USE_PTHREADS=1 + -s FETCH=1: When building with
   -o a.html, the generated worker script is now named "a.fetch.js" according
   to the base name of the specified output, instead of having a fixed name
   "fetch-worker.js".

v1.38.26: 02/04/2019
--------------------
 - Fix some pthreads proxying deadlocks. See #7865

v1.38.25: 01/18/2019
--------------------
 - Move kripken/emscripten,emscripten-fastcomp,emscripten-fastcomp-clang to
   emscripten-core/\*

v1.38.24: 01/17/2019
--------------------
 - Perform JS static allocations at compile time (#7850)

v1.38.23: 01/10/2019
--------------------
 - Remove BINARYEN_METHOD: no more support for interpret modes, and if you want
   non-wasm, use WASM=0.
 - Support specifying multiple possible ENVIRONMENTs (#7809)

v1.38.22: 01/08/2019
--------------------
 - Add Regal port. See #7674
 - System libraries have been renamed to include the `lib` prefix.  If you use
   `EMCC_FORCE_STDLIBS` or `EMCC_ONLY_FORCED_STDLIBS` to select system libraries
   you may need to add the `lib` prefix.
 - Rename `pthread-main.js` to `NAME.worker.js`, where `NAME` is the main
   name of your application, that is, if you emit `program.js` then you'll get
   `program.worker.js` (this allows more than one to exist in the same
   directory, etc.).
 - Dynamic linker has been taught to handle library -> library dependencies.

v1.38.21: 11/30/2018
--------------------
 - fastcomp: Remove `runPostSets` function and replace with normal static
   constructor function. See #7579

v1.38.20: 11/20/2018
--------------------
 - Remove SPLIT_MEMORY option.
 - Move getTempRet0/setTempRet0 to be JS library functions rather than
   auto-generated by fastcomp.
 - Change `strptime()`'s handling of the "%c" to match that of `strftime()`.
   This is a breaking change for code which depends on the old definition of
   "%c".

v1.38.19: 11/15/2018
--------------------

v1.38.18: 11/08/2018
--------------------
 - Wasm dynamic linking: Rename `tableBase/memoryBase` to
   `__table_base/__memory_base` (#7467)

v1.38.17: 11/07/2018
--------------------
 - Minify wasm import and export names. This decreases JS and wasm size by
   minifying the identifiers where JS calls into wasm or vice versa, which
   are not minifiable by closure or other JS-only tools. This happens in
   -O3, -Os and above. See #7431

v1.38.16: 11/02/2018
--------------------
 - Breaking change: Do not automatically set EXPORT_ALL for MAIN_MODULES or
   SIDE_MODULES. This means that you must explicitly export things that will
   be called from outside (normally, on EXPORTED_FUNCTIONS), or
   you can manually enable EXPORT_ALL yourself (which returns to the exact
   same behavior as before). This change brings us in line with more standard
   dynamic linking, and will match what the LLVM wasm backend will have.
   See #7312.
 - Invalid -s flags on the command line are now treated as errors.
 - Remove BUILD_AS_SHARED_LIBRARY setting.

v1.38.15: 10/25/2018
--------------------

v1.38.14: 10/22/2018
--------------------
 - Errors are now reported when functions listed in EXPORTED_FUNCTIONS are not
   defined. This can be disabled via ERROR_ON_UNDEFINED_SYMBOLS=0. See #7311.

v1.38.13: 10/10/2018
--------------------
 - Support `-s NO_X=1` as an alias for `-s X=0` and vice versa, which
   simplifies current settings with `NO_`-prefixed names. See #7151.
 - Various `EMULATED_FUNCTION_POINTER` improvements. See #7108, #7128.
 - `ERROR_ON_UNDEFINED_SYMBOLS` is now the default.  See #7196

v1.38.12: 09/03/2018
--------------------
 - Update SDL2 to 2.0.7. See #7016.
 - Optionally build using native object files (wasm backend only).
   For now this is behind a new option flag: `-s WASM_OBJECT_FILES=1`.
   See #6875.

v1.38.11: 08/02/2018
--------------------
 - Support for loading wasm files in the same dir as the JS file, using
   node.js/Web-specific techniques as applicable. See #5368 and followups.
 - Add an API for async side module compilation in wasm. See #6663.
 - Remove builtin Crunch support. See #6827.

v1.38.10: 07/23/2018
--------------------
 - Change the type of `size_t` and friends from int to long. This may have
   noticeable effects if you depend on the name mangling of a function that uses
   `size_t` (like in `EXPORTED_FUNCTIONS`), and you must rebuild source files to
   bitcode (so your bitcode is in sync with the system libraries after they are
   rebuilt with this change). Otherwise this should not have any noticeable
   effects for users. See #5916.

v1.38.9: 07/22/2018
-------------------
 - Fix `Module.locateFile` to resolve relative paths to *.wasm, *.mem and other
   files relatively to the main JavaScript file rather than the current working
   directory (see #5368).
   - Add second argument `prefix` to `Module.locateFile` function that contains
     the path to the JavaScript file where files are loaded from by default.
   - Remove `Module.*PrefixURL` APIs (use `Module.locateFile` instead).

v1.38.8: 07/06/2018
-------------------
 - Fix a regression in 1.38.7 with binaryen no longer bundling binaryen.js
   (which emscripten doesn't need, that's just for handwritten JS users, but
   emscripten did check for its presence).

v1.38.7: 07/06/2018
-------------------
 - Correctness fix for stack handling in `invoke_*()s`. This may add noticeable
   overhead to programs using C++ exceptions and (less likely) setjmp/longjmp -
   please report any issues. See #6666 #6702
 - Deprecate Module.ENVIRONMENT: Now that we have a compile-time option to set
   the environment, also having a runtime one on Module is complexity that we
   are better off without. When Module.ENVIRONMENT is used with ASSERTIONS it
   will show an error to direct users to the new option (-s ENVIRONMENT=web , or
   node, etc., at compile time).
 - Breaking change: Do not export print/printErr by default. Similar to other
   similar changes (like getValue/setValue). We now use out() and err()
   functions in JS to print to stdout/stderr respectively. See #6756.

v1.38.6: 06/13/2018
-------------------

v1.38.5: 06/04/2018
-------------------
 - Update libc++ to 6.0, bringing c++17 support (std::byte etc.)

v1.38.4: 05/29/2018
-------------------
 - Fix asm.js validation regression from 1.38.2.

v1.38.3: 05/25/2018
-------------------
 - Upgrade to LLVM 6.0.1.

v1.38.2: 05/25/2018
--------------------
 - Add ENVIRONMENT option to specify at compile time we only need JS to support
   one runtime environment (e.g., just the web). When emitting HTML, set that to
   web so we emit web code only. #6565
 - Regression in asm.js validation due to cttz optimization #6547

v1.38.1: 05/17/2018
-------------------
 - Remove special-case support for `src/struct_info.compiled.json`: Make it a
   normal cached thing like system libraries, not something checked into the
   source tree.
 - Breaking change: Emit WebAssembly by default. Only the default is changed -
   we of course still support asm.js, and will for a very long time. But
   changing the default makes sense as the recommended output for most use cases
   should be WebAssembly, given it has shipped in all major browsers and
   platforms and is more efficient than asm.js. Build with `-s WASM=0` to
   disable wasm and use asm.js if you want that (or use `-s
   LEGACY_VM_SUPPORT=1`, which emits output that can run in older browsers,
   which includes a bunch of polyfills as well as disables wasm). (#6419)

v1.38.0: 05/09/2018
-------------------

v1.37.40: 05/07/2018
--------------------
 - Fix regression in 1.37.39 on  -s X=@file  parsing (see #6497, #6436)

v1.37.39: 05/01/2018
--------------------
 - Regression: Parsing of `-s X=@file`  broke if the file contains a newline
   (see #6436; fixed in 1.37.40)

v1.37.38: 04/23/2018
--------------------
 - Breaking change: Simplify exception handling, disabling it by default.
   Previously it was disabled by default in -O1 and above and enabled in -O0,
   which could be confusing. You may notice this change if you need exceptions
   and only run in -O0 (since if you test in -O1 or above, you'd see you need to
   enable exceptions manually), in which case you will receive an error at
   runtime saying that exceptions are disabled by default and that you should
   build with `-s DISABLE_EXCEPTION_CATCHING=0` to enable them.
 - Fix regression in 1.37.37 on configure scripts on MacOS (see #6456)

v1.37.37: 04/13/2018
--------------------
 - Regression: configure scripts on MacOS may be broken (see #6456; fixed in 1.37.38)

v1.37.36: 03/13/2018
--------------------

v1.37.35: 02/23/2018
--------------------
 - MALLOC option, allowing picking between dlmalloc (previous allocator and
   still the default) and emmalloc, a new allocator which is smaller and
   simpler.
 - Binaryen update that should fix all known determinism bugs.

v1.37.34: 02/16/2018
--------------------
 - `addFunction` is now supported on LLVM wasm backend, but when being used on
   the wasm backend, you need to provide an additional second argument, a Wasm
   function signature string. Each character within a signature string
   represents a type. The first character represents the return type of a
   function, and remaining characters are for parameter types.
    - 'v': void type
    - 'i': 32-bit integer type
    - 'j': 64-bit integer type (currently does not exist in JavaScript)
    - 'f': 32-bit float type
    - 'd': 64-bit float type
   For asm.js and asm2wasm you can provide the optional second argument, but it
   isn't needed. For that reason this isn't a breaking change, however,
   providing the second argument is recommended so that code is portable across
   all backends and modes.

v1.37.33: 02/02/2018
--------------------

v1.37.32: 01/31/2018
--------------------

v1.37.31: 01/31/2018
--------------------
 - LLVM and clang updates from upstream (5.0svn, close 5.0 release).

v1.37.30: 01/31/2018
--------------------

v1.37.29: 01/24/2018
--------------------

v1.37.28: 01/08/2018
--------------------
 - Breaking change: Don't export the `ALLOC_*` numeric constants by default. As
   with previous changes, a warning will be shown in `-O0` and when `ASSERTIONS`
   are on if they are used.
 - Breaking change: Don't export FS methods by default. As with previous
   changes, a warning will be shown in `-O0` and when `ASSERTIONS` are on, which
   will suggest either exporting the specific methods you need, or using
   `FORCE_FILESYSTEM` which will auto export all the main filesystem methods.
   Aside from using FS methods yourself, you may notice this change when using a
   file package created standalone, that is, by running the file packager
   directly and then loading it at run time (as opposed to telling `emcc` to
   package the files for you, in which case it would be aware of them at compile
   time); you should build with `FORCE_FILESYSTEM` to ensure filesystem support
   for that case.

v1.37.27: 12/24/2017
--------------------
 - Breaking change: Remove the `Runtime` object, and move all the useful methods
   from it to simple top-level functions. Any usage of `Runtime.func` should be
   changed to `func`.

v1.37.26: 12/20/2017
--------------------
 - Breaking change: Change `NO_EXIT_RUNTIME` to 1 by default. This means that by
   default we don't include code to shut down the runtime, flush stdio streams,
   run atexits, etc., which is better for code size. When `ASSERTIONS` is on, we
   warn at runtime if there is text buffered in the streams that should be
   flushed, or atexits are used.
 - Meta-DCE for JS+wasm: remove unused code between JS+wasm more aggressively.
   This should not break valid code, but may break code that depended on unused
   code being kept around (like using a function from outside the emitted JS
   without exporting it - only exported things are guaranteed to be kept alive
   through optimization).

v1.37.24: 12/13/2017
--------------------
 - Breaking change: Similar to the getValue/setValue change from before (and
   with the same `ASSERTIONS` warnings to help users), do not export the
   following runtime methods by default: ccall, cwrap, allocate,
   Pointer_stringify, AsciiToString, stringToAscii, UTF8ArrayToString,
   UTF8ToString, stringToUTF8Array, stringToUTF8, lengthBytesUTF8, stackTrace,
   addOnPreRun, addOnInit, addOnPreMain, addOnExit, addOnPostRun,
   intArrayFromString, intArrayToString, writeStringToMemory,
   writeArrayToMemory, writeAsciiToMemory.

v1.37.23: 12/4/2017
-------------------
 - Breaking change: Do not polyfill Math.{clz32, fround, imul, trunc} by
   default. A new `LEGACY_VM_SUPPORT` option enables support for legacy
   browsers. In `ASSERTIONS` mode, a warning is shown if a polyfill was needed,
   suggesting using that option.
 - Breaking change: Do not export getValue/setValue runtime methods by default.
   You can still use them by calling them directly in code optimized with the
   main file (pre-js, post-js, js libraries; if the optimizer sees they are
   used, it preserves them), but if you try to use them on `Module` then you
   must export them by adding them to `EXTRA_EXPORTED_RUNTIME_METHODS`. In `-O0`
   or when `ASSERTIONS` is on, a run-time error message explains that, if they
   are attempted to be used incorrectly.

v1.37.17: 7/25/2017
------------------
 - Updated to libc++'s "v2" ABI, which provides better alignment for string data
   and other improvements. This is an ABI-incompatible change, so bitcode files
   from previous versions will not be compatible.

v1.37.13: 5/26/2017
-------------------
 - Improved Android support for emrun.
 - Duplicate function elimination fixes (#5186)
 - Fix problem with embinding derived classes (#5193)
 - Fix CMake compiler detection when EMCC_SKIP_SANITY_CHECK=1 is used. (#5145)
 - Implemented GLFW Joystick API (#5175)
 - Fixed a bug with emcc --clear-ports command (#5248)
 - Updated Binaryen to version 33.
 - Full list of changes:
    - Emscripten: https://github.com/emscripten-core/emscripten/compare/1.37.12...1.37.13
    - Emscripten-LLVM: no changes.
    - Emscripten-Clang: no changes.

v1.37.12: 5/1/2017
------------------
 - Added emscripten-legalize-javascript-ffi option to LLVM to allow disabling JS FFI mangling
 - Full list of changes:
    - Emscripten: https://github.com/emscripten-core/emscripten/compare/1.37.11...1.37.12
    - Emscripten-LLVM: https://github.com/emscripten-core/emscripten-fastcomp/compare/1.37.11...1.37.12
    - Emscripten-Clang: no changes.

v1.37.11: 5/1/2017
------------------
 - Added missing SIGSTKSZ define after musl 1.1.15 update (#5149)
 - Fix emscripten_get_mouse_status (#5152)
 - Fix `_mm_set_epi64x()` function (#5103)
 - Fix issue with number of gamepads connected at initial page load (#5169, #5170)
 - Full list of changes:
    - Emscripten: https://github.com/emscripten-core/emscripten/compare/1.37.10...1.37.11
    - Emscripten-LLVM: https://github.com/emscripten-core/emscripten-fastcomp/compare/1.37.10...1.37.11
    - Emscripten-Clang: https://github.com/emscripten-core/emscripten-fastcomp-clang/compare/1.37.10...1.37.11

v1.37.10: 4/20/2017
-------------------
 - Added stub for pthread_setcancelstate for singlethreaded runs.
 - Fixed an outlining bug on function returns (#5080)
 - Implemented new parallel test runner architecture (#5074)
 - Added Cocos2D to Emscripten ports. (-s USE_COCOS2D=1)
 - Updated Binaryen to version 32, which migrates Emscripten to use the new
   WebAssembly Names section. This is a forwards and backwards breaking change
   with respect to reading debug symbol names in Wasm callstacks. Use of the new
   Names section format first shipped in Emscripten 1.37.10, Binaryen version
   32, Firefox 55, Firefox Nightly 2017-05-18 and Chrome 59; earlier versions
   still used the old format. For more information, see
   https://github.com/WebAssembly/design/pull/984 and
   https://github.com/WebAssembly/binaryen/pull/933.
 - Full list of changes:
    - Emscripten: https://github.com/emscripten-core/emscripten/compare/1.37.9...1.37.10
    - Emscripten-LLVM: https://github.com/emscripten-core/emscripten-fastcomp/compare/1.37.9...1.37.10
    - Emscripten-Clang: no changes.

v1.37.9: 3/23/2017
------------------
 - Added new build feature -s GL_PREINITIALIZED_CONTEXT=1 which allows pages to
   manually precreate the GL context they use for customization purposes.
 - Added a custom callback hook Module.instantiateWasm() which allows user shell
   HTML file to manually perform Wasm instantiation for preloading and progress
   bar purposes.
 - Added a custom callback hook Module.getPreloadedPackage() to file preloader
   code to allow user shell HTML file to manually download .data files for
   preloading and progress bar purposes.
 - Full list of changes:
    - Emscripten: https://github.com/emscripten-core/emscripten/compare/1.37.8...1.37.9
    - Emscripten-LLVM: https://github.com/emscripten-core/emscripten-fastcomp/compare/1.37.8...1.37.9
    - Emscripten-Clang: no changes.

v1.37.8: 3/17/2017
------------------
 - Fixed a bug with robust_list initialization on pthreads build mode.
 - Full list of changes:
    - Emscripten: https://github.com/emscripten-core/emscripten/compare/1.37.7...1.37.8
    - Emscripten-LLVM: no changes.
    - Emscripten-Clang: no changes.

v1.37.7: 3/15/2017
------------------
 - Updated to LLVM 4.0.
 - Full list of changes:
    - Emscripten: https://github.com/emscripten-core/emscripten/compare/1.37.6...1.37.7
    - Emscripten-LLVM: https://github.com/emscripten-core/emscripten-fastcomp/compare/1.37.6...1.37.7
    - Emscripten-Clang: https://github.com/emscripten-core/emscripten-fastcomp-clang/compare/1.37.6...1.37.7

v1.37.6: 3/15/2017
------------------
 - Implemented readdir() function for WORKERFS.
 - Fixed bugs with Fetch API (#4995, #5027)
 - Full list of changes:
    - Emscripten: https://github.com/emscripten-core/emscripten/compare/1.37.5...1.37.6
    - Emscripten-LLVM: no changes.
    - Emscripten-Clang: no changes.

v1.37.5: 3/13/2017
------------------
 - Updated musl to version 1.1.15 from earlier version 1.0.5.
 - Full list of changes:
    - Emscripten: https://github.com/emscripten-core/emscripten/compare/1.37.4...1.37.5
    - Emscripten-LLVM: no changes.
    - Emscripten-Clang: no changes.

v1.37.4: 3/13/2017
------------------
 - Fixed glGetUniformLocation() to work according to spec with named uniform blocks.
 - Fixed WebAssembly Memory.grow() to work.
 - Switched to 16KB page size from earlier 64KB.
 - Optimize alBufferData() operation.
 - Fixed a resource lookup issue with multiple OpenAL audio contexts.
 - Full list of changes:
    - Emscripten: https://github.com/emscripten-core/emscripten/compare/1.37.3...1.37.4
    - Emscripten-LLVM: no changes.
    - Emscripten-Clang: no changes.

v1.37.3: 2/16/2017
------------------
 - Updated Binaryen to version 0x01. First official stable WebAssembly support version. (#4953)
 - Optimized memcpy and memset with unrolling and SIMD, when available.
 - Improved Emscripten toolchain profiler to track more hot code.
 - Added new linker flag -s WEBGL2_BACKWARDS_COMPATIBILITY_EMULATION=1 to allow
   simultaneously targeting WebGL 1 and WebGL 2.
 - Optimize Emscripten use of multiprocessing pools.
 - More WebGL 2 garbage free optimizations.
 - Full list of changes:
    - Emscripten: https://github.com/emscripten-core/emscripten/compare/1.37.2...1.37.3
    - Emscripten-LLVM: https://github.com/emscripten-core/emscripten-fastcomp/compare/1.37.2...1.37.3
    - Emscripten-Clang: no changes.

v1.37.2: 1/31/2017
------------------
 - Fixed a build error with boolean SIMD types.
 - Improved WebAssembly support, update Binaryen to version 22.
 - Update GL, GLES, GLES2 and GLES3 headers to latest upstream Khronos versions.
 - Implement support for new garbage free WebGL 2 API entrypoints which improve
   performance and reduce animation related stuttering.
 - Fixed a bug where -s USE_PTHREADS builds would not have correct heap size if
   -s TOTAL_MEMORY is not being used.
 - Fixed array type issue that prevented glTexImage3D() and glTexSubImage3D()
   from working.
 - Full list of changes:
    - Emscripten: https://github.com/emscripten-core/emscripten/compare/1.37.1...1.37.2
    - Emscripten-LLVM: https://github.com/emscripten-core/emscripten-fastcomp/compare/1.37.1...1.37.2
    - Emscripten-Clang: no changes.

v1.37.1: 12/26/2016
-------------------
 - Implemented new Fetch API for flexible multithreaded XHR and IndexedDB
   access.
 - Implemented initial version of new ASMFS filesystem for multithreaded
   filesystem operation.
 - Full list of changes:
    - Emscripten: https://github.com/emscripten-core/emscripten/compare/1.37.0...1.37.1
    - Emscripten-LLVM: no changes.
    - Emscripten-Clang: no changes.

v1.37.0: 12/23/2016
-------------------
 - Added support for LLVM sin&cos intrinsics.
 - Fix GLFW mouse button mappings (#4317, #4659)
 - Add support for --emit-symbol-map to wasm
 - Fixed handling of an invalid path in chdir (#4749)
 - Added new EMSCRIPTEN_STRICT mode, which can be enabled to opt in to removing
   support for deprecated behavior.
 - Remove references to Web Audio .setVelocity() function, which has been
   removed from the spec.
 - Full list of changes:
    - Emscripten: https://github.com/emscripten-core/emscripten/compare/1.36.14...1.37.0
    - Emscripten-LLVM: https://github.com/emscripten-core/emscripten-fastcomp/compare/1.36.14...1.37.0
    - Emscripten-Clang: no changes.

v1.36.14: 11/3/2016
-------------------
 - Added support to emscripten_async_wget() for relative paths.
 - Fixed FS.mkdirTree('/') to work.
 - Updated SDL 2 port to version 12.
 - Added more missing pthreads stubs.
 - Normalize system header includes to use the preferred form #include
   <emscripten/foo.h> to avoid polluting header include namespaces.
 - Fixed a bug where transitioning to fullscreen could cause a stack overflow in GLFW.
 - Added new system CMake option
   -DEMSCRIPTEN_GENERATE_BITCODE_STATIC_LIBRARIES=ON to choose if static
   libraries should be LLVM bitcode instead of .a files.
 - Improved SIMD support to be more correct to the spec.
 - Updated Binaryen to version 18. (#4674)
 - Fixed dlopen with RTLD_GLOBAL parameter.
 - Full list of changes:
    - Emscripten: https://github.com/emscripten-core/emscripten/compare/1.36.13...1.36.14
    - Emscripten-LLVM: no changes.
    - Emscripten-Clang: no changes.

v1.36.13: 10/21/2016
--------------------
 - Pass optimization settings to asm2wasm.
 - Fix to exporting emscripten_builtin_malloc() and emscripten_builtin_free()
   when heap is split to multiple parts.
 - Full list of changes:
    - Emscripten: https://github.com/emscripten-core/emscripten/compare/1.36.12...1.36.13
    - Emscripten-LLVM: no changes.
    - Emscripten-Clang: no changes.

v1.36.12: 10/20/2016
--------------------
 - Improved Emscripten toolchain profiler with more data. (#4566)
 - Export dlmalloc() and dlfree() as emscripten_builtin_malloc() and
   emscripten_builtin_free() to allow user applications to hook into memory
   allocation (#4603)
 - Improved asm.js -s USE_PTHREADS=2 build mode compatibility when
   multithreading is not supported.
 - Improved WebGL support with closure compiler (#4619)
 - Improved Bianaryen WebAssembly support
 - Added support for GL_disjoint_timer_query extension (#4575)
 - Improved Emscripten compiler detection with CMake (#4129, #4314, #4318)
 - Added support for int64 in wasm.
 - Optimize small constant length memcpys in wasm.
 - Full list of changes:
    - Emscripten: https://github.com/emscripten-core/emscripten/compare/1.36.11...1.36.12
    - Emscripten-LLVM: https://github.com/emscripten-core/emscripten-fastcomp/compare/1.36.11...1.36.12
    - Emscripten-Clang: no changes.

v1.36.11: 9/24/2016
-------------------
 - Added new runtime functions
   emscripten_sync/async/waitable_run_in_main_runtime_thread() for proxying
   calls with pthreads (#4569)
 - Full list of changes:
    - Emscripten: https://github.com/emscripten-core/emscripten/compare/1.36.10...1.36.11
    - Emscripten-LLVM: no changes.
    - Emscripten-Clang: no changes.

v1.36.10: 9/24/2016
-------------------
 - Improved compiler logging print messages on first run experience. (#4501)
 - Fixed log printing in glFlushMappedBufferRange() and glGetInfoLog()
   functions. (#4521)
 - Added setjmp/longjmp handling for wasm.
 - Improved support for --proxy-to-worker build mode.
 - Improved GLES3 support for glGet() features that WebGL2 does not have. (#4514)
 - Added support for implementation defined glReadPixels() format.
 - Improved WebGL 2 support with closure compilter. (#4554)
 - Implemented support for nanosleep() when building in pthreads mode (#4578)
 - Added support for  llvm_ceil_f64 and llvm_floor_f64 intrinsics.
 - Full list of changes:
    - Emscripten: https://github.com/emscripten-core/emscripten/compare/1.36.9...1.36.10
    - Emscripten-LLVM: https://github.com/emscripten-core/emscripten-fastcomp/compare/1.36.9...1.36.10
    - Emscripten-Clang: no changes.

v1.36.9: 8/24/2016
------------------
 - Fixed glGet for GL_VERTEX_ATTRIB_ARRAY_BUFFER_BINDING to work. (#1330)
 - Move the DYNAMICTOP variable from JS global scope to inside the heap so that
   the value is shared to multithreaded applications. This removes the global
   runtime variable DYNAMICTOP in favor of a new variable DYNAMICTOP_PTR.
   (#4391, #4496)
 - Implemented brk() system function.
 - Fixed --output-eol to work with --proxy-to-worker mode.
 - Improved reported error message when execution fails to stack overflow.
 - Full list of changes:
    - Emscripten: https://github.com/emscripten-core/emscripten/compare/1.36.8...1.36.9
    - Emscripten-LLVM: https://github.com/emscripten-core/emscripten-fastcomp/compare/1.36.8...1.36.9
    - Emscripten-Clang: no changes.

v1.36.8: 8/20/2016
------------------
 - Fixed a memory leak in ctor_evaller.py on Windows (#4446)
 - Migrate to requiring CMake 3.4.3 as the minimum version for Emscripten CMake
   build integration support.
 - Fixed an issue that prevented -s INLINING_LIMIT from working (#4471)
 - Fixed a bug with Building.llvm_nm interpretation of defined symbols (#4488)
 - Add support for DISABLE_EXCEPTION_CATCHING and EXCEPTION_CATCHING_WHITELIST
   options for wasm.
 - Added new emprofile.py script which can be used to profile toolchain wide
   performance. (#4491)
 - Added new linker flag --output-eol, which specifices what kind of line
   endings to generate to the output files. (#4492)
 - Fixed a Windows bug where aborting execution with Ctrl-C might hang
   Emscripten to an infinite loop instead. (#4494)
 - Implement support for touch events to GLUT (#4493)
 - Deprecated unsafe function writeStringToMemory() from src/preamble.js. Using
   stringToUTF8() is recommended instead. (#4497)
 - Full list of changes:
    - Emscripten: https://github.com/emscripten-core/emscripten/compare/1.36.7...1.36.8
    - Emscripten-LLVM: no changes.
    - Emscripten-Clang: no changes.

v1.36.7: 8/8/2016
-----------------
 - Updated to latest upstream LLVM 3.9.
 - Full list of changes:
    - Emscripten: https://github.com/emscripten-core/emscripten/compare/1.36.6...1.36.7
    - Emscripten-LLVM: https://github.com/emscripten-core/emscripten-fastcomp/compare/1.36.6...1.36.7
    - Emscripten-Clang: https://github.com/emscripten-core/emscripten-fastcomp-clang/compare/1.36.6...1.36.7

v1.36.6: 8/8/2016
-----------------
 - Fixed wheelDelta for MSIE (#4316)
 - Fixed inconsistencies in fullscreen API signatures (#4310, #4318, #4379)
 - Changed the behavior of Emscripten WebGL createContext() to not forcibly set
   CSS style on created canvases, but let page customize the style themselves
   (#3406, #4194 and #4350, #4355)
 - Adjusted the reported GL_VERSION field to adapt to the OpenGL ES
   specifications (#4345)
 - Added support for GLES3 GL_MAJOR/MINOR_VERSION fields. (#4368)
 - Improved -s USE_PTHREADS=1 and --proxy-to-worker linker options to be
   mutually compatible. (#4372)
 - Improved IDBFS to not fail on Safari where IndexedDB support is spotty
   (#4371)
 - Improved SIMD.js support when using Closure minifier. (#4374)
 - Improved glGetString to be able to read fields from WEBGL_debug_renderer_info
   extension. (#4381)
 - Fixed an issue with glFramebufferTextureLayer() not working correctly.
 - Fixed a bug with std::uncaught_exception() support (#4392)
 - Implemented a multiprocess lock to access the Emscripten cache. (#3850)
 - Implemented support for the pointerlockerror event in HTML5 API (#4373)
 - Report WebGL GLSL version number in GL_SHADING_LANGUAGE_VERSION string (#4365)
 - Optimized llvm_ctpop_i32() and conversion of strings from C to JS side
   (#4402, #4403)
 - Added support for the OffscreenCanvas proposal, and transferring canvases to
   offscreen in pthreads build mode, linker flag -s OFFSCREENCANVAS_SUPPORT=0/1
   (#4412)
 - Fixed an issue after updating to new LLVM version that response files passed
   to llvm-link must have forward slashes (#4434)
 - Fixed a memory leak in relooper in LLVM.
 - Full list of changes:
    - Emscripten: https://github.com/emscripten-core/emscripten/compare/1.36.5...1.36.6
    - Emscripten-LLVM: https://github.com/emscripten-core/emscripten-fastcomp/compare/1.36.5...1.36.6
    - Emscripten-Clang: no changes.

v1.36.5: 5/24/2016
------------------
 - Added support for passing custom messages when running in web worker.
 - Improved fp128 support when targeting WebAssembly.
 - Updated cpuprofiler.js to support tracing time spent in WebGL functions.
 - Fixed an issue with glFenceSync() function call signature (#4260, #4339)
 - Added missing zero argument version of emscripten_sync_run_in_main_thread().
 - Improves support for targeting pthreads when using Closure minifier (#4348).
 - Fixed an issue where pthreads enabled code did not correctly validate as asm.js
 - Fixed an issue with incorrect SIMD.js related imports (#4341)
 - Full list of changes:
    - Emscripten: https://github.com/emscripten-core/emscripten/compare/1.36.4...1.36.5
    - Emscripten-LLVM: https://github.com/emscripten-core/emscripten-fastcomp/compare/1.36.4...1.36.5
    - Emscripten-Clang: no changes.

v1.36.4: 5/9/2016
-----------------
 - Added EM_TRUE and EM_FALSE #defines to html5.h.
 - Fixed an issue with GLFW window and framebuffer size callbacks.
 - Added support for more missing WebGL 2 texture formats (#4277)
 - Added support for source files with no extension.
 - Updated emrun.py to latest version, adds support to precompressed content and
   running as just a web server without launching a browser.
 - Updated experimental WebAssembly support to generate 0xb version code.
 - Automatically build Binaryen when needed.
 - Updated libc++ to SVN revision 268153. (#4288)
 - Full list of changes:
    - Emscripten: https://github.com/emscripten-core/emscripten/compare/1.36.3...1.36.4
    - Emscripten-LLVM: no changes.
    - Emscripten-Clang: no changes.

v1.36.3: 4/27/2016
------------------
 - Fixed a deadlock bug with pthreads support.
 - Remove sources from temporary garbage being generated in OpenAL code (#4275)
 - Added support for calling alert() from pthreads code.
 - Full list of changes:
    - Emscripten: https://github.com/emscripten-core/emscripten/compare/1.36.2...1.36.3
    - Emscripten-LLVM: no changes.
    - Emscripten-Clang: no changes.

v1.36.2: 4/22/2016
------------------
 - Improve support for targeting WebAssembly with Binaryen.
 - Improve support for LLVM's WebAssembly backend (EMCC_WASM_BACKEND=1
   environment variable).
 - Separate out emscripten cache structure to asmjs and wasm directories.
 - Fix a bug where Emscripten would spawn too many unused python subprocesses (#4158)
 - Optimize Emscripten for large asm.js projects.
 - Added sdl2_net to Emscripten ports.
 - Updated to latest version of the SIMD polyfill (#4165)
 - Fixed an issue with missing texture formats support in GLES 3 (#4176)
 - Added a new WebAssembly linker option -s BINARYEN_IMPRECISE=1 (default=0)
   which mutes potential traps from WebAssembly int div/rem by zero and
   float-to-int conversions.
 - Added support for EXT_color_buffer_float extension.
 - Fixed behavior of SSE shift operations (#4165).
 - Fixed a bug where ctor_evaller.py (-Oz builds) would hang on Windows.
 - Fixed a bug where emscripten_set_main_loop() with EM_TIMING_SETTIMEOUT would
   incorrectly compute the delta times (#4200, #4208)
 - Update pthreads support to latest proposed spec version. (#4212, #4220)
 - Fixed an unresolved symbol linker error in embind (#4225)
 - Fix file_packager.py --use-preload-cache option to also work on Safari and
   iOS (#2977, #4253)
 - Added new file packager option --indexedDB-name to allow specifying the
   database name to use for the cache (#4219)
 - Added DWARF style debugging information.
 - Full list of changes:
    - Emscripten: https://github.com/emscripten-core/emscripten/compare/1.36.1...1.36.2
    - Emscripten-LLVM: https://github.com/emscripten-core/emscripten-fastcomp/compare/1.36.1...1.36.2
    - Emscripten-Clang: no changes.

v1.36.1: 3/8/2016
-----------------
 - Fixed glfwSetWindowSizeCallback to conform to GLFW2 API.
 - Update OpenAL sources only when the browser window is visible to avoid
   occasional stuttering static glitches when the page tab is hidden. (#4107)
 - Implemented LLVM math intrinsics powi, trunc and floor.
 - Added support for SDL_GL_ALPHA_SIZE in GL context initialization. (#4125)
 - Added no-op stubs for several pthread functions when building without
   pthreads enabled (#4130)
 - Optimize glUniform*fv and glVertexAttrib*fv functions to generate less
   garbage and perform much faster (#4128)
 - Added new EVAL_CTORS optimization pass which evaluates global data
   initializer constructors at link time, which would improve startup time and
   reduce code size of these ctors.
 - Implemented support for OpenAL AL_PITCH option.
 - Implemented new build options -s STACK_OVERFLOW_CHECK=0/1/2 which adds
   runtime stack overrun checks. 0: disabled, 1: minimal, between each frame, 2:
   at each explicit JS side stack allocation call to allocate().
 - Fixed an issue with -s SPLIT_MEMORY mode where an unsigned 32-bit memory
   access would come out as signed. (#4150)
 - Fixed asm.js validation in call handlers to `llvm_powi_f*`.
 - Full list of changes:
    - Emscripten: https://github.com/emscripten-core/emscripten/compare/1.36.0...1.36.1
    - Emscripten-LLVM: https://github.com/emscripten-core/emscripten-fastcomp/compare/1.36.0...1.36.1
    - Emscripten-Clang: no changes.

v1.36.0: 2/23/2016
------------------
 - Fixed an OpenAL bug where OpenAL sources would not respect global volume setting.
 - Fixed an issue where alGetListenerf() with AL_GAIN would not return the
   correct value. (#4091)
 - Fixed an issue where setting alListenerf() with AL_GAIN would not set the
   correct value. (#4092)
 - Implemented new JS optimizer "Duplicate Function Elimination" pass which
   collapses identical functions to save code size.
 - Implemented the `_Exit()` function.
 - Added support for SSE3 and SSSE3 intrinsics (#4099) and partially for SSE 4.1
   intrinsics (#4030, #4101)
 - Added support for -include-pch flag (#4086)
 - Fixed a regex syntax in ccall on Chrome Canary (#4111)
 - Full list of changes:
    - Emscripten: https://github.com/emscripten-core/emscripten/compare/1.35.23...1.36.0
    - Emscripten-LLVM: https://github.com/emscripten-core/emscripten-fastcomp/compare/1.35.23...1.36.0
    - Emscripten-Clang: no changes.

v1.35.23: 2/9/2016
------------------
 - Provide $NM environment variable to point to llvm-nm when running
   emconfigure, which helps e.g. libjansson to build (#4036)
 - Fixed glGetString(GL_SHADING_LANGUAGE_VERSION) to return appropriate result
   depending on if running on WebGL1 vs WebGL2, instead of hardcoding the result
   (#4040)
 - Fixed a regression with CMake try_run() possibly failing, caused by the
   addition of CMAKE_CROSSCOMPILING_EMULATOR in v1.32.3.
 - Fixed CMake to work in the case when NODE_JS is an array containing
   parameters to be passed to Node.js. (#4045)
 - Fixed a memory issue that caused the Emscripten memory initializer file
   (.mem.js) to be unnecessarily retained in memory during runtime (#4044)
 - Added support for complex valued mul and div ops.
 - Added new option "Module.environment" which allows overriding the runtime ENVIRONMENT_IS_WEB/ENVIRONMENT_IS_WORKER/ENVIRONMENT_IS_NODE/ENVIRONMENT_IS_SHELL fields.
 - Fixed an issue with SAFE_HEAP methods in async mode (#4046)
 - Fixed WebSocket constructor to work in web worker environment (#3849)
 - Fixed a potential issue with some browsers reporting gamepad axis values outside \[-1, 1\] (#3602)
 - Changed libcxxabi to be linked in last, so that it does not override weakly
   linked methods in libcxx (#4053)
 - Implemented new JSDCE code optimization pass which removes at JS link stage
   dead code that is not referenced anywhere (in addition to LLVM doing this for
   C++ link stage).
 - Fixed a Windows issue where embedding memory initializer as a string in JS
   code might cause corrupted output. (#3854)
 - Fixed an issue when spaces are present in directory names in response files
   (#4062)
 - Fixed a build issue when using --tracing and -s ALLOW_MEMORY_GROWTH=1
   simultaneously (#4064)
 - Greatly updated Emscripten support for SIMD.js intrinsics (non-SSE or NEON)
 - Fixed an issue where compiler would not generate a link error when JS library
   function depended on a nonexisting symbol. (#4077)
 - Removed UTF16 and UTF32 marshalling code from being exported by default.
 - Removed the -s NO_BROWSER linker option and automated the detection of when
   that option is needed.
 - Removed the JS implemented C++ symbol name demangler, now always depend on
   the libcxxabi compiled one.
 - Fixed an issue where Emscripten linker would redundantly generate missing
   function stubs for some functions that do exist.
 - Full list of changes:
    - Emscripten: https://github.com/emscripten-core/emscripten/compare/1.35.22...1.35.23
    - Emscripten-LLVM: https://github.com/emscripten-core/emscripten-fastcomp/compare/1.35.22...1.35.23
    - Emscripten-Clang: no changes.

v1.35.22: 1/13/2016
-------------------
 - Updated to latest upstream LLVM trunk as of January 13th.
 - Bumped up the required LLVM version from LLVM 3.8 to LLVM 3.9.
 - Full list of changes:
    - Emscripten: https://github.com/emscripten-core/emscripten/compare/1.35.21...1.35.22
    - Emscripten-LLVM: https://github.com/emscripten-core/emscripten-fastcomp/compare/1.35.21...1.35.22
    - Emscripten-Clang: https://github.com/emscripten-core/emscripten-fastcomp-clang/compare/1.35.21...1.35.22

v1.35.21: 1/13/2016
-------------------
 - Improved support for handling GLFW2 keycodes.
 - Improved emranlib, system/bin/sdl-config and system/bin/sdl2-config to be
   executable in both python2 and python3.
 - Fixed build flags -s AGGRESSIVE_VARIABLE_ELIMINATION=1 and -s USE_PTHREADS=2
   to correctly work when run on a browser that does not support pthreads.
 - Fixed a build issue that caused sequences of \r\r\n to be emitted on Windows.
 - Fixed an issue that prevented building LLVM on Visual Studio 2015
   (emscripten-fastcomp-clang #7)
 - Full list of changes:
    - Emscripten: https://github.com/emscripten-core/emscripten/compare/1.35.20...1.35.21
    - Emscripten-LLVM: https://github.com/emscripten-core/emscripten-fastcomp/compare/1.35.20...1.35.21
    - Emscripten-Clang: https://github.com/emscripten-core/emscripten-fastcomp-clang/compare/1.35.20...1.35.21

v1.35.20: 1/10/2016
-------------------
 - Fixed -s USE_PTHREADS compilation mode to account that SharedArrayBuffer
   specification no longer allows futex waiting on the main thread. (#4024)
 - Added new python2 vs python3 compatibility wrappers for emcmake, emconfigure, emmake and emar.
 - Fixed atomicrmw i64 codegen (#4025)
 - Optimized codegen to simplify "x != 0" to just "x" when output is a boolean.
 - Fixed a compiler crash when generating atomics code in debug builds of LLVM.
 - Fixed a compiler crash when generating SIMD.js code that utilizes
   non-canonical length vectors (e.g. <float x 3>)
 - Full list of changes:
    - Emscripten: https://github.com/emscripten-core/emscripten/compare/1.35.19...1.35.20
    - Emscripten-LLVM: https://github.com/emscripten-core/emscripten-fastcomp/compare/1.35.19...1.35.20
    - Emscripten-Clang: no changes.

v1.35.19: 1/7/2016
------------------
 - Updated to latest upstream LLVM trunk as of January 7th.
 - Full list of changes:
    - Emscripten: no changes.
    - Emscripten-LLVM: https://github.com/emscripten-core/emscripten-fastcomp/compare/1.35.18...1.35.19
    - Emscripten-Clang: https://github.com/emscripten-core/emscripten-fastcomp-clang/compare/1.35.18...1.35.19

v1.35.18: 1/7/2016
------------------
 - Implemented getpeername() and fixed issues with handling getsockname() (#3997)
 - Fixed an issue with daylight saving time in mktime() (#4001)
 - Optimized pthreads code to avoid unnecessary FFI transitions (#3504)
 - Fixed issues with strftime() (#3993)
 - Deprecated memory growth support in asm.js.
 - Implemented llvm_bitreverse_i32() (#3976)
 - Fixed missing include header that affected building relooper on some compilers.
 - Full list of changes:
    - Emscripten: https://github.com/emscripten-core/emscripten/compare/1.35.17...1.35.18
    - Emscripten-LLVM: https://github.com/emscripten-core/emscripten-fastcomp/compare/1.35.17...1.35.18
    - Emscripten-Clang: no changes.

v1.35.17: 1/4/2016
------------------
 - Updated to latest upstream LLVM trunk as of January 4th.
 - Full list of changes:
    - Emscripten: no changes.
    - Emscripten-LLVM: https://github.com/emscripten-core/emscripten-fastcomp/compare/1.35.16...1.35.17
    - Emscripten-Clang: https://github.com/emscripten-core/emscripten-fastcomp/compare/1.35.16...1.35.17

v1.35.16: 1/4/2016
------------------
 - Improved support for -s USE_PTHREADS=2 build mode and added support for Atomics.exchange().
 - Full list of changes:
    - Emscripten: https://github.com/emscripten-core/emscripten/compare/1.35.15...1.35.16
    - Emscripten-LLVM: https://github.com/emscripten-core/emscripten-fastcomp/compare/1.35.15...1.35.16
    - Emscripten-Clang: no changes.

v1.35.15: 1/4/2016
------------------
 - Fixed an error with glClearbufferfv not working. (#3961)
 - Improved file packager code so that file:// URLs work in Chrome too (#3965)
 - Fixed issues with the --memoryprofiler UI.
 - Fixed a Windows issue when generating system libraries in cache (#3939)
 - Fixed a regression from v1.35.13 where GLES2 compilation would not work when
   -s USE_PTHREADS=1 was passed.
 - Added support for WebIDL arrays as input parameters to WebIDL binder.
 - Updated build support when using the LLVM wasm backend.
 - Added new linker option --threadprofiler which generates a threads dashboard
   on the generated page for threads status overview. (#3971)
 - Improved backwards compatibility of building on GCC 4.3 - 4.6.
 - Fixed an asm.js validation issue when building against updated SIMD.js specification. (#3986)
 - Improved Rust support.
 - Full list of changes:
    - Emscripten: https://github.com/emscripten-core/emscripten/compare/1.35.14...1.35.15
    - Emscripten-LLVM: https://github.com/emscripten-core/emscripten-fastcomp/compare/1.35.14...1.35.15
    - Emscripten-Clang: no changes.

v1.35.14: 12/15/2015
--------------------
 - Updated to latest upstream LLVM trunk as of December 15th.
 - Full list of changes:
    - Emscripten: https://github.com/emscripten-core/emscripten/compare/1.35.13...1.35.14
    - Emscripten-LLVM: https://github.com/emscripten-core/emscripten-fastcomp/compare/1.35.13...1.35.14
    - Emscripten-Clang: https://github.com/emscripten-core/emscripten-fastcomp-clang/compare/1.35.13...1.35.14

v1.35.13: 12/15/2015
--------------------
 - Updated -s USE_PTHREADS code generation to reflect that the `SharedInt*Array`
   hierarchy no longer exists in the SharedArrayBuffer spec.
 - Removed references to Atomic.fence() which no longer is part of the
   SharedArrayBuffer specification.
 - Fixed an issue where JS code minifiers might generate bad code for cwrap
   (#3945)
 - Updated compiler to issue a warning when --separate-asm is being used and
   output suffix is .js.
 - Added new build option -s ONLY_MY_CODE which aims to eliminate most of the
   Emscripten runtime and generate a very minimal compiler output.
 - Added new build option -s WASM_BACKEND=0/1 which controls whether to utilize
   the upstream LLVM wasm emitting codegen backend.
 - Full list of changes:
    - Emscripten: https://github.com/emscripten-core/emscripten/compare/1.35.12...1.35.13
    - Emscripten-LLVM: https://github.com/emscripten-core/emscripten-fastcomp/compare/1.35.12...1.35.13
    - Emscripten-Clang: no changes.

v1.35.12: 11/28/2015
--------------------
 - Update to latest upstream LLVM trunk as of November 28th.
 - Fix Emscripten to handle new style format outputted by llvm-nm.
 - Added new build option BINARYEN_METHOD to allow choosing which wasm
   generation method to use.
 - Updates to Binaryen support.
 - Full list of changes:
    - Emscripten: https://github.com/emscripten-core/emscripten/compare/1.35.11...1.35.12
    - Emscripten-LLVM: https://github.com/emscripten-core/emscripten-fastcomp/compare/1.35.11...1.35.12
    - Emscripten-Clang: https://github.com/emscripten-core/emscripten-fastcomp-clang/compare/1.35.11...1.35.12

v1.35.11: 11/27/2015
--------------------
 - Updated atomics test to stress 64-bit atomics better (#3892)
 - Full list of changes:
    - Emscripten: https://github.com/emscripten-core/emscripten/compare/1.35.10...1.35.11
    - Emscripten-LLVM: https://github.com/emscripten-core/emscripten-fastcomp/compare/1.35.10...1.35.11
    - Emscripten-Clang: no changes.

v1.35.10: 11/25/2015
--------------------
 - Integration with Binaryen.
 - Add a performance warning when multiple FS.syncfs() calls are in flight simultaneously.
 - Correctly pass GLFW_REPEAT when sending key press repeats.
 - Improved filesystem performance when building in multithreaded mode (#3923)
 - Improve error detection when data file fails to load.
 - Clarified that -s NO_DYNAMIC_EXECUTION=1 and -s RELOCATABLE=1 build modes are mutually exclusive.
 - Added new build option -s NO_DYNAMIC_EXECUTION=2 which demotes eval() errors
   to warnings at runtime, useful for iterating fixes in a codebase for multiple
   eval()s  (#3930)
 - Added support to Module.locateFile(filename) to locate the pthread-main.js file (#3500)
 - Changed -s USE_PTHREADS=2 and -s PRECISE_F32=2 to imply --separate-asm
   instead of requiring it, to be backwards compatible (#3829, #3933)
 - Fixed bad codegen for some 64-bit atomics (#3892, #3936)
 - When emitting NaN canonicalization warning, also print the location in code
   where it occurs.
 - Full list of changes:
    - Emscripten: https://github.com/emscripten-core/emscripten/compare/1.35.9...1.35.10
    - Emscripten-LLVM: https://github.com/emscripten-core/emscripten-fastcomp/compare/1.35.9...1.35.10
    - Emscripten-Clang: no changes.

v1.35.9: 11/12/2015
-------------------
 - Implement glfwSetInputMode when mode is GLFW_CURSOR and value is GLFW_CURSOR_NORMAL|GLFW_CURSOR_DISABLED
 - Add explicit abort() when dlopen() is called without linking support
 - Make emcc explicitly reinvoke itself from python2 if called from python3.
 - Optimize memory initializer to omit zero-initialized values (#3907)
 - Full list of changes:
    - Emscripten: https://github.com/emscripten-core/emscripten/compare/1.35.8...1.35.9
    - Emscripten-LLVM: https://github.com/emscripten-core/emscripten-fastcomp/compare/1.35.8...1.35.9
    - Emscripten-Clang: no changes.

v1.35.8: 11/10/2015
-------------------
 - Removed obsoleted EXPORTED_GLOBALS build option.
 - Export filesystem as global object 'FS' in Emscripten runtime.
 - Fixed realpath() function on directories.
 - Fixed round() and roundf() to work when building without -s PRECISE_F32=1 and
   optimize these to be faster (#3876)
 - Full list of changes:
    - Emscripten: https://github.com/emscripten-core/emscripten/compare/1.35.7...1.35.8
    - Emscripten-LLVM: no changes.
    - Emscripten-Clang: no changes.

v1.35.7: 11/4/2015
------------------
 - Updated to latest upstream LLVM trunk version as of November 4th.
 - Full list of changes:
    - Emscripten: https://github.com/emscripten-core/emscripten/compare/1.35.6...1.35.7
    - Emscripten-LLVM: https://github.com/emscripten-core/emscripten-fastcomp/compare/1.35.6...1.35.7
    - Emscripten-Clang: https://github.com/emscripten-core/emscripten-fastcomp-clang/compare/1.35.6...1.35.7

v1.35.6: 11/4/2015
------------------
 - This tag was created for technical purposes, and has no changes compared to
   v1.35.6.

v1.35.5: 11/4/2015
------------------
 - Removed Content-Length and Connection: close headers in POST requests.
 - Migrate to using the native C++11-implemented optimizer by default.
 - Fixed call to `glDrawBuffers(0, *);` (#3890)
 - Fixed lazy file system to work with closure (#3842)
 - Fixed gzip compression with lazy file system (#3837)
 - Added no-op gracefully failing stubs for process spawn functions (#3819)
 - Clarified error message that memory growth is not supported with shared modules (#3893)
 - Initial work on wasm support in optimizer
 - Full list of changes:
    - Emscripten: https://github.com/emscripten-core/emscripten/compare/1.35.4...1.35.5
    - Emscripten-LLVM: no changes.
    - Emscripten-Clang: no changes.

v1.35.4: 10/26/2015
-------------------
 - Move to legalization in the JS backend.
 - Full list of changes:
    - Emscripten: https://github.com/emscripten-core/emscripten/compare/1.35.3...1.35.4
    - Emscripten-LLVM: https://github.com/emscripten-core/emscripten-fastcomp/compare/1.35.3...1.35.4
    - Emscripten-Clang: https://github.com/emscripten-core/emscripten-fastcomp-clang/compare/1.35.3...1.35.4

v1.35.3: 10/26/2015
-------------------
 - Ignore O_CLOEXEC on NODEFS (#3862)
 - Improved --js-library support in CMake by treating these as libraries (#3840)
 - Still support -Wno-warn-absolute-paths (#3833)
 - Add support to zext <4 x i1> to <4x i32>
 - Emit emscripten versions of llvm and clang in clang --version
 - Full list of changes:
    - Emscripten: https://github.com/emscripten-core/emscripten/compare/1.35.2...1.35.3
    - Emscripten-LLVM: https://github.com/emscripten-core/emscripten-fastcomp/compare/1.35.2...1.35.3
    - Emscripten-Clang: https://github.com/emscripten-core/emscripten-fastcomp-clang/compare/1.35.2...1.35.3

v1.35.2: 10/20/2015
-------------------
 - Rebase against upstream LLVM "google/stable" branch, bringing us to LLVM 3.8.
 - Full list of changes:
    - Emscripten: https://github.com/emscripten-core/emscripten/compare/1.35.1...1.35.2
    - Emscripten-LLVM: https://github.com/emscripten-core/emscripten-fastcomp/compare/1.35.1...1.35.2
    - Emscripten-Clang: https://github.com/emscripten-core/emscripten-fastcomp-clang/compare/1.35.1...1.35.2

v1.35.1: 10/20/2015
-------------------
 - Fixed a bug where passing -s option to LLVM would not work.
 - Work around a WebAudio bug on WebKit "pauseWebAudio failed: TypeError: Not
   enough arguments" (#3861)
 - Full list of changes:
    - Emscripten: https://github.com/emscripten-core/emscripten/compare/1.35.0...1.35.1
    - Emscripten-LLVM: no changes.
    - Emscripten-Clang: no changes.

v1.35.0: 10/19/2015
-------------------
 - Fixed out of memory abort message.
 - Full list of changes:
    - Emscripten: https://github.com/emscripten-core/emscripten/compare/1.34.12...1.35.0
    - Emscripten-LLVM: no changes.
    - Emscripten-Clang: no changes.

v1.34.12: 10/13/2015
--------------------
 - Added new experimental build option -s SPLIT_MEMORY=1, which splits up the
   Emscripten HEAP to multiple smaller slabs.
 - Added SDL2_ttf to Emscripten ports.
 - Added support for building GLES3 code to target WebGL 2. (#3757, #3782)
 - Fixed certain glUniform*() functions to work properly when called in
   conjunction with -s USE_PTHREADS=1.
 - Fixed support for -l, -L and -I command line parameters to accept a space
   between the path, i.e. "-l SDL". (#3777)
 - Fixed SSE2 support in optimized builds.
 - Changed the default behavior of warning when absolute paths are passed to -I
   to be silent. To enable the absolute paths warning, pass
   "-Wwarn-absolute-paths" flag to emcc.
 - Added new linker option -s ABORTING_MALLOC=0 that can be used to make
   malloc() return 0 on failed allocation (Current default is to abort execution
   of the page on OOM) (#3822)
 - Removed the default behavior of automatically decoding all preloaded assets on page startup (#3785)
 - Full list of changes:
    - Emscripten: https://github.com/emscripten-core/emscripten/compare/1.34.11...1.34.12
    - Emscripten-LLVM: https://github.com/emscripten-core/emscripten-fastcomp/compare/1.34.11...1.34.12
    - Emscripten-Clang: no changes.

v1.34.11: 9/29/2015
-------------------
 - Fixed asm.js validation on autovectorized output
 - Fix an issue with printing to iostream in global ctors (#3824)
 - Added support for LLVM pow intrinsics with integer exponent.
 - Full list of changes:
    - Emscripten: https://github.com/emscripten-core/emscripten/compare/1.34.10...1.34.11
    - Emscripten-LLVM: https://github.com/emscripten-core/emscripten-fastcomp/compare/1.34.10...1.34.11
    - Emscripten-Clang: no changes.

v1.34.10: 9/25/2015
-------------------
 - Added wasm compressor/decompressor polyfill (#3766)
 - Added support for sRGB texture formats.
 - Removed the deprecated --compression option.
 - Fixed an issue with asm.js validation for pthreads being broken since v1.34.7 (#3719)
 - Added built-in cpu performance profiler, which is enabled with linker flag --cpuprofiler. (#3781)
 - Added build-in memory usage profiler, which is enabled with linker flag --memoryprofiler. (#3781)
 - Fixed multiple arities per EM_ASM block (#3804)
 - Fixed issues with SSE2 an NaN bit patterns. (emscripten-fastcomp #116)
 - Full list of changes:
    - Emscripten: https://github.com/emscripten-core/emscripten/compare/1.34.9...1.34.10
    - Emscripten-LLVM: https://github.com/emscripten-core/emscripten-fastcomp/compare/1.34.9...1.34.10
    - Emscripten-Clang: no changes.

v1.34.9: 9/18/2015
------------------
 - Fixed an issue with --llvm-lto 3 builds (#3765)
 - Optimized LZ4 compression
 - Fixed a bug where glfwCreateWindow would return success even on failure
   (#3764)
 - Greatly optimized the -s SAFE_HEAP=1 linker flag option by executing the heap
   checks in asm.js side instead.
 - Fixed the return value of EM_ASM_DOUBLE (#3770)
 - Implemented getsockname syscall (#3769)
 - Don't warn on unresolved symbols when LINKABLE is specified.
 - Fixed various issues with SSE2 compilation in optimized builds.
 - Fixed a breakage with -s USE_PTHREADS=2 (#3774)
 - Added support for GL_HALF_FLOAT in WebGL 2. (#3790)
 - Full list of changes:
    - Emscripten: https://github.com/emscripten-core/emscripten/compare/1.34.8...1.34.9
    - Emscripten-LLVM: https://github.com/emscripten-core/emscripten-fastcomp/compare/1.34.8...1.34.9
    - Emscripten-Clang: no changes.

v1.34.8: 9/9/2015
-----------------
 - Fixed a race condition at worker startup (#3741)
 - Update emrun to latest, which improves unit test run automation with emrun.
 - Added support for LZ4 compressing file packages, used with the -s LZ4=1 linker flag. (#3754)
 - Fixed noisy build warning on "unexpected number of arguments in call to strtold" (#3760)
 - Added new linker flag --separate-asm that splits the asm.js module and the
   handwritten JS functions to separate files.
 - Full list of changes:
    - Emscripten: https://github.com/emscripten-core/emscripten/compare/1.34.7...1.34.8
    - Emscripten-LLVM: no changes.
    - Emscripten-Clang: no changes.

v1.34.7: 9/5/2015
-----------------
 - Fixed uses of `i64*` in side modules.
 - Improved GL support when proxying, and fake WebAudio calls when proxying.
 - Added new main loop timing mode EM_TIMING_SETIMMEDIATE for rendering with
   vsync disabled (#3717)
 - Updated emrun to latest version, adds --safe_firefox_profile option to run
   emrun pages in clean isolated environment.
 - Implemented glGetStringi() method for WebGL2/GLES3. (#3472, #3725)
 - Automatically emit loading code for EMTERPRETIFY_FILE if emitting html.
 - Added new build option -s USE_PTHREADS=2 for running pthreads-enabled pages
   in browsers that do not support SharedArrayBuffer.
 - Added support for building SSE2 intrinsics based code (emmintrin.h), when
   -msse2 is passed to the build.
 - Added exports for getting FS objects by their name (#3690)
 - Updated LLVM to latest upstream PNaCl version (Clang 3.7, July 29th).
 - Full list of changes:
    - Emscripten: https://github.com/emscripten-core/emscripten/compare/1.34.6...1.34.7
    - Emscripten-LLVM: https://github.com/emscripten-core/emscripten-fastcomp/compare/1.34.6...1.34.7
    - Emscripten-Clang: https://github.com/emscripten-core/emscripten-fastcomp-clang/compare/1.34.6...1.34.7

v1.34.6: 8/20/2015
------------------
 - Added new build option -s EMULATED_FUNCTION_POINTERS=2.
 - Fixed a bug with calling functions pointers that take float as parameter
   across dynamic modules.
 - Improved dynamic linking support with -s LINKABLE=1.
 - Added new build option -s MAIN_MODULE=2.
 - Cleaned up a few redundant linker warnings (#3702, #3704)
 - Full list of changes:
    - Emscripten: https://github.com/emscripten-core/emscripten/compare/1.34.5...1.34.6
    - Emscripten-LLVM: https://github.com/emscripten-core/emscripten-fastcomp/compare/1.34.5...1.34.6
    - Emscripten-Clang: no changes.

v1.34.5: 8/18/2015
------------------
 - Added Bullet physics, ogg and vorbis to emscripten-ports.
 - Added FreeType 2.6 to emscripten-ports.
 - Fixed CMake handling when building OpenCV.
 - Fixed and issue with exceptions being thrown in empty glBegin()-glEnd()
   blocks (#3693)
 - Improved function pointer handling between dynamically linked modules
 - Fixed some OpenAL alGetSource get calls (#3669)
 - Fixed issues with building the optimizer on 32-bit Windows (#3673)
 - Increased optimizer stack size on Windows to 10MB (#3679)
 - Added support for passing multiple input files to opt, to speed up
   optimization and linking in opt.
 - Full list of changes:
    - Emscripten: https://github.com/emscripten-core/emscripten/compare/1.34.4...1.34.5
    - Emscripten-LLVM: https://github.com/emscripten-core/emscripten-fastcomp/compare/1.34.4...1.34.5
    - Emscripten-Clang: no changes.

v1.34.4: 8/4/2015
-----------------
 - Add special handling support for /dev/null as an input file (#3552)
 - Added basic printf support in NO_FILESYSTEM mode (#3627)
 - Update WebVR support to the latest specification, and add support for
   retrieving device names
 - Improved --proxy-to-worker build mode with proxying (#3568, #3623)
 - Generalized EXPORT_FS_METHODS to EXPORT_RUNTIME_METHODS
 - Added node externs for closure
 - Fixed a memory allocation bug in pthreads code (#3636)
 - Cleaned up some debug assertion messages behind #ifdef ASSERTIONS (#3639)
 - Fixed umask syscall (#3637)
 - Fixed double alignment issue with formatStrind and emscripten_log (#3647)
 - Added new EXTRA_EXPORTED_RUNTIME_METHODS build option
 - Updated emrun to latest version
 - Full list of changes:
    - Emscripten: https://github.com/emscripten-core/emscripten/compare/1.34.3...1.34.4
    - Emscripten-LLVM: https://github.com/emscripten-core/emscripten-fastcomp/compare/1.34.3...1.34.4
    - Emscripten-Clang: no changes.

v1.34.3: 7/15/2015
------------------
 - Move libc to musl+syscalls
 - Full list of changes:
    - Emscripten: https://github.com/emscripten-core/emscripten/compare/1.34.2...1.34.3
    - Emscripten-LLVM: no changes.
    - Emscripten-Clang: no changes.

v1.34.2: 7/14/2015
------------------
 - Upgrade to new SIMD.js polyfill version and improved SIMD support.
 - Improved WebGL support in --proxy-to-worker mode (#3569)
 - Removed warning on unimplemented JS library functions
 - Fix WebGL 2 support with closure compiler
 - Fixed an issue with WebRTC support (#3574)
 - Fixed emcc to return a correct error process exit code when invoked with no input files
 - Fixed a compiler problem where global data might not get aligned correctly for SIMD.
 - Fixed a LLVM backend problem which caused recursive stack behavior when
   linking large codebases, which was seen to cause a stack overflow crash on
   Windows.
 - Full list of changes:
    - Emscripten: https://github.com/emscripten-core/emscripten/compare/1.34.1...1.34.2
    - Emscripten-LLVM: https://github.com/emscripten-core/emscripten-fastcomp/compare/1.34.1...1.34.2
    - Emscripten-Clang: no changes.

v1.34.1: 6/18/2015
------------------
 - Fixed an issue with resize canvas not working with GLFW.
 - Fixed handling of empty else blocks.
 - Full list of changes:
    - Emscripten: https://github.com/emscripten-core/emscripten/compare/1.34.0...1.34.1
    - Emscripten-LLVM: no changes.
    - Emscripten-Clang: no changes.

v1.34.0: 6/16/2015
------------------
 - Fixed an issue when generating .a files from object files that reside on
   separate drives on Windows (#3525).
 - Added a missing dependency for GLFW (#3530).
 - Removed the Emterpreter YIELDLIST option.
 - Added support for enabling memory growth before the runtime is ready.
 - Added a new feature to store the memory initializer in a string literal
   inside the generated .js file.
 - Fixed a code miscompilation issue with a constexpr in fcmp.
 - Full list of changes:
    - Emscripten: https://github.com/emscripten-core/emscripten/compare/1.33.2...1.34.0
    - Emscripten-LLVM: https://github.com/emscripten-core/emscripten-fastcomp/compare/1.33.2...1.34.0
    - Emscripten-Clang: no changes.

v1.33.2: 6/9/2015
-----------------
 - Added support for OpenAL Extension AL_EXT_float32 (#3492).
 - Added support for handling command line flags -M and -MM (#3518).
 - Fixed a code miscompilation issue with missing ';' character (#3520).
 - Full list of changes:
    - Emscripten: https://github.com/emscripten-core/emscripten/compare/1.33.1...1.33.2
    - Emscripten-LLVM: https://github.com/emscripten-core/emscripten-fastcomp/compare/1.33.1...1.33.2
    - Emscripten-Clang: no changes.

v1.33.1: 6/3/2015
-----------------
 - Added support for multithreading with the POSIX threads API (pthreads), used
   when compiling and linking with the -s USE_PTHREADS=1 flag (#3266).
 - Full list of changes:
    - Emscripten: https://github.com/emscripten-core/emscripten/compare/1.33.0...1.33.1
    - Emscripten-LLVM: https://github.com/emscripten-core/emscripten-fastcomp/compare/1.33.0...1.33.1
    - Emscripten-Clang: no changes.

v1.33.0: 5/29/2015
------------------
 - Fix an issue with writing to /dev/null (#3454).
 - Added a hash to objects inside .a files to support to linking duplicate
   symbol names inside .a files (#2142).
 - Provide extensions ANGLE_instanced_arrays and EXT_draw_buffers as aliases to
   the WebGL ones.
 - Fixed LLVM/Clang to build again on Windows after previous LLVM upgrade.
 - Full list of changes:
    - Emscripten: https://github.com/emscripten-core/emscripten/compare/1.32.4...1.33.0
    - Emscripten-LLVM: https://github.com/emscripten-core/emscripten-fastcomp/compare/1.32.4...1.33.0
    - Emscripten-Clang: no changes.

v1.32.4: 5/16/2015
------------------
 - Update LLVM and Clang to PNaCl's current 3.7 merge point (April 17 2015)
 - Added libpng to Emscripten-ports.
 - Added intrinsic llvm_fabs_f32.
 - Full list of changes:
    - Emscripten: https://github.com/emscripten-core/emscripten/compare/1.32.3...1.32.4
    - Emscripten-LLVM: https://github.com/emscripten-core/emscripten-fastcomp/compare/1.32.3...1.32.4
    - Emscripten-Clang: https://github.com/emscripten-core/emscripten-fastcomp-clang/compare/1.32.3...1.32.4

v1.32.3: 5/15/2015
------------------
 - Improved dynamic linking support.
 - Added new option to file_packager.py to store metadata externally.
 - Improved CMake support with CMAKE_CROSSCOMPILING_EMULATOR (#3447).
 - Added support for `sysconf(_SC_PHYS_PAGES)` (#3405, 3442).
 - Full list of changes:
    - Emscripten: https://github.com/emscripten-core/emscripten/compare/1.32.2...1.32.3
    - Emscripten-LLVM: https://github.com/emscripten-core/emscripten-fastcomp/compare/1.32.2...1.32.3
    - Emscripten-Clang: no changes.

v1.32.2: 5/8/2015
-----------------
 - Removed a (name+num)+num -> name+newnum optimization, which caused heavy
   performance regressions in Firefox when the intermediate computation wraps
   around the address space (#3438).
 - Improved dynamic linking support.
 - Improved emterpreter when doing dynamic linking.
 - Fixed an issue with source maps debug info containing zeroes as line numbers.
 - Full list of changes:
    - Emscripten: https://github.com/emscripten-core/emscripten/compare/1.32.1...1.32.2
    - Emscripten-LLVM: https://github.com/emscripten-core/emscripten-fastcomp/compare/1.32.1...1.32.2
    - Emscripten-Clang: no changes.

v1.32.1: 5/2/2015
-----------------
 - Removed old deprecated options -s INIT_HEAP, MICRO_OPTS, CLOSURE_ANNOTATIONS,
   INLINE_LIBRARY_FUNCS, SHOW_LABELS, COMPILER_ASSERTIONS and
   COMPILER_FASTPATHS.
 - Added support for dynamic linking and dlopen().
 - Fixed a compilation issue that affected -O2 builds and higher (#3430).
 - Full list of changes:
    - Emscripten: https://github.com/emscripten-core/emscripten/compare/1.32.0...1.32.1
    - Emscripten-LLVM: https://github.com/emscripten-core/emscripten-fastcomp/compare/1.32.0...1.32.1
    - Emscripten-Clang: no changes.

v1.32.0: 4/28/2015
------------------
 - Compile .i files properly as C and not C++ (#3365).
 - Removed old deprecated options -s PRECISE_I32_MUL, CORRECT_ROUNDINGS,
   CORRECT_OVERFLOWS, CORRECT_SIGNS, CHECK_HEAP_ALIGN, SAFE_HEAP_LINES,
   SAFE_HEAP >= 2, ASM_HEAP_LOG, SAFE_DYNCALLS, LABEL_DEBUG, RUNTIME_TYPE_INFO
   and EXECUTION_TIMEOUT, since these don't apply to fastcomp, which is now the
   only enabled compilation mode.
 - Preliminary work towards supporting dynamic linking and dlopen().
 - Fixed an issue where emrun stripped some characters at output (#3394).
 - Fixed alignment issues with varargs.
 - Full list of changes:
    - Emscripten: https://github.com/emscripten-core/emscripten/compare/1.31.3...1.32.0
    - Emscripten-LLVM: https://github.com/emscripten-core/emscripten-fastcomp/compare/1.31.3...1.32.0
    - Emscripten-Clang: no changes.

v1.31.3: 4/22/2015
------------------
 - Improved support for -E command line option (#3365).
 - Removed the old optimizeShifts optimization pass that was not valid for
   asm.js code.
 - Fixed an issue when simultaneously using EMULATE_FUNCTION_POINTER_CASTS and
   EMULATED_FUNCTION_POINTERS.
 - Fixed an issue with -s PRECISE_I64_MATH=2 not working (#3374).
 - Full list of changes:
    - Emscripten: https://github.com/emscripten-core/emscripten/compare/1.31.2...1.31.3
    - Emscripten-LLVM: https://github.com/emscripten-core/emscripten-fastcomp/compare/1.31.2...1.31.3
    - Emscripten-Clang: no changes.

v1.31.2: 4/20/2015
------------------
 - Added support for file suffixes .i and .ii (#3365).
 - Fixed an issue with embind and wide strings (#3299).
 - Removed more traces of the old non-fastcomp compiler code.
 - Full list of changes:
    - Emscripten: https://github.com/emscripten-core/emscripten/compare/1.31.1...1.31.2
    - Emscripten-LLVM: no changes.
    - Emscripten-Clang: no changes.

v1.31.1: 4/17/2015
------------------
 - Added support for unicode characters in EM_ASM() blocks (#3348).
 - Removed the pointer masking feature as experimental and unsupported.
 - Fixed an issue where exit() did not terminate execution of Emterpreter (#3360).
 - Removed traces of the old non-fastcomp compiler code.
 - Full list of changes:
    - Emscripten: https://github.com/emscripten-core/emscripten/compare/1.31.0...1.31.1
    - Emscripten-LLVM: https://github.com/emscripten-core/emscripten-fastcomp/compare/1.31.0...1.31.1
    - Emscripten-Clang: no changes.

v1.31.0: 4/14/2015
------------------
 - Remove references to unsupported EMCC_FAST_COMPILER mode, fastcomp is always enabled (#3347).
 - Full list of changes:
    - Emscripten: https://github.com/emscripten-core/emscripten/compare/1.30.6...1.31.0
    - Emscripten-LLVM: https://github.com/emscripten-core/emscripten-fastcomp/compare/1.30.6...1.31.0
    - Emscripten-Clang: no changes.

v1.30.6: 4/14/2015
------------------
 - Removed support for the deprecated jcache functionality (#3313).
 - Added support to emscripten_GetProcAddress() to fetch symbols with the ANGLE
   suffix (#3304, #3315).
 - Added immintrin.h header file to include all SSE support.
 - Added an async option to ccall (#3307).
 - Stopped from using 0 as a valid source ID for OpenAL (#3303).
 - When project has disabled exception catching, build an exceptions-disabled
   version of libcxx.
 - Split libcxx into two parts to optimize code size for projects that only need
   small amount of libcxx (#2545, #3308).
 - Avoid fprintf usage in emscripten_GetProcAddress() to allow using it with -s
   NO_FILESYSTEM=1 (#3327).
 - Removed old deprecated functionalities USE_TYPED_ARRAYS, FHEAP, GC emulation
   and non-asmjs-emscripten ABI.
 - Don't refer to prefixed GL extensions when creating a GL context (#3324).
 - Removed support code for x86_fp80 type (#3341).
 - Optimize EM_ASM() calls even more (#2596).
 - Full list of changes:
    - Emscripten: https://github.com/emscripten-core/emscripten/compare/1.30.5...1.30.6
    - Emscripten-LLVM: https://github.com/emscripten-core/emscripten-fastcomp/compare/1.30.5...1.30.6
    - Emscripten-Clang: no changes.

v1.30.5: 4/7/2015
-----------------
 - Fixed WebIDL operation when closure is enabled after the previous EM_ASM()
   optimizations.
 - Optimized jsCall() to handle variadic cases of number of arguments faster
   (#3290, #3305).
 - Removed support for the getwd() function (#1115, #3309).
 - Fixed a problem with -s IGNORED_FUNCTIONS and -s DEAD_FUNCTIONS not working
   as expected (#3239).
 - Fixed an issue with -s EMTERPRETIFY_ASYNC=1 and emscripten_sleep() not
   working (#3307).
 - Full list of changes:
    - Emscripten: https://github.com/emscripten-core/emscripten/compare/1.30.4...1.30.5
    - Emscripten-LLVM: https://github.com/emscripten-core/emscripten-fastcomp/compare/1.30.4...1.30.5
    - Emscripten-Clang: no changes.

v1.30.4: 4/3/2015
-----------------
 - Optimized the performance and security of EM_ASM() blocks by avoiding the use
   of eval() (#2596).
 - Full list of changes:
    - Emscripten: https://github.com/emscripten-core/emscripten/compare/1.30.3...1.30.4
    - Emscripten-LLVM: https://github.com/emscripten-core/emscripten-fastcomp/compare/1.30.3...1.30.4
    - Emscripten-Clang: no changes.

v1.30.3: 4/3/2015
-----------------
 - Improved error handling in library_idbstore.js.
 - Fixed an asm.js validation issue with EMULATE_FUNCTION_POINTER_CASTS=1 feature (#3300).
 - Fixed Clang build by adding missing nacltransforms project after latest
   LLVM/Clang upstream merge.
 - Full list of changes:
    - Emscripten: https://github.com/emscripten-core/emscripten/compare/1.30.2...1.30.3
    - Emscripten-LLVM: https://github.com/emscripten-core/emscripten-fastcomp/compare/1.30.2...1.30.3
    - Emscripten-Clang: https://github.com/emscripten-core/emscripten-fastcomp-clang/compare/1.30.2...1.30.3

v1.30.2: 4/1/2015
-----------------
 - Added support to writing to mmap()ed memory by implementing msync() (#3269).
 - Updated SDL2 port to version 7.
 - Exported new singleton function Module.createContext() for creating a GL
   context from SDL2.
 - Added support for asm.js/Emscripten arch in Clang.
 - Finished LLVM 3.6 upgrade merge.
 - Full list of changes:
    - Emscripten: https://github.com/emscripten-core/emscripten/compare/1.30.1...1.30.2
    - Emscripten-LLVM: https://github.com/emscripten-core/emscripten-fastcomp/compare/1.30.1...1.30.2
    - Emscripten-Clang: https://github.com/emscripten-core/emscripten-fastcomp-clang/compare/1.30.1...1.30.2

v1.30.1: 3/24/2015
------------------
 - Upgraded LLVM+Clang from vrsion 3.5 to version 3.6.
 - Full list of changes:
    - Emscripten: https://github.com/emscripten-core/emscripten/compare/1.30.0...1.30.1
    - Emscripten-LLVM: https://github.com/emscripten-core/emscripten-fastcomp/compare/1.30.0...1.30.1
    - Emscripten-Clang: https://github.com/emscripten-core/emscripten-fastcomp-clang/compare/1.30.0...1.30.1

v1.30.0: 3/24/2015
------------------
 - Fixed a bug where html5.h API would not remove event handlers on request.
 - Fixed a regression issue that broke building on Windows when attempting to
   invoke tools/gen_struct_info.py.
 - Improved memory growth feature to better handle growing to large memory sizes
   between 1GB and 2GB (#3253).
 - Fixed issues with emrun with terminating target browser process, managing
   lingering sockets and command line quote handling.
 - Fixed a bug where unsigned integer return values in embind could be returned
   as signed (#3249).
 - Improved handling of lost GL contexts.
 - Changed malloc to be fallible (return null on failure) when memory growth is
   enabled (#3253).
 - Fixed a bug with WebIDL not being able to handle enums (#3258).
 - Updated POINTER_MASKING feature to behave as a boolean rather than a mask
   (#3240).
 - Improved "emcmake cmake" on Windows to automatically remove from path any
   entries that contain sh.exe in them, which is not supported by CMake.
 - Fixed an issue with symlink handling in readlink (#3277).
 - Updated SDL2 port to version 6.
 - Removed the obsolete FAST_MEMORY build option.
 - Added reciprocalApproximation and reciprocalSqrtApproximation SIMD intrinsics.
 - Full list of changes:
    - Emscripten: https://github.com/emscripten-core/emscripten/compare/1.29.12...1.30.0
    - Emscripten-LLVM: https://github.com/emscripten-core/emscripten-fastcomp/compare/1.29.12...1.30.0
    - Emscripten-Clang: no changes.

v1.29.12: 3/15/2015
-------------------
 - Fix a bug where SDL_malloc and SDL_free were not available. (#3247)
 - Fix various issues with emrun usage. (#3234)
 - Fixed an off-by-one memory access in native optimizer.
 - Improve emterpreter support.
 - Full list of changes:
    - Emscripten: https://github.com/emscripten-core/emscripten/compare/1.29.11...1.29.12
    - Emscripten-LLVM: no changes.
    - Emscripten-Clang: no changes.

v1.29.11: 3/11/2015
-------------------
 - Remove the requirement to pass -s PRECISE_F32=1 manually when building with
   SIMD support.
 - Fix a temp directory leak that could leave behind empty directories in the
   temp directory after build (#706)
 - Improve support for growable Emscripten heap in asm.js mode.
 - Added a warning message when generating huge asset bundles with file packager.
 - Fixed a bug where emscripten_get_gamepad_status might throw a JS exception if
   called after a gamepad was disconnected.
 - Improve emterpreter sleep support.
 - Optimize code generation when multiple consecutive bitshifts are present.
 - Optimize redundant stack save and restores, and memcpy/memsets.
 - Full list of changes:
    - Emscripten: https://github.com/emscripten-core/emscripten/compare/1.29.10...1.29.11
    - Emscripten-LLVM: https://github.com/emscripten-core/emscripten-fastcomp/compare/1.29.10...1.29.11
    - Emscripten-Clang: no changes.

v1.29.10: 2/19/2015
-------------------
 - Add a warning message when generating code that has a very large number of
   variables, which optimization flags could remove.
 - Improve support for SIMD casts and special loads.
 - Fix the process return code when using EMCONFIGURE_JS=1.
 - Improved the error message in abort().
 - Fix main loop handling during emterpreter sync save/load.
 - Handle emscripten_async_call and friends during sleep, by pausing all
   `safeSet*()` operations.
 - Add support for Google WTF when building with --tracing.
 - Improve emterpreter stability with fuzzing.
 - Add an option to load the memory initializer file from a typed array (#3187)
 - Remove linker warning message when linking to -lm, since Emscripten includes
   musl that implements the math libraries built-in.
 - Add support for SDL_WM_SetCaption(), which calls to Module['setWindowTitle'],
   or if not present, sets the web page title. (#3192)
 - Full list of changes:
    - Emscripten: https://github.com/emscripten-core/emscripten/compare/1.29.9...1.29.10
    - Emscripten-LLVM: https://github.com/emscripten-core/emscripten-fastcomp/compare/1.29.9...1.29.10
    - Emscripten-Clang: no changes.

v1.29.9: 2/9/2015
-------------------
 - Documented FORCE_ALIGNED_MEMORY to be no longer supported.
 - Fixes issues with native optimizer handling of "if () else {}" statements.
   (#3129)
 - Improved cross-browser support for EMSCRIPTEN_FULLSCREEN_FILTERING_NEAREST.
   (#3165)
 - Added new linker option --profiling-funcs, which generates output that is
   otherwise minified, except that function names are kept intact, for use in
   profilers and getting descriptive call stacks.
 - The Module object is no longer written in global scope. (#3167)
 - Added new `emscripten_idb_*` API. (#3169)
 - Added new function emscripten_wget_data().
 - Add support for GL_RED with GLES3/WebGL2. (#3176)
 - Added basic WebVR support. (#3177)
 - Full list of changes:
    - Emscripten: https://github.com/emscripten-core/emscripten/compare/1.29.8...1.29.9
    - Emscripten-LLVM: no changes.
    - Emscripten-Clang: no changes.

v1.29.8: 1/31/2015
-------------------
 - Fix a temp file leak with emterpreter. (#3156)
 - Fix a typo that broke glBlitFramebuffer. (#3159)
 - Added scandir() and alphasort() from musl. (#3161)
 - Add a warning if multiple .a files with same basename are being linked
   together. (#2619)
 - Full list of changes:
    - Emscripten: https://github.com/emscripten-core/emscripten/compare/1.29.7...1.29.8
    - Emscripten-LLVM: https://github.com/emscripten-core/emscripten-fastcomp/compare/1.29.7...1.29.8
    - Emscripten-Clang: no changes.

v1.29.7: 1/28/2015
-------------------
 - Fixed an issue with backwards compatibility in emscripten-ports. (#3144)
 - Warn on duplicate entries in archives. (#2619)
 - Removed the MAX_SETJMPS limitation to improve setjmp/longjpmp support.
   (#3151)
 - Improve the native optimizer to not emit empty if clauses in some cases.
   (#3154)
 - Optimize Math.clz32, Math.min, NaN, and inf handling in asm.js.
 - Full list of changes:
    - Emscripten: https://github.com/emscripten-core/emscripten/compare/1.29.6...1.29.7
    - Emscripten-LLVM: https://github.com/emscripten-core/emscripten-fastcomp/compare/1.29.6...1.29.7
    - Emscripten-Clang: no changes.

v1.29.6: 1/23/2015
-------------------
 - Fixed an issue where calling `glGen*()` when the GL context was lost might
   throw a JS exception, instead a GL_INVALID_OPERATION is now recorded.
 - Improve label handling in native optimizer.
 - Full list of changes:
    - Emscripten: https://github.com/emscripten-core/emscripten/compare/1.29.5...1.29.6
    - Emscripten-LLVM: no changes.
    - Emscripten-Clang: no changes.

v1.29.5: 1/23/2015
-------------------
 - Enable compiling source files with the extension ".c++".
 - Enable versioning of the emscripten ports so that older Emscripten versions
   can keep using older versions of the ports (#3144)
 - Added a whitelist option to emterpreter, a linker flag of form -s
   EMTERPRETIFY_WHITELIST=["symbol1","symbol2"]. (#3129)
 - Improved emscripten_get_pointerlock_status() to always fill the output
   structure even when pointer lock is not supported.
 - Added an environment variable EMCC_NO_OPT_SORT=0/1 option to configure
   whether the generated output should have the functions sorted by length,
   useful for debugging.
 - Added new tool tools/merge_pair.py which allows bisecting differences between
   two output files to find discrepancies.
 - Improved parsing in cashew.
 - Improved output message from emconfigure and emmake when inputs are unexpected.
 - Added built-in asm handler for LLVM fabs operation.
 - Full list of changes:
    - Emscripten: https://github.com/emscripten-core/emscripten/compare/1.29.4...1.29.5
    - Emscripten-LLVM: https://github.com/emscripten-core/emscripten-fastcomp/compare/1.29.4...1.29.5
    - Emscripten-Clang: no changes.

v1.29.4: 1/21/2015
-------------------
 - Added new C <-> JS string marshalling functions asciiToString(),
   stringToAscii(), UTF8ToString(), stringToUTF8() that can be used to copy
   strings across the JS and C boundaries. (#2363)
 - Added new functions lengthBytesUTF8(), lengthBytesUTF16() and
   lengthBytesUTF32() to allow computing the byte lengths of strings in
   different encodings. (#2363)
 - Upgraded SDL2 port to version 4.
 - Add support for saving the emterpreter stack when there are functions
   returning a value on the stack (#3129)
 - Notice async state in emterpreter trampolines (#3129)
 - Optimize SDL1 pixel copying to the screen.
 - Fixed an issue with emterpreter parsing. (#3141)
 - Fixed an issue with native optimizer and -s PPRECISE_F32=1.
 - Full list of changes:
    - Emscripten: https://github.com/emscripten-core/emscripten/compare/1.29.3...1.29.4
    - Emscripten-LLVM: https://github.com/emscripten-core/emscripten-fastcomp/compare/1.29.3...1.29.4
    - Emscripten-Clang: no changes.

v1.29.3: 1/16/2015
-------------------
 - Fixed a bug with OpenGL context initialization enableExtensionsByDefault. (#3135)
 - Fixed an issue with nested if parsing in native optimizer.
 - Full list of changes:
    - Emscripten: https://github.com/emscripten-core/emscripten/compare/1.29.2...1.29.3
    - Emscripten-LLVM: no changes.
    - Emscripten-Clang: no changes.

v1.29.2: 1/16/2015
-------------------
 - Fixed an issue with embind compilation in LLVM 3.5.
 - Fixed an issue with SDL audio queueing stability, which would queue audio too
   eagerly and cause stutter in some applications (#3122, #3124)
 - Enabled native JS optimizer to be built automatically on Windows, requires
   VS2012 or VS2013.
 - Improve error message to reflect the fact that DLOPEN_SUPPORT is currently
   not available (#2365)
 - Improve SIMD load and store support.
 - Upgraded SDL2 port to version 3.
 - Fix a bug with native JS optimizer and braces in nested ifs.
 - Improved emterpreter support.
 - Fixed LLVM 3.5 to build with Visual Studio on Windows (emscripten-fastcomp #61)
 - Full list of changes:
    - Emscripten: https://github.com/emscripten-core/emscripten/compare/1.29.1...1.29.2
    - Emscripten-LLVM: https://github.com/emscripten-core/emscripten-fastcomp/compare/1.29.1...1.29.2
    - Emscripten-Clang: no changes.

v1.29.1: 1/7/2015
-------------------
 - Migrated to upstream PNaCl LLVM+Clang 3.5 from the previous 3.4.
 - Full list of changes:
    - Emscripten: https://github.com/emscripten-core/emscripten/compare/1.29.0...1.29.1
    - Emscripten-LLVM: https://github.com/emscripten-core/emscripten-fastcomp/compare/1.29.0...1.29.1
    - Emscripten-Clang: https://github.com/emscripten-core/emscripten-fastcomp-clang/compare/1.29.0...1.29.1

v1.29.0: 1/7/2015
-------------------
 - Full list of changes:
    - Emscripten: https://github.com/emscripten-core/emscripten/compare/1.28.3...1.29.0
    - Emscripten-LLVM: https://github.com/emscripten-core/emscripten-fastcomp/compare/1.28.3...1.29.0
    - Emscripten-Clang: no changes.

v1.28.3: 1/4/2015
-------------------
 - embuilder.py tool
 - Many fixes for native optimizer on Windows
 - Perform LLVM LTO in a separate invocation of opt, so that it does not mix
   with legalization and other stuff we do at link time
 - Full list of changes:
    - Emscripten: https://github.com/emscripten-core/emscripten/compare/1.28.2...1.28.3
    - Emscripten-LLVM: https://github.com/emscripten-core/emscripten-fastcomp/compare/1.28.2...1.28.3
    - Emscripten-Clang: https://github.com/emscripten-core/emscripten-fastcomp-clang/compare/1.28.2...1.28.3

v1.28.2: 12/17/2014
-------------------
 - Enable native optimizer by default
 - Disable slow2asm legacy testing (asm.js mode in pre-fastcomp)
 - Full list of changes:
    - Emscripten: https://github.com/emscripten-core/emscripten/compare/1.28.1...1.28.2
    - Emscripten-LLVM: https://github.com/emscripten-core/emscripten-fastcomp/compare/1.28.1...1.28.2
    - Emscripten-Clang: no changes.

v1.28.1: 12/15/2014
-------------------
 - Use a lot more MUSL math functions
 - Full list of changes:
    - Emscripten: https://github.com/emscripten-core/emscripten/compare/1.28.0...1.28.1
    - Emscripten-LLVM: https://github.com/emscripten-core/emscripten-fastcomp/compare/1.28.0...1.28.1
    - Emscripten-Clang: no changes.

v1.28.0: 12/12/2014
-------------------
 - Full list of changes:
    - Emscripten: https://github.com/emscripten-core/emscripten/compare/1.27.2...1.28.0
    - Emscripten-LLVM: https://github.com/emscripten-core/emscripten-fastcomp/compare/1.27.2...1.28.0
    - Emscripten-Clang: no changes.

v1.27.2: 12/10/2014
-------------------
 - Added more complete support for SSE1 SIMD intrinsics API. (#2792)
 - Fixed an issue with glTexImage2D on GL_LUMINANCE + GL_FLOAT textures. (#3039)
 - Use the cashew asm.js parser in native optimizer.
 - Fixed issues with IE when running closure minified pages. (#3012)
 - Enabled asm.js validation for SIMD compilation.
 - Full list of changes:
    - Emscripten: https://github.com/emscripten-core/emscripten/compare/1.27.1...1.27.2
    - Emscripten-LLVM: https://github.com/emscripten-core/emscripten-fastcomp/compare/1.27.1...1.27.2
    - Emscripten-Clang: no changes.

v1.27.1: 11/20/2014
-------------------
 - Migrated to upstream PNaCl LLVM+Clang 3.4 from the previous 3.3.
 - Added a FindOpenGL.cmake to support find_package() for OpenGL in CMake scripts.
 - Full list of changes:
    - Emscripten: https://github.com/emscripten-core/emscripten/compare/1.27.0...1.27.1
    - Emscripten-LLVM: https://github.com/emscripten-core/emscripten-fastcomp/compare/1.27.0...1.27.1
    - Emscripten-Clang: https://github.com/emscripten-core/emscripten-fastcomp-clang/compare/1.27.0...1.27.1

v1.27.0: 11/20/2014
-------------------
 - Added new work in progress option -s NATIVE_OPTIMIZER=1 that migrates
   optimizer code from JS to C++ for better performance.
 - Fixed an embind issue when compiling with closure (#2974)
 - Fixed an embind issue with unique_ptr (#2979)
 - Fixed a bug with new GL context initialization in proxy to worker mode.
 - Fixed an issue where GL context event handlers would leak after a GL context
   has been freed.
 - Optimized embind operation in Chrome by avoiding using Function.prototype.bind().
 - Full list of changes:
    - Emscripten: https://github.com/emscripten-core/emscripten/compare/1.26.1...1.27.0
    - Emscripten-LLVM: https://github.com/emscripten-core/emscripten-fastcomp/compare/1.26.1...1.27.0
    - Emscripten-Clang: no changes.

v1.26.1: 11/7/2014
------------------
 - Fixed emscripten::val handle for special js values (#2930)
 - Implemented SDL 1.2 SDL_SetClipRect / SDL_GetClipRect (#2931)
 - Added support for building zlib from Emscripten Ports with linker flag -s USE_ZLIB=1.
 - Improved experimental GLES3 support.
 - Fixed issues with llseek (#2945)
 - Enable using emscripten_get_now() in web workers (#2953)
 - Added stricter input data validation in GL code.
 - Added new HTML5 C API for managing fullscreen mode transitions to resolve
   cross-browser issue #2556 (#2975)
 - Fixed an issue with using structs in va_args (#2923)
 - Full list of changes:
    - Emscripten: https://github.com/emscripten-core/emscripten/compare/1.26.0...1.26.1
    - Emscripten-LLVM: https://github.com/emscripten-core/emscripten-fastcomp/compare/1.26.0...1.26.1
    - Emscripten-Clang: https://github.com/emscripten-core/emscripten-fastcomp-clang/compare/1.26.0...1.26.1

v1.26.0: 10/29/2014
-------------------
 - Fixed an issue where emar would forward --em-config to llvm-ar (#2886)
 - Added a new "emterpreter" feature that allows running Emscripten compiled
   code in interpreted form until asm.js compilation is ready (-s
   EMTERPRETIFY=1).
    - For more information, see
      https://groups.google.com/d/msg/emscripten-discuss/vhaPL9kULxk/_eD2G06eucwJ
 - Added new "Emscripten Ports" architecture that enables building SDL2 with -s
   USE_SDL=2 command line flag.
 - Added support for SDL 1.2 SDL_CreateRGBSurfaceFrom() function.
 - Improved experimental SIMD support.
 - Use only minimum necessary digits to print floating point literals in
   generated JS code for smaller code output.
 - Full list of changes:
    - Emscripten: https://github.com/emscripten-core/emscripten/compare/1.25.2...1.26.0
    - Emscripten-LLVM: https://github.com/emscripten-core/emscripten-fastcomp/compare/1.25.2...1.26.0
    - Emscripten-Clang: no changes.

v1.25.2: 10/16/2014
-------------------
 - Fixed a bug in tmpfile() function not allocating the mode argument correctly.
 - Fixed a bug with handling empty files in IDBFS (#2845)
 - Added an implementation of the utimes() function (#2845)
 - Added experimental WebGL 2.0 support with the linker flag -s USE_WEBGL2=1.
   (#2873)
 - Fixed a UnboundTypeError occurring in embind (#2875)
 - Fixed an error "IndexSizeError: Index or size is negative or greater than the
   allowed amount" being thrown by Emscripten SDL 1.2 surface blit code. (#2879)
 - Fixed a JS minifier issue that generated "x--y from x - -y" (#2869)
 - Added a new emcc command line flag "--cache <dir>" to control the location of
   the Emscripten cache directory (#2816)
 - Implemented SDL_ConvertSurface() and added support for SDL_SRCALPHA in
   SDL_SetAlpha (#2871)
 - Fixed issues with the GL library handling of invalid input values.
 - Optimized SDL copyIndexedColorData function (#2890)
 - Implemented GLES3 emulation for glMapBufferRange() for upcoming WebGL 2
   support, using the -s FULL_ES3=1 linker option.
 - Fixed a bug where setting up and cancelling the main loop multiple times
   would stack up the main loop to be called too frequently (#2839)
 - Introduced a new API emscripten_set_main_loop_timing() for managing the
   Emscripten main loop calling frequency (#2839)
 - Added new optimization flags SDL.discardOnLock and SDL.opaqueFrontBuffer to
   Emscripten SDL 1.2 SDL_LockSurface() and SDL_UnlockSurface() (#2870)
 - Fixed a bug with glfwGetProcAddress().
 - Added option to customize GLOBAL_BASE (the starting address of global
   variables in the Emscripten HEAP).
 - Added the ability to register mouseover and mouseout events from the HTML5
   API.
 - Improved experimental SIMD support.
 - Full list of changes:
    - Emscripten: https://github.com/emscripten-core/emscripten/compare/1.25.1...1.25.2
    - Emscripten-LLVM: no changes.
    - Emscripten-Clang: no changes.

v1.25.1: 10/1/2014
------------------
 - Updated heap resize support code when -s ALLOW_MEMORY_GROWTH=1 is defined.
 - Updated libc++ to new version from upstream svn revision 218372, 2014-09-24.
 - Fixed a bug where building on Windows might generate output JS files with
   incorrect syntax (emscripten-fastcomp #52)
 - Improved experimental SIMD support.
 - Full list of changes:
    - Emscripten: https://github.com/emscripten-core/emscripten/compare/1.25.0...1.25.1
    - Emscripten-LLVM: https://github.com/emscripten-core/emscripten-fastcomp/compare/1.25.0...1.25.1
    - Emscripten-Clang: no changes.


v1.25.0: 9/30/2014
------------------
 - Fixed a warning message with -s EXPORTED_FUNCTIONS.
 - Full list of changes:
    - Emscripten: https://github.com/emscripten-core/emscripten/compare/1.24.1...1.25.0
    - Emscripten-LLVM: no changes.
    - Emscripten-Clang: no changes.

v1.24.1: 9/27/2014
------------------
 - Fixed issues with the tmpnam and tmpfile functions (#2797, 2798)
 - Fixed CMake package find code to not search any system directories, because
   Emscripten is a cross-compiler.
 - Improved support for the proposed solution for heap resizing.
 - Fixed an issue where one could not run a main loop without having first a GL
   context created when -s FULL_ES2 or -s LEGACY_GL_EMULATION were set.
 - For compatibility, Emscripten will no longer warn about missing library files
   for -lGL, -lGLU and -lglut libraries, since Emscripten provides the
   implementation for these without having to explicitly link to anything.
 - Added support for readonly (const) attributes and automatically call
   Pointer_stringify on DOMStrings in WebIDL.
 - Improved SIMD support for the experimental Ecmascript SIMD spec.
 - Added support for GLFW 3.0.
 - Added new Emscripten HTML 5 functions emscripten_set_mouseenter_callback()
   and emscripten_set_mouseleave_callback().
 - Emscripten now recognizes an environment variable
   EMCC_JSOPT_BLACKLIST=a,b,c,d which can be used to force-disable Emscripten to
   skip running specific JS optimization passes. This is intended as a debugging
   aid to help zoom in on JS optimizer bugs when compiling with -O1 and greater.
   (#2819)
 - Fixed a bug where Module['TOTAL_STACK'] was ignored (#2837).
 - Improved SIMD support for the experimental Ecmascript SIMD spec. Preliminary asm.js validation.
 - Full list of changes:
    - Emscripten: https://github.com/emscripten-core/emscripten/compare/1.24.0...1.24.1
    - Emscripten-LLVM: https://github.com/emscripten-core/emscripten-fastcomp/compare/1.24.0...1.24.1
    - Emscripten-Clang: no changes.

v1.24.0: 9/16/2014
------------------
 - Renamed the earlier Module.locateFilePackage() to Module.locateFile() added
   in v1.22.2 to better reflect its extended usage.
 - Improved exceptions support with exception_ptr.
 - Fixed a bug where restoring files from IDBFS would not preserve their file modes.
 - Fixed and issue where one could not pass a null pointer to strftime() function.
 - Improved SIMD support for the experimental Ecmascript SIMD spec.
 - Full list of changes:
    - Emscripten: https://github.com/emscripten-core/emscripten/compare/1.23.5...1.24.0
    - Emscripten-LLVM: https://github.com/emscripten-core/emscripten-fastcomp/compare/1.23.5...1.24.0
    - Emscripten-Clang: no changes.

v1.23.5: 9/12/2014
------------------
 - Added new functions emscripten_get_device_pixel_ratio(),
   emscripten_set_canvas_css_size() and emscripten_get_canvas_css_size() which
   allow handling High DPI options from C code.
 - Fixed bugs with timzone-related functions in the JS-implemented C standard
   library.
 - Implemented clock_gettime(CLOCK_MONOTONIC) and added a new function
   emscripten_get_now_is_monotonic() to query whether the JS-provided timer is
   monotonic or not.
 - Fixed an issue where the user could not pass --llvm-opts=xxx when also
   specifying --llvm-lto=2.
 - Renamed the linker option -profiling to --profiling for consistency. The old
   form is still supported.
 - Formalized the set of valid characters to be used in files passed to the
   file_packager.py (#2765).
 - Implemented SDL function SDL_BlitScaled.
 - Fixed a bug with right modifier keys in SDL.
 - Full list of changes:
    - Emscripten: https://github.com/emscripten-core/emscripten/compare/1.23.4...1.23.5
    - Emscripten-LLVM: no changes.
    - Emscripten-Clang: no changes.

v1.23.4: 9/7/2014
------------------
 - Implemented new targetX and targetY fields for native HTML5 mouse and touch
   events (#2751)
 - Improved SIMD support for the experimental Ecmascript SIMD spec.
 - Full list of changes:
    - Emscripten: https://github.com/emscripten-core/emscripten/compare/1.23.3...1.23.4
    - Emscripten-LLVM: https://github.com/emscripten-core/emscripten-fastcomp/compare/1.23.3...1.23.4
    - Emscripten-Clang: no changes.

v1.23.3: 9/7/2014
------------------
 - Removed the scons-tools SCons build system as unused.
 - Fixed an issue where applications could not handle WebGL context creation
   failures gracefully.
 - Fixed a bug where the stringToC function in ccall/cwrap might not allocate
   enough space to hold unicode strings.
 - Removed CMake from attempting to link to library -ldl when building projects,
   by unsetting CMAKE_DL_LIBS.
 - Fixed a bug where write_sockaddr might return undefined data in its output
   structure.
 - Added a new _experimental_ -s POINTER_MASKING=1 linker option that might help
   JS VMs to optimize asm.js code.
 - Added first version of a memory tracing API to profile memory usage in
   Emscripten applications.
 - Added functions glob and globfree from musl regex library.
 - Improved SIMD support for the experimental Ecmascript SIMD spec.
 - Full list of changes:
    - Emscripten: https://github.com/emscripten-core/emscripten/compare/1.23.2...1.23.3
    - Emscripten-LLVM: https://github.com/emscripten-core/emscripten-fastcomp/compare/1.23.2...1.23.3
    - Emscripten-Clang: no changes.

v1.23.2: 9/2/2014
------------------
 - Adjusted the process and group ids reported by the stub library functions to
   be closer to native unix values.
 - Set stack to be aligned to 16 bytes. (#2721)
 - Fixed a compiler error "unresolved symbol:
   __cxa_decrement_exception_refcount" (#2715)
 - Added a new warning message that instructs that building .so, .dll and .dylib
   files is not actually supported, and is faked for compatibility reasons for
   existing build chains. (#2562)
 - Fixed problems with SDL mouse scrolling (#2643)
 - Implemented OpenAL function alSourceRewind.
 - Removed several old header files from the Emscripten repository that had been
   included for emulation purposes (zlib.h, png.h, tiff.h, tiffio.h), but their
   implementation is not included.
 - Work around an issue in d8 with binary file reading that broke e.g. printf
   when running in d8. (#2731)
 - Rigidified the semantics of Module.preRun and Module.postRun: These must
   always be JS arrays, single functions are not allowed (#2729)
 - Improved compiler warning diagnostics when generating output that will not
   validate as asm.js (#2737)
 - Updated to latest emrun version to enable support for passing arguments with
   hyphens to the program. (#2742)
 - Added Bessel math functions of the first kind  (j0, j1, jn) from musl.
 - Improved SIMD support for the experimental Ecmascript SIMD spec.
 - Full list of changes:
    - Emscripten: https://github.com/emscripten-core/emscripten/compare/1.23.1...1.23.2
    - Emscripten-LLVM: https://github.com/emscripten-core/emscripten-fastcomp/compare/1.23.1...1.23.2
    - Emscripten-Clang: no changes.

v1.23.1: 8/26/2014
------------------
 - Add support for the Chrome variant of the Gamepad API.
 - Updates to SIMD.js support.
 - Implemented glutSetCursor function.
 - Added new link-time options -s NO_FILESYSTEM=1 and -s NO_BROWSER=1 to enable
   reducing output file sizes when those functionalities are not necessary.
 - Added a new option --closure 2 to allow running closure even on the asm.js output.
 - Fixed a regression bug that broke the use of
   emscripten_set_socket_error_callback() in emscripten.h
 - Removed the support for old discontinued Mozilla Audio Data API in src/library_sdl.js.
 - Removed the support for using Web Audio ScriptProcessorNode to stream audio.
 - Improved SDL audio streaming by using the main rAF() callback instead of a
   separate setTimeout() callback to schedule the audio data.
 - Deprecated compiling without typed arrays support.
 - Migrated to using musl PRNG functions. Fixes reported bugs about the quality of randomness (#2341)
 - Improved SIMD support for the experimental Ecmascript SIMD spec.
 - Full list of changes:
    - Emscripten: https://github.com/emscripten-core/emscripten/compare/1.23.0...1.23.1
    - Emscripten-LLVM: https://github.com/emscripten-core/emscripten-fastcomp/compare/1.23.0...1.23.1
    - Emscripten-Clang: no changes.

v1.23.0: 8/21/2014
------------------
 - Added support for array attributes in WebIDL bindings.
 - Allow cloning pointers that are scheduled for deletion in embind, and add
   support for null in embind_repr().
 - Fixed possible issues with rounding and flooring operations.
 - Full list of changes:
    - Emscripten: https://github.com/emscripten-core/emscripten/compare/1.22.2...1.23.0
    - Emscripten-LLVM: no changes.
    - Emscripten-Clang: no changes.

v1.22.2: 8/19/2014
------------------
 - Adds stack overflow checks when building with the link flag -s ASSERTIONS=1.
 - Fix an issue where EM_ASM was not usable with closure when closure removed
   the Module object (#2639)
 - The locale "POSIX" is now recognized (#2636)
 - Fixed a problem with embind on IE11.
 - Added OpenAL functions alSource3i, alListener3f, alGetEnumValue and
   alSpeedOfSound and also recognize ALC_MAX_AUXILIARY_SENDS.
 - Fixed an issue where emcc would create .o files in the current directory when
   compiling multiple code files simultaneously (#2644)
 - The -s PROXY_TO_WORKER1= option now looks for a GET option "?noProxy" in the
   page URL to select at startup time whether proxying should be on or off.
 - Added new functions emscripten_yield, emscripten_coroutine_create and
   emscripten_coroutine_next which implement coroutines when building with the
   -s ASYNCIFY=1 option.
 - Optimized the size of intermediate generated .o files by omitting LLVM debug
   info from them when not needed. (#2657)
 - Fixed WebSocket connection URLs to allow a port number in them, e.g.
   "server:port/addr" (2610)
 - Added support for void* to the WebIDL binder, via the identifier VoidPtr.
 - Optimize emcc to not copy bitcode files around redundantly.
 - Fix stat() to correctly return ENOTDIR when expected (#2669).
 - Fixed issues with nested exception catching (#1714).
 - Increased the minimum size of the Emscripten HEAP to 64k instead of a previous 4k.
 - The {{{ cDefine('name') }}} macros now raise a compile-time error if the
   define name is not found, instead of hiding the error message inside the
   compiled output (#2672)
 - Fixed an issue where --emrun parameter was not compatible with the -s
   PROXY_TO_WORKER=1 option.
 - Improved WebGL support when compiling with the PROXY_TO_WORKER=1 option.
 - Fixed a regression issue with the handling of running dtors of classes that
   use virtual inheritance. (#2682)
 - Added an option Module.locateFilePackage() as a means to customize where data
   files are found in relative to the running page (#2680). NOTE: This parameter
   was later renamed to Module.locateFile() instead in release 1.24.0.
 - Fixed a bug where OpenAL sources would not properly delete.
 - Fixed a bug with upstream libc++ on std::map, std::multimap and
   std::unordered_map self-assignment
   (http://llvm.org/bugs/show_bug.cgi?id=18735)
 - Allow using __asm__ __volatile__("": : :"memory") as a compile-time
   reordering barrier (#2647)
 - Full list of changes:
    - Emscripten: https://github.com/emscripten-core/emscripten/compare/1.22.1...1.22.2
    - Emscripten-LLVM: https://github.com/emscripten-core/emscripten-fastcomp/compare/1.22.1...1.22.2
    - Emscripten-Clang: no changes.

v1.22.1: 8/7/2014
------------------
 - Added support for prefixing functions with '$' in JS libraries, in order to
   cause them not be prefixed with '_' when compiling.
 - Improved WebIDL compiler to support enums.
 - Fixed a bug with emscripten_force_exit() that would throw an exception (#2629).
 - Fixed setlocale() when setting a bad locale. (#2630)
 - Fixed a compiler miscompilation bug when optimizing loops. (#2626)
 - Fixed an issue with rethrowing an exception (#2627)
 - Fixed a bug where malloc()ing from JS code would leak memory if the C/C++
   side does not use malloc() (#2621)
 - Removed an unnecessary assert() in glReadPixels, and improved it to support
   more texture pixel types.
 - Fixed a bug with std::locale accepting unknown locale names (#2636)
 - Added support for WebIDL binder to work with Closure (#2620)
 - Added no-op SDL IMG_Quit() and TTF_Quit() symbols.
 - Migrated to building libcxx and libcxxapi with -Oz optimization flags.
 - Full list of changes:
    - Emscripten: https://github.com/emscripten-core/emscripten/compare/1.22.0...1.22.1
    - Emscripten-LLVM: no changes.
    - Emscripten-Clang: no changes.

v1.22.0: 8/5/2014
------------------
 - Added support to emrun to dump files to the local filesystem for debugging
   purposes.
 - Implemented emscripten_wget in ASYNCIFY mode.
 - Improved extension catching support (#2616)
 - Fixed .a link groups to also work when linking to bitcode. (#2568)
 - Full list of changes:
    - Emscripten: https://github.com/emscripten-core/emscripten/compare/1.21.10...1.22.0
    - Emscripten-LLVM: https://github.com/emscripten-core/emscripten-fastcomp/compare/1.21.10...1.22.0
    - Emscripten-Clang: no changes.

v1.21.10: 7/29/2014
-------------------
 - Fixed a Windows-specific issue where the generated output files might contain
   line endings of form \r\r\n. This caused browser debuggers to get confused
   with line numbers. (#2133)
 - Improved the node.js workaround introduced in v1.21.8.
 - Implemented new HTML5 API for direct WebGL context creation, emscripten_webgl_*().
 - Fixed a bug when loading in node.js and loaded by another module (#2586)
 - Full list of changes:
    - Emscripten: https://github.com/emscripten-core/emscripten/compare/1.21.9...1.21.10
    - Emscripten-LLVM: no changes.
    - Emscripten-Clang: no changes.

v1.21.9: 7/28/2014
------------------
 - Fixed issues with exception catching. (#2531)
 - Full list of changes:
    - Emscripten: https://github.com/emscripten-core/emscripten/compare/1.21.8...1.21.9
    - Emscripten-LLVM: no changes.
    - Emscripten-Clang: no changes.

v1.21.8: 7/28/2014
------------------
 - Fixed an issue when using --embed-file to embed very large files.
 - Worked around a Windows node.js bug where the compiler output might get cut
   off when the compilation ends in an error.
   (https://github.com/joyent/node/issues/1669)
 - Full list of changes:
    - Emscripten: https://github.com/emscripten-core/emscripten/compare/1.21.7...1.21.8
    - Emscripten-LLVM: https://github.com/emscripten-core/emscripten-fastcomp/compare/1.21.7...1.21.8
    - Emscripten-Clang: no changes.

v1.21.7: 7/25/2014
------------------
 - Added new environment variable EMCC_ONLY_FORCED_STDLIBS which can be used to
   restrict to only linking to the chosen set of Emscripten-provided libraries.
   (See also EMCC_FORCE_STDLIBS)
 - Adjusted argv[0] and environment variables USER, HOME, LANG and _ to report a
   more convenient set of default values. (#2565)
 - Fixed an issue where the application could not use environ without also
   referring to getenv() (#2557)
 - Fixed an issue with IDBFS running in web workers.
 - Print out an error if IDBFS is used without IDB support.
 - Fixed calling Runtime.getFuncWrapper() when -s ALIASING_FUNCTION_POINTERS=1 (#2010)
 - Fixed an issue where deleting files during directory iteration would produce
   incorrect iteration results (#2528)
 - Fixed support for strftime with %z and %Z (#2570)
 - Fixed a bug with truncate() throwing an exception (#2572)
 - Improved the linker to generate warning messages if user specifies -s X=Y
   linker flags that do not exist (#2579)
 - Fixed an issue with creating read-only files (#2573)
 - Added first implementation for the ASYNCIFY option, which splits up
   synchronous blocking loops to asynchronous execution. For more information on
   this approach, see https://github.com/emscripten-core/emscripten/wiki/Asyncify
 - Full list of changes:
    - Emscripten: https://github.com/emscripten-core/emscripten/compare/1.21.6...1.21.7
    - Emscripten-LLVM: https://github.com/emscripten-core/emscripten-fastcomp/compare/1.21.6...1.21.7
    - Emscripten-Clang: no changes.

v1.21.6: 7/22/2014
------------------
 - Separated OpenAL AL and ALC errors to properly separate fields.
 - When using EGL to initialize a GL context, initialize a stencil buffer to the
   context as well, since proper EGL context choosing is not yet implemented.
 - Added new linker flag -s DEMANGLE_SUPPORT to choose whether to compile the
   application with libcxxabi-provided demangling support ___cxa_demangle().
 - Fixed a problem where calling stat() on a nonexisting file in the runtime VFS
   would result in an exception being thrown. (#2552)
 - When using the -v flag, no longer retain intermediate compilation files. To
   preserve the intermediate files, set the EMCC_DEBUG=1 environment variable.
   (#2538)
 - Added a new HTML setting Module.memoryInitializerPrefixURL which specifies a
   prefix for where the memory initializer file .mem.js should be loaded from
   (#2542)
 - Implemented eglReleaseThread to work according to spec.
 - Implemented a new function emscripten_force_exit() which immediately shuts
   down the C runtime.
 - Fixed a bug with exception handling that resulted in an error unresolved
   symbol: _ZTISt13bad_exception (#2560)
 - Full list of changes:
    - Emscripten: https://github.com/emscripten-core/emscripten/compare/1.21.5...1.21.6
    - Emscripten-LLVM: no changes.
    - Emscripten-Clang: no changes.

v1.21.5: 7/21/2014
------------------
 - Added support for glDrawBuffers with the WEBGL_draw_buffers extension.
 - Added stub implementation for eglReleaseThread.
 - Fixed a bug where passing -E to emcc used the system include headers instead
   of the built-in ones. (#2534)
 - Fixed the stacktrace() function to work on MSIE as well.
 - Removed the zlib.h header file from system include directory, since
   Emscripten does not provide an implementation of zlib built-in.
 - Added support for __cxa_bad_typeid (#2547)
 - Fixed an internal compiler crash with a certain pattern involving optimized
   builds and int64_t (#2539)
 - Fixed an issue with -s EXCEPTION_CATCHING_WHITELIST handling where an
   extension that was a substring of another might get erroneously handled.
 - Full list of changes:
    - Emscripten: https://github.com/emscripten-core/emscripten/compare/1.21.4...1.21.5
    - Emscripten-LLVM: https://github.com/emscripten-core/emscripten-fastcomp/compare/1.21.4...1.21.5
    - Emscripten-Clang: no changes.

v1.21.4: 7/17/2014
------------------
 - Implemented the getsockopt() function.
 - Added new event callback functions emscripten_set_socket_xx_callback() that
   allow listening to WebSocket events in an asynchronous manner.
 - Greatly improved CMake support, now various forms of configure-time test
   builds are supported, and the default extension is set to ".js"
 - Prohibit the virtual filesystem from creating files with name '.' or '..' at
   runtime.
 - Have runtime mkdir() function call normalize the path to be created before
   creation.
 - Fixed an issue with omitting the third paramter in cwrap() call (#2511).
 - Fixed an issue where mouse event handling would throw an exception if the
   page did not contain a canvas object.
 - Fixed a GL initialization problem when user has extended Array with custom
   functions (#2514)
 - Added new compiler defines __EMSCRIPTEN_major__, __EMSCRIPTEN_minor__ and
   __EMSCRIPTEN_tiny__ which communicate the compiler version major.minor.tiny
   to compiled applications (#2343)
 - Fixed a bug where emrun did not properly capture the exit code when exit
   runtime via not calling exit().
 - Fixed an error message when symlinkin invalid filenams at runtime.
 - Fixed a bug in EGL context creation that parsed the input context creation
   parameters with wrong terminator.
 - Improved ffdb.py to be smarter when to attempt port forwarding to connect to
   a FFOS device DevTools port.
 - Implemented strsignal() function (#2532)
 - Full list of changes:
    - Emscripten: https://github.com/emscripten-core/emscripten/compare/1.21.3...1.21.4
    - Emscripten-LLVM: no changes.
    - Emscripten-Clang: no changes.

v1.21.3: 7/10/2014
------------------
 - Added implementations for SDL function SDL_AudioQuit and SDL_VideoQuit.
 - Fix an issue with the optimizeShifts optimization enabled in previous version.
 - Fixed the -s RELOOPER command line parameter to work.
 - Fixed a bug where building the system libc migt result in a compiler deadlock
   on Windows.
 - Removed emcc from trying to link in .dll files as static libraries on
   Windows.
 - Added support for GL_HALF_FLOAT_OES.
 - Fixed a bug where emcmake did not work on Windows.
 - Use multithreaded compilation to build libc.
 - Fixed an issue where the GL interop library could throw an exception in an
   error condition, instead of raising a GL error.
 - Full list of changes:
    - Emscripten: https://github.com/emscripten-core/emscripten/compare/1.21.2...1.21.3
    - Emscripten-LLVM: no changes.
    - Emscripten-Clang: no changes.

v1.21.2: 7/5/2014
------------------
 - Improved the checks that detect that code is run only while the runtime is
   initialized.
 - The memory initializer file (.mem.js) is now emitted by default when
   compiling with at least -O2 optimization level.
 - Fixed a performance issue where built-in math functions (Math.sqrt, etc.)
   took a slightly slower path (#2484).
 - Added support for the ffs libc function.
 - Re-enabled optimizeShifts optimization when not compiling for asm.js (#2481)
 - Full list of changes:
    - Emscripten: https://github.com/emscripten-core/emscripten/compare/1.21.1...1.21.2
    - Emscripten-LLVM: no changes.
    - Emscripten-Clang: no changes.

v1.21.1: 7/3/2014
------------------
 - Fixed an issue where wrong python interpreter could get invoked on Windows
   when both native and cygwin python were installed.
 - Updated musl from version 0.9.13 to version 1.0.3.
 - Full list of changes:
    - Emscripten: https://github.com/emscripten-core/emscripten/compare/1.21.0...1.21.1
    - Emscripten-LLVM: no changes.
    - Emscripten-Clang: no changes.

v1.21.0: 7/2/2014
------------------
 - Enable memory init files (.mem) by default in optimized builds (-O2+), as if
   --memory-init-file 1  is specified. This makes the default behavior on
   optimized builds emit smaller and faster-to-load code, but does require that
   you ship both a .js and a .mem file (if you prefer not to, can use
   --memory-init-file 1  ).
 - Implemented new SDL 1.2 functions SDL_GetRGB, SDL_GetRGBA and SDL_putenv.
 - Added support for /dev/random, /dev/urandom and C++11 std::random_device,
   which will use cryptographically secure random api if available. (#2447)
 - Added support for CMake find_path() directive.
 - Added support for std::unique_ptr in embind.
 - Improved Windows support for ffdb.py.
 - Implemented the clip_rect structure for created SDL surfaces.
 - Fixed a regression with SDL touch events (#2466)
 - Added support for C++11 std::thread::hardware_concurrency which backs to
   navigator.hardwareConcurrency. See
   http://wiki.whatwg.org/wiki/Navigator_HW_Concurrency (#2456)
 - Optimized embind code generation with constexprs.
 - Enabled the use of Runtime.add&removeFunction when closure minification is
   active (#2446)
 - Implemented support for accessing WebGL when building via the proxy to worker
   architecture.
 - Full list of changes:
    - Emscripten: https://github.com/emscripten-core/emscripten/compare/1.20.0...1.21.0
    - Emscripten-LLVM: no changes.
    - Emscripten-Clang: no changes.

v1.20.0: 6/13/2014
------------------
 - Optimize in-memory virtual filesystem performance when serialized to an IndexedDB.
 - Fixed memcpy regression with ta0 and ta1 modes.
 - Fixed an issue with line numbers being messed up when generating source maps (#2410)
 - Fixed an ffdb logging bug that could cause it to drop messages if they were
   being received too fast. Added support getting memory and system descriptions
   with ffdb.
 - Added a new extension to SDL "emscripten_SDL_SetEventHandler()" which enabled
   application to perform SDL event handling inside a JS event handler to
   overcome browser security restrictions. (#2417)
 - Full list of changes:
    - Emscripten: https://github.com/emscripten-core/emscripten/compare/1.19.2...1.20.0
    - Emscripten-LLVM: no changes.
    - Emscripten-Clang: no changes.

v1.19.2: 6/9/2014
------------------
 - Updated CMake support for response file handling.
 - Fixed issues with glfwGetProcAddress and glfwSetWindowSizeCallback.
 - Fixed an issue with regexes that caused issues on IE11 runtime (#2400)
 - Added a new functions emscripten_get_preloaded_image_data() and
   emscripten_get_preloaded_image_data_from_FILE() to obtain pixel data of
   preloaded images.
 - Greatly improved ffdb capabilities to operate a FFOS device.
 - Fixed a Windows-specific bug where the user temp directory was littered with
   temporary .rsp files that did not get cleaned up.
 - Improved SIMD support.
 - Full list of changes:
    - Emscripten: https://github.com/emscripten-core/emscripten/compare/1.19.1...1.19.2
    - Emscripten-LLVM: https://github.com/emscripten-core/emscripten-fastcomp/compare/1.19.1...1.19.2
    - Emscripten-Clang: no changes.

v1.19.1: 6/3/2014
------------------
 - Migrate to using musl sscanf and sprintf and the family that writes to
   memory, and not directly to the filesystem.
 - Improve the error messages from -s SAFE_HEAP_ACCESS=1 runtime checks.
 - Added new linker flag -s NO_DYNAMIC_EXECUTION=1 which removes the use of
   eval() and new Function() in the generated output. For more information, see
   "Eval and related functions are disabled" in
   https://developer.chrome.com/extensions/contentSecurityPolicy .
 - Fixed a compiler issue when very large double constants are present. (#2392)
 - Full list of changes:
    - Emscripten: https://github.com/emscripten-core/emscripten/compare/1.19.0...1.19.1
    - Emscripten-LLVM: no changes.
    - Emscripten-Clang: no changes.

v1.19.0: 5/29/2014
------------------
 - Added an error message to signal that linkable modules are not supported in fastcomp.
 - Fixed a miscompilation issue that resulted in an error "SyntaxError: invalid
   increment operand" and a statement +(+0) being generated (#2314)
 - Make optimized compiler output smaller by running the shell code through
   uglify when not using closure.
 - Fixed a crash in SDL audio loading code introduced in v1.18.3
 - Fixed an issue where glTex(Sub)Image2D might throw an exception on error,
   instead of setting glGetError().
 - Added new typedefs emscripten_align1_short, emscripten_align{1/2}_int,
   emscripten_align{1/2}_float and emscripten_align{1/2/4}_double to ease
   signaling the compiler that unaligned data is present. (#2378)
 - Fixed an embind issue with refcount tracking on smart pointers.
 - Full list of changes:
    - Emscripten: https://github.com/emscripten-core/emscripten/compare/1.18.4...1.19.0
    - Emscripten-LLVM: https://github.com/emscripten-core/emscripten-fastcomp/compare/1.18.4...1.19.0
    - Emscripten-Clang: no changes.

v1.18.4: 5/27/2014
------------------
 - Fixed error message on unsupported linking options (#2365)
 - Updated embind to latest version from IMVU upstream.
 - Fixed an issue where source maps did not load properly in Firefox.
 - Added a more descriptive error message to fastcomp when MAX_SETJMPS limit is
   violated. (#2379)
 - Full list of changes:
    - Emscripten: https://github.com/emscripten-core/emscripten/compare/1.18.3...1.18.4
    - Emscripten-LLVM: https://github.com/emscripten-core/emscripten-fastcomp/compare/1.18.3...1.18.4
    - Emscripten-Clang: no changes.

v1.18.3: 5/21/2014
------------------
 - Added support to emcc command line for "archive groups": -Wl,--start-group
   and -Wl,--end-group
 - Greatly optimized ccall and cwrap implementations.
 - Added new support for SDL_Mix backend to use WebAudio to play back audio clips.
 - Fixed a registerizeHarder issue with elimination of conditional expressions.
 - Migrated single-character standard C functions (islower, tolower, and the
   family) to use musl implementations.
 - Updated relooper to not optimize out breaks if it causes excessive nesting.
 - Full list of changes:
    - Emscripten: https://github.com/emscripten-core/emscripten/compare/1.18.2...1.18.3
    - Emscripten-LLVM: https://github.com/emscripten-core/emscripten-fastcomp/compare/1.18.2...1.18.3
    - Emscripten-Clang: no changes.

v1.18.2: 5/19/2014
------------------
 - Fixed a problem which blocked user applications from handling WebGL context
   loss events themselves.
 - Added a new HTML5 api function emscripten_is_webgl_context_lost() which
   allows polling for context loss in addition to receiving events.
 - Improved async wget progress events to work better across browsers.
 - Improved WebIDL binder support.
 - Added new typeof() function to emscripten::val.
 - Added support for SDL window events SDL_WINDOWEVENT_FOCUS_GAINED,
   SDL_WINDOWEVENT_FOCUS_LOST, SDL_WINDOWEVENT_SHOWN, SDL_WINDOWEVENT_HIDDEN.
 - Fixed a compiler miscompilation on unsigned i1 bitcasts (#2350)
 - Fixed a compiler bug where doubles in varargs might not get 8-byte aligned (#2358)
 - Full list of changes:
    - Emscripten: https://github.com/emscripten-core/emscripten/compare/1.18.1...1.18.2
    - Emscripten-LLVM: https://github.com/emscripten-core/emscripten-fastcomp/compare/1.18.1...1.18.2
    - Emscripten-Clang: no changes.

v1.18.1: 5/12/2014
------------------
 - Fixed an issue where the mouse wheel scroll did not work with SDL.
 - Fixed an issue with emscripten_async_wget, which undesirably expected that
   the string pointer passed to it stayed alive for the duration of the
   operation (#2349)
 - Emscripten now issues a warning message when the EXPORTED_FUNCTIONS list
   contains invalid symbol names (#2338)
 - Full list of changes:
    - Emscripten: https://github.com/emscripten-core/emscripten/compare/1.18.0...1.18.1
    - Emscripten-LLVM: no changes.
    - Emscripten-Clang: no changes.

v1.18.0: 5/10/2014
------------------
 - Enable support for low-level C<->JS interop to marshall 64 bit integers from
   C to JS.
 - Fixed an issue that caused some programs to immediately run out of memory
   "(cannot enlarge memory arrays)" at startup. (#2334)
 - Fixed a crash issue with generated touch events that didn't correspond to a real touch.
 - Full list of changes:
    - Emscripten: https://github.com/emscripten-core/emscripten/compare/1.17.0...1.18.0
    - Emscripten-LLVM: https://github.com/emscripten-core/emscripten-fastcomp/compare/1.17.0...1.18.0
    - Emscripten-Clang: no changes.

v1.17.0: 5/6/2014
------------------
 - Enabled asm.js compilation and -s PRECISE_F32 support when using embind.
 - Improved relooper to emit switches in many-entried blocks.
 - Fixed a GLFW bug where mouse wheel direction was reversed.
 - Fixed glfwGetKey to work even when no callback is registered with
   glfwGetKeyCallback (#1320)
 - Added a new tool 'webidl_binder' that generates C <-> JS interop code from
   WebIDL descriptions.
 - Fix emscripten compilation to work on pages that don't contain a HTML canvas.
 - Added a new error message to default shell when an uncaught exception is thrown.
 - Improved error diagnostics reported by -s SAFE_HEAP=1.
 - Added support for registering callbacks hook to VFS file open, write, move,
   close and delete.
 - Added embind support to std::basic_string<unsigned char>
 - By default, the C runtime will no longer exit after returning from main()
   when safeSetTimeout() or safeSetInterval() is used.
 - Fixed an issue with sscanf formatting (#2322)
 - Fixed an issue where precompiled headers were given a wrong output filename (#2320)
 - Enabled registerizeHarder optimization pass to work when outlining is enabled.
 - Fixed an issue with strptime month handling (#2324)
 - Added an initial implementation of a new tool 'ffdb' which can be used to
   operate a Firefox OS phone from the command line.
 - Fixed a compiler crash on assertion failure '!contains(BranchesOut, Target)'
   (emscripten-fastcomp #32)
 - Added a new ABI to Clang that targets Emscripten specifically. Stop aligning
   member functions to save some space in the function table array.
 - Full list of changes:
    - Emscripten: https://github.com/emscripten-core/emscripten/compare/1.16.0...1.17.0
    - Emscripten-LLVM: https://github.com/emscripten-core/emscripten-fastcomp/compare/1.16.0...1.17.0
    - Emscripten-Clang: https://github.com/emscripten-core/emscripten-fastcomp-clang/compare/1.16.0...1.17.0

v1.16.0: 4/16/2014
------------------
 - Removed browser warnings message in VFS library about replacing __proto__ performance issue.
 - Full list of changes:
    - Emscripten: https://github.com/emscripten-core/emscripten/compare/1.15.1...1.16.0
    - Emscripten-LLVM: no changes.
    - Emscripten-Clang: https://github.com/emscripten-core/emscripten-fastcomp-clang/compare/1.15.1...1.16.0

v1.15.1: 4/15/2014
------------------
 - Added support for SDL2 touch api.
 - Added new user-controllable emdind-related define #define
   EMSCRIPTEN_HAS_UNBOUND_TYPE_NAMES, which allows optimizing embind for minimal
   size when std::type_info is not needed.
 - Fixed issues with CMake support where CMAKE_AR and CMAKE_RANLIB were not
   accessible from CMakeLists.txt files.
 - Full list of changes:
    - Emscripten: https://github.com/emscripten-core/emscripten/compare/1.15.0...1.15.1
    - Emscripten-LLVM: no changes.
    - Emscripten-Clang: no changes.

v1.15.0: 4/11/2014
------------------
 - Fix outlining feature for functions that return a double (#2278)
 - Added support for C++11 atomic constructs (#2273)
 - Adjusted stdout and stderr stream behavior in the default shell.html to
   always print out to both web page text log box, and the browser console.
 - Fixed an issue with loop variable optimization.
 - Full list of changes:
    - Emscripten: https://github.com/emscripten-core/emscripten/compare/1.14.1...1.15.0
    - Emscripten-LLVM: https://github.com/emscripten-core/emscripten-fastcomp/compare/1.14.1...1.15.0
    - Emscripten-Clang: https://github.com/emscripten-core/emscripten-fastcomp-clang/compare/1.14.1...1.15.0

v1.14.1: 4/8/2014
------------------
 - Added new command line utility 'emcmake', which can be used to call
   emconfigure for cmake.
 - Added a new emcc command line parameter '--valid-abspath', which allows
   selectively suppressing warning messages that occur when using absolute path
   names in include and link directories.
 - Added a new emcc linker command line parameter '--emit-symbol-map', which
   will save a map file between minified global names and the original function
   names.
 - Fixed an issue with --default-object-ext not always working properly.
 - Added optimizations to eliminate redundant loop variables and redundant
   self-assignments.
 - Migrated several libc functions to use compiled code from musl instead of
   handwritten JS implementations.
 - Improved embind support.
 - Renamed the EM_ASM_() macro to the form EM_ASM_ARGS().
 - Fixed mouse button ordering issue in glfw.
 - Fixed an issue when creating a path name that ends in a slash (#2258, #2263)
 - Full list of changes:
    - Emscripten: https://github.com/emscripten-core/emscripten/compare/1.14.0...1.14.1
    - Emscripten-LLVM: https://github.com/emscripten-core/emscripten-fastcomp/compare/1.14.0...1.14.1
    - Emscripten-Clang: no changes.

v1.14.0: 3/25/2014
------------------
 - Added new emcc linker command line option '-profiling', which defaults JS
   code generation options suited for benchmarking and profiling purposes.
 - Implemented the EGL function eglWaitGL().
 - Fixed an issue with the HTML5 API that caused the HTML5 event listener unregistration to fail.
 - Fixed issues with numpad keys in SDL support library.
 - Added a new JS optimizer pass 'simplifyIfs', which is run when -s
   SIMPLIFY_IFS=1 link flag is set and -g is not specified. This pass merges
   multiple nested if()s together into single comparisons, where possible.
 - Removed false positive messages on missing internal "emscripten_xxx" symbols at link stage.
 - Updated to latest relooper version.
 - Full list of changes:
    - Emscripten: https://github.com/emscripten-core/emscripten/compare/1.13.2...1.14.0
    - Emscripten-LLVM: https://github.com/emscripten-core/emscripten-fastcomp/compare/1.13.2...1.14.0
    - Emscripten-Clang: no changes.

v1.13.2: 3/15/2014
------------------
 - Fixed issues with SDL audio on Safari.
 - Fixed issues with HTML5 API mouse scroll events on Safari.
 - Fixed issues with HTML5 fullscreen requests in IE11.
 - Enabled support for emscripten_get_callstack on IE10+.
 - Fixed issues with Closure symbol minification.
 - Further improved em_asm()-related error messages.
 - Updated to latest relooper version.
 - Full list of changes:
    - Emscripten: https://github.com/emscripten-core/emscripten/compare/1.13.1...1.13.2
    - Emscripten-LLVM: https://github.com/emscripten-core/emscripten-fastcomp/compare/1.13.1...1.13.2
    - Emscripten-Clang: no changes.

v1.13.1: 3/10/2014
------------------
 - Disallow C implicit function declarations by making it an error instead of a
   warning by default. These will not work with Emscripten, due to strict
   Emscripten signature requirements when calling function pointers (#2175).
 - Allow transitioning to full screen from SDL as a response to mouse press
   events.
 - Fixed a bug in previous 1.13.0 release that broke fullscreen transitioning
   from working.
 - Fixed emscripten/html5.h to be used in C source files.
 - Fix an issue where extraneous system libraries would get included in the
   generated output (#2191).
 - Added a new function emscripten_async_wget2_data() that allows reading from
   an XMLHTTPRequest directly into memory while supporting advanced features.
 - Fixed esc key code in GLFW.
 - Added new emscripten_debugger() intrinsic function, which calls into JS
   "debugger;" statement to break into a JS debugger.
 - Fixed varargs function call alignment of doubles to 8 bytes.
 - Switched to using default function local stack alignment to 16 bytes to be SIMD-friendly.
 - Improved error messages when user code has a syntax error in em_asm() statements.
 - Switched to using a new custom LLVM datalayout format for Emscripten. See
   https://github.com/emscripten-core/emscripten-fastcomp/commit/65405351ba0b32a8658c65940e0b65ceb2601ad4
 - Optimized function local stack space to use fewer temporary JS variables.
 - Full list of changes:
    - Emscripten: https://github.com/emscripten-core/emscripten/compare/1.13.0...1.13.1
    - Emscripten-LLVM: https://github.com/emscripten-core/emscripten-fastcomp/compare/1.13.0...1.13.1
    - Emscripten-Clang: https://github.com/emscripten-core/emscripten-fastcomp-clang/compare/1.13.0...1.13.1

v1.13.0: 3/3/2014
------------------
 - Fixed the deprecated source mapping syntax warning.
 - Fixed a buffer overflow issue in emscripten_get_callstack (#2171).
 - Added support for -Os (optimize for size) and -Oz (aggressively optimize for
   size) arguments to emcc.
 - Fixed a typo that broko the call signature of glCompressedTexSubImage2D()
   function (#2173).
 - Added new browser fullscreen resize logic that always retains aspect ratio
   and adds support for IE11.
 - Improve debug messaging with bad function pointer calls when -s ASSERTIONS=2
   is set.
 - Full list of changes: https://github.com/emscripten-core/emscripten/compare/1.12.3...1.13.0

v1.12.3: 2/27/2014
------------------
 - Fixed alcOpenDevice on Safari.
 - Improved the warning message on missing symbols to not show false positives (#2154).
 - Improved EmscriptenFullscreenChangeEvent HTML5 API structure to return
   information about HTML element and screen sizes for convenience.
 - Full list of changes: https://github.com/emscripten-core/emscripten/compare/1.12.2...1.12.3

v1.12.2: 2/25/2014
------------------
 - Added better warning message if Emscripten, LLVM and Clang versions don't match.
 - Introduced the asmjs-unknown-emscripten target triple that allows
   specializing LLVM codegen for Emscripten purposes.
 - Full list of changes: https://github.com/emscripten-core/emscripten/compare/1.12.1...1.12.2

v1.12.1: 2/25/2014
------------------
 - TURNED ON FASTCOMP BY DEFAULT. This means that you will need to migrate to
   fastcomp-clang build. Either use an Emscripten SDK distribution, or to build
   manually, see
   http://kripken.github.io/emscripten-site/docs/building_from_source/LLVM-Backend.html
   for info.
 - Migrate to requiring Clang 3.3 instead of Clang 3.2. The fastcomp-clang
   repository by Emscripten is based on Clang 3.3.
 - Deprecated old Emscripten libgc implementation.
 - asm.js will now be always enabled, even in -O0 builds in fastcomp.
 - Remove support for -s RUNTIME_TYPE_INFO, which is unsupported in fastcomp.
 - Added a new "powered by Emscripten" logo.
 - Updated default shell.html graphical layout.
 - Added new macro EM_ASM_, which allows sending values to JS without returning anything.
 - Deprecated the jcache compiler option. It should not be needed anymore.
 - Added support for fetching callstack column information in Firefox 30 in emscripten_get_callstack.
 - Fix issues with missing exceptions-related symbols in fastcomp.
 - Full list of changes: https://github.com/emscripten-core/emscripten/compare/1.12.0...1.12.1

v1.12.0: 2/22/2014
------------------
 - Improved the runtime abort error message when calling an invalid function
   pointer if compiled with -s ASSERTIONS=1 and 2. This allows the developer to
   better deduce errors with bad function pointers or function pointers casted
   and invoked via a wrong signature.
 - Added a new api function emscripten_set_main_loop_arg, which allows passing a
   userData pointer that will be carried via the function call, useful for
   object-oriented encapsulation purposes (#2114).
 - Fixed CMake MinSizeRel configuration type to actually optimize for minimal size with -Os.
 - Added support for GLES2 VAO extension OES_vertex_array_object for browsers that support it.
 - Fix issues with emscripten/html5.f when compiled with the SAFE_HEAP option.
 - Full list of changes: https://github.com/emscripten-core/emscripten/compare/1.11.1...1.12.0

v1.11.1: 2/19/2014
------------------
 - Improved eglSwapBuffers to be spec-conformant.
 - Fixed an issue with asm.js validation and va_args (#2120).
 - Fixed asm.js validation issues found with fuzzing.
 - Added new link-time compiler flag -s RETAIN_COMPILER_SETTINGS=1, which
   enables a runtime API for querying which Emscripten settings were used to
   compile the file.
 - Full list of changes: https://github.com/emscripten-core/emscripten/compare/1.11.0...1.11.1

v1.11.0: 2/14/2014
------------------
 - Implemented some new SDL library functions.
 - Renamed standard file descriptors to have handles 0, 1 and 2 rather than 1, 2
   and 3 to coincide with unix numbering.
 - Improved embind support with smart pointers and mixins.
 - Improved the registerization -O3 optimization pass around switch-case constructs.
 - Upper-case files with suffix .C are now also recognized (#2109).
 - Fixed an issue with glGetTexParameter (#2112).
 - Improved exceptions support in fastcomp.
 - Added new linker option -s NO_EXIT_RUNTIME=1, which can be used to set a
   default value for the Module["noExitRuntime"] parameter at compile-time.
 - Improved SDL audio buffer queueing when the sample rate matches the native
   web audio graph sample rate.
 - Added an optimization that removes redundant Math.frounds in -O3.
 - Improved the default shell.html file.
 - Full list of changes: https://github.com/emscripten-core/emscripten/compare/1.10.4...1.11.0

v1.10.4: 2/10/2014
------------------
 - Added support for legacy GL emulation in fastcomp.
 - Deprecated the --split-js compiler option. This is not supported in fastcomp.
 - Full list of changes: https://github.com/emscripten-core/emscripten/compare/1.10.3...1.10.4

v1.10.3: 2/9/2014
------------------
 - Work on supporting GL/EGL GetProcAddress.
 - Fixed issues with shared lib linking support.
 - Full list of changes: https://github.com/emscripten-core/emscripten/compare/1.10.2...1.10.3

v1.10.2: 2/7/2014
------------------
 - Added basic FS unmount support.
 - Improved screen orientation lock API to return a success code.
 - Added PRECISE_F32 support to fastcomp.
 - Fixed issues in fastcomp related to special floating point literal
   serialization.
 - Improved SDL audio buffer queueing.
 - Added new link-time option -s WARN_UNALIGNED=1 to fastcomp to report compiler
   warnings about generated unaligned memory accesses, which can hurt
   performance.
 - Optimized libc strcmp and memcmp with the implementations from musl libc.
 - Optimized libc memcpy and memset to back to native code for large buffer sizes.
 - Full list of changes: https://github.com/emscripten-core/emscripten/compare/1.10.1...1.10.2

v1.10.1: 1/31/2014
------------------
 - Improve srand() and rand() to be seedable and use a Linear Congruential
   Generator (LCG) for the rng generation for performance.
 - Improved OpenAL library support.
 - Full list of changes: https://github.com/emscripten-core/emscripten/compare/1.10.0...1.10.1

v1.10.0: 1/29/2014
------------------
 - Improved C++ exception handling.
 - Improved OpenAL library support.
 - Fixed an issue where loading side modules could try to allocate from sealed
   heap (#2060).
 - Fixed safe heap issues (2068).
 - Added new EM_ASM variants that return a value but do not receive any inputs
   (#2070).
 - Add support for simultaneously using setjmp and C++ exceptions in fastcomp.
 - Full list of changes: https://github.com/emscripten-core/emscripten/compare/1.9.5...1.10.0

v1.9.5: 1/25/2014
------------------
 - Added a spinner logo to default html shell.
 - Full list of changes: https://github.com/emscripten-core/emscripten/compare/1.9.4...1.9.5

v1.9.4: 1/24/2014
------------------
 - Add support for Ninja and Eclipse+Ninja builds with Emscripten+CMake.
 - Fixed regressions with GL emulation.
 - Added support for #if !X in .js library preprocessor.
 - Make the syntax EM_ASM("code"); not silently fail. Note that the proper form
   is EM_ASM(code); without double-quotes.
 - Optimize generated code size by minifying loop labels as well.
 - Revised the -O3 optimization level to mean "safe, but very slow optimizations
   on top of -O2", instead of the old meaning "unsafe optimizations". Using -O3
   will now only do safe optimizations, but can be very slow compared to -O2.
 - Implemented a new registerization optimization pass that does extra variable
   elimination in -O3 and later to reduce the number of local variables in
   functions.
 - Implemented a new emscripten/html5.h interface that exposes common HTML5 APIs
   directly to C code without having to handwrite JS wrappers.
 - Improved error messages reported on user-written .js libraries containing
   syntax errors (#2033).
 - Fixed glBufferData() function call signature with null data pointer.
 - Added new option Module['filePackagePrefixURL'] that allows customizing the
   URL where the VFS package is loaded from.
 - Implemented glGetTexEnviv and glGetTexEnvfv in GL emulation mode.
 - Optimized the size of large memory initializer sections.
 - Fixed issues with the safe heap compilation option.
 - Full list of changes: https://github.com/emscripten-core/emscripten/compare/1.9.3...1.9.4

v1.9.3: 1/17/2014
------------------
 - re-merge split blocks in multiples
 - Full list of changes: https://github.com/emscripten-core/emscripten/compare/1.9.2...1.9.3

v1.9.2: 1/16/2014
------------------
 - Full list of changes: https://github.com/emscripten-core/emscripten/compare/1.9.1...1.9.2

v1.9.1: 1/16/2014
------------------
 - Optimize desktop GL fixed function pipeline emulation texture load
   instruction counts when GL_COMBINE is used.
 - fix Math_floor coercion in unrecommended codegen modes
 - Full list of changes: https://github.com/emscripten-core/emscripten/compare/1.9.0...1.9.1

v1.9.0: 1/16/2014
------------------
 - Full list of changes: https://github.com/emscripten-core/emscripten/compare/1.8.14...1.9.0

v1.8.14: 1/15/2014
------------------
 - add musl fputws and fix vswprintf.
 - Full list of changes: https://github.com/emscripten-core/emscripten/compare/1.8.13...1.8.14

v1.8.13: 1/15/2014
------------------
 - remove musl use of fwritex
 - Full list of changes: https://github.com/emscripten-core/emscripten/compare/1.8.12...1.8.13

v1.8.12: 1/15/2014
------------------
 - Added new GLEW 1.10.0 emulation support.
 - Fixed an issue where the runtime could start more than once when run in a
   browser (#1992)
 - Fix a regression in wprintf.
 - Full list of changes: https://github.com/emscripten-core/emscripten/compare/1.8.11...1.8.12

v1.8.11: 1/15/2014
------------------
 - Full list of changes: https://github.com/emscripten-core/emscripten/compare/1.8.10...1.8.11

v1.8.10: 1/14/2014
------------------
 - Update libc implementation from musl libc.
 - Full list of changes: https://github.com/emscripten-core/emscripten/compare/1.8.9...1.8.10

v1.8.9: 1/14/2014
------------------
 - add fputwc, which enables wprintf.
 - Full list of changes: https://github.com/emscripten-core/emscripten/compare/1.8.8...1.8.9

v1.8.8: 1/14/2014
------------------
 - Update to latest libcxx and libcxxabi libraries.
 - Fix handling of floating point negative zero (#1898)
 - Fixed a memory leak in relooper in previous release.
 - Fixed an issue in previous release with VBO handling in GL optimizations.
 - Full list of changes: https://github.com/emscripten-core/emscripten/compare/1.8.7...1.8.8

v1.8.7: 1/13/2014
------------------
 - Added support to numpad keycodes in glut support library.
 - Fix SIMD support with fastcomp.
 - Fixed a compiler error 'ran out of names' that could occur with too many
   minified symbol names.
 - Work around webkit imul bug https://bugs.webkit.org/show_bug.cgi?id=126345
   (#1991)
 - Optimized desktop GL fixed function pipeline emulation path for better
   performance.
 - Added support for exceptions when building with fastcomp.
 - Fix and issue where the run() function could be called multiple times at
   startup (#1992)
 - Removed a relooper limitation with fixed buffer size.
 - Full list of changes: https://github.com/emscripten-core/emscripten/compare/1.8.6...1.8.7

v1.8.6: 1/8/2014
------------------
 - Added support for the libuuid library, see http://linux.die.net/man/3/libuuid.
 - Fixed .js file preprocessor to preprocess recursively (#1984).
 - Fixed a compiler codegen issue related to overflow arithmetic (#1975)
 - Added new link-time optimization flag -s AGGRESSIVE_VARIABLE_ELIMINATION=1
   that enables the aggressiveVariableElimination js optimizer pass, which tries
   to remove temporary variables in generated JS code at the expense of code
   size.
 - Full list of changes: https://github.com/emscripten-core/emscripten/compare/1.8.5...1.8.6

v1.8.5: 1/7/2014
------------------
 - Fixed compiler issues when used with LLVM 3.4.
 - Full list of changes: https://github.com/emscripten-core/emscripten/compare/1.8.4...1.8.5

v1.8.4: 1/6/2014
------------------
 - Added support to Return and Backspace keys to glut
 - Fixed compiler issues when used with LLVM 3.4.
 - Full list of changes: https://github.com/emscripten-core/emscripten/compare/1.8.3...1.8.4

v1.8.3: 1/5/2014
------------------
 - Improved SDL and page scroll pos handling support for IE10 and IE11.
 - Optimized SDL_UnlockSurface performance.
 - Full list of changes: https://github.com/emscripten-core/emscripten/compare/1.8.2...1.8.3

v1.8.2: 1/4/2014
------------------
 - Fixed glGetFramebufferAttachmentParameteriv and an issue with glGetXXX when
   the returned value was null.
 - Full list of changes: https://github.com/emscripten-core/emscripten/compare/1.8.1...1.8.2

v1.8.1: 1/3/2014
------------------
 - Added support for WebGL hardware instancing extension.
 - Improved fastcomp native LLVM backend support.
 - Added support for #include filename.js to JS libraries.
 - Deprecated --compression emcc command line parameter that manually compressed
   output JS files, due to performance issues. Instead, it is best to rely on
   the web server to serve compressed JS files.
 - Full list of changes: https://github.com/emscripten-core/emscripten/compare/1.8.0...1.8.1

v1.8.0: 12/28/2013
------------------
 - Fix two issues with function outliner and relooper.
 - Full list of changes: https://github.com/emscripten-core/emscripten/compare/1.7.9...1.8.0

v1.7.9: 12/27/2013
------------------
 - Added new command line parameter --em-config that allows specifying a custom
   location for the .emscripten configuration file.
 - Reintroduced relaxed asm.js heap sizes, which no longer need to be power of
   2, but a multiple of 16MB is sufficient.
 - Added emrun command line tool that allows launching .html pages from command
   line on desktop and Android as if they were native applications. See
   https://groups.google.com/forum/#!topic/emscripten-discuss/t2juu3q1H8E . Adds
   --emrun compiler link flag.
 - Began initial work on the "fastcomp" compiler toolchain, a rewrite of the
   previous JS LLVM AST parsing and codegen via a native LLVM backend.
 - Added --exclude-file command line flag to emcc and a matching --exclude
   command line flag to file packager, which allows specifying files and
   directories that should be excluded while packaging a VFS data blob.
 - Improved GLES2 and EGL support libraries to be more spec-conformant.
 - Optimized legacy GL emulation code path. Added new GL_FFP_ONLY optimization
   path to fixed function pipeline emulation.
 - Added new core functions emscripten_log() and emscripten_get_callstack() that
   allow printing out log messages with demangled and source-mapped callstack
   information.
 - Improved BSD Sockets support. Implemented getprotobyname() for BSD Sockets library.
 - Fixed issues with simd support.
 - Various bugfixes: #1573, #1846, #1886, #1908, #1918, #1930, #1931, #1942, #1948, ..
 - Full list of changes: https://github.com/emscripten-core/emscripten/compare/1.7.8...1.7.9

v1.7.8: 11/19/2013
------------------
 - Fixed an issue with -MMD compilation parameter.
 - Added EM_ASM_INT() and EM_ASM_DOUBLE() macros. For more information, read
   https://groups.google.com/forum/#!topic/emscripten-discuss/BFGTJPCgO6Y .
 - Fixed --split parameter to also work on Windows.
 - Fixed issues with BSD sockets accept() call.
 - Full list of changes: https://github.com/emscripten-core/emscripten/compare/1.7.7...1.7.8

v1.7.7: 11/16/2013
------------------
 - Improve SDL audio buffer queue timing support.
 - Improved default precision of clock_gettime even when not using CLOCK_REALTIME.
 - Optimize and fix issues with LLVM IR processing.
 - Full list of changes: https://github.com/emscripten-core/emscripten/compare/1.7.6...1.7.7

v1.7.6: 11/15/2013
------------------
 - Added regex implementation from musl libc.
 - The command line parameter -s DEAD_FUNCTIONS=[] can now be used to explicitly
   kill functions coming from built-in library_xx.js.
 - Improved EGL support and GLES2 spec conformance.
 - Reverted -s TOTAL_MEMORY=x to require pow2 values, instead of the relaxed
   'multiples of 16MB'. This is because the relaxed rule is released only in
   Firefox 26 which is currently in Beta and ships on the week of December 10th
   (currently in Beta). As of writing, current stable Firefox 25 does not yet
   support these.
 - Adjusted the default linker behavior to warn about all missing symbols,
   instead of silently ignoring them. Use -s WARN_ON_UNDEFINED_SYMBOLS=0 to
   suppress these warnings if necessary.
 - Full list of changes: https://github.com/emscripten-core/emscripten/compare/1.7.5...1.7.6

v1.7.5: 11/13/2013
------------------
 - Fix issues with the built-in C++ function name demangler.
 - Full list of changes: https://github.com/emscripten-core/emscripten/compare/1.7.4...1.7.5

v1.7.4: 11/12/2013
------------------
 - Fixed issues with BSD sockets code and SDL joystick implementation.
 - Full list of changes: https://github.com/emscripten-core/emscripten/compare/1.7.3...1.7.4

v1.7.3: 11/12/2013
------------------
 - Added support for generating single-precision floating point instructions.
    - For more information, read
      https://blog.mozilla.org/javascript/2013/11/07/efficient-float32-arithmetic-in-javascript/
 - Made GLES2 support library more spec-conformant by throwing fewer exceptions
   on errors. Be sure to build with -s GL_ASSERTIONS=1, remember to use
   glGetError() and check the browser console to best detect WebGL rendering
   errors.
 - Converted return value of emscripten_get_now() from float to double, to not
   lose precision in the function call.
 - Added support for joysticks in SDL via the Gamepad API
 - Full list of changes: https://github.com/emscripten-core/emscripten/compare/1.7.2...1.7.3

v1.7.2: 11/9/2013
------------------
 - The compiler now always generates a .js file that contains the generated
   source code even when compiling to a .html file.
    - Read https://groups.google.com/forum/#!topic/emscripten-discuss/EuHMwqdSsEs
 - Implemented depth+stencil buffer choosing behavior in GLUT, SDL and GLFW.
 - Fixed memory leaks generated by glGetString and eglGetString.
 - Greatly optimized startup times when virtual filesystems with a large amount
   of files in them.
 - Added some support for SIMD generated by LLVM.
 - Fixed some mappings with SDL keyboard codes.
 - Added a new command line parameter --no-heap-copy to compiler and file
   packager that can be used to optimize VFS memory usage at startup.
 - Updated libcxx to revision 194185, 2013-11-07.
 - Improvements to various library support.
 - Full list of changes: https://github.com/emscripten-core/emscripten/compare/1.7.1...1.7.2

v1.7.1: 10/24/2013
------------------
 - Remove old call to Runtime.warn in file packager code
 - Fix bug with parsing of empty types.
 - Full list of changes: https://github.com/emscripten-core/emscripten/compare/1.7.0...1.7.1

v1.7.0: 10/23/2013
------------------
 - Adds mouse wheel events support in GLUT library.
 - Adds support for a new link parameter -s CASE_INSENSITIVE_VFS=1 to enable
   Emscripten virtual filesystem to search files ignoring case.
 - *Numerous* optimizations in both compilation and runtime stages.
 - Remove unnecessary whitespace, compact postSets function, and other
   optimizations in compilation output to save on generated file size.
 - Fixes float parsing from negative zero.
 - Removes the -s EMIT_GENERATED_FUNCTIONS link parameter as unneeded.
 - Fixes an issue where updating subranges of GL uniform arrays was not
   possible.
 - asm.js heap size (-s TOTAL_MEMORY=x) no longer needs to be a power of 2. As a
   relaxed rule, choosing any multiple of 16MB is now possible.
 - O1 optimization no longer runs the 'simplifyExpressions' optimization pass.
   This is to improve build iteration times when using -O1. Use -O2 to run that
   pass.
 - EM_ASM() can now be used even when compiling to asm.js.
 - All currently specified non-debugging-related WebGL 1 extensions are now
   enabled by default on startup, no need to ctx.getExtension() manually to
   enable them.
 - Improve readability of uncaught JavaScript exceptions that are thrown all the
   way up to the web console by printing out the stack trace of where the throw
   occurred.
 - Fix an issue when renaming a directory to a subdirectory.
 - Several compiler stability fixes.
 - Adds a JavaScript implementation of cxa_demangle function for demangling call
   stack traces at runtime for easier debugging.
 - GL context MSAA antialising is now DISABLED by default, to make the GL
   behavior consistent with desktop usage.
 - Added support to SDL, GLUT and GLFW libraries to specify MSAA on/off at startup.
 - Implemented glColor4ubv in GL emulation mode.
 - Fix an issue with LLVM keyword __attribute__ ((__constructor__)) (#1155).
 - Fix an issue with va_args and -s UNALIGNED_MEMORY=1 (#1705).
 - Add initial support code for LLVM SIMD constructs and a JavaScript SIMD
   polyfill implementation from
   https://github.com/johnmccutchan/ecmascript_simd/ .
 - Fixed support for node.js native filesystem API NODEFS on Windows.
 - Optimize application startup times of Emscripten-compiled programs by
   enabling the virtual filesystem XHR and asm.js compilation to proceed in
   parallel when opening a page.
 - Full list of changes: https://github.com/emscripten-core/emscripten/compare/1.6.4...1.7.0

v1.6.4: 9/30/2013
------------------
 - Implements a new preprocessor tool for preparsing C struct definitions
   (#1554), useful for Emscripten support library implementors.
 - Fix parsing issue with sscanf (#1668).
 - Improved the responsiveness of compiler print output on Windows.
 - Improved compilation times at link stage.
 - Added support for new "NODEFS" filesystem that directly accesses files on the
   native filesystem. Only usable with node.js when compiling to JS.
 - Added support for new IDBFS filesystem for accessing files in IndexedDB storage (#1601.
 - Full list of changes: https://github.com/emscripten-core/emscripten/compare/1.6.3...1.6.4

v1.6.3: 9/26/2013
------------------
 - Emscripten CMake toolchain now generates archive files with .a suffix when
   project target type is static library, instead of generatic .bc files
   (#1648).
 - Adds iconv library from the musl project to implement wide functions in C
   library (#1670).
 - Full list of changes:
   https://github.com/emscripten-core/emscripten/compare/1.6.2...1.6.3

v1.6.2: 9/25/2013
------------------
 - Added support for dprintf() function (#1250).
 - Fixes several compiler stability issues (#1637, #1166, #1661, #1651 and more).
 - Enables support for WEBGL_depth_texture.
 - Adds support for new link flag -s GL_ASSERTIONS=1 which can be used to add
   extra validation layer to the Emscripten GL library to catch code issues.
 - Adds support to Web Audio API in SDL audio backend so that SDL audio now
   works in Chrome and new Opera as well.
 - Fixes an alpha blending issue with SDL_SetAlpha.
 - Implemented locale-related code in C library.
 - Full list of changes: https://github.com/emscripten-core/emscripten/compare/1.6.1...1.6.2

v1.6.1: 9/22/2013
------------------
 - Several optimizations to compiler link stage.
 - Full list of changes: https://github.com/emscripten-core/emscripten/compare/1.6.0...1.6.1

v1.6.0: 9/21/2013
------------------
 - Enable support for %[] pattern in scanf.
 - Added dependency tracking support to linked .js files in CMake toolchain.
 - The hex prefix 0x is now properly handled in sscanf (#1632).
 - Simplify internal compiler operations by removing the internal framework.js.
 - Full list of changes: https://github.com/emscripten-core/emscripten/compare/1.5.9...1.6.0

v1.5.9: 9/15/2013
------------------
 - Add support for SDL_Delay in web workers.
 - Full list of changes: https://github.com/emscripten-core/emscripten/compare/1.5.8...1.5.9

v1.5.8: 9/14/2013
------------------
 - Add support for the GCC -E compiler flag.
 - Update Emscripten libc headers to musl-0.9.13.
 - Added new utility function emscripten_async_load_script() to asynchronously
   load a new .js script URL.
 - Full list of changes: https://github.com/emscripten-core/emscripten/compare/1.5.7...1.5.8

v1.5.7: 8/30/2013
------------------
 - The script tag in default shell.html is now marked 'async', which enables
   loading the JS script code asynchronously in Firefox without making the main
   thread unresponsive.
 - Implemented new utility function emscripten_get_canvas_size() which returns
   the current Module <canvas> element size in pixels.
 - Optimize code size in compiled side modules.
 - Optimize startup memory usage by avoiding unnecessary copying of VFS data at
   startup.
 - Add support for SDL_WM_ToggleFullScreen().
 - Add support for emscripten_get_now() when running in SpiderMonkey shell.
 - Added new environment variable EM_BUILD_VERBOSE=0,1,2,3 to set an extra
   compiler output verbosity level for debugging.
 - Added better support for dlopen() to simulate dynamic library loading in
   JavaScript.
 - Improved support for BSD sockets and networking.
 - Added new SOCKFS filesystem, which reads files via a network connection.
 - Avoid issues with long command line limitations in CMake toolchain by using
   response files.
 - Fix issues with client-side vertex data rendering in GL emulation mode.
 - Improved precision of clock_gettime().
 - Improve function outlining support.
 - Added support for using NMake generator with CMake toolchain.
 - Improved support for flexible arrays in structs (#1602).
 - Added ability to marshal UTF16 and UTF32 strings between C++ <-> JS code.
 - Added a new commandline tool validate_asms.py to help automating asm.js
   validation testing.
 - Improved stability with inline asm() syntax.
 - Updated libc headers to new version.
 - Full list of changes: https://github.com/emscripten-core/emscripten/compare/1.5.6...1.5.7

v1.5.6: 8/17/2013
------------------
 - Improved BSD sockets support.
 - Added touch events support to GLUT library.
 - Added new --js-opts=0/1 command line option to control whether JS optimizer
   is run or not.
 - Improved OpenAL support.
 - Added new command line tool tools/find_bigvars.py which can be used on an
   output file to detect large functions and needs for outlining.
 - Merged link flags -s FORCE_GL_EMULATION and -s DISABLE_GL_EMULATION to a
   single opt-in flag -s LEGACY_GL_EMULATION=0/1 to control whether GL emulation
   is active.
 - Improved SDL input support.
 - Several stability-related compiler fixes.
 - Fixed source mapping generation support on Windows.
 - Added back the EMSCRIPTEN_KEEPALIVE attribute qualifier to help prevent
   inlining and to retain symbols in output without dead code elimination
   occurring.
 - Fix issues when marshalling UTF8 strings between C<->JS.
 - Full list of changes: https://github.com/emscripten-core/emscripten/compare/1.5.5...1.5.6

v1.5.5: 8/9/2013
------------------
 - Update libcxx to revision 187959, 2013-08-08.
 - Full list of changes: https://github.com/emscripten-core/emscripten/compare/1.5.4...1.5.5

v1.5.4: 8/9/2013
------------------
 - Fixed multiple issues with C stdlib support.
 - Fix audio buffer queueing issues with OpenAL.
 - Improved BSD sockets support.
 - Added a new compile+link time command line option -Wno-warn-absolute-paths to
   hide the emscripten compiler warning when absolute paths are passed into the
   compiler.
 - Added new link flag -s STB_IMAGE=0/1 and integrate it to SDL image loading to
   enable synchronous image loading support with SDL.
 - Several improvements on function outlining support.
 - Fix issues with GLES2 interop support.
 - Full list of changes: https://github.com/emscripten-core/emscripten/compare/1.5.3...1.5.4

v1.5.3: 6/28/2013
------------------
 - Added new optimization level --llvm-lto 3 to run even more aggressive LTO
   optimizations.
 - Improve optimizations for libc and other libraries.
 - Full list of changes: https://github.com/emscripten-core/emscripten/compare/1.5.2...1.5.3

v1.5.2: 6/27/2013
------------------
 - Added support for generating source maps along the built application when -g
   is specified. This lets the browser show original .cpp sources when
   debugging.
 - GLUT and SDL improvements.
 - Added new link option -g<level> where level=0-4, which allows controlling
   various levels of debuggability added to the output.
 - Full list of changes: https://github.com/emscripten-core/emscripten/compare/1.5.1...1.5.2

v1.5.1: 6/22/2013
------------------
 - File packager now skips all directories and files starting with '.', and hidden files on Windows.
 - Fix issues with strnlen, memmove, LDBL_ constants, va_args, float.h, and others.
 - Full list of changes: https://github.com/emscripten-core/emscripten/compare/1.5.0...1.5.1

v1.5.0: 6/17/2013
------------------
 - Several compiler optimizations.
 - Improve SDL key events support.
 - Increase debug logging when specifying emcc -v.
 - Full list of changes: https://github.com/emscripten-core/emscripten/compare/1.4.9...1.5.0

v1.4.9: 6/8/2013
------------------
 - Several compiler optimizations.
 - Full list of changes: https://github.com/emscripten-core/emscripten/compare/1.4.8...1.4.9

v1.4.8: 6/6/2013
------------------
 - Add support for webrtc-based sockets.
 - Full list of changes: https://github.com/emscripten-core/emscripten/compare/1.4.7...1.4.8

v1.4.7: 6/2/2013
------------------
 - Remove more unneeded break and continue statements in relooper.
 - Full list of changes: https://github.com/emscripten-core/emscripten/compare/1.4.6...1.4.7

v1.4.6: 6/2/2013
------------------
 - Improve relooper code.
 - Full list of changes: https://github.com/emscripten-core/emscripten/compare/1.4.5...1.4.6

v1.4.5: 6/1/2013
------------------
 - Improve relooper code.
 - Full list of changes: https://github.com/emscripten-core/emscripten/compare/1.4.4...1.4.5

v1.4.4: 6/1/2013
------------------
 - Add support for symlinks in source files.
 - Fix various issues with SDL.
 - Added -s FORCE_ALIGNED_MEMORY=0/1 link time flag to control whether all loads
   and stores are assumed to be aligned.
 - Fix file packager to work with closure.
 - Major improvements to embind support, and optimizations.
 - Improve GL emulation.
 - Optimize VFS usage.
 - Allow emscripten to compile .m and .mm files.
 - Added new syntax --preload-file src@dst to file packager command line to
   allow placing source files to custom destinations in the FS.
 - Full list of changes: https://github.com/emscripten-core/emscripten/compare/1.4.3...1.4.4

v1.4.3: 5/8/2013
------------------
 - Fix issue with strcat.
 - Major embind improvements.
 - Switch to le32-unknown-nacl LLVM target triple as default build option
   instead of the old i386-pc-linux-gnu target triple.
 - Improve compiler logging behavior.
 - Full list of changes: https://github.com/emscripten-core/emscripten/compare/1.4.2...1.4.3

v1.4.2: 5/3/2013
------------------
 - Fix issues with le32-unknown-nacl LLVM target triple.
 - Add some GLEW support.
 - Full list of changes: https://github.com/emscripten-core/emscripten/compare/1.4.1...1.4.2

v1.4.1: 4/28/2013
------------------
 - Implement support for le32-unknown-nacl LLVM target triple.
 - Added new cmdline option -s ERROR_ON_UNDEFINED_SYMBOLS=0/1 to give
   compile-time error on undefined symbols at link time. Default off.
 - Full list of changes: https://github.com/emscripten-core/emscripten/compare/1.3.8...1.4.1

v1.3.8: 4/29/2013
------------------
 - Improved 64-bit integer ops codegen.
 - Added Indexed DB support to vfs.
 - Improve warning message on dangerous function pointer casts when compiling in
   asm.js mode.
 - Added --use-preload-cache command line option to emcc, to be used with the
   file packager.
 - Fixes to libcextra.
 - Full list of changes: https://github.com/emscripten-core/emscripten/compare/1.3.7...1.3.8

v1.3.7: 4/24/2013
------------------
 - Merge IMVU implementation of embind to emscripten trunk. Embind allows
   high-level C++ <-> JS types interop.
 - Enable asm.js compilation in -O1 and higher by default. Fix issues when
   compiling to asm.js.
 - Improve libc support with Emscripten with the musl libc headers.
 - Full list of changes: https://github.com/emscripten-core/emscripten/compare/1.3.6...1.3.7

v1.3.6: 4/2/2013
------------------
 - Fix hang issue with strtof.
 - Update libcxx to upstream r178253 from March 29, 2013.
 - Fix issues with GL emulation.
 - Full list of changes: https://github.com/emscripten-core/emscripten/compare/1.3.5...1.3.6

v1.3.5: 3/25/2013
------------------
 - Get exceptions working as they did before.
 - Remove symbol removing hack.
 - Full list of changes: https://github.com/emscripten-core/emscripten/compare/1.3.4...1.3.5

v1.3.4: 3/24/2013
------------------
 - Update to new libcxx and libcxxabi versions from upstream.
 - Full list of changes: https://github.com/emscripten-core/emscripten/compare/1.3.3...1.3.4

v1.3.3: 3/23/2013
------------------
 - Remove unneeded check from relooper.
 - Full list of changes: https://github.com/emscripten-core/emscripten/compare/1.3.2...1.3.3

v1.3.2: 3/22/2013
------------------
 - Fix issues with fgets.
 - Add support for non-fullscreen pointer lock.
 - Improve OpenAL support.
 - Full list of changes: https://github.com/emscripten-core/emscripten/compare/1.3.1...1.3.2

v1.3.1: 3/19/2013
------------------
 - Improve SDL audio and mixer support.
 - Add GLES2 emulation features when -s FULL_ES2=1 is specified.
 - Add support for OpenAL.
 - Add new -s OPENAL_DEBUG=0/1 link command line option.
 - Fixed an issue with mouse coordinate being offset with canvas.
 - Removed -s UTF_STRING_SUPPORT=0 parameter, this is now always on.
 - Full list of changes: https://github.com/emscripten-core/emscripten/compare/1.3.0...1.3.1

v1.3.0: 3/11/2013
------------------
 - Improve GLES2 emulation with -s FULL_ES2=1.
 - Deprecated -s USE_TYPED_ARRAYS=1 and -s QUANTUM_SIZE=1.
 - Implement a minifier infrastructure when compiling for asm.js.
 - Full list of changes: https://github.com/emscripten-core/emscripten/compare/1.2.9...1.3.0

v1.2.9: 3/7/2013
------------------
 - Improved canvas behavior when transitioning between fullscreen.
 - Added support for getopt().
 - Fixed several libc issues.
 - Full list of changes: https://github.com/emscripten-core/emscripten/compare/1.2.8...1.2.9

v1.2.8: 3/6/2013
------------------
 - Remove unnecessary recursion in relooper RemoveUnneededFlows.
 - Full list of changes: https://github.com/emscripten-core/emscripten/compare/1.2.7...1.2.8

v1.2.7: 3/6/2013
------------------
 - Added SDL_Mixer support.
 - Implemented stubs for several Unix and threading-related functions.
 - Full list of changes: https://github.com/emscripten-core/emscripten/compare/1.2.6...1.2.7

v1.2.6: 3/5/2013
------------------
 - Relooper updates.
 - Full list of changes: https://github.com/emscripten-core/emscripten/compare/1.2.5...1.2.6

v1.2.5: 3/5/2013
------------------
 - Greatly improve GL emulation support.
 - Handle %c in sscanf.
 - Improve compilation times by optimizing parallel execution in the linker.
 - Improve several compiler stability issues detected from fuzzing tests.
 - Implemented emscripten_jcache_printf.
 - Allow running emscripten.py outside emcc itself.
 - Full list of changes: https://github.com/emscripten-core/emscripten/compare/1.2.4...1.2.5

v1.2.4: 2/2/2013
------------------
 - Work on adding support for asm.js compilation.
 - Improve EGL support.
 - Full list of changes: https://github.com/emscripten-core/emscripten/compare/1.2.3...1.2.4

v1.2.3: 1/9/2013
------------------
 - Work on adding support for asm.js compilation.
 - Full list of changes: https://github.com/emscripten-core/emscripten/compare/1.2.2...1.2.3

v1.2.2: 1/8/2013
------------------
 - Work on adding support for asm.js compilation.
 - Full list of changes: https://github.com/emscripten-core/emscripten/compare/1.2.1...1.2.2

v1.2.1: 1/8/2013
------------------
 - Improvements to GLUT, SDL and BSD sockets headers.
 - Full list of changes: https://github.com/emscripten-core/emscripten/compare/1.2.0...1.2.1

v1.2.0: 1/1/2013
------------------
 - Work on adding support for asm.js compilation.
 - Full list of changes: https://github.com/emscripten-core/emscripten/compare/1.1.0...1.2.0

v1.1.0: 12/12/2012
------------------
 - Fix several issues with Windows support.
 - Added a standalone toolchain for CMake.
 - Added emscripten_run_script_string().
 - Optimize compilation times via threading.
 - Update to requiring Clang 3.2. Older versions may no longer work.
 - Several improvements to emscripten library support headers.
 - Full list of changes: https://github.com/emscripten-core/emscripten/compare/1.0.1a...1.1.0

v1.0.1a: 11/11/2012
------------------
 - Add relooper code to repository.
 - Full list of changes: https://github.com/emscripten-core/emscripten/compare/1.0.1...1.0.1a

v1.0.1: 11/11/2012
------------------
 - First commit that introduced versioning to the Emscripten compiler.<|MERGE_RESOLUTION|>--- conflicted
+++ resolved
@@ -20,10 +20,8 @@
 
 3.1.42 (in development)
 -----------------------
-<<<<<<< HEAD
 - Bump the default minimum Node version from 10.19 to 15.0. To target the
   previous minimum version (10.19.0), use `-sMIN_NODE_VERSION=101900` (#19192).
-=======
 - The log message that emcc will sometime print (for example when auto-building
   system libraries) can now be completely supressed by running with
   `EMCC_LOGGING=0`.
@@ -86,7 +84,6 @@
   been deprecated. (#18905)
 - Bump the default minimum Firefox version from 65 to 68 (#19191).
 - Background pthreads no longer prevent a Node.js app from exiting. (#19073)
->>>>>>> b8d09db8
 
 3.1.36 - 04/16/23
 -----------------
