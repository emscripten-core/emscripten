--- conflicted
+++ resolved
@@ -18,16 +18,13 @@
 
 Current Trunk
 -------------
-<<<<<<< HEAD
- - Remove `EMITTING_JS` flag, and replace it with `STANDALNE_WASM`. That flag indicates
+ - Module.abort is no longer exported by default. It can be exported in the normal
+   way using `EXTRA_EXPORTED_RUNTIME_METHODS`, and as with other such changes in
+   the past, forgetting to export it with show a clear error in `ASSERTIONS` mode.
+ - Remove `EMITTING_JS` flag, and replace it with `STANDALONE_WASM`. That flag indicates
    that we want the wasm to be as standalone as possible. We may still emit JS in
    that case, but the JS would just be a convenient way to run the wasm on the Web
    or in Node.js.
-=======
- - Module.abort is no longer exported by default. It can be exported in the normal
-   way using `EXTRA_EXPORTED_RUNTIME_METHODS`, and as with other such changes in
-   the past, forgetting to export it with show a clear error in `ASSERTIONS` mode.
->>>>>>> 5ad4d049
 
 v.1.38.44: 09/11/2019
 ---------------------
