--- conflicted
+++ resolved
@@ -25,11 +25,9 @@
 -----------------
 - libunwind was updated to LLVM 19.1.4. (#22394)
 - mimalloc was updated to 2.1.7. (#21548)
-<<<<<<< HEAD
 - The file system was updated to independently track atime, mtime and ctime
   instead of using the same time for all three. (#22998)
-=======
->>>>>>> 81b7179a
+- mimalloc was updated to 2.1.7. (#21548)
 
 3.1.72 - 11/19/24
 -----------------
