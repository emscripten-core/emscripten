This document describes changes between tagged Emscripten SDK versions.

Note that version numbers do not necessarily reflect the amount of changes
between versions. A version number reflects a release that is known to pass all
tests, and versions may be tagged more or less frequently at different times.

Note that there is *no* ABI compatibility guarantee between versions - the ABI
may change, so that we can keep improving and optimizing it. The compiler will
automatically invalidate system caches when the version number updates, so that
libc etc. are rebuilt for you. You should also rebuild object files and
libraries in your project when you upgrade emscripten.

Not all changes are documented here. In particular, new features, user-oriented
fixes, options, command-line parameters, breaking ABI changes, deprecations,
significant internal modifications and optimizations etc. generally deserve a
mention. To examine the full set of changes between versions, you can use git
to browse the changes between the tags.

See docs/process.md for more on how version tagging works.

4.0.10 (in development)
----------------------
<<<<<<< HEAD
- libcxx and libcxxabi were updated to LLVM 20.1.4. (#24346)
=======

4.0.9 - 05/19/25
----------------
>>>>>>> 2c3c4933
- libunwind was updated to LLVM 20.1.4. (#24251)
- When using cmake the EMSCRIPTEN_FORCE_COMPILERS setting was reverted to
  being on by default due to issues that were found with disabling it. (#24223)
- Several symbols from embind (`InternalError`, `BindingError`,
  `count_emval_handles`) and from `libbrowser.py` (`requestFullscreen`,
  `requestFullScreen`, `createContext`, `getUserMedia`, `setCanvasSize`) are no
  longer exported by default. They can be exported using
  `-sEXPORTED_RUNTIME_METHODS=requestFullscreen`, for example. (#24223, #24269)
- Embind: fixed support for unsigned 64-bit integers, which were previously
  returned to JavaScript as their signed counterparts. (#24285)
- Added handing for 64-bit integer access to AddressSanitizer, `-sSAFE_HEAP` and
  `-sSUPPORT_BIG_ENDIAN` features. (#24283)

4.0.8 - 04/30/25
----------------
- Programs built with `-sWASM_WORKERS` and `-sAUDIO_WORKLET` no longer generate
  separate `.ww.js` and `.aw.js` files.  This is similar to the change that was
  already made for pthreads in #21701.  This saves on complexity, code size and
  network requests. (#24163, #24190)
- Closure arguments can now be used from ports using `settings.CLOSURE_ARGS`
  (#24192)
- Embind's `val` now requires a pointer policy when using pointers. e.g.
  `(val v(pointer, allow_raw_pointers())`.

4.0.7 - 04/15/25
----------------
- Added experimental support for Wasm ESM integration with
  `-sWASM_ESM_INTEGRATION`. This is currently only supported in node behind a
  flag and not in any browsers. (#23985)
- Runtime callbacks registered in `Module['preRun']` or `Module['postRun']`, or
  using `addOnPreRun()`, `addOnInit()`, `addOnPostCtor()`, `addOnPreMain()`,
  `addOnExit()`, or `addOnPostRun()`, are now enqueued and executed following
  the order of registration (i.e. `Module['preRun'] = [a, b]`, or equivalently
  `addOnPreRun(a); addOnPreRun(b);` will run `a` then `b`; the previous behavior
  was to run `b` then `a`). While this might be a breaking change for some users,
  the intention is to be more consistent by making those callbacks match the
  behavior of `Module['preInit']` and compile time callbacks (rather than the
  contrary, as we generally expect an array of functions to be executed left to
  right). (#24012)
- The standard memory views (HEAP8, HEAP32, etc) are no longer exported by
  default.  This matches the existing behaviour of `-sSTRICT` and
  `-sMINIMAL_RUNTIME`.  If you need to access those from outside the module code
  you can export them by adding them to `-sEXPORTED_RUNTIME_METHODS`.  For
  example, `-sEXPORTED_RUNTIME_METHODS=HEAP8,HEAPU32` (if you need `HEAP8` and
  `HEAPU32`). (#24079)
- libjpeg port updated from 9c to 9f. (#24085)
- Missing exports in EXPORTED_RUNTIME_METHODS will now error instead of warn.

4.0.6 - 03/26/25
----------------
- Added support for applying path prefix substitution to the sources of the
  source map : use `-sSOURCE_MAP_PREFIXES=["<old>=<new>"]` with `-gsource-map`.
  Alternatively, you can now embed the sources content into the source map file
  using `-gsource-map=inline`. (#23741)
- The python `__file__` builtin now works in the emscripten config file.
  (#23973)
- Three deprecated settings were removed.  These settings were marked as
  deprecated for more than year:
  - SUPPORT_ERRNO: Instead, export `__errno_location` if needed.
  - EXTRA_EXPORTED_RUNTIME_METHODS: Instead use EXPORTED_RUNTIME_METHODS.
  - DEMANGLE_SUPPORT: Instead use the `$demangle` JS libary function.
  (#23975)

4.0.5 - 03/12/25
----------------
- Added initial support for wasm source phase imports via
  `-sSOURCE_PHASE_IMPORTS`.  This is currently experimental and not yet
  implemented in browsers. (#23175)
- The `FS.allocate` API was removed. This was originally intended to
  implement the fallocate/posix_fallocate system calls, but without the ability
  to punch holes (`FALLOC_FL_PUNCH_HOLE`) the `FS.truncate` API is sufficient
  for resizing files.

4.0.4 - 02/25/25
----------------
- An initial port of SDL3 was added.  Use it with `-sUSE_SDL=3`.  This port
  is still experimental. (#23630)
- The `--output_eol` command line flag was renamed `--output-eol` for
  consistency with other flags. The old name continues to work as an alias.
  (#20735)
- Added Lua contrib port (`--use-port=contrib.lua`) to easily embed the Lua
  scripting language in any C/C++ Emscripten project (#23682)
- The `USE_ES6_IMPORT_META` settings was removed.  This setting was always
  on by default, but now it cannot be disabled.  This setting was originally
  added in 2019 as a temporary measure while engines and bundlers learned to
  deal with `import.meta`. (#23171)

4.0.3 - 02/07/25
----------------
- emscan-deps tools was added.  This tool wraps clang-scan-deps and injects the
  needed `--target` and `--sysroot` argument that would normally be injected by
  emcc itself.  This enables support for C++20 in cmake projects. (#21987)
- The version of python required to run emscripten was bumped from 3.6 to 3.8.
  (#23417)
- The `EM_LOG_C_STACK` flag to `emscripten_log` was deprecated and the helper
  file on which it was based (`emscripten-source-map.min.js`) deleted.  This
  feature (userspace source map parsing in logs) was never ported to wasm
  source maps, so it has not worked in many years, and there have been no
  requests for it. This has no impact on the source map support in browser
  devtools. (#23553)
- The WASMFS fetch backend now fetches files in chunks using HTTP range
  requests (if supported by the server). `wasmfs_create_fetch_backend` now
  takes a second parameter (`uint32_t chunk_size`) to configure the size of
  each chunk. If a file is read a few times with random accesses, a small
  chunk size will minimize bandwidth; if a file is read in larger contiguous
  ranges, a larger chunk size will reduce the number of requests. (#23021)

4.0.2 - 01/30/25
----------------
- The standard Wasm EH, enabled by `-sWASM_LEGACY_EXCEPTIONS=0`, now uses the
  LLVM backend implementation rather than the previously used Binaryen
  translator
  (https://github.com/WebAssembly/binaryen/blob/main/src/passes/TranslateEH.cpp).
  (#23469) No specific action from the user is required.
- Added support for compiling AVX2 intrinsics, 256-bit wide intrinsic is emulated
  on top of 128-bit Wasm SIMD instruction set. (#23035). Pass `-msimd128 -mavx2`
  to enable targeting AVX2.
- The system JS libraries in `src/` were renamed from `library_foo.js` to
  `lib/libfoo.js`. They are still included via the same `-lfoo.js` flag so
  this should not be a user-visible change. (#23348)
- When using cmake the emscripten toolchain will no longer skip the toolchain
  detection stages.  This means the initial cmake run will be slower, but will
  result in more accruate information.  If cmake is running too slow for you,
  you can revert to the previous behaviour with `-DEMSCRIPTEN_FORCE_COMPILERS=ON`.

4.0.1 - 01/17/25
----------------
- The minimum version of node required to run emscripten was bumped from v16.20
  to v18.3.  Version 4.0 was mistakenly shipped with a change that required v20,
  but that was reverted. (#23410)
- `emscripten_webgl_create_context` now displays a warning message when there is
  a conflict between the `majorVersion` requested and the WebGL support defined
  via linker flags (`MIN_WEBGL_VERSION` and `MAX_WEBGL_VERSION`). This warning
  will be turned into a hard failure in a future release. (#23372, #23416)
- zlib port updated from 1.2.13 to 1.3.1. (#23462)

4.0.0 - 01/14/25
----------------
- Emscripten version was bumped to 4.0.0. Happy new year, happy new major
  version!  While version has a few interesting changes, there is nothing huge
  that makes it different from any other release. (#19053)
- `-sWASM_LEAGCY_EXCEPTIONS` option is added. (#23365) If true, it will emit
  instructions for the legacy Wasm exception handling proposal
  (https://github.com/WebAssembly/exception-handling/blob/main/proposals/exception-handling/legacy/Exceptions.md),
  and if false, the new standardized exception handling proposal
  (https://github.com/WebAssembly/exception-handling/blob/main/proposals/exception-handling/Exceptions.md).
  This option defaults to true, given that major web browsers do not support the
  new proposal by default yet. This option replaces the existing
  `-sWASM_EXNREF`, whose meaning was the opposite.
- compiler-rt, libcxx, libcxxabi, and libunwind were updated to LLVM 19.1.6.
  (#22937, #22994, and #23294)
- The default Safari version targeted by Emscripten has been raised from 14.1
  to 15.0 (the `MIN_SAFARI_VERSION` setting) (#23312). This has several effects:
  - The Wasm nontrapping-fptoint feature is enabled by default. Clang will
    generate nontrapping (saturating) float-to-int conversion instructions for
    C typecasts. This should have no effect on programs that do not have
    undefined behavior but if the casted floating-point value is outside the range
    of the target integer type, the result will be a number of the max or min value
    instead of a trap. This also results in a small code size improvement because
    of details of the LLVM IR semantics. This feature can be disabled in clang with
    the `-mno-nontrapping-fptoint` flag. (#23007)
  - The `WASM_BIGINT` feature is enabled by default. This has the effect that
    Wasm i64 values are passed and returned between Wasm and JS as BigInt values
    rather than being split by Binaryen into pairs of Numbers. (#22993)
  - The `BULK_MEMORY` feature is enabled by default. `memory.copy` and
    `memory.fill` instructions are used in the implementation of C `memcpy` and
    `memset`, and Clang may generate them elsewhere (#22873). It can be
    disabled with the `-mno-bulk-memory -mno-bulk-memory-opt` flags.
- When using `-sMODULARIZE` we now assert if the factory function is called with
  the JS `new` keyword.  e.g. `a = new Module()` rather than `b = Module()`.
  This paves the way for marking the function as `async` which does not allow
  `new` to be used.  This usage of `new` here was never documented and is
  considered an antipattern. (#23210)
- `PATH.basename()` no longer calls `PATH.normalize()`, so that
  `PATH.basename("a/.")` returns `"."` instead of `"a"` and
  `PATH.basename("a/b/..")` returns `".."` instead of `"a"`. This is in line with
  the behaviour of both node and coreutils, and is already the case when using
  NODERAWFS". (#23180)
- The factory function exposed in `-sMODULARIZE` mode is now marked as `async`
  when `WASM_ASYNC_COMPILATION` is enabled (the default). This allows us to use
  `await` during module creation.  One side effect of this is that code in
  `--post-js` files will now be delayed until after module creation and after
  `main` runs.  This matches the existing behaviour when using sync instantation
  (`-sWASM_ASYNC_COMPILATION=0`) but is an observable difference. (#23157)
- The `POLYFILL_OLD_MATH_FUNCTIONS` setting was removed.  The browser versions
  that require these polyfills are no longer supported by emscripten so the
  polyfills should never be needed. (#23262)
- JavaScript libraries can now be specified via `-lfoo.js`.  This works like the
  existing `--js-library` flag but will search the library path (all paths
  specified with `-L`) for `libfoo.js`. (#23338)
- The `mallinfo` struct members are now defined as `size_t` which makes them
  compatible with larger memories, and is also how linux defines them. (#23368)
- Emscripten now uses the debug version of malloc (i.e. assertions enabled)
  when linking in debug mode (`-O0` and/or `-sASSERTIONS`).  This means that
  things like double-free will be detected in these builds.  Previously this was
  only true with `-sASSERTIONS=2`. (#23330)
- The code geneated in `--proxy-to-worker` no longer contains support for
  reading the `?noProxy` URL parameter (this was not documented or tested).
  (#23297)

3.1.74 - 12/14/24
-----------------
- The file system was updated to independently track atime, mtime and ctime
  instead of using the same time for all three. (#22998)
- Emscripten-generated code will now use async/await internally when loading
  the Wasm module.  This will be lowered away by babel when targeting older
  browsers. (#23068)
- Due to the discontinued support for invalid specializations of
  `std::basic_string` (https://github.com/llvm/llvm-project/pull/72694), the
  support for `std::basic_string<unsigned char>` was removed from embind.
  (#23070)
- The minimum supported versions of browser engines that we support were updated
  to versions that support Promise, Fetch and Object.asign APIs, allowing the 
  polyfills for these to be removed.  Chrome 32 -> 45, Firefox 34 -> 40, Safari
  9.0 -> 10.1.  These browser engines version are all over 8 years old now.
  (#23077, #23118)

3.1.73 - 11/28/24
-----------------
- libunwind was updated to LLVM 19.1.4. (#22934)
- mimalloc was updated to 2.1.7. (#21548)

3.1.72 - 11/19/24
-----------------
- The `MEMORY64` setting is no longer experimental. At time of writing all
  browsers still require a flag to run the resulting binaries but that should
  change in the coming months since the proposal is now at stage 4. (#22864)
- GLFW: Fixed regression introduced in 3.1.51. CSS scaling is now available
  again. Note that CSS scaling is disabled in HiDPI mode. (#22847, #22900)

3.1.71 - 11/04/24
-----------------
- SDL2 port updated to 2.30.9. (#22830)
- LLVM's `-Wnontrivial-memaccess` warning has been updated to also warn about
  passing non-trivially-copyable destination parameter to `memcpy`,
  `memset` and similar functions for which it is a documented undefined
  behavior (#22798). See https://github.com/llvm/llvm-project/pull/111434
- The automatic fallback to `$HOME/.emscripten_cache` when the emscripten
  directory is read-only was removed.  This automatic behaviour could cause
  confusion.  Anyone who really wants to use `$HOME/.emscripten_cache` can
  still do so either via an environment variable (`EMCC_CACHE`) or via a config
  file setting `CACHE`.
- The standalone `file_packager.py` tool now outputs modern JS (specifically it
  includes nullish assignment).  If you use this output directly and you want
  to support older browsers you may need to transpile it.  If you use
  `file_packager` via emcc the output will be transpiled as part of the emcc
  output. (#22805)

3.1.70 - 10/25/24
-----------------
- Improvements to Audio Worklet support (#22731, #22681)
- Small improvements to embind (#22734)
  
3.1.69 - 10/12/24
-----------------
- The usage of `EM_BOOL` in the emscripten API has been replaced with C/C++
  bool.  This change should not be observable since `EM_BOOL` has been
  equivalent to `bool` since #22157. (#22155)
- Fix regression introduced in 3.1.67 (#22557) which broke webgpu / int64
  integration. (#22689)
- SDL2 port updated from 2.28.4 to 2.30.8. (#22697)
- embind no longer exports any library functions by default.  Previously we
  would export getInheritedInstanceCount, getLiveInheritedInstances,
  flushPendingDeletes and setDelayFunction.  If you need these library function
  exprted they can be added to `EXPORTED_RUNTIME_METHODS`. (#22705)

3.1.68 - 09/30/24
-----------------
- Added support for compiling 256-bit wide AVX intrinsics, emulated on top
  of 128-bit Wasm SIMD instruction set. (#22430). Pass `-msimd128 -mavx` to
  enable targeting AVX.
- Pthread-based programs no longer generates `.worker.js` file.  This file was
  made redundant back in 3.1.58 and now is completely removed. (#22598)
- The freetype port was updated from v2.6 to v2.13.3. (#22585)
- The number of arguments passed to Embind function calls is now only verified
  with ASSERTIONS enabled. (#22591)
- Optional arguments can now be omitted from Embind function calls. (#22591)
- Recent changes to Binaryen included in this version significantly improve
  the speed at which the post-link optimizations run for some large programs.

3.1.67 - 09/17/24
-----------------
- Add option `nonnull<ret_val>()` to Embind to omit `| null` from TS definitions
  for functions that return pointers.

3.1.66 - 09/10/24
-----------------
- The behaviour of the `pthread_kill` function was fixed to match the spec
  and will now run the designated handler on the target thread. (#22467)
- Added support for WebGL extensions EXT_clip_control, EXT_depth_clamp,
  EXT_polygon_offset_clamp and WEBGL_polygon_mode (#20841)
- New `emscripten_console_trace` and `emscripten_dbg_backtrace` APIs we were
  added to `console.h`.  The former simply maps directly to `console.trace`.
  The latter uses `dbg()` so it writes directly to stderr under node (better for
  multi-threaded apps).

3.1.65 - 08/22/24
-----------------
- A new `--emit-minification-map` command line flag was added, which can be used
  to emit a minifiction map in the case that import/export minification is
  performed (this happens at higher optimization levels). (#22428)
- Remove `Module['quit']` handling.  This could be used to override the internal
  method for shutting down the program, but it was neither documented nor
  tested.  Programs that want to intercept the shutting down of a program can
  use `Module['onExit']`. (#22371)
- The `NODEJS_CATCH_EXIT` setting is now disabled by default.  This setting
  is only useful under very specific circumstances, and has some downsides, so
  disabling it by default makes sense. (#22257)
- Add WebP (`.webp`) decoding support in file preloading. (#22282)

3.1.64 - 07/22/24
-----------------------
- Updated the SCons tool to not require the `EMSCRIPTEN_ROOT` environment
  variable, in which case it will assume that SCons will find the binaries in
  (its) `PATH`.
- Updated `emscons` to apply the `EMSCRIPTEN_ROOT`, `EMSCONS_PKG_CONFIG_LIBDIR`
  and `EMSCONS_PKG_CONFIG_PATH` environment variables. The SCons tool will use
  last two to set up `PKG_CONFIG_LIBDIR` and `PKG_CONFIG_PATH` respectively.

3.1.63 - 07/12/24
-----------------
- Fix html5 input event bug that was introduced in 3.1.62. (#22201)
- Fix webpack + pthreads bug that was introduced in 3.1.60. (#22165)

3.1.62 - 07/02/24
-----------------
- The `EM_BOOL` type changed from `int/u32` to `bool/u8`.  This changes the
  layout and size of some structs in the emscripten API. (#22157)
- The `EMSCRIPTEN_FETCH_WAITABLE` flag along with the `emscripten_fetch_wait`
  API were marked a deprecated.  These feature have not functions for several
  years now. (#22138)
- The internal `read_` function was removed.  We now just use `readBinary` or
  `readAsync`. (#22080)
- reference-types feature is now enabled by default in Emscripten, due to the
  upstream LLVM change (https://github.com/llvm/llvm-project/pull/93261).
- Emscripten now uses `strftime` from musl rather than using a custom
  JavaScript implementation. (#21379)
- Embind now supports return value policies for properties.

3.1.61 - 05/31/24
-----------------
- The internal `readAsync` function now returns a promise rather than accepting
  callback arguments.
- The JSPI feature now uses the updated browser API for JSPI (available in
  Chrome v126+). To support older versions of Chrome use Emscripten version
  3.1.60 or earlier.
- IDBFS mount has gained a new option { autoPersist: true }, which if passed,
  changes the semantics of the IDBFS mount to automatically persist any changes
  made to the filesystem. (#21938)

3.1.60 - 05/20/24
-----------------
- Under nodefs, symbolic links to files outside of mount locations no longer work.
  This reverts the previous behaviour added in #3277. (#21805)
- The `EXPORTED_FUNCTIONS` list can now include JS library symbols even if they
  have not been otherwise included (e.g. via `DEFAULT_LIBRARY_FUNCS_TO_INCLUDE`).
  (#21867)
- Due to the upstream LLVM changes
  (https://github.com/llvm/llvm-project/pull/80923 and
  https://github.com/llvm/llvm-project/pull/90792), multivalue feature is now
  enabled by default in Emscripten. This only enables the language features and
  does not turn on the multivalue ABI.
- Embind now supports return value policies to better define object lifetimes.
  See https://emscripten.org/docs/porting/connecting_cpp_and_javascript/embind.html#object-ownership for more information.

3.1.59 - 04/30/24
-----------------
- Fix the location of the dummy `.worker.js` file that is now generated as part
  of pthread builds so that is generated alongside the main JavaScript file.
  See #21701. ()
- `-sASYNCIFY=2` is setting now deprecated, use `-sJSPI` instead.

3.1.58 - 04/23/24
-----------------
- The `-sMAIN_MODULE=1` mode no longer exports all the main module symbols on
  `Module` object.  This saves a huge about of generated JS code due the fact
  that `-sMAIN_MODULE=1` includes *all* native symbols in your program as well
  is from the standard library.  The generated JS code for a simple program
  in this mode is reduced from from 3.3mb to 0.5mb.  The current implementation
  of this feature requires wasm-ld to be on the program twice which could have a
  noticeable effect on link times. (#21785)
- In `-sMODULARIZE` mode, the argument passed into the module constructor is
  no longer mutated in place.  The expectation is that the module instance will
  be available via the constructor return value.  Attempting to access methods
  on the object passed *into* the constructor will now abort. (#21775)
- Enable use of `::` to escape port option separator (#21710)
- In multi-threaded builds `--extern-pre-js` and `--extern-post-js` code is
  now only run on the main thread, and not on each of the workers. (#21750)
- Fix crash when throwing exceptions in dynamically linked int64 functions (#21759)
- Multi-threaded builds no depend on a separate `.worker.js` file.  This saves
  on code size and network requests.  In order to make this change go smoothly,
  without breaking build systems that expect a `worker.js`, emscripten will
  generate an empty `.worker.js` to give folks time to transition their
  deployment scripts.  In `-sSTRICT` mode, this empty file will not be
  generated. (#21701)

3.1.57 - 04/10/24
-----------------
- libcxx, libcxxabi, libunwind, and compiler-rt were updated to LLVM 18.1.2.
  (#21607, #21638, and #21663)
- musl libc updated from v1.2.4 to v1.2.5. (#21598)
- In `MODULARIZE` mode we no longer export the module ready promise as `ready`.
  This was previously exposed on the Module for historical reasons even though
  in `MODULARIZE` mode the only way to get access to the module is to wait on
  the promise returned from the factory function. (#21564)
- JS library code is now executed in its own context/scope, which limits how
  much of the compiler internals are accessible. If there are build time JS
  symbols that you are depending on, but that were not added to this scope,
  please file a bug and we can add more to this scope. (#21542)
- The JS functions for manipulating the native/shadow stack
  (`stackSave`/`stackRestore`/`stackAlloc`) are now just regular JS library
  function and as such are only included if you explicitly depend on them.  If
  you use these functions in your JS code you will need to depend on them via
  either:
  - The `EM_JS_DEPS` macro for `EM_ASM`/`EM_JS` code.
  - The `__deps` attribute for JS library functions
  - The `-sDEFAULT_LIBRARY_FUNCS_TO_INCLUDE` flag for `--pre-js`/`--post-js`
    code
  (#21555)
- TypeScript definitions for Wasm exports, runtime exports, and embind bindings
  can now be generated with `--emit-tsd`. The option `--embind-emit-tsd` has been
  deprecated, use `--emit-tsd` instead.
- Added the `ASYNCIFY_PROPAGATE_ADD` setting, to control whether the `ASYNCIFY_ADD`
  list propagates or not. By default this is enabled; as a result you may see larger
  ASYNCIFY builds as more of the function tree may be instrumented than you were
  previously manually specifying in `ASYNCIFY_ADD`. To stop propagation you can
  specify functions in the `ASYNCIFY_REMOVE` list, or to return to the previous
  behaviour, disable this setting (set `-sNO_ASYNCIFY_PROPAGATE_ADD`.) (#21672)
- ports changes:
  - Fixed transitive link dependencies (#21602)
  - Enable use of options in ports dependencies (#21629)

3.1.56 - 03/14/24
-----------------
- emscripten will now generate an `unused-command-line-argument` warning if
  a `-s` setting is specified more than once on the command line with
  conflicting values.  In this case the first setting is ignored. (#21464)

3.1.55 - 03/01/24
-----------------
- Update sdl2-mixer port from 2.6.0 to 2.8.0
- In `STRICT` mode the `HEAPXX` symbols (such as `HEAP8` and `HEAP32`) are now
  only exported on demand.  This means that they must be added to
  `EXPORTED_RUNTIME_METHODS` for them to appear on the `Module` object.  For
  now, this only effects users of `STRICT` mode. (#21439)
- Emscripten no longer supports `--memory-init-file` (i.e. extracting static
  data into an external .mem file).  This feature was only available under
  wasm2js (`-sWASM=0`) anyway so this change will only affect users of this
  setting. (#21217)
- `INITIAL_HEAP` setting is introduced to control the amount of initial
  memory available for dynamic allocation without capping it. If you are
  using `INITIAL_MEMORY`, consider switching to `INITIAL_HEAP`. Note that
  it is currently not supported in all configurations (#21071).

3.1.54 - 02/15/24
-----------------
- SDL2 port updated from v2.24.2 to v2.26.0. (#21337)
- The `DEMANGLE_SUPPORT` setting and the associated `demangle` function are
  now deprecated since Wasm stack traces always contain demangled symbols these
  days. (#21346)
- The type of `EMSCRIPTEN_WEBGL_CONTEXT_HANDLE` was changed to unsigned and
  the only valid error returned from `emscripten_webgl_create_context` is
  now zero.  This allows `EMSCRIPTEN_WEBGL_CONTEXT_HANDLE` to hold a pointer
  to memory even in 2GB+ mode.  Since `emscripten_webgl_create_context` never
  returns anything except zero for its errors today this change should not
  require any action. (#21268)
- Added `--use-port` option to `emcc`.  This option allows ports to be enabled
  by name and is designed to replace all existing `-sUSE_XXX` settings for
  ports. You can use `--show-ports` to get the list of available ports that
  can be used with this new option. (#21214)
- `--pre-js` and `--post-js` files can now opt into being run through the JS
  preprocessor. This change was originally landed in  #18525, but it got
  reverted in #19006.  Now it requires explicit opt-in by adding `#preprocess` to
  the top of the JS file.  This is useful as it allows things like `{{{
  POINTER_SIZE }}}` and `{{{ makeGetValue(..) }}}` to be used in pre/post JS
  files, just like they can be in JS library files. (#21227)
- Added concept of contrib ports which are ports contributed by the wider 
  community and supported on a "best effort" basis. See 
  `tools/ports/contrib/README.md` for details.A first contrib port is 
  available via `--use-port=contrib.glfw3`: an emscripten port of glfw written 
  in C++ with many features like support for multiple windows. (#21244 and 
  #21276)
- Added concept of external ports which live outside emscripten and are
  loaded on demand using the syntax `--use-port=/path/to/my_port.py` (#21316)
- `embuilder` can now build ports with options as well as external ports using
  the same syntax introduced with `--use-port`
  (ex: `embuilder sdl2_image:formats=png,jpg`) (#21345) 
- Allow comments in response files. Any line starting with `#` is now ignored.
  This is useful when listing exported symbols. (#21330)

3.1.53 - 01/29/24
-----------------
- The llvm version that emscripten uses was updated to 19.0.0 trunk. (#21165)

3.1.52 - 01/19/24
-----------------
- The core stack manipulation functions (`stackSave`, `stackRestore`,
  `stackAlloc`) are no longer exported by default.  Users of these function
  now need to depend on them explicitly (either via `__deps` attributes or via
  `-sEXPORTED_FUNCTIONS`). (#21075)
- Building with `pthreads+EXPORT_ES6` will now emit the worker file as
  `NAME.worker.mjs` rather than `.js`. This is a necessary breaking change to
  resolve other `pthreads+EXPORT_ES6` issues in Node.js (because Node.js is
  affected by the suffix in some cases). (#21041)
- Include paths added by ports (e.g. `-sUSE_SDL=2`) now use `-isystem` rather
  then `-I`.  This means that files in user-specified include directories will
  now take precedence over port includes. (#21014)
- Certain settings that only apply when generating JavaScript output will now
  trigger a warning if used when generating only Wasm.
- Fix bug where `main` was mistakenly included in debug builds but not in
  release builds. (#20971)
- Remove JAVA from the list of `.emscripten` config file settings.  In the
  past we used this to run the java version of closure compiler.  If there are
  folks who prefer to use the java version of closure compiler for some reason
  it should be possible by adding `--platform=java` to `--closure-args` or
  `EMCC_CLOSURE_ARGS` but emscripten will no longer do this automatically.
  (#20919)
- The WORKAROUND_OLD_WEBGL_UNIFORM_UPLOAD_IGNORED_OFFSET_BUG setting was
  removed.  This was a workaround from 2018 (#7459) that should no longer be
  needed. (#20925)
- The `--default-obj-ext` command line flag was removed. (#20917)
- emcc will now treat `.bc` files as source files.  These means that will get
  compiled by clang before being passed to the linker.  This matches the
  behaviour of clang. (#20922)
- Emscripten now only supports browsers going back to certain versions. The
  current set of minimum versions are: Chrome 32, Firefox 34, Safari 9.
  Attempting to targets version older this using, for example
  `MIN_CHROME_VERSION` will now result in build-time error.  All of these
  browser versions are at least 8 years old now so the hope is that nobody
  is intending to target them today.  (#20924)
- C++ objects passed into embind's val via constructors, methods, and call
  function will not be automatically destroyed after the function call. This
  makes the behavior consistent for invocations. 
- The `SUPPORT_ERRNO` setting is now deprecated as it only controlled setting
  errno from JS library functions and emscripten no longer requires this.
  (#21074)

3.1.51 - 12/13/23
-----------------
- Support for explicitly targeting the legacy Internet Explorer or EdgeHTML
  (edge version prior to the chromium-based edge) browsers via
  `-sMIN_EDGE_VERSION/-sMIN_IE_VERSION` was removed. (#20881)
- Emscripten is now more strict about handling unsupported shared library
  inputs.  For example, under the old behaviour if a system shared library
  such as `/usr/lib/libz.so` was passed to emscripten it would silently re-write
  this to `-lz`, which would then search this a libz in its own sysroot.  Now
  this file is passed though the linker like any other input file and you will
  see an `unknown file type` error from the linker (just like you would with the
  native clang or gcc toolchains). (#20886)
- Support for explicitly targeting the legacy EdgeHTML browser (edge version
  prior to the chromium-based edge) via `-sMIN_EDGE_VERSION` was removed.
  Using `-sLEGACY_VM_SUPPORT` should still work if anyone still wanted to target
  this or any other legacy browser.
- Breaking change: Using the `*glGetProcAddress()` family of functions now
  requires passing a linker flag -sGL_ENABLE_GET_PROC_ADDRESS. This prevents
  ports of native GL renderers from later accidentally attempting to activate
  "dormant" features if web browser implementations gain new WebGL extensions in
  the future, which `*glGetProcAddress()` is not able to support. (#20802)
- Added Hi DPI support to GLFW. When enabled, GLFW automatically accounts for
  the `devicePixelRatio` browser property and changes the size of the canvas
  accordingly (including dynamically if the canvas is moved from a 4K screen to
  a 2K screen and vice-versa). `glfwGetFramebufferSize` now properly returns the
  canvas size in pixels, while `glfwGetWindowSize` returns the canvas size is
  screen size. By default, this feature is disabled. You can enable it before
  creating a window by calling `glfwWindowHint(GLFW_SCALE_TO_MONITOR,
  GLFW_TRUE)`. You can also dynamically change it after the window has been
  created by calling `glfwSetWindowAttrib(window, GLFW_SCALE_TO_MONITOR,
  GLFW_TRUE)`. (#20584)
- Transpilation to support older environments/browsers is now performed by babel
  rather than closure compiler.  This means that folks targeting older browsers
  (e.g. `-sLEGACY_VM_SUPPORT`) do not need to ensure their code is closure
  compliant. (#20879)

3.1.50 - 11/29/23
-----------------
- Add a port of mimalloc, a fast and scalable multithreaded allocator. To use
  it, build with `-sMALLOC=mimalloc`. (#20651)
- When compiling, Emscripten will now invoke `clang` or `clang++` depending only
  on whether `emcc` or `em++` was run.  Previously it would determine which to
  run based on individual file extensions.  One side effect of this is that you
  may now see a clang warning when building `.c` source files using `em++`:
  `warning: treating 'c' input as 'c++' when in C++ mode`.  This also means that
  the `DEFAULT_TO_CXX` setting now only applies when linking and not when
  compiling. (#20712)
- JavaScript library code can now use the full range of ES6 features and we rely
  on closure compiler to transpile for ES5 when targeting older browsers.
  For those that would rather perform transpilation separately outside of
  emscripten you can use the `-sPOLYFILL=0` setting. (#20700)
- libcxx, libcxxabi, libunwind, and compiler-rt were updated to LLVM 17.0.4.
  (#20705, #20707, and #20708)
- Remove `BENCHMARK` setting. That has not been used by the benchmark suite for
  some time now (at least not by default), and is much less useful these days
  given lazy compilation in VMs (which makes it impossible to truly benchmark
  execution separately from compilation, which `BENCHMARK` hoped to do).
- Update GLFW handling of touch events to avoid sending duplicate mousedown and
  and mouseup events. Maps touchmove to mousemove events for a single primary
  touch. (#20805)

3.1.49 - 11/14/23
-----------------
- Many MEMORY64 fixes for browser and graphics APIs (#20678)
- The `glfwSetWindowSize` function no longer switches to fullscreen when the
  width/height provided as parameters match the screen size. This behavior
  now matches the behavior of SDL and glut. In order to switch to fullscreen,
  the client code should invoke `Module.requestFullscreen(...)` from a user 
  triggered event otherwise the browser raises an error. (#20600)

3.1.48 - 11/05/23
-----------------
- The JS `assert` function is no longer available in release builds when
  `-sSTRICT` is used.  This should only affect users with custom JS library code
  which doesn't use `#if ASSERTIONS` guards around their `assert` calls.  This
  behaviour matches that of `MINIMAL_RUNTIME`. (#20592)
- The minimum version of node required run the compiler was updated from
  10.19 to 16.20.  This does not effect the node requirements of the generated
  JavaScript code. (#20551)
- A new top-level `bootstrap` script was added.  This script is for emscripten
  developers and helps take a care of post-checkout tasks such as `npm install`.
  If this script needs to be run (e.g. because package.json was changed, emcc
  will exit with an error. (#19736)
- If exceptions are disabled, using `new` together with `std::nothrow` no
  longer aborts if the allocation fails. Instead `nullptr` is returned now.
  This does not change the behavior of regular usage of `new`.
- Default `MIN_CHROME_VERSION` was increased from 75 to 85 and default
  `MIN_FIREFOX_VERSION` was increased from 68 to 79 to allow Emscripten
  to use some ES2021 features for smaller JavaScript code size. (#20549)
- Emscripten now generates PowerShell wrappers for its CLIs. This allows to
  sidestep some of the issues with legacy cmd.exe, but developers must
  explicitly opt-in to running PowerShell scripts in system settings or
  via the `Set-ExecutionPolicy` command. (#20416)
- `emscripten::val` now supports C++20 `co_await` operator for JavaScript
  `Promise`s. (#20420)

3.1.47 - 10/09/23
-----------------
- The boost-headers port was updated to v1.83.0.
- The `noExitRuntime` global is now a JS library symbol that will only be
  included as needed.  User of `noExitRuntime` will now need to declare a
  dependency on it.  It will get implicitly included if `noExitRuntime` is part
  of `INCOMING_MODULE_JS_API.` (which it is by default), or it can be added to
  either `DEFAULT_LIBRARY_FUNCS_TO_INCLUDE` or `noExitRuntime`. (#20336)
- The egl, html5, sdl and webgpu libraries now support basic functionality with
  `-sMEMORY64`. (#20276)
- Value types in `emscripten/html5.h` that correspond the WebIDL `long` type are
  now represented as `int` rather than `long` types so that they are 32-bit wide
  on both wasm32 and wasm64.  (#20290)
- `EM_JS` and `EM_ASM` that are present in side module now have their syntax
  validated at build time. (#20258)
- `MAIN_THREAD_EM_ASM_PTR` macro added for code that returns a pointer.  This
  mirrors the existing `EM_ASM_PTR`. (#20261)
- Emscripten now implements default POSIX signal handlers. These can
  terminate or abort the program in response to `raise` cals. (#20257)
- `emscripten::val` now prevents accidental access to the underlying JavaScript
  value from threads other than its owner. This already didn't work correctly
  in majority of cases, but now it will throw a clear assertion failure. (#20344)
- `emscripten::val` can now be iterated over with a C++ range-based for loop.
  (#20364)

3.1.46 - 09/15/23
-----------------
- The `wasmTable` global is now a JS library function that will only be included
  as needed.  Code that references `wasmTable` will no need to declare a
  dependency on it.  It can also be explicitly included using
  `-sEXPORTED_RUNTIME_METHODS=wasmTable`.
- libunwind updated to LLVM 16.0.6. (#20088)
- The `--minify=0` command line flag will now preserve comments as well as
  whitespace.  This means the resulting output can then be run though closure
  compiler or some other tool that gives comments semantic meaning. (#20121)
- `-sSTRICT` now implies `-sINCOMING_MODULE_JS_API=[]` which is generally good
  for code size.  If you `-sSTRICT` you now need to be explicit about the
  incoming module APIs you are supplying.  Users who supply symbols on the
  incoming module but forget to include them in `-sINCOMING_MODULE_JS_API`
  will see an error in debug builds so this change will not generate any
  silent failures.
- JS library decorators such as `__deps` and `__async` are now type checked so
  that errors are not silently ignored.
- The `USE_GLFW` settings now defaults to 0 rather than 2.  This matches other
  other settings such as `USE_SDL` that default to 0 these days and also matches
  the existing behaviour for `MINIMAL_RUNTIME` and `STRICT` mode.
  If you use GLFW you now need to explicitly opt into it using `-sUSE_GLFW` or
  `-lglfw`. (#19939)
- A new settings `TABLE_BASE` was introduced that can be used to place static
  function addresses (table slots) at a certain offset.  This defaults to 1
  which is the previously fixed value. (#20149)
- Clang's error detection of unused variables `-Wunused-variable` improved,
  which may require changes in user code (see #20169).

3.1.45 - 08/23/23
-----------------
- The function used to add symbols the JS library has been renamed from
  `mergeInto`, to the more specific `addToLibrary`.  This new function does not
  require the passing of `LibraryManager.library` as a first argument.  The old
  `mergeInto` continues to exist for backwards compat.
- The `--log_html` option was removed from `emrun`.  This option was already not
  working with python3.8 or above so we hope is safe to say that nobody was
  relying on it.

3.1.44 - 07/25/23
-----------------
- musl libc updated from v1.2.3 to v1.2.4. (#19812)
- The `EM_LOG_FUNC_PARAMS` flag to `emscripten_log`/`emscripten_get_callstack`
  has been deprecated and no longer has any effect.  It was based on a
  long-deprecated JS API. (#19820)
- The internal `read_` and `readAsync` functions no longer handle data URIs.
  (Higher-level functions are expected to handle that themselves, before calling.)
  This only effects builds that use `-sSINGLE_FILE` or `--memory-init-file`.
  (#19792)
- The `asm` property of the Module object (which held the raw exports of the
  wasm module) has been removed.  Internally, this is now accessed via the
  `wasmExports` global. If necessary, it is possible to export `wasmExports`
  on the Module object using `-sEXPORTED_RUNTIME_METHODS=wasmExports`. (#19816)
- Embind now supports generating TypeScript definition files using the
  `--embind-emit-tsd <filename>` option.

3.1.43 - 07/10/23
-----------------
- Handling i64 arguments and return values in JS functions is now much simpler
  with the new `__i53abi` decorator.  When this is set to true, i64 values are
  automatically converted to JS numbers (i53) at the JS boundary.  Parameters
  outside of the i53 will show up as NaN in the JS code (#19711)
- EM_JS functions are now supported in side modules (#19705)

3.1.42 - 06/22/23
-----------------
- The default minimum Node version of Emscripten output was bumped from 10.19 to
  16.0. To run the output JS in an older version of node, you can use e.g.
  `-sMIN_NODE_VERSION=101900` which will apply the previous minimum version of
  10.19.0. (#19192).
- The log message that emcc will sometime print (for example when auto-building
  system libraries) can now be completely suppressed by running with
  `EMCC_LOGGING=0`.
- Runtime dynamic linking symbols such as dlopen and dlsym will no longer cause
  a linker error when building without `-sMAIN_MODULE`.  Instead stub functions
  will be included that fail at runtime.  This matches the behaviour of other
  libc functions that we don't implement.  For those that prefer to get a linker
  error we have the `-sALLOW_UNIMPLEMENTED_SYSCALLS` settings. (#19527)
- The `modifyFunction` helper in `parseTools.js` was renamed to
  `modifyJSFunction` and its callback function no longer takes the name of the
  function being modified.  The name is not relevant for JS library functions
  and can be safely ignored.
- JS library functions can now be implemented using ES6 arrow notation, which
  can save to a few bytes on JS code size. (#19539)

3.1.41 - 06/06/23
-----------------
- A new setting (`CHECK_NULL_WRITES`) was added to disabled the checking of
  address zero that is normally done when `STACK_OVERFLOW_CHECK` is enabled.
  (#19487)
- compiler-rt updated to LLVM 16. (#19506)
- libcxx and libcxxabi updated to LLVM 16. (#)

3.1.40 - 05/30/23
-----------------
- The `_emscripten_out()`, `_emscripten_err()` and `_emscripten_dbg()` functions
  declared in `emscripten/console.h` no longer have the underscore prefix and
  are now documented. (#19445)

3.1.39 - 05/18/23
-----------------
- The JS `err()` function will now bind to `console.error` by default rather
  than `console.warning`.  For debugging/tracing/logging we recommend the
  `dbg()` function instead. (#19326)
- The `WASM2C` options has been removed. All known users are using upstream wabt
  these days anyhow.

3.1.38 - 05/10/23
-----------------
- The `dladdr` function will now always return an error rather than filling in
  dummy values. (#19319)
- The restriction preventing the use of dynamic linking in combination with
  `-sDYNAMIC_EXECUTION=0` was removed.  This restriction was being enforced
  unnecessarily since dynamic linking has not depended on `eval()` for a while
  now.
- Remove extra code for falling back to long-deprecated BlobBuilder browser API
  when Blob constructor is missing.  This was a fix for an issue that has long
  been fixed. (#19277)

3.1.37 - 04/26/23
-----------------
- The `EM_PYTHON_MULTIPROCESSING` environment variable no longer has any effect.
  This was added a temporary fallback but should no longer be needed. (#19224)
- The old reverse dependency system based on `tools/deps_info.py` has been
  removed and the existing `__deps` entries in JS library files can now be used
  to express JS-to-native dependencies.  As well being more precise, and
  extensible via user-supplied JS libraries, this also speeds up link times
  since we no longer need scan linker inputs using `llvm-nm`.  It also
  completely removes the need for the `REVERSE_DEPS` settings which has now
  been deprecated. (#18905)
- Bump the default minimum Firefox version from 65 to 68 (#19191).
- Background pthreads no longer prevent a Node.js app from exiting. (#19073)

3.1.36 - 04/16/23
-----------------
- The `USES_DYNAMIC_ALLOC` setting has been deprecated.  You can get the same
  effect from `-sMALLOC=none`. (#19164)

3.1.35 - 04/03/23
-----------------
- The following JavaScript runtime functions were converted to JavaScript
  library functions:
   - UTF8ArrayToString
   - UTF8ToString
   - stringToUTF8Array
   - stringToUTF8
   - lengthBytesUTF8
  
  If you use any of these functions in your JS code you will now need to include
  them explicitly in one of the following ways:
   - Add them to a `__deps` entry in your JS library file (with leading $)
   - Add them to `DEFAULT_LIBRARY_FUNCS_TO_INCLUDE` (with leading $)
   - Add them to `EXPORTED_FUNCTIONS` (without leading $)
   - Set `-sLEGACY_RUNTIME` to include all of them at once.
- `FS.loadFilesFromDB` and `FS.saveFilesToDB` were removed.  We think it's
  unlikely there were any users of these functions since there is now a separate
  IDBFS filesystem for folks that want persistence. (#19049)
- `allocateUTF8` and `allocateUTF8OnStack` library function moved to
  `library_legacy.js`.  Prefer the more accurately named `stringToNewUTF8` and
  `stringToUTF8OnStack`. (#19089)
- `SDL_image` port was updated to version 2.6.0.
- `-z` arguments are now passed directly to wasm-ld without the need for the
  `-Wl,` prefix.  This matches the behaviour of both clang and gcc. (#18956)
- Reverted #18525 which runs the JS pre-processor over files passed via
  --pre-js and --post-js.  It turned out this change caused issue for several
  folks who had JS files with lines that start with `#` so can't be run through
  the pre-processor.  If folks want to re-enable this we can looks into ways to
  make it conditional/optional.
- The `{{{ cDefine('name') }}}` helper macro can now be simplified to just `{{{
  cDefs.name }}}`.

3.1.34 - 03/14/23
-----------------
- Fix for using `EM_JS` functions defined in other object files.  This was a bug
  that was introduced when `LLD_REPORT_UNDEFINED` was enabled by default back in
  3.1.28. (#18928)
- The preferred way to enable pthreads is now to just use the standard `-pthread`
  flag.  The `-sUSE_PTHREADS` setting still works but is marked as legacy and
  will generate a warning in `-sSTRICT` mode.
- When targeting node, and using `-sMODULARIZE`, we no longer internally catch
  unhandled promise rejections or exit status code. That is to say the,
  `NODEJS_CATCH_REJECTION` and `NODEJS_CATCH_EXIT` are no longer compatible
  with `-sMODULARIZE`.   

3.1.33 - 03/08/23
-----------------
- Initial support for C++20 modules.  We have added a very simple test in form
  of `other.test_cpp_module`. (#18915)
- Removed `sys/sysctl.h` compatibility header.  We don't implement the function
  it defines. (#18863)
- Update SDL2_ttf port to 2.20.2 (#18804)
- Update glfw header to 3.3.8 (#18826)
- The `LLD_REPORT_UNDEFINED` setting has been removed.  It's now essentially
  always enabled. (#18342)
- Added `-sEXPORT_KEEPALIVE` to export symbols. When using
  `MINIMAL_RUNTIME`, the option will be **disabled** by default.
  This option simply exports the symbols on the module object, i.e.,
  `Module['X'] = X;`
- The WasmFS OPFS backend is now faster in browsers that implement
  [`Atomics.waitAsync`](https://caniuse.com/mdn-javascript_builtins_atomics_waitasync).
  (#18861)
- The `emscripten_proxy_async_with_callback` API was replaced with a simpler
  `emscripten_proxy_callback` API that takes a second callback to be called if
  the worker thread dies before completing the proxied work.  

3.1.32 - 02/17/23
-----------------
- Added new linker option `-sEXCEPTION_STACK_TRACES` which will display a stack
  trace when an uncaught exception occurs. This defaults to true when
  `ASSERTIONS` is enabled. This option is mainly for the users who want only
  exceptions' stack traces without turning `ASSERTIONS` on. (#18642 and #18535)
- `SUPPORT_LONGJMP`'s default value now depends on the exception mode. If Wasm
  EH (`-fwasm-exceptions`) is used, it defaults to `wasm`, and if Emscripten EH
  (`-sDISABLE_EXCEPTION_CATCHING=0`) is used or no exception support is used, it
  defaults to `emscripten`. Previously it always defaulted to `emscripten`, so
  when a user specified `-fwasm-exceptions`, it resulted in Wasm EH + Emscripten
  SjLj, the combination we do not intend to support for the long term.
- Added support for Wasm-based AudioWorklets for realtime audio processing
  (#16449)
- Synchronous proxying functions in emscripten/proxying.h now return errors
  instead of hanging forever when the worker thread dies before the proxied work
  is finished.

3.1.31 - 01/26/23
-----------------
- Symbols that were previously exported from native code, but only for internal
  reasons, are no longer exported on the `Module` object by default.  For
  example, previously if you were using `Module._malloc` but not explicitly
  including `_malloc` in `EXPORTED_FUNCTIONS`, it might have been exported
  anyway due to internal use of `malloc` within the JS library code. (#18564)
- The `STACK_SIZE`, `STACK_ALIGN`, `POINTER_SIZE`, and `ASSERTIONS` JavaScript
  globals were removed by default.  In debug builds a clear error is shown if
  you try to use these. (#18503)
- --pre-js and --post-js files are now fed through the JS preprocessor, just
  like JS library files and the core runtime JS files.  This means they can
  now contain #if/#else/#endif blocks and {{{ }}} macro blocks. (#18525)
- `-sEXPORT_ALL` can now be used to export symbols on the `Module` object
  when used with `-sMINIMAL_RUNTIME` and `-sMODULARIZE` together. (#17911)
- The llvm version that emscripten uses was updated to 17.0.0 trunk.

3.1.30 - 01/11/23
-----------------
- The default pthread stack size will now be set to match `-sSTACK_SIZE` by
  default.  Set `DEFAULT_PTHREAD_STACK_SIZE` explicitly to override this.
  (#18479)
- The `buffer` JavaScript variable was removed.  This underlying buffer is
  still accessible via `wasmMemory.buffer` or `HEAPXX.buffer`.  In debug builds,
  a clear error is shown if you try to use it.  (#18454)
- The SDLv1 header directory is no longer added to the include path by default.
  This means if you include SDL headers without the explicit version in them
  (e.g. `SDL_events.h`) you will now need to add `-sUSE_SDL` explicitly at
  compile time.  If you include the SDL headers with the directory name included
  (e.g. `SDL/SDL_events.h`) you will not be affected by this change. (#18443)
- Significant improvements were made (in the version of LLVM associated with
  this emsdk release) to the quality of DWARF debug info when building in
  optimized mode. See https://reviews.llvm.org/D140373. Using the -O1 flag is
  recommended if a program is too large or slow to debug with -O0 (although
  -O0 is still better for debugging when feasible).

3.1.29 - 01/03/23
-----------------
- Fixed bug in `PROXY_TO_PTHREAD` whereby certain async operations on the main
  thread would cause the whole program to exit, even when the proxied main
  function was still running. (#18372)
- Added `Module.pthreadPoolReady` promise for the `PTHREAD_POOL_DELAY_LOAD`
  mode that allows to safely join spawned threads. (#18281)
- PThreads can now be safely spawned on-demand in Node.js even without a PThread
  pool (`PTHREAD_POOL_SIZE`) or proxying (`PROXY_TO_PTHREAD`) options. (#18305)

3.1.28 - 12/08/22
-----------------
- `LLD_REPORT_UNDEFINED` is now enabled by default.  This makes undefined symbol
  errors more precise by including the name of the object that references the
  undefined symbol. The old behaviour (of allowing all undefined symbols at
  wasm-ld time and reporting them later when processing JS library files) is
  still available using `-sLLD_REPORT_UNDEFINED=0`. (#16003)
- musl libc updated from v1.2.2 to v1.2.3. (#18270)
- The default emscripten config file no longer contains `EMSCRIPTEN_ROOT`.  This
  setting has long been completely ignored by emscripten itself. For
  applications that wish to know where emscripten is installed looking for
  `emcc` in the `PATH` has long been the recommended method (i.e. `which emcc`).
  (#18279)
- More accurate synchronisation of `emscripten_get_now` clocks between main
  thread and pthreads.
  This also changes the absolute value returned by the function, but it shouldn't
  affect correct usages as the function has always returned different values on
  different platforms, and is clearly documented as "only meaningful in
  comparison to other calls to this function". (#18267)
- Emscripten will now search your PATH for binaryen, llvm, and node if the
  corresponding config file settings (`BINARYEN_ROOT`, `LLVM_ROOT`, `NODE_JS`)
  are not set.  Allows emscripten to run with an empty config file given the
  right tools in the PATH. (#18289)

3.1.27 - 11/29/22
-----------------
- Add support for `-sEXPORT_ES6`/`*.mjs` on Node.js. (#17915)
- Idle workers in a PThread pool no longer prevent Node.js app from exiting. (#18227)
- The default `STACK_SIZE` was reduced from 5MB to 64KB.  Projects that use more
  than 64Kb of stack will now need specify `-sSTACK_SIZE` at link time.  For
  example, `-sSTACK_SIZE=5MB` can be used to restore the previous behaviour.
  To aid in debugging, as of #18154, we now also place the stack first in memory
  in debug builds so that overflows will be immediately detected, and result in
  runtime errors.  This change brings emscripten into line with `wasm-ld` and
  wasi-sdk defaults, and also reduces memory usage by default.  In general,
  WebAssembly stack usage should be lower than on other platforms since a lot of
  state normally stored on the stack is hidden within the runtime and does not
  occupy linear memory at all.  The default for `DEFAULT_PTHREAD_STACK_SIZE` was
  also reduced from 2MB to 64KB to match.
- Improved error messages for writing custom JS libraries. (#18266)
- EM_ASM code is now supported in side modules (#18228)

3.1.26 - 11/17/22
-----------------
- Inline with the recent changes to llvm and binaryen, emscripten will now, by
  default, enable the sign-extension and mutable-globals WebAssembly proposals.
  In order to do so the default minimum safari version (`MIN_SAFARI_VERSION`)
  was updated from 12.0 to 14.1, and support for the old EdgeHTML engine
  (`MIN_EDGE_VERSION`) was removed by default.  If you want to continue to
  support these older engines you can use these settings
  (`-sMIN_SAFARI_VERSION=120000` and/or `-sMIN_EDGE_VERSION=44`) to revert to
  the previous defaults, which will result in the new proposals being disabled.
  Note that in order to avoid support for the sign-extension emscripten uses
  a binaryen pass, so targeting older browsers requires the running of wasm-opt
  and is therefore incompatible with `ERROR_ON_WASM_CHANGES_AFTER_LINK` (i.e.
  fast linking). (#17690)
- Added `--reproduce` command line flag (or equivalently `EMCC_REPRODUCE`
  environment variable).  This options specifies the name of a tar file into
  which emscripten will copy all of the input files along with a response file
  that will allow the command to be replicated.  This can be useful for sharing
  reproduction cases with others (inspired by the lld option of the same name).
  (#18160)
- In non-optimizing builds emscripten will now place the stack first in memory,
  before global data.  This is to get more accurate stack overflow errors (since
  overflow will trap rather corrupting global data first).  This should not
  be a user-visible change (unless your program does something very odd such
  depending on the specific location of stack data in memory). (#18154)

3.1.25 - 11/08/22
-----------------
- The `TOTAL_STACK` setting was renamed to `STACK_SIZE`.  The old name will
  continue to work as an alias. (#18128)
- Exporting `print`/`printErr` via `-sEXPORTED_RUNTIME_METHODS` is deprecated in
  favor of `out`/`err`.  The former symbols are supposed to be used with
  `-sINCOMING_MODULE_JS_API` instead. (#17955)
- aio.h was removed from the sysroot.  Emscripten doesn't support any of the
  functions in this header.
- Clang's function pointer cast warnings (enabled with `-Wcast-function-type`)
  are now stricter. This warning is intended to help with CFI errors but also
  helps wasm builds since wasm traps on such type mismatches in indirect calls.
  We recommend that users enable it to prevent such errors (which can be hard to
  debug otherwise). The older (less strict) behavior is also still possible with
  `-Wcast-function-type -Wno-cast-function-type-strict` (or
  `-Wno-error=cast-function-type-strict` if you want the warnings to be visible
  but not errors). See https://reviews.llvm.org/D134831
- libcxx and libcxxabi updated to LLVM 15. (#18113)

3.1.24 - 10/11/22
-----------------
- In Wasm exception mode (`-fwasm-exceptions`), when `ASSERTIONS` is enabled,
  uncaught exceptions will display stack traces and what() message. (#17979 and
  #18003)
- It is now possible to specify indirect dependencies on JS library functions
  directly in C/C++ source code.  For example, in the case of a EM_JS or EM_ASM
  JavaScript function that depends on a JS library function.  See the
  `EM_JS_DEPS` macro in the `em_macros.h` header.  Adding dependencies in this
  way avoids the need to specify them on the command line with
  `-sDEFAULT_LIBRARY_FUNCS_TO_INCLUDE`. (#17854)

3.1.23 - 09/23/22
-----------------
- The `__EMSCRIPTEN_major__/minor__/tiny__` macros are no longer defined on the
  command line but require `<emscripten.h/>` (or just `<emscripten/version.h>`
  to be included. (#17883)
- Linking of bitcode files using `emcc -r` + `-flto` is no longer supported.
  `emcc -r` will now always use lld to link to an object file.  This matches the
  behavior of upstream llvm where bitcode linking using lld does not exist.
  The recommend way to combine bitcode input is to use library files (`ar`
  archives).  See #13492 for more details.

3.1.22 - 09/19/22
-----------------
- compiler-rt updated to LLVM 15. (#17802)
- Using `-Oz` or `-Os` will no longer pass `-fno-inline-functions` to clang and
  instead rely on clang's normal inline heuristics for these optimization
  levels.  `-fno-inline-functions` can be passed explicitly if needed.
- C++17 is now the default version of the C++ standard used by the compiler.
  This is due to an upstream change in llvm.  Use `-std=c++14` (or technically
  `-std=gnu++14`) to revert to the previous default.
- Closure warnings are now controlled via the standard `-Wclosure` warning flags
  rather than via a specific/custom `CLOSURE_WARNINGS` setting.  The old
  setting continues to work but will issue a deprecation warning.
  If you link with `-Werror` but you don't want closure warnings to be errors
  you can add `-Wno-error=closure` or `-Wno-closure`.

3.1.21 - 09/09/2022
-------------------
- Update SDL2 port to 2.24.0 (#17748)
- The `LEGACY_RUNTIME` setting is no longer enabled by default.  If you use any
  of these legacy runtime functions (except in library code with explicit
  dependencies) then you would need to set `LEGACY_RUNTIME` on the command line
  or add the ones you need to `DEFAULT_LIBRARY_FUNCS_TO_INCLUDE`:
   - addFunction
   - removeFunction
   - allocate
   - AsciiToString
   - stringToAscii
   - UTF16ToString
   - stringToUTF16
   - lengthBytesUTF16
   - UTF32ToString
   - stringToUTF32
   - lengthBytesUTF32
   - allocateUTF8
   - allocateUTF8OnStack
   - writeStringToMemory
   - writeArrayToMemory
   - writeAsciiToMemory
   - intArrayFromString
   - intArrayToString
   - warnOnce
   - ccall
   - cwrap
  Although this is technically a breaking change for those who use these
  functions, there are assertion in debug builds that catch such usages and
  direct towards how to fix the issue.

3.1.20 - 08/24/2022
-------------------
- The `getTempRet0`/`setTempRet0` helper functions are now implemented directly
  in WebAssembly, rather than supplied by the JS host.  This simplifies the
  wasm/JS interface.  These function are no longer exported in all cases.  If
  your code directly calls these functions from JS, you can add them to
  `-sEXPORTED_RUNTIME_METHODS`.
- Several linux-specific headers were removed from the emscripten sysroot. None
  of the functionality in these headers was ever supported by emscripten. For
  example `sys/soundcard.h` and `sys/ptrace.h`. (#17704)

3.1.19 - 08/17/2022
-------------------
- Old method of metadata extraction via wasm-emscripten-finalize removed
  in favor of local python code. (#16529)

3.1.18 - 08/01/2022
-------------------
- The tests/ directory was renamed to just test/ to match other project close
  emscripten (llvm, wabt, binaryen).  This should not effect any users of
  emscripten, only developers. (#17502)
- The llvm version that emscripten uses was updated to 16.0.0 (#17534)
- worker.js now propagates unhandled promise rejections to the main thread the
  same way it propagates uncaught exceptions.

3.1.17 - 07/22/2022
-------------------
- Add support for dynamic linking with Asyncify. (#15893)
- A source map file and DWARF info in the wasm can now be emitted at the same if
  the user gives the both options: `-g -gsource-map`. (#17484)
- The `align` argument to the makeGetValue/makeSetValue JS library macros was
  removed (and replaced with an assert) as it had no uses internally and was
  removed (and replaced with an assert) as it had now uses internally and was
  untested.
- Removed unused `calledMain` global variable from the JS runtime.  Folks who
  want to know when main is done can use `Module[postRun]`.

3.1.16 - 07/14/2022
-------------------
- Warnings generated by the JS compiler (compiler.js) are now propagated back
  to the emcc compiler driver which means that `-Werror` builds will now fail
  in the presence of JS compiler warnings.  As usual `-Wno-js-compiler` and
  `-Wno-error=js-compiler)` can be used to control these warnings. (#17365)
- When JS library functions are included as part of `EXPORTED_RUNTIME_METHODS`
  it is no longer necessary to also add them to
  `DEFAULT_LIBRARY_FUNCS_TO_INCLUDE`.  This change allows us to transition
  runtime functions to JS library functions without the need to folks to add
  `DEFAULT_LIBRARY_FUNCS_TO_INCLUDE`. (#17369)
- The following function, which were previously part of the default runtime, are
  now JS library functions:
   - addFunction
   - removeFunction
   - allocate
   - AsciiToString
   - stringToAscii
   - UTF16ToString
   - stringToUTF16
   - lengthBytesUTF16
   - UTF32ToString
   - stringToUTF32
   - lengthBytesUTF32
   - allocateUTF8
   - allocateUTF8OnStack
   - writeStringToMemory
   - writeArrayToMemory
   - writeAsciiToMemory
   - intArrayFromString
   - intArrayToString
   - warnOnce
   - ccall
   - cwrap
  However, they all still available by default due to a new setting called
  `LEGACY_RUNTIME` which is enabled by default.  When `LEGACY_RUNTIME` is
  disabled (which it may be in the future) these symbols would only be included
  if there were explicitly exported via `EXPORTED_RUNTIME_METHODS` or added to
  `DEFAULT_LIBRARY_FUNCS_TO_INCLUDE`.  `LEGACY_RUNTIME` is disabled by default
  in `STRICT` mode so this change only effects users of `STRICT` mode. (#17370,
  #17403)
- The `run` runtime function is no longer exported by default.  It can be added
  to `EXPORTED_RUNTIME_METHODS` if needed.
- The getWasmTableEntry/setWasmTableEntry library function are no longer
  included by default.  Add them to `DEFAULT_LIBRARY_FUNCS_TO_INCLUDE` or
  `EXPORTED_RUNTIME_METHODS` if you want to use them outside of JS library code.
- The type of `time_t` was restored 64-bit after being converted to 32-bit in
  3.1.11. (#17401)

3.1.15 - 07/01/2022
-------------------
- The JS library helper function `hasExportedFunction` has been replaced with
  `hasExportedSymbol`, which takes an unmangled (no leading underscore) symbol
  name.
- Post-link metadata extraction switched from wasm-emscripten-finalize
  (binaryen) to python code within emscripten.  This change should have no
  semantic effect, but can temporarily be reverted by setting
  `EMCC_READ_METADATA=binaryen` in the environment. (#17337)
- Added a shim for `BigInt64Array` so `-sWASM_BIGINT` can be used in Safari
  v14. (#17103)

3.1.14 - 06/20/2022
-------------------
- emcc now accepts `-print-file-name` and reports the correct library paths in
  `-print-search-dirs`.
- `tools/file_packager` no longer generates (or requires) any "pre-js" code when
  running in `--embed-file` mode.  Instead the embedded files are loaded at
  static constructor time.
- Emscripten now knows what minimum browser versions the `WASM_BIGINT` feature
  requires and will automatically set the defaults accordingly. (#17163)
- Embind now supports binding to functions specified as `noexcept`. (#17140)
- Weak undefined symbols fixed in dynamic linking. (#17164)
- Internally, the name of `main` function now gets mangled (by clang) in the
  same way as with other wasm targets.  This means that within the wasm module
  the name of the main function can now be `__main_argc_argv`, but, since we
  still export this to JS as `_main`, this should not be a user-visible change.
- Use of pkg-config from cmake not longer causes the C++ include path to be
  broken. (#17137)
- `emscripten_runtime_keeplive_push()` and `emscripten_runtime_keeplive_push()`
  are now exposed to native code and can be used to keep the runtime alive
  without immediately unwinding the event loop (as
  `emscripten_exit_with_live_runtime()` does). (#17160)
- The file packager option `--use-preload-cache` now only invalidates the
  cache if the data contents has changed. (#16807)

3.1.13 - 06/02/2022
-------------------
- xlocale.h compatibility header was restored after being removed in 3.1.12.

3.1.12 - 05/25/2022
-------------------
- Fix crash, introduced in 3.1.11, which occurred when using pointer types
  (types ending in `*`) with getValue/setValue library functions. (#17028)
- Fix possible deadlock in multi-threaded builds that use EXIT_RUNTIME=0 with
  ASSERTIONS enabled. This was introduced in 3.1.3 as part of #16130. (#17044)

3.1.11 - 05/21/2022
-------------------
- The return value of `emscripten_get_compiler_setting` was changed from `int`
  to `long` so that it is compatible with `MEMORY64`.  The return value of this
  function sometimes contains a pointer value so `int` is not sufficiently
  wide under `wasm64`. (#16938)
- The `EM_BUILD_VERBOSE` environment variable only effects test code these days
  and therefore was renamed to `EMTEST_BUILD_VERBOSE`. (#16904)
- compiler-rt updated to LLVM 14. (#16991)
- libc++ updated to LLVM 14. (#17000)
- libc++abi updated to LLVM 14. (#16993)

3.1.10 - 05/02/2022
-------------------
- Bug fixes

3.1.9 - 04/21/2022
------------------
- The `-sSHELL_FILE` setting, which (unlike the --shell-file command line
  options) we believe was never tested or externally used, has been removed.
  (#16589)
- A warning is now issued when passing C++-only settings such
  `-sEXCEPTION_CATCHING_ALLOWED` when not linking as C++. (#16609)
- Introduce a new [proxying
  API](https://emscripten.org/docs/api_reference/proxying.h.html) for proxying
  work between threads.

3.1.8 - 03/24/2022
------------------
- Command line settings (`-s`) are now type checked.  For example, passing a
  string to a boolean setting will now generate an error (e.g.
  `-sEXIT_RUNTIME=foo`).  Previously, the value of `foo` would have have been
  interpreted as non-zero and accepted as valid. (#16539)
- A warning (limited-postlink-optimizations) was added that gets shown when
  binaryen optimizations are limited due to DWARF information being requested.
  Several binaryen passed are not compatible with the preservation of DWARF
  information. (#16428)
- Use normalized mouse wheel delta for GLFW 3 in `library_glfw.js`. This changes
  the vertical scroll amount for GLFW 3. (#16480)
- The emsdk binaries for macOS now require macOS 10.14 Mojave (or above).
  Prior versions of emsdk could run on 10.11 (or above), but supporting those
  older versions recently became harder.
- The SDL_mixer library can be configured to support MIDIs by passing "mid"
  to the SDL2_MIXER_FORMATS setting. It uses Timidity, and you must provide
  your own instrument sound files and mount them at "/etc/timidity". (#16556)

3.1.7 - 03/07/2022
-------------------
- Remove unmaintained ASMFS filesystem backend and associated `-sASMFS`
  settings.  The new wasmfs filesystem is far enough along that it seems clear
  that ASMFS will not need to be revived.
- Fix deadlock in `munmap` that was introduced in 3.1.5.  The deadlock would
  occur in multi-threaded programs when a partial unmap was requested (which
  emscripten does not support). (#16413)
- Added new compiler+linker option -sSHARED_MEMORY=1, which enables targeting
  a shared WebAssembly.Memory. (#16419)
- Added new API "Wasm Workers", which is an alternative to pthreads for building
  multithreaded applications, enabled via -sWASM_WORKERS=1 (#12833)

3.1.6 - 02/24/2022
------------------
- Remove support for deprecated `EMMAKEN_COMPILER`, `EMMAKEN_CFLAGS`, and
  `EMMAKEN_NO_SDK`  environment variables.  These are all legacy and redundant
  in the face of other settings/flags:
   - `EMMAKEN_COMPILER` -> `LLVM_ROOT` in the config settings
   - `EMMAKEN_CFLAGS` -> `EMCC_CFLAGS`
   - `EMMAKEN_NO_SDK` -> standard `-nostdlib` and `-nostdinc` flags
- emscripten will no longer automatically create a config file if it can't
  find one in the configured location.  Instead, it will error out and point the
  user to the `--generate-config` option, in case that is what they want.
  (#13962)

3.1.5 - 02/17/2022
------------------
- Emscripten no longer uses the `allocate()` runtime function.  For backwards
  compatibility with external JS code we still include this function by default
  but it will no longer be included in `-sSTRICT` mode.  Usages of this function
  are generally best replaced with `_malloc`, `stackAlloc` or `allocateUTF8`.

3.1.4 - 02/14/2022
------------------
- Due to an llvm change (https://reviews.llvm.org/D118573) some clang flags
  that did not previously have any effect are now honored (e.g.
  `-fnew-alignment` and `-fshort-wchar`).
- llvm dependency updated to 15.0.0 to match upstream. (#16178)
- The `__EMSCRIPTEN_major__`, `__EMSCRIPTEN_minor__` and `__EMSCRIPTEN_tiny__`
  macros are now available via the `emscripten/version.h` header file.  For the
  time being, unless you enable `-sSTRICT`, these are still also defined
  directly on the command line.  If you use these macros please make sure you
  include `emscripten/version.h` (or `emscripten.h` which indirectly includes
  it). (#16147)

3.1.3 - 01/31/2022
------------------
- The file packager now supports embedding files directly into wasm memory and
  `emcc` now uses this mode when the `--embed-file` option is used.  If you
  use `file_packager` directly it is recommended that you switch to the new mode
  by adding `--obj-output` to the command line. (#16050)
- The `--bind` flag used to enable embind has been deprecated in favor of
  `-lembind`.  The semantics have not changed and the old flag continues to
  work. (#16087)
- New setjmp/longjmp support using Wasm EH instructions is added, which is
  faster and reduces code size. You need a browser that supports Wasm EH spec to
  use it. The new SjLj support is enabled by `-sSUPPORT_LONGJMP=wasm`. This can
  be used with Wasm exception support (`-fwasm-exceptions`), but not with
  Emscripten exception support (`-fexceptions` or
  `-sDISABLE_EXCEPTION_CATCHING=0`). When using Wasm EH with Wasm SjLj, there is
  one restriction that you cannot directly call `setjmp` within a `catch`
  clause. (Calling another function that calls `setjmp` is fine.)
  (#14976 and #16072)

3.1.2 - 01/20/2022
------------------
- A new setting, `POLYFILL`, was added which is on by default but can be disabled
  (via `-sNO_POLYFILL`) to prevent emscripten from outputting needed polyfills.
  For default browser targets, no polyfills are needed so this option only has
  meaning when targeting older browsers.
- `EVAL_CTORS` has been rewritten and improved. The main differences from before
  are that it is much more capable (it can now eval parts of functions and not
  just all or nothing, and it can eval more wasm constructs like globals). It is
  no longer run by default, so to use it you should build with `-s EVAL_CTORS`.
  See `settings.js` for more details. (#16011)
- `wasmX` test suites that are defined in `test_core.py` have been renamed to
  `coreX` to better reflect where they are defined.  The old suite names such
  as `wasm2` will continue to work for now as aliases.

3.1.1 - 01/08/2022
------------------
- Happy new year!
- Updated SDL 2 port to upstream version 2.0.18 (from a patched 2.0.10). This
  includes all downstream patches and many upstream changes.
- libc++ library updated to llvm-13. (#15901)
- libc++-abi library updated to llvm-13. (#15904)
- compiler-rt library updated to llvm-13. (#15906)
- Added new internal/debugging related environment variable
  EM_FORCE_RESPONSE_FILES that can be set to 0 to force disable the use of
  response files, and to 1 to force enable response files. If not set,
  response files will be used if command lines are long (> 8192 chars). (#15973)

3.1.0 - 12/22/2021
------------------
- Emscripten in starting to use ES6 features in its core libraries (at last!).
  For most users targeting the default set of browsers this is a code size win.
  For projects targeting older browsers (e.g. `-sMIN_CHROME_VERSION=10`),
  emscripten will now run closure compiler in `WHITESPACE_ONLY` mode in order to
  transpile any ES6 down to ES5.  When this automatic transpilation is performed
  we generate a warning which can be disabled (using `-Wno-transpile`) or by
  explicitly opting in-to or out-of closure using `--closure=1` or
  `--closure=0`. (#15763).

3.0.1 - 12/17/2021
------------------
- Deprecate `EMMAKEN_CFLAGS` is favor of `EMCC_CFLAGS`.
- Fixed an issue where user provided --js-library directives would not be
  processed as the last item after all system provided JS libraries have been
  added to the build. This fix enables overriding WebGL 2 symbols from user JS
  libraries.

3.0.0 - 11/22/2021
------------------
- A set of internally-unused functions were removed from `parseTools.js`.  While
  emscripten no longer needs any of these functions, there is slim chance that
  some external JS library is depending on them.  Please file issues if any such
  library code is found.  The removed/unused functions are:
   `removePointing`, `pointingLevels`, `removeAllPointing`, `isVoidType`,
   `isStructPointerType`, `isArrayType`, `isStructType`, `isVectorType`,
   `isStructuralType` `getStructuralTypeParts`, `getStructuralTypePartBits`,
   `isFunctionDef`, `isPossiblyFunctionType`, `isFunctionType`, `getReturnType`,
   `splitTokenList`, `_IntToHex`, `IEEEUnHex`, `Compiletime.isPointerType`,
   `Compiletime.isStructType`, `Compiletime.INT_TYPES`, `isType`.
- The example `shell.html` and `shell_minimal.html` templates no longer override
  `printErr` on the module object.  This means error message from emscripten and
  stderr from the application will go to the default location of `console.warn`
  rather than `console.error`.  This only effects application that use the
  example shell html files.
- The version of musl libc used by emscripten was upgraded from v1.1.15 to
  v1.2.2.  There could be some minor size regressions (or gains) due to changes
  in upstream musl code but we don't expect anything major.  Since this is a
  fairly substantial change (at least internally) we are bumping the major
  version of Emscripten to 3. (#13006)
- Added support for specifying the text encoding to be used in response filenames
  by passing the encoding as a file suffix (e.g. "a.rsp.utf-8" or "a.rsp.cp1252").
  If not specified, the encoding is autodetected as either UTF-8 or Python
  default "locale.getpreferredencoding()". (#15406, #15292, #15426)

2.0.34 - 11/04/2021
-------------------
- Symbols marked as visibility hidden are no longer exported from C/C++
  code when building with `SIDE_MODULE`, `MAIN_MODULE` or `LINKABLE`.  If you
  need to export a hidden symbol you can still do so by adding it to
  EXPORTED_FUNCTIONS.

2.0.33 - 11/01/2021
-------------------
- Bug fixes

2.0.32 - 10/19/2021
-------------------
- Internal-only library functions can now be marked as `__internal: true` in JS
  system libraries.  Such symbols should not be used by external libraries and
  are subject to change.  As of now we generate warning when external libraries
  depend on the these symbols.
- Stub functions from `library_syscall.js` and `library.js` were replaced with
  native code stubs (See `system/lib/libc/emscripten_syscall_stubs.c`).  This
  should be better for wasm module portability as well as code size.  As part
  of this change the return value of `popen` was fixed to return NULL rather
  than -1 and the `getpwnam` family of functions were changed to return an
  error rather than throw a JavaScript exception (this behaviour matches what
  the other stub functions do).  As before, the `ALLOW_UNIMPLEMENTED_SYSCALLS`
  setting controls whether of not these stubs get included at link time, and
  `STRICT` disables this setting.
- Emscripten will now warn when linker-only flags are specified in
  compile-only (`-c`) mode.  Just like with clang itself, this warning can be
  disabled using the flag: `-Wno-unused-command-line-argument`.
- Internal symbol names for musl syscalls changed from number-based (e.g.
  `__syscall22`) to name-based (e.g. `__syscall_open`).  This should not be
  a visible change except for folks trying to intercept/implement syscalls
  in native code (#15202).
- Fixed launcher batch script issues on Windows, and added two env. vars
  EM_WORKAROUND_PYTHON_BUG_34780 and EM_WORKAROUND_WIN7_BAD_ERRORLEVEL_BUG that
  can be enabled to work around a Windows Python issue
  https://bugs.python.org/issue34780 , and a Windows 7 exit code issue (#15146)
- Support a new CMake property `EMSCRIPTEN_SYSTEM_PROCESSOR` which can be used
  to override the default value of `CMAKE_SYSTEM_PROCESSOR` set by the
  toolchain file.
- Remove support for the `EMIT_EMSCRIPTEN_METADATA` setting.  This setting has
  been deprecated for some time now and we don't know of any remaining reasons to
  keep it around.
- Add JavaScript API `Emval.{toHandle, toValue}` as well as a C++ method
  `val::as_handle()` to allow passing values between the `val` class and
  `EM_JS`/ `EM_ASM` JavaScript snippets. (#15279)
- Added SAFE_HEAP=2 option which tests safe heap behavior for wasm-only builds
  (allowing unaligned memory accesses, which would not work in Wasm2JS but in
   wasm would be correct but potentially slow).

2.0.31 - 10/01/2021
-------------------
- Bug fixes

2.0.30 - 09/14/2021
-------------------
- Bug fixes

2.0.29 - 08/26/2021
-------------------
- Bug fixes

2.0.28 - 08/23/2021
-------------------
- Added some support for signal handling libc functions (raise, kill,
  sigaction, sigpending, etc).  We still don't have a way to deliver signals from
  the outside but these at least now work for sending signals to the current
  thread (JS context) (#14883).
- Remove the workaround used in emcmake and emmake that removed directories
  with sh.exe from PATH on Windows when MinGW Makefiles generator was used.
  This was needed with CMake versions older than 3.17.0. If you get an error
  "sh.exe was found in your PATH" on Windows, you can either update to CMake
  3.17.0 or newer, or remove the offending directory from your PATH. See
  https://github.com/Kitware/CMake/commit/82ddcf0db1d220564145122c3cce25d25ee0e254
  for more information. (#14930)

2.0.27 - 08/12/2021
-------------------
- Added `EM_ASYNC_JS` macro - similar to `EM_JS`, but allows using `await`
  inside the JS block and automatically integrates with Asyncify without
  the need for listing the declared function in `ASYNCIFY_IMPORTS` (#9709).
- Errors that occur on pthreads (e.g. uncaught exception) will now get re-thrown
  on the main thread rather than simply being logged (#13666).

2.0.26 - 07/26/2021
-------------------
- When building ports with the `embuilder` tool some of the names of the
  libraries have changed (they now match the filenames in the `tools/ports/`
  directory). For example `sdl-image` is now `sdl_image` (#14737).
- Undefined data symbols (in static executables) are no longer silently ignored
  at link time.  The previous behaviour (which was to silently give all
  undefined data symbols address zero, which could lead to bugs)
  can be enabled by passing either `-Wl,--allow-undefined` or
  `-Wl,--unresolved-symbols=ignore-all`.
- The alignment of `long double`, which is a 128-bit floating-point value
  implemented in software, is reduced from 16 to 8. The lower alignment allows
  `max_align_t` to properly match the alignment we use for malloc, which is 8
  (raising malloc's alignment to achieve correctness the other way would come
  with a performance regression). (#10072)
- The `alignMemory` function is now a library function and therefore not
  included by default.  Debug builds will automatically abort if you try
  to use this function without including it.  The normal library `__deps`
  mechanism can be used to include it, or can be added to
  `DEFAULT_LIBRARY_FUNCS_TO_INCLUDE`.
- dlopen can now load libraries at runtime from the web without preloading
  or embedding.  This features relies on `ASYNCIFY` to suspend execution until
  the library is loaded and then continue on as if dlopen was blocking.  For
  users who don't want to use `ASYNCIFY` (which has a size and runtime cost)
  there is a async (callback-based) version of the dlopen API available as
  `emscripten_dlopen()` declared in `emscropten/emscripten.h`.  See
  `docs/api_reference/emscripten.h.rst` (or the online version) for more
  details.
- Constructors, functions and methods bound with Embind can now be `await`ed.
  When Asyncify is used somewhere in the callstack, previously Embind would
  return `0` / `null` / `false` / instance with a NULL pointer, making it
  impossible to wait for the function to actually finish and retrieve its
  result. Now in those cases it will return a `Promise` instead that will
  resolve with the function's return value upon completion. (#11890)

2.0.25 - 06/30/2021
-------------------
- Support for the 'shell' environment is now disabled by default.  Running under
  `d8`, `js`, or `jsc` is not something that most emscripten users ever want to
  do, so including the support code is, more often than not, unnecessary.  Users
  who want shell support can enable it by including 'shell' in `-s ENVIRONMENT`
  (#14535).
- A new setting called `ALLOW_UNIMPLEMENTED_SYSCALLS` was added.  This setting
  is enabled by default but, if disabled, will generate link-time errors if
  a program references an unimplemented syscall.  This setting is disabled
  by default in `STRICT` mode.
- By default (unless `EXIT_RUNTIME=1` is specified) emscripten programs running
  under node will no longer call `process.exit()` on `exit()`.  Instead they
  will simply unwind the stack and return to the event loop, much like they do
  on the web.  In many cases the node process will then exit naturally if there
  is nothing keeping the event loop going.
  Note for users of node + pthreads: Because of the way that threads are
  implemented under node multi-threaded programs now require `EXIT_RUNTIME=1`
  (or call `emscripten_force_exit`) in order to actually bring down the process.
- Drop support for node versions older than v5.10.0.  We now assume the
  existence of `Buffer.from` which was added in v5.10.0.  If it turns out
  there is still a need to support these older node versions we can
  add a polyfil under LEGACY_VM_SUPPORT (#14447).

2.0.24 - 06/10/2021
-------------------
- Support `--preload-file` in Node.js. (#11785)
- System libraries are now passed to the linker internally via `-lfoo` rather
  than using their full path.  This is in line with how gcc and clang pass system
  libraries to the linker.  This should not effect any builds unless a project a
  happens to have, for example, a file called `libc.a` in one of its library
  paths.  This would have the effect of overriding the system library (as it
  would with gcc or clang) (#14342).
- CMake projects (those that either use emcmake or use Emscripten.cmake
  directly) are new configured to install (by default) directly into the
  emscripten sysroot.  This means that running `cmake --install` (or running the
  install target, via `make install` for example) will install resources into
  the sysroot such that they can later be found and used by `find_path`,
  `find_file`, `find_package`, etc.  Previously the default was to attempt to
  install into the host system (e.g `/usr/local`) which is almost always not
  desirable.  Folks that were previously using `CMAKE_INSTALL_PREFIX` to build
  their own secondary sysroot may be able to simplify their build system by
  removing this completely and relying on the new default.
- Reinstated the warning on linker-only `-s` settings passed when not linking
  (i.e. when compiling with `-c`).  As before this can be disabled with
  `-Wno-unused-command-line-argument` (#14182).
- Standalone wasm mode no longer does extra binaryen work during link. It used
  to remove unneeded imports, in hopes of avoiding nonstandard imports that
  could prevent running in WASI VMs, but that has not been needed any more. A
  minor side effect you might see from this is a larger wasm size in standalone
  mode when not optimizing (but optimized builds are unaffected). (#14338)
- You can now explicitly request that an environment variable remain unset by
  setting its value in `ENV` to `undefined`. This is useful for variables, such
  as `LANG`, for which Emscripten normally provides a default value.

2.0.23 - 05/26/2021
-------------------
- libcxxabi updated to llvm-12. (#14288)
- libcxx updated to llvm-12. (#14249)
- compiler-rt updated to llvm-12. (#14280)

2.0.22 - 05/25/2021
-------------------
- Fix a crash bug that was present in 2.0.21 with the use of `-g`.  See
  https://reviews.llvm.org/D102999.
- wasm-ld will now perform string tail merging in debug string sections as well
  as regular data sections.   This behaviour can be be disabled with `-Wl,-O0`.
  This should significantly reduce the size of dwarf debug information in the
  wasm binary.
- The experimental SPLIT_MODULE setting now expects the secondary module to be
  named `<module>.deferred.wasm` instead of `<module>.wasm.deferred`.
- sendfile.h header removed from musl. (#14248)

2.0.21: 05/18/2021
------------------
- Options such as EXPORTED_FUNCTIONS that can take a response file containing
  list of symbols can now use a simple one-symbol-per-line format.  This new
  format is much simpler and doesn't require commas between symbols, opening
  or closing braces, or any kind of escaping for special characters.
- The WebAssembly linker (`wasm-ld`) now performs string tail merging on any
  static string data in your program.   This has long been part of the native
  ELF linker and should not be observable in well-behaved programs.  This
  behavior can be disabled by passing `-Wl,-O0`.
- The functions `fork`, `vfork`, `posix_spawn` and `system` now fail with
  the errno value `ENOSYS` (52) rather than `EAGAIN` (6).  This is more
  correct, since they will never work and attempting to retry won't help.
- `EXPORT_ES6` will now emit static URLs for main WebAssembly file as well
  as for helper Worker used by `-pthread` that can be statically detected
  by modern bundlers at build time. In particular, you no longer have to set
  `Module.locateFile` hook and `Module.mainScriptUrlOrBlob` settings -
  both bundlers and browsers should pick up the required files automatically.
  Note: this doesn't yet cover other use-cases that emit external files,
  such as dynamic linking, `--proxy-to-worker`, external memory etc. (#14135)
- `EXPORT_ES6` can now be used in combination with `-o [filename].html`. (#14165)
- `EXPORT_ES6` no longer requires setting custom `EXPORT_NAME` too. (#14139)
- New diagnostics allow Emscripten to issue warnings when using Intel SIMD
  intrinsics (from xmmintrin.h) which have slow emulations rather than fast
  WebAssembly equivalents. To enable them, define WASM_SIMD_COMPAT_SLOW
  in the preprocessor (#14152)

2.0.20: 05/04/2021
------------------
- This ChangeLog and the `emscripten-version.txt` file that is checked into
  the repository now reflect the next, upcoming, release once a release is
  made.  Previously they would continue to reflect the old release until after
  we decide to cut the release.  Switching to this method allow for a slightly
  simpler release process that also allows us to tag a version that contains
  the correct version information.
- The version string reported by `-v`/`--version` now includes a `-git` suffix
  (e.g. `2.0.19-git`) when running from git checkout (to help distinguish
  unreleased git versions from official releases) (#14092).
- Temporarily back out new `-Wunused-command-line-argument` warnings introduced
  in 2.0.19.

2.0.19: 05/04/2021
------------------
- Emscripten will now warn when linker-only `-s` settings are specified in
  compile-only (`-c`) mode.  Just like with clang itself, this warning can be
  disabled using the flag: `-Wno-unused-command-line-argument`.
- When building with `-s MAIN_MODULE` emscripten will now error on undefined
  symbol by default.  This matches the behvious of clang/gcc/msvc.  This
  requires that your side modules be present on the command line.  If you do not
  specify your side modules on the command line (either directly or via
  `RUNTIME_LINKED_LIBS`) you may need to add `-s WARN_ON_UNDEFINED_SYMBOLS=0` to
  avoid errors about symbol that are missing at link time (but present in your
  side modules provided at runtime).  We hope that this case is not common and
  most users are building with side modules listed on the command line (#14060).
- The `RUNTIME_LINKED_LIBS` setting is now deprecated.  It's better to simply
  list dynamic library dependencies directly on the command line.

2.0.18: 04/23/2021
------------------
- The `makeBigInt` function was removed from the emscripten runtime since it
  had no internal users.
- Restored support for --cache command line flag to configure location of the
  Emscripten cache root directory.
- `EXTRA_EXPORTED_RUNTIME_METHODS` is deprecated in favor of just using
  `EXPORTED_RUNTIME_METHODS`.
- When building with `MAIN_MODULE=2` the linker will now automatically include
  any symbols required by side modules found on the command line.  This means
  that for many users of `MAIN_MODULE=2` it should no longer be necessary to
  list explicit `EXPORTED_FUNCTIONS`.  Also, users of `MAIN_MODULE=1` with
  dynamic linking (not dlopen) who list all side modules on the command line,
  should be able to switch to `MAIN_MODULE=2` and get a reduction in code size.
- When building with `MAIN_MODULE` it is now possible to warn or error on
  undefined symbols assuming all the side modules are passed at link time.  This
  means that for many projects it should now be possible to enable
  `ERROR_ON_UNDEFINED_SYMBOLS` along with `MAIN_MODULE`.

2.0.17: 04/10/2021
------------------
- Use of closure compiler (`--closure`) is now supported when using dynamic
  linking (building with `-s MAIN_MODULE`) (#13880)
- Specifying `EM_CONFIG` inline (python code in the environment variable itself)
  is no longer supported (#13855).  This has been long deprecated but finally
  completely removed.
- Deprecate `-g4`, which is a little confusing as it does not do more than `-g3`
  but instead emits source maps instead of DWARF. `-g4` will now warn. A new
  flag `-gsource-map` enables source maps without warning.
- In order to behave more like clang and gcc, emscripten no longer
  supports some nonstandard methods of library lookup (that worked
  unintentionally and were untested and not documented):
    1. Linking with `-llibc` rather than `-lc` will no longer work.
    2. Linking a library called `foo.a` via `-lfoo` will no longer work.
       (libraries found via `-l` have to start with `lib`)
- Use LLVM's new pass manager by default, as LLVM does. This changes a bunch of
  things about how LLVM optimizes and inlines, so it may cause noticeable
  changes in compile times, code size, and speed, either for better or for
  worse. You can use the old pass manager (until LLVM removes it) by passing
  `-flegacy-pass-manager` (and `-Wl,--lto-legacy-pass-manager` when doing LTO)
  (note however that neither workaround affects the building of system
  libraries, unless you modify emscripten or build them manually). (#13427)
- Removed use of Python multiprocessing library because of stability issues.
  Added a new environment variable `EM_PYTHON_MULTIPROCESSING=1` that can be set
  to revert back to using Python multiprocessing, in case there are reports of
  regressions (that variable is intended to be temporary). (#13493)
- Binaryen now always inlines single-use functions. This should reduce code size
  and improve performance. If you prefer the old default, you can get that with
  `-sBINARYEN_EXTRA_PASSES=--one-caller-inline-max-function-size=1` (#13744).
- Fix generating of symbol files with `--emit-symbol-map` for JS targets.
  When `-s WASM=2` is used. Two symbols are generated:
    - `[name].js.symbols` - storing Wasm mapping
    - `[name].wasm.js.symbols` - storing JS mapping
  In other cases a single `[name].js.symbols` file is created.

2.0.16: 03/25/2021
------------------
- Lists that are passed on the command line can now skip the opening an closing
  braces, allowing for simpler, more readable settings.  e.g.
    `-s EXPORTED_FUNCTIONS=foo,bar`
- Remove/deprecate no longer used `--llvm-opts` command line option.  Any
  arguments not processed by emcc will be passed through to clang directly
  these days.
- Values returned from `sysconf` now more closely match the definitions found in
  header files and in upstream musl (#13713).
- `DISABLE_EXCEPTION_CATCHING=2` is now deprecated since it can be inferred from
  the presence of the `EXCEPTION_CATCHING_ALLOWED` list.  This makes
  `DISABLE_EXCEPTION_CATCHING` a simple binary option (0 or 1) which defaults to
  0 which will be set to 1 internally if `EXCEPTION_CATCHING_ALLOWED` list is
  specified.
- Values returned from `pathconf` now match the definitions found in header files
  and/or upstream musl:
    _PC_LINK_MAX 3200 -> 8
    _PC_SYNC_IO -1 -> 1
    _PC_REC_INCR_XFER_SIZE -1 -> 4096
    _PC_REC_MAX_XFER_SIZE -1 -> 4096
    _PC_SYMLINK_MAX -1 -> 255
- Added support for wrapping emcc and em++ via ccache: install Emscripten port
  of ccache via emsdk, or from https://github.com/juj/ccache/tree/emscripten,
  and run explicitly with "ccache emcc ..." after installing, or automatically
  just with "emcc ..." after activating ccache via emsdk (#13498).
- Added support to use a custom set of substitution characters . # and ? to
  ease passing arrays of C symbols on the command line to ASYNCIFY_* settings.
  (#13477)
- In MINIMAL_RUNTIME build mode, errno support will now be disabled by default
  due to the code size that it adds. (MINIMAL_RUNTIME=1 implies SUPPORT_ERRNO=0
  by default) Pass -s SUPPORT_ERRNO=1 to enable errno support if necessary.
- Using EM_ASM and EM_JS in a side module will now result in an error (since
  this is not implemented yet).  This could effect users were previously
  inadvertently including (but not actually using) EM_ASM or EM_JS functions in
  side modules (#13649).
- Remove dependency on Uglify by finishing the rewrite of passes to acorn
 (#13636, #13621).
- Primary development branch switched from `master` to `main`.

2.0.15: 03/05/2021
------------------
- Calls to `newlocale` (and `new std::locale` in C++) with arbitrary names will
  now succeed.  This is the behaviour of musl libc which emscripten had
  previously inadvertently disabled.
- System libraries are now compiled with debug info (`-g`).  This doesn't
  affect release builds (builds without `-g`) but allows DWARF debugging of
  types defined in system libraries such as C++ STL types (#13078).
- uname machine field is now either wasm32 or wasm64 instead of x86-JS (#13440)
- Several pthreads exit-related fixes (#12985) (#10524).
- Fix IDBFS syncing with existing directories (#13574).
- Add libmodplug port and allow mod files to be played in SDL2 (#13478).
- `emscripten_GetProcAddress` is now part of `libGL`. Normally the change is not
  noticeable, unless you build in `STRICT` mode and do not already have `-lGL`
  to link in that library. If not, add `-lGL`. (#13524)

2.0.14: 02/14/2021
------------------
- Add new setting: `REVERSE_DEPS`. This can be used to control how emscripten
  decides which reverse dependencies to include.  See `settings.js` for more
  information.  The default setting ('auto') is the traditional way emscripten
  has worked in the past so there should be no change unless this options is
  actually used.  This option partially replaces the `EMCC_ONLY_FORCED_STDLIBS`
  environment variable which (among other things) essentially had the effect of
  setting `REVERSE_DEPS` to be 'all'.
- Clang now performs loop unrolling when targeting WebAssembly at -O2 and
  higher. It can be disabled using `-fno-unroll-loops`.

2.0.13: 01/19/2021
------------------
- Remove unused `Browser.safeSetInterval` and `Browser.safeCallback`.  These
  had no callers in emscripten itself or any testing.  If there are users of
  these functions we could re-enable them with some testing.
- Fix race condition when running many emcc processes after clearing the cache.
  The processes would race to run the sanity checks and could interfere with
  each other (#13299).
- Emscripten now builds a complete sysroot inside the EM_CACHE directory.
  This includes the system headers which get copied into place there rather
  than adding a sequence of extra include directories.
- Added support for -s MALLOC=emmalloc when -s MAXIMUM_MEMORY is more than 2GB.
  (#13258)
- Add back support for calling the legacy dynCall_sig() API to invoke function
  pointers to wasm functions from JavaScript. Pass -s DYNCALLS=1
  to include that functionality in the build. This fixes a regression that
  started in Aug 31st 2020 (Emscripten 2.0.2) in #12059. Also implement
  support for dynCall() in MINIMAL_RUNTIME builds. (#13296)
- `SDL2_ttf` now uses upstream compiled with `TTF_USE_HARFBUZ` flag.
- The system for linking native libraries on demand (based on the symbols
  present in input object files) has been removed.  Libraries such as libgl,
  libal, and libhtml5 are now included on the link line by default unless
  `-s AUTO_NATIVE_LIBRARIES=0` is used.  This should not effect most builds
  in any way since wasm-ld ignores unreferenced library files.  Only users
  of the `--whole-archive` linker flag (which is used when `MAIN_MODULE=1` is
  set) should be effected.

2.0.12: 01/09/2021
------------------
- `emscripten/vr.h` and other remnants of WebVR support removed. (#13210, which
  is a followup to #10460)
- Stop overriding CMake default flags based on build type. This will
  result in builds that are more like CMake does on other platforms. You
  may notice that `RelWithDebInfo` will now include debug info (it did not
  before, which appears to have been an error), and that `Release` will
  use `-O3` instead of `-O2` (which is a better choice anyhow). (#13083)

2.0.11: 12/17/2020
------------------
- `emcc -v` no longer forces the running the sanity checks.  Sanity checks
  are always run on first use or can be forced with `--check` or by setting
  `EMCC_DEBUG` is set in the environment.
- An upstream LLVM regression with global initializer linking has been fixed
  (#13038).
- Remove a racy unneeded assertion about async dynamic linking (#13060).

2.0.10: 12/04/2020
------------------
- Fix handling of exit() in pthreads. (#12933)
- Added support for C11 thread API. (#9243)
- The WebAssembly memory used by emscripten programs is now, by default, created
  in the wasm file and exported to JavaScript.  Previously we could create the
  memory in JavaScript and import it into the wasm file.  The new
  `IMPORTED_MEMORY` setting can be used to revert to the old behaviour.
  Breaking change: This new setting is required if you provide a runtime
  value for `wasmMemory` or `INITIAL_MEMORY` on the Module object.
- Internally, emscripten now uses the `--sysroot` argument to point clang at
  it headers.  This should not effect most projects but has a minor effect the
  order of the system include paths: The root include path
  (`<emscritpen_root>/system/include`) is now always last in the include path.
- Fix JS pthreads proxying + WASM_BIGINT (#12935)
- Optimize makeDynCall to use dynCall_xx function directly where needed (#12741)

2.0.9: 11/16/2020
-----------------
- dlopen, in conformace with the spec, now checks that one of either RTDL_LAZY
  or RTDL_NOW flags ar set.  Previously, it was possible set nether of these
  without generating an error.
- Allow `-lSDL2_mixer` to just work. (Others like `-lSDL2` always worked, but
  for `SDL2_mixer` things were broken because we build multiple variations of
  that library.) That link flag is now the same as `-s USE_SDL2_MIXER=2`.
- Stack state is no longer stored in JavaScript.  The following variables have
  been replaced with native functions in `<emscripten/stack.h>`:
  - STACK_BASE
  - STACK_MAX
  - STACKTOP
  - TOTAL_STACK
- The ABI used for importing symbol by address in dynamic linking (MAIN_MODULE +
  SIDE_MODULE) is now the same as the ABI used by llvm and wasm-ld.  That is,
  symbol addresses are imported from the 'GOT.mem' and 'GOT.func' pseudo
  modules.  As one side effect of this change it is now required that JavaScript
  functions that are imported by address are now required to have a `__sig`
  specified in the library JavaScript file.
- `MODULARIZE` + `WASM_ASYNC_COMPILATION=0`, that is, modularize mode but with
  async compilation turned off, so that startup is synchronous, now returns the
  Module object from the factory function (as it would not make sense to return
  a Promise without async startup). See #12647
- Added experimental support for using emscripten as a post link tool.  In this
  case the input to emscripten is a single wasm file (for example the output of
  `wasm-ld`).  When emcc is run with `--post-link` it will take a wasm file as
  input that perform all the normal post link steps such as finalizing and
  optimizing the wasm file and generating the JavaScript and/or html that will
  run it.
- Added emulation support and a build time warning for calling Wasm function
  pointers from JS library files via the old syntax
        {{{ makeDynCall('sig') }}} (ptr, arg1, arg2);
  that was broken on Aug 31st 2020 (Emscripten 2.0.2). A build warning will now
  be emitted if the old signature is used. Convert to using the new signature
        {{{ makeDynCall('sig', 'ptr') }}} (arg1, arg2);
  instead.

2.0.8: 10/24/2020
-----------------
- `-s ASSERTIONS=2` now implies `-s STACK_OVERFLOW_CHECK=2`. Previously only
  `-s ASSERTIONS=1` implied `-s STACK_OVERFLOW_CHECK=1`.
- Dynamic linking (MAIN_MODULE + SIDE_MODULE) now produces wasm binaries that
  depend on mutable globals.  Specifically the stack pointer global is mutable
  and shared between the modules. This is an ABI change for dynamic linking.
  (#12536)
- emcc now accepts `--arg=foo` as well as `--arg foo`.  For example
  `--js-library=file.js`.
- Reject promises returned from the factory function created by using the
  MODULARIZE build option if initialization of the module instance fails
  (#12396).
- emrun: Passing command line flags (arguments that start with `-`) to the
  program bring run now requires a `--` on the command line to signal the
  end of `emrun` arguments. e.g:
    `emrun filename.html -- --arg-for-page`
  This is standard behaviour for command line parsing and simplifies the
  emrun logic.

2.0.7: 10/13/2020
-----------------
- Don't run Binaryen postprocessing for Emscripten EH/SjLj. This lets us avoid
  running `wasm-emscripten-finalize` just for C++ exceptions or longjmp. This
  is an ABI change. (#12399)
- Run `SAFE_HEAP` on user JS code using a new Acorn pass, increasing the
  coverage of those tests to all JS in the output (#12450).
- `EM_LOG_DEMANGLE` is now deprecated.  Function names shown in wasm backtraces
  are never mangled (they are either missing or demangled already) so demangled
  is not possible anymore.
- In STRICT mode we no longer link in C++ mode by default.  This means if you
  are building a C++ program in STRICT mode you need to link via `em++` rather
  than `emcc`.  This matches the behaviour of gcc and clang.
- IDBFS now persists files whenever their timestamp changes; previously it acted
  on sync only if the timestamp increased and ignored the file changes otherwise.
- When `-s SUPPORT_LONGJMP=0` is passed to disable longjmp, do not run the LLVM
  wasm backend path that handles longjmp. Before this only affected linking, and
  now the flag gives you the ability to affect codegen at compile time too. This
  is necessary if one does not want any invokes generated for longjmp at all.
  (#12394)

2.0.6: 10/02/2020
-----------------
- Add new `COMPILER_WRAPPER` settings (with corresponding `EM_COMPILER_WRAPPER`
  environment variable.  This replaces the existing `EMMAKEN_COMPILER`
  environment variable which is deprecated, but still works for the time being.
  The main differences is that `EM_COMPILER_WRAPPER` only wraps the configured
  version of clang rather than replacing it.
- ASAN_SHADOW_SIZE is deprecated. When using AddressSanitizer, the correct
  amount of shadow memory will now be calculated automatically.

2.0.5: 09/28/2020
-----------------
- Fix a rare pthreads + exceptions/longjmp race condition (#12056).
- Add `WEBGL_multi_draw_instanced_base_vertex_base_instance` bindings (#12282).
- Fix a rare pthreads main thread deadlock (that worsened in 2.0.2, but existed
  before). (#12318)
- The WebAssembly table is now created and exported by the generated wasm
  module rather then constructed by the JS glue code.  This is an implementation
  detail that should not affect most users, but reduces code size. (#12296)
- Add `getentropy` in `sys/random.h`, and use that from libc++'s
  `random_device`. This is more efficient, see #12240.
- Fixed `ABORT_ON_WASM_EXCEPTIONS` to work with the recent dynCall changes where
  functions can be called via the WASM table directly, bypassing WASM exports
  (#12269).
- Add `ASYNCIFY_ADVISE` to output which functions have been instrumented for
  Asyncify mode, and why they need to be handled. (#12146)

2.0.4: 09/16/2020
-----------------
- First release with Bazel support.
- Stop including `malloc` and `free` by default. If you need access to them from
  JS, you must export them manually using
  `-s EXPORTED_FUNCTIONS=['_malloc', ..]`.
- Stop running Binaryen optimizations in `-O1`. This makes `-O1` builds a little
  larger but they compile a lot faster, which makes more sense in a "compromise"
  build (in between `-O0` and higher optimization levels suitable for release
  builds). (#12178)
- Add `ERROR_ON_WASM_CHANGES_AFTER_LINK` option that errors if we need to do
  any work in `wasm-emscripten-finalize` or `wasm-opt` after linking. This
  can verify the link is maximally fast and also does no DWARF rewriting.
  (#12173)

2.0.3: 09/10/2020
-----------------
- Breaking changes to calling Wasm function pointers from JavaScript:
  1. It is no longer possible to directly call dynCall_sig(funcPtr, param) to
    call a function pointer from JavaScript code. As a result, JavaScript code
    outside all JS libraries (pre-js/post-js/EM_ASM/EM_JS/external JS code) can no
    longer call a function pointer via static signature matching dynCall_sig, but
    must instead use the dynamic binding function

       dynCall(sig, ptr, args);

    This carries a significant performance overhead. The function dynCall is not
    available in -s MINIMAL_RUNTIME=1 builds.
  2. old syntax for calling a Wasm function pointer from a JS library file used
     to be

      {{{ makeDynCall('sig') }}} (ptr, arg1, arg2);

    This syntax will no longer work, and until Emscripten <2.0.9 causes
    a runtime error TypeError: WebAssembly.Table.get(): Argument 0 must be
    convertible to a valid number.

    New syntax for calling Wasm function pointers from JS library files is

      {{{ makeDynCall('sig', 'ptr') }}} (arg1, arg2);

  See PR #12059 for details.
- The native optimizer and the corresponding config setting
  (`EMSCRIPTEN_NATIVE_OPTIMIZER`) have been removed (it was only relevant to
  asmjs/fastcomp backend).
- Remove `ALLOC_DYNAMIC` and deprecate `dynamicAlloc`. (#12057, which also
  removes the internal `DYNAMICTOP_PTR` API.)
- Add `ABORT_ON_WASM_EXCEPTIONS` which will abort when an unhandled WASM exception
  is encountered. This makes the Emscripten program behave more like a native
  program where the OS would terminate the process and no further code can be
  executed when an unhandled exception (e.g. out-of-bounds memory access) happens.
  Once the program aborts any exported function calls will fail with a "program
  has already aborted" exception to prevent calls into code with a potentially
  corrupted program state.
- Use `__indirect_function_table` as the import name for the table, which is
  what LLVM does.
- Remove `BINARYEN_SCRIPTS` setting.
- The default output format is now executable JavaScript.  Previously we would
  default to output objecting files unless, for example, the output name ended
  in `.js`.  This is contrary to behaviour of clang and gcc.  Now emscripten
  will always produce and executable unless the `-c`, `-r` or `-shared` flags
  are given.  This is true even when the name of the output file ends in `.o`.
  e.g, `emcc foo.c -o foo.o` will produce a JavaScript file called `foo.o`.
  This might surprise some users (although it matches the behavior of existing
  toolchains) so we now produce a warning in this case.

2.0.2: 09/02/2020
-----------------
- Simplify Fetch C API error handling: we used to check if the error code was
  0 and switch that to 404, but that only really helps `file://` URLs, which
  are not very useful for testing anyhow for other reasons (like not working
  in chrome), and it made things more complex. The behavior has been changed
  to be simpler and just leave the browser's error code as it is.
- Enable `--no-heap-copy` file packager option by default, and remove the old
  default behavior entirely. That is the behavior we should have had from the
  beginning as it is more memory-efficient. (#12027)
- `--no-entry` is now required in `STANDALONE_WASM` mode when building a reactor
  (application without a main function).  Previously exporting a list of
  functions that didn't include `_main` would imply this.  Now the list of
  `EXPORTED_FUNCTIONS` is not relevant in the deciding the type of application
  to build. (#12020)
- Allow polymorphic types to be used without RTTI when using embind. (#10914)
- Do not remove `__original_main` using `--inline-main`. We used to do this
  so that it didn't show up in stack traces (which could be confusing because
  it is added by the linker - it's not in the source code). But this has had
  several downsides, so we are stopping that now. This does not affect program
  behavior, unless you look at the wasm internals. However, one noticeable
  effect is that if you use `ASYNCIFY_ADD` or `ASYNCIFY_ONLY` then you may need
  to add `__original_main` to there (since you are doing manual fine-tuning of
  the list of functions, which depends on the wasm's internals). Note that this
  should not matter in `-O2+` anyhow as normal inlining generally removes
  `__original_main`. (#11995)

2.0.1: 08/21/2020
-----------------
- Change the default value of `STACK_OVERFLOW_CHECK` in builds with `ASSERTIONS`
  from 2 to 1. This means that plain debug builds (`-O0`, which enables
  `ASSERTIONS`) do not have the most expensive stack checks on by default. You
  can still add them with `-s STACK_OVERFLOW_CHECK=2`.
- Remove the `RESERVED_FUNCTION_POINTERS` setting, which is no longer needed as
  we have `ALLOW_TABLE_GROWTH`. The old option allowed a fixed number of
  functions to be added to the table, while the new one allows an unlimited
  number. (We needed the old option for fastcomp, which could not support
  growth.) The old setting is mapped to the new one, so that building with
  `-s RESERVED_FUNCTION_POINTERS=K` for any `K > 0` will simply turn on
  table growth. The only noticeable effect of this is that you will be able to
  add an unlimited amount of functions and not just `K`.

2.0.0: 08/10/2020
-----------------
- First release that only supports the new upstream wasm backend (which has been
  the default for a long time) and no longer supports the old fastcomp backend.
  (#11319)
- Python2 is no longer supported by Emscripten.  Emsdk now includes a bundled
  copy of Python3 on both macOS and Windows.  This means that only non-emsdk
  users and linux users should be affected by this change.
- Store exceptions metadata in wasm memory instead of JS. This makes exception
  handling almost 100% thread-safe. (#11518)

1.40.1: 08/01/2020
------------------
- Last release that still has optional support for the old fastcomp backend.
  The new upstream backend, which has been the default for a long time, will
  be the only one supported from 2.0.0 and onward (#11319).
- Fix the WebGL2 regression in 1.40.0 due to #11738 (#11780).
- If input files don't have a known extension assume they are object files
  (linker inputs) rather then source files.  This matches gcc/clang behaviour.
  See #10560.

1.40.0: 07/30/2020
------------------
- This release contains a WebGL2 regression due to #11738.
- The `EM_CONFIG` environment variable and `--em-config` command line option no
  longer support a literal python string. Instead the name of a config file is
  required. Since all config file settings are individually override-able using
  `EM_FOO` this should be enough.
- Running emscripten under python2 is now deprecated.  It will show up as a
  warning (which can be disabled with `-Wno-deprecated`).  Please update to
  python3 as we hope to remove support completely in the next release.

1.39.20: 07/20/2020
-------------------
- Remove the `--save-bc` command line option.  This was specific to fastcomp,
  which is deprecated, and for debugging purposes we already have `EMCC_DEBUG`
  which saves all intermediate files.
- It is now an error if a function listed in the `EXPORTED_FUNCTIONS` list is
  missing from the build (can be disabled via `-Wno-undefined`)
  (ERROR_ON_UNDEFINED_SYMBOLS and WARN_ON_UNDEFINED_SYMBOLS no longer apply
  to these symbols which are explicly exported).
- Support for pthreads with wasm2js (`WASM=0`; #11505).
- Rename `emscripten/math.h` to `emscripten/em_math.h` because if a user adds
  `emscripten/` as an include path with `-I`, that can override libc math.h,
  which leads to very confusing errors.

1.39.19: 07/07/2020
-------------------
- In standalone mode make `main` mandatory by default (#11536). To build a
  library ("reactor"), use `--no-entry`. The compiler will suggest that if
  `main` is not present.
- Automatically resume AudioContexts on user input in SDL and OpenAL (#10843).
- Asyncify now does liveness analysis to find which locals to save
  (Binaryen#2890).
- Settings on the command line no longer require a space between the `-s` and
  the name of the setting.   For example, `-sEXPORT_ALL` is now equivalent to
  `-s EXPORT_ALL`.
- Rename `EXCEPTION_CATCHING_WHITELIST` to `EXCEPTION_CATCHING_ALLOWED`. The
  functionality is unchanged, and the old name will be allowed as an alias
  for a few releases to give users time to migrate.
- Add support for the new add-list in Asyncify and update existing list names
  following the updates in Binaryen, so that now we have `ASYNCIFY_ADD` to
  add a function, `ASYNCIFY_REMOVE` to remove one (previously this was
  called `ASYNCIFY_BLACKLIST`), and `ASYNCIFY_ONLY` to set a list of the
  only functions to instrument and no others (previously this was called
  `ASYNCIFY_WHITELIST`). The updated lists also handle indirect calls properly,
  so that if you use `ASYNCIFY_IGNORE_INDIRECT` and then add (using either the
  add-list or the only-list) all the functions that are on the stack when
  pausing, then things will work (for more, see
  https://github.com/WebAssembly/binaryen/pull/2913).

1.39.18: 06/12/2020
-------------------
- Disable `LIBCXX_ABI_OPTIMIZED_FUNCTION` which is an ABI change in libc++
  (changing the layout of the `std::function` object) (#11403).
- New `WASM2C` option that integrates with wabt's wasm2c tool in order to
  compile everything into a single C file (#11213).

1.39.17: 06/05/2020
-------------------
- Use Promise polyfill for MODULARIZE when supporting legacy browsers. (#11320)
- Fix minification of wasm2js output when using --emit-symbol-map. (#11279)
- On first use, emscripten creates a sample config file.  This config file
  is now created in the emscripten directory by default.  The traditional
  `~/.emscripten` config file in the `$HOME` directory is still supported and
  the sample config will still be written there in the case that the emscripten
  root is read-only.
- The default location for downloaded ports is now a directory called "ports"
  within the cache directory.  In practice these means by default they live
  in `cache/ports` inside the emscripten source directory.  This can be
  controlled by setting the location of the cache directory, or for even more
  fine grained control the `EM_PORTS` environment variable and the `PORTS`
  config setting can be used.
- Added support for compiling SSE, SSE2, SSE3, SSSE3, SSE4.1, SSE 4.2 and
  128-bit wide AVX intrinsics, emulated on top of Wasm SIMD instruction set.
  (#11193, #11243, #11290, #11327). Pass -msimd128 -msse<version> to enable
  targeting SSE.
- Removed obsolete SIMD.js support (-s SIMD=1). Use -msimd128 to target Wasm
  SIMD. (#11180)
- Add warning about fastcomp deprecation (can be disabled via `-Wno-fastcomp`).
- The mmap method of JavaScript filesystem drivers (based on library_fs.js) no
  longer takes a target memory.  It's safer/cleaner/smaller to assume the target
  is the global memory buffer.
- Remove emterpreter and `EMTERPRETIFY` settings.  Emterpreter has largely
  been replaced by asyncify and is fastcomp only so due for removing in
  the near future anyway.
- Upgrade various musl string functions to 1.2 to fix aliasing issues. (#11215)

1.39.16: 05/15/2020
-------------------
- Add Math C API for direct access to JavaScript Math object (#11151).
- Address Sanitizer support now includes JavaScript as well, that is, memory
  access of HEAP\* arrays is checked by ASan. That allows errors to be found if
  JS glue code does something wrong like forget to shift a pointer. To use this,
  just build with ASan normally, `-fsanitize=address` at link (#11147).
- Fix embind string conversions in multithreaded builds (#10844).
- `ALLOW_MEMORY_GROWTH` used to silently disable `ABORTING_MALLOC`. It now
  just changes the default, which means you can pass `-s ABORTING_MALLOC=1` to
  override the default, which was not possible before. (If you pass the flag
  and don't want that behavior, stop passing the flag.) (#11131)
- Change the factory function created by using the `MODULARIZE` build option to
  return a Promise instead of the module instance. That is, beforehand

        Module()

  would return an instance (which was perhaps not ready yet if startup was
  async). In the new model, that returns a Promise which you can do `.then` or
  `await` on to get notified when the instance is ready, and the callback
  receives the instance. Note that both before and after this change
  doing `Module()` creates and runs an instance, so the only change is
  the return value from that call.
  This fixes some long-standing bugs with that option which have been reported
  multiple times, but is a breaking change - sorry about that. To reduce the
  risk of confusing breakage, in a build with `ASSERTIONS` we will show a clear
  warning on common errors. For more, see detailed examples for the current
  usage in `src/settings.js` on `MODULARIZE`. (#10697)
- A new `PRINTF_LONG_DOUBLE` option allows printf to print long doubles at full
  float128 precision. (#11130)
- `emscripten_async_queue_on_thread` has been renamed to
  `emscripten_dispatch_to_thread` which no longer implies that it is async -
  the operation is in fact only async if it is sent to another thread, while it
  is sync if on the same one. A new `emscripten_dispatch_to_thread_async`
  function is added which is always async.
- The emscripten cache now lives in a directory called `cache` at the root
  of the emscripten tree by default.  The `CACHE` config setting and the
  `EM_CACHE` environment variable can be used to override this (#11126).
- Honor `CACHE` setting in config file as an alternative to `EM_CACHE`
  environment variable.
- Remove `--cache` command line arg.  The `CACHE` config setting and the
  `EM_CACHE` environment variable can be used to control this.
- Compiling to a file with no suffix will now generate an executable (JS) rather
  than an object file.  This means simple cases like `emcc -o foo foo.c` do the
  expected thing and generate an executable.
- System libraries such as libc and libc++ are now included by default at
  link time rather than selectively included based on the symbols used in the
  input object files.  For small programs that don't use any system libraries
  this might result in slightly slower link times with the old fastcomp
  backend.  In order to exclude these libraries build with `-nostdlib` and/or
  `-nostdlib++`.

1.39.15: 05/06/2020
-------------------
- Add `--extern-pre-js` and `--extern-post-js` emcc flags. Files provided there
  are prepended/appended to the final JavaScript output, *after* all other
  work has been done, including optimization, optional `MODULARIZE`-ation,
  instrumentation like `SAFE_HEAP`, etc. They are the same as prepending/
  appending those files after `emcc` finishes running, and are just a convenient
  way to do that. (For comparison, `--pre-js` and `--post-js` optimize that code
  together with everything else, keep it in the same scope if running
  `MODULARIZE`, etc.).
- Stop defining `FE_INEXACT` and other floating point exception macros in libc,
  since we don't support them. That also prevents musl from including code using
  pragmas that don't make sense for wasm. Ifdef out other uses of those pragmas
  as well, as tip of tree LLVM now fails to compile them on wasm. (#11087)
- Update libcxx and libcxxabi to LLVM 10 release branch (#11038).
- Remove `BINARYEN_PASSES` setting (#11057). We still have
  `BINARYEN_EXTRA_PASSES` (the removed setting completely overrides the set
  of passes from the command line, which doesn't make much sense as some of
  them are mandatory like setting the sbrk ptr).
- Remove `MODULARIZE_INSTANCE` build option (#11037). This was a seldom used
  option that was complicating the logic for `MODULARIZE`. Module instances can
  be created by using `MODULARIZE` and calling the factory function explicitly.
  See the new `--extern-post-js` option added in this release, which can help
  code that used `MODULARIZE_INSTANCE` (you can add an extern post js which
  does `Module = Module();` for example).

1.39.14: 05/01/2020
-------------------
- Update SDL2 to latest in ports, which has recently been updated to include
  upstream 2.0.10.
- Add warning on use of `EMTERPRETIFY` which is soon to be removed.
- Emscripten can now compile assembly files in llvm's .s/.S file format.
- Remove test-only environment variable handling for `EMCC_LEAVE_INPUTS_RAW`.
  The two uses cases in our test code were covered by the `-nostdlib` option.
- Remove untested `CONFIGURE_CC`.  This could be used to override the underlying
  compiler used in emcc/em++ but only during configure tests.  There are other
  ways to control/fake the detected configure features that don't require such
  monkey patching. For example setting defaults via a site file:
  https://www.gnu.org/software/autoconf/manual/autoconf-2.67/html_node/Site-Defaults.html
- Remove undocumented and untested config settings: `COMPILER_OPTS`.  This was
  a global setting in the emscripten config file that would inject extra
  compiler options.
- Allow spaces in a path to Python interpreter when running emscripten from Unix
  shell (#11005).
- Support atexit() in standalone mode (#10995). This also fixes stdio stream
  flushing on exit in that mode.

v1.39.13: 04/17/2020
--------------------
- Support for WebAssembly BigInt integration with a new `WASM_BIGINT` flag. With
  that the VM will use a JS BigInt for a wasm i64, avoiding the need for JS
  legalization. See #10860.
- Add another value for ENVIRONMENT named 'webview' - it is a companion
  option for 'web' and enables some additional compatibility checks
  so that generated code works both in normal web and in a webview like Cordova.
  See #10846

v1.39.12: 04/09/2020
--------------------
- Pass linker flags directly to wasm-ld by default.  We still filter out certain
  flags explicitly.  If there are other flags that it would be useful for us
  to ignore we can add them to the list of ignored flags.
- Optionally support 2GB+ heap sizes. To do this we make the JS code have unsigned
  pointers (we need all 32 bits in them now), which can slightly increase code
  size (>>> instead of >>). This only happens when the heap size may be over
  2GB, which you must opt into explicitly, by setting `MAXIMUM_MEMORY` to a
  higher value (i.e. by default you do not get support for 2GB+ heaps).
  See #10601
- `--llvm-lto` flag is now ignored when using the upstream llvm backend.
  With the upstream backend LTO is controlled via `-flto`.
- Require format string for emscripten_log.
- Program entry points without extensions are now shell scripts rather than
  python programs. See #10729.  This means that `python emcc` no longer works.
  However `emcc`, `emcc.py` and `python emcc.py` all continue to work.
  The reason for this change is that `#!/usr/bin/env python` is no longer
  portable since the python symlink was dropped from Ubuntu 20.04.
- New EM_IMPORT macro to mark C/C++ symbols as imported from outside the module
  (i.e. imported from JS).  Currently we still default to assuming that *all*
  undefined symbols can come from JS, but in the future we hope to mark such
  symbols explicitly to allow the linker to report on genuinely undefined
  symbols.
- Dynamic linking optimizations: Stop emitting unnecessary `fp$` and `g$`
  accessors in main modules, possible in Binaryen thanks to ensuring function
  table indexes are unique (#10741).
- New `JS_MATH` option to use `Math.*` in JS instead of compiled musl (#10821).
- Pass `Module` to Module callback functions like `Module.preRun` (#10777).
- Support not having ports, for packagers of emscripten that don't want
  them (#10810).
- Rename syscalls to have meaningful names (#10750).

v1.39.11: 03/20/2020
--------------------
- The default c++ version is no longer fixed at c++03.  We now fall back to
  clang's default which is currently c++14.
- Remove arc4random function form library.js.  This is a BSD-only library
  function.  Anyone requiring BSD compat should be able to use something like
  https://libbsd.freedesktop.org/.
- Change the meaning of `ASYNCIFY_IMPORTS`: it now contains only new imports
  you add, and does not need to contain the list of default system imports like
  `emscripten_sleep`. There is no harm in providing them, though, so this
  is not a breaking change.
- Enable DWARF support: When compiling with `-g`, normal DWARF emitting happens,
  and when linking with `-g` we preserve that and update it. This is a change
  from before, where we assumed DWARF was unneeded and did not emit it, so this
  can increase the size of debug builds (i.e. builds compiling and/or linking
  with -g). This change is necessary for full debugging support, that is, to
  be able to build with `-g` and use a debugger. Before this change only the
  `-gforce_dwarf` flag enabled DWARF; that flag is now removed. If you want
  the old behavior, build your object files with `-gline-tables-only` (that will
  only add line table info, which is just enough for things like source maps and
  does not include full debug info). For more info and background see #10325.
- Remove hacks from `memset` handling, in particular, in the wasm backend,
  completely remove the JS version of memset from the JS library and from
  `DEFAULT_LIBRARY_FUNCS_TO_INCLUDE`. The regular C version will be linked in
  from compiler_rt normally. A noticeable difference you may see is that
  a JS library cannot add a `__dep` to `memset` - deps only work for JS
  library functions, but now we only have the regular C version. If you hit that
  issue, just add `_memset` to `EXPORTED_FUNCTIONS` (or adjust
  `deps_info.json`).
- Minimal runtime code size optimizations, see #10725, #10724, #10663.
- wasm2js fix for a long-existing but very rare correctness bug, see #10682.
- Use atomics in musl lock/unlock in pthreads builds, which may fix very rare
  pthreads + stdio issues (none have been reported though). See #10670.

v1.39.10: 03/09/2020
--------------------
- Fix a SIMD regression in 1.39.9 (#10658).
- Fix `emscripten_atomic_exchange_u8,16,32,64` (#10657).
- Switch bzip2 to an emscripten-ports mirror.

v1.39.9: 03/05/2020
-------------------
- Add support for -Wall, -Werror, -w, -Wno-error=, -Werror=, for controlling
  internal emscripten errors. The behavior of these flags matches the gcc/clang
  counterparts.
- Rename `TOTAL_MEMORY` to `INITIAL_MEMORY` and `WASM_MEM_MAX` to `MAXIMUM_MEMORY`,
  which are more accurate and match wasm conventions. The old names are still
  supported as aliases.
- Updated of libc++abi and libc++ to llvm 9.0.0 (#10510)
- Refactor syscall interface: Syscalls are no longer variadic (except those
  that are inherently such as open) and no longer take the syscall number as
  arg0.  This should be invisible to most users but will effect any external
  projects that try to implement/emulate the emscripten syscall interface.
  See #10474
- Removed src/library_vr.js, as it was outdated and nonfunctional, and the WebVR
  specification has been obsoleted in favor of the upcoming WebXR specification.
  (#10460)
- Deprecate `WASM_OBJECT_FILES` setting.  There are many standard ways to enable
  bitcode objects (-flto, -flto=full, -flto=thin, -emit-llvm).
- Removed EmscriptenWebGLContextAttributes::preferLowPowerToHighPerformance
  option that has become unsupported by WebGL. Access
  EmscriptenWebGLContextAttributes::powerPreference instead. (#10505)
- When implementing forwarding function aliases in JS libraries, either the
  alias or the target function must contain a signature annotation. (#10550)
- Add a check in Asyncify builds with `ASSERTIONS` that we do not have
  compiled code on the stack when starting to rewind, which is dangerous.
- Implement libc system() for node.js (#10547).
- Standalone mode improvements, time (#10530, #10536), sysconf (#10535),
  getpagesize (#10533), _Exit (#10534)
- Fix many closure compiler warnings (e.g. #10525).
- Avoid unnecessary syscall proxying (#10511).
- Added new link time command line option -jsDfoo=val to allow specifying
  custom preprocessor options to JS library files. (#10624, #10580)

v1.39.8: 02/14/2020
-------------------
- Add LLD_REPORT_UNDEFINED option that should allow for more detailed
  diagnostics when symbols are undefined at link time.  This currently has
  some limitations and is not enabled by default. For example, EM_JS symbols
  are reported as undefined at link time, as are `__invoke_*` functions.
- wasm2js optimizations. See binaryen#2623.
- WebGPU Compute fixes. Simple examples now work. See #10367.
- Many DWARF debug info fixes. Emitting of DWARF is correct as far as we know,
  including when optimizing (a few passes are disabled for now, but almost all
  work). We still only generate it behind the `-gforce_dwarf` flag for now,
  though (but that should be removed soon).

v1.39.7: 02/03/2020
-------------------
- The checked-in copy of the Closure compiler was removed in favor of getting it
  from npm.  This means that developers now need to run `npm install` after
  checking out emscripten if they want to use closure (--closure).  emsdk users
  are not effected because emsdk runs this as a post install step (#9989).
- Added support for specifying JSDoc minification annotations for Closure in
  JS library, pre and post files. See
  https://github.com/google/closure-compiler/wiki/Annotating-JavaScript-for-the-Closure-Compiler
  (#10272)
- Add new Fibers API for context switching, that supersedes the old coroutine
  API that only ran on fastcomp. See #9859
- Added new linker option -s WASM=2 which produces a dual Wasm+JS build, which
  falls back to using a JavaScript version if WebAssembly is not supported in
  target browser/shell. (#10118)
- Added new linker option -s CLOSURE_WARNINGS=quiet|warn|error that allows aborting
  the build if the Closure compiler produced any warnings.

v1.39.6: 01/15/2020
-------------------
- Development has switched from the "incoming" branch to "master".
- Added new system header <emscripten/heap.h>, which enables querying information
  about the current WebAssembly heap state.
- Reduced default geometric memory overgrowth rate from a very generous 2x factor
  to a more memory conserving +20% factor, and capped maximum reservation to 96MB
  at most.
- Added options MEMORY_GROWTH_GEOMETRIC_STEP and MEMORY_GROWTH_GEOMETRIC_CAP
  to allow customizing the heap growth rates.
- Renamed MEMORY_GROWTH_STEP option to MEMORY_GROWTH_LINEAR_STEP option.
- Added new linker option -s HTML5_SUPPORT_DEFERRING_USER_SENSITIVE_REQUESTS=0
  (default enabled) to allow disabling support for deferred fullscreen mode and
  pointer lock requests for applications that do not need deferring support.

v1.39.5: 12/20/2019
-------------------
- Added support for streaming Wasm compilation in MINIMAL_RUNTIME (off by default)
- All ports now install their headers into a shared directory under
  `EM_CACHE`.  This should not really be a user visible change although one
  side effect is that once a given port is built, its headers are then
  universally accessible, just like the library is universally available as
  `-l<name>`.
- Removed `timestamp` field from mouse, wheel, devicemotion and
  deviceorientation events. The presence of a `timestamp` on these events was
  slightly arbitrary, and populating this field caused a small profileable
  overhead that all users might not care about. It is easy to get a timestamp of
  an event by calling `emscripten_get_now()` or `emscripten_performance_now()`
  inside the event handler function of any event.
- Add fine-grained options for specific legacy browser support,
  `MIN_FIREFOX_VERSION`, `MIN_SAFARI_VERSION`, `MIN_IE_VERSION`,
  `MIN_EDGE_VERSION`, `MIN_CHROME_VERSION`. The existing `LEGACY_VM_SUPPORT`
  option sets all of them to 0, that is, maximal backwards compatibility.
  Note that going forward, we will use these settings in more places, so if
  you do need very old legacy browser support, you may need to set either
  `LEGACY_VM_SUPPORT` or the fine-grained options. For more details see #9937
- Default `DISABLE_DEPRECATED_FIND_EVENT_TARGET_BEHAVIOR` to 1. See #9895.
  With this change the old deprecated HTML5 API event target lookup behavior is
  disabled. There is no "Module.canvas" object, no magic "null" default handling,
  and DOM element 'target' parameters are taken to refer to CSS selectors, instead
  of referring to DOM IDs. For more information see:
  <https://groups.google.com/forum/#!msg/emscripten-discuss/xScZ_LRIByk/_gEy67utDgAJ>
- WASI API updated from `wasi_unstable` to `wasi_snapshot_preview1`. This
  is mostly an implementation detail, but if you use `STANDALONE_WASM` it means
  that the output of emscripten now requires a runtime with
  `wasi_snapshot_preview1` support.
- `SAFE_STACK` has been removed, as it overlaps with `STACK_OVERFLOW_CHECK`.
   Replace `SAFE_STACK=1` with `STACK_OVERFLOW_CHECK=2` (note the value is 2).
   This also has the effect of enabling stack checking on upstream builds when
   `ASSERTIONS` are enabled (as assertions enable `STACK_OVERFLOW_CHECK=2`).

v1.39.4: 12/03/2019
-------------------
- Remove deprecated `requestFullScreen` method from `library_browser.js`, please
  use `requestFullscreen` (without the capital S).
- Remove deprecated `requestFullScreen` and `cancelFullScreen` from `library_glut.js`
- Remove deprecated `requestFullScreen` and `cancelFullScreen`from `library_glfw.js`
- Fix SDL2_mixer support for ogg vorbis. See #9849
- Various source maps fixes, see #9926 #9882 #9837 #9814

v1.39.3: 11/14/2019
------------------

v1.39.2: 11/06/2019
------------------
 - Archives with missing indexes will now have ranlib run on them automatically
   at link time.  This avoids linker errors when using GNU ar to build archive
   files.
 - `ERROR_ON_MISSING_LIBRARIES` now also applies to internal symbols that start
   with `emscripten_`.  Prior to this change such missing symbols would result
   in a runtime error, now they are reported at compile time.
 - Pthread blocking on the main thread will now warn in the console. If
   `ALLOW_BLOCKING_ON_MAIN_THREAD` is unset then the warning is an error.
 - Add `pthread_tryjoin_np`, which is a POSIX API similar to `pthread_join`
   but without blocking.
 - New function `emscripten_has_asyncify()`.
 - Add support for pthreads in Node.js, using Node Workers. See #9745

v1.39.1: 10/30/2019
-------------------
 - Only MEMFS is included by default, others (NODEFS, IDBFS, WORKERFS, PROXYFS)
   must be linked in explicitly, using `-lnodefs.js`, `-lidbfs.js`',
   `-lworkerfs.js`, `-lproxyfs.js`. See #9645

v1.39.0: 10/18/2019
-------------------
 - The emsdk defaults to the upstream backend (instead of fastcomp) from this
   release onward (but both backends are still fully supported). See
   https://emscripten.org/docs/compiling/WebAssembly.html#backends
 - Add support for overriding `.emscripten` config variables using environment
   variables.  Any config variable `FOO` can be overridden by `EM_FOO` in the
   environment.
 - `-Werror` now also turns warnings in the python driver code into errors.
 - Internal settings have moved from `settings.js` to `settings_internal.js`.
   These are settings that are for internal use only and are not set-able from
   the command line.  If we misclassified any of these please open a bug.
 - `STANDALONE_WASM` mode now supports setting up argv via wasi APIs.
 - `STANDALONE_WASM` mode now supports running static constructors in `_start`.

v1.38.48: 10/11/2019
--------------------
 - Add support for `MAIN_THREAD_EM_ASM` in wasm backend. #9560
 - Add ability to disable FETCH worker in Fastcomp backend via
   `USE_FETCH_WORKER=0`.  This is useful for people who use FETCH, but don't
   perform any synchronous fetches on the main thread. #9567
 - Remove `EMCONFIGURE_JS`. Since #6269 we have set it to "2" which means never
   use native, always use JS.

v1.38.47: 10/02/2019
--------------------
 - Add support for FETCH API in WASM backend. This doesn't support FETCH in the
   main thread (`USE_FETCH_WORKER=0` is enforced). #9490
 - Redefine errno values to be consistent with wasi. This will let us avoid
   needing to convert the values back and forth as we use more wasi APIs.
   This is an ABI change, which should not be noticeable from user code
   unless you use errno defines (like EAGAIN) *and* keep around binaries
   compiled with an older version that you link against. In that case, you
   should rebuild them. See #9545.
 - Removed build option `-s ONLY_MY_CODE` as we now have much better solutions
   for that, like building to a wasm object file or using `STANDALONE_WASM`
   etc. (see
   https://github.com/emscripten-core/emscripten/wiki/WebAssembly-Standalone).
 - Emscripten now supports the config file (.emscripten) being placed in the
   emscripten directory rather that the current user's home directory.
   See #9543

v1.38.46: 09/25/2019
--------------------
 - Rename libpthreads to libpthread to match its normal name on other platforms.
   This change should be completely internal to emscripten.
 - Remove redundant `COMPILER_ENGINE` and `JS_ENGINE` options.  We only support
   node as the compiler engine so just use a single `NODE_JS` option for that.
 - Module.abort is no longer exported by default. It can be exported in the normal
   way using `EXTRA_EXPORTED_RUNTIME_METHODS`, and as with other such changes in
   the past, forgetting to export it will show a clear error in `ASSERTIONS` mode.
 - Remove `EMITTING_JS` flag, and replace it with `STANDALONE_WASM`. That flag indicates
   that we want the wasm to be as standalone as possible. We may still emit JS in
   that case, but the JS would just be a convenient way to run the wasm on the Web
   or in Node.js.
 - `ASYNCIFY_BLACKLIST` and `ASYNCIFY_WHITELIST` now support simple '\*' wildcard matching

v1.38.45: 09/12/2019
--------------------

v1.38.44: 09/11/2019
--------------------
 - Remove Binaryen from the ports system. This means that emscripten will
   no longer automatically build Binaryen from source. Instead, either use
   the emsdk (binaries are provided automatically, just like for LLVM), or
   build it yourself and point `BINARYEN_ROOT` in .emscripten to it. See #9409

v1.38.43: 08/30/2019
---------------------
 - noExitRuntime is no longer a property on the Module object. Use `noExitRuntime`
   instead of `Module.noExitRuntime`.

v1.38.42: 08/19/2019
--------------------
 - Add support for [address sanitizer](https://clang.llvm.org/docs/AddressSanitizer.html)
   and standalone [leak sanitizer](https://clang.llvm.org/docs/LeakSanitizer.html)
   with multiple threads. (#9060, #9076)
 - Remove `ERROR_ON_MISSING_LIBRARIES` setting (it's always on now)
 - Remove the ability to use Python operators in flags that support KB/MB/GB/TB
   suffixes, e.g. `TOTAL_MEMORY`. This means that `-s TOTAL_MEMORY=1024*1024`
   will no longer work. This is done because the mechanism may result in
   execution of arbitrary code via command line flags.

v1.38.41: 08/07/2019
--------------------
 - Remove fastcomp's implementation of Asyncify. This has been deprecated for
   a long time, since we added Emterpreter-Async, and now we have a new Asyncify
   implementation in the upstream wasm backend. It is recommended to upgrade to
   the upstream backend and use Asyncify there if you need it. (If you do still
   need the older version, you can use 1.38.40.)
 - Drop ExitStatus from inheriting from Error(), as that could capture the whole
   global scope, preventing temporary variables at page startup from being garbage
   collected. (#9108)
 - `__builtin_return_address` now requires `-s USE_OFFSET_CONVERTER=1` to work. (#9073)
 - emrun now uses HTTP/1.1 instead of HTTP/1.0.
 - `callMain` is no longer exported by default on Module, to allow better JS
   minification. You must add it to `EXTRA_EXPORTED_RUNTIME_METHODS` if you want
   to call it on Module. (In assertions builds, an error with an explanation is
   shown.)
 - Allow expressions with side effects as `EM_ASM`'s arguments and prohibit
   non-arithmetic arguments (e.g. pointers, functions, arrays, objects). (#9054)
 - `emcc` on Windows now uses native newline byte sequence to get a line to
   print for parse error reporting. (#9088)
 - Internal API update: one can now specialize embind's (un)marshalling for a
   group of types via SFINAE, instead of a single type. (#9089)
 - Options passed on the `Module` object during startup, like `Module.arguments`,
   are now copied to a local (in order to avoid writing `Module.*` everywhere,
   which wastes space). You can still provide them as always, but you can't
   modify `Module.arguments` and other things *after* startup (which is now
   after we've finished processing them). In a build with assertions enabled you
   will get an error if you access those properties after startup. (#9072)

v1.38.40: 07/24/2019
--------------------
 - LLVM backend pthread builds no longer use external memory initialization
   files, replacing them with passive data segments.
 - LLVM backend now supports thread local storage via the C extension `__thread`
   and the C11/C++11 keyword `thread_local`. (#8976)
 - Internal API change: Move read, readAsync, readBinary, setWindowTitle from
   the Module object to normal JS variables. If you use those internal APIs,
   you must change `Module.readAsync()/Module['readAsync']()` to `readAsync()`.
   Note that read is also renamed to `read_` (since "`read`" is an API call in
   the SpiderMonkey shell). In builds with ASSERTIONS, an error message is
   shown about the API change. This change allows better JS minification
   (the names read, readAsync etc. can be minified, and if the variables are
   not used they can be removed entirely). Defining these APIs on Module
   (which was never documented or intended, but happened to work) is also
   no longer allowed (but you can override `read_` etc. from JS).

v1.38.39: 07/16/2019
--------------------
 - Add support for [address sanitizer](https://clang.llvm.org/docs/AddressSanitizer.html). (#8884)
   - Currently, only supports one thread without dynamic linking.
 - Rename Bysyncify (the name used during development) to Asyncify. This keeps
   the name consistent with the old ASYNCIFY flag, no need for a new one, as
   they basically do the same thing.

v1.38.38: 07/08/2019
--------------------
 - Add support for standalone [leak sanitizer](https://clang.llvm.org/docs/LeakSanitizer.html). (#8711)

v1.38.37: 06/26/2019
--------------------
 - Set ENV['LANG'] following the user's preferred language (HTTP Accept-Language / navigator.languages[0])
 - `emscripten_run_script_string` now returns C `NULL` instead of the string `null`
   or `undefined` when the result of the `eval` is JavaScript `null` or `undefined`.
 - Add a new system for managing system libraries. (#8780)
   This may require minor changes when performing certain operations:
     - When using `embuilder.py` to build a specific library, the name may have
       changed: for consistency, all library names are prefixed with lib now.
     - `embuilder.py` now only builds the requested library, and not its dependencies
       and certain system libraries that are always built. For example, running
       `embuilder.py build libc` no longer builds `libcompiler_rt` if it hasn't be built.
     - When using `EMCC_FORCE_STDLIBS` with a list of libraries, you must now use
       the simplified names, for example, `libmalloc` and `libpthreads` instead of
       `libdlmalloc` or `libpthreads_stub`. These names will link in the correct
       version of the library: if the build is configured to use `emmalloc`, `libmalloc`
       will mean `libemmalloc`, and if thread support is disabled, `libpthreads` will
       mean `libpthreads_stub`. This allows you to say `libmalloc` or `libpthreads` without
       worrying about which implementation is supposed to be used, and avoid duplicate
       symbols if you used the wrong implementation.
 - LLVM wasm backend pthreads fixes, see #8811, #8718

v1.38.36: 06/15/2019
--------------------

v1.38.35: 06/13/2019
--------------------
 - Include some [waterfall fixes](https://github.com/WebAssembly/waterfall/pull/541)
   for the emsdk builds on linux regarding libtinfo.
 - NOTE: due to a CI failure, builds for mac and windows were not generated.

v1.38.34: 06/01/2019
--------------------
 - Add support for [undefined behavior sanitizer](https://clang.llvm.org/docs/UndefinedBehaviorSanitizer.html).
    - This allows `emcc -fsanitize=undefined` to work. (#8651)
    - The minimal runtime (`-fsanitize-minimal-runtime`) also works. (#8617)

v1.38.33: 05/23/2019
--------------------
 - First release to use the new chromium build infrastructure
   https://groups.google.com/forum/#!msg/emscripten-discuss/WhDtqVyW_Ak/8DfDnfk0BgAJ
 - Add `emscripten_return_address` which implements the functionality of
   gcc/clang's `__builtin_return_address`. (#8617)

v1.38.32: SKIPPED
-----------------
 - The transition from the old to the new CI occurred around here. To avoid
   ambiguity while both CIs were still generating builds, we just tagged a new
   one (1.38.33) on the new CI and skipped 1.38.32.
 - The transition also moves all builds and downloads away from the old
   mozilla-games infrastructure to the new chromium ones. As a result all links
   to *mozilla-games* URLs will not work (these were never documented, but could
   be seen from the internals of the emsdk; the new emsdk uses the proper new
   URLs, so you can either use the sdk normally or find the URLs from there).

v1.38.31: 04/24/2019
--------------------
 - Change `ino_t/off_t` to 64-bits. (#8467)
 - Add port for bzip2 library (`libbz2.a`). (#8349)
 - Add port for libjpeg library. (#8361)
 - Enable `ERROR_ON_MISSING_LIBRARIES` by default (#8461)

v1.38.30: 03/21/2019
--------------------
 - Remove Module.buffer which was exported by default unnecessarily. This was an
   undocumented internal detail, but in theory, code may have relied on it.
   (#8277)

v1.38.29: 03/11/2019
--------------------

v1.38.28: 02/22/2019
--------------------
 - Option `-s EMTERPRETIFY_WHITELIST` now accepts shell-style wildcards;
   this allows matching static functions with conflicting names that
   the linker distinguishes by appending a random suffix.
 - Normalize mouse wheel delta in `library_browser.js`. This changes the scroll
   amount in SDL, GLFW, and GLUT. (#7968)

v1.38.27: 02/10/2019
--------------------
 - Change how `EMCC_LOCAL_PORTS` works, to be more usable. See #7963
 - Remove deprecated Pointer_stringify (use UTF8ToString instead). See #8011
 - Added a new option `-s DISABLE_DEPRECATED_FIND_EVENT_TARGET_BEHAVIOR=1` that
   changes the lookup semantics of DOM elements in html5.h event handler
   callbacks and WebGL context creation. The new behavior is to use CSS selector
   strings to look up DOM elements over the old behavior, which was somewhat
   ad hoc constructed rules around default Emscripten uses. The old behavior
   will be deprecated and removed in the future. Build with -s ASSERTIONS=1
   to get diagnostics messages related to this transition.
 - Breaking change with -s USE_PTHREADS=1 + -s FETCH=1: When building with
   -o a.html, the generated worker script is now named "a.fetch.js" according
   to the base name of the specified output, instead of having a fixed name
   "fetch-worker.js".

v1.38.26: 02/04/2019
--------------------
 - Fix some pthreads proxying deadlocks. See #7865

v1.38.25: 01/18/2019
--------------------
 - Move kripken/emscripten,emscripten-fastcomp,emscripten-fastcomp-clang to
   emscripten-core/\*

v1.38.24: 01/17/2019
--------------------
 - Perform JS static allocations at compile time (#7850)

v1.38.23: 01/10/2019
--------------------
 - Remove BINARYEN_METHOD: no more support for interpret modes, and if you want
   non-wasm, use WASM=0.
 - Support specifying multiple possible ENVIRONMENTs (#7809)

v1.38.22: 01/08/2019
--------------------
 - Add Regal port. See #7674
 - System libraries have been renamed to include the `lib` prefix.  If you use
   `EMCC_FORCE_STDLIBS` or `EMCC_ONLY_FORCED_STDLIBS` to select system libraries
   you may need to add the `lib` prefix.
 - Rename `pthread-main.js` to `NAME.worker.js`, where `NAME` is the main
   name of your application, that is, if you emit `program.js` then you'll get
   `program.worker.js` (this allows more than one to exist in the same
   directory, etc.).
 - Dynamic linker has been taught to handle library -> library dependencies.

v1.38.21: 11/30/2018
--------------------
 - fastcomp: Remove `runPostSets` function and replace with normal static
   constructor function. See #7579

v1.38.20: 11/20/2018
--------------------
 - Remove SPLIT_MEMORY option.
 - Move getTempRet0/setTempRet0 to be JS library functions rather than
   auto-generated by fastcomp.
 - Change `strptime()`'s handling of the "%c" to match that of `strftime()`.
   This is a breaking change for code which depends on the old definition of
   "%c".

v1.38.19: 11/15/2018
--------------------

v1.38.18: 11/08/2018
--------------------
 - Wasm dynamic linking: Rename `tableBase/memoryBase` to
   `__table_base/__memory_base` (#7467)

v1.38.17: 11/07/2018
--------------------
 - Minify wasm import and export names. This decreases JS and wasm size by
   minifying the identifiers where JS calls into wasm or vice versa, which
   are not minifiable by closure or other JS-only tools. This happens in
   -O3, -Os and above. See #7431

v1.38.16: 11/02/2018
--------------------
 - Breaking change: Do not automatically set EXPORT_ALL for MAIN_MODULES or
   SIDE_MODULES. This means that you must explicitly export things that will
   be called from outside (normally, on EXPORTED_FUNCTIONS), or
   you can manually enable EXPORT_ALL yourself (which returns to the exact
   same behavior as before). This change brings us in line with more standard
   dynamic linking, and will match what the LLVM wasm backend will have.
   See #7312.
 - Invalid -s flags on the command line are now treated as errors.
 - Remove BUILD_AS_SHARED_LIBRARY setting.

v1.38.15: 10/25/2018
--------------------

v1.38.14: 10/22/2018
--------------------
 - Errors are now reported when functions listed in EXPORTED_FUNCTIONS are not
   defined. This can be disabled via ERROR_ON_UNDEFINED_SYMBOLS=0. See #7311.

v1.38.13: 10/10/2018
--------------------
 - Support `-s NO_X=1` as an alias for `-s X=0` and vice versa, which
   simplifies current settings with `NO_`-prefixed names. See #7151.
 - Various `EMULATED_FUNCTION_POINTER` improvements. See #7108, #7128.
 - `ERROR_ON_UNDEFINED_SYMBOLS` is now the default.  See #7196

v1.38.12: 09/03/2018
--------------------
 - Update SDL2 to 2.0.7. See #7016.
 - Optionally build using native object files (wasm backend only).
   For now this is behind a new option flag: `-s WASM_OBJECT_FILES=1`.
   See #6875.

v1.38.11: 08/02/2018
--------------------
 - Support for loading wasm files in the same dir as the JS file, using
   node.js/Web-specific techniques as applicable. See #5368 and followups.
 - Add an API for async side module compilation in wasm. See #6663.
 - Remove builtin Crunch support. See #6827.

v1.38.10: 07/23/2018
--------------------
 - Change the type of `size_t` and friends from int to long. This may have
   noticeable effects if you depend on the name mangling of a function that uses
   `size_t` (like in `EXPORTED_FUNCTIONS`), and you must rebuild source files to
   bitcode (so your bitcode is in sync with the system libraries after they are
   rebuilt with this change). Otherwise this should not have any noticeable
   effects for users. See #5916.

v1.38.9: 07/22/2018
-------------------
 - Fix `Module.locateFile` to resolve relative paths to *.wasm, *.mem and other
   files relatively to the main JavaScript file rather than the current working
   directory (see #5368).
   - Add second argument `prefix` to `Module.locateFile` function that contains
     the path to the JavaScript file where files are loaded from by default.
   - Remove `Module.*PrefixURL` APIs (use `Module.locateFile` instead).

v1.38.8: 07/06/2018
-------------------
 - Fix a regression in 1.38.7 with binaryen no longer bundling binaryen.js
   (which emscripten doesn't need, that's just for handwritten JS users, but
   emscripten did check for its presence).

v1.38.7: 07/06/2018
-------------------
 - Correctness fix for stack handling in `invoke_*()s`. This may add noticeable
   overhead to programs using C++ exceptions and (less likely) setjmp/longjmp -
   please report any issues. See #6666 #6702
 - Deprecate Module.ENVIRONMENT: Now that we have a compile-time option to set
   the environment, also having a runtime one on Module is complexity that we
   are better off without. When Module.ENVIRONMENT is used with ASSERTIONS it
   will show an error to direct users to the new option (-s ENVIRONMENT=web , or
   node, etc., at compile time).
 - Breaking change: Do not export print/printErr by default. Similar to other
   similar changes (like getValue/setValue). We now use out() and err()
   functions in JS to print to stdout/stderr respectively. See #6756.

v1.38.6: 06/13/2018
-------------------

v1.38.5: 06/04/2018
-------------------
 - Update libc++ to 6.0, bringing c++17 support (std::byte etc.)

v1.38.4: 05/29/2018
-------------------
 - Fix asm.js validation regression from 1.38.2.

v1.38.3: 05/25/2018
-------------------
 - Upgrade to LLVM 6.0.1.

v1.38.2: 05/25/2018
--------------------
 - Add ENVIRONMENT option to specify at compile time we only need JS to support
   one runtime environment (e.g., just the web). When emitting HTML, set that to
   web so we emit web code only. #6565
 - Regression in asm.js validation due to cttz optimization #6547

v1.38.1: 05/17/2018
-------------------
 - Remove special-case support for `src/struct_info.compiled.json`: Make it a
   normal cached thing like system libraries, not something checked into the
   source tree.
 - Breaking change: Emit WebAssembly by default. Only the default is changed -
   we of course still support asm.js, and will for a very long time. But
   changing the default makes sense as the recommended output for most use cases
   should be WebAssembly, given it has shipped in all major browsers and
   platforms and is more efficient than asm.js. Build with `-s WASM=0` to
   disable wasm and use asm.js if you want that (or use `-s
   LEGACY_VM_SUPPORT=1`, which emits output that can run in older browsers,
   which includes a bunch of polyfills as well as disables wasm). (#6419)

v1.38.0: 05/09/2018
-------------------

v1.37.40: 05/07/2018
--------------------
 - Fix regression in 1.37.39 on  -s X=@file  parsing (see #6497, #6436)

v1.37.39: 05/01/2018
--------------------
 - Regression: Parsing of `-s X=@file`  broke if the file contains a newline
   (see #6436; fixed in 1.37.40)

v1.37.38: 04/23/2018
--------------------
 - Breaking change: Simplify exception handling, disabling it by default.
   Previously it was disabled by default in -O1 and above and enabled in -O0,
   which could be confusing. You may notice this change if you need exceptions
   and only run in -O0 (since if you test in -O1 or above, you'd see you need to
   enable exceptions manually), in which case you will receive an error at
   runtime saying that exceptions are disabled by default and that you should
   build with `-s DISABLE_EXCEPTION_CATCHING=0` to enable them.
 - Fix regression in 1.37.37 on configure scripts on MacOS (see #6456)

v1.37.37: 04/13/2018
--------------------
 - Regression: configure scripts on MacOS may be broken (see #6456; fixed in 1.37.38)

v1.37.36: 03/13/2018
--------------------

v1.37.35: 02/23/2018
--------------------
 - MALLOC option, allowing picking between dlmalloc (previous allocator and
   still the default) and emmalloc, a new allocator which is smaller and
   simpler.
 - Binaryen update that should fix all known determinism bugs.

v1.37.34: 02/16/2018
--------------------
 - `addFunction` is now supported on LLVM wasm backend, but when being used on
   the wasm backend, you need to provide an additional second argument, a Wasm
   function signature string. Each character within a signature string
   represents a type. The first character represents the return type of a
   function, and remaining characters are for parameter types.
    - 'v': void type
    - 'i': 32-bit integer type
    - 'j': 64-bit integer type (currently does not exist in JavaScript)
    - 'f': 32-bit float type
    - 'd': 64-bit float type
   For asm.js and asm2wasm you can provide the optional second argument, but it
   isn't needed. For that reason this isn't a breaking change, however,
   providing the second argument is recommended so that code is portable across
   all backends and modes.

v1.37.33: 02/02/2018
--------------------

v1.37.32: 01/31/2018
--------------------

v1.37.31: 01/31/2018
--------------------
 - LLVM and clang updates from upstream (5.0svn, close 5.0 release).

v1.37.30: 01/31/2018
--------------------

v1.37.29: 01/24/2018
--------------------

v1.37.28: 01/08/2018
--------------------
 - Breaking change: Don't export the `ALLOC_*` numeric constants by default. As
   with previous changes, a warning will be shown in `-O0` and when `ASSERTIONS`
   are on if they are used.
 - Breaking change: Don't export FS methods by default. As with previous
   changes, a warning will be shown in `-O0` and when `ASSERTIONS` are on, which
   will suggest either exporting the specific methods you need, or using
   `FORCE_FILESYSTEM` which will auto export all the main filesystem methods.
   Aside from using FS methods yourself, you may notice this change when using a
   file package created standalone, that is, by running the file packager
   directly and then loading it at run time (as opposed to telling `emcc` to
   package the files for you, in which case it would be aware of them at compile
   time); you should build with `FORCE_FILESYSTEM` to ensure filesystem support
   for that case.

v1.37.27: 12/24/2017
--------------------
 - Breaking change: Remove the `Runtime` object, and move all the useful methods
   from it to simple top-level functions. Any usage of `Runtime.func` should be
   changed to `func`.

v1.37.26: 12/20/2017
--------------------
 - Breaking change: Change `NO_EXIT_RUNTIME` to 1 by default. This means that by
   default we don't include code to shut down the runtime, flush stdio streams,
   run atexits, etc., which is better for code size. When `ASSERTIONS` is on, we
   warn at runtime if there is text buffered in the streams that should be
   flushed, or atexits are used.
 - Meta-DCE for JS+wasm: remove unused code between JS+wasm more aggressively.
   This should not break valid code, but may break code that depended on unused
   code being kept around (like using a function from outside the emitted JS
   without exporting it - only exported things are guaranteed to be kept alive
   through optimization).

v1.37.24: 12/13/2017
--------------------
 - Breaking change: Similar to the getValue/setValue change from before (and
   with the same `ASSERTIONS` warnings to help users), do not export the
   following runtime methods by default: ccall, cwrap, allocate,
   Pointer_stringify, AsciiToString, stringToAscii, UTF8ArrayToString,
   UTF8ToString, stringToUTF8Array, stringToUTF8, lengthBytesUTF8, stackTrace,
   addOnPreRun, addOnInit, addOnPreMain, addOnExit, addOnPostRun,
   intArrayFromString, intArrayToString, writeStringToMemory,
   writeArrayToMemory, writeAsciiToMemory.

v1.37.23: 12/4/2017
-------------------
 - Breaking change: Do not polyfill Math.{clz32, fround, imul, trunc} by
   default. A new `LEGACY_VM_SUPPORT` option enables support for legacy
   browsers. In `ASSERTIONS` mode, a warning is shown if a polyfill was needed,
   suggesting using that option.
 - Breaking change: Do not export getValue/setValue runtime methods by default.
   You can still use them by calling them directly in code optimized with the
   main file (pre-js, post-js, js libraries; if the optimizer sees they are
   used, it preserves them), but if you try to use them on `Module` then you
   must export them by adding them to `EXTRA_EXPORTED_RUNTIME_METHODS`. In `-O0`
   or when `ASSERTIONS` is on, a run-time error message explains that, if they
   are attempted to be used incorrectly.

v1.37.17: 7/25/2017
------------------
 - Updated to libc++'s "v2" ABI, which provides better alignment for string data
   and other improvements. This is an ABI-incompatible change, so bitcode files
   from previous versions will not be compatible.

v1.37.13: 5/26/2017
-------------------
 - Improved Android support for emrun.
 - Duplicate function elimination fixes (#5186)
 - Fix problem with embinding derived classes (#5193)
 - Fix CMake compiler detection when EMCC_SKIP_SANITY_CHECK=1 is used. (#5145)
 - Implemented GLFW Joystick API (#5175)
 - Fixed a bug with emcc --clear-ports command (#5248)
 - Updated Binaryen to version 33.
 - Full list of changes:
    - Emscripten: https://github.com/emscripten-core/emscripten/compare/1.37.12...1.37.13
    - Emscripten-LLVM: no changes.
    - Emscripten-Clang: no changes.

v1.37.12: 5/1/2017
------------------
 - Added emscripten-legalize-javascript-ffi option to LLVM to allow disabling JS FFI mangling
 - Full list of changes:
    - Emscripten: https://github.com/emscripten-core/emscripten/compare/1.37.11...1.37.12
    - Emscripten-LLVM: https://github.com/emscripten-core/emscripten-fastcomp/compare/1.37.11...1.37.12
    - Emscripten-Clang: no changes.

v1.37.11: 5/1/2017
------------------
 - Added missing SIGSTKSZ define after musl 1.1.15 update (#5149)
 - Fix emscripten_get_mouse_status (#5152)
 - Fix `_mm_set_epi64x()` function (#5103)
 - Fix issue with number of gamepads connected at initial page load (#5169, #5170)
 - Full list of changes:
    - Emscripten: https://github.com/emscripten-core/emscripten/compare/1.37.10...1.37.11
    - Emscripten-LLVM: https://github.com/emscripten-core/emscripten-fastcomp/compare/1.37.10...1.37.11
    - Emscripten-Clang: https://github.com/emscripten-core/emscripten-fastcomp-clang/compare/1.37.10...1.37.11

v1.37.10: 4/20/2017
-------------------
 - Added stub for pthread_setcancelstate for singlethreaded runs.
 - Fixed an outlining bug on function returns (#5080)
 - Implemented new parallel test runner architecture (#5074)
 - Added Cocos2D to Emscripten ports. (-s USE_COCOS2D=1)
 - Updated Binaryen to version 32, which migrates Emscripten to use the new
   WebAssembly Names section. This is a forwards and backwards breaking change
   with respect to reading debug symbol names in Wasm callstacks. Use of the new
   Names section format first shipped in Emscripten 1.37.10, Binaryen version
   32, Firefox 55, Firefox Nightly 2017-05-18 and Chrome 59; earlier versions
   still used the old format. For more information, see
   https://github.com/WebAssembly/design/pull/984 and
   https://github.com/WebAssembly/binaryen/pull/933.
 - Full list of changes:
    - Emscripten: https://github.com/emscripten-core/emscripten/compare/1.37.9...1.37.10
    - Emscripten-LLVM: https://github.com/emscripten-core/emscripten-fastcomp/compare/1.37.9...1.37.10
    - Emscripten-Clang: no changes.

v1.37.9: 3/23/2017
------------------
 - Added new build feature -s GL_PREINITIALIZED_CONTEXT=1 which allows pages to
   manually precreate the GL context they use for customization purposes.
 - Added a custom callback hook Module.instantiateWasm() which allows user shell
   HTML file to manually perform Wasm instantiation for preloading and progress
   bar purposes.
 - Added a custom callback hook Module.getPreloadedPackage() to file preloader
   code to allow user shell HTML file to manually download .data files for
   preloading and progress bar purposes.
 - Full list of changes:
    - Emscripten: https://github.com/emscripten-core/emscripten/compare/1.37.8...1.37.9
    - Emscripten-LLVM: https://github.com/emscripten-core/emscripten-fastcomp/compare/1.37.8...1.37.9
    - Emscripten-Clang: no changes.

v1.37.8: 3/17/2017
------------------
 - Fixed a bug with robust_list initialization on pthreads build mode.
 - Full list of changes:
    - Emscripten: https://github.com/emscripten-core/emscripten/compare/1.37.7...1.37.8
    - Emscripten-LLVM: no changes.
    - Emscripten-Clang: no changes.

v1.37.7: 3/15/2017
------------------
 - Updated to LLVM 4.0.
 - Full list of changes:
    - Emscripten: https://github.com/emscripten-core/emscripten/compare/1.37.6...1.37.7
    - Emscripten-LLVM: https://github.com/emscripten-core/emscripten-fastcomp/compare/1.37.6...1.37.7
    - Emscripten-Clang: https://github.com/emscripten-core/emscripten-fastcomp-clang/compare/1.37.6...1.37.7

v1.37.6: 3/15/2017
------------------
 - Implemented readdir() function for WORKERFS.
 - Fixed bugs with Fetch API (#4995, #5027)
 - Full list of changes:
    - Emscripten: https://github.com/emscripten-core/emscripten/compare/1.37.5...1.37.6
    - Emscripten-LLVM: no changes.
    - Emscripten-Clang: no changes.

v1.37.5: 3/13/2017
------------------
 - Updated musl to version 1.1.15 from earlier version 1.0.5.
 - Full list of changes:
    - Emscripten: https://github.com/emscripten-core/emscripten/compare/1.37.4...1.37.5
    - Emscripten-LLVM: no changes.
    - Emscripten-Clang: no changes.

v1.37.4: 3/13/2017
------------------
 - Fixed glGetUniformLocation() to work according to spec with named uniform blocks.
 - Fixed WebAssembly Memory.grow() to work.
 - Switched to 16KB page size from earlier 64KB.
 - Optimize alBufferData() operation.
 - Fixed a resource lookup issue with multiple OpenAL audio contexts.
 - Full list of changes:
    - Emscripten: https://github.com/emscripten-core/emscripten/compare/1.37.3...1.37.4
    - Emscripten-LLVM: no changes.
    - Emscripten-Clang: no changes.

v1.37.3: 2/16/2017
------------------
 - Updated Binaryen to version 0x01. First official stable WebAssembly support version. (#4953)
 - Optimized memcpy and memset with unrolling and SIMD, when available.
 - Improved Emscripten toolchain profiler to track more hot code.
 - Added new linker flag -s WEBGL2_BACKWARDS_COMPATIBILITY_EMULATION=1 to allow
   simultaneously targeting WebGL 1 and WebGL 2.
 - Optimize Emscripten use of multiprocessing pools.
 - More WebGL 2 garbage free optimizations.
 - Full list of changes:
    - Emscripten: https://github.com/emscripten-core/emscripten/compare/1.37.2...1.37.3
    - Emscripten-LLVM: https://github.com/emscripten-core/emscripten-fastcomp/compare/1.37.2...1.37.3
    - Emscripten-Clang: no changes.

v1.37.2: 1/31/2017
------------------
 - Fixed a build error with boolean SIMD types.
 - Improved WebAssembly support, update Binaryen to version 22.
 - Update GL, GLES, GLES2 and GLES3 headers to latest upstream Khronos versions.
 - Implement support for new garbage free WebGL 2 API entrypoints which improve
   performance and reduce animation related stuttering.
 - Fixed a bug where -s USE_PTHREADS builds would not have correct heap size if
   -s TOTAL_MEMORY is not being used.
 - Fixed array type issue that prevented glTexImage3D() and glTexSubImage3D()
   from working.
 - Full list of changes:
    - Emscripten: https://github.com/emscripten-core/emscripten/compare/1.37.1...1.37.2
    - Emscripten-LLVM: https://github.com/emscripten-core/emscripten-fastcomp/compare/1.37.1...1.37.2
    - Emscripten-Clang: no changes.

v1.37.1: 12/26/2016
-------------------
 - Implemented new Fetch API for flexible multithreaded XHR and IndexedDB
   access.
 - Implemented initial version of new ASMFS filesystem for multithreaded
   filesystem operation.
 - Full list of changes:
    - Emscripten: https://github.com/emscripten-core/emscripten/compare/1.37.0...1.37.1
    - Emscripten-LLVM: no changes.
    - Emscripten-Clang: no changes.

v1.37.0: 12/23/2016
-------------------
 - Added support for LLVM sin&cos intrinsics.
 - Fix GLFW mouse button mappings (#4317, #4659)
 - Add support for --emit-symbol-map to wasm
 - Fixed handling of an invalid path in chdir (#4749)
 - Added new EMSCRIPTEN_STRICT mode, which can be enabled to opt in to removing
   support for deprecated behavior.
 - Remove references to Web Audio .setVelocity() function, which has been
   removed from the spec.
 - Full list of changes:
    - Emscripten: https://github.com/emscripten-core/emscripten/compare/1.36.14...1.37.0
    - Emscripten-LLVM: https://github.com/emscripten-core/emscripten-fastcomp/compare/1.36.14...1.37.0
    - Emscripten-Clang: no changes.

v1.36.14: 11/3/2016
-------------------
 - Added support to emscripten_async_wget() for relative paths.
 - Fixed FS.mkdirTree('/') to work.
 - Updated SDL 2 port to version 12.
 - Added more missing pthreads stubs.
 - Normalize system header includes to use the preferred form #include
   <emscripten/foo.h> to avoid polluting header include namespaces.
 - Fixed a bug where transitioning to fullscreen could cause a stack overflow in GLFW.
 - Added new system CMake option
   -DEMSCRIPTEN_GENERATE_BITCODE_STATIC_LIBRARIES=ON to choose if static
   libraries should be LLVM bitcode instead of .a files.
 - Improved SIMD support to be more correct to the spec.
 - Updated Binaryen to version 18. (#4674)
 - Fixed dlopen with RTLD_GLOBAL parameter.
 - Full list of changes:
    - Emscripten: https://github.com/emscripten-core/emscripten/compare/1.36.13...1.36.14
    - Emscripten-LLVM: no changes.
    - Emscripten-Clang: no changes.

v1.36.13: 10/21/2016
--------------------
 - Pass optimization settings to asm2wasm.
 - Fix to exporting emscripten_builtin_malloc() and emscripten_builtin_free()
   when heap is split to multiple parts.
 - Full list of changes:
    - Emscripten: https://github.com/emscripten-core/emscripten/compare/1.36.12...1.36.13
    - Emscripten-LLVM: no changes.
    - Emscripten-Clang: no changes.

v1.36.12: 10/20/2016
--------------------
 - Improved Emscripten toolchain profiler with more data. (#4566)
 - Export dlmalloc() and dlfree() as emscripten_builtin_malloc() and
   emscripten_builtin_free() to allow user applications to hook into memory
   allocation (#4603)
 - Improved asm.js -s USE_PTHREADS=2 build mode compatibility when
   multithreading is not supported.
 - Improved WebGL support with closure compiler (#4619)
 - Improved Bianaryen WebAssembly support
 - Added support for GL_disjoint_timer_query extension (#4575)
 - Improved Emscripten compiler detection with CMake (#4129, #4314, #4318)
 - Added support for int64 in wasm.
 - Optimize small constant length memcpys in wasm.
 - Full list of changes:
    - Emscripten: https://github.com/emscripten-core/emscripten/compare/1.36.11...1.36.12
    - Emscripten-LLVM: https://github.com/emscripten-core/emscripten-fastcomp/compare/1.36.11...1.36.12
    - Emscripten-Clang: no changes.

v1.36.11: 9/24/2016
-------------------
 - Added new runtime functions
   emscripten_sync/async/waitable_run_in_main_runtime_thread() for proxying
   calls with pthreads (#4569)
 - Full list of changes:
    - Emscripten: https://github.com/emscripten-core/emscripten/compare/1.36.10...1.36.11
    - Emscripten-LLVM: no changes.
    - Emscripten-Clang: no changes.

v1.36.10: 9/24/2016
-------------------
 - Improved compiler logging print messages on first run experience. (#4501)
 - Fixed log printing in glFlushMappedBufferRange() and glGetInfoLog()
   functions. (#4521)
 - Added setjmp/longjmp handling for wasm.
 - Improved support for --proxy-to-worker build mode.
 - Improved GLES3 support for glGet() features that WebGL2 does not have. (#4514)
 - Added support for implementation defined glReadPixels() format.
 - Improved WebGL 2 support with closure compiler. (#4554)
 - Implemented support for nanosleep() when building in pthreads mode (#4578)
 - Added support for  llvm_ceil_f64 and llvm_floor_f64 intrinsics.
 - Full list of changes:
    - Emscripten: https://github.com/emscripten-core/emscripten/compare/1.36.9...1.36.10
    - Emscripten-LLVM: https://github.com/emscripten-core/emscripten-fastcomp/compare/1.36.9...1.36.10
    - Emscripten-Clang: no changes.

v1.36.9: 8/24/2016
------------------
 - Fixed glGet for GL_VERTEX_ATTRIB_ARRAY_BUFFER_BINDING to work. (#1330)
 - Move the DYNAMICTOP variable from JS global scope to inside the heap so that
   the value is shared to multithreaded applications. This removes the global
   runtime variable DYNAMICTOP in favor of a new variable DYNAMICTOP_PTR.
   (#4391, #4496)
 - Implemented brk() system function.
 - Fixed --output-eol to work with --proxy-to-worker mode.
 - Improved reported error message when execution fails to stack overflow.
 - Full list of changes:
    - Emscripten: https://github.com/emscripten-core/emscripten/compare/1.36.8...1.36.9
    - Emscripten-LLVM: https://github.com/emscripten-core/emscripten-fastcomp/compare/1.36.8...1.36.9
    - Emscripten-Clang: no changes.

v1.36.8: 8/20/2016
------------------
 - Fixed a memory leak in ctor_evaller.py on Windows (#4446)
 - Migrate to requiring CMake 3.4.3 as the minimum version for Emscripten CMake
   build integration support.
 - Fixed an issue that prevented -s INLINING_LIMIT from working (#4471)
 - Fixed a bug with Building.llvm_nm interpretation of defined symbols (#4488)
 - Add support for DISABLE_EXCEPTION_CATCHING and EXCEPTION_CATCHING_WHITELIST
   options for wasm.
 - Added new emprofile.py script which can be used to profile toolchain wide
   performance. (#4491)
 - Added new linker flag --output-eol, which specifies what kind of line
   endings to generate to the output files. (#4492)
 - Fixed a Windows bug where aborting execution with Ctrl-C might hang
   Emscripten to an infinite loop instead. (#4494)
 - Implement support for touch events to GLUT (#4493)
 - Deprecated unsafe function writeStringToMemory() from src/preamble.js. Using
   stringToUTF8() is recommended instead. (#4497)
 - Full list of changes:
    - Emscripten: https://github.com/emscripten-core/emscripten/compare/1.36.7...1.36.8
    - Emscripten-LLVM: no changes.
    - Emscripten-Clang: no changes.

v1.36.7: 8/8/2016
-----------------
 - Updated to latest upstream LLVM 3.9.
 - Full list of changes:
    - Emscripten: https://github.com/emscripten-core/emscripten/compare/1.36.6...1.36.7
    - Emscripten-LLVM: https://github.com/emscripten-core/emscripten-fastcomp/compare/1.36.6...1.36.7
    - Emscripten-Clang: https://github.com/emscripten-core/emscripten-fastcomp-clang/compare/1.36.6...1.36.7

v1.36.6: 8/8/2016
-----------------
 - Fixed wheelDelta for MSIE (#4316)
 - Fixed inconsistencies in fullscreen API signatures (#4310, #4318, #4379)
 - Changed the behavior of Emscripten WebGL createContext() to not forcibly set
   CSS style on created canvases, but let page customize the style themselves
   (#3406, #4194 and #4350, #4355)
 - Adjusted the reported GL_VERSION field to adapt to the OpenGL ES
   specifications (#4345)
 - Added support for GLES3 GL_MAJOR/MINOR_VERSION fields. (#4368)
 - Improved -s USE_PTHREADS=1 and --proxy-to-worker linker options to be
   mutually compatible. (#4372)
 - Improved IDBFS to not fail on Safari where IndexedDB support is spotty
   (#4371)
 - Improved SIMD.js support when using Closure minifier. (#4374)
 - Improved glGetString to be able to read fields from WEBGL_debug_renderer_info
   extension. (#4381)
 - Fixed an issue with glFramebufferTextureLayer() not working correctly.
 - Fixed a bug with std::uncaught_exception() support (#4392)
 - Implemented a multiprocess lock to access the Emscripten cache. (#3850)
 - Implemented support for the pointerlockerror event in HTML5 API (#4373)
 - Report WebGL GLSL version number in GL_SHADING_LANGUAGE_VERSION string (#4365)
 - Optimized llvm_ctpop_i32() and conversion of strings from C to JS side
   (#4402, #4403)
 - Added support for the OffscreenCanvas proposal, and transferring canvases to
   offscreen in pthreads build mode, linker flag -s OFFSCREENCANVAS_SUPPORT=0/1
   (#4412)
 - Fixed an issue after updating to new LLVM version that response files passed
   to llvm-link must have forward slashes (#4434)
 - Fixed a memory leak in relooper in LLVM.
 - Full list of changes:
    - Emscripten: https://github.com/emscripten-core/emscripten/compare/1.36.5...1.36.6
    - Emscripten-LLVM: https://github.com/emscripten-core/emscripten-fastcomp/compare/1.36.5...1.36.6
    - Emscripten-Clang: no changes.

v1.36.5: 5/24/2016
------------------
 - Added support for passing custom messages when running in web worker.
 - Improved fp128 support when targeting WebAssembly.
 - Updated cpuprofiler.js to support tracing time spent in WebGL functions.
 - Fixed an issue with glFenceSync() function call signature (#4260, #4339)
 - Added missing zero argument version of emscripten_sync_run_in_main_thread().
 - Improves support for targeting pthreads when using Closure minifier (#4348).
 - Fixed an issue where pthreads enabled code did not correctly validate as asm.js
 - Fixed an issue with incorrect SIMD.js related imports (#4341)
 - Full list of changes:
    - Emscripten: https://github.com/emscripten-core/emscripten/compare/1.36.4...1.36.5
    - Emscripten-LLVM: https://github.com/emscripten-core/emscripten-fastcomp/compare/1.36.4...1.36.5
    - Emscripten-Clang: no changes.

v1.36.4: 5/9/2016
-----------------
 - Added EM_TRUE and EM_FALSE #defines to html5.h.
 - Fixed an issue with GLFW window and framebuffer size callbacks.
 - Added support for more missing WebGL 2 texture formats (#4277)
 - Added support for source files with no extension.
 - Updated emrun.py to latest version, adds support to precompressed content and
   running as just a web server without launching a browser.
 - Updated experimental WebAssembly support to generate 0xb version code.
 - Automatically build Binaryen when needed.
 - Updated libc++ to SVN revision 268153. (#4288)
 - Full list of changes:
    - Emscripten: https://github.com/emscripten-core/emscripten/compare/1.36.3...1.36.4
    - Emscripten-LLVM: no changes.
    - Emscripten-Clang: no changes.

v1.36.3: 4/27/2016
------------------
 - Fixed a deadlock bug with pthreads support.
 - Remove sources from temporary garbage being generated in OpenAL code (#4275)
 - Added support for calling alert() from pthreads code.
 - Full list of changes:
    - Emscripten: https://github.com/emscripten-core/emscripten/compare/1.36.2...1.36.3
    - Emscripten-LLVM: no changes.
    - Emscripten-Clang: no changes.

v1.36.2: 4/22/2016
------------------
 - Improve support for targeting WebAssembly with Binaryen.
 - Improve support for LLVM's WebAssembly backend (EMCC_WASM_BACKEND=1
   environment variable).
 - Separate out emscripten cache structure to asmjs and wasm directories.
 - Fix a bug where Emscripten would spawn too many unused python subprocesses (#4158)
 - Optimize Emscripten for large asm.js projects.
 - Added sdl2_net to Emscripten ports.
 - Updated to latest version of the SIMD polyfill (#4165)
 - Fixed an issue with missing texture formats support in GLES 3 (#4176)
 - Added a new WebAssembly linker option -s BINARYEN_IMPRECISE=1 (default=0)
   which mutes potential traps from WebAssembly int div/rem by zero and
   float-to-int conversions.
 - Added support for EXT_color_buffer_float extension.
 - Fixed behavior of SSE shift operations (#4165).
 - Fixed a bug where ctor_evaller.py (-Oz builds) would hang on Windows.
 - Fixed a bug where emscripten_set_main_loop() with EM_TIMING_SETTIMEOUT would
   incorrectly compute the delta times (#4200, #4208)
 - Update pthreads support to latest proposed spec version. (#4212, #4220)
 - Fixed an unresolved symbol linker error in embind (#4225)
 - Fix file_packager.py --use-preload-cache option to also work on Safari and
   iOS (#2977, #4253)
 - Added new file packager option --indexedDB-name to allow specifying the
   database name to use for the cache (#4219)
 - Added DWARF style debugging information.
 - Full list of changes:
    - Emscripten: https://github.com/emscripten-core/emscripten/compare/1.36.1...1.36.2
    - Emscripten-LLVM: https://github.com/emscripten-core/emscripten-fastcomp/compare/1.36.1...1.36.2
    - Emscripten-Clang: no changes.

v1.36.1: 3/8/2016
-----------------
 - Fixed glfwSetWindowSizeCallback to conform to GLFW2 API.
 - Update OpenAL sources only when the browser window is visible to avoid
   occasional stuttering static glitches when the page tab is hidden. (#4107)
 - Implemented LLVM math intrinsics powi, trunc and floor.
 - Added support for SDL_GL_ALPHA_SIZE in GL context initialization. (#4125)
 - Added no-op stubs for several pthread functions when building without
   pthreads enabled (#4130)
 - Optimize glUniform*fv and glVertexAttrib*fv functions to generate less
   garbage and perform much faster (#4128)
 - Added new EVAL_CTORS optimization pass which evaluates global data
   initializer constructors at link time, which would improve startup time and
   reduce code size of these ctors.
 - Implemented support for OpenAL AL_PITCH option.
 - Implemented new build options -s STACK_OVERFLOW_CHECK=0/1/2 which adds
   runtime stack overrun checks. 0: disabled, 1: minimal, between each frame, 2:
   at each explicit JS side stack allocation call to allocate().
 - Fixed an issue with -s SPLIT_MEMORY mode where an unsigned 32-bit memory
   access would come out as signed. (#4150)
 - Fixed asm.js validation in call handlers to `llvm_powi_f*`.
 - Full list of changes:
    - Emscripten: https://github.com/emscripten-core/emscripten/compare/1.36.0...1.36.1
    - Emscripten-LLVM: https://github.com/emscripten-core/emscripten-fastcomp/compare/1.36.0...1.36.1
    - Emscripten-Clang: no changes.

v1.36.0: 2/23/2016
------------------
 - Fixed an OpenAL bug where OpenAL sources would not respect global volume setting.
 - Fixed an issue where alGetListenerf() with AL_GAIN would not return the
   correct value. (#4091)
 - Fixed an issue where setting alListenerf() with AL_GAIN would not set the
   correct value. (#4092)
 - Implemented new JS optimizer "Duplicate Function Elimination" pass which
   collapses identical functions to save code size.
 - Implemented the `_Exit()` function.
 - Added support for SSE3 and SSSE3 intrinsics (#4099) and partially for SSE 4.1
   intrinsics (#4030, #4101)
 - Added support for -include-pch flag (#4086)
 - Fixed a regex syntax in ccall on Chrome Canary (#4111)
 - Full list of changes:
    - Emscripten: https://github.com/emscripten-core/emscripten/compare/1.35.23...1.36.0
    - Emscripten-LLVM: https://github.com/emscripten-core/emscripten-fastcomp/compare/1.35.23...1.36.0
    - Emscripten-Clang: no changes.

v1.35.23: 2/9/2016
------------------
 - Provide $NM environment variable to point to llvm-nm when running
   emconfigure, which helps e.g. libjansson to build (#4036)
 - Fixed glGetString(GL_SHADING_LANGUAGE_VERSION) to return appropriate result
   depending on if running on WebGL1 vs WebGL2, instead of hardcoding the result
   (#4040)
 - Fixed a regression with CMake try_run() possibly failing, caused by the
   addition of CMAKE_CROSSCOMPILING_EMULATOR in v1.32.3.
 - Fixed CMake to work in the case when NODE_JS is an array containing
   parameters to be passed to Node.js. (#4045)
 - Fixed a memory issue that caused the Emscripten memory initializer file
   (.mem.js) to be unnecessarily retained in memory during runtime (#4044)
 - Added support for complex valued mul and div ops.
 - Added new option "Module.environment" which allows overriding the runtime ENVIRONMENT_IS_WEB/ENVIRONMENT_IS_WORKER/ENVIRONMENT_IS_NODE/ENVIRONMENT_IS_SHELL fields.
 - Fixed an issue with SAFE_HEAP methods in async mode (#4046)
 - Fixed WebSocket constructor to work in web worker environment (#3849)
 - Fixed a potential issue with some browsers reporting gamepad axis values outside \[-1, 1\] (#3602)
 - Changed libcxxabi to be linked in last, so that it does not override weakly
   linked methods in libcxx (#4053)
 - Implemented new JSDCE code optimization pass which removes at JS link stage
   dead code that is not referenced anywhere (in addition to LLVM doing this for
   C++ link stage).
 - Fixed a Windows issue where embedding memory initializer as a string in JS
   code might cause corrupted output. (#3854)
 - Fixed an issue when spaces are present in directory names in response files
   (#4062)
 - Fixed a build issue when using --tracing and -s ALLOW_MEMORY_GROWTH=1
   simultaneously (#4064)
 - Greatly updated Emscripten support for SIMD.js intrinsics (non-SSE or NEON)
 - Fixed an issue where compiler would not generate a link error when JS library
   function depended on a nonexisting symbol. (#4077)
 - Removed UTF16 and UTF32 marshalling code from being exported by default.
 - Removed the -s NO_BROWSER linker option and automated the detection of when
   that option is needed.
 - Removed the JS implemented C++ symbol name demangler, now always depend on
   the libcxxabi compiled one.
 - Fixed an issue where Emscripten linker would redundantly generate missing
   function stubs for some functions that do exist.
 - Full list of changes:
    - Emscripten: https://github.com/emscripten-core/emscripten/compare/1.35.22...1.35.23
    - Emscripten-LLVM: https://github.com/emscripten-core/emscripten-fastcomp/compare/1.35.22...1.35.23
    - Emscripten-Clang: no changes.

v1.35.22: 1/13/2016
-------------------
 - Updated to latest upstream LLVM trunk as of January 13th.
 - Bumped up the required LLVM version from LLVM 3.8 to LLVM 3.9.
 - Full list of changes:
    - Emscripten: https://github.com/emscripten-core/emscripten/compare/1.35.21...1.35.22
    - Emscripten-LLVM: https://github.com/emscripten-core/emscripten-fastcomp/compare/1.35.21...1.35.22
    - Emscripten-Clang: https://github.com/emscripten-core/emscripten-fastcomp-clang/compare/1.35.21...1.35.22

v1.35.21: 1/13/2016
-------------------
 - Improved support for handling GLFW2 keycodes.
 - Improved emranlib, system/bin/sdl-config and system/bin/sdl2-config to be
   executable in both python2 and python3.
 - Fixed build flags -s AGGRESSIVE_VARIABLE_ELIMINATION=1 and -s USE_PTHREADS=2
   to correctly work when run on a browser that does not support pthreads.
 - Fixed a build issue that caused sequences of \r\r\n to be emitted on Windows.
 - Fixed an issue that prevented building LLVM on Visual Studio 2015
   (emscripten-fastcomp-clang #7)
 - Full list of changes:
    - Emscripten: https://github.com/emscripten-core/emscripten/compare/1.35.20...1.35.21
    - Emscripten-LLVM: https://github.com/emscripten-core/emscripten-fastcomp/compare/1.35.20...1.35.21
    - Emscripten-Clang: https://github.com/emscripten-core/emscripten-fastcomp-clang/compare/1.35.20...1.35.21

v1.35.20: 1/10/2016
-------------------
 - Fixed -s USE_PTHREADS compilation mode to account that SharedArrayBuffer
   specification no longer allows futex waiting on the main thread. (#4024)
 - Added new python2 vs python3 compatibility wrappers for emcmake, emconfigure, emmake and emar.
 - Fixed atomicrmw i64 codegen (#4025)
 - Optimized codegen to simplify "x != 0" to just "x" when output is a boolean.
 - Fixed a compiler crash when generating atomics code in debug builds of LLVM.
 - Fixed a compiler crash when generating SIMD.js code that utilizes
   non-canonical length vectors (e.g. <float x 3>)
 - Full list of changes:
    - Emscripten: https://github.com/emscripten-core/emscripten/compare/1.35.19...1.35.20
    - Emscripten-LLVM: https://github.com/emscripten-core/emscripten-fastcomp/compare/1.35.19...1.35.20
    - Emscripten-Clang: no changes.

v1.35.19: 1/7/2016
------------------
 - Updated to latest upstream LLVM trunk as of January 7th.
 - Full list of changes:
    - Emscripten: no changes.
    - Emscripten-LLVM: https://github.com/emscripten-core/emscripten-fastcomp/compare/1.35.18...1.35.19
    - Emscripten-Clang: https://github.com/emscripten-core/emscripten-fastcomp-clang/compare/1.35.18...1.35.19

v1.35.18: 1/7/2016
------------------
 - Implemented getpeername() and fixed issues with handling getsockname() (#3997)
 - Fixed an issue with daylight saving time in mktime() (#4001)
 - Optimized pthreads code to avoid unnecessary FFI transitions (#3504)
 - Fixed issues with strftime() (#3993)
 - Deprecated memory growth support in asm.js.
 - Implemented llvm_bitreverse_i32() (#3976)
 - Fixed missing include header that affected building relooper on some compilers.
 - Full list of changes:
    - Emscripten: https://github.com/emscripten-core/emscripten/compare/1.35.17...1.35.18
    - Emscripten-LLVM: https://github.com/emscripten-core/emscripten-fastcomp/compare/1.35.17...1.35.18
    - Emscripten-Clang: no changes.

v1.35.17: 1/4/2016
------------------
 - Updated to latest upstream LLVM trunk as of January 4th.
 - Full list of changes:
    - Emscripten: no changes.
    - Emscripten-LLVM: https://github.com/emscripten-core/emscripten-fastcomp/compare/1.35.16...1.35.17
    - Emscripten-Clang: https://github.com/emscripten-core/emscripten-fastcomp/compare/1.35.16...1.35.17

v1.35.16: 1/4/2016
------------------
 - Improved support for -s USE_PTHREADS=2 build mode and added support for Atomics.exchange().
 - Full list of changes:
    - Emscripten: https://github.com/emscripten-core/emscripten/compare/1.35.15...1.35.16
    - Emscripten-LLVM: https://github.com/emscripten-core/emscripten-fastcomp/compare/1.35.15...1.35.16
    - Emscripten-Clang: no changes.

v1.35.15: 1/4/2016
------------------
 - Fixed an error with glClearbufferfv not working. (#3961)
 - Improved file packager code so that file:// URLs work in Chrome too (#3965)
 - Fixed issues with the --memoryprofiler UI.
 - Fixed a Windows issue when generating system libraries in cache (#3939)
 - Fixed a regression from v1.35.13 where GLES2 compilation would not work when
   -s USE_PTHREADS=1 was passed.
 - Added support for WebIDL arrays as input parameters to WebIDL binder.
 - Updated build support when using the LLVM wasm backend.
 - Added new linker option --threadprofiler which generates a threads dashboard
   on the generated page for threads status overview. (#3971)
 - Improved backwards compatibility of building on GCC 4.3 - 4.6.
 - Fixed an asm.js validation issue when building against updated SIMD.js specification. (#3986)
 - Improved Rust support.
 - Full list of changes:
    - Emscripten: https://github.com/emscripten-core/emscripten/compare/1.35.14...1.35.15
    - Emscripten-LLVM: https://github.com/emscripten-core/emscripten-fastcomp/compare/1.35.14...1.35.15
    - Emscripten-Clang: no changes.

v1.35.14: 12/15/2015
--------------------
 - Updated to latest upstream LLVM trunk as of December 15th.
 - Full list of changes:
    - Emscripten: https://github.com/emscripten-core/emscripten/compare/1.35.13...1.35.14
    - Emscripten-LLVM: https://github.com/emscripten-core/emscripten-fastcomp/compare/1.35.13...1.35.14
    - Emscripten-Clang: https://github.com/emscripten-core/emscripten-fastcomp-clang/compare/1.35.13...1.35.14

v1.35.13: 12/15/2015
--------------------
 - Updated -s USE_PTHREADS code generation to reflect that the `SharedInt*Array`
   hierarchy no longer exists in the SharedArrayBuffer spec.
 - Removed references to Atomic.fence() which no longer is part of the
   SharedArrayBuffer specification.
 - Fixed an issue where JS code minifiers might generate bad code for cwrap
   (#3945)
 - Updated compiler to issue a warning when --separate-asm is being used and
   output suffix is .js.
 - Added new build option -s ONLY_MY_CODE which aims to eliminate most of the
   Emscripten runtime and generate a very minimal compiler output.
 - Added new build option -s WASM_BACKEND=0/1 which controls whether to utilize
   the upstream LLVM wasm emitting codegen backend.
 - Full list of changes:
    - Emscripten: https://github.com/emscripten-core/emscripten/compare/1.35.12...1.35.13
    - Emscripten-LLVM: https://github.com/emscripten-core/emscripten-fastcomp/compare/1.35.12...1.35.13
    - Emscripten-Clang: no changes.

v1.35.12: 11/28/2015
--------------------
 - Update to latest upstream LLVM trunk as of November 28th.
 - Fix Emscripten to handle new style format outputted by llvm-nm.
 - Added new build option BINARYEN_METHOD to allow choosing which wasm
   generation method to use.
 - Updates to Binaryen support.
 - Full list of changes:
    - Emscripten: https://github.com/emscripten-core/emscripten/compare/1.35.11...1.35.12
    - Emscripten-LLVM: https://github.com/emscripten-core/emscripten-fastcomp/compare/1.35.11...1.35.12
    - Emscripten-Clang: https://github.com/emscripten-core/emscripten-fastcomp-clang/compare/1.35.11...1.35.12

v1.35.11: 11/27/2015
--------------------
 - Updated atomics test to stress 64-bit atomics better (#3892)
 - Full list of changes:
    - Emscripten: https://github.com/emscripten-core/emscripten/compare/1.35.10...1.35.11
    - Emscripten-LLVM: https://github.com/emscripten-core/emscripten-fastcomp/compare/1.35.10...1.35.11
    - Emscripten-Clang: no changes.

v1.35.10: 11/25/2015
--------------------
 - Integration with Binaryen.
 - Add a performance warning when multiple FS.syncfs() calls are in flight simultaneously.
 - Correctly pass GLFW_REPEAT when sending key press repeats.
 - Improved filesystem performance when building in multithreaded mode (#3923)
 - Improve error detection when data file fails to load.
 - Clarified that -s NO_DYNAMIC_EXECUTION=1 and -s RELOCATABLE=1 build modes are mutually exclusive.
 - Added new build option -s NO_DYNAMIC_EXECUTION=2 which demotes eval() errors
   to warnings at runtime, useful for iterating fixes in a codebase for multiple
   eval()s  (#3930)
 - Added support to Module.locateFile(filename) to locate the pthread-main.js file (#3500)
 - Changed -s USE_PTHREADS=2 and -s PRECISE_F32=2 to imply --separate-asm
   instead of requiring it, to be backwards compatible (#3829, #3933)
 - Fixed bad codegen for some 64-bit atomics (#3892, #3936)
 - When emitting NaN canonicalization warning, also print the location in code
   where it occurs.
 - Full list of changes:
    - Emscripten: https://github.com/emscripten-core/emscripten/compare/1.35.9...1.35.10
    - Emscripten-LLVM: https://github.com/emscripten-core/emscripten-fastcomp/compare/1.35.9...1.35.10
    - Emscripten-Clang: no changes.

v1.35.9: 11/12/2015
-------------------
 - Implement glfwSetInputMode when mode is GLFW_CURSOR and value is GLFW_CURSOR_NORMAL|GLFW_CURSOR_DISABLED
 - Add explicit abort() when dlopen() is called without linking support
 - Make emcc explicitly reinvoke itself from python2 if called from python3.
 - Optimize memory initializer to omit zero-initialized values (#3907)
 - Full list of changes:
    - Emscripten: https://github.com/emscripten-core/emscripten/compare/1.35.8...1.35.9
    - Emscripten-LLVM: https://github.com/emscripten-core/emscripten-fastcomp/compare/1.35.8...1.35.9
    - Emscripten-Clang: no changes.

v1.35.8: 11/10/2015
-------------------
 - Removed obsoleted EXPORTED_GLOBALS build option.
 - Export filesystem as global object 'FS' in Emscripten runtime.
 - Fixed realpath() function on directories.
 - Fixed round() and roundf() to work when building without -s PRECISE_F32=1 and
   optimize these to be faster (#3876)
 - Full list of changes:
    - Emscripten: https://github.com/emscripten-core/emscripten/compare/1.35.7...1.35.8
    - Emscripten-LLVM: no changes.
    - Emscripten-Clang: no changes.

v1.35.7: 11/4/2015
------------------
 - Updated to latest upstream LLVM trunk version as of November 4th.
 - Full list of changes:
    - Emscripten: https://github.com/emscripten-core/emscripten/compare/1.35.6...1.35.7
    - Emscripten-LLVM: https://github.com/emscripten-core/emscripten-fastcomp/compare/1.35.6...1.35.7
    - Emscripten-Clang: https://github.com/emscripten-core/emscripten-fastcomp-clang/compare/1.35.6...1.35.7

v1.35.6: 11/4/2015
------------------
 - This tag was created for technical purposes, and has no changes compared to
   v1.35.6.

v1.35.5: 11/4/2015
------------------
 - Removed Content-Length and Connection: close headers in POST requests.
 - Migrate to using the native C++11-implemented optimizer by default.
 - Fixed call to `glDrawBuffers(0, *);` (#3890)
 - Fixed lazy file system to work with closure (#3842)
 - Fixed gzip compression with lazy file system (#3837)
 - Added no-op gracefully failing stubs for process spawn functions (#3819)
 - Clarified error message that memory growth is not supported with shared modules (#3893)
 - Initial work on wasm support in optimizer
 - Full list of changes:
    - Emscripten: https://github.com/emscripten-core/emscripten/compare/1.35.4...1.35.5
    - Emscripten-LLVM: no changes.
    - Emscripten-Clang: no changes.

v1.35.4: 10/26/2015
-------------------
 - Move to legalization in the JS backend.
 - Full list of changes:
    - Emscripten: https://github.com/emscripten-core/emscripten/compare/1.35.3...1.35.4
    - Emscripten-LLVM: https://github.com/emscripten-core/emscripten-fastcomp/compare/1.35.3...1.35.4
    - Emscripten-Clang: https://github.com/emscripten-core/emscripten-fastcomp-clang/compare/1.35.3...1.35.4

v1.35.3: 10/26/2015
-------------------
 - Ignore O_CLOEXEC on NODEFS (#3862)
 - Improved --js-library support in CMake by treating these as libraries (#3840)
 - Still support -Wno-warn-absolute-paths (#3833)
 - Add support to zext <4 x i1> to <4x i32>
 - Emit emscripten versions of llvm and clang in clang --version
 - Full list of changes:
    - Emscripten: https://github.com/emscripten-core/emscripten/compare/1.35.2...1.35.3
    - Emscripten-LLVM: https://github.com/emscripten-core/emscripten-fastcomp/compare/1.35.2...1.35.3
    - Emscripten-Clang: https://github.com/emscripten-core/emscripten-fastcomp-clang/compare/1.35.2...1.35.3

v1.35.2: 10/20/2015
-------------------
 - Rebase against upstream LLVM "google/stable" branch, bringing us to LLVM 3.8.
 - Full list of changes:
    - Emscripten: https://github.com/emscripten-core/emscripten/compare/1.35.1...1.35.2
    - Emscripten-LLVM: https://github.com/emscripten-core/emscripten-fastcomp/compare/1.35.1...1.35.2
    - Emscripten-Clang: https://github.com/emscripten-core/emscripten-fastcomp-clang/compare/1.35.1...1.35.2

v1.35.1: 10/20/2015
-------------------
 - Fixed a bug where passing -s option to LLVM would not work.
 - Work around a WebAudio bug on WebKit "pauseWebAudio failed: TypeError: Not
   enough arguments" (#3861)
 - Full list of changes:
    - Emscripten: https://github.com/emscripten-core/emscripten/compare/1.35.0...1.35.1
    - Emscripten-LLVM: no changes.
    - Emscripten-Clang: no changes.

v1.35.0: 10/19/2015
-------------------
 - Fixed out of memory abort message.
 - Full list of changes:
    - Emscripten: https://github.com/emscripten-core/emscripten/compare/1.34.12...1.35.0
    - Emscripten-LLVM: no changes.
    - Emscripten-Clang: no changes.

v1.34.12: 10/13/2015
--------------------
 - Added new experimental build option -s SPLIT_MEMORY=1, which splits up the
   Emscripten HEAP to multiple smaller slabs.
 - Added SDL2_ttf to Emscripten ports.
 - Added support for building GLES3 code to target WebGL 2. (#3757, #3782)
 - Fixed certain glUniform*() functions to work properly when called in
   conjunction with -s USE_PTHREADS=1.
 - Fixed support for -l, -L and -I command line parameters to accept a space
   between the path, i.e. "-l SDL". (#3777)
 - Fixed SSE2 support in optimized builds.
 - Changed the default behavior of warning when absolute paths are passed to -I
   to be silent. To enable the absolute paths warning, pass
   "-Wwarn-absolute-paths" flag to emcc.
 - Added new linker option -s ABORTING_MALLOC=0 that can be used to make
   malloc() return 0 on failed allocation (Current default is to abort execution
   of the page on OOM) (#3822)
 - Removed the default behavior of automatically decoding all preloaded assets on page startup (#3785)
 - Full list of changes:
    - Emscripten: https://github.com/emscripten-core/emscripten/compare/1.34.11...1.34.12
    - Emscripten-LLVM: https://github.com/emscripten-core/emscripten-fastcomp/compare/1.34.11...1.34.12
    - Emscripten-Clang: no changes.

v1.34.11: 9/29/2015
-------------------
 - Fixed asm.js validation on autovectorized output
 - Fix an issue with printing to iostream in global ctors (#3824)
 - Added support for LLVM pow intrinsics with integer exponent.
 - Full list of changes:
    - Emscripten: https://github.com/emscripten-core/emscripten/compare/1.34.10...1.34.11
    - Emscripten-LLVM: https://github.com/emscripten-core/emscripten-fastcomp/compare/1.34.10...1.34.11
    - Emscripten-Clang: no changes.

v1.34.10: 9/25/2015
-------------------
 - Added wasm compressor/decompressor polyfill (#3766)
 - Added support for sRGB texture formats.
 - Removed the deprecated --compression option.
 - Fixed an issue with asm.js validation for pthreads being broken since v1.34.7 (#3719)
 - Added built-in cpu performance profiler, which is enabled with linker flag --cpuprofiler. (#3781)
 - Added build-in memory usage profiler, which is enabled with linker flag --memoryprofiler. (#3781)
 - Fixed multiple arities per EM_ASM block (#3804)
 - Fixed issues with SSE2 an NaN bit patterns. (emscripten-fastcomp #116)
 - Full list of changes:
    - Emscripten: https://github.com/emscripten-core/emscripten/compare/1.34.9...1.34.10
    - Emscripten-LLVM: https://github.com/emscripten-core/emscripten-fastcomp/compare/1.34.9...1.34.10
    - Emscripten-Clang: no changes.

v1.34.9: 9/18/2015
------------------
 - Fixed an issue with --llvm-lto 3 builds (#3765)
 - Optimized LZ4 compression
 - Fixed a bug where glfwCreateWindow would return success even on failure
   (#3764)
 - Greatly optimized the -s SAFE_HEAP=1 linker flag option by executing the heap
   checks in asm.js side instead.
 - Fixed the return value of EM_ASM_DOUBLE (#3770)
 - Implemented getsockname syscall (#3769)
 - Don't warn on unresolved symbols when LINKABLE is specified.
 - Fixed various issues with SSE2 compilation in optimized builds.
 - Fixed a breakage with -s USE_PTHREADS=2 (#3774)
 - Added support for GL_HALF_FLOAT in WebGL 2. (#3790)
 - Full list of changes:
    - Emscripten: https://github.com/emscripten-core/emscripten/compare/1.34.8...1.34.9
    - Emscripten-LLVM: https://github.com/emscripten-core/emscripten-fastcomp/compare/1.34.8...1.34.9
    - Emscripten-Clang: no changes.

v1.34.8: 9/9/2015
-----------------
 - Fixed a race condition at worker startup (#3741)
 - Update emrun to latest, which improves unit test run automation with emrun.
 - Added support for LZ4 compressing file packages, used with the -s LZ4=1 linker flag. (#3754)
 - Fixed noisy build warning on "unexpected number of arguments in call to strtold" (#3760)
 - Added new linker flag --separate-asm that splits the asm.js module and the
   handwritten JS functions to separate files.
 - Full list of changes:
    - Emscripten: https://github.com/emscripten-core/emscripten/compare/1.34.7...1.34.8
    - Emscripten-LLVM: no changes.
    - Emscripten-Clang: no changes.

v1.34.7: 9/5/2015
-----------------
 - Fixed uses of `i64*` in side modules.
 - Improved GL support when proxying, and fake WebAudio calls when proxying.
 - Added new main loop timing mode EM_TIMING_SETIMMEDIATE for rendering with
   vsync disabled (#3717)
 - Updated emrun to latest version, adds --safe_firefox_profile option to run
   emrun pages in clean isolated environment.
 - Implemented glGetStringi() method for WebGL2/GLES3. (#3472, #3725)
 - Automatically emit loading code for EMTERPRETIFY_FILE if emitting html.
 - Added new build option -s USE_PTHREADS=2 for running pthreads-enabled pages
   in browsers that do not support SharedArrayBuffer.
 - Added support for building SSE2 intrinsics based code (emmintrin.h), when
   -msse2 is passed to the build.
 - Added exports for getting FS objects by their name (#3690)
 - Updated LLVM to latest upstream PNaCl version (Clang 3.7, July 29th).
 - Full list of changes:
    - Emscripten: https://github.com/emscripten-core/emscripten/compare/1.34.6...1.34.7
    - Emscripten-LLVM: https://github.com/emscripten-core/emscripten-fastcomp/compare/1.34.6...1.34.7
    - Emscripten-Clang: https://github.com/emscripten-core/emscripten-fastcomp-clang/compare/1.34.6...1.34.7

v1.34.6: 8/20/2015
------------------
 - Added new build option -s EMULATED_FUNCTION_POINTERS=2.
 - Fixed a bug with calling functions pointers that take float as parameter
   across dynamic modules.
 - Improved dynamic linking support with -s LINKABLE=1.
 - Added new build option -s MAIN_MODULE=2.
 - Cleaned up a few redundant linker warnings (#3702, #3704)
 - Full list of changes:
    - Emscripten: https://github.com/emscripten-core/emscripten/compare/1.34.5...1.34.6
    - Emscripten-LLVM: https://github.com/emscripten-core/emscripten-fastcomp/compare/1.34.5...1.34.6
    - Emscripten-Clang: no changes.

v1.34.5: 8/18/2015
------------------
 - Added Bullet physics, ogg and vorbis to emscripten-ports.
 - Added FreeType 2.6 to emscripten-ports.
 - Fixed CMake handling when building OpenCV.
 - Fixed and issue with exceptions being thrown in empty glBegin()-glEnd()
   blocks (#3693)
 - Improved function pointer handling between dynamically linked modules
 - Fixed some OpenAL alGetSource get calls (#3669)
 - Fixed issues with building the optimizer on 32-bit Windows (#3673)
 - Increased optimizer stack size on Windows to 10MB (#3679)
 - Added support for passing multiple input files to opt, to speed up
   optimization and linking in opt.
 - Full list of changes:
    - Emscripten: https://github.com/emscripten-core/emscripten/compare/1.34.4...1.34.5
    - Emscripten-LLVM: https://github.com/emscripten-core/emscripten-fastcomp/compare/1.34.4...1.34.5
    - Emscripten-Clang: no changes.

v1.34.4: 8/4/2015
-----------------
 - Add special handling support for /dev/null as an input file (#3552)
 - Added basic printf support in NO_FILESYSTEM mode (#3627)
 - Update WebVR support to the latest specification, and add support for
   retrieving device names
 - Improved --proxy-to-worker build mode with proxying (#3568, #3623)
 - Generalized EXPORT_FS_METHODS to EXPORT_RUNTIME_METHODS
 - Added node externs for closure
 - Fixed a memory allocation bug in pthreads code (#3636)
 - Cleaned up some debug assertion messages behind #ifdef ASSERTIONS (#3639)
 - Fixed umask syscall (#3637)
 - Fixed double alignment issue with formatStrind and emscripten_log (#3647)
 - Added new EXTRA_EXPORTED_RUNTIME_METHODS build option
 - Updated emrun to latest version
 - Full list of changes:
    - Emscripten: https://github.com/emscripten-core/emscripten/compare/1.34.3...1.34.4
    - Emscripten-LLVM: https://github.com/emscripten-core/emscripten-fastcomp/compare/1.34.3...1.34.4
    - Emscripten-Clang: no changes.

v1.34.3: 7/15/2015
------------------
 - Move libc to musl+syscalls
 - Full list of changes:
    - Emscripten: https://github.com/emscripten-core/emscripten/compare/1.34.2...1.34.3
    - Emscripten-LLVM: no changes.
    - Emscripten-Clang: no changes.

v1.34.2: 7/14/2015
------------------
 - Upgrade to new SIMD.js polyfill version and improved SIMD support.
 - Improved WebGL support in --proxy-to-worker mode (#3569)
 - Removed warning on unimplemented JS library functions
 - Fix WebGL 2 support with closure compiler
 - Fixed an issue with WebRTC support (#3574)
 - Fixed emcc to return a correct error process exit code when invoked with no input files
 - Fixed a compiler problem where global data might not get aligned correctly for SIMD.
 - Fixed a LLVM backend problem which caused recursive stack behavior when
   linking large codebases, which was seen to cause a stack overflow crash on
   Windows.
 - Full list of changes:
    - Emscripten: https://github.com/emscripten-core/emscripten/compare/1.34.1...1.34.2
    - Emscripten-LLVM: https://github.com/emscripten-core/emscripten-fastcomp/compare/1.34.1...1.34.2
    - Emscripten-Clang: no changes.

v1.34.1: 6/18/2015
------------------
 - Fixed an issue with resize canvas not working with GLFW.
 - Fixed handling of empty else blocks.
 - Full list of changes:
    - Emscripten: https://github.com/emscripten-core/emscripten/compare/1.34.0...1.34.1
    - Emscripten-LLVM: no changes.
    - Emscripten-Clang: no changes.

v1.34.0: 6/16/2015
------------------
 - Fixed an issue when generating .a files from object files that reside on
   separate drives on Windows (#3525).
 - Added a missing dependency for GLFW (#3530).
 - Removed the Emterpreter YIELDLIST option.
 - Added support for enabling memory growth before the runtime is ready.
 - Added a new feature to store the memory initializer in a string literal
   inside the generated .js file.
 - Fixed a code miscompilation issue with a constexpr in fcmp.
 - Full list of changes:
    - Emscripten: https://github.com/emscripten-core/emscripten/compare/1.33.2...1.34.0
    - Emscripten-LLVM: https://github.com/emscripten-core/emscripten-fastcomp/compare/1.33.2...1.34.0
    - Emscripten-Clang: no changes.

v1.33.2: 6/9/2015
-----------------
 - Added support for OpenAL Extension AL_EXT_float32 (#3492).
 - Added support for handling command line flags -M and -MM (#3518).
 - Fixed a code miscompilation issue with missing ';' character (#3520).
 - Full list of changes:
    - Emscripten: https://github.com/emscripten-core/emscripten/compare/1.33.1...1.33.2
    - Emscripten-LLVM: https://github.com/emscripten-core/emscripten-fastcomp/compare/1.33.1...1.33.2
    - Emscripten-Clang: no changes.

v1.33.1: 6/3/2015
-----------------
 - Added support for multithreading with the POSIX threads API (pthreads), used
   when compiling and linking with the -s USE_PTHREADS=1 flag (#3266).
 - Full list of changes:
    - Emscripten: https://github.com/emscripten-core/emscripten/compare/1.33.0...1.33.1
    - Emscripten-LLVM: https://github.com/emscripten-core/emscripten-fastcomp/compare/1.33.0...1.33.1
    - Emscripten-Clang: no changes.

v1.33.0: 5/29/2015
------------------
 - Fix an issue with writing to /dev/null (#3454).
 - Added a hash to objects inside .a files to support to linking duplicate
   symbol names inside .a files (#2142).
 - Provide extensions ANGLE_instanced_arrays and EXT_draw_buffers as aliases to
   the WebGL ones.
 - Fixed LLVM/Clang to build again on Windows after previous LLVM upgrade.
 - Full list of changes:
    - Emscripten: https://github.com/emscripten-core/emscripten/compare/1.32.4...1.33.0
    - Emscripten-LLVM: https://github.com/emscripten-core/emscripten-fastcomp/compare/1.32.4...1.33.0
    - Emscripten-Clang: no changes.

v1.32.4: 5/16/2015
------------------
 - Update LLVM and Clang to PNaCl's current 3.7 merge point (April 17 2015)
 - Added libpng to Emscripten-ports.
 - Added intrinsic llvm_fabs_f32.
 - Full list of changes:
    - Emscripten: https://github.com/emscripten-core/emscripten/compare/1.32.3...1.32.4
    - Emscripten-LLVM: https://github.com/emscripten-core/emscripten-fastcomp/compare/1.32.3...1.32.4
    - Emscripten-Clang: https://github.com/emscripten-core/emscripten-fastcomp-clang/compare/1.32.3...1.32.4

v1.32.3: 5/15/2015
------------------
 - Improved dynamic linking support.
 - Added new option to file_packager.py to store metadata externally.
 - Improved CMake support with CMAKE_CROSSCOMPILING_EMULATOR (#3447).
 - Added support for `sysconf(_SC_PHYS_PAGES)` (#3405, 3442).
 - Full list of changes:
    - Emscripten: https://github.com/emscripten-core/emscripten/compare/1.32.2...1.32.3
    - Emscripten-LLVM: https://github.com/emscripten-core/emscripten-fastcomp/compare/1.32.2...1.32.3
    - Emscripten-Clang: no changes.

v1.32.2: 5/8/2015
-----------------
 - Removed a (name+num)+num -> name+newnum optimization, which caused heavy
   performance regressions in Firefox when the intermediate computation wraps
   around the address space (#3438).
 - Improved dynamic linking support.
 - Improved emterpreter when doing dynamic linking.
 - Fixed an issue with source maps debug info containing zeroes as line numbers.
 - Full list of changes:
    - Emscripten: https://github.com/emscripten-core/emscripten/compare/1.32.1...1.32.2
    - Emscripten-LLVM: https://github.com/emscripten-core/emscripten-fastcomp/compare/1.32.1...1.32.2
    - Emscripten-Clang: no changes.

v1.32.1: 5/2/2015
-----------------
 - Removed old deprecated options -s INIT_HEAP, MICRO_OPTS, CLOSURE_ANNOTATIONS,
   INLINE_LIBRARY_FUNCS, SHOW_LABELS, COMPILER_ASSERTIONS and
   COMPILER_FASTPATHS.
 - Added support for dynamic linking and dlopen().
 - Fixed a compilation issue that affected -O2 builds and higher (#3430).
 - Full list of changes:
    - Emscripten: https://github.com/emscripten-core/emscripten/compare/1.32.0...1.32.1
    - Emscripten-LLVM: https://github.com/emscripten-core/emscripten-fastcomp/compare/1.32.0...1.32.1
    - Emscripten-Clang: no changes.

v1.32.0: 4/28/2015
------------------
 - Compile .i files properly as C and not C++ (#3365).
 - Removed old deprecated options -s PRECISE_I32_MUL, CORRECT_ROUNDINGS,
   CORRECT_OVERFLOWS, CORRECT_SIGNS, CHECK_HEAP_ALIGN, SAFE_HEAP_LINES,
   SAFE_HEAP >= 2, ASM_HEAP_LOG, SAFE_DYNCALLS, LABEL_DEBUG, RUNTIME_TYPE_INFO
   and EXECUTION_TIMEOUT, since these don't apply to fastcomp, which is now the
   only enabled compilation mode.
 - Preliminary work towards supporting dynamic linking and dlopen().
 - Fixed an issue where emrun stripped some characters at output (#3394).
 - Fixed alignment issues with varargs.
 - Full list of changes:
    - Emscripten: https://github.com/emscripten-core/emscripten/compare/1.31.3...1.32.0
    - Emscripten-LLVM: https://github.com/emscripten-core/emscripten-fastcomp/compare/1.31.3...1.32.0
    - Emscripten-Clang: no changes.

v1.31.3: 4/22/2015
------------------
 - Improved support for -E command line option (#3365).
 - Removed the old optimizeShifts optimization pass that was not valid for
   asm.js code.
 - Fixed an issue when simultaneously using EMULATE_FUNCTION_POINTER_CASTS and
   EMULATED_FUNCTION_POINTERS.
 - Fixed an issue with -s PRECISE_I64_MATH=2 not working (#3374).
 - Full list of changes:
    - Emscripten: https://github.com/emscripten-core/emscripten/compare/1.31.2...1.31.3
    - Emscripten-LLVM: https://github.com/emscripten-core/emscripten-fastcomp/compare/1.31.2...1.31.3
    - Emscripten-Clang: no changes.

v1.31.2: 4/20/2015
------------------
 - Added support for file suffixes .i and .ii (#3365).
 - Fixed an issue with embind and wide strings (#3299).
 - Removed more traces of the old non-fastcomp compiler code.
 - Full list of changes:
    - Emscripten: https://github.com/emscripten-core/emscripten/compare/1.31.1...1.31.2
    - Emscripten-LLVM: no changes.
    - Emscripten-Clang: no changes.

v1.31.1: 4/17/2015
------------------
 - Added support for unicode characters in EM_ASM() blocks (#3348).
 - Removed the pointer masking feature as experimental and unsupported.
 - Fixed an issue where exit() did not terminate execution of Emterpreter (#3360).
 - Removed traces of the old non-fastcomp compiler code.
 - Full list of changes:
    - Emscripten: https://github.com/emscripten-core/emscripten/compare/1.31.0...1.31.1
    - Emscripten-LLVM: https://github.com/emscripten-core/emscripten-fastcomp/compare/1.31.0...1.31.1
    - Emscripten-Clang: no changes.

v1.31.0: 4/14/2015
------------------
 - Remove references to unsupported EMCC_FAST_COMPILER mode, fastcomp is always enabled (#3347).
 - Full list of changes:
    - Emscripten: https://github.com/emscripten-core/emscripten/compare/1.30.6...1.31.0
    - Emscripten-LLVM: https://github.com/emscripten-core/emscripten-fastcomp/compare/1.30.6...1.31.0
    - Emscripten-Clang: no changes.

v1.30.6: 4/14/2015
------------------
 - Removed support for the deprecated jcache functionality (#3313).
 - Added support to emscripten_GetProcAddress() to fetch symbols with the ANGLE
   suffix (#3304, #3315).
 - Added immintrin.h header file to include all SSE support.
 - Added an async option to ccall (#3307).
 - Stopped from using 0 as a valid source ID for OpenAL (#3303).
 - When project has disabled exception catching, build an exceptions-disabled
   version of libcxx.
 - Split libcxx into two parts to optimize code size for projects that only need
   small amount of libcxx (#2545, #3308).
 - Avoid fprintf usage in emscripten_GetProcAddress() to allow using it with -s
   NO_FILESYSTEM=1 (#3327).
 - Removed old deprecated functionalities USE_TYPED_ARRAYS, FHEAP, GC emulation
   and non-asmjs-emscripten ABI.
 - Don't refer to prefixed GL extensions when creating a GL context (#3324).
 - Removed support code for x86_fp80 type (#3341).
 - Optimize EM_ASM() calls even more (#2596).
 - Full list of changes:
    - Emscripten: https://github.com/emscripten-core/emscripten/compare/1.30.5...1.30.6
    - Emscripten-LLVM: https://github.com/emscripten-core/emscripten-fastcomp/compare/1.30.5...1.30.6
    - Emscripten-Clang: no changes.

v1.30.5: 4/7/2015
-----------------
 - Fixed WebIDL operation when closure is enabled after the previous EM_ASM()
   optimizations.
 - Optimized jsCall() to handle variadic cases of number of arguments faster
   (#3290, #3305).
 - Removed support for the getwd() function (#1115, #3309).
 - Fixed a problem with -s IGNORED_FUNCTIONS and -s DEAD_FUNCTIONS not working
   as expected (#3239).
 - Fixed an issue with -s EMTERPRETIFY_ASYNC=1 and emscripten_sleep() not
   working (#3307).
 - Full list of changes:
    - Emscripten: https://github.com/emscripten-core/emscripten/compare/1.30.4...1.30.5
    - Emscripten-LLVM: https://github.com/emscripten-core/emscripten-fastcomp/compare/1.30.4...1.30.5
    - Emscripten-Clang: no changes.

v1.30.4: 4/3/2015
-----------------
 - Optimized the performance and security of EM_ASM() blocks by avoiding the use
   of eval() (#2596).
 - Full list of changes:
    - Emscripten: https://github.com/emscripten-core/emscripten/compare/1.30.3...1.30.4
    - Emscripten-LLVM: https://github.com/emscripten-core/emscripten-fastcomp/compare/1.30.3...1.30.4
    - Emscripten-Clang: no changes.

v1.30.3: 4/3/2015
-----------------
 - Improved error handling in library_idbstore.js.
 - Fixed an asm.js validation issue with EMULATE_FUNCTION_POINTER_CASTS=1 feature (#3300).
 - Fixed Clang build by adding missing nacltransforms project after latest
   LLVM/Clang upstream merge.
 - Full list of changes:
    - Emscripten: https://github.com/emscripten-core/emscripten/compare/1.30.2...1.30.3
    - Emscripten-LLVM: https://github.com/emscripten-core/emscripten-fastcomp/compare/1.30.2...1.30.3
    - Emscripten-Clang: https://github.com/emscripten-core/emscripten-fastcomp-clang/compare/1.30.2...1.30.3

v1.30.2: 4/1/2015
-----------------
 - Added support to writing to mmap()ed memory by implementing msync() (#3269).
 - Updated SDL2 port to version 7.
 - Exported new singleton function Module.createContext() for creating a GL
   context from SDL2.
 - Added support for asm.js/Emscripten arch in Clang.
 - Finished LLVM 3.6 upgrade merge.
 - Full list of changes:
    - Emscripten: https://github.com/emscripten-core/emscripten/compare/1.30.1...1.30.2
    - Emscripten-LLVM: https://github.com/emscripten-core/emscripten-fastcomp/compare/1.30.1...1.30.2
    - Emscripten-Clang: https://github.com/emscripten-core/emscripten-fastcomp-clang/compare/1.30.1...1.30.2

v1.30.1: 3/24/2015
------------------
 - Upgraded LLVM+Clang from version 3.5 to version 3.6.
 - Full list of changes:
    - Emscripten: https://github.com/emscripten-core/emscripten/compare/1.30.0...1.30.1
    - Emscripten-LLVM: https://github.com/emscripten-core/emscripten-fastcomp/compare/1.30.0...1.30.1
    - Emscripten-Clang: https://github.com/emscripten-core/emscripten-fastcomp-clang/compare/1.30.0...1.30.1

v1.30.0: 3/24/2015
------------------
 - Fixed a bug where html5.h API would not remove event handlers on request.
 - Fixed a regression issue that broke building on Windows when attempting to
   invoke tools/gen_struct_info.py.
 - Improved memory growth feature to better handle growing to large memory sizes
   between 1GB and 2GB (#3253).
 - Fixed issues with emrun with terminating target browser process, managing
   lingering sockets and command line quote handling.
 - Fixed a bug where unsigned integer return values in embind could be returned
   as signed (#3249).
 - Improved handling of lost GL contexts.
 - Changed malloc to be fallible (return null on failure) when memory growth is
   enabled (#3253).
 - Fixed a bug with WebIDL not being able to handle enums (#3258).
 - Updated POINTER_MASKING feature to behave as a boolean rather than a mask
   (#3240).
 - Improved "emcmake cmake" on Windows to automatically remove from path any
   entries that contain sh.exe in them, which is not supported by CMake.
 - Fixed an issue with symlink handling in readlink (#3277).
 - Updated SDL2 port to version 6.
 - Removed the obsolete FAST_MEMORY build option.
 - Added reciprocalApproximation and reciprocalSqrtApproximation SIMD intrinsics.
 - Full list of changes:
    - Emscripten: https://github.com/emscripten-core/emscripten/compare/1.29.12...1.30.0
    - Emscripten-LLVM: https://github.com/emscripten-core/emscripten-fastcomp/compare/1.29.12...1.30.0
    - Emscripten-Clang: no changes.

v1.29.12: 3/15/2015
-------------------
 - Fix a bug where SDL_malloc and SDL_free were not available. (#3247)
 - Fix various issues with emrun usage. (#3234)
 - Fixed an off-by-one memory access in native optimizer.
 - Improve emterpreter support.
 - Full list of changes:
    - Emscripten: https://github.com/emscripten-core/emscripten/compare/1.29.11...1.29.12
    - Emscripten-LLVM: no changes.
    - Emscripten-Clang: no changes.

v1.29.11: 3/11/2015
-------------------
 - Remove the requirement to pass -s PRECISE_F32=1 manually when building with
   SIMD support.
 - Fix a temp directory leak that could leave behind empty directories in the
   temp directory after build (#706)
 - Improve support for growable Emscripten heap in asm.js mode.
 - Added a warning message when generating huge asset bundles with file packager.
 - Fixed a bug where emscripten_get_gamepad_status might throw a JS exception if
   called after a gamepad was disconnected.
 - Improve emterpreter sleep support.
 - Optimize code generation when multiple consecutive bitshifts are present.
 - Optimize redundant stack save and restores, and memcpy/memsets.
 - Full list of changes:
    - Emscripten: https://github.com/emscripten-core/emscripten/compare/1.29.10...1.29.11
    - Emscripten-LLVM: https://github.com/emscripten-core/emscripten-fastcomp/compare/1.29.10...1.29.11
    - Emscripten-Clang: no changes.

v1.29.10: 2/19/2015
-------------------
 - Add a warning message when generating code that has a very large number of
   variables, which optimization flags could remove.
 - Improve support for SIMD casts and special loads.
 - Fix the process return code when using EMCONFIGURE_JS=1.
 - Improved the error message in abort().
 - Fix main loop handling during emterpreter sync save/load.
 - Handle emscripten_async_call and friends during sleep, by pausing all
   `safeSet*()` operations.
 - Add support for Google WTF when building with --tracing.
 - Improve emterpreter stability with fuzzing.
 - Add an option to load the memory initializer file from a typed array (#3187)
 - Remove linker warning message when linking to -lm, since Emscripten includes
   musl that implements the math libraries built-in.
 - Add support for SDL_WM_SetCaption(), which calls to Module['setWindowTitle'],
   or if not present, sets the web page title. (#3192)
 - Full list of changes:
    - Emscripten: https://github.com/emscripten-core/emscripten/compare/1.29.9...1.29.10
    - Emscripten-LLVM: https://github.com/emscripten-core/emscripten-fastcomp/compare/1.29.9...1.29.10
    - Emscripten-Clang: no changes.

v1.29.9: 2/9/2015
-------------------
 - Documented FORCE_ALIGNED_MEMORY to be no longer supported.
 - Fixes issues with native optimizer handling of "if () else {}" statements.
   (#3129)
 - Improved cross-browser support for EMSCRIPTEN_FULLSCREEN_FILTERING_NEAREST.
   (#3165)
 - Added new linker option --profiling-funcs, which generates output that is
   otherwise minified, except that function names are kept intact, for use in
   profilers and getting descriptive call stacks.
 - The Module object is no longer written in global scope. (#3167)
 - Added new `emscripten_idb_*` API. (#3169)
 - Added new function emscripten_wget_data().
 - Add support for GL_RED with GLES3/WebGL2. (#3176)
 - Added basic WebVR support. (#3177)
 - Full list of changes:
    - Emscripten: https://github.com/emscripten-core/emscripten/compare/1.29.8...1.29.9
    - Emscripten-LLVM: no changes.
    - Emscripten-Clang: no changes.

v1.29.8: 1/31/2015
-------------------
 - Fix a temp file leak with emterpreter. (#3156)
 - Fix a typo that broke glBlitFramebuffer. (#3159)
 - Added scandir() and alphasort() from musl. (#3161)
 - Add a warning if multiple .a files with same basename are being linked
   together. (#2619)
 - Full list of changes:
    - Emscripten: https://github.com/emscripten-core/emscripten/compare/1.29.7...1.29.8
    - Emscripten-LLVM: https://github.com/emscripten-core/emscripten-fastcomp/compare/1.29.7...1.29.8
    - Emscripten-Clang: no changes.

v1.29.7: 1/28/2015
-------------------
 - Fixed an issue with backwards compatibility in emscripten-ports. (#3144)
 - Warn on duplicate entries in archives. (#2619)
 - Removed the MAX_SETJMPS limitation to improve setjmp/longjpmp support.
   (#3151)
 - Improve the native optimizer to not emit empty if clauses in some cases.
   (#3154)
 - Optimize Math.clz32, Math.min, NaN, and inf handling in asm.js.
 - Full list of changes:
    - Emscripten: https://github.com/emscripten-core/emscripten/compare/1.29.6...1.29.7
    - Emscripten-LLVM: https://github.com/emscripten-core/emscripten-fastcomp/compare/1.29.6...1.29.7
    - Emscripten-Clang: no changes.

v1.29.6: 1/23/2015
-------------------
 - Fixed an issue where calling `glGen*()` when the GL context was lost might
   throw a JS exception, instead a GL_INVALID_OPERATION is now recorded.
 - Improve label handling in native optimizer.
 - Full list of changes:
    - Emscripten: https://github.com/emscripten-core/emscripten/compare/1.29.5...1.29.6
    - Emscripten-LLVM: no changes.
    - Emscripten-Clang: no changes.

v1.29.5: 1/23/2015
-------------------
 - Enable compiling source files with the extension ".c++".
 - Enable versioning of the emscripten ports so that older Emscripten versions
   can keep using older versions of the ports (#3144)
 - Added a whitelist option to emterpreter, a linker flag of form -s
   EMTERPRETIFY_WHITELIST=["symbol1","symbol2"]. (#3129)
 - Improved emscripten_get_pointerlock_status() to always fill the output
   structure even when pointer lock is not supported.
 - Added an environment variable EMCC_NO_OPT_SORT=0/1 option to configure
   whether the generated output should have the functions sorted by length,
   useful for debugging.
 - Added new tool tools/merge_pair.py which allows bisecting differences between
   two output files to find discrepancies.
 - Improved parsing in cashew.
 - Improved output message from emconfigure and emmake when inputs are unexpected.
 - Added built-in asm handler for LLVM fabs operation.
 - Full list of changes:
    - Emscripten: https://github.com/emscripten-core/emscripten/compare/1.29.4...1.29.5
    - Emscripten-LLVM: https://github.com/emscripten-core/emscripten-fastcomp/compare/1.29.4...1.29.5
    - Emscripten-Clang: no changes.

v1.29.4: 1/21/2015
-------------------
 - Added new C <-> JS string marshalling functions asciiToString(),
   stringToAscii(), UTF8ToString(), stringToUTF8() that can be used to copy
   strings across the JS and C boundaries. (#2363)
 - Added new functions lengthBytesUTF8(), lengthBytesUTF16() and
   lengthBytesUTF32() to allow computing the byte lengths of strings in
   different encodings. (#2363)
 - Upgraded SDL2 port to version 4.
 - Add support for saving the emterpreter stack when there are functions
   returning a value on the stack (#3129)
 - Notice async state in emterpreter trampolines (#3129)
 - Optimize SDL1 pixel copying to the screen.
 - Fixed an issue with emterpreter parsing. (#3141)
 - Fixed an issue with native optimizer and -s PPRECISE_F32=1.
 - Full list of changes:
    - Emscripten: https://github.com/emscripten-core/emscripten/compare/1.29.3...1.29.4
    - Emscripten-LLVM: https://github.com/emscripten-core/emscripten-fastcomp/compare/1.29.3...1.29.4
    - Emscripten-Clang: no changes.

v1.29.3: 1/16/2015
-------------------
 - Fixed a bug with OpenGL context initialization enableExtensionsByDefault. (#3135)
 - Fixed an issue with nested if parsing in native optimizer.
 - Full list of changes:
    - Emscripten: https://github.com/emscripten-core/emscripten/compare/1.29.2...1.29.3
    - Emscripten-LLVM: no changes.
    - Emscripten-Clang: no changes.

v1.29.2: 1/16/2015
-------------------
 - Fixed an issue with embind compilation in LLVM 3.5.
 - Fixed an issue with SDL audio queueing stability, which would queue audio too
   eagerly and cause stutter in some applications (#3122, #3124)
 - Enabled native JS optimizer to be built automatically on Windows, requires
   VS2012 or VS2013.
 - Improve error message to reflect the fact that DLOPEN_SUPPORT is currently
   not available (#2365)
 - Improve SIMD load and store support.
 - Upgraded SDL2 port to version 3.
 - Fix a bug with native JS optimizer and braces in nested ifs.
 - Improved emterpreter support.
 - Fixed LLVM 3.5 to build with Visual Studio on Windows (emscripten-fastcomp #61)
 - Full list of changes:
    - Emscripten: https://github.com/emscripten-core/emscripten/compare/1.29.1...1.29.2
    - Emscripten-LLVM: https://github.com/emscripten-core/emscripten-fastcomp/compare/1.29.1...1.29.2
    - Emscripten-Clang: no changes.

v1.29.1: 1/7/2015
-------------------
 - Migrated to upstream PNaCl LLVM+Clang 3.5 from the previous 3.4.
 - Full list of changes:
    - Emscripten: https://github.com/emscripten-core/emscripten/compare/1.29.0...1.29.1
    - Emscripten-LLVM: https://github.com/emscripten-core/emscripten-fastcomp/compare/1.29.0...1.29.1
    - Emscripten-Clang: https://github.com/emscripten-core/emscripten-fastcomp-clang/compare/1.29.0...1.29.1

v1.29.0: 1/7/2015
-------------------
 - Full list of changes:
    - Emscripten: https://github.com/emscripten-core/emscripten/compare/1.28.3...1.29.0
    - Emscripten-LLVM: https://github.com/emscripten-core/emscripten-fastcomp/compare/1.28.3...1.29.0
    - Emscripten-Clang: no changes.

v1.28.3: 1/4/2015
-------------------
 - embuilder.py tool
 - Many fixes for native optimizer on Windows
 - Perform LLVM LTO in a separate invocation of opt, so that it does not mix
   with legalization and other stuff we do at link time
 - Full list of changes:
    - Emscripten: https://github.com/emscripten-core/emscripten/compare/1.28.2...1.28.3
    - Emscripten-LLVM: https://github.com/emscripten-core/emscripten-fastcomp/compare/1.28.2...1.28.3
    - Emscripten-Clang: https://github.com/emscripten-core/emscripten-fastcomp-clang/compare/1.28.2...1.28.3

v1.28.2: 12/17/2014
-------------------
 - Enable native optimizer by default
 - Disable slow2asm legacy testing (asm.js mode in pre-fastcomp)
 - Full list of changes:
    - Emscripten: https://github.com/emscripten-core/emscripten/compare/1.28.1...1.28.2
    - Emscripten-LLVM: https://github.com/emscripten-core/emscripten-fastcomp/compare/1.28.1...1.28.2
    - Emscripten-Clang: no changes.

v1.28.1: 12/15/2014
-------------------
 - Use a lot more MUSL math functions
 - Full list of changes:
    - Emscripten: https://github.com/emscripten-core/emscripten/compare/1.28.0...1.28.1
    - Emscripten-LLVM: https://github.com/emscripten-core/emscripten-fastcomp/compare/1.28.0...1.28.1
    - Emscripten-Clang: no changes.

v1.28.0: 12/12/2014
-------------------
 - Full list of changes:
    - Emscripten: https://github.com/emscripten-core/emscripten/compare/1.27.2...1.28.0
    - Emscripten-LLVM: https://github.com/emscripten-core/emscripten-fastcomp/compare/1.27.2...1.28.0
    - Emscripten-Clang: no changes.

v1.27.2: 12/10/2014
-------------------
 - Added more complete support for SSE1 SIMD intrinsics API. (#2792)
 - Fixed an issue with glTexImage2D on GL_LUMINANCE + GL_FLOAT textures. (#3039)
 - Use the cashew asm.js parser in native optimizer.
 - Fixed issues with IE when running closure minified pages. (#3012)
 - Enabled asm.js validation for SIMD compilation.
 - Full list of changes:
    - Emscripten: https://github.com/emscripten-core/emscripten/compare/1.27.1...1.27.2
    - Emscripten-LLVM: https://github.com/emscripten-core/emscripten-fastcomp/compare/1.27.1...1.27.2
    - Emscripten-Clang: no changes.

v1.27.1: 11/20/2014
-------------------
 - Migrated to upstream PNaCl LLVM+Clang 3.4 from the previous 3.3.
 - Added a FindOpenGL.cmake to support find_package() for OpenGL in CMake scripts.
 - Full list of changes:
    - Emscripten: https://github.com/emscripten-core/emscripten/compare/1.27.0...1.27.1
    - Emscripten-LLVM: https://github.com/emscripten-core/emscripten-fastcomp/compare/1.27.0...1.27.1
    - Emscripten-Clang: https://github.com/emscripten-core/emscripten-fastcomp-clang/compare/1.27.0...1.27.1

v1.27.0: 11/20/2014
-------------------
 - Added new work in progress option -s NATIVE_OPTIMIZER=1 that migrates
   optimizer code from JS to C++ for better performance.
 - Fixed an embind issue when compiling with closure (#2974)
 - Fixed an embind issue with unique_ptr (#2979)
 - Fixed a bug with new GL context initialization in proxy to worker mode.
 - Fixed an issue where GL context event handlers would leak after a GL context
   has been freed.
 - Optimized embind operation in Chrome by avoiding using Function.prototype.bind().
 - Full list of changes:
    - Emscripten: https://github.com/emscripten-core/emscripten/compare/1.26.1...1.27.0
    - Emscripten-LLVM: https://github.com/emscripten-core/emscripten-fastcomp/compare/1.26.1...1.27.0
    - Emscripten-Clang: no changes.

v1.26.1: 11/7/2014
------------------
 - Fixed emscripten::val handle for special js values (#2930)
 - Implemented SDL 1.2 SDL_SetClipRect / SDL_GetClipRect (#2931)
 - Added support for building zlib from Emscripten Ports with linker flag -s USE_ZLIB=1.
 - Improved experimental GLES3 support.
 - Fixed issues with llseek (#2945)
 - Enable using emscripten_get_now() in web workers (#2953)
 - Added stricter input data validation in GL code.
 - Added new HTML5 C API for managing fullscreen mode transitions to resolve
   cross-browser issue #2556 (#2975)
 - Fixed an issue with using structs in va_args (#2923)
 - Full list of changes:
    - Emscripten: https://github.com/emscripten-core/emscripten/compare/1.26.0...1.26.1
    - Emscripten-LLVM: https://github.com/emscripten-core/emscripten-fastcomp/compare/1.26.0...1.26.1
    - Emscripten-Clang: https://github.com/emscripten-core/emscripten-fastcomp-clang/compare/1.26.0...1.26.1

v1.26.0: 10/29/2014
-------------------
 - Fixed an issue where emar would forward --em-config to llvm-ar (#2886)
 - Added a new "emterpreter" feature that allows running Emscripten compiled
   code in interpreted form until asm.js compilation is ready (-s
   EMTERPRETIFY=1).
    - For more information, see
      https://groups.google.com/d/msg/emscripten-discuss/vhaPL9kULxk/_eD2G06eucwJ
 - Added new "Emscripten Ports" architecture that enables building SDL2 with -s
   USE_SDL=2 command line flag.
 - Added support for SDL 1.2 SDL_CreateRGBSurfaceFrom() function.
 - Improved experimental SIMD support.
 - Use only minimum necessary digits to print floating point literals in
   generated JS code for smaller code output.
 - Full list of changes:
    - Emscripten: https://github.com/emscripten-core/emscripten/compare/1.25.2...1.26.0
    - Emscripten-LLVM: https://github.com/emscripten-core/emscripten-fastcomp/compare/1.25.2...1.26.0
    - Emscripten-Clang: no changes.

v1.25.2: 10/16/2014
-------------------
 - Fixed a bug in tmpfile() function not allocating the mode argument correctly.
 - Fixed a bug with handling empty files in IDBFS (#2845)
 - Added an implementation of the utimes() function (#2845)
 - Added experimental WebGL 2.0 support with the linker flag -s USE_WEBGL2=1.
   (#2873)
 - Fixed a UnboundTypeError occurring in embind (#2875)
 - Fixed an error "IndexSizeError: Index or size is negative or greater than the
   allowed amount" being thrown by Emscripten SDL 1.2 surface blit code. (#2879)
 - Fixed a JS minifier issue that generated "x--y from x - -y" (#2869)
 - Added a new emcc command line flag "--cache <dir>" to control the location of
   the Emscripten cache directory (#2816)
 - Implemented SDL_ConvertSurface() and added support for SDL_SRCALPHA in
   SDL_SetAlpha (#2871)
 - Fixed issues with the GL library handling of invalid input values.
 - Optimized SDL copyIndexedColorData function (#2890)
 - Implemented GLES3 emulation for glMapBufferRange() for upcoming WebGL 2
   support, using the -s FULL_ES3=1 linker option.
 - Fixed a bug where setting up and cancelling the main loop multiple times
   would stack up the main loop to be called too frequently (#2839)
 - Introduced a new API emscripten_set_main_loop_timing() for managing the
   Emscripten main loop calling frequency (#2839)
 - Added new optimization flags SDL.discardOnLock and SDL.opaqueFrontBuffer to
   Emscripten SDL 1.2 SDL_LockSurface() and SDL_UnlockSurface() (#2870)
 - Fixed a bug with glfwGetProcAddress().
 - Added option to customize GLOBAL_BASE (the starting address of global
   variables in the Emscripten HEAP).
 - Added the ability to register mouseover and mouseout events from the HTML5
   API.
 - Improved experimental SIMD support.
 - Full list of changes:
    - Emscripten: https://github.com/emscripten-core/emscripten/compare/1.25.1...1.25.2
    - Emscripten-LLVM: no changes.
    - Emscripten-Clang: no changes.

v1.25.1: 10/1/2014
------------------
 - Updated heap resize support code when -s ALLOW_MEMORY_GROWTH=1 is defined.
 - Updated libc++ to new version from upstream svn revision 218372, 2014-09-24.
 - Fixed a bug where building on Windows might generate output JS files with
   incorrect syntax (emscripten-fastcomp #52)
 - Improved experimental SIMD support.
 - Full list of changes:
    - Emscripten: https://github.com/emscripten-core/emscripten/compare/1.25.0...1.25.1
    - Emscripten-LLVM: https://github.com/emscripten-core/emscripten-fastcomp/compare/1.25.0...1.25.1
    - Emscripten-Clang: no changes.


v1.25.0: 9/30/2014
------------------
 - Fixed a warning message with -s EXPORTED_FUNCTIONS.
 - Full list of changes:
    - Emscripten: https://github.com/emscripten-core/emscripten/compare/1.24.1...1.25.0
    - Emscripten-LLVM: no changes.
    - Emscripten-Clang: no changes.

v1.24.1: 9/27/2014
------------------
 - Fixed issues with the tmpnam and tmpfile functions (#2797, 2798)
 - Fixed CMake package find code to not search any system directories, because
   Emscripten is a cross-compiler.
 - Improved support for the proposed solution for heap resizing.
 - Fixed an issue where one could not run a main loop without having first a GL
   context created when -s FULL_ES2 or -s LEGACY_GL_EMULATION were set.
 - For compatibility, Emscripten will no longer warn about missing library files
   for -lGL, -lGLU and -lglut libraries, since Emscripten provides the
   implementation for these without having to explicitly link to anything.
 - Added support for readonly (const) attributes and automatically call
   Pointer_stringify on DOMStrings in WebIDL.
 - Improved SIMD support for the experimental Ecmascript SIMD spec.
 - Added support for GLFW 3.0.
 - Added new Emscripten HTML 5 functions emscripten_set_mouseenter_callback()
   and emscripten_set_mouseleave_callback().
 - Emscripten now recognizes an environment variable
   EMCC_JSOPT_BLACKLIST=a,b,c,d which can be used to force-disable Emscripten to
   skip running specific JS optimization passes. This is intended as a debugging
   aid to help zoom in on JS optimizer bugs when compiling with -O1 and greater.
   (#2819)
 - Fixed a bug where Module['TOTAL_STACK'] was ignored (#2837).
 - Improved SIMD support for the experimental Ecmascript SIMD spec. Preliminary asm.js validation.
 - Full list of changes:
    - Emscripten: https://github.com/emscripten-core/emscripten/compare/1.24.0...1.24.1
    - Emscripten-LLVM: https://github.com/emscripten-core/emscripten-fastcomp/compare/1.24.0...1.24.1
    - Emscripten-Clang: no changes.

v1.24.0: 9/16/2014
------------------
 - Renamed the earlier Module.locateFilePackage() to Module.locateFile() added
   in v1.22.2 to better reflect its extended usage.
 - Improved exceptions support with exception_ptr.
 - Fixed a bug where restoring files from IDBFS would not preserve their file modes.
 - Fixed and issue where one could not pass a null pointer to strftime() function.
 - Improved SIMD support for the experimental Ecmascript SIMD spec.
 - Full list of changes:
    - Emscripten: https://github.com/emscripten-core/emscripten/compare/1.23.5...1.24.0
    - Emscripten-LLVM: https://github.com/emscripten-core/emscripten-fastcomp/compare/1.23.5...1.24.0
    - Emscripten-Clang: no changes.

v1.23.5: 9/12/2014
------------------
 - Added new functions emscripten_get_device_pixel_ratio(),
   emscripten_set_canvas_css_size() and emscripten_get_canvas_css_size() which
   allow handling High DPI options from C code.
 - Fixed bugs with timzone-related functions in the JS-implemented C standard
   library.
 - Implemented clock_gettime(CLOCK_MONOTONIC) and added a new function
   emscripten_get_now_is_monotonic() to query whether the JS-provided timer is
   monotonic or not.
 - Fixed an issue where the user could not pass --llvm-opts=xxx when also
   specifying --llvm-lto=2.
 - Renamed the linker option -profiling to --profiling for consistency. The old
   form is still supported.
 - Formalized the set of valid characters to be used in files passed to the
   file_packager.py (#2765).
 - Implemented SDL function SDL_BlitScaled.
 - Fixed a bug with right modifier keys in SDL.
 - Full list of changes:
    - Emscripten: https://github.com/emscripten-core/emscripten/compare/1.23.4...1.23.5
    - Emscripten-LLVM: no changes.
    - Emscripten-Clang: no changes.

v1.23.4: 9/7/2014
------------------
 - Implemented new targetX and targetY fields for native HTML5 mouse and touch
   events (#2751)
 - Improved SIMD support for the experimental Ecmascript SIMD spec.
 - Full list of changes:
    - Emscripten: https://github.com/emscripten-core/emscripten/compare/1.23.3...1.23.4
    - Emscripten-LLVM: https://github.com/emscripten-core/emscripten-fastcomp/compare/1.23.3...1.23.4
    - Emscripten-Clang: no changes.

v1.23.3: 9/7/2014
------------------
 - Removed the scons-tools SCons build system as unused.
 - Fixed an issue where applications could not handle WebGL context creation
   failures gracefully.
 - Fixed a bug where the stringToC function in ccall/cwrap might not allocate
   enough space to hold unicode strings.
 - Removed CMake from attempting to link to library -ldl when building projects,
   by unsetting CMAKE_DL_LIBS.
 - Fixed a bug where write_sockaddr might return undefined data in its output
   structure.
 - Added a new _experimental_ -s POINTER_MASKING=1 linker option that might help
   JS VMs to optimize asm.js code.
 - Added first version of a memory tracing API to profile memory usage in
   Emscripten applications.
 - Added functions glob and globfree from musl regex library.
 - Improved SIMD support for the experimental Ecmascript SIMD spec.
 - Full list of changes:
    - Emscripten: https://github.com/emscripten-core/emscripten/compare/1.23.2...1.23.3
    - Emscripten-LLVM: https://github.com/emscripten-core/emscripten-fastcomp/compare/1.23.2...1.23.3
    - Emscripten-Clang: no changes.

v1.23.2: 9/2/2014
------------------
 - Adjusted the process and group ids reported by the stub library functions to
   be closer to native unix values.
 - Set stack to be aligned to 16 bytes. (#2721)
 - Fixed a compiler error "unresolved symbol:
   __cxa_decrement_exception_refcount" (#2715)
 - Added a new warning message that instructs that building .so, .dll and .dylib
   files is not actually supported, and is faked for compatibility reasons for
   existing build chains. (#2562)
 - Fixed problems with SDL mouse scrolling (#2643)
 - Implemented OpenAL function alSourceRewind.
 - Removed several old header files from the Emscripten repository that had been
   included for emulation purposes (zlib.h, png.h, tiff.h, tiffio.h), but their
   implementation is not included.
 - Work around an issue in d8 with binary file reading that broke e.g. printf
   when running in d8. (#2731)
 - Rigidified the semantics of Module.preRun and Module.postRun: These must
   always be JS arrays, single functions are not allowed (#2729)
 - Improved compiler warning diagnostics when generating output that will not
   validate as asm.js (#2737)
 - Updated to latest emrun version to enable support for passing arguments with
   hyphens to the program. (#2742)
 - Added Bessel math functions of the first kind  (j0, j1, jn) from musl.
 - Improved SIMD support for the experimental Ecmascript SIMD spec.
 - Full list of changes:
    - Emscripten: https://github.com/emscripten-core/emscripten/compare/1.23.1...1.23.2
    - Emscripten-LLVM: https://github.com/emscripten-core/emscripten-fastcomp/compare/1.23.1...1.23.2
    - Emscripten-Clang: no changes.

v1.23.1: 8/26/2014
------------------
 - Add support for the Chrome variant of the Gamepad API.
 - Updates to SIMD.js support.
 - Implemented glutSetCursor function.
 - Added new link-time options -s NO_FILESYSTEM=1 and -s NO_BROWSER=1 to enable
   reducing output file sizes when those functionalities are not necessary.
 - Added a new option --closure 2 to allow running closure even on the asm.js output.
 - Fixed a regression bug that broke the use of
   emscripten_set_socket_error_callback() in emscripten.h
 - Removed the support for old discontinued Mozilla Audio Data API in src/library_sdl.js.
 - Removed the support for using Web Audio ScriptProcessorNode to stream audio.
 - Improved SDL audio streaming by using the main rAF() callback instead of a
   separate setTimeout() callback to schedule the audio data.
 - Deprecated compiling without typed arrays support.
 - Migrated to using musl PRNG functions. Fixes reported bugs about the quality of randomness (#2341)
 - Improved SIMD support for the experimental Ecmascript SIMD spec.
 - Full list of changes:
    - Emscripten: https://github.com/emscripten-core/emscripten/compare/1.23.0...1.23.1
    - Emscripten-LLVM: https://github.com/emscripten-core/emscripten-fastcomp/compare/1.23.0...1.23.1
    - Emscripten-Clang: no changes.

v1.23.0: 8/21/2014
------------------
 - Added support for array attributes in WebIDL bindings.
 - Allow cloning pointers that are scheduled for deletion in embind, and add
   support for null in embind_repr().
 - Fixed possible issues with rounding and flooring operations.
 - Full list of changes:
    - Emscripten: https://github.com/emscripten-core/emscripten/compare/1.22.2...1.23.0
    - Emscripten-LLVM: no changes.
    - Emscripten-Clang: no changes.

v1.22.2: 8/19/2014
------------------
 - Adds stack overflow checks when building with the link flag -s ASSERTIONS=1.
 - Fix an issue where EM_ASM was not usable with closure when closure removed
   the Module object (#2639)
 - The locale "POSIX" is now recognized (#2636)
 - Fixed a problem with embind on IE11.
 - Added OpenAL functions alSource3i, alListener3f, alGetEnumValue and
   alSpeedOfSound and also recognize ALC_MAX_AUXILIARY_SENDS.
 - Fixed an issue where emcc would create .o files in the current directory when
   compiling multiple code files simultaneously (#2644)
 - The -s PROXY_TO_WORKER1= option now looks for a GET option "?noProxy" in the
   page URL to select at startup time whether proxying should be on or off.
 - Added new functions emscripten_yield, emscripten_coroutine_create and
   emscripten_coroutine_next which implement coroutines when building with the
   -s ASYNCIFY=1 option.
 - Optimized the size of intermediate generated .o files by omitting LLVM debug
   info from them when not needed. (#2657)
 - Fixed WebSocket connection URLs to allow a port number in them, e.g.
   "server:port/addr" (2610)
 - Added support for void* to the WebIDL binder, via the identifier VoidPtr.
 - Optimize emcc to not copy bitcode files around redundantly.
 - Fix stat() to correctly return ENOTDIR when expected (#2669).
 - Fixed issues with nested exception catching (#1714).
 - Increased the minimum size of the Emscripten HEAP to 64k instead of a previous 4k.
 - The {{{ cDefine('name') }}} macros now raise a compile-time error if the
   define name is not found, instead of hiding the error message inside the
   compiled output (#2672)
 - Fixed an issue where --emrun parameter was not compatible with the -s
   PROXY_TO_WORKER=1 option.
 - Improved WebGL support when compiling with the PROXY_TO_WORKER=1 option.
 - Fixed a regression issue with the handling of running dtors of classes that
   use virtual inheritance. (#2682)
 - Added an option Module.locateFilePackage() as a means to customize where data
   files are found in relative to the running page (#2680). NOTE: This parameter
   was later renamed to Module.locateFile() instead in release 1.24.0.
 - Fixed a bug where OpenAL sources would not properly delete.
 - Fixed a bug with upstream libc++ on std::map, std::multimap and
   std::unordered_map self-assignment
   (http://llvm.org/bugs/show_bug.cgi?id=18735)
 - Allow using __asm__ __volatile__("": : :"memory") as a compile-time
   reordering barrier (#2647)
 - Full list of changes:
    - Emscripten: https://github.com/emscripten-core/emscripten/compare/1.22.1...1.22.2
    - Emscripten-LLVM: https://github.com/emscripten-core/emscripten-fastcomp/compare/1.22.1...1.22.2
    - Emscripten-Clang: no changes.

v1.22.1: 8/7/2014
------------------
 - Added support for prefixing functions with '$' in JS libraries, in order to
   cause them not be prefixed with '_' when compiling.
 - Improved WebIDL compiler to support enums.
 - Fixed a bug with emscripten_force_exit() that would throw an exception (#2629).
 - Fixed setlocale() when setting a bad locale. (#2630)
 - Fixed a compiler miscompilation bug when optimizing loops. (#2626)
 - Fixed an issue with rethrowing an exception (#2627)
 - Fixed a bug where malloc()ing from JS code would leak memory if the C/C++
   side does not use malloc() (#2621)
 - Removed an unnecessary assert() in glReadPixels, and improved it to support
   more texture pixel types.
 - Fixed a bug with std::locale accepting unknown locale names (#2636)
 - Added support for WebIDL binder to work with Closure (#2620)
 - Added no-op SDL IMG_Quit() and TTF_Quit() symbols.
 - Migrated to building libcxx and libcxxapi with -Oz optimization flags.
 - Full list of changes:
    - Emscripten: https://github.com/emscripten-core/emscripten/compare/1.22.0...1.22.1
    - Emscripten-LLVM: no changes.
    - Emscripten-Clang: no changes.

v1.22.0: 8/5/2014
------------------
 - Added support to emrun to dump files to the local filesystem for debugging
   purposes.
 - Implemented emscripten_wget in ASYNCIFY mode.
 - Improved extension catching support (#2616)
 - Fixed .a link groups to also work when linking to bitcode. (#2568)
 - Full list of changes:
    - Emscripten: https://github.com/emscripten-core/emscripten/compare/1.21.10...1.22.0
    - Emscripten-LLVM: https://github.com/emscripten-core/emscripten-fastcomp/compare/1.21.10...1.22.0
    - Emscripten-Clang: no changes.

v1.21.10: 7/29/2014
-------------------
 - Fixed a Windows-specific issue where the generated output files might contain
   line endings of form \r\r\n. This caused browser debuggers to get confused
   with line numbers. (#2133)
 - Improved the node.js workaround introduced in v1.21.8.
 - Implemented new HTML5 API for direct WebGL context creation, emscripten_webgl_*().
 - Fixed a bug when loading in node.js and loaded by another module (#2586)
 - Full list of changes:
    - Emscripten: https://github.com/emscripten-core/emscripten/compare/1.21.9...1.21.10
    - Emscripten-LLVM: no changes.
    - Emscripten-Clang: no changes.

v1.21.9: 7/28/2014
------------------
 - Fixed issues with exception catching. (#2531)
 - Full list of changes:
    - Emscripten: https://github.com/emscripten-core/emscripten/compare/1.21.8...1.21.9
    - Emscripten-LLVM: no changes.
    - Emscripten-Clang: no changes.

v1.21.8: 7/28/2014
------------------
 - Fixed an issue when using --embed-file to embed very large files.
 - Worked around a Windows node.js bug where the compiler output might get cut
   off when the compilation ends in an error.
   (https://github.com/joyent/node/issues/1669)
 - Full list of changes:
    - Emscripten: https://github.com/emscripten-core/emscripten/compare/1.21.7...1.21.8
    - Emscripten-LLVM: https://github.com/emscripten-core/emscripten-fastcomp/compare/1.21.7...1.21.8
    - Emscripten-Clang: no changes.

v1.21.7: 7/25/2014
------------------
 - Added new environment variable EMCC_ONLY_FORCED_STDLIBS which can be used to
   restrict to only linking to the chosen set of Emscripten-provided libraries.
   (See also EMCC_FORCE_STDLIBS)
 - Adjusted argv[0] and environment variables USER, HOME, LANG and _ to report a
   more convenient set of default values. (#2565)
 - Fixed an issue where the application could not use environ without also
   referring to getenv() (#2557)
 - Fixed an issue with IDBFS running in web workers.
 - Print out an error if IDBFS is used without IDB support.
 - Fixed calling Runtime.getFuncWrapper() when -s ALIASING_FUNCTION_POINTERS=1 (#2010)
 - Fixed an issue where deleting files during directory iteration would produce
   incorrect iteration results (#2528)
 - Fixed support for strftime with %z and %Z (#2570)
 - Fixed a bug with truncate() throwing an exception (#2572)
 - Improved the linker to generate warning messages if user specifies -s X=Y
   linker flags that do not exist (#2579)
 - Fixed an issue with creating read-only files (#2573)
 - Added first implementation for the ASYNCIFY option, which splits up
   synchronous blocking loops to asynchronous execution. For more information on
   this approach, see https://github.com/emscripten-core/emscripten/wiki/Asyncify
 - Full list of changes:
    - Emscripten: https://github.com/emscripten-core/emscripten/compare/1.21.6...1.21.7
    - Emscripten-LLVM: https://github.com/emscripten-core/emscripten-fastcomp/compare/1.21.6...1.21.7
    - Emscripten-Clang: no changes.

v1.21.6: 7/22/2014
------------------
 - Separated OpenAL AL and ALC errors to properly separate fields.
 - When using EGL to initialize a GL context, initialize a stencil buffer to the
   context as well, since proper EGL context choosing is not yet implemented.
 - Added new linker flag -s DEMANGLE_SUPPORT to choose whether to compile the
   application with libcxxabi-provided demangling support ___cxa_demangle().
 - Fixed a problem where calling stat() on a nonexisting file in the runtime VFS
   would result in an exception being thrown. (#2552)
 - When using the -v flag, no longer retain intermediate compilation files. To
   preserve the intermediate files, set the EMCC_DEBUG=1 environment variable.
   (#2538)
 - Added a new HTML setting Module.memoryInitializerPrefixURL which specifies a
   prefix for where the memory initializer file .mem.js should be loaded from
   (#2542)
 - Implemented eglReleaseThread to work according to spec.
 - Implemented a new function emscripten_force_exit() which immediately shuts
   down the C runtime.
 - Fixed a bug with exception handling that resulted in an error unresolved
   symbol: _ZTISt13bad_exception (#2560)
 - Full list of changes:
    - Emscripten: https://github.com/emscripten-core/emscripten/compare/1.21.5...1.21.6
    - Emscripten-LLVM: no changes.
    - Emscripten-Clang: no changes.

v1.21.5: 7/21/2014
------------------
 - Added support for glDrawBuffers with the WEBGL_draw_buffers extension.
 - Added stub implementation for eglReleaseThread.
 - Fixed a bug where passing -E to emcc used the system include headers instead
   of the built-in ones. (#2534)
 - Fixed the stacktrace() function to work on MSIE as well.
 - Removed the zlib.h header file from system include directory, since
   Emscripten does not provide an implementation of zlib built-in.
 - Added support for __cxa_bad_typeid (#2547)
 - Fixed an internal compiler crash with a certain pattern involving optimized
   builds and int64_t (#2539)
 - Fixed an issue with -s EXCEPTION_CATCHING_WHITELIST handling where an
   extension that was a substring of another might get erroneously handled.
 - Full list of changes:
    - Emscripten: https://github.com/emscripten-core/emscripten/compare/1.21.4...1.21.5
    - Emscripten-LLVM: https://github.com/emscripten-core/emscripten-fastcomp/compare/1.21.4...1.21.5
    - Emscripten-Clang: no changes.

v1.21.4: 7/17/2014
------------------
 - Implemented the getsockopt() function.
 - Added new event callback functions emscripten_set_socket_xx_callback() that
   allow listening to WebSocket events in an asynchronous manner.
 - Greatly improved CMake support, now various forms of configure-time test
   builds are supported, and the default extension is set to ".js"
 - Prohibit the virtual filesystem from creating files with name '.' or '..' at
   runtime.
 - Have runtime mkdir() function call normalize the path to be created before
   creation.
 - Fixed an issue with omitting the third parameter in cwrap() call (#2511).
 - Fixed an issue where mouse event handling would throw an exception if the
   page did not contain a canvas object.
 - Fixed a GL initialization problem when user has extended Array with custom
   functions (#2514)
 - Added new compiler defines __EMSCRIPTEN_major__, __EMSCRIPTEN_minor__ and
   __EMSCRIPTEN_tiny__ which communicate the compiler version major.minor.tiny
   to compiled applications (#2343)
 - Fixed a bug where emrun did not properly capture the exit code when exit
   runtime via not calling exit().
 - Fixed an error message when symlinkin invalid filenams at runtime.
 - Fixed a bug in EGL context creation that parsed the input context creation
   parameters with wrong terminator.
 - Improved ffdb.py to be smarter when to attempt port forwarding to connect to
   a FFOS device DevTools port.
 - Implemented strsignal() function (#2532)
 - Full list of changes:
    - Emscripten: https://github.com/emscripten-core/emscripten/compare/1.21.3...1.21.4
    - Emscripten-LLVM: no changes.
    - Emscripten-Clang: no changes.

v1.21.3: 7/10/2014
------------------
 - Added implementations for SDL function SDL_AudioQuit and SDL_VideoQuit.
 - Fix an issue with the optimizeShifts optimization enabled in previous version.
 - Fixed the -s RELOOPER command line parameter to work.
 - Fixed a bug where building the system libc might result in a compiler deadlock
   on Windows.
 - Removed emcc from trying to link in .dll files as static libraries on
   Windows.
 - Added support for GL_HALF_FLOAT_OES.
 - Fixed a bug where emcmake did not work on Windows.
 - Use multithreaded compilation to build libc.
 - Fixed an issue where the GL interop library could throw an exception in an
   error condition, instead of raising a GL error.
 - Full list of changes:
    - Emscripten: https://github.com/emscripten-core/emscripten/compare/1.21.2...1.21.3
    - Emscripten-LLVM: no changes.
    - Emscripten-Clang: no changes.

v1.21.2: 7/5/2014
------------------
 - Improved the checks that detect that code is run only while the runtime is
   initialized.
 - The memory initializer file (.mem.js) is now emitted by default when
   compiling with at least -O2 optimization level.
 - Fixed a performance issue where built-in math functions (Math.sqrt, etc.)
   took a slightly slower path (#2484).
 - Added support for the ffs libc function.
 - Re-enabled optimizeShifts optimization when not compiling for asm.js (#2481)
 - Full list of changes:
    - Emscripten: https://github.com/emscripten-core/emscripten/compare/1.21.1...1.21.2
    - Emscripten-LLVM: no changes.
    - Emscripten-Clang: no changes.

v1.21.1: 7/3/2014
------------------
 - Fixed an issue where wrong python interpreter could get invoked on Windows
   when both native and cygwin python were installed.
 - Updated musl from version 0.9.13 to version 1.0.3.
 - Full list of changes:
    - Emscripten: https://github.com/emscripten-core/emscripten/compare/1.21.0...1.21.1
    - Emscripten-LLVM: no changes.
    - Emscripten-Clang: no changes.

v1.21.0: 7/2/2014
------------------
 - Enable memory init files (.mem) by default in optimized builds (-O2+), as if
   --memory-init-file 1  is specified. This makes the default behavior on
   optimized builds emit smaller and faster-to-load code, but does require that
   you ship both a .js and a .mem file (if you prefer not to, can use
   --memory-init-file 1  ).
 - Implemented new SDL 1.2 functions SDL_GetRGB, SDL_GetRGBA and SDL_putenv.
 - Added support for /dev/random, /dev/urandom and C++11 std::random_device,
   which will use cryptographically secure random api if available. (#2447)
 - Added support for CMake find_path() directive.
 - Added support for std::unique_ptr in embind.
 - Improved Windows support for ffdb.py.
 - Implemented the clip_rect structure for created SDL surfaces.
 - Fixed a regression with SDL touch events (#2466)
 - Added support for C++11 std::thread::hardware_concurrency which backs to
   navigator.hardwareConcurrency. See
   http://wiki.whatwg.org/wiki/Navigator_HW_Concurrency (#2456)
 - Optimized embind code generation with constexprs.
 - Enabled the use of Runtime.add&removeFunction when closure minification is
   active (#2446)
 - Implemented support for accessing WebGL when building via the proxy to worker
   architecture.
 - Full list of changes:
    - Emscripten: https://github.com/emscripten-core/emscripten/compare/1.20.0...1.21.0
    - Emscripten-LLVM: no changes.
    - Emscripten-Clang: no changes.

v1.20.0: 6/13/2014
------------------
 - Optimize in-memory virtual filesystem performance when serialized to an IndexedDB.
 - Fixed memcpy regression with ta0 and ta1 modes.
 - Fixed an issue with line numbers being messed up when generating source maps (#2410)
 - Fixed an ffdb logging bug that could cause it to drop messages if they were
   being received too fast. Added support getting memory and system descriptions
   with ffdb.
 - Added a new extension to SDL "emscripten_SDL_SetEventHandler()" which enabled
   application to perform SDL event handling inside a JS event handler to
   overcome browser security restrictions. (#2417)
 - Full list of changes:
    - Emscripten: https://github.com/emscripten-core/emscripten/compare/1.19.2...1.20.0
    - Emscripten-LLVM: no changes.
    - Emscripten-Clang: no changes.

v1.19.2: 6/9/2014
------------------
 - Updated CMake support for response file handling.
 - Fixed issues with glfwGetProcAddress and glfwSetWindowSizeCallback.
 - Fixed an issue with regexes that caused issues on IE11 runtime (#2400)
 - Added a new functions emscripten_get_preloaded_image_data() and
   emscripten_get_preloaded_image_data_from_FILE() to obtain pixel data of
   preloaded images.
 - Greatly improved ffdb capabilities to operate a FFOS device.
 - Fixed a Windows-specific bug where the user temp directory was littered with
   temporary .rsp files that did not get cleaned up.
 - Improved SIMD support.
 - Full list of changes:
    - Emscripten: https://github.com/emscripten-core/emscripten/compare/1.19.1...1.19.2
    - Emscripten-LLVM: https://github.com/emscripten-core/emscripten-fastcomp/compare/1.19.1...1.19.2
    - Emscripten-Clang: no changes.

v1.19.1: 6/3/2014
------------------
 - Migrate to using musl sscanf and sprintf and the family that writes to
   memory, and not directly to the filesystem.
 - Improve the error messages from -s SAFE_HEAP_ACCESS=1 runtime checks.
 - Added new linker flag -s NO_DYNAMIC_EXECUTION=1 which removes the use of
   eval() and new Function() in the generated output. For more information, see
   "Eval and related functions are disabled" in
   https://developer.chrome.com/extensions/contentSecurityPolicy .
 - Fixed a compiler issue when very large double constants are present. (#2392)
 - Full list of changes:
    - Emscripten: https://github.com/emscripten-core/emscripten/compare/1.19.0...1.19.1
    - Emscripten-LLVM: no changes.
    - Emscripten-Clang: no changes.

v1.19.0: 5/29/2014
------------------
 - Added an error message to signal that linkable modules are not supported in fastcomp.
 - Fixed a miscompilation issue that resulted in an error "SyntaxError: invalid
   increment operand" and a statement +(+0) being generated (#2314)
 - Make optimized compiler output smaller by running the shell code through
   uglify when not using closure.
 - Fixed a crash in SDL audio loading code introduced in v1.18.3
 - Fixed an issue where glTex(Sub)Image2D might throw an exception on error,
   instead of setting glGetError().
 - Added new typedefs emscripten_align1_short, emscripten_align{1/2}_int,
   emscripten_align{1/2}_float and emscripten_align{1/2/4}_double to ease
   signaling the compiler that unaligned data is present. (#2378)
 - Fixed an embind issue with refcount tracking on smart pointers.
 - Full list of changes:
    - Emscripten: https://github.com/emscripten-core/emscripten/compare/1.18.4...1.19.0
    - Emscripten-LLVM: https://github.com/emscripten-core/emscripten-fastcomp/compare/1.18.4...1.19.0
    - Emscripten-Clang: no changes.

v1.18.4: 5/27/2014
------------------
 - Fixed error message on unsupported linking options (#2365)
 - Updated embind to latest version from IMVU upstream.
 - Fixed an issue where source maps did not load properly in Firefox.
 - Added a more descriptive error message to fastcomp when MAX_SETJMPS limit is
   violated. (#2379)
 - Full list of changes:
    - Emscripten: https://github.com/emscripten-core/emscripten/compare/1.18.3...1.18.4
    - Emscripten-LLVM: https://github.com/emscripten-core/emscripten-fastcomp/compare/1.18.3...1.18.4
    - Emscripten-Clang: no changes.

v1.18.3: 5/21/2014
------------------
 - Added support to emcc command line for "archive groups": -Wl,--start-group
   and -Wl,--end-group
 - Greatly optimized ccall and cwrap implementations.
 - Added new support for SDL_Mix backend to use WebAudio to play back audio clips.
 - Fixed a registerizeHarder issue with elimination of conditional expressions.
 - Migrated single-character standard C functions (islower, tolower, and the
   family) to use musl implementations.
 - Updated relooper to not optimize out breaks if it causes excessive nesting.
 - Full list of changes:
    - Emscripten: https://github.com/emscripten-core/emscripten/compare/1.18.2...1.18.3
    - Emscripten-LLVM: https://github.com/emscripten-core/emscripten-fastcomp/compare/1.18.2...1.18.3
    - Emscripten-Clang: no changes.

v1.18.2: 5/19/2014
------------------
 - Fixed a problem which blocked user applications from handling WebGL context
   loss events themselves.
 - Added a new HTML5 api function emscripten_is_webgl_context_lost() which
   allows polling for context loss in addition to receiving events.
 - Improved async wget progress events to work better across browsers.
 - Improved WebIDL binder support.
 - Added new typeof() function to emscripten::val.
 - Added support for SDL window events SDL_WINDOWEVENT_FOCUS_GAINED,
   SDL_WINDOWEVENT_FOCUS_LOST, SDL_WINDOWEVENT_SHOWN, SDL_WINDOWEVENT_HIDDEN.
 - Fixed a compiler miscompilation on unsigned i1 bitcasts (#2350)
 - Fixed a compiler bug where doubles in varargs might not get 8-byte aligned (#2358)
 - Full list of changes:
    - Emscripten: https://github.com/emscripten-core/emscripten/compare/1.18.1...1.18.2
    - Emscripten-LLVM: https://github.com/emscripten-core/emscripten-fastcomp/compare/1.18.1...1.18.2
    - Emscripten-Clang: no changes.

v1.18.1: 5/12/2014
------------------
 - Fixed an issue where the mouse wheel scroll did not work with SDL.
 - Fixed an issue with emscripten_async_wget, which undesirably expected that
   the string pointer passed to it stayed alive for the duration of the
   operation (#2349)
 - Emscripten now issues a warning message when the EXPORTED_FUNCTIONS list
   contains invalid symbol names (#2338)
 - Full list of changes:
    - Emscripten: https://github.com/emscripten-core/emscripten/compare/1.18.0...1.18.1
    - Emscripten-LLVM: no changes.
    - Emscripten-Clang: no changes.

v1.18.0: 5/10/2014
------------------
 - Enable support for low-level C<->JS interop to marshall 64 bit integers from
   C to JS.
 - Fixed an issue that caused some programs to immediately run out of memory
   "(cannot enlarge memory arrays)" at startup. (#2334)
 - Fixed a crash issue with generated touch events that didn't correspond to a real touch.
 - Full list of changes:
    - Emscripten: https://github.com/emscripten-core/emscripten/compare/1.17.0...1.18.0
    - Emscripten-LLVM: https://github.com/emscripten-core/emscripten-fastcomp/compare/1.17.0...1.18.0
    - Emscripten-Clang: no changes.

v1.17.0: 5/6/2014
------------------
 - Enabled asm.js compilation and -s PRECISE_F32 support when using embind.
 - Improved relooper to emit switches in many-entried blocks.
 - Fixed a GLFW bug where mouse wheel direction was reversed.
 - Fixed glfwGetKey to work even when no callback is registered with
   glfwGetKeyCallback (#1320)
 - Added a new tool 'webidl_binder' that generates C <-> JS interop code from
   WebIDL descriptions.
 - Fix emscripten compilation to work on pages that don't contain a HTML canvas.
 - Added a new error message to default shell when an uncaught exception is thrown.
 - Improved error diagnostics reported by -s SAFE_HEAP=1.
 - Added support for registering callbacks hook to VFS file open, write, move,
   close and delete.
 - Added embind support to std::basic_string<unsigned char>
 - By default, the C runtime will no longer exit after returning from main()
   when safeSetTimeout() or safeSetInterval() is used.
 - Fixed an issue with sscanf formatting (#2322)
 - Fixed an issue where precompiled headers were given a wrong output filename (#2320)
 - Enabled registerizeHarder optimization pass to work when outlining is enabled.
 - Fixed an issue with strptime month handling (#2324)
 - Added an initial implementation of a new tool 'ffdb' which can be used to
   operate a Firefox OS phone from the command line.
 - Fixed a compiler crash on assertion failure '!contains(BranchesOut, Target)'
   (emscripten-fastcomp #32)
 - Added a new ABI to Clang that targets Emscripten specifically. Stop aligning
   member functions to save some space in the function table array.
 - Full list of changes:
    - Emscripten: https://github.com/emscripten-core/emscripten/compare/1.16.0...1.17.0
    - Emscripten-LLVM: https://github.com/emscripten-core/emscripten-fastcomp/compare/1.16.0...1.17.0
    - Emscripten-Clang: https://github.com/emscripten-core/emscripten-fastcomp-clang/compare/1.16.0...1.17.0

v1.16.0: 4/16/2014
------------------
 - Removed browser warnings message in VFS library about replacing __proto__ performance issue.
 - Full list of changes:
    - Emscripten: https://github.com/emscripten-core/emscripten/compare/1.15.1...1.16.0
    - Emscripten-LLVM: no changes.
    - Emscripten-Clang: https://github.com/emscripten-core/emscripten-fastcomp-clang/compare/1.15.1...1.16.0

v1.15.1: 4/15/2014
------------------
 - Added support for SDL2 touch api.
 - Added new user-controllable emdind-related define #define
   EMSCRIPTEN_HAS_UNBOUND_TYPE_NAMES, which allows optimizing embind for minimal
   size when std::type_info is not needed.
 - Fixed issues with CMake support where CMAKE_AR and CMAKE_RANLIB were not
   accessible from CMakeLists.txt files.
 - Full list of changes:
    - Emscripten: https://github.com/emscripten-core/emscripten/compare/1.15.0...1.15.1
    - Emscripten-LLVM: no changes.
    - Emscripten-Clang: no changes.

v1.15.0: 4/11/2014
------------------
 - Fix outlining feature for functions that return a double (#2278)
 - Added support for C++11 atomic constructs (#2273)
 - Adjusted stdout and stderr stream behavior in the default shell.html to
   always print out to both web page text log box, and the browser console.
 - Fixed an issue with loop variable optimization.
 - Full list of changes:
    - Emscripten: https://github.com/emscripten-core/emscripten/compare/1.14.1...1.15.0
    - Emscripten-LLVM: https://github.com/emscripten-core/emscripten-fastcomp/compare/1.14.1...1.15.0
    - Emscripten-Clang: https://github.com/emscripten-core/emscripten-fastcomp-clang/compare/1.14.1...1.15.0

v1.14.1: 4/8/2014
------------------
 - Added new command line utility 'emcmake', which can be used to call
   emconfigure for cmake.
 - Added a new emcc command line parameter '--valid-abspath', which allows
   selectively suppressing warning messages that occur when using absolute path
   names in include and link directories.
 - Added a new emcc linker command line parameter '--emit-symbol-map', which
   will save a map file between minified global names and the original function
   names.
 - Fixed an issue with --default-object-ext not always working properly.
 - Added optimizations to eliminate redundant loop variables and redundant
   self-assignments.
 - Migrated several libc functions to use compiled code from musl instead of
   handwritten JS implementations.
 - Improved embind support.
 - Renamed the EM_ASM_() macro to the form EM_ASM_ARGS().
 - Fixed mouse button ordering issue in glfw.
 - Fixed an issue when creating a path name that ends in a slash (#2258, #2263)
 - Full list of changes:
    - Emscripten: https://github.com/emscripten-core/emscripten/compare/1.14.0...1.14.1
    - Emscripten-LLVM: https://github.com/emscripten-core/emscripten-fastcomp/compare/1.14.0...1.14.1
    - Emscripten-Clang: no changes.

v1.14.0: 3/25/2014
------------------
 - Added new emcc linker command line option '-profiling', which defaults JS
   code generation options suited for benchmarking and profiling purposes.
 - Implemented the EGL function eglWaitGL().
 - Fixed an issue with the HTML5 API that caused the HTML5 event listener unregistration to fail.
 - Fixed issues with numpad keys in SDL support library.
 - Added a new JS optimizer pass 'simplifyIfs', which is run when -s
   SIMPLIFY_IFS=1 link flag is set and -g is not specified. This pass merges
   multiple nested if()s together into single comparisons, where possible.
 - Removed false positive messages on missing internal "emscripten_xxx" symbols at link stage.
 - Updated to latest relooper version.
 - Full list of changes:
    - Emscripten: https://github.com/emscripten-core/emscripten/compare/1.13.2...1.14.0
    - Emscripten-LLVM: https://github.com/emscripten-core/emscripten-fastcomp/compare/1.13.2...1.14.0
    - Emscripten-Clang: no changes.

v1.13.2: 3/15/2014
------------------
 - Fixed issues with SDL audio on Safari.
 - Fixed issues with HTML5 API mouse scroll events on Safari.
 - Fixed issues with HTML5 fullscreen requests in IE11.
 - Enabled support for emscripten_get_callstack on IE10+.
 - Fixed issues with Closure symbol minification.
 - Further improved em_asm()-related error messages.
 - Updated to latest relooper version.
 - Full list of changes:
    - Emscripten: https://github.com/emscripten-core/emscripten/compare/1.13.1...1.13.2
    - Emscripten-LLVM: https://github.com/emscripten-core/emscripten-fastcomp/compare/1.13.1...1.13.2
    - Emscripten-Clang: no changes.

v1.13.1: 3/10/2014
------------------
 - Disallow C implicit function declarations by making it an error instead of a
   warning by default. These will not work with Emscripten, due to strict
   Emscripten signature requirements when calling function pointers (#2175).
 - Allow transitioning to full screen from SDL as a response to mouse press
   events.
 - Fixed a bug in previous 1.13.0 release that broke fullscreen transitioning
   from working.
 - Fixed emscripten/html5.h to be used in C source files.
 - Fix an issue where extraneous system libraries would get included in the
   generated output (#2191).
 - Added a new function emscripten_async_wget2_data() that allows reading from
   an XMLHTTPRequest directly into memory while supporting advanced features.
 - Fixed esc key code in GLFW.
 - Added new emscripten_debugger() intrinsic function, which calls into JS
   "debugger;" statement to break into a JS debugger.
 - Fixed varargs function call alignment of doubles to 8 bytes.
 - Switched to using default function local stack alignment to 16 bytes to be SIMD-friendly.
 - Improved error messages when user code has a syntax error in em_asm() statements.
 - Switched to using a new custom LLVM datalayout format for Emscripten. See
   https://github.com/emscripten-core/emscripten-fastcomp/commit/65405351ba0b32a8658c65940e0b65ceb2601ad4
 - Optimized function local stack space to use fewer temporary JS variables.
 - Full list of changes:
    - Emscripten: https://github.com/emscripten-core/emscripten/compare/1.13.0...1.13.1
    - Emscripten-LLVM: https://github.com/emscripten-core/emscripten-fastcomp/compare/1.13.0...1.13.1
    - Emscripten-Clang: https://github.com/emscripten-core/emscripten-fastcomp-clang/compare/1.13.0...1.13.1

v1.13.0: 3/3/2014
------------------
 - Fixed the deprecated source mapping syntax warning.
 - Fixed a buffer overflow issue in emscripten_get_callstack (#2171).
 - Added support for -Os (optimize for size) and -Oz (aggressively optimize for
   size) arguments to emcc.
 - Fixed a typo that broko the call signature of glCompressedTexSubImage2D()
   function (#2173).
 - Added new browser fullscreen resize logic that always retains aspect ratio
   and adds support for IE11.
 - Improve debug messaging with bad function pointer calls when -s ASSERTIONS=2
   is set.
 - Full list of changes: https://github.com/emscripten-core/emscripten/compare/1.12.3...1.13.0

v1.12.3: 2/27/2014
------------------
 - Fixed alcOpenDevice on Safari.
 - Improved the warning message on missing symbols to not show false positives (#2154).
 - Improved EmscriptenFullscreenChangeEvent HTML5 API structure to return
   information about HTML element and screen sizes for convenience.
 - Full list of changes: https://github.com/emscripten-core/emscripten/compare/1.12.2...1.12.3

v1.12.2: 2/25/2014
------------------
 - Added better warning message if Emscripten, LLVM and Clang versions don't match.
 - Introduced the asmjs-unknown-emscripten target triple that allows
   specializing LLVM codegen for Emscripten purposes.
 - Full list of changes: https://github.com/emscripten-core/emscripten/compare/1.12.1...1.12.2

v1.12.1: 2/25/2014
------------------
 - TURNED ON FASTCOMP BY DEFAULT. This means that you will need to migrate to
   fastcomp-clang build. Either use an Emscripten SDK distribution, or to build
   manually, see
   http://kripken.github.io/emscripten-site/docs/building_from_source/LLVM-Backend.html
   for info.
 - Migrate to requiring Clang 3.3 instead of Clang 3.2. The fastcomp-clang
   repository by Emscripten is based on Clang 3.3.
 - Deprecated old Emscripten libgc implementation.
 - asm.js will now be always enabled, even in -O0 builds in fastcomp.
 - Remove support for -s RUNTIME_TYPE_INFO, which is unsupported in fastcomp.
 - Added a new "powered by Emscripten" logo.
 - Updated default shell.html graphical layout.
 - Added new macro EM_ASM_, which allows sending values to JS without returning anything.
 - Deprecated the jcache compiler option. It should not be needed anymore.
 - Added support for fetching callstack column information in Firefox 30 in emscripten_get_callstack.
 - Fix issues with missing exceptions-related symbols in fastcomp.
 - Full list of changes: https://github.com/emscripten-core/emscripten/compare/1.12.0...1.12.1

v1.12.0: 2/22/2014
------------------
 - Improved the runtime abort error message when calling an invalid function
   pointer if compiled with -s ASSERTIONS=1 and 2. This allows the developer to
   better deduce errors with bad function pointers or function pointers casted
   and invoked via a wrong signature.
 - Added a new api function emscripten_set_main_loop_arg, which allows passing a
   userData pointer that will be carried via the function call, useful for
   object-oriented encapsulation purposes (#2114).
 - Fixed CMake MinSizeRel configuration type to actually optimize for minimal size with -Os.
 - Added support for GLES2 VAO extension OES_vertex_array_object for browsers that support it.
 - Fix issues with emscripten/html5.f when compiled with the SAFE_HEAP option.
 - Full list of changes: https://github.com/emscripten-core/emscripten/compare/1.11.1...1.12.0

v1.11.1: 2/19/2014
------------------
 - Improved eglSwapBuffers to be spec-conformant.
 - Fixed an issue with asm.js validation and va_args (#2120).
 - Fixed asm.js validation issues found with fuzzing.
 - Added new link-time compiler flag -s RETAIN_COMPILER_SETTINGS=1, which
   enables a runtime API for querying which Emscripten settings were used to
   compile the file.
 - Full list of changes: https://github.com/emscripten-core/emscripten/compare/1.11.0...1.11.1

v1.11.0: 2/14/2014
------------------
 - Implemented some new SDL library functions.
 - Renamed standard file descriptors to have handles 0, 1 and 2 rather than 1, 2
   and 3 to coincide with unix numbering.
 - Improved embind support with smart pointers and mixins.
 - Improved the registerization -O3 optimization pass around switch-case constructs.
 - Upper-case files with suffix .C are now also recognized (#2109).
 - Fixed an issue with glGetTexParameter (#2112).
 - Improved exceptions support in fastcomp.
 - Added new linker option -s NO_EXIT_RUNTIME=1, which can be used to set a
   default value for the Module["noExitRuntime"] parameter at compile-time.
 - Improved SDL audio buffer queueing when the sample rate matches the native
   web audio graph sample rate.
 - Added an optimization that removes redundant Math.frounds in -O3.
 - Improved the default shell.html file.
 - Full list of changes: https://github.com/emscripten-core/emscripten/compare/1.10.4...1.11.0

v1.10.4: 2/10/2014
------------------
 - Added support for legacy GL emulation in fastcomp.
 - Deprecated the --split-js compiler option. This is not supported in fastcomp.
 - Full list of changes: https://github.com/emscripten-core/emscripten/compare/1.10.3...1.10.4

v1.10.3: 2/9/2014
------------------
 - Work on supporting GL/EGL GetProcAddress.
 - Fixed issues with shared lib linking support.
 - Full list of changes: https://github.com/emscripten-core/emscripten/compare/1.10.2...1.10.3

v1.10.2: 2/7/2014
------------------
 - Added basic FS unmount support.
 - Improved screen orientation lock API to return a success code.
 - Added PRECISE_F32 support to fastcomp.
 - Fixed issues in fastcomp related to special floating point literal
   serialization.
 - Improved SDL audio buffer queueing.
 - Added new link-time option -s WARN_UNALIGNED=1 to fastcomp to report compiler
   warnings about generated unaligned memory accesses, which can hurt
   performance.
 - Optimized libc strcmp and memcmp with the implementations from musl libc.
 - Optimized libc memcpy and memset to back to native code for large buffer sizes.
 - Full list of changes: https://github.com/emscripten-core/emscripten/compare/1.10.1...1.10.2

v1.10.1: 1/31/2014
------------------
 - Improve srand() and rand() to be seedable and use a Linear Congruential
   Generator (LCG) for the rng generation for performance.
 - Improved OpenAL library support.
 - Full list of changes: https://github.com/emscripten-core/emscripten/compare/1.10.0...1.10.1

v1.10.0: 1/29/2014
------------------
 - Improved C++ exception handling.
 - Improved OpenAL library support.
 - Fixed an issue where loading side modules could try to allocate from sealed
   heap (#2060).
 - Fixed safe heap issues (2068).
 - Added new EM_ASM variants that return a value but do not receive any inputs
   (#2070).
 - Add support for simultaneously using setjmp and C++ exceptions in fastcomp.
 - Full list of changes: https://github.com/emscripten-core/emscripten/compare/1.9.5...1.10.0

v1.9.5: 1/25/2014
------------------
 - Added a spinner logo to default html shell.
 - Full list of changes: https://github.com/emscripten-core/emscripten/compare/1.9.4...1.9.5

v1.9.4: 1/24/2014
------------------
 - Add support for Ninja and Eclipse+Ninja builds with Emscripten+CMake.
 - Fixed regressions with GL emulation.
 - Added support for #if !X in .js library preprocessor.
 - Make the syntax EM_ASM("code"); not silently fail. Note that the proper form
   is EM_ASM(code); without double-quotes.
 - Optimize generated code size by minifying loop labels as well.
 - Revised the -O3 optimization level to mean "safe, but very slow optimizations
   on top of -O2", instead of the old meaning "unsafe optimizations". Using -O3
   will now only do safe optimizations, but can be very slow compared to -O2.
 - Implemented a new registerization optimization pass that does extra variable
   elimination in -O3 and later to reduce the number of local variables in
   functions.
 - Implemented a new emscripten/html5.h interface that exposes common HTML5 APIs
   directly to C code without having to handwrite JS wrappers.
 - Improved error messages reported on user-written .js libraries containing
   syntax errors (#2033).
 - Fixed glBufferData() function call signature with null data pointer.
 - Added new option Module['filePackagePrefixURL'] that allows customizing the
   URL where the VFS package is loaded from.
 - Implemented glGetTexEnviv and glGetTexEnvfv in GL emulation mode.
 - Optimized the size of large memory initializer sections.
 - Fixed issues with the safe heap compilation option.
 - Full list of changes: https://github.com/emscripten-core/emscripten/compare/1.9.3...1.9.4

v1.9.3: 1/17/2014
------------------
 - re-merge split blocks in multiples
 - Full list of changes: https://github.com/emscripten-core/emscripten/compare/1.9.2...1.9.3

v1.9.2: 1/16/2014
------------------
 - Full list of changes: https://github.com/emscripten-core/emscripten/compare/1.9.1...1.9.2

v1.9.1: 1/16/2014
------------------
 - Optimize desktop GL fixed function pipeline emulation texture load
   instruction counts when GL_COMBINE is used.
 - fix Math_floor coercion in unrecommended codegen modes
 - Full list of changes: https://github.com/emscripten-core/emscripten/compare/1.9.0...1.9.1

v1.9.0: 1/16/2014
------------------
 - Full list of changes: https://github.com/emscripten-core/emscripten/compare/1.8.14...1.9.0

v1.8.14: 1/15/2014
------------------
 - add musl fputws and fix vswprintf.
 - Full list of changes: https://github.com/emscripten-core/emscripten/compare/1.8.13...1.8.14

v1.8.13: 1/15/2014
------------------
 - remove musl use of fwritex
 - Full list of changes: https://github.com/emscripten-core/emscripten/compare/1.8.12...1.8.13

v1.8.12: 1/15/2014
------------------
 - Added new GLEW 1.10.0 emulation support.
 - Fixed an issue where the runtime could start more than once when run in a
   browser (#1992)
 - Fix a regression in wprintf.
 - Full list of changes: https://github.com/emscripten-core/emscripten/compare/1.8.11...1.8.12

v1.8.11: 1/15/2014
------------------
 - Full list of changes: https://github.com/emscripten-core/emscripten/compare/1.8.10...1.8.11

v1.8.10: 1/14/2014
------------------
 - Update libc implementation from musl libc.
 - Full list of changes: https://github.com/emscripten-core/emscripten/compare/1.8.9...1.8.10

v1.8.9: 1/14/2014
------------------
 - add fputwc, which enables wprintf.
 - Full list of changes: https://github.com/emscripten-core/emscripten/compare/1.8.8...1.8.9

v1.8.8: 1/14/2014
------------------
 - Update to latest libcxx and libcxxabi libraries.
 - Fix handling of floating point negative zero (#1898)
 - Fixed a memory leak in relooper in previous release.
 - Fixed an issue in previous release with VBO handling in GL optimizations.
 - Full list of changes: https://github.com/emscripten-core/emscripten/compare/1.8.7...1.8.8

v1.8.7: 1/13/2014
------------------
 - Added support to numpad keycodes in glut support library.
 - Fix SIMD support with fastcomp.
 - Fixed a compiler error 'ran out of names' that could occur with too many
   minified symbol names.
 - Work around webkit imul bug https://bugs.webkit.org/show_bug.cgi?id=126345
   (#1991)
 - Optimized desktop GL fixed function pipeline emulation path for better
   performance.
 - Added support for exceptions when building with fastcomp.
 - Fix and issue where the run() function could be called multiple times at
   startup (#1992)
 - Removed a relooper limitation with fixed buffer size.
 - Full list of changes: https://github.com/emscripten-core/emscripten/compare/1.8.6...1.8.7

v1.8.6: 1/8/2014
------------------
 - Added support for the libuuid library, see http://linux.die.net/man/3/libuuid.
 - Fixed .js file preprocessor to preprocess recursively (#1984).
 - Fixed a compiler codegen issue related to overflow arithmetic (#1975)
 - Added new link-time optimization flag -s AGGRESSIVE_VARIABLE_ELIMINATION=1
   that enables the aggressiveVariableElimination js optimizer pass, which tries
   to remove temporary variables in generated JS code at the expense of code
   size.
 - Full list of changes: https://github.com/emscripten-core/emscripten/compare/1.8.5...1.8.6

v1.8.5: 1/7/2014
------------------
 - Fixed compiler issues when used with LLVM 3.4.
 - Full list of changes: https://github.com/emscripten-core/emscripten/compare/1.8.4...1.8.5

v1.8.4: 1/6/2014
------------------
 - Added support to Return and Backspace keys to glut
 - Fixed compiler issues when used with LLVM 3.4.
 - Full list of changes: https://github.com/emscripten-core/emscripten/compare/1.8.3...1.8.4

v1.8.3: 1/5/2014
------------------
 - Improved SDL and page scroll pos handling support for IE10 and IE11.
 - Optimized SDL_UnlockSurface performance.
 - Full list of changes: https://github.com/emscripten-core/emscripten/compare/1.8.2...1.8.3

v1.8.2: 1/4/2014
------------------
 - Fixed glGetFramebufferAttachmentParameteriv and an issue with glGetXXX when
   the returned value was null.
 - Full list of changes: https://github.com/emscripten-core/emscripten/compare/1.8.1...1.8.2

v1.8.1: 1/3/2014
------------------
 - Added support for WebGL hardware instancing extension.
 - Improved fastcomp native LLVM backend support.
 - Added support for #include filename.js to JS libraries.
 - Deprecated --compression emcc command line parameter that manually compressed
   output JS files, due to performance issues. Instead, it is best to rely on
   the web server to serve compressed JS files.
 - Full list of changes: https://github.com/emscripten-core/emscripten/compare/1.8.0...1.8.1

v1.8.0: 12/28/2013
------------------
 - Fix two issues with function outliner and relooper.
 - Full list of changes: https://github.com/emscripten-core/emscripten/compare/1.7.9...1.8.0

v1.7.9: 12/27/2013
------------------
 - Added new command line parameter --em-config that allows specifying a custom
   location for the .emscripten configuration file.
 - Reintroduced relaxed asm.js heap sizes, which no longer need to be power of
   2, but a multiple of 16MB is sufficient.
 - Added emrun command line tool that allows launching .html pages from command
   line on desktop and Android as if they were native applications. See
   https://groups.google.com/forum/#!topic/emscripten-discuss/t2juu3q1H8E . Adds
   --emrun compiler link flag.
 - Began initial work on the "fastcomp" compiler toolchain, a rewrite of the
   previous JS LLVM AST parsing and codegen via a native LLVM backend.
 - Added --exclude-file command line flag to emcc and a matching --exclude
   command line flag to file packager, which allows specifying files and
   directories that should be excluded while packaging a VFS data blob.
 - Improved GLES2 and EGL support libraries to be more spec-conformant.
 - Optimized legacy GL emulation code path. Added new GL_FFP_ONLY optimization
   path to fixed function pipeline emulation.
 - Added new core functions emscripten_log() and emscripten_get_callstack() that
   allow printing out log messages with demangled and source-mapped callstack
   information.
 - Improved BSD Sockets support. Implemented getprotobyname() for BSD Sockets library.
 - Fixed issues with simd support.
 - Various bugfixes: #1573, #1846, #1886, #1908, #1918, #1930, #1931, #1942, #1948, ..
 - Full list of changes: https://github.com/emscripten-core/emscripten/compare/1.7.8...1.7.9

v1.7.8: 11/19/2013
------------------
 - Fixed an issue with -MMD compilation parameter.
 - Added EM_ASM_INT() and EM_ASM_DOUBLE() macros. For more information, read
   https://groups.google.com/forum/#!topic/emscripten-discuss/BFGTJPCgO6Y .
 - Fixed --split parameter to also work on Windows.
 - Fixed issues with BSD sockets accept() call.
 - Full list of changes: https://github.com/emscripten-core/emscripten/compare/1.7.7...1.7.8

v1.7.7: 11/16/2013
------------------
 - Improve SDL audio buffer queue timing support.
 - Improved default precision of clock_gettime even when not using CLOCK_REALTIME.
 - Optimize and fix issues with LLVM IR processing.
 - Full list of changes: https://github.com/emscripten-core/emscripten/compare/1.7.6...1.7.7

v1.7.6: 11/15/2013
------------------
 - Added regex implementation from musl libc.
 - The command line parameter -s DEAD_FUNCTIONS=[] can now be used to explicitly
   kill functions coming from built-in library_xx.js.
 - Improved EGL support and GLES2 spec conformance.
 - Reverted -s TOTAL_MEMORY=x to require pow2 values, instead of the relaxed
   'multiples of 16MB'. This is because the relaxed rule is released only in
   Firefox 26 which is currently in Beta and ships on the week of December 10th
   (currently in Beta). As of writing, current stable Firefox 25 does not yet
   support these.
 - Adjusted the default linker behavior to warn about all missing symbols,
   instead of silently ignoring them. Use -s WARN_ON_UNDEFINED_SYMBOLS=0 to
   suppress these warnings if necessary.
 - Full list of changes: https://github.com/emscripten-core/emscripten/compare/1.7.5...1.7.6

v1.7.5: 11/13/2013
------------------
 - Fix issues with the built-in C++ function name demangler.
 - Full list of changes: https://github.com/emscripten-core/emscripten/compare/1.7.4...1.7.5

v1.7.4: 11/12/2013
------------------
 - Fixed issues with BSD sockets code and SDL joystick implementation.
 - Full list of changes: https://github.com/emscripten-core/emscripten/compare/1.7.3...1.7.4

v1.7.3: 11/12/2013
------------------
 - Added support for generating single-precision floating point instructions.
    - For more information, read
      https://blog.mozilla.org/javascript/2013/11/07/efficient-float32-arithmetic-in-javascript/
 - Made GLES2 support library more spec-conformant by throwing fewer exceptions
   on errors. Be sure to build with -s GL_ASSERTIONS=1, remember to use
   glGetError() and check the browser console to best detect WebGL rendering
   errors.
 - Converted return value of emscripten_get_now() from float to double, to not
   lose precision in the function call.
 - Added support for joysticks in SDL via the Gamepad API
 - Full list of changes: https://github.com/emscripten-core/emscripten/compare/1.7.2...1.7.3

v1.7.2: 11/9/2013
------------------
 - The compiler now always generates a .js file that contains the generated
   source code even when compiling to a .html file.
    - Read https://groups.google.com/forum/#!topic/emscripten-discuss/EuHMwqdSsEs
 - Implemented depth+stencil buffer choosing behavior in GLUT, SDL and GLFW.
 - Fixed memory leaks generated by glGetString and eglGetString.
 - Greatly optimized startup times when virtual filesystems with a large amount
   of files in them.
 - Added some support for SIMD generated by LLVM.
 - Fixed some mappings with SDL keyboard codes.
 - Added a new command line parameter --no-heap-copy to compiler and file
   packager that can be used to optimize VFS memory usage at startup.
 - Updated libcxx to revision 194185, 2013-11-07.
 - Improvements to various library support.
 - Full list of changes: https://github.com/emscripten-core/emscripten/compare/1.7.1...1.7.2

v1.7.1: 10/24/2013
------------------
 - Remove old call to Runtime.warn in file packager code
 - Fix bug with parsing of empty types.
 - Full list of changes: https://github.com/emscripten-core/emscripten/compare/1.7.0...1.7.1

v1.7.0: 10/23/2013
------------------
 - Adds mouse wheel events support in GLUT library.
 - Adds support for a new link parameter -s CASE_INSENSITIVE_VFS=1 to enable
   Emscripten virtual filesystem to search files ignoring case.
 - *Numerous* optimizations in both compilation and runtime stages.
 - Remove unnecessary whitespace, compact postSets function, and other
   optimizations in compilation output to save on generated file size.
 - Fixes float parsing from negative zero.
 - Removes the -s EMIT_GENERATED_FUNCTIONS link parameter as unneeded.
 - Fixes an issue where updating subranges of GL uniform arrays was not
   possible.
 - asm.js heap size (-s TOTAL_MEMORY=x) no longer needs to be a power of 2. As a
   relaxed rule, choosing any multiple of 16MB is now possible.
 - O1 optimization no longer runs the 'simplifyExpressions' optimization pass.
   This is to improve build iteration times when using -O1. Use -O2 to run that
   pass.
 - EM_ASM() can now be used even when compiling to asm.js.
 - All currently specified non-debugging-related WebGL 1 extensions are now
   enabled by default on startup, no need to ctx.getExtension() manually to
   enable them.
 - Improve readability of uncaught JavaScript exceptions that are thrown all the
   way up to the web console by printing out the stack trace of where the throw
   occurred.
 - Fix an issue when renaming a directory to a subdirectory.
 - Several compiler stability fixes.
 - Adds a JavaScript implementation of cxa_demangle function for demangling call
   stack traces at runtime for easier debugging.
 - GL context MSAA antialiasing is now DISABLED by default, to make the GL
   behavior consistent with desktop usage.
 - Added support to SDL, GLUT and GLFW libraries to specify MSAA on/off at startup.
 - Implemented glColor4ubv in GL emulation mode.
 - Fix an issue with LLVM keyword __attribute__ ((__constructor__)) (#1155).
 - Fix an issue with va_args and -s UNALIGNED_MEMORY=1 (#1705).
 - Add initial support code for LLVM SIMD constructs and a JavaScript SIMD
   polyfill implementation from
   https://github.com/johnmccutchan/ecmascript_simd/ .
 - Fixed support for node.js native filesystem API NODEFS on Windows.
 - Optimize application startup times of Emscripten-compiled programs by
   enabling the virtual filesystem XHR and asm.js compilation to proceed in
   parallel when opening a page.
 - Full list of changes: https://github.com/emscripten-core/emscripten/compare/1.6.4...1.7.0

v1.6.4: 9/30/2013
------------------
 - Implements a new preprocessor tool for preparsing C struct definitions
   (#1554), useful for Emscripten support library implementors.
 - Fix parsing issue with sscanf (#1668).
 - Improved the responsiveness of compiler print output on Windows.
 - Improved compilation times at link stage.
 - Added support for new "NODEFS" filesystem that directly accesses files on the
   native filesystem. Only usable with node.js when compiling to JS.
 - Added support for new IDBFS filesystem for accessing files in IndexedDB storage (#1601.
 - Full list of changes: https://github.com/emscripten-core/emscripten/compare/1.6.3...1.6.4

v1.6.3: 9/26/2013
------------------
 - Emscripten CMake toolchain now generates archive files with .a suffix when
   project target type is static library, instead of generatic .bc files
   (#1648).
 - Adds iconv library from the musl project to implement wide functions in C
   library (#1670).
 - Full list of changes:
   https://github.com/emscripten-core/emscripten/compare/1.6.2...1.6.3

v1.6.2: 9/25/2013
------------------
 - Added support for dprintf() function (#1250).
 - Fixes several compiler stability issues (#1637, #1166, #1661, #1651 and more).
 - Enables support for WEBGL_depth_texture.
 - Adds support for new link flag -s GL_ASSERTIONS=1 which can be used to add
   extra validation layer to the Emscripten GL library to catch code issues.
 - Adds support to Web Audio API in SDL audio backend so that SDL audio now
   works in Chrome and new Opera as well.
 - Fixes an alpha blending issue with SDL_SetAlpha.
 - Implemented locale-related code in C library.
 - Full list of changes: https://github.com/emscripten-core/emscripten/compare/1.6.1...1.6.2

v1.6.1: 9/22/2013
------------------
 - Several optimizations to compiler link stage.
 - Full list of changes: https://github.com/emscripten-core/emscripten/compare/1.6.0...1.6.1

v1.6.0: 9/21/2013
------------------
 - Enable support for %[] pattern in scanf.
 - Added dependency tracking support to linked .js files in CMake toolchain.
 - The hex prefix 0x is now properly handled in sscanf (#1632).
 - Simplify internal compiler operations by removing the internal framework.js.
 - Full list of changes: https://github.com/emscripten-core/emscripten/compare/1.5.9...1.6.0

v1.5.9: 9/15/2013
------------------
 - Add support for SDL_Delay in web workers.
 - Full list of changes: https://github.com/emscripten-core/emscripten/compare/1.5.8...1.5.9

v1.5.8: 9/14/2013
------------------
 - Add support for the GCC -E compiler flag.
 - Update Emscripten libc headers to musl-0.9.13.
 - Added new utility function emscripten_async_load_script() to asynchronously
   load a new .js script URL.
 - Full list of changes: https://github.com/emscripten-core/emscripten/compare/1.5.7...1.5.8

v1.5.7: 8/30/2013
------------------
 - The script tag in default shell.html is now marked 'async', which enables
   loading the JS script code asynchronously in Firefox without making the main
   thread unresponsive.
 - Implemented new utility function emscripten_get_canvas_size() which returns
   the current Module <canvas> element size in pixels.
 - Optimize code size in compiled side modules.
 - Optimize startup memory usage by avoiding unnecessary copying of VFS data at
   startup.
 - Add support for SDL_WM_ToggleFullScreen().
 - Add support for emscripten_get_now() when running in SpiderMonkey shell.
 - Added new environment variable EM_BUILD_VERBOSE=0,1,2,3 to set an extra
   compiler output verbosity level for debugging.
 - Added better support for dlopen() to simulate dynamic library loading in
   JavaScript.
 - Improved support for BSD sockets and networking.
 - Added new SOCKFS filesystem, which reads files via a network connection.
 - Avoid issues with long command line limitations in CMake toolchain by using
   response files.
 - Fix issues with client-side vertex data rendering in GL emulation mode.
 - Improved precision of clock_gettime().
 - Improve function outlining support.
 - Added support for using NMake generator with CMake toolchain.
 - Improved support for flexible arrays in structs (#1602).
 - Added ability to marshal UTF16 and UTF32 strings between C++ <-> JS code.
 - Added a new commandline tool validate_asms.py to help automating asm.js
   validation testing.
 - Improved stability with inline asm() syntax.
 - Updated libc headers to new version.
 - Full list of changes: https://github.com/emscripten-core/emscripten/compare/1.5.6...1.5.7

v1.5.6: 8/17/2013
------------------
 - Improved BSD sockets support.
 - Added touch events support to GLUT library.
 - Added new --js-opts=0/1 command line option to control whether JS optimizer
   is run or not.
 - Improved OpenAL support.
 - Added new command line tool tools/find_bigvars.py which can be used on an
   output file to detect large functions and needs for outlining.
 - Merged link flags -s FORCE_GL_EMULATION and -s DISABLE_GL_EMULATION to a
   single opt-in flag -s LEGACY_GL_EMULATION=0/1 to control whether GL emulation
   is active.
 - Improved SDL input support.
 - Several stability-related compiler fixes.
 - Fixed source mapping generation support on Windows.
 - Added back the EMSCRIPTEN_KEEPALIVE attribute qualifier to help prevent
   inlining and to retain symbols in output without dead code elimination
   occurring.
 - Fix issues when marshalling UTF8 strings between C<->JS.
 - Full list of changes: https://github.com/emscripten-core/emscripten/compare/1.5.5...1.5.6

v1.5.5: 8/9/2013
------------------
 - Update libcxx to revision 187959, 2013-08-08.
 - Full list of changes: https://github.com/emscripten-core/emscripten/compare/1.5.4...1.5.5

v1.5.4: 8/9/2013
------------------
 - Fixed multiple issues with C stdlib support.
 - Fix audio buffer queueing issues with OpenAL.
 - Improved BSD sockets support.
 - Added a new compile+link time command line option -Wno-warn-absolute-paths to
   hide the emscripten compiler warning when absolute paths are passed into the
   compiler.
 - Added new link flag -s STB_IMAGE=0/1 and integrate it to SDL image loading to
   enable synchronous image loading support with SDL.
 - Several improvements on function outlining support.
 - Fix issues with GLES2 interop support.
 - Full list of changes: https://github.com/emscripten-core/emscripten/compare/1.5.3...1.5.4

v1.5.3: 6/28/2013
------------------
 - Added new optimization level --llvm-lto 3 to run even more aggressive LTO
   optimizations.
 - Improve optimizations for libc and other libraries.
 - Full list of changes: https://github.com/emscripten-core/emscripten/compare/1.5.2...1.5.3

v1.5.2: 6/27/2013
------------------
 - Added support for generating source maps along the built application when -g
   is specified. This lets the browser show original .cpp sources when
   debugging.
 - GLUT and SDL improvements.
 - Added new link option -g<level> where level=0-4, which allows controlling
   various levels of debuggability added to the output.
 - Full list of changes: https://github.com/emscripten-core/emscripten/compare/1.5.1...1.5.2

v1.5.1: 6/22/2013
------------------
 - File packager now skips all directories and files starting with '.', and hidden files on Windows.
 - Fix issues with strnlen, memmove, LDBL_ constants, va_args, float.h, and others.
 - Full list of changes: https://github.com/emscripten-core/emscripten/compare/1.5.0...1.5.1

v1.5.0: 6/17/2013
------------------
 - Several compiler optimizations.
 - Improve SDL key events support.
 - Increase debug logging when specifying emcc -v.
 - Full list of changes: https://github.com/emscripten-core/emscripten/compare/1.4.9...1.5.0

v1.4.9: 6/8/2013
------------------
 - Several compiler optimizations.
 - Full list of changes: https://github.com/emscripten-core/emscripten/compare/1.4.8...1.4.9

v1.4.8: 6/6/2013
------------------
 - Add support for webrtc-based sockets.
 - Full list of changes: https://github.com/emscripten-core/emscripten/compare/1.4.7...1.4.8

v1.4.7: 6/2/2013
------------------
 - Remove more unneeded break and continue statements in relooper.
 - Full list of changes: https://github.com/emscripten-core/emscripten/compare/1.4.6...1.4.7

v1.4.6: 6/2/2013
------------------
 - Improve relooper code.
 - Full list of changes: https://github.com/emscripten-core/emscripten/compare/1.4.5...1.4.6

v1.4.5: 6/1/2013
------------------
 - Improve relooper code.
 - Full list of changes: https://github.com/emscripten-core/emscripten/compare/1.4.4...1.4.5

v1.4.4: 6/1/2013
------------------
 - Add support for symlinks in source files.
 - Fix various issues with SDL.
 - Added -s FORCE_ALIGNED_MEMORY=0/1 link time flag to control whether all loads
   and stores are assumed to be aligned.
 - Fix file packager to work with closure.
 - Major improvements to embind support, and optimizations.
 - Improve GL emulation.
 - Optimize VFS usage.
 - Allow emscripten to compile .m and .mm files.
 - Added new syntax --preload-file src@dst to file packager command line to
   allow placing source files to custom destinations in the FS.
 - Full list of changes: https://github.com/emscripten-core/emscripten/compare/1.4.3...1.4.4

v1.4.3: 5/8/2013
------------------
 - Fix issue with strcat.
 - Major embind improvements.
 - Switch to le32-unknown-nacl LLVM target triple as default build option
   instead of the old i386-pc-linux-gnu target triple.
 - Improve compiler logging behavior.
 - Full list of changes: https://github.com/emscripten-core/emscripten/compare/1.4.2...1.4.3

v1.4.2: 5/3/2013
------------------
 - Fix issues with le32-unknown-nacl LLVM target triple.
 - Add some GLEW support.
 - Full list of changes: https://github.com/emscripten-core/emscripten/compare/1.4.1...1.4.2

v1.4.1: 4/28/2013
------------------
 - Implement support for le32-unknown-nacl LLVM target triple.
 - Added new cmdline option -s ERROR_ON_UNDEFINED_SYMBOLS=0/1 to give
   compile-time error on undefined symbols at link time. Default off.
 - Full list of changes: https://github.com/emscripten-core/emscripten/compare/1.3.8...1.4.1

v1.3.8: 4/29/2013
------------------
 - Improved 64-bit integer ops codegen.
 - Added Indexed DB support to vfs.
 - Improve warning message on dangerous function pointer casts when compiling in
   asm.js mode.
 - Added --use-preload-cache command line option to emcc, to be used with the
   file packager.
 - Fixes to libcextra.
 - Full list of changes: https://github.com/emscripten-core/emscripten/compare/1.3.7...1.3.8

v1.3.7: 4/24/2013
------------------
 - Merge IMVU implementation of embind to emscripten trunk. Embind allows
   high-level C++ <-> JS types interop.
 - Enable asm.js compilation in -O1 and higher by default. Fix issues when
   compiling to asm.js.
 - Improve libc support with Emscripten with the musl libc headers.
 - Full list of changes: https://github.com/emscripten-core/emscripten/compare/1.3.6...1.3.7

v1.3.6: 4/2/2013
------------------
 - Fix hang issue with strtof.
 - Update libcxx to upstream r178253 from March 29, 2013.
 - Fix issues with GL emulation.
 - Full list of changes: https://github.com/emscripten-core/emscripten/compare/1.3.5...1.3.6

v1.3.5: 3/25/2013
------------------
 - Get exceptions working as they did before.
 - Remove symbol removing hack.
 - Full list of changes: https://github.com/emscripten-core/emscripten/compare/1.3.4...1.3.5

v1.3.4: 3/24/2013
------------------
 - Update to new libcxx and libcxxabi versions from upstream.
 - Full list of changes: https://github.com/emscripten-core/emscripten/compare/1.3.3...1.3.4

v1.3.3: 3/23/2013
------------------
 - Remove unneeded check from relooper.
 - Full list of changes: https://github.com/emscripten-core/emscripten/compare/1.3.2...1.3.3

v1.3.2: 3/22/2013
------------------
 - Fix issues with fgets.
 - Add support for non-fullscreen pointer lock.
 - Improve OpenAL support.
 - Full list of changes: https://github.com/emscripten-core/emscripten/compare/1.3.1...1.3.2

v1.3.1: 3/19/2013
------------------
 - Improve SDL audio and mixer support.
 - Add GLES2 emulation features when -s FULL_ES2=1 is specified.
 - Add support for OpenAL.
 - Add new -s OPENAL_DEBUG=0/1 link command line option.
 - Fixed an issue with mouse coordinate being offset with canvas.
 - Removed -s UTF_STRING_SUPPORT=0 parameter, this is now always on.
 - Full list of changes: https://github.com/emscripten-core/emscripten/compare/1.3.0...1.3.1

v1.3.0: 3/11/2013
------------------
 - Improve GLES2 emulation with -s FULL_ES2=1.
 - Deprecated -s USE_TYPED_ARRAYS=1 and -s QUANTUM_SIZE=1.
 - Implement a minifier infrastructure when compiling for asm.js.
 - Full list of changes: https://github.com/emscripten-core/emscripten/compare/1.2.9...1.3.0

v1.2.9: 3/7/2013
------------------
 - Improved canvas behavior when transitioning between fullscreen.
 - Added support for getopt().
 - Fixed several libc issues.
 - Full list of changes: https://github.com/emscripten-core/emscripten/compare/1.2.8...1.2.9

v1.2.8: 3/6/2013
------------------
 - Remove unnecessary recursion in relooper RemoveUnneededFlows.
 - Full list of changes: https://github.com/emscripten-core/emscripten/compare/1.2.7...1.2.8

v1.2.7: 3/6/2013
------------------
 - Added SDL_Mixer support.
 - Implemented stubs for several Unix and threading-related functions.
 - Full list of changes: https://github.com/emscripten-core/emscripten/compare/1.2.6...1.2.7

v1.2.6: 3/5/2013
------------------
 - Relooper updates.
 - Full list of changes: https://github.com/emscripten-core/emscripten/compare/1.2.5...1.2.6

v1.2.5: 3/5/2013
------------------
 - Greatly improve GL emulation support.
 - Handle %c in sscanf.
 - Improve compilation times by optimizing parallel execution in the linker.
 - Improve several compiler stability issues detected from fuzzing tests.
 - Implemented emscripten_jcache_printf.
 - Allow running emscripten.py outside emcc itself.
 - Full list of changes: https://github.com/emscripten-core/emscripten/compare/1.2.4...1.2.5

v1.2.4: 2/2/2013
------------------
 - Work on adding support for asm.js compilation.
 - Improve EGL support.
 - Full list of changes: https://github.com/emscripten-core/emscripten/compare/1.2.3...1.2.4

v1.2.3: 1/9/2013
------------------
 - Work on adding support for asm.js compilation.
 - Full list of changes: https://github.com/emscripten-core/emscripten/compare/1.2.2...1.2.3

v1.2.2: 1/8/2013
------------------
 - Work on adding support for asm.js compilation.
 - Full list of changes: https://github.com/emscripten-core/emscripten/compare/1.2.1...1.2.2

v1.2.1: 1/8/2013
------------------
 - Improvements to GLUT, SDL and BSD sockets headers.
 - Full list of changes: https://github.com/emscripten-core/emscripten/compare/1.2.0...1.2.1

v1.2.0: 1/1/2013
------------------
 - Work on adding support for asm.js compilation.
 - Full list of changes: https://github.com/emscripten-core/emscripten/compare/1.1.0...1.2.0

v1.1.0: 12/12/2012
------------------
 - Fix several issues with Windows support.
 - Added a standalone toolchain for CMake.
 - Added emscripten_run_script_string().
 - Optimize compilation times via threading.
 - Update to requiring Clang 3.2. Older versions may no longer work.
 - Several improvements to emscripten library support headers.
 - Full list of changes: https://github.com/emscripten-core/emscripten/compare/1.0.1a...1.1.0

v1.0.1a: 11/11/2012
------------------
 - Add relooper code to repository.
 - Full list of changes: https://github.com/emscripten-core/emscripten/compare/1.0.1...1.0.1a

v1.0.1: 11/11/2012
------------------
 - First commit that introduced versioning to the Emscripten compiler.<|MERGE_RESOLUTION|>--- conflicted
+++ resolved
@@ -20,13 +20,10 @@
 
 4.0.10 (in development)
 ----------------------
-<<<<<<< HEAD
 - libcxx and libcxxabi were updated to LLVM 20.1.4. (#24346)
-=======
 
 4.0.9 - 05/19/25
 ----------------
->>>>>>> 2c3c4933
 - libunwind was updated to LLVM 20.1.4. (#24251)
 - When using cmake the EMSCRIPTEN_FORCE_COMPILERS setting was reverted to
   being on by default due to issues that were found with disabling it. (#24223)
