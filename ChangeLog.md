--- conflicted
+++ resolved
@@ -22,14 +22,11 @@
 ------
 - The alignment of `long double`, which is a 128-bit floating-point value
   implemented in software, is reduced from 16 to 8. The lower alignment allows
-<<<<<<< HEAD
   `max_align_t` to be correctly defined as 8, and avoids raising it to 16 which
   would regress performance. (#10072)
-=======
   `max_align_t` to properly match the alignment we use for malloc, which is 8
   (raising malloc's alignment to achieve correctness the other way would come
   with a performance regression). (#10072)
->>>>>>> c515787e
 - The `alignMemory` function is now a library function and therefore not
   included by default.  Debug builds will automatically abort if you try
   to use this function without including it.  The normal library `__deps`
