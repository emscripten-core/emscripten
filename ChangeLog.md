This document describes changes between tagged Emscripten SDK versions.

Note that version numbers do not necessarily reflect the amount of changes
between versions. A version number reflects a release that is known to pass all
tests, and versions may be tagged more or less frequently at different times.

Note that there is *no* ABI compatibility guarantee between versions - the ABI
may change, so that we can keep improving and optimizing it. The compiler will
automatically invalidate system caches when the version number updates, so that
libc etc. are rebuilt for you. You should also rebuild object files and
libraries in your project when you upgrade emscripten.

Not all changes are documented here. In particular, new features, user-oriented
fixes, options, command-line parameters, breaking ABI changes, deprecations,
significant internal modifications and optimizations etc. generally deserve a
mention. To examine the full set of changes between versions, you can use git
to browse the changes between the tags.

See docs/process.md for more on how version tagging works.

Current Trunk
-------------
- Fix race condition when running many emcc processes after clearing the cache.
  The processes would race to run the sanity checks and could interfere with
  each other (#13299).
- Emscripten now builds a complete sysroot inside the EM_CACHE directory.
  This includes the system headers which get copied into place there rather
  than adding a sequence of extra include directories.
<<<<<<< HEAD
- `SDL2_ttf` now uses upstream compiled with `TTF_USE_HARFBUZ` flag.
=======
- The system for linking native libraries on demand (based on the symbols
  present in input object files) has been removed.  Libraries such as libgl,
  libal, and libhtml5 are now included on the link line by default unless
  `-s AUTO_NATIVE_LIBRARIES=0` is used.  This should not effect most builds
  in any way since wasm-ld ignores unreferenced library files.  Only users
  of the `--whole-archive` linker flag (which is used when `MAIN_MODULE=1` is
  set) should be effected.
>>>>>>> f58f42b6

2.0.12: 01/09/2021
------------------
- `emscripten/vr.h` and other remnants of WebVR support removed. (#13210, which
  is a followup to #10460)
- Stop overriding CMake default flags based on build type. This will 
  result in builds that are more like CMake does on other platforms. You
  may notice that `RelWithDebInfo` will now include debug info (it did not
  before, which appears to have been an error), and that `Release` will
  use `-O3` instead of `-O2` (which is a better choice anyhow). (#13083)

2.0.11: 12/17/2020
------------------
- `emcc -v` no longer forces the running the sanity checks.  Sanity checks
  are always run on first use or can be forced with `--check` or by setting
  `EMCC_DEBUG` is set in the environment.
- An upstream LLVM regression with global initializer linking has been fixed
  (#13038).
- Remove a racy unneeded assertion about async dynamic linking (#13060).

2.0.10: 12/04/2020
------------------
- Fix handling of exit() in pthreads. (#12933)
- Added support for C11 thread API. (#9243)
- The WebAssembly memory used by emscripten programs is now, by default, created
  in the wasm file and exported to JavaScript.  Previously we could create the
  memory in JavaScript and import it into the wasm file.  The new
  `IMPORTED_MEMORY` setting can be used to revert to the old behaviour.
  Breaking change: This new setting is required if you provide a runtime
  value for `wasmMemory` or `INITIAL_MEMORY` on the Module object.
- Internally, emscripten now uses the `--sysroot` argument to point clang at
  it headers.  This should not effect most projects but has a minor effect the
  order of the system include paths: The root include path
  (`<emscritpen_root>/system/include`) is now always last in the include path.
- Fix JS pthreads proxying + WASM_BIGINT (#12935)
- Optimize makeDynCall to use dynCall_xx function directly where needed (#12741)

2.0.9: 11/16/2020
-----------------
- dlopen, in conformace with the spec, now checks that one of either RTDL_LAZY
  or RTDL_NOW flags ar set.  Previously, it was possible set nether of these
  without generating an error.
- Allow `-lSDL2_mixer` to just work. (Others like `-lSDL2` always worked, but
  for `SDL2_mixer` things were broken because we build multiple variations of
  that library.) That link flag is now the same as `-s USE_SDL2_MIXER=2`.
- Stack state is no longer stored in JavaScript.  The following variables have
  been replaced with native functions in `<emscripten/stack.h>`:
  - STACK_BASE
  - STACK_MAX
  - STACKTOP
  - TOTAL_STACK
- The ABI used for importing symbol by address in dynamic linking (MAIN_MODULE +
  SIDE_MODULE) is now the same as the ABI used by llvm and wasm-ld.  That is,
  symbol addresses are imported from the 'GOT.mem' and 'GOT.func' pseudo
  modules.  As one side effect of this change it is now required that JavaScript
  functions that are imported by address are now required to have a `__sig`
  specified in the library JavaScript file.
- `MODULARIZE` + `WASM_ASYNC_COMPILATION=0`, that is, modularize mode but with
  async compilation turned off, so that startup is synchronous, now returns the
  Module object from the factory function (as it would not make sense to return
  a Promise without async startup). See #12647
- Added experimental support for using emscripten as a post link tool.  In this
  case the input to emscripten is a single wasm file (for example the output of
  `wasm-ld`).  When emcc is run with `--post-link` it will take a wasm file as
  input that perform all the normal post link steps such as finalizing and
  optimizing the wasm file and generating the JavaScript and/or html that will
  run it.
- Added emulation support and a build time warning for calling Wasm function
  pointers from JS library files via the old syntax
        {{{ makeDynCall('sig') }}} (ptr, arg1, arg2);
  that was broken on Aug 31st 2020 (Emscripten 2.0.2). A build warning will now
  be emitted if the old signature is used. Convert to using the new signature
        {{{ makeDynCall('sig', 'ptr') }}} (arg1, arg2);
  instead.

2.0.8: 10/24/2020
-----------------
- `-s ASSERTIONS=2` now implies `-s STACK_OVERFLOW_CHECK=2`. Previously only
  `-s ASSERTIONS=1` implied `-s STACK_OVERFLOW_CHECK=1`.
- Dynamic linking (MAIN_MODULE + SIDE_MODULE) now produces wasm binaries that
  depend on mutable globals.  Specifically the stack pointer global is mutable
  and shared between the modules. This is an ABI change for dynamic linking.
  (#12536)
- emcc now accepts `--arg=foo` as well as `--arg foo`.  For example
  `--js-library=file.js`.
- Reject promises returned from the factory function created by using the
  MODULARIZE build option if initialization of the module instance fails
  (#12396).
- emrun: Passing command line flags (arguments that start with `-`) to the
  program bring run now requires a `--` on the command line to signal the
  end of `emrun` arguments. e.g:
    `emrun filename.html -- --arg-for-page`
  This is standard behaviour for command line parsing and simplifies the
  emrun logic.

2.0.7: 10/13/2020
-----------------
- Don't run Binaryen postprocessing for Emscripten EH/SjLj. This lets us avoid
  running `wasm-emscripten-finalize` just for C++ exceptions or longjmp. This
  is an ABI change. (#12399)
- Run `SAFE_HEAP` on user JS code using a new Acorn pass, increasing the
  coverage of those tests to all JS in the output (#12450).
- `EM_LOG_DEMANGLE` is now deprecated.  Function names shown in wasm backtraces
  are never mangled (they are either missing or demangled already) so demangled
  is not possible anymore.
- In STRICT mode we no longer link in C++ mode by default.  This means if you
  are building a C++ program in STRICT mode you need to link via `em++` rather
  than `emcc`.  This matches the behaviour of gcc and clang.
- IDBFS now persists files whenever their timestamp changes; previously it acted
  on sync only if the timestamp increased and ignored the file changes otherwise.
- When `-s SUPPORT_LONGJMP=0` is passed to disable longjmp, do not run the LLVM
  wasm backend path that handles longjmp. Before this only affected linking, and
  now the flag gives you the ability to affect codegen at compile time too. This
  is necessary if one does not want any invokes generated for longjmp at all.
  (#12394)

2.0.6: 10/02/2020
-----------------
- Add new `COMPILER_WRAPPER` settings (with corresponding `EM_COMPILER_WRAPPER`
  environment variable.  This replaces the existing `EMMAKEN_COMPILER`
  environment variable which is deprecated, but still works for the time being.
  The main differences is that `EM_COMPILER_WRAPPER` only wrapps the configured
  version of clang rather than replacing it.
- ASAN_SHADOW_SIZE is deprecated. When using AddressSanitizer, the correct
  amount of shadow memory will now be calculated automatically.

2.0.5: 09/28/2020
-----------------
- Fix a rare pthreads + exceptions/longjmp race condition (#12056).
- Add `WEBGL_multi_draw_instanced_base_vertex_base_instance` bindings (#12282).
- Fix a rare pthreads main thread deadlock (that worsened in 2.0.2, but existed
  before). (#12318)
- The WebAssembly table is now created and exported by the generated wasm
  module rather then constructed by the JS glue code.  This is an implemention
  detail that should not affect most users, but reduces code size. (#12296)
- Add `getentropy` in `sys/random.h`, and use that from libc++'s
  `random_device`. This is more efficient, see #12240.
- Fixed `ABORT_ON_WASM_EXCEPTIONS` to work with the recent dynCall changes where
  functions can be called via the WASM table directly, bypassing WASM exports
  (#12269).
- Add `ASYNCIFY_ADVISE` to output which functions have been instrumented for
  Asyncify mode, and why they need to be handled. (#12146)

2.0.4: 09/16/2020
-----------------
- First release with Bazel support.
- Stop including `malloc` and `free` by default. If you need access to them from
  JS, you must export them manually using
  `-s EXPORTED_FUNCTIONS=['_malloc', ..]`.
- Stop running Binaryen optimizations in `-O1`. This makes `-O1` builds a little
  larger but they compile a lot faster, which makes more sense in a "compromise"
  build (in between `-O0` and higher optimization levels suitable for release
  builds). (#12178)
- Add `ERROR_ON_WASM_CHANGES_AFTER_LINK` option that errors if we need to do
  any work in `wasm-emscripten-finalize` or `wasm-opt` after linking. This
  can verify the link is maximally fast and also does no DWARF rewriting.
  (#12173)

2.0.3: 09/10/2020
-----------------
- Breaking changes to calling Wasm function pointers from JavaScript:
  1. It is no longer possible to directly call dynCall_sig(funcPtr, param) to
    call a function pointer from JavaScript code. As a result, JavaScript code
    outside all JS libraries (pre-js/post-js/EM_ASM/EM_JS/external JS code) can no
    longer call a function pointer via static signature matching dynCall_sig, but
    must instead use the dynamic binding function

       dynCall(sig, ptr, args);

    This carries a significant performance overhead. The function dynCall is not
    available in -s MINIMAL_RUNTIME=1 builds.
  2. old syntax for calling a Wasm function pointer from a JS library file used
     to be

      {{{ makeDynCall('sig') }}} (ptr, arg1, arg2);

    This syntax will no longer work, and until Emscripten <2.0.9 causes
    a runtime error TypeError: WebAssembly.Table.get(): Argument 0 must be
    convertible to a valid number.

    New syntax for calling Wasm function pointers from JS library files is

      {{{ makeDynCall('sig', 'ptr') }}} (arg1, arg2);

- The native optimizer and the corresponding config setting
  (`EMSCRIPTEN_NATIVE_OPTIMIZER`) have been removed (it was only relevant to
  asmjs/fastcomp backend).
- Remove `ALLOC_DYNAMIC` and deprecate `dynamicAlloc`. (#12057, which also
  removes the internal `DYNAMICTOP_PTR` API.)
- Add `ABORT_ON_WASM_EXCEPTIONS` which will abort when an unhandled WASM exception
  is encountered. This makes the Emscripten program behave more like a native
  program where the OS would terminate the process and no further code can be
  executed when an unhandled exception (e.g. out-of-bounds memory access) happens.
  Once the program aborts any exported function calls will fail with a "program 
  has already aborted" exception to prevent calls into code with a potentially
  corrupted program state.
- Use `__indirect_function_table` as the import name for the table, which is
  what LLVM does.
- Remove `BINARYEN_SCRIPTS` setting.
- The default output format is now executable JavaScript.  Previously we would
  default to output objecting files unless, for example, the output name ended
  in `.js`.  This is contrary to behaviour of clang and gcc.  Now emscripten
  will always produce and executable unless the `-c`, `-r` or `-shared` flags
  are given.  This is true even when the name of the output file ends in `.o`.
  e.g, `emcc foo.c -o foo.o` will produce a JavaScript file called `foo.o`.
  This might surprise some users (although it matches the behavior of existing
  toolchains) so we now produce a warning in this case.

2.0.2: 09/02/2020
-----------------
- Simplify Fetch C API error handling: we used to check if the error code was
  0 and switch that to 404, but that only really helps `file://` URLs, which
  are not very useful for testing anyhow for other reasons (like not working
  in chrome), and it made things more complex. The behavior has been changed
  to be simpler and just leave the browser's error code as it is.
- Enable `--no-heap-copy` file packager option by default, and remove the old
  default behavior entirely. That is the behavior we should have had from the
  beginning as it is more memory-efficient. (#12027)
- `--no-entry` is now required in `STANDALONE_WASM` mode when building a reactor
  (application without a main function).  Previously exporting a list of
  functions that didn't include `_main` would imply this.  Now the list of
  `EXPORTED_FUNCTIONS` is not relevant in the deciding the type of application
  to build. (#12020)
- Allow polymorphic types to be used without RTTI when using embind. (#10914)
- Do not remove `__original_main` using `--inline-main`. We used to do this
  so that it didn't show up in stack traces (which could be confusing because
  it is added by the linker - it's not in the source code). But this has had
  several downsides, so we are stopping that now. This does not affect program
  behavior, unless you look at the wasm internals. However, one noticeable
  effect is that if you use `ASYNCIFY_ADD` or `ASYNCIFY_ONLY` then you may need
  to add `__original_main` to there (since you are doing manual fine-tuning of
  the list of functions, which depends on the wasm's internals). Note that this
  should not matter in `-O2+` anyhow as normal inlining generally removes
  `__original_main`. (#11995)

2.0.1: 08/21/2020
-----------------
- Change the default value of `STACK_OVERFLOW_CHECK` in builds with `ASSERTIONS`
  from 2 to 1. This means that plain debug builds (`-O0`, which enables
  `ASSERTIONS`) do not have the most expensive stack checks on by default. You
  can still add them with `-s STACK_OVERFLOW_CHECK=2`.
- Remove the `RESERVED_FUNCTION_POINTERS` setting, which is no longer needed as
  we have `ALLOW_TABLE_GROWTH`. The old option allowed a fixed number of
  functions to be added to the table, while the new one allows an unlimited
  number. (We needed the old option for fastcomp, which could not support
  growth.) The old setting is mapped to the new one, so that building with
  `-s RESERVED_FUNCTION_POINTERS=K` for any `K > 0` will simply turn on
  table growth. The only noticeable effect of this is that you will be able to
  add an unlimited amount of functions and not just `K`.

2.0.0: 08/10/2020
-----------------
- First release that only supports the new upstream wasm backend (which has been
  the default for a long time) and no longer supports the old fastcomp backend.
  (#11319)
- Python2 is no longer supported by Emscripten.  Emsdk now includes a bundled
  copy of Python3 on both macOS and Windows.  This means that only non-emsdk
  users and linux users should be affected by this change.
- Store exceptions metadata in wasm memory instead of JS. This makes exception
  handling almost 100% thread-safe. (#11518)

1.40.1: 08/01/2020
------------------
- Last release that still has optional support for the old fastcomp backend.
  The new upstream backend, which has been the default for a long time, will
  be the only one supported from 2.0.0 and onward (#11319).
- Fix the WebGL2 regression in 1.40.0 due to #11738 (#11780).
- If input files don't have a known extension assume they are object files
  (linker inputs) rather then source files.  This matches gcc/clang behaviour.
  See #10560.

1.40.0: 07/30/2020
------------------
- This release contains a WebGL2 regression due to #11738.
- The `EM_CONFIG` environment variable and `--em-config` command line option no
  longer support a literal python string. Instead the name of a config file is
  required. Since all config file settings are individually override-able using
  `EM_FOO` this should be enough.
- Running emscripten under python2 is now deprecated.  It will show up as a
  warning (which can be disabled with `-Wno-deprecated`).  Please update to
  python3 as we hope to remove support completely in the next releaase.

1.39.20: 07/20/2020
-------------------
- Remove the `--save-bc` command line option.  This was specific to fastcomp,
  which is deprecated, and for debugging purposes we already have `EMCC_DEBUG`
  which saves all intermediate files.
- It is now an error if a function listed in the `EXPORTED_FUNCTIONS` list is
  missing from the build (can be disabled via `-Wno-undefined`)
  (ERROR_ON_UNDEFINED_SYMBOLS and WARN_ON_UNDEFINED_SYMBOLS no longer apply
  to these symbols which are explicly exported).
- Support for pthreads with wasm2js (`WASM=0`; #11505).
- Rename `emscripten/math.h` to `emscripten/em_math.h` because if a user adds
  `emscripten/` as an include path with `-I`, that can override libc math.h,
  which leads to very confusing errors.

1.39.19: 07/07/2020
-------------------
- In standalone mode make `main` mandatory by default (#11536). To build a
  library ("reactor"), use `--no-entry`. The compiler will suggest that if
  `main` is not present.
- Automatically resume AudioContexts on user input in SDL and OpenAL (#10843).
- Asyncify now does liveness analysis to find which locals to save
  (Binaryen#2890).
- Settings on the command line no longer require a space between the `-s` and
  the name of the setting.   For example, `-sEXPORT_ALL` is now equivalent to
  `-s EXPORT_ALL`.
- Rename `EXCEPTION_CATCHING_WHITELIST` to `EXCEPTION_CATCHING_ALLOWED`. The
  functionality is unchanged, and the old name will be allowed as an alias
  for a few releases to give users time to migrate.
- Add support for the new add-list in Asyncify and update existing list names
  following the updates in Binaryen, so that now we have `ASYNCIFY_ADD` to
  add a function, `ASYNCIFY_REMOVE` to remove one (previously this was
  called `ASYNCIFY_BLACKLIST`), and `ASYNCIFY_ONLY` to set a list of the
  only functions to instrument and no others (previously this was called
  `ASYNCIFY_WHITELIST`). The updated lists also handle indirect calls properly,
  so that if you use `ASYNCIFY_IGNORE_INDIRECT` and then add (using either the
  add-list or the only-list) all the functions that are on the stack when
  pausing, then things will work (for more, see
  https://github.com/WebAssembly/binaryen/pull/2913).

1.39.18: 06/12/2020
-------------------
- Disable `LIBCXX_ABI_OPTIMIZED_FUNCTION` which is an ABI change in libc++
  (changing the layout of the `std::function` object) (#11403).
- New `WASM2C` option that integrates with wabt's wasm2c tool in order to
  compile everything into a single C file (#11213).

1.39.17: 06/05/2020
-------------------
- Use Promise polyfill for MODULARIZE when supporting legacy browsers. (#11320)
- Fix minification of wasm2js output when using --emit-symbol-map. (#11279)
- On first use, emscripten creates a sample config file.  This config file
  is now created in the emscripten directory by default.  The traditional
  `~/.emscripten` config file in the `$HOME` directory is still supported and
  the sample config will still be written there in the case that the emscripten
  root is read-only.
- The default location for downloaded ports is now a directory called "ports"
  within the cache directory.  In practice these means by default they live
  in `cache/ports` inside the emscripten source directory.  This can be
  controlled by setting the location of the cache directory, or for even more
  fine grained control the `EM_PORTS` environment variable and the `PORTS`
  config setting can be used.
- Added support for compiling SSE, SSE2, SSE3, SSSE3, SSE4.1, SSE 4.2 and
  128-bit wide AVX intrinsics, emulated on top of Wasm SIMD instruction set.
  (#11193, #11243, #11290, #11327). Pass -msimd128 -msse<version> to enable
  targeting SSE.
- Removed obsolete SIMD.js support (-s SIMD=1). Use -msimd128 to target Wasm
  SIMD. (#11180)
- Add warning about fastcomp deprecation (can be disabled via `-Wno-fastcomp`).
- The mmap method of JavaScript filesystem drivers (based on library_fs.js) no
  longer takes a target memory.  It's safer/cleaner/smaller to assume the target
  is the global memory buffer.
- Remove emterpreter and `EMTERPRETIFY` settings.  Emterpreter has largely
  been replaced by asyncify and is fastcomp only so due for removing in
  the near future anyway.
- Upgrade various musl string functions to 1.2 to fix aliasing issues. (#11215)

1.39.16: 05/15/2020
-------------------
- Add Math C API for direct access to JavaScript Math object (#11151).
- Address Sanitizer support now includes JavaScript as well, that is, memory
  access of HEAP\* arrays is checked by ASan. That allows errors to be found if
  JS glue code does something wrong like forget to shift a pointer. To use this,
  just build with ASan normally, `-fsanitize=address` at link (#11147).
- Fix embind string conversions in multithreaded builds (#10844).
- `ALLOW_MEMORY_GROWTH` used to silently disable `ABORTING_MALLOC`. It now
  just changes the default, which means you can pass `-s ABORTING_MALLOC=1` to
  override the default, which was not possible before. (If you pass the flag
  and don't want that behavior, stop passing the flag.) (#11131)
- Change the factory function created by using the `MODULARIZE` build option to
  return a Promise instead of the module instance. That is, beforehand

        Module()

  would return an instance (which was perhaps not ready yet if startup was
  async). In the new model, that returns a Promise which you can do `.then` or
  `await` on to get notified when the instance is ready, and the callback
  receives the instance. Note that both before and after this change
  doing `Module()` creates and runs an instance, so the only change is
  the return value from that call.
  This fixes some long-standing bugs with that option which have been reported
  multiple times, but is a breaking change - sorry about that. To reduce the
  risk of confusing breakage, in a build with `ASSERTIONS` we will show a clear
  warning on common errors. For more, see detailed examples for the current
  usage in `src/settings.js` on `MODULARIZE`. (#10697)
- A new `PRINTF_LONG_DOUBLE` option allows printf to print long doubles at full
  float128 precision. (#11130)
- `emscripten_async_queue_on_thread` has been renamed to
  `emscripten_dispatch_to_thread` which no longer implies that it is async -
  the operation is in fact only async if it is sent to another thread, while it
  is sync if on the same one. A new `emscripten_dispatch_to_thread_async`
  function is added which is always async.
- The emscripten cache now lives in a directory called `cache` at the root
  of the emscripten tree by default.  The `CACHE` config setting and the
  `EM_CACHE` environment variable can be used to override this (#11126).
- Honor `CACHE` setting in config file as an alternative to `EM_CACHE`
  environment variable.
- Remove `--cache` command line arg.  The `CACHE` config setting and the
  `EM_CACHE` environment variable can be used to control this.
- Compiling to a file with no suffix will now generate an executable (JS) rather
  than an object file.  This means simple cases like `emcc -o foo foo.c` do the
  expected thing and generate an executable.
- System libraries such as libc and libc++ are now included by default at
  link time rather than selectively included based on the symbols used in the
  input object files.  For small programs that don't use any system libraries
  this might result in slightly slower link times with the old fastcomp
  backend.  In order to exclude these libraries build with `-nostdlib` and/or
  `-nostdlib++`.

1.39.15: 05/06/2020
-------------------
- Add `--extern-pre-js` and `--extern-post-js` emcc flags. Files provided there
  are prepended/appended to the final JavaScript output, *after* all other
  work has been done, including optimization, optional `MODULARIZE`-ation,
  instrumentation like `SAFE_HEAP`, etc. They are the same as prepending/
  appending those files after `emcc` finishes running, and are just a convenient
  way to do that. (For comparison, `--pre-js` and `--post-js` optimize that code
  together with everything else, keep it in the same scope if running
  `MODULARIZE`, etc.).
- Stop defining `FE_INEXACT` and other floating point exception macros in libc,
  since we don't support them. That also prevents musl from including code using
  pragmas that don't make sense for wasm. Ifdef out other uses of those pragmas
  as well, as tip of tree LLVM now fails to compile them on wasm. (#11087)
- Update libcxx and libcxxabi to LLVM 10 release branch (#11038).
- Remove `BINARYEN_PASSES` setting (#11057). We still have
  `BINARYEN_EXTRA_PASSES` (the removed setting completely overrides the set
  of passes from the command line, which doesn't make much sense as some of
  them are mandatory like setting the sbrk ptr).
- Remove `MODULARIZE_INSTANCE` build option (#11037). This was a seldom used
  option that was complicating the logic for `MODULARIZE`. Module instances can
  be created by using `MODULARIZE` and calling the factory function explicitly.
  See the new `--extern-post-js` option added in this release, which can help
  code that used `MODULARIZE_INSTANCE` (you can add an extern post js which
  does `Module = Module();` for example).

1.39.14: 05/01/2020
-------------------
- Update SDL2 to latest in ports, which has recently been updated to include
  upstream 2.0.10.
- Add warning on use of `EMTERPRETIFY` which is soon to be removed.
- Emscripten can now compile assembly files in llvm's .s/.S file format.
- Remove test-only environment variable handling for `EMCC_LEAVE_INPUTS_RAW`.
  The two uses cases in our test code were covered by the `-nostdlib` option.
- Remove untested `CONFIGURE_CC`.  This could be used to override the underlying
  compiler used in emcc/em++ but only during configure tests.  There are other
  ways to control/fake the detected configure features that don't require such
  monkey patching. For example setting defaults via a site file:
  https://www.gnu.org/software/autoconf/manual/autoconf-2.67/html_node/Site-Defaults.html
- Remove undocumented and untested config settings: `COMPILER_OPTS`.  This was
  a global setting in the emscripten config file that would inject extra
  compiler options.
- Allow spaces in a path to Python interpreter when running emscripten from Unix
  shell (#11005).
- Support atexit() in standalone mode (#10995). This also fixes stdio stream
  flushing on exit in that mode.

v1.39.13: 04/17/2020
--------------------
- Support for WebAssembly BigInt integration with a new `WASM_BIGINT` flag. With
  that the VM will use a JS BigInt for a wasm i64, avoiding the need for JS
  legalization. See #10860.
- Add another value for ENVIRONMENT named 'webview' - it is a companion
  option for 'web' and enables some additional compatibility checks
  so that generated code works both in normal web and in a webview like Cordova.
  See #10846

v1.39.12: 04/09/2020
--------------------
- Pass linker flags directly to wasm-ld by default.  We still filter out certain
  flags explicitly.  If there are other flags that it would be useful for us
  to ignore we can add them to the list of ignored flags.
- Optionally support 2GB+ heap sizes. To do this we make the JS code have unsigned
  pointers (we need all 32 bits in them now), which can slightly increase code
  size (>>> instead of >>). This only happens when the heap size may be over
  2GB, which you must opt into explicitly, by setting `MAXIMUM_MEMORY` to a
  higher value (i.e. by default you do not get support for 2GB+ heaps).
  See #10601
- `--llvm-lto` flag is now ignored when using the upstream llvm backend.
  With the upstream backend LTO is controlled via `-flto`.
- Require format string for emscripten_log.
- Program entry points without extensions are now shell scripts rather than
  python programs. See #10729.  This means that `python emcc` no longer works.
  However `emcc`, `emcc.py` and `python emcc.py` all continue to work.
  The reason for this change is that `#!/usr/bin/env python` is no longer
  portable since the python symlink was dropped from Ubuntu 20.04.
- New EM_IMPORT macro to mark C/C++ symbols as imported from outside the module
  (i.e. imported from JS).  Currently we still default to assuming that *all*
  undefined symbols can come from JS, but in the future we hope to mark such
  symbols explicitly to allow the linker to report on genuinely undefined
  symbols.
- Dynamic linking optimizations: Stop emitting unnecessary `fp$` and `g$`
  accessors in main modules, possible in Binaryen thanks to ensuring function
  table indexes are unique (#10741).
- New `JS_MATH` option to use `Math.*` in JS instead of compiled musl (#10821).
- Pass `Module` to Module callback functions like `Module.preRun` (#10777).
- Support not having ports, for packagers of emscripten that don't want
  them (#10810).
- Rename syscalls to have meaningful names (#10750).

v1.39.11: 03/20/2020
--------------------
- The default c++ version is no longer fixed at c++03.  We now fall back to
  clang's default which is currently c++14.
- Remove arc4random function form library.js.  This is a BSD-only library
  function.  Anyone requiring BSD compat should be able to use something like
  https://libbsd.freedesktop.org/.
- Change the meaning of `ASYNCIFY_IMPORTS`: it now contains only new imports
  you add, and does not need to contain the list of default system imports like
  `emscripten_sleep`. There is no harm in providing them, though, so this
  is not a breaking change.
- Enable DWARF support: When compiling with `-g`, normal DWARF emitting happens,
  and when linking with `-g` we preserve that and update it. This is a change
  from before, where we assumed DWARF was unneeded and did not emit it, so this
  can increase the size of debug builds (i.e. builds compiling and/or linking
  with -g). This change is necessary for full debugging support, that is, to
  be able to build with `-g` and use a debugger. Before this change only the
  `-gforce_dwarf` flag enabled DWARF; that flag is now removed. If you want
  the old behavior, build your object files with `-gline-tables-only` (that will
  only add line table info, which is just enough for things like source maps and
  does not include full debug info). For more info and background see #10325.
- Remove hacks from `memset` handling, in particular, in the wasm backend,
  completely remove the JS version of memset from the JS library and from
  `DEFAULT_LIBRARY_FUNCS_TO_INCLUDE`. The regular C version will be linked in
  from compiler_rt normally. A noticeable difference you may see is that
  a JS library cannot add a `__dep` to `memset` - deps only work for JS
  library functions, but now we only have the regular C version. If you hit that
  issue, just add `_memset` to `EXPORTED_FUNCTIONS` (or adjust
  `deps_info.json`).
- Minimal runtime code size optimizations, see #10725, #10724, #10663.
- wasm2js fix for a long-existing but very rare correctness bug, see #10682.
- Use atomics in musl lock/unlock in pthreads builds, which may fix very rare
  pthreads + stdio issues (none have been reported though). See #10670.

v1.39.10: 03/09/2020
--------------------
- Fix a SIMD regression in 1.39.9 (#10658).
- Fix `emscripten_atomic_exchange_u8,16,32,64` (#10657).
- Switch bzip2 to an emscripten-ports mirror.

v1.39.9: 03/05/2020
-------------------
- Add support for -Wall, -Werror, -w, -Wno-error=, -Werror=, for controlling
  internal emscripten errors. The behavior of these flags matches the gcc/clang
  counterparts.
- Rename `TOTAL_MEMORY` to `INITIAL_MEMORY` and `WASM_MEM_MAX` to `MAXIMUM_MEMORY`,
  which are more accurate and match wasm conventions. The old names are still
  supported as aliases.
- Updated of libc++abi and libc++ to llvm 9.0.0 (#10510)
- Refactor syscall interface: Syscalls are no longer variadic (except those
  that are inherently such as open) and no longer take the syscall number as
  arg0.  This should be invisible to most users but will effect any external
  projects that try to implement/emulate the emscripten syscall interface.
  See #10474
- Removed src/library_vr.js, as it was outdated and nonfunctional, and the WebVR
  specification has been obsoleted in favor of the upcoming WebXR specification.
  (#10460)
- Deprecate `WASM_OBJECT_FILES` setting.  There are many standard ways to enable
  bitcode objects (-flto, -flto=full, -flto=thin, -emit-llvm).
- Removed EmscriptenWebGLContextAttributes::preferLowPowerToHighPerformance
  option that has become unsupported by WebGL. Access
  EmscriptenWebGLContextAttributes::powerPreference instead. (#10505)
- When implementing forwarding function aliases in JS libraries, either the
  alias or the target function must contain a signature annotation. (#10550)
- Add a check in Asyncify builds with `ASSERTIONS` that we do not have
  compiled code on the stack when starting to rewind, which is dangerous.
- Implement libc system() for node.js (#10547).
- Standalone mode improvements, time (#10530, #10536), sysconf (#10535),
  getpagesize (#10533), _Exit (#10534)
- Fix many closure compiler warnings (e.g. #10525).
- Avoid unnecessary syscall proxying (#10511).
- Added new link time command line option -jsDfoo=val to allow specifying
  custom preprocessor options to JS library files. (#10624, #10580)

v1.39.8: 02/14/2020
-------------------
- Add LLD_REPORT_UNDEFINED option that should allow for more detailed
  diagnostics when symbols are undefined at link time.  This currently has
  some limitations and is not enabled by default. For example, EM_JS symbols
  are reported as undefined at link time, as are `__invoke_*` functions.
- wasm2js optimizations. See binaryen#2623.
- WebGPU Compute fixes. Simple examples now work. See #10367.
- Many DWARF debug info fixes. Emitting of DWARF is correct as far as we know,
  including when optimizing (a few passes are disabled for now, but almost all
  work). We still only generate it behind the `-gforce_dwarf` flag for now,
  though (but that should be removed soon).

v1.39.7: 02/03/2020
-------------------
- The checked-in copy of the Closure compiler was removed in favor of getting it
  from npm.  This means that developers now need to run `npm install` after
  checking out emscripten if they want to use closure (--closure).  emsdk users
  are not effected because emsdk runs this as a post install step (#9989).
- Added support for specifying JSDoc minification annotations for Closure in
  JS library, pre and post files. See
  https://github.com/google/closure-compiler/wiki/Annotating-JavaScript-for-the-Closure-Compiler
  (#10272)
- Add new Fibers API for context switching, that supersedes the old coroutine
  API that only ran on fastcomp. See #9859
- Added new linker option -s WASM=2 which produces a dual Wasm+JS build, which
  falls back to using a JavaScript version if WebAssembly is not supported in
  target browser/shell. (#10118)
- Added new linker option -s CLOSURE_WARNINGS=quiet|warn|error that allows aborting
  the build if the Closure compiler produced any warnings.

v1.39.6: 01/15/2020
-------------------
- Development has switched from the "incoming" branch to "master".
- Added new system header <emscripten/heap.h>, which enables querying information
  about the current WebAssembly heap state.
- Reduced default geometric memory overgrowth rate from a very generous 2x factor
  to a more memory conserving +20% factor, and capped maximum reservation to 96MB
  at most.
- Added options MEMORY_GROWTH_GEOMETRIC_STEP and MEMORY_GROWTH_GEOMETRIC_CAP
  to allow customizing the heap growth rates.
- Renamed MEMORY_GROWTH_STEP option to MEMORY_GROWTH_LINEAR_STEP option.
- Added new linker option -s HTML5_SUPPORT_DEFERRING_USER_SENSITIVE_REQUESTS=0
  (default enabled) to allow disabling support for deferred fullscreen mode and
  pointer lock requests for applications that do not need deferring support.

v1.39.5: 12/20/2019
-------------------
- Added support for streaming Wasm compilation in MINIMAL_RUNTIME (off by default)
- All ports now install their headers into a shared directory under
  `EM_CACHE`.  This should not really be a user visible change although one
  side effect is that once a given port is built, its headers are then
  universally accessible, just like the library is universally available as
  `-l<name>`.
- Removed `timestamp` field from mouse, wheel, devicemotion and
  deviceorientation events. The presence of a `timestamp` on these events was
  slightly arbitrary, and populating this field caused a small profileable
  overhead that all users might not care about. It is easy to get a timestamp of
  an event by calling `emscripten_get_now()` or `emscripten_performance_now()`
  inside the event handler function of any event.
- Add fine-grained options for specific legacy browser support,
  `MIN_FIREFOX_VERSION`, `MIN_SAFARI_VERSION`, `MIN_IE_VERSION`,
  `MIN_EDGE_VERSION`, `MIN_CHROME_VERSION`. The existing `LEGACY_VM_SUPPORT`
  option sets all of them to 0, that is, maximal backwards compatibility.
  Note that going forward, we will use these settings in more places, so if
  you do need very old legacy browser support, you may need to set either
  `LEGACY_VM_SUPPORT` or the fine-grained options. For more details see #9937
- Default `DISABLE_DEPRECATED_FIND_EVENT_TARGET_BEHAVIOR` to 1. See #9895.
  With this change the old deprecated HTML5 API event target lookup behavior is
  disabled. There is no "Module.canvas" object, no magic "null" default handling,
  and DOM element 'target' parameters are taken to refer to CSS selectors, instead
  of referring to DOM IDs. For more information see:
  <https://groups.google.com/forum/#!msg/emscripten-discuss/xScZ_LRIByk/_gEy67utDgAJ>
- WASI API updated from `wasi_unstable` to `wasi_snapshot_preview1`. This
  is mostly an implementation detail, but if you use `STANDALONE_WASM` it means
  that the output of emscripten now requires a runtime with
  `wasi_snapshot_preview1` support.
- `SAFE_STACK` has been removed, as it overlaps with `STACK_OVERFLOW_CHECK`.
   Replace `SAFE_STACK=1` with `STACK_OVERFLOW_CHECK=2` (note the value is 2).
   This also has the effect of enabling stack checking on upstream builds when
   `ASSERTIONS` are enabled (as assertions enable `STACK_OVERFLOW_CHECK=2`).

v1.39.4: 12/03/2019
-------------------
- Remove deprecated `requestFullScreen` method from `library_browser.js`, please
  use `requestFullscreen` (without the capital S).
- Remove deprecated `requestFullScreen` and `cancelFullScreen` from `library_glut.js`
- Remove deprecated `requestFullScreen` and `cancelFullScreen`from `library_glfw.js`
- Fix SDL2_mixer support for ogg vorbis. See #9849
- Various source maps fixes, see #9926 #9882 #9837 #9814

v1.39.3: 11/14/2019
------------------

v1.39.2: 11/06/2019
------------------
 - Archives with missing indexes will now have ranlib run on them automatically
   at link time.  This avoids linker errors when using GNU ar to build archive
   files.
 - `ERROR_ON_MISSING_LIBRARIES` now also applies to internal symbols that start
   with `emscripten_`.  Prior to this change such missing symbols would result
   in a runtime error, now they are reported at compile time.
 - Pthread blocking on the main thread will now warn in the console. If
   `ALLOW_BLOCKING_ON_MAIN_THREAD` is unset then the warning is an error.
 - Add `pthread_tryjoin_np`, which is a POSIX API similar to `pthread_join`
   but without blocking.
 - New function `emscripten_has_asyncify()`.
 - Add support for pthreads in Node.js, using Node Workers. See #9745

v1.39.1: 10/30/2019
-------------------
 - Only MEMFS is included by default, others (NODEFS, IDBFS, WORKERFS, PROXYFS)
   must be linked in explicitly, using `-lnodefs.js`, `-lidbfs.js`',
   `-lworkerfs.js`, `-lproxyfs.js`. See #9645

v1.39.0: 10/18/2019
-------------------
 - The emsdk defaults to the upstream backend (instead of fastcomp) from this
   release onward (but both backends are still fully supported). See
   https://emscripten.org/docs/compiling/WebAssembly.html#backends
 - Add support for overriding `.emscripten` config variables using environment
   variables.  Any config variable `FOO` can be overridden by `EM_FOO` in the
   environment.
 - `-Werror` now also turns warnings in the python driver code into errors.
 - Internal settings have moved from `settings.js` to `settings_internal.js`.
   These are settings that are for internal use only and are not set-able from
   the command line.  If we misclassified any of these please open a bug.
 - `STANDALONE_WASM` mode now supports setting up argv via wasi APIs.
 - `STANDALONE_WASM` mode now supports running static constructors in `_start`.

v1.38.48: 10/11/2019
--------------------
 - Add support for `MAIN_THREAD_EM_ASM` in wasm backend. #9560
 - Add ability to disable FETCH worker in Fastcomp backend via
   `USE_FETCH_WORKER=0`.  This is useful for people who use FETCH, but don't
   perform any synchronous fetches on the main thread. #9567
 - Remove `EMCONFIGURE_JS`. Since #6269 we have set it to "2" which means never
   use native, always use JS.

v1.38.47: 10/02/2019
--------------------
 - Add support for FETCH API in WASM backend. This doesn't support FETCH in the
   main thread (`USE_FETCH_WORKER=0` is enforced). #9490
 - Redefine errno values to be consistent with wasi. This will let us avoid
   needing to convert the values back and forth as we use more wasi APIs.
   This is an ABI change, which should not be noticeable from user code
   unless you use errno defines (like EAGAIN) *and* keep around binaries
   compiled with an older version that you link against. In that case, you
   should rebuild them. See #9545.
 - Removed build option `-s ONLY_MY_CODE` as we now have much better solutions
   for that, like building to a wasm object file or using `STANDALONE_WASM`
   etc. (see
   https://github.com/emscripten-core/emscripten/wiki/WebAssembly-Standalone).
 - Emscripten now supports the config file (.emscripten) being placed in the
   emscripten directory rather that the current user's home directory.
   See #9543

v1.38.46: 09/25/2019
--------------------
 - Rename libpthreads to libpthread to match its normal name on other platforms.
   This change should be completely internal to emscripten.
 - Remove redundant `COMPILER_ENGINE` and `JS_ENGINE` options.  We only support
   node as the compiler engine so just use a single `NODE_JS` option for that.
 - Module.abort is no longer exported by default. It can be exported in the normal
   way using `EXTRA_EXPORTED_RUNTIME_METHODS`, and as with other such changes in
   the past, forgetting to export it will show a clear error in `ASSERTIONS` mode.
 - Remove `EMITTING_JS` flag, and replace it with `STANDALONE_WASM`. That flag indicates
   that we want the wasm to be as standalone as possible. We may still emit JS in
   that case, but the JS would just be a convenient way to run the wasm on the Web
   or in Node.js.
 - `ASYNCIFY_BLACKLIST` and `ASYNCIFY_WHITELIST` now support simple '\*' wildcard matching

v1.38.45: 09/12/2019
--------------------

v1.38.44: 09/11/2019
--------------------
 - Remove Binaryen from the ports system. This means that emscripten will
   no longer automatically build Binaryen from source. Instead, either use
   the emsdk (binaries are provided automatically, just like for LLVM), or
   build it yourself and point `BINARYEN_ROOT` in .emscripten to it. See #9409

v1.38.43: 08/30/2019
---------------------
 - noExitRuntime is no longer a property on the Module object. Use `noExitRuntime`
   instead of `Module.noExitRuntime`.

v1.38.42: 08/19/2019
--------------------
 - Add support for [address sanitizer](https://clang.llvm.org/docs/AddressSanitizer.html)
   and standalone [leak sanitizer](https://clang.llvm.org/docs/LeakSanitizer.html)
   with multiple threads. (#9060, #9076)
 - Remove `ERROR_ON_MISSING_LIBRARIES` setting (it's always on now)
 - Remove the ability to use Python operators in flags that support KB/MB/GB/TB
   suffixes, e.g. `TOTAL_MEMORY`. This means that `-s TOTAL_MEMORY=1024*1024`
   will no longer work. This is done because the mechanism may result in
   execution of arbitrary code via command line flags.

v1.38.41: 08/07/2019
--------------------
 - Remove fastcomp's implementation of Asyncify. This has been deprecated for
   a long time, since we added Emterpreter-Async, and now we have a new Asyncify
   implementation in the upstream wasm backend. It is recommended to upgrade to
   the upstream backend and use Asyncify there if you need it. (If you do still
   need the older version, you can use 1.38.40.)
 - Drop ExitStatus from inheriting from Error(), as that could capture the whole
   global scope, preventing temporary variables at page startup from being garbage
   collected. (#9108)
 - `__builtin_return_address` now requires `-s USE_OFFSET_CONVERTER=1` to work. (#9073)
 - emrun now uses HTTP/1.1 instead of HTTP/1.0.
 - `callMain` is no longer exported by default on Module, to allow better JS
   minification. You must add it to `EXTRA_EXPORTED_RUNTIME_METHODS` if you want
   to call it on Module. (In assertions builds, an error with an explanation is
   shown.)
 - Allow expressions with side effects as `EM_ASM`'s arguments and prohibit
   non-arithmetic arguments (e.g. pointers, functions, arrays, objects). (#9054)
 - `emcc` on Windows now uses native newline byte sequence to get a line to
   print for parse error reporting. (#9088)
 - Internal API update: one can now specialize embind's (un)marshalling for a
   group of types via SFINAE, instead of a single type. (#9089)
 - Options passed on the `Module` object during startup, like `Module.arguments`,
   are now copied to a local (in order to avoid writing `Module.*` everywhere,
   which wastes space). You can still provide them as always, but you can't
   modify `Module.arguments` and other things *after* startup (which is now
   after we've finished processing them). In a build with assertions enabled you
   will get an error if you access those properties after startup. (#9072)

v1.38.40: 07/24/2019
--------------------
 - LLVM backend pthread builds no longer use external memory initialization
   files, replacing them with passive data segments.
 - LLVM backend now supports thread local storage via the C extension `__thread`
   and the C11/C++11 keyword `thread_local`. (#8976)
 - Internal API change: Move read, readAsync, readBinary, setWindowTitle from
   the Module object to normal JS variables. If you use those internal APIs,
   you must change `Module.readAsync()/Module['readAsync']()` to `readAsync()`.
   Note that read is also renamed to `read_` (since "`read`" is an API call in
   the SpiderMonkey shell). In builds with ASSERTIONS, an error message is
   shown about the API change. This change allows better JS minification
   (the names read, readAsync etc. can be minified, and if the variables are
   not used they can be removed entirely). Defining these APIs on Module
   (which was never documented or intended, but happened to work) is also
   no longer allowed (but you can override `read_` etc. from JS).

v1.38.39: 07/16/2019
--------------------
 - Add support for [address sanitizer](https://clang.llvm.org/docs/AddressSanitizer.html). (#8884)
   - Currently, only supports one thread without dynamic linking.
 - Rename Bysyncify (the name used during development) to Asyncify. This keeps
   the name consistent with the old ASYNCIFY flag, no need for a new one, as
   they basically do the same thing.

v1.38.38: 07/08/2019
--------------------
 - Add support for standalone [leak sanitizer](https://clang.llvm.org/docs/LeakSanitizer.html). (#8711)

v1.38.37: 06/26/2019
--------------------
 - Set ENV['LANG'] following the user's preferred language (HTTP Accept-Language / navigator.languages[0])
 - `emscripten_run_script_string` now returns C `NULL` instead of the string `null`
   or `undefined` when the result of the `eval` is JavaScript `null` or `undefined`.
 - Add a new system for managing system libraries. (#8780)
   This may require minor changes when performing certain operations:
     - When using `embuilder.py` to build a specific library, the name may have
       changed: for consistency, all library names are prefixed with lib now.
     - `embuilder.py` now only builds the requested library, and not its dependencies
       and certain system libraries that are always built. For example, running
       `embuilder.py build libc` no longer builds `libcompiler_rt` if it hasn't be built.
     - When using `EMCC_FORCE_STDLIBS` with a list of libraries, you must now use
       the simplified names, for example, `libmalloc` and `libpthreads` instead of
       `libdlmalloc` or `libpthreads_stub`. These names will link in the correct
       version of the library: if the build is configured to use `emmalloc`, `libmalloc`
       will mean `libemmalloc`, and if thread support is disabled, `libpthreads` will
       mean `libpthreads_stub`. This allows you to say `libmalloc` or `libpthreads` without
       worrying about which implementation is supposed to be used, and avoid duplicate
       symbols if you used the wrong implementation.
 - LLVM wasm backend pthreads fixes, see #8811, #8718

v1.38.36: 06/15/2019
--------------------

v1.38.35: 06/13/2019
--------------------
 - Include some [waterfall fixes](https://github.com/WebAssembly/waterfall/pull/541)
   for the emsdk builds on linux regarding libtinfo.
 - NOTE: due to a CI failure, builds for mac and windows were not generated.

v1.38.34: 06/01/2019
--------------------
 - Add support for [undefined behavior sanitizer](https://clang.llvm.org/docs/UndefinedBehaviorSanitizer.html).
    - This allows `emcc -fsanitize=undefined` to work. (#8651)
    - The minimal runtime (`-fsanitize-minimal-runtime`) also works. (#8617)

v1.38.33: 05/23/2019
--------------------
 - First release to use the new chromium build infrastructure
   https://groups.google.com/forum/#!msg/emscripten-discuss/WhDtqVyW_Ak/8DfDnfk0BgAJ
 - Add `emscripten_return_address` which implements the functionality of
   gcc/clang's `__builtin_return_address`. (#8617)

v1.38.32: SKIPPED
-----------------
 - The transition from the old to the new CI occurred around here. To avoid
   ambiguity while both CIs were still generating builds, we just tagged a new
   one (1.38.33) on the new CI and skipped 1.38.32.
 - The transition also moves all builds and downloads away from the old
   mozilla-games infrastructure to the new chromium ones. As a result all links
   to *mozilla-games* URLs will not work (these were never documented, but could
   be seen from the internals of the emsdk; the new emsdk uses the proper new
   URLs, so you can either use the sdk normally or find the URLs from there).

v1.38.31: 04/24/2019
--------------------
 - Change `ino_t/off_t` to 64-bits. (#8467)
 - Add port for bzip2 library (`libbz2.a`). (#8349)
 - Add port for libjpeg library. (#8361)
 - Enable `ERROR_ON_MISSING_LIBRARIES` by default (#8461)

v1.38.30: 03/21/2019
--------------------
 - Remove Module.buffer which was exported by default unnecessarily. This was an
   undocumented internal detail, but in theory, code may have relied on it.
   (#8277)

v1.38.29: 03/11/2019
--------------------

v1.38.28: 02/22/2019
--------------------
 - Option `-s EMTERPRETIFY_WHITELIST` now accepts shell-style wildcards;
   this allows matching static functions with conflicting names that
   the linker distinguishes by appending a random suffix.
 - Normalize mouse wheel delta in `library_browser.js`. This changes the scroll
   amount in SDL, GLFW, and GLUT. (#7968)

v1.38.27: 02/10/2019
--------------------
 - Change how `EMCC_LOCAL_PORTS` works, to be more usable. See #7963
 - Remove deprecated Pointer_stringify (use UTF8ToString instead). See #8011
 - Added a new option `-s DISABLE_DEPRECATED_FIND_EVENT_TARGET_BEHAVIOR=1` that
   changes the lookup semantics of DOM elements in html5.h event handler
   callbacks and WebGL context creation. The new behavior is to use CSS selector
   strings to look up DOM elements over the old behavior, which was somewhat
   ad hoc constructed rules around default Emscripten uses. The old behavior
   will be deprecated and removed in the future. Build with -s ASSERTIONS=1
   to get diagnostics messages related to this transition.
 - Breaking change with -s USE_PTHREADS=1 + -s FETCH=1: When building with
   -o a.html, the generated worker script is now named "a.fetch.js" according
   to the base name of the specified output, instead of having a fixed name
   "fetch-worker.js".

v1.38.26: 02/04/2019
--------------------
 - Fix some pthreads proxying deadlocks. See #7865

v1.38.25: 01/18/2019
--------------------
 - Move kripken/emscripten,emscripten-fastcomp,emscripten-fastcomp-clang to
   emscripten-core/\*

v1.38.24: 01/17/2019
--------------------
 - Perform JS static allocations at compile time (#7850)

v1.38.23: 01/10/2019
--------------------
 - Remove BINARYEN_METHOD: no more support for interpret modes, and if you want
   non-wasm, use WASM=0.
 - Support specifying multiple possible ENVIRONMENTs (#7809)

v1.38.22: 01/08/2019
--------------------
 - Add Regal port. See #7674
 - System libraries have been renamed to include the `lib` prefix.  If you use
   `EMCC_FORCE_STDLIBS` or `EMCC_ONLY_FORCED_STDLIBS` to select system libraries
   you may need to add the `lib` prefix.
 - Rename `pthread-main.js` to `NAME.worker.js`, where `NAME` is the main
   name of your application, that is, if you emit `program.js` then you'll get
   `program.worker.js` (this allows more than one to exist in the same
   directory, etc.).
 - Dynamic linker has been taught to handle library -> library dependencies.

v1.38.21: 11/30/2018
--------------------
 - fastcomp: Remove `runPostSets` function and replace with normal static
   constructor function. See #7579

v1.38.20: 11/20/2018
--------------------
 - Remove SPLIT_MEMORY option.
 - Move getTempRet0/setTempRet0 to be JS library functions rather than
   auto-generated by fastcomp.
 - Change `strptime()`'s handling of the "%c" to match that of `strftime()`.
   This is a breaking change for code which depends on the old definition of
   "%c".

v1.38.19: 11/15/2018
--------------------

v1.38.18: 11/08/2018
--------------------
 - Wasm dynamic linking: Rename `tableBase/memoryBase` to
   `__table_base/__memory_base` (#7467)

v1.38.17: 11/07/2018
--------------------
 - Minify wasm import and export names. This decreases JS and wasm size by
   minifying the identifiers where JS calls into wasm or vice versa, which
   are not minifiable by closure or other JS-only tools. This happens in
   -O3, -Os and above. See #7431

v1.38.16: 11/02/2018
--------------------
 - Breaking change: Do not automatically set EXPORT_ALL for MAIN_MODULES or
   SIDE_MODULES. This means that you must explicitly export things that will
   be called from outside (normally, on EXPORTED_FUNCTIONS), or
   you can manually enable EXPORT_ALL yourself (which returns to the exact
   same behavior as before). This change brings us in line with more standard
   dynamic linking, and will match what the LLVM wasm backend will have.
   See #7312.
 - Invalid -s flags on the command line are now treated as errors.
 - Remove BUILD_AS_SHARED_LIBRARY setting.

v1.38.15: 10/25/2018
--------------------

v1.38.14: 10/22/2018
--------------------
 - Errors are now reported when functions listed in EXPORTED_FUNCTIONS are not
   defined. This can be disabled via ERROR_ON_UNDEFINED_SYMBOLS=0. See #7311.

v1.38.13: 10/10/2018
--------------------
 - Support `-s NO_X=1` as an alias for `-s X=0` and vice versa, which
   simplifies current settings with `NO_`-prefixed names. See #7151.
 - Various `EMULATED_FUNCTION_POINTER` improvements. See #7108, #7128.
 - `ERROR_ON_UNDEFINED_SYMBOLS` is now the default.  See #7196

v1.38.12: 09/03/2018
--------------------
 - Update SDL2 to 2.0.7. See #7016.
 - Optionally build using native object files (wasm backend only).
   For now this is behind a new option flag: `-s WASM_OBJECT_FILES=1`.
   See #6875.

v1.38.11: 08/02/2018
--------------------
 - Support for loading wasm files in the same dir as the JS file, using
   node.js/Web-specific techniques as applicable. See #5368 and followups.
 - Add an API for async side module compilation in wasm. See #6663.
 - Remove builtin Crunch support. See #6827.

v1.38.10: 07/23/2018
--------------------
 - Change the type of `size_t` and friends from int to long. This may have
   noticeable effects if you depend on the name mangling of a function that uses
   `size_t` (like in `EXPORTED_FUNCTIONS`), and you must rebuild source files to
   bitcode (so your bitcode is in sync with the system libraries after they are
   rebuilt with this change). Otherwise this should not have any noticeable
   effects for users. See #5916.

v1.38.9: 07/22/2018
-------------------
 - Fix `Module.locateFile` to resolve relative paths to *.wasm, *.mem and other
   files relatively to the main JavaScript file rather than the current working
   directory (see #5368).
   - Add second argument `prefix` to `Module.locateFile` function that contains
     the path to the JavaScript file where files are loaded from by default.
   - Remove `Module.*PrefixURL` APIs (use `Module.locateFile` instead).

v1.38.8: 07/06/2018
-------------------
 - Fix a regression in 1.38.7 with binaryen no longer bundling binaryen.js
   (which emscripten doesn't need, that's just for handwritten JS users, but
   emscripten did check for its presence).

v1.38.7: 07/06/2018
-------------------
 - Correctness fix for stack handling in `invoke_*()s`. This may add noticeable
   overhead to programs using C++ exceptions and (less likely) setjmp/longjmp -
   please report any issues. See #6666 #6702
 - Deprecate Module.ENVIRONMENT: Now that we have a compile-time option to set
   the environment, also having a runtime one on Module is complexity that we
   are better off without. When Module.ENVIRONMENT is used with ASSERTIONS it
   will show an error to direct users to the new option (-s ENVIRONMENT=web , or
   node, etc., at compile time).
 - Breaking change: Do not export print/printErr by default. Similar to other
   similar changes (like getValue/setValue). We now use out() and err()
   functions in JS to print to stdout/stderr respectively. See #6756.

v1.38.6: 06/13/2018
-------------------

v1.38.5: 06/04/2018
-------------------
 - Update libc++ to 6.0, bringing c++17 support (std::byte etc.)

v1.38.4: 05/29/2018
-------------------
 - Fix asm.js validation regression from 1.38.2.

v1.38.3: 05/25/2018
-------------------
 - Upgrade to LLVM 6.0.1.

v1.38.2: 05/25/2018
--------------------
 - Add ENVIRONMENT option to specify at compile time we only need JS to support
   one runtime environment (e.g., just the web). When emitting HTML, set that to
   web so we emit web code only. #6565
 - Regression in asm.js validation due to cttz optimization #6547

v1.38.1: 05/17/2018
-------------------
 - Remove special-case support for `src/struct_info.compiled.json`: Make it a
   normal cached thing like system libraries, not something checked into the
   source tree.
 - Breaking change: Emit WebAssembly by default. Only the default is changed -
   we of course still support asm.js, and will for a very long time. But
   changing the default makes sense as the recommended output for most use cases
   should be WebAssembly, given it has shipped in all major browsers and
   platforms and is more efficient than asm.js. Build with `-s WASM=0` to
   disable wasm and use asm.js if you want that (or use `-s
   LEGACY_VM_SUPPORT=1`, which emits output that can run in older browsers,
   which includes a bunch of polyfills as well as disables wasm). (#6419)

v1.38.0: 05/09/2018
-------------------

v1.37.40: 05/07/2018
--------------------
 - Fix regression in 1.37.39 on  -s X=@file  parsing (see #6497, #6436)

v1.37.39: 05/01/2018
--------------------
 - Regression: Parsing of `-s X=@file`  broke if the file contains a newline
   (see #6436; fixed in 1.37.40)

v1.37.38: 04/23/2018
--------------------
 - Breaking change: Simplify exception handling, disabling it by default.
   Previously it was disabled by default in -O1 and above and enabled in -O0,
   which could be confusing. You may notice this change if you need exceptions
   and only run in -O0 (since if you test in -O1 or above, you'd see you need to
   enable exceptions manually), in which case you will receive an error at
   runtime saying that exceptions are disabled by default and that you should
   build with `-s DISABLE_EXCEPTION_CATCHING=0` to enable them.
 - Fix regression in 1.37.37 on configure scripts on MacOS (see #6456)

v1.37.37: 04/13/2018
--------------------
 - Regression: configure scripts on MacOS may be broken (see #6456; fixed in 1.37.38)

v1.37.36: 03/13/2018
--------------------

v1.37.35: 02/23/2018
--------------------
 - MALLOC option, allowing picking between dlmalloc (previous allocator and
   still the default) and emmalloc, a new allocator which is smaller and
   simpler.
 - Binaryen update that should fix all known determinism bugs.

v1.37.34: 02/16/2018
--------------------
 - `addFunction` is now supported on LLVM wasm backend, but when being used on
   the wasm backend, you need to provide an additional second argument, a Wasm
   function signature string. Each character within a signature string
   represents a type. The first character represents the return type of a
   function, and remaining characters are for parameter types.
    - 'v': void type
    - 'i': 32-bit integer type
    - 'j': 64-bit integer type (currently does not exist in JavaScript)
    - 'f': 32-bit float type
    - 'd': 64-bit float type
   For asm.js and asm2wasm you can provide the optional second argument, but it
   isn't needed. For that reason this isn't a breaking change, however,
   providing the second argument is recommended so that code is portable across
   all backends and modes.

v1.37.33: 02/02/2018
--------------------

v1.37.32: 01/31/2018
--------------------

v1.37.31: 01/31/2018
--------------------
 - LLVM and clang updates from upstream (5.0svn, close 5.0 release).

v1.37.30: 01/31/2018
--------------------

v1.37.29: 01/24/2018
--------------------

v1.37.28: 01/08/2018
--------------------
 - Breaking change: Don't export the `ALLOC_*` numeric constants by default. As
   with previous changes, a warning will be shown in `-O0` and when `ASSERTIONS`
   are on if they are used.
 - Breaking change: Don't export FS methods by default. As with previous
   changes, a warning will be shown in `-O0` and when `ASSERTIONS` are on, which
   will suggest either exporting the specific methods you need, or using
   `FORCE_FILESYSTEM` which will auto export all the main filesystem methods.
   Aside from using FS methods yourself, you may notice this change when using a
   file package created standalone, that is, by running the file packager
   directly and then loading it at run time (as opposed to telling `emcc` to
   package the files for you, in which case it would be aware of them at compile
   time); you should build with `FORCE_FILESYSTEM` to ensure filesystem support
   for that case.

v1.37.27: 12/24/2017
--------------------
 - Breaking change: Remove the `Runtime` object, and move all the useful methods
   from it to simple top-level functions. Any usage of `Runtime.func` should be
   changed to `func`.

v1.37.26: 12/20/2017
--------------------
 - Breaking change: Change `NO_EXIT_RUNTIME` to 1 by default. This means that by
   default we don't include code to shut down the runtime, flush stdio streams,
   run atexits, etc., which is better for code size. When `ASSERTIONS` is on, we
   warn at runtime if there is text buffered in the streams that should be
   flushed, or atexits are used.
 - Meta-DCE for JS+wasm: remove unused code between JS+wasm more aggressively.
   This should not break valid code, but may break code that depended on unused
   code being kept around (like using a function from outside the emitted JS
   without exporting it - only exported things are guaranteed to be kept alive
   through optimization).

v1.37.24: 12/13/2017
--------------------
 - Breaking change: Similar to the getValue/setValue change from before (and
   with the same `ASSERTIONS` warnings to help users), do not export the
   following runtime methods by default: ccall, cwrap, allocate,
   Pointer_stringify, AsciiToString, stringToAscii, UTF8ArrayToString,
   UTF8ToString, stringToUTF8Array, stringToUTF8, lengthBytesUTF8, stackTrace,
   addOnPreRun, addOnInit, addOnPreMain, addOnExit, addOnPostRun,
   intArrayFromString, intArrayToString, writeStringToMemory,
   writeArrayToMemory, writeAsciiToMemory.

v1.37.23: 12/4/2017
-------------------
 - Breaking change: Do not polyfill Math.{clz32, fround, imul, trunc} by
   default. A new `LEGACY_VM_SUPPORT` option enables support for legacy
   browsers. In `ASSERTIONS` mode, a warning is shown if a polyfill was needed,
   suggesting using that option.
 - Breaking change: Do not export getValue/setValue runtime methods by default.
   You can still use them by calling them directly in code optimized with the
   main file (pre-js, post-js, js libraries; if the optimizer sees they are
   used, it preserves them), but if you try to use them on `Module` then you
   must export them by adding them to `EXTRA_EXPORTED_RUNTIME_METHODS`. In `-O0`
   or when `ASSERTIONS` is on, a run-time error message explains that, if they
   are attempted to be used incorrectly.

v1.37.17: 7/25/2017
------------------
 - Updated to libc++'s "v2" ABI, which provides better alignment for string data
   and other improvements. This is an ABI-incompatible change, so bitcode files
   from previous versions will not be compatible.

v1.37.13: 5/26/2017
-------------------
 - Improved Android support for emrun.
 - Duplicate function elimination fixes (#5186)
 - Fix problem with embinding derived classes (#5193)
 - Fix CMake compiler detection when EMCC_SKIP_SANITY_CHECK=1 is used. (#5145)
 - Implemented GLFW Joystick API (#5175)
 - Fixed a bug with emcc --clear-ports command (#5248)
 - Updated Binaryen to version 33.
 - Full list of changes:
    - Emscripten: https://github.com/emscripten-core/emscripten/compare/1.37.12...1.37.13
    - Emscripten-LLVM: no changes.
    - Emscripten-Clang: no changes.

v1.37.12: 5/1/2017
------------------
 - Added emscripten-legalize-javascript-ffi option to LLVM to allow disabling JS FFI mangling
 - Full list of changes:
    - Emscripten: https://github.com/emscripten-core/emscripten/compare/1.37.11...1.37.12
    - Emscripten-LLVM: https://github.com/emscripten-core/emscripten-fastcomp/compare/1.37.11...1.37.12
    - Emscripten-Clang: no changes.

v1.37.11: 5/1/2017
------------------
 - Added missing SIGSTKSZ define after musl 1.1.15 update (#5149)
 - Fix emscripten_get_mouse_status (#5152)
 - Fix _mm_set_epi64x() function (#5103)
 - Fix issue with number of gamepads connected at initial page load (#5169, #5170)
 - Full list of changes:
    - Emscripten: https://github.com/emscripten-core/emscripten/compare/1.37.10...1.37.11
    - Emscripten-LLVM: https://github.com/emscripten-core/emscripten-fastcomp/compare/1.37.10...1.37.11
    - Emscripten-Clang: https://github.com/emscripten-core/emscripten-fastcomp-clang/compare/1.37.10...1.37.11

v1.37.10: 4/20/2017
-------------------
 - Added stub for pthread_setcancelstate for singlethreaded runs.
 - Fixed an outlining bug on function returns (#5080)
 - Implemented new parallel test runner architecture (#5074)
 - Added Cocos2D to Emscripten ports. (-s USE_COCOS2D=1)
 - Updated Binaryen to version 32, which migrates Emscripten to use the new
   WebAssembly Names section. This is a forwards and backwards breaking change
   with respect to reading debug symbol names in Wasm callstacks. Use of the new
   Names section format first shipped in Emscripten 1.37.10, Binaryen version
   32, Firefox 55, Firefox Nightly 2017-05-18 and Chrome 59; earlier versions
   still used the old format. For more information, see
   https://github.com/WebAssembly/design/pull/984 and
   https://github.com/WebAssembly/binaryen/pull/933.
 - Full list of changes:
    - Emscripten: https://github.com/emscripten-core/emscripten/compare/1.37.9...1.37.10
    - Emscripten-LLVM: https://github.com/emscripten-core/emscripten-fastcomp/compare/1.37.9...1.37.10
    - Emscripten-Clang: no changes.

v1.37.9: 3/23/2017
------------------
 - Added new build feature -s GL_PREINITIALIZED_CONTEXT=1 which allows pages to
   manually precreate the GL context they use for customization purposes.
 - Added a custom callback hook Module.instantiateWasm() which allows user shell
   HTML file to manually perform Wasm instantiation for preloading and progress
   bar purposes.
 - Added a custom callback hook Module.getPreloadedPackage() to file preloader
   code to allow user shell HTML file to manually download .data files for
   preloading and progress bar purposes.
 - Full list of changes:
    - Emscripten: https://github.com/emscripten-core/emscripten/compare/1.37.8...1.37.9
    - Emscripten-LLVM: https://github.com/emscripten-core/emscripten-fastcomp/compare/1.37.8...1.37.9
    - Emscripten-Clang: no changes.

v1.37.8: 3/17/2017
------------------
 - Fixed a bug with robust_list initialization on pthreads build mode.
 - Full list of changes:
    - Emscripten: https://github.com/emscripten-core/emscripten/compare/1.37.7...1.37.8
    - Emscripten-LLVM: no changes.
    - Emscripten-Clang: no changes.

v1.37.7: 3/15/2017
------------------
 - Updated to LLVM 4.0.
 - Full list of changes:
    - Emscripten: https://github.com/emscripten-core/emscripten/compare/1.37.6...1.37.7
    - Emscripten-LLVM: https://github.com/emscripten-core/emscripten-fastcomp/compare/1.37.6...1.37.7
    - Emscripten-Clang: https://github.com/emscripten-core/emscripten-fastcomp-clang/compare/1.37.6...1.37.7

v1.37.6: 3/15/2017
------------------
 - Implemented readdir() function for WORKERFS.
 - Fixed bugs with Fetch API (#4995, #5027)
 - Full list of changes:
    - Emscripten: https://github.com/emscripten-core/emscripten/compare/1.37.5...1.37.6
    - Emscripten-LLVM: no changes.
    - Emscripten-Clang: no changes.

v1.37.5: 3/13/2017
------------------
 - Updated musl to version 1.1.15 from earlier version 1.0.5.
 - Full list of changes:
    - Emscripten: https://github.com/emscripten-core/emscripten/compare/1.37.4...1.37.5
    - Emscripten-LLVM: no changes.
    - Emscripten-Clang: no changes.

v1.37.4: 3/13/2017
------------------
 - Fixed glGetUniformLocation() to work according to spec with named uniform blocks.
 - Fixed WebAssembly Memory.grow() to work.
 - Switched to 16KB page size from earlier 64KB.
 - Optimize alBufferData() operation.
 - Fixed a resource lookup issue with multiple OpenAL audio contexts.
 - Full list of changes:
    - Emscripten: https://github.com/emscripten-core/emscripten/compare/1.37.3...1.37.4
    - Emscripten-LLVM: no changes.
    - Emscripten-Clang: no changes.

v1.37.3: 2/16/2017
------------------
 - Updated Binaryen to version 0x01. First official stable WebAssembly support version. (#4953)
 - Optimized memcpy and memset with unrolling and SIMD, when available.
 - Improved Emscripten toolchain profiler to track more hot code.
 - Added new linker flag -s WEBGL2_BACKWARDS_COMPATIBILITY_EMULATION=1 to allow
   simultaneously targeting WebGL 1 and WebGL 2.
 - Optimize Emscripten use of multiprocessing pools.
 - More WebGL 2 garbage free optimizations.
 - Full list of changes:
    - Emscripten: https://github.com/emscripten-core/emscripten/compare/1.37.2...1.37.3
    - Emscripten-LLVM: https://github.com/emscripten-core/emscripten-fastcomp/compare/1.37.2...1.37.3
    - Emscripten-Clang: no changes.

v1.37.2: 1/31/2017
------------------
 - Fixed a build error with boolean SIMD types.
 - Improved WebAssembly support, update Binaryen to version 22.
 - Update GL, GLES, GLES2 and GLES3 headers to latest upstream Khronos versions.
 - Implement support for new garbage free WebGL 2 API entrypoints which improve
   performance and reduce animation related stuttering.
 - Fixed a bug where -s USE_PTHREADS builds would not have correct heap size if
   -s TOTAL_MEMORY is not being used.
 - Fixed array type issue that prevented glTexImage3D() and glTexSubImage3D()
   from working.
 - Full list of changes:
    - Emscripten: https://github.com/emscripten-core/emscripten/compare/1.37.1...1.37.2
    - Emscripten-LLVM: https://github.com/emscripten-core/emscripten-fastcomp/compare/1.37.1...1.37.2
    - Emscripten-Clang: no changes.

v1.37.1: 12/26/2016
-------------------
 - Implemented new Fetch API for flexible multithreaded XHR and IndexedDB
   access.
 - Implemented initial version of new ASMFS filesystem for multithreaded
   filesystem operation.
 - Full list of changes:
    - Emscripten: https://github.com/emscripten-core/emscripten/compare/1.37.0...1.37.1
    - Emscripten-LLVM: no changes.
    - Emscripten-Clang: no changes.

v1.37.0: 12/23/2016
-------------------
 - Added support for LLVM sin&cos intrinsics.
 - Fix GLFW mouse button mappings (#4317, #4659)
 - Add support for --emit-symbol-map to wasm
 - Fixed handling of an invalid path in chdir (#4749)
 - Added new EMSCRIPTEN_STRICT mode, which can be enabled to opt in to removing
   support for deprecated behavior.
 - Remove references to Web Audio .setVelocity() function, which has been
   removed from the spec.
 - Full list of changes:
    - Emscripten: https://github.com/emscripten-core/emscripten/compare/1.36.14...1.37.0
    - Emscripten-LLVM: https://github.com/emscripten-core/emscripten-fastcomp/compare/1.36.14...1.37.0
    - Emscripten-Clang: no changes.

v1.36.14: 11/3/2016
-------------------
 - Added support to emscripten_async_wget() for relative paths.
 - Fixed FS.mkdirTree('/') to work.
 - Updated SDL 2 port to version 12.
 - Added more missing pthreads stubs.
 - Normalize system header includes to use the preferred form #include
   <emscripten/foo.h> to avoid polluting header include namespaces.
 - Fixed a bug where transitioning to fullscreen could cause a stack overflow in GLFW.
 - Added new system CMake option
   -DEMSCRIPTEN_GENERATE_BITCODE_STATIC_LIBRARIES=ON to choose if static
   libraries should be LLVM bitcode instead of .a files.
 - Improved SIMD support to be more correct to the spec.
 - Updated Binaryen to version 18. (#4674)
 - Fixed dlopen with RTLD_GLOBAL parameter.
 - Full list of changes:
    - Emscripten: https://github.com/emscripten-core/emscripten/compare/1.36.13...1.36.14
    - Emscripten-LLVM: no changes.
    - Emscripten-Clang: no changes.

v1.36.13: 10/21/2016
--------------------
 - Pass optimization settings to asm2wasm.
 - Fix to exporting emscripten_builtin_malloc() and emscripten_builtin_free()
   when heap is split to multiple parts.
 - Full list of changes:
    - Emscripten: https://github.com/emscripten-core/emscripten/compare/1.36.12...1.36.13
    - Emscripten-LLVM: no changes.
    - Emscripten-Clang: no changes.

v1.36.12: 10/20/2016
--------------------
 - Improved Emscripten toolchain profiler with more data. (#4566)
 - Export dlmalloc() and dlfree() as emscripten_builtin_malloc() and
   emscripten_builtin_free() to allow user applications to hook into memory
   allocation (#4603)
 - Improved asm.js -s USE_PTHREADS=2 build mode compatibility when
   multithreading is not supported.
 - Improved WebGL support with closure compiler (#4619)
 - Improved Bianaryen WebAssembly support
 - Added support for GL_disjoint_timer_query extension (#4575)
 - Improved Emscripten compiler detection with CMake (#4129, #4314, #4318)
 - Added support for int64 in wasm.
 - Optimize small constant length memcpys in wasm.
 - Full list of changes:
    - Emscripten: https://github.com/emscripten-core/emscripten/compare/1.36.11...1.36.12
    - Emscripten-LLVM: https://github.com/emscripten-core/emscripten-fastcomp/compare/1.36.11...1.36.12
    - Emscripten-Clang: no changes.

v1.36.11: 9/24/2016
-------------------
 - Added new runtime functions
   emscripten_sync/async/waitable_run_in_main_runtime_thread() for proxying
   calls with pthreads (#4569)
 - Full list of changes:
    - Emscripten: https://github.com/emscripten-core/emscripten/compare/1.36.10...1.36.11
    - Emscripten-LLVM: no changes.
    - Emscripten-Clang: no changes.

v1.36.10: 9/24/2016
-------------------
 - Improved compiler logging print messages on first run experience. (#4501)
 - Fixed log printing in glFlushMappedBufferRange() and glGetInfoLog()
   functions. (#4521)
 - Added setjmp/longjmp handling for wasm.
 - Improved support for --proxy-to-worker build mode.
 - Improved GLES3 support for glGet() features that WebGL2 does not have. (#4514)
 - Added support for implementation defined glReadPixels() format.
 - Improved WebGL 2 support with closure compilter. (#4554)
 - Implemented support for nanosleep() when building in pthreads mode (#4578)
 - Added support for  llvm_ceil_f64 and llvm_floor_f64 intrinsics.
 - Full list of changes:
    - Emscripten: https://github.com/emscripten-core/emscripten/compare/1.36.9...1.36.10
    - Emscripten-LLVM: https://github.com/emscripten-core/emscripten-fastcomp/compare/1.36.9...1.36.10
    - Emscripten-Clang: no changes.

v1.36.9: 8/24/2016
------------------
 - Fixed glGet for GL_VERTEX_ATTRIB_ARRAY_BUFFER_BINDING to work. (#1330)
 - Move the DYNAMICTOP variable from JS global scope to inside the heap so that
   the value is shared to multithreaded applications. This removes the global
   runtime variable DYNAMICTOP in favor of a new variable DYNAMICTOP_PTR.
   (#4391, #4496)
 - Implemented brk() system function.
 - Fixed --output-eol to work with --proxy-to-worker mode.
 - Improved reported error message when execution fails to stack overflow.
 - Full list of changes:
    - Emscripten: https://github.com/emscripten-core/emscripten/compare/1.36.8...1.36.9
    - Emscripten-LLVM: https://github.com/emscripten-core/emscripten-fastcomp/compare/1.36.8...1.36.9
    - Emscripten-Clang: no changes.

v1.36.8: 8/20/2016
------------------
 - Fixed a memory leak in ctor_evaller.py on Windows (#4446)
 - Migrate to requiring CMake 3.4.3 as the minimum version for Emscripten CMake
   build integration support.
 - Fixed an issue that prevented -s INLINING_LIMIT from working (#4471)
 - Fixed a bug with Building.llvm_nm interpretation of defined symbols (#4488)
 - Add support for DISABLE_EXCEPTION_CATCHING and EXCEPTION_CATCHING_WHITELIST
   options for wasm.
 - Added new emprofile.py script which can be used to profile toolchain wide
   performance. (#4491)
 - Added new linker flag --output-eol, which specifices what kind of line
   endings to generate to the output files. (#4492)
 - Fixed a Windows bug where aborting execution with Ctrl-C might hang
   Emscripten to an infinite loop instead. (#4494)
 - Implement support for touch events to GLUT (#4493)
 - Deprecated unsafe function writeStringToMemory() from src/preamble.js. Using
   stringToUTF8() is recommended instead. (#4497)
 - Full list of changes:
    - Emscripten: https://github.com/emscripten-core/emscripten/compare/1.36.7...1.36.8
    - Emscripten-LLVM: no changes.
    - Emscripten-Clang: no changes.

v1.36.7: 8/8/2016
-----------------
 - Updated to latest upstream LLVM 3.9.
 - Full list of changes:
    - Emscripten: https://github.com/emscripten-core/emscripten/compare/1.36.6...1.36.7
    - Emscripten-LLVM: https://github.com/emscripten-core/emscripten-fastcomp/compare/1.36.6...1.36.7
    - Emscripten-Clang: https://github.com/emscripten-core/emscripten-fastcomp-clang/compare/1.36.6...1.36.7

v1.36.6: 8/8/2016
-----------------
 - Fixed wheelDelta for MSIE (#4316)
 - Fixed inconsistencies in fullscreen API signatures (#4310, #4318, #4379)
 - Changed the behavior of Emscripten WebGL createContext() to not forcibly set
   CSS style on created canvases, but let page customize the style themselves
   (#3406, #4194 and #4350, #4355)
 - Adjusted the reported GL_VERSION field to adapt to the OpenGL ES
   specifications (#4345)
 - Added support for GLES3 GL_MAJOR/MINOR_VERSION fields. (#4368)
 - Improved -s USE_PTHREADS=1 and --proxy-to-worker linker options to be
   mutually compatible. (#4372)
 - Improved IDBFS to not fail on Safari where IndexedDB support is spotty
   (#4371)
 - Improved SIMD.js support when using Closure minifier. (#4374)
 - Improved glGetString to be able to read fields from WEBGL_debug_renderer_info
   extension. (#4381)
 - Fixed an issue with glFramebufferTextureLayer() not working correctly.
 - Fixed a bug with std::uncaught_exception() support (#4392)
 - Implemented a multiprocess lock to access the Emscripten cache. (#3850)
 - Implemented support for the pointerlockerror event in HTML5 API (#4373)
 - Report WebGL GLSL version number in GL_SHADING_LANGUAGE_VERSION string (#4365)
 - Optimized llvm_ctpop_i32() and conversion of strings from C to JS side
   (#4402, #4403)
 - Added support for the OffscreenCanvas proposal, and transferring canvases to
   offscreen in pthreads build mode, linker flag -s OFFSCREENCANVAS_SUPPORT=0/1
   (#4412)
 - Fixed an issue after updating to new LLVM version that response files passed
   to llvm-link must have forward slashes (#4434)
 - Fixed a memory leak in relooper in LLVM.
 - Full list of changes:
    - Emscripten: https://github.com/emscripten-core/emscripten/compare/1.36.5...1.36.6
    - Emscripten-LLVM: https://github.com/emscripten-core/emscripten-fastcomp/compare/1.36.5...1.36.6
    - Emscripten-Clang: no changes.

v1.36.5: 5/24/2016
------------------
 - Added support for passing custom messages when running in web worker.
 - Improved fp128 support when targeting WebAssembly.
 - Updated cpuprofiler.js to support tracing time spent in WebGL functions.
 - Fixed an issue with glFenceSync() function call signature (#4260, #4339)
 - Added missing zero argument version of emscripten_sync_run_in_main_thread().
 - Improves support for targeting pthreads when using Closure minifier (#4348).
 - Fixed an issue where pthreads enabled code did not correctly validate as asm.js
 - Fixed an issue with incorrect SIMD.js related imports (#4341)
 - Full list of changes:
    - Emscripten: https://github.com/emscripten-core/emscripten/compare/1.36.4...1.36.5
    - Emscripten-LLVM: https://github.com/emscripten-core/emscripten-fastcomp/compare/1.36.4...1.36.5
    - Emscripten-Clang: no changes.

v1.36.4: 5/9/2016
-----------------
 - Added EM_TRUE and EM_FALSE #defines to html5.h.
 - Fixed an issue with GLFW window and framebuffer size callbacks.
 - Added support for more missing WebGL 2 texture formats (#4277)
 - Added support for source files with no extension.
 - Updated emrun.py to latest version, adds support to precompressed content and
   running as just a web server without launching a browser.
 - Updated experimental WebAssembly support to generate 0xb version code.
 - Automatically build Binaryen when needed.
 - Updated libc++ to SVN revision 268153. (#4288)
 - Full list of changes:
    - Emscripten: https://github.com/emscripten-core/emscripten/compare/1.36.3...1.36.4
    - Emscripten-LLVM: no changes.
    - Emscripten-Clang: no changes.

v1.36.3: 4/27/2016
------------------
 - Fixed a deadlock bug with pthreads support.
 - Remove sources from temporary garbage being generated in OpenAL code (#4275)
 - Added support for calling alert() from pthreads code.
 - Full list of changes:
    - Emscripten: https://github.com/emscripten-core/emscripten/compare/1.36.2...1.36.3
    - Emscripten-LLVM: no changes.
    - Emscripten-Clang: no changes.

v1.36.2: 4/22/2016
------------------
 - Improve support for targeting WebAssembly with Binaryen.
 - Improve support for LLVM's WebAssembly backend (EMCC_WASM_BACKEND=1
   environment variable).
 - Separate out emscripten cache structure to asmjs and wasm directories.
 - Fix a bug where Emscripten would spawn too many unused python subprocesses (#4158)
 - Optimize Emscripten for large asm.js projects.
 - Added sdl2_net to Emscripten ports.
 - Updated to latest version of the SIMD polyfill (#4165)
 - Fixed an issue with missing texture formats support in GLES 3 (#4176)
 - Added a new WebAssembly linker option -s BINARYEN_IMPRECISE=1 (default=0)
   which mutes potential traps from WebAssembly int div/rem by zero and
   float-to-int conversions.
 - Added support for EXT_color_buffer_float extension.
 - Fixed behavior of SSE shift operations (#4165).
 - Fixed a bug where ctor_evaller.py (-Oz builds) would hang on Windows.
 - Fixed a bug where emscripten_set_main_loop() with EM_TIMING_SETTIMEOUT would
   incorrectly compute the delta times (#4200, #4208)
 - Update pthreads support to latest proposed spec version. (#4212, #4220)
 - Fixed an unresolved symbol linker error in embind (#4225)
 - Fix file_packager.py --use-preload-cache option to also work on Safari and
   iOS (#2977, #4253)
 - Added new file packager option --indexedDB-name to allow specifying the
   database name to use for the cache (#4219)
 - Added DWARF style debugging information.
 - Full list of changes:
    - Emscripten: https://github.com/emscripten-core/emscripten/compare/1.36.1...1.36.2
    - Emscripten-LLVM: https://github.com/emscripten-core/emscripten-fastcomp/compare/1.36.1...1.36.2
    - Emscripten-Clang: no changes.

v1.36.1: 3/8/2016
-----------------
 - Fixed glfwSetWindowSizeCallback to conform to GLFW2 API.
 - Update OpenAL sources only when the browser window is visible to avoid
   occasional stuttering static glitches when the page tab is hidden. (#4107)
 - Implemented LLVM math intrinsics powi, trunc and floor.
 - Added support for SDL_GL_ALPHA_SIZE in GL context initialization. (#4125)
 - Added no-op stubs for several pthread functions when building without
   pthreads enabled (#4130)
 - Optimize glUniform*fv and glVertexAttrib*fv functions to generate less
   garbage and perform much faster (#4128)
 - Added new EVAL_CTORS optimization pass which evaluates global data
   initializer constructors at link time, which would improve startup time and
   reduce code size of these ctors.
 - Implemented support for OpenAL AL_PITCH option.
 - Implemented new build options -s STACK_OVERFLOW_CHECK=0/1/2 which adds
   runtime stack overrun checks. 0: disabled, 1: minimal, between each frame, 2:
   at each explicit JS side stack allocation call to allocate().
 - Fixed an issue with -s SPLIT_MEMORY mode where an unsigned 32-bit memory
   access would come out as signed. (#4150)
 - Fixed asm.js validation in call handlers to llvm_powi_f*.
 - Full list of changes:
    - Emscripten: https://github.com/emscripten-core/emscripten/compare/1.36.0...1.36.1
    - Emscripten-LLVM: https://github.com/emscripten-core/emscripten-fastcomp/compare/1.36.0...1.36.1
    - Emscripten-Clang: no changes.

v1.36.0: 2/23/2016
------------------
 - Fixed an OpenAL bug where OpenAL sources would not respect global volume setting.
 - Fixed an issue where alGetListenerf() with AL_GAIN would not return the
   correct value. (#4091)
 - Fixed an issue where setting alListenerf() with AL_GAIN would not set the
   correct value. (#4092)
 - Implemented new JS optimizer "Duplicate Function Elimination" pass which
   collapses identical functions to save code size.
 - Implemented the _Exit() function.
 - Added support for SSE3 and SSSE3 intrinsics (#4099) and partially for SSE 4.1
   intrinsics (#4030, #4101)
 - Added support for -include-pch flag (#4086)
 - Fixed a regex syntax in ccall on Chrome Canary (#4111)
 - Full list of changes:
    - Emscripten: https://github.com/emscripten-core/emscripten/compare/1.35.23...1.36.0
    - Emscripten-LLVM: https://github.com/emscripten-core/emscripten-fastcomp/compare/1.35.23...1.36.0
    - Emscripten-Clang: no changes.

v1.35.23: 2/9/2016
------------------
 - Provide $NM environment variable to point to llvm-nm when running
   emconfigure, which helps e.g. libjansson to build (#4036)
 - Fixed glGetString(GL_SHADING_LANGUAGE_VERSION) to return appropriate result
   depending on if running on WebGL1 vs WebGL2, instead of hardcoding the result
   (#4040)
 - Fixed a regression with CMake try_run() possibly failing, caused by the
   addition of CMAKE_CROSSCOMPILING_EMULATOR in v1.32.3.
 - Fixed CMake to work in the case when NODE_JS is an array containing
   parameters to be passed to Node.js. (#4045)
 - Fixed a memory issue that caused the Emscripten memory initializer file
   (.mem.js) to be unnecessarily retained in memory during runtime (#4044)
 - Added support for complex valued mul and div ops.
 - Added new option "Module.environment" which allows overriding the runtime ENVIRONMENT_IS_WEB/ENVIRONMENT_IS_WORKER/ENVIRONMENT_IS_NODE/ENVIRONMENT_IS_SHELL fields.
 - Fixed an issue with SAFE_HEAP methods in async mode (#4046)
 - Fixed WebSocket constructor to work in web worker environment (#3849)
 - Fixed a potential issue with some browsers reporting gamepad axis values outside \[-1, 1\] (#3602)
 - Changed libcxxabi to be linked in last, so that it does not override weakly
   linked methods in libcxx (#4053)
 - Implemented new JSDCE code optimization pass which removes at JS link stage
   dead code that is not referenced anywhere (in addition to LLVM doing this for
   C++ link stage).
 - Fixed a Windows issue where embedding memory initializer as a string in JS
   code might cause corrupted output. (#3854)
 - Fixed an issue when spaces are present in directory names in response files
   (#4062)
 - Fixed a build issue when using --tracing and -s ALLOW_MEMORY_GROWTH=1
   simultaneously (#4064)
 - Greatly updated Emscripten support for SIMD.js intrinsics (non-SSE or NEON)
 - Fixed an issue where compiler would not generate a link error when JS library
   function depended on a nonexisting symbol. (#4077)
 - Removed UTF16 and UTF32 marshalling code from being exported by default.
 - Removed the -s NO_BROWSER linker option and automated the detection of when
   that option is needed.
 - Removed the JS implemented C++ symbol name demangler, now always depend on
   the libcxxabi compiled one.
 - Fixed an issue where Emscripten linker would redundantly generate missing
   function stubs for some functions that do exist.
 - Full list of changes:
    - Emscripten: https://github.com/emscripten-core/emscripten/compare/1.35.22...1.35.23
    - Emscripten-LLVM: https://github.com/emscripten-core/emscripten-fastcomp/compare/1.35.22...1.35.23
    - Emscripten-Clang: no changes.

v1.35.22: 1/13/2016
-------------------
 - Updated to latest upstream LLVM trunk as of January 13th.
 - Bumped up the required LLVM version from LLVM 3.8 to LLVM 3.9.
 - Full list of changes:
    - Emscripten: https://github.com/emscripten-core/emscripten/compare/1.35.21...1.35.22
    - Emscripten-LLVM: https://github.com/emscripten-core/emscripten-fastcomp/compare/1.35.21...1.35.22
    - Emscripten-Clang: https://github.com/emscripten-core/emscripten-fastcomp-clang/compare/1.35.21...1.35.22

v1.35.21: 1/13/2016
-------------------
 - Improved support for handling GLFW2 keycodes.
 - Improved emranlib, system/bin/sdl-config and system/bin/sdl2-config to be
   executable in both python2 and python3.
 - Fixed build flags -s AGGRESSIVE_VARIABLE_ELIMINATION=1 and -s USE_PTHREADS=2
   to correctly work when run on a browser that does not support pthreads.
 - Fixed a build issue that caused sequences of \r\r\n to be emitted on Windows.
 - Fixed an issue that prevented building LLVM on Visual Studio 2015
   (emscripten-fastcomp-clang #7)
 - Full list of changes:
    - Emscripten: https://github.com/emscripten-core/emscripten/compare/1.35.20...1.35.21
    - Emscripten-LLVM: https://github.com/emscripten-core/emscripten-fastcomp/compare/1.35.20...1.35.21
    - Emscripten-Clang: https://github.com/emscripten-core/emscripten-fastcomp-clang/compare/1.35.20...1.35.21

v1.35.20: 1/10/2016
-------------------
 - Fixed -s USE_PTHREADS compilation mode to account that SharedArrayBuffer
   specification no longer allows futex waiting on the main thread. (#4024)
 - Added new python2 vs python3 compatibility wrappers for emcmake, emconfigure, emmake and emar.
 - Fixed atomicrmw i64 codegen (#4025)
 - Optimized codegen to simplify "x != 0" to just "x" when output is a boolean.
 - Fixed a compiler crash when generating atomics code in debug builds of LLVM.
 - Fixed a compiler crash when generating SIMD.js code that utilizes
   non-canonical length vectors (e.g. <float x 3>)
 - Full list of changes:
    - Emscripten: https://github.com/emscripten-core/emscripten/compare/1.35.19...1.35.20
    - Emscripten-LLVM: https://github.com/emscripten-core/emscripten-fastcomp/compare/1.35.19...1.35.20
    - Emscripten-Clang: no changes.

v1.35.19: 1/7/2016
------------------
 - Updated to latest upstream LLVM trunk as of January 7th.
 - Full list of changes:
    - Emscripten: no changes.
    - Emscripten-LLVM: https://github.com/emscripten-core/emscripten-fastcomp/compare/1.35.18...1.35.19
    - Emscripten-Clang: https://github.com/emscripten-core/emscripten-fastcomp-clang/compare/1.35.18...1.35.19

v1.35.18: 1/7/2016
------------------
 - Implemented getpeername() and fixed issues with handling getsockname() (#3997)
 - Fixed an issue with daylight saving time in mktime() (#4001)
 - Optimized pthreads code to avoid unnecessary FFI transitions (#3504)
 - Fixed issues with strftime() (#3993)
 - Deprecated memory growth support in asm.js.
 - Implemented llvm_bitreverse_i32() (#3976)
 - Fixed missing include header that affected building relooper on some compilers.
 - Full list of changes:
    - Emscripten: https://github.com/emscripten-core/emscripten/compare/1.35.17...1.35.18
    - Emscripten-LLVM: https://github.com/emscripten-core/emscripten-fastcomp/compare/1.35.17...1.35.18
    - Emscripten-Clang: no changes.

v1.35.17: 1/4/2016
------------------
 - Updated to latest upstream LLVM trunk as of January 4th.
 - Full list of changes:
    - Emscripten: no changes.
    - Emscripten-LLVM: https://github.com/emscripten-core/emscripten-fastcomp/compare/1.35.16...1.35.17
    - Emscripten-Clang: https://github.com/emscripten-core/emscripten-fastcomp/compare/1.35.16...1.35.17

v1.35.16: 1/4/2016
------------------
 - Improved support for -s USE_PTHREADS=2 build mode and added support for Atomics.exchange().
 - Full list of changes:
    - Emscripten: https://github.com/emscripten-core/emscripten/compare/1.35.15...1.35.16
    - Emscripten-LLVM: https://github.com/emscripten-core/emscripten-fastcomp/compare/1.35.15...1.35.16
    - Emscripten-Clang: no changes.

v1.35.15: 1/4/2016
------------------
 - Fixed an error with glClearbufferfv not working. (#3961)
 - Improved file packager code so that file:// URLs work in Chrome too (#3965)
 - Fixed issues with the --memoryprofiler UI.
 - Fixed a Windows issue when generating system libraries in cache (#3939)
 - Fixed a regression from v1.35.13 where GLES2 compilation would not work when
   -s USE_PTHREADS=1 was passed.
 - Added support for WebIDL arrays as input parameters to WebIDL binder.
 - Updated build support when using the LLVM wasm backend.
 - Added new linker option --threadprofiler which generates a threads dashboard
   on the generated page for threads status overview. (#3971)
 - Improved backwards compatibility of building on GCC 4.3 - 4.6.
 - Fixed an asm.js validation issue when building against updated SIMD.js specification. (#3986)
 - Improved Rust support.
 - Full list of changes:
    - Emscripten: https://github.com/emscripten-core/emscripten/compare/1.35.14...1.35.15
    - Emscripten-LLVM: https://github.com/emscripten-core/emscripten-fastcomp/compare/1.35.14...1.35.15
    - Emscripten-Clang: no changes.

v1.35.14: 12/15/2015
--------------------
 - Updated to latest upstream LLVM trunk as of December 15th.
 - Full list of changes:
    - Emscripten: https://github.com/emscripten-core/emscripten/compare/1.35.13...1.35.14
    - Emscripten-LLVM: https://github.com/emscripten-core/emscripten-fastcomp/compare/1.35.13...1.35.14
    - Emscripten-Clang: https://github.com/emscripten-core/emscripten-fastcomp-clang/compare/1.35.13...1.35.14

v1.35.13: 12/15/2015
--------------------
 - Updated -s USE_PTHREADS code generation to reflect that the SharedInt*Array
   hierarchy no longer exists in the SharedArrayBuffer spec.
 - Removed references to Atomic.fence() which no longer is part of the
   SharedArrayBuffer specification.
 - Fixed an issue where JS code minifiers might generate bad code for cwrap
   (#3945)
 - Updated compiler to issue a warning when --separate-asm is being used and
   output suffix is .js.
 - Added new build option -s ONLY_MY_CODE which aims to eliminate most of the
   Emscripten runtime and generate a very minimal compiler output.
 - Added new build option -s WASM_BACKEND=0/1 which controls whether to utilize
   the upstream LLVM wasm emitting codegen backend.
 - Full list of changes:
    - Emscripten: https://github.com/emscripten-core/emscripten/compare/1.35.12...1.35.13
    - Emscripten-LLVM: https://github.com/emscripten-core/emscripten-fastcomp/compare/1.35.12...1.35.13
    - Emscripten-Clang: no changes.

v1.35.12: 11/28/2015
--------------------
 - Update to latest upstream LLVM trunk as of November 28th.
 - Fix Emscripten to handle new style format outputted by llvm-nm.
 - Added new build option BINARYEN_METHOD to allow choosing which wasm
   generation method to use.
 - Updates to Binaryen support.
 - Full list of changes:
    - Emscripten: https://github.com/emscripten-core/emscripten/compare/1.35.11...1.35.12
    - Emscripten-LLVM: https://github.com/emscripten-core/emscripten-fastcomp/compare/1.35.11...1.35.12
    - Emscripten-Clang: https://github.com/emscripten-core/emscripten-fastcomp-clang/compare/1.35.11...1.35.12

v1.35.11: 11/27/2015
--------------------
 - Updated atomics test to stress 64-bit atomics better (#3892)
 - Full list of changes:
    - Emscripten: https://github.com/emscripten-core/emscripten/compare/1.35.10...1.35.11
    - Emscripten-LLVM: https://github.com/emscripten-core/emscripten-fastcomp/compare/1.35.10...1.35.11
    - Emscripten-Clang: no changes.

v1.35.10: 11/25/2015
--------------------
 - Integration with Binaryen.
 - Add a performance warning when multiple FS.syncfs() calls are in flight simultaneously.
 - Correctly pass GLFW_REPEAT when sending key press repeats.
 - Improved filesystem performance when building in multithreaded mode (#3923)
 - Improve error detection when data file fails to load.
 - Clarified that -s NO_DYNAMIC_EXECUTION=1 and -s RELOCATABLE=1 build modes are mutually exclusive.
 - Added new build option -s NO_DYNAMIC_EXECUTION=2 which demotes eval() errors
   to warnings at runtime, useful for iterating fixes in a codebase for multiple
   eval()s  (#3930)
 - Added support to Module.locateFile(filename) to locate the pthread-main.js file (#3500)
 - Changed -s USE_PTHREADS=2 and -s PRECISE_F32=2 to imply --separate-asm
   instead of requiring it, to be backwards compatible (#3829, #3933)
 - Fixed bad codegen for some 64-bit atomics (#3892, #3936)
 - When emitting NaN canonicalization warning, also print the location in code
   where it occurs.
 - Full list of changes:
    - Emscripten: https://github.com/emscripten-core/emscripten/compare/1.35.9...1.35.10
    - Emscripten-LLVM: https://github.com/emscripten-core/emscripten-fastcomp/compare/1.35.9...1.35.10
    - Emscripten-Clang: no changes.

v1.35.9: 11/12/2015
-------------------
 - Implement glfwSetInputMode when mode is GLFW_CURSOR and value is GLFW_CURSOR_NORMAL|GLFW_CURSOR_DISABLED
 - Add explicit abort() when dlopen() is called without linking support
 - Make emcc explicitly reinvoke itself from python2 if called from python3.
 - Optimize memory initializer to omit zero-initialized values (#3907)
 - Full list of changes:
    - Emscripten: https://github.com/emscripten-core/emscripten/compare/1.35.8...1.35.9
    - Emscripten-LLVM: https://github.com/emscripten-core/emscripten-fastcomp/compare/1.35.8...1.35.9
    - Emscripten-Clang: no changes.

v1.35.8: 11/10/2015
-------------------
 - Removed obsoleted EXPORTED_GLOBALS build option.
 - Export filesystem as global object 'FS' in Emscripten runtime.
 - Fixed realpath() function on directories.
 - Fixed round() and roundf() to work when building without -s PRECISE_F32=1 and
   optimize these to be faster (#3876)
 - Full list of changes:
    - Emscripten: https://github.com/emscripten-core/emscripten/compare/1.35.7...1.35.8
    - Emscripten-LLVM: no changes.
    - Emscripten-Clang: no changes.

v1.35.7: 11/4/2015
------------------
 - Updated to latest upstream LLVM trunk version as of November 4th.
 - Full list of changes:
    - Emscripten: https://github.com/emscripten-core/emscripten/compare/1.35.6...1.35.7
    - Emscripten-LLVM: https://github.com/emscripten-core/emscripten-fastcomp/compare/1.35.6...1.35.7
    - Emscripten-Clang: https://github.com/emscripten-core/emscripten-fastcomp-clang/compare/1.35.6...1.35.7

v1.35.6: 11/4/2015
------------------
 - This tag was created for technical purposes, and has no changes compared to
   v1.35.6.

v1.35.5: 11/4/2015
------------------
 - Removed Content-Length and Connection: close headers in POST requests.
 - Migrate to using the native C++11-implemented optimizer by default.
 - Fixed call to glDrawBuffers(0, *); (#3890)
 - Fixed lazy file system to work with closure (#3842)
 - Fixed gzip compression with lazy file system (#3837)
 - Added no-op gracefully failing stubs for process spawn functions (#3819)
 - Clarified error message that memory growth is not supported with shared modules (#3893)
 - Initial work on wasm support in optimizer
 - Full list of changes:
    - Emscripten: https://github.com/emscripten-core/emscripten/compare/1.35.4...1.35.5
    - Emscripten-LLVM: no changes.
    - Emscripten-Clang: no changes.

v1.35.4: 10/26/2015
-------------------
 - Move to legalization in the JS backend.
 - Full list of changes:
    - Emscripten: https://github.com/emscripten-core/emscripten/compare/1.35.3...1.35.4
    - Emscripten-LLVM: https://github.com/emscripten-core/emscripten-fastcomp/compare/1.35.3...1.35.4
    - Emscripten-Clang: https://github.com/emscripten-core/emscripten-fastcomp-clang/compare/1.35.3...1.35.4

v1.35.3: 10/26/2015
-------------------
 - Ignore O_CLOEXEC on NODEFS (#3862)
 - Improved --js-library support in CMake by treating these as libraries (#3840)
 - Still support -Wno-warn-absolute-paths (#3833)
 - Add support to zext <4 x i1> to <4x i32>
 - Emit emscripten versions of llvm and clang in clang --version
 - Full list of changes:
    - Emscripten: https://github.com/emscripten-core/emscripten/compare/1.35.2...1.35.3
    - Emscripten-LLVM: https://github.com/emscripten-core/emscripten-fastcomp/compare/1.35.2...1.35.3
    - Emscripten-Clang: https://github.com/emscripten-core/emscripten-fastcomp-clang/compare/1.35.2...1.35.3

v1.35.2: 10/20/2015
-------------------
 - Rebase against upstream LLVM "google/stable" branch, bringing us to LLVM 3.8.
 - Full list of changes:
    - Emscripten: https://github.com/emscripten-core/emscripten/compare/1.35.1...1.35.2
    - Emscripten-LLVM: https://github.com/emscripten-core/emscripten-fastcomp/compare/1.35.1...1.35.2
    - Emscripten-Clang: https://github.com/emscripten-core/emscripten-fastcomp-clang/compare/1.35.1...1.35.2

v1.35.1: 10/20/2015
-------------------
 - Fixed a bug where passing -s option to LLVM would not work.
 - Work around a WebAudio bug on WebKit "pauseWebAudio failed: TypeError: Not
   enough arguments" (#3861)
 - Full list of changes:
    - Emscripten: https://github.com/emscripten-core/emscripten/compare/1.35.0...1.35.1
    - Emscripten-LLVM: no changes.
    - Emscripten-Clang: no changes.

v1.35.0: 10/19/2015
-------------------
 - Fixed out of memory abort message.
 - Full list of changes:
    - Emscripten: https://github.com/emscripten-core/emscripten/compare/1.34.12...1.35.0
    - Emscripten-LLVM: no changes.
    - Emscripten-Clang: no changes.

v1.34.12: 10/13/2015
--------------------
 - Added new experimental build option -s SPLIT_MEMORY=1, which splits up the
   Emscripten HEAP to multiple smaller slabs.
 - Added SDL2_ttf to Emscripten ports.
 - Added support for building GLES3 code to target WebGL 2. (#3757, #3782)
 - Fixed certain glUniform*() functions to work properly when called in
   conjunction with -s USE_PTHREADS=1.
 - Fixed support for -l, -L and -I command line parameters to accept a space
   between the path, i.e. "-l SDL". (#3777)
 - Fixed SSE2 support in optimized builds.
 - Changed the default behavior of warning when absolute paths are passed to -I
   to be silent. To enable the absolute paths warning, pass
   "-Wwarn-absolute-paths" flag to emcc.
 - Added new linker option -s ABORTING_MALLOC=0 that can be used to make
   malloc() return 0 on failed allocation (Current default is to abort execution
   of the page on OOM) (#3822)
 - Removed the default behavior of automatically decoding all preloaded assets on page startup (#3785)
 - Full list of changes:
    - Emscripten: https://github.com/emscripten-core/emscripten/compare/1.34.11...1.34.12
    - Emscripten-LLVM: https://github.com/emscripten-core/emscripten-fastcomp/compare/1.34.11...1.34.12
    - Emscripten-Clang: no changes.

v1.34.11: 9/29/2015
-------------------
 - Fixed asm.js validation on autovectorized output
 - Fix an issue with printing to iostream in global ctors (#3824)
 - Added support for LLVM pow intrinsics with integer exponent.
 - Full list of changes:
    - Emscripten: https://github.com/emscripten-core/emscripten/compare/1.34.10...1.34.11
    - Emscripten-LLVM: https://github.com/emscripten-core/emscripten-fastcomp/compare/1.34.10...1.34.11
    - Emscripten-Clang: no changes.

v1.34.10: 9/25/2015
-------------------
 - Added wasm compressor/decompressor polyfill (#3766)
 - Added support for sRGB texture formats.
 - Removed the deprecated --compression option.
 - Fixed an issue with asm.js validation for pthreads being broken since v1.34.7 (#3719)
 - Added built-in cpu performance profiler, which is enabled with linker flag --cpuprofiler. (#3781)
 - Added build-in memory usage profiler, which is enabled with linker flag --memoryprofiler. (#3781)
 - Fixed multiple arities per EM_ASM block (#3804)
 - Fixed issues with SSE2 an NaN bit patterns. (emscripten-fastcomp #116)
 - Full list of changes:
    - Emscripten: https://github.com/emscripten-core/emscripten/compare/1.34.9...1.34.10
    - Emscripten-LLVM: https://github.com/emscripten-core/emscripten-fastcomp/compare/1.34.9...1.34.10
    - Emscripten-Clang: no changes.

v1.34.9: 9/18/2015
------------------
 - Fixed an issue with --llvm-lto 3 builds (#3765)
 - Optimized LZ4 compression
 - Fixed a bug where glfwCreateWindow would return success even on failure
   (#3764)
 - Greatly optimized the -s SAFE_HEAP=1 linker flag option by executing the heap
   checks in asm.js side instead.
 - Fixed the return value of EM_ASM_DOUBLE (#3770)
 - Implemented getsockname syscall (#3769)
 - Don't warn on unresolved symbols when LINKABLE is specified.
 - Fixed various issues with SSE2 compilation in optimized builds.
 - Fixed a breakage with -s USE_PTHREADS=2 (#3774)
 - Added support for GL_HALF_FLOAT in WebGL 2. (#3790)
 - Full list of changes:
    - Emscripten: https://github.com/emscripten-core/emscripten/compare/1.34.8...1.34.9
    - Emscripten-LLVM: https://github.com/emscripten-core/emscripten-fastcomp/compare/1.34.8...1.34.9
    - Emscripten-Clang: no changes.

v1.34.8: 9/9/2015
-----------------
 - Fixed a race condition at worker startup (#3741)
 - Update emrun to latest, which improves unit test run automation with emrun.
 - Added support for LZ4 compressing file packages, used with the -s LZ4=1 linker flag. (#3754)
 - Fixed noisy build warning on "unexpected number of arguments in call to strtold" (#3760)
 - Added new linker flag --separate-asm that splits the asm.js module and the
   handwritten JS functions to separate files.
 - Full list of changes:
    - Emscripten: https://github.com/emscripten-core/emscripten/compare/1.34.7...1.34.8
    - Emscripten-LLVM: no changes.
    - Emscripten-Clang: no changes.

v1.34.7: 9/5/2015
-----------------
 - Fixed uses of i64* in side modules.
 - Improved GL support when proxying, and fake WebAudio calls when proxying.
 - Added new main loop timing mode EM_TIMING_SETIMMEDIATE for rendering with
   vsync disabled (#3717)
 - Updated emrun to latest version, adds --safe_firefox_profile option to run
   emrun pages in clean isolated environment.
 - Implemented glGetStringi() method for WebGL2/GLES3. (#3472, #3725)
 - Automatically emit loading code for EMTERPRETIFY_FILE if emitting html.
 - Added new build option -s USE_PTHREADS=2 for running pthreads-enabled pages
   in browsers that do not support SharedArrayBuffer.
 - Added support for building SSE2 intrinsics based code (emmintrin.h), when
   -msse2 is passed to the build.
 - Added exports for getting FS objects by their name (#3690)
 - Updated LLVM to latest upstream PNaCl version (Clang 3.7, July 29th).
 - Full list of changes:
    - Emscripten: https://github.com/emscripten-core/emscripten/compare/1.34.6...1.34.7
    - Emscripten-LLVM: https://github.com/emscripten-core/emscripten-fastcomp/compare/1.34.6...1.34.7
    - Emscripten-Clang: https://github.com/emscripten-core/emscripten-fastcomp-clang/compare/1.34.6...1.34.7

v1.34.6: 8/20/2015
------------------
 - Added new build option -s EMULATED_FUNCTION_POINTERS=2.
 - Fixed a bug with calling functions pointers that take float as parameter
   across dynamic modules.
 - Improved dynamic linking support with -s LINKABLE=1.
 - Added new build option -s MAIN_MODULE=2.
 - Cleaned up a few redundant linker warnings (#3702, #3704)
 - Full list of changes:
    - Emscripten: https://github.com/emscripten-core/emscripten/compare/1.34.5...1.34.6
    - Emscripten-LLVM: https://github.com/emscripten-core/emscripten-fastcomp/compare/1.34.5...1.34.6
    - Emscripten-Clang: no changes.

v1.34.5: 8/18/2015
------------------
 - Added Bullet physics, ogg and vorbis to emscripten-ports.
 - Added FreeType 2.6 to emscripten-ports.
 - Fixed CMake handling when building OpenCV.
 - Fixed and issue with exceptions being thrown in empty glBegin()-glEnd()
   blocks (#3693)
 - Improved function pointer handling between dynamically linked modules
 - Fixed some OpenAL alGetSource get calls (#3669)
 - Fixed issues with building the optimizer on 32-bit Windows (#3673)
 - Increased optimizer stack size on Windows to 10MB (#3679)
 - Added support for passing multiple input files to opt, to speed up
   optimization and linking in opt.
 - Full list of changes:
    - Emscripten: https://github.com/emscripten-core/emscripten/compare/1.34.4...1.34.5
    - Emscripten-LLVM: https://github.com/emscripten-core/emscripten-fastcomp/compare/1.34.4...1.34.5
    - Emscripten-Clang: no changes.

v1.34.4: 8/4/2015
-----------------
 - Add special handling support for /dev/null as an input file (#3552)
 - Added basic printf support in NO_FILESYSTEM mode (#3627)
 - Update WebVR support to the latest specification, and add support for
   retrieving device names
 - Improved --proxy-to-worker build mode with proxying (#3568, #3623)
 - Generalized EXPORT_FS_METHODS to EXPORT_RUNTIME_METHODS
 - Added node externs for closure
 - Fixed a memory allocation bug in pthreads code (#3636)
 - Cleaned up some debug assertion messages behind #ifdef ASSERTIONS (#3639)
 - Fixed umask syscall (#3637)
 - Fixed double alignment issue with formatStrind and emscripten_log (#3647)
 - Added new EXTRA_EXPORTED_RUNTIME_METHODS build option
 - Updated emrun to latest version
 - Full list of changes:
    - Emscripten: https://github.com/emscripten-core/emscripten/compare/1.34.3...1.34.4
    - Emscripten-LLVM: https://github.com/emscripten-core/emscripten-fastcomp/compare/1.34.3...1.34.4
    - Emscripten-Clang: no changes.

v1.34.3: 7/15/2015
------------------
 - Move libc to musl+syscalls
 - Full list of changes:
    - Emscripten: https://github.com/emscripten-core/emscripten/compare/1.34.2...1.34.3
    - Emscripten-LLVM: no changes.
    - Emscripten-Clang: no changes.

v1.34.2: 7/14/2015
------------------
 - Upgrade to new SIMD.js polyfill version and improved SIMD support.
 - Improved WebGL support in --proxy-to-worker mode (#3569)
 - Removed warning on unimplemented JS library functions
 - Fix WebGL 2 support with closure compiler
 - Fixed an issue with WebRTC support (#3574)
 - Fixed emcc to return a correct error process exit code when invoked with no input files
 - Fixed a compiler problem where global data might not get aligned correctly for SIMD.
 - Fixed a LLVM backend problem which caused recursive stack behavior when
   linking large codebases, which was seen to cause a stack overflow crash on
   Windows.
 - Full list of changes:
    - Emscripten: https://github.com/emscripten-core/emscripten/compare/1.34.1...1.34.2
    - Emscripten-LLVM: https://github.com/emscripten-core/emscripten-fastcomp/compare/1.34.1...1.34.2
    - Emscripten-Clang: no changes.

v1.34.1: 6/18/2015
------------------
 - Fixed an issue with resize canvas not working with GLFW.
 - Fixed handling of empty else blocks.
 - Full list of changes:
    - Emscripten: https://github.com/emscripten-core/emscripten/compare/1.34.0...1.34.1
    - Emscripten-LLVM: no changes.
    - Emscripten-Clang: no changes.

v1.34.0: 6/16/2015
------------------
 - Fixed an issue when generating .a files from object files that reside on
   separate drives on Windows (#3525).
 - Added a missing dependency for GLFW (#3530).
 - Removed the Emterpreter YIELDLIST option.
 - Added support for enabling memory growth before the runtime is ready.
 - Added a new feature to store the memory initializer in a string literal
   inside the generated .js file.
 - Fixed a code miscompilation issue with a constexpr in fcmp.
 - Full list of changes:
    - Emscripten: https://github.com/emscripten-core/emscripten/compare/1.33.2...1.34.0
    - Emscripten-LLVM: https://github.com/emscripten-core/emscripten-fastcomp/compare/1.33.2...1.34.0
    - Emscripten-Clang: no changes.

v1.33.2: 6/9/2015
-----------------
 - Added support for OpenAL Extension AL_EXT_float32 (#3492).
 - Added support for handling command line flags -M and -MM (#3518).
 - Fixed a code miscompilation issue with missing ';' character (#3520).
 - Full list of changes:
    - Emscripten: https://github.com/emscripten-core/emscripten/compare/1.33.1...1.33.2
    - Emscripten-LLVM: https://github.com/emscripten-core/emscripten-fastcomp/compare/1.33.1...1.33.2
    - Emscripten-Clang: no changes.

v1.33.1: 6/3/2015
-----------------
 - Added support for multithreading with the POSIX threads API (pthreads), used
   when compiling and linking with the -s USE_PTHREADS=1 flag (#3266).
 - Full list of changes:
    - Emscripten: https://github.com/emscripten-core/emscripten/compare/1.33.0...1.33.1
    - Emscripten-LLVM: https://github.com/emscripten-core/emscripten-fastcomp/compare/1.33.0...1.33.1
    - Emscripten-Clang: no changes.

v1.33.0: 5/29/2015
------------------
 - Fix an issue with writing to /dev/null (#3454).
 - Added a hash to objects inside .a files to support to linking duplicate
   symbol names inside .a files (#2142).
 - Provide extensions ANGLE_instanced_arrays and EXT_draw_buffers as aliases to
   the WebGL ones.
 - Fixed LLVM/Clang to build again on Windows after previous LLVM upgrade.
 - Full list of changes:
    - Emscripten: https://github.com/emscripten-core/emscripten/compare/1.32.4...1.33.0
    - Emscripten-LLVM: https://github.com/emscripten-core/emscripten-fastcomp/compare/1.32.4...1.33.0
    - Emscripten-Clang: no changes.

v1.32.4: 5/16/2015
------------------
 - Update LLVM and Clang to PNaCl's current 3.7 merge point (April 17 2015)
 - Added libpng to Emscripten-ports.
 - Added intrinsic llvm_fabs_f32.
 - Full list of changes:
    - Emscripten: https://github.com/emscripten-core/emscripten/compare/1.32.3...1.32.4
    - Emscripten-LLVM: https://github.com/emscripten-core/emscripten-fastcomp/compare/1.32.3...1.32.4
    - Emscripten-Clang: https://github.com/emscripten-core/emscripten-fastcomp-clang/compare/1.32.3...1.32.4

v1.32.3: 5/15/2015
------------------
 - Improved dynamic linking support.
 - Added new option to file_packager.py to store metadata externally.
 - Improved CMake support with CMAKE_CROSSCOMPILING_EMULATOR (#3447).
 - Added support for sysconf(_SC_PHYS_PAGES) (#3405, 3442).
 - Full list of changes:
    - Emscripten: https://github.com/emscripten-core/emscripten/compare/1.32.2...1.32.3
    - Emscripten-LLVM: https://github.com/emscripten-core/emscripten-fastcomp/compare/1.32.2...1.32.3
    - Emscripten-Clang: no changes.

v1.32.2: 5/8/2015
-----------------
 - Removed a (name+num)+num -> name+newnum optimization, which caused heavy
   performance regressions in Firefox when the intermediate computation wraps
   around the address space (#3438).
 - Improved dynamic linking support.
 - Improved emterpreter when doing dynamic linking.
 - Fixed an issue with source maps debug info containing zeroes as line numbers.
 - Full list of changes:
    - Emscripten: https://github.com/emscripten-core/emscripten/compare/1.32.1...1.32.2
    - Emscripten-LLVM: https://github.com/emscripten-core/emscripten-fastcomp/compare/1.32.1...1.32.2
    - Emscripten-Clang: no changes.

v1.32.1: 5/2/2015
-----------------
 - Removed old deprecated options -s INIT_HEAP, MICRO_OPTS, CLOSURE_ANNOTATIONS,
   INLINE_LIBRARY_FUNCS, SHOW_LABELS, COMPILER_ASSERTIONS and
   COMPILER_FASTPATHS.
 - Added support for dynamic linking and dlopen().
 - Fixed a compilation issue that affected -O2 builds and higher (#3430).
 - Full list of changes:
    - Emscripten: https://github.com/emscripten-core/emscripten/compare/1.32.0...1.32.1
    - Emscripten-LLVM: https://github.com/emscripten-core/emscripten-fastcomp/compare/1.32.0...1.32.1
    - Emscripten-Clang: no changes.

v1.32.0: 4/28/2015
------------------
 - Compile .i files properly as C and not C++ (#3365).
 - Removed old deprecated options -s PRECISE_I32_MUL, CORRECT_ROUNDINGS,
   CORRECT_OVERFLOWS, CORRECT_SIGNS, CHECK_HEAP_ALIGN, SAFE_HEAP_LINES,
   SAFE_HEAP >= 2, ASM_HEAP_LOG, SAFE_DYNCALLS, LABEL_DEBUG, RUNTIME_TYPE_INFO
   and EXECUTION_TIMEOUT, since these don't apply to fastcomp, which is now the
   only enabled compilation mode.
 - Preliminary work towards supporting dynamic linking and dlopen().
 - Fixed an issue where emrun stripped some characters at output (#3394).
 - Fixed alignment issues with varargs.
 - Full list of changes:
    - Emscripten: https://github.com/emscripten-core/emscripten/compare/1.31.3...1.32.0
    - Emscripten-LLVM: https://github.com/emscripten-core/emscripten-fastcomp/compare/1.31.3...1.32.0
    - Emscripten-Clang: no changes.

v1.31.3: 4/22/2015
------------------
 - Improved support for -E command line option (#3365).
 - Removed the old optimizeShifts optimization pass that was not valid for
   asm.js code.
 - Fixed an issue when simultaneously using EMULATE_FUNCTION_POINTER_CASTS and
   EMULATED_FUNCTION_POINTERS.
 - Fixed an issue with -s PRECISE_I64_MATH=2 not working (#3374).
 - Full list of changes:
    - Emscripten: https://github.com/emscripten-core/emscripten/compare/1.31.2...1.31.3
    - Emscripten-LLVM: https://github.com/emscripten-core/emscripten-fastcomp/compare/1.31.2...1.31.3
    - Emscripten-Clang: no changes.

v1.31.2: 4/20/2015
------------------
 - Added support for file suffixes .i and .ii (#3365).
 - Fixed an issue with embind and wide strings (#3299).
 - Removed more traces of the old non-fastcomp compiler code.
 - Full list of changes:
    - Emscripten: https://github.com/emscripten-core/emscripten/compare/1.31.1...1.31.2
    - Emscripten-LLVM: no changes.
    - Emscripten-Clang: no changes.

v1.31.1: 4/17/2015
------------------
 - Added support for unicode characters in EM_ASM() blocks (#3348).
 - Removed the pointer masking feature as experimental and unsupported.
 - Fixed an issue where exit() did not terminate execution of Emterpreter (#3360).
 - Removed traces of the old non-fastcomp compiler code.
 - Full list of changes:
    - Emscripten: https://github.com/emscripten-core/emscripten/compare/1.31.0...1.31.1
    - Emscripten-LLVM: https://github.com/emscripten-core/emscripten-fastcomp/compare/1.31.0...1.31.1
    - Emscripten-Clang: no changes.

v1.31.0: 4/14/2015
------------------
 - Remove references to unsupported EMCC_FAST_COMPILER mode, fastcomp is always enabled (#3347).
 - Full list of changes:
    - Emscripten: https://github.com/emscripten-core/emscripten/compare/1.30.6...1.31.0
    - Emscripten-LLVM: https://github.com/emscripten-core/emscripten-fastcomp/compare/1.30.6...1.31.0
    - Emscripten-Clang: no changes.

v1.30.6: 4/14/2015
------------------
 - Removed support for the deprecated jcache functionality (#3313).
 - Added support to emscripten_GetProcAddress() to fetch symbols with the ANGLE
   suffix (#3304, #3315).
 - Added immintrin.h header file to include all SSE support.
 - Added an async option to ccall (#3307).
 - Stopped from using 0 as a valid source ID for OpenAL (#3303).
 - When project has disabled exception catching, build an exceptions-disabled
   version of libcxx.
 - Split libcxx into two parts to optimize code size for projects that only need
   small amount of libcxx (#2545, #3308).
 - Avoid fprintf usage in emscripten_GetProcAddress() to allow using it with -s
   NO_FILESYSTEM=1 (#3327).
 - Removed old deprecated functionalities USE_TYPED_ARRAYS, FHEAP, GC emulation
   and non-asmjs-emscripten ABI.
 - Don't refer to prefixed GL extensions when creating a GL context (#3324).
 - Removed support code for x86_fp80 type (#3341).
 - Optimize EM_ASM() calls even more (#2596).
 - Full list of changes:
    - Emscripten: https://github.com/emscripten-core/emscripten/compare/1.30.5...1.30.6
    - Emscripten-LLVM: https://github.com/emscripten-core/emscripten-fastcomp/compare/1.30.5...1.30.6
    - Emscripten-Clang: no changes.

v1.30.5: 4/7/2015
-----------------
 - Fixed WebIDL operation when closure is enabled after the previous EM_ASM()
   optimizations.
 - Optimized jsCall() to handle variadic cases of number of arguments faster
   (#3290, #3305).
 - Removed support for the getwd() function (#1115, #3309).
 - Fixed a problem with -s IGNORED_FUNCTIONS and -s DEAD_FUNCTIONS not working
   as expected (#3239).
 - Fixed an issue with -s EMTERPRETIFY_ASYNC=1 and emscripten_sleep() not
   working (#3307).
 - Full list of changes:
    - Emscripten: https://github.com/emscripten-core/emscripten/compare/1.30.4...1.30.5
    - Emscripten-LLVM: https://github.com/emscripten-core/emscripten-fastcomp/compare/1.30.4...1.30.5
    - Emscripten-Clang: no changes.

v1.30.4: 4/3/2015
-----------------
 - Optimized the performance and security of EM_ASM() blocks by avoiding the use
   of eval() (#2596).
 - Full list of changes:
    - Emscripten: https://github.com/emscripten-core/emscripten/compare/1.30.3...1.30.4
    - Emscripten-LLVM: https://github.com/emscripten-core/emscripten-fastcomp/compare/1.30.3...1.30.4
    - Emscripten-Clang: no changes.

v1.30.3: 4/3/2015
-----------------
 - Improved error handling in library_idbstore.js.
 - Fixed an asm.js validation issue with EMULATE_FUNCTION_POINTER_CASTS=1 feature (#3300).
 - Fixed Clang build by adding missing nacltransforms project after latest
   LLVM/Clang upstream merge.
 - Full list of changes:
    - Emscripten: https://github.com/emscripten-core/emscripten/compare/1.30.2...1.30.3
    - Emscripten-LLVM: https://github.com/emscripten-core/emscripten-fastcomp/compare/1.30.2...1.30.3
    - Emscripten-Clang: https://github.com/emscripten-core/emscripten-fastcomp-clang/compare/1.30.2...1.30.3

v1.30.2: 4/1/2015
-----------------
 - Added support to writing to mmap()ed memory by implementing msync() (#3269).
 - Updated SDL2 port to version 7.
 - Exported new singleton function Module.createContext() for creating a GL
   context from SDL2.
 - Added support for asm.js/Emscripten arch in Clang.
 - Finished LLVM 3.6 upgrade merge.
 - Full list of changes:
    - Emscripten: https://github.com/emscripten-core/emscripten/compare/1.30.1...1.30.2
    - Emscripten-LLVM: https://github.com/emscripten-core/emscripten-fastcomp/compare/1.30.1...1.30.2
    - Emscripten-Clang: https://github.com/emscripten-core/emscripten-fastcomp-clang/compare/1.30.1...1.30.2

v1.30.1: 3/24/2015
------------------
 - Upgraded LLVM+Clang from vrsion 3.5 to version 3.6.
 - Full list of changes:
    - Emscripten: https://github.com/emscripten-core/emscripten/compare/1.30.0...1.30.1
    - Emscripten-LLVM: https://github.com/emscripten-core/emscripten-fastcomp/compare/1.30.0...1.30.1
    - Emscripten-Clang: https://github.com/emscripten-core/emscripten-fastcomp-clang/compare/1.30.0...1.30.1

v1.30.0: 3/24/2015
------------------
 - Fixed a bug where html5.h API would not remove event handlers on request.
 - Fixed a regression issue that broke building on Windows when attempting to
   invoke tools/gen_struct_info.py.
 - Improved memory growth feature to better handle growing to large memory sizes
   between 1GB and 2GB (#3253).
 - Fixed issues with emrun with terminating target browser process, managing
   lingering sockets and command line quote handling.
 - Fixed a bug where unsigned integer return values in embind could be returned
   as signed (#3249).
 - Improved handling of lost GL contexts.
 - Changed malloc to be fallible (return null on failure) when memory growth is
   enabled (#3253).
 - Fixed a bug with WebIDL not being able to handle enums (#3258).
 - Updated POINTER_MASKING feature to behave as a boolean rather than a mask
   (#3240).
 - Improved "emcmake cmake" on Windows to automatically remove from path any
   entries that contain sh.exe in them, which is not supported by CMake.
 - Fixed an issue with symlink handling in readlink (#3277).
 - Updated SDL2 port to version 6.
 - Removed the obsolete FAST_MEMORY build option.
 - Added reciprocalApproximation and reciprocalSqrtApproximation SIMD intrinsics.
 - Full list of changes:
    - Emscripten: https://github.com/emscripten-core/emscripten/compare/1.29.12...1.30.0
    - Emscripten-LLVM: https://github.com/emscripten-core/emscripten-fastcomp/compare/1.29.12...1.30.0
    - Emscripten-Clang: no changes.

v1.29.12: 3/15/2015
-------------------
 - Fix a bug where SDL_malloc and SDL_free were not available. (#3247)
 - Fix various issues with emrun usage. (#3234)
 - Fixed an off-by-one memory access in native optimizer.
 - Improve emterpreter support.
 - Full list of changes:
    - Emscripten: https://github.com/emscripten-core/emscripten/compare/1.29.11...1.29.12
    - Emscripten-LLVM: no changes.
    - Emscripten-Clang: no changes.

v1.29.11: 3/11/2015
-------------------
 - Remove the requirement to pass -s PRECISE_F32=1 manually when building with
   SIMD support.
 - Fix a temp directory leak that could leave behind empty directories in the
   temp directory after build (#706)
 - Improve support for growable Emscripten heap in asm.js mode.
 - Added a warning message when generating huge asset bundles with file packager.
 - Fixed a bug where emscripten_get_gamepad_status might throw a JS exception if
   called after a gamepad was disconnected.
 - Improve emterpreter sleep support.
 - Optimize code generation when multiple consecutive bitshifts are present.
 - Optimize redundant stack save and restores, and memcpy/memsets.
 - Full list of changes:
    - Emscripten: https://github.com/emscripten-core/emscripten/compare/1.29.10...1.29.11
    - Emscripten-LLVM: https://github.com/emscripten-core/emscripten-fastcomp/compare/1.29.10...1.29.11
    - Emscripten-Clang: no changes.

v1.29.10: 2/19/2015
-------------------
 - Add a warning message when generating code that has a very large number of
   variables, which optimization flags could remove.
 - Improve support for SIMD casts and special loads.
 - Fix the process return code when using EMCONFIGURE_JS=1.
 - Improved the error message in abort().
 - Fix main loop handling during emterpreter sync save/load.
 - Handle emscripten_async_call and friends during sleep, by pausing all
   safeSet*() operations.
 - Add support for Google WTF when building with --tracing.
 - Improve emterpreter stability with fuzzing.
 - Add an option to load the memory initializer file from a typed array (#3187)
 - Remove linker warning message when linking to -lm, since Emscripten includes
   musl that implements the math libraries built-in.
 - Add support for SDL_WM_SetCaption(), which calls to Module['setWindowTitle'],
   or if not present, sets the web page title. (#3192)
 - Full list of changes:
    - Emscripten: https://github.com/emscripten-core/emscripten/compare/1.29.9...1.29.10
    - Emscripten-LLVM: https://github.com/emscripten-core/emscripten-fastcomp/compare/1.29.9...1.29.10
    - Emscripten-Clang: no changes.

v1.29.9: 2/9/2015
-------------------
 - Documented FORCE_ALIGNED_MEMORY to be no longer supported.
 - Fixes issues with native optimizer handling of "if () else {}" statements.
   (#3129)
 - Improved cross-browser support for EMSCRIPTEN_FULLSCREEN_FILTERING_NEAREST.
   (#3165)
 - Added new linker option --profiling-funcs, which generates output that is
   otherwise minified, except that function names are kept intact, for use in
   profilers and getting descriptive call stacks.
 - The Module object is no longer written in global scope. (#3167)
 - Added new emscripten_idb_* API. (#3169)
 - Added new function emscripten_wget_data().
 - Add support for GL_RED with GLES3/WebGL2. (#3176)
 - Added basic WebVR support. (#3177)
 - Full list of changes:
    - Emscripten: https://github.com/emscripten-core/emscripten/compare/1.29.8...1.29.9
    - Emscripten-LLVM: no changes.
    - Emscripten-Clang: no changes.

v1.29.8: 1/31/2015
-------------------
 - Fix a temp file leak with emterpreter. (#3156)
 - Fix a typo that broke glBlitFramebuffer. (#3159)
 - Added scandir() and alphasort() from musl. (#3161)
 - Add a warning if multiple .a files with same basename are being linked
   together. (#2619)
 - Full list of changes:
    - Emscripten: https://github.com/emscripten-core/emscripten/compare/1.29.7...1.29.8
    - Emscripten-LLVM: https://github.com/emscripten-core/emscripten-fastcomp/compare/1.29.7...1.29.8
    - Emscripten-Clang: no changes.

v1.29.7: 1/28/2015
-------------------
 - Fixed an issue with backwards compatibility in emscripten-ports. (#3144)
 - Warn on duplicate entries in archives. (#2619)
 - Removed the MAX_SETJMPS limitation to improve setjmp/longjpmp support.
   (#3151)
 - Improve the native optimizer to not emit empty if clauses in some cases.
   (#3154)
 - Optimize Math.clz32, Math.min, NaN, and inf handling in asm.js.
 - Full list of changes:
    - Emscripten: https://github.com/emscripten-core/emscripten/compare/1.29.6...1.29.7
    - Emscripten-LLVM: https://github.com/emscripten-core/emscripten-fastcomp/compare/1.29.6...1.29.7
    - Emscripten-Clang: no changes.

v1.29.6: 1/23/2015
-------------------
 - Fixed an issue where calling glGen*() when the GL context was lost might
   throw a JS exception, instead a GL_INVALID_OPERATION is now recorded.
 - Improve label handling in native optimizer.
 - Full list of changes:
    - Emscripten: https://github.com/emscripten-core/emscripten/compare/1.29.5...1.29.6
    - Emscripten-LLVM: no changes.
    - Emscripten-Clang: no changes.

v1.29.5: 1/23/2015
-------------------
 - Enable compiling source files with the extension ".c++".
 - Enable versioning of the emscripten ports so that older Emscripten versions
   can keep using older versions of the ports (#3144)
 - Added a whitelist option to emterpreter, a linker flag of form -s
   EMTERPRETIFY_WHITELIST=["symbol1","symbol2"]. (#3129)
 - Improved emscripten_get_pointerlock_status() to always fill the output
   structure even when pointer lock is not supported.
 - Added an environment variable EMCC_NO_OPT_SORT=0/1 option to configure
   whether the generated output should have the functions sorted by length,
   useful for debugging.
 - Added new tool tools/merge_pair.py which allows bisecting differences between
   two output files to find discrepancies.
 - Improved parsing in cashew.
 - Improved output message from emconfigure and emmake when inputs are unexpected.
 - Added built-in asm handler for LLVM fabs operation.
 - Full list of changes:
    - Emscripten: https://github.com/emscripten-core/emscripten/compare/1.29.4...1.29.5
    - Emscripten-LLVM: https://github.com/emscripten-core/emscripten-fastcomp/compare/1.29.4...1.29.5
    - Emscripten-Clang: no changes.

v1.29.4: 1/21/2015
-------------------
 - Added new C <-> JS string marshalling functions asciiToString(),
   stringToAscii(), UTF8ToString(), stringToUTF8() that can be used to copy
   strings across the JS and C boundaries. (#2363)
 - Added new functions lengthBytesUTF8(), lengthBytesUTF16() and
   lengthBytesUTF32() to allow computing the byte lengths of strings in
   different encodings. (#2363)
 - Upgraded SDL2 port to version 4.
 - Add support for saving the emterpreter stack when there are functions
   returning a value on the stack (#3129)
 - Notice async state in emterpreter trampolines (#3129)
 - Optimize SDL1 pixel copying to the screen.
 - Fixed an issue with emterpreter parsing. (#3141)
 - Fixed an issue with native optimizer and -s PPRECISE_F32=1.
 - Full list of changes:
    - Emscripten: https://github.com/emscripten-core/emscripten/compare/1.29.3...1.29.4
    - Emscripten-LLVM: https://github.com/emscripten-core/emscripten-fastcomp/compare/1.29.3...1.29.4
    - Emscripten-Clang: no changes.

v1.29.3: 1/16/2015
-------------------
 - Fixed a bug with OpenGL context initialization enableExtensionsByDefault. (#3135)
 - Fixed an issue with nested if parsing in native optimizer.
 - Full list of changes:
    - Emscripten: https://github.com/emscripten-core/emscripten/compare/1.29.2...1.29.3
    - Emscripten-LLVM: no changes.
    - Emscripten-Clang: no changes.

v1.29.2: 1/16/2015
-------------------
 - Fixed an issue with embind compilation in LLVM 3.5.
 - Fixed an issue with SDL audio queueing stability, which would queue audio too
   eagerly and cause stutter in some applications (#3122, #3124)
 - Enabled native JS optimizer to be built automatically on Windows, requires
   VS2012 or VS2013.
 - Improve error message to reflect the fact that DLOPEN_SUPPORT is currently
   not available (#2365)
 - Improve SIMD load and store support.
 - Upgraded SDL2 port to version 3.
 - Fix a bug with native JS optimizer and braces in nested ifs.
 - Improved emterpreter support.
 - Fixed LLVM 3.5 to build with Visual Studio on Windows (emscripten-fastcomp #61)
 - Full list of changes:
    - Emscripten: https://github.com/emscripten-core/emscripten/compare/1.29.1...1.29.2
    - Emscripten-LLVM: https://github.com/emscripten-core/emscripten-fastcomp/compare/1.29.1...1.29.2
    - Emscripten-Clang: no changes.

v1.29.1: 1/7/2015
-------------------
 - Migrated to upstream PNaCl LLVM+Clang 3.5 from the previous 3.4.
 - Full list of changes:
    - Emscripten: https://github.com/emscripten-core/emscripten/compare/1.29.0...1.29.1
    - Emscripten-LLVM: https://github.com/emscripten-core/emscripten-fastcomp/compare/1.29.0...1.29.1
    - Emscripten-Clang: https://github.com/emscripten-core/emscripten-fastcomp-clang/compare/1.29.0...1.29.1

v1.29.0: 1/7/2015
-------------------
 - Full list of changes:
    - Emscripten: https://github.com/emscripten-core/emscripten/compare/1.28.3...1.29.0
    - Emscripten-LLVM: https://github.com/emscripten-core/emscripten-fastcomp/compare/1.28.3...1.29.0
    - Emscripten-Clang: no changes.

v1.28.3: 1/4/2015
-------------------
 - embuilder.py tool
 - Many fixes for native optimizer on Windows
 - Perform LLVM LTO in a separate invocation of opt, so that it does not mix
   with legalization and other stuff we do at link time
 - Full list of changes:
    - Emscripten: https://github.com/emscripten-core/emscripten/compare/1.28.2...1.28.3
    - Emscripten-LLVM: https://github.com/emscripten-core/emscripten-fastcomp/compare/1.28.2...1.28.3
    - Emscripten-Clang: https://github.com/emscripten-core/emscripten-fastcomp-clang/compare/1.28.2...1.28.3

v1.28.2: 12/17/2014
-------------------
 - Enable native optimizer by default
 - Disable slow2asm legacy testing (asm.js mode in pre-fastcomp)
 - Full list of changes:
    - Emscripten: https://github.com/emscripten-core/emscripten/compare/1.28.1...1.28.2
    - Emscripten-LLVM: https://github.com/emscripten-core/emscripten-fastcomp/compare/1.28.1...1.28.2
    - Emscripten-Clang: no changes.

v1.28.1: 12/15/2014
-------------------
 - Use a lot more MUSL math functions
 - Full list of changes:
    - Emscripten: https://github.com/emscripten-core/emscripten/compare/1.28.0...1.28.1
    - Emscripten-LLVM: https://github.com/emscripten-core/emscripten-fastcomp/compare/1.28.0...1.28.1
    - Emscripten-Clang: no changes.

v1.28.0: 12/12/2014
-------------------
 - Full list of changes:
    - Emscripten: https://github.com/emscripten-core/emscripten/compare/1.27.2...1.28.0
    - Emscripten-LLVM: https://github.com/emscripten-core/emscripten-fastcomp/compare/1.27.2...1.28.0
    - Emscripten-Clang: no changes.

v1.27.2: 12/10/2014
-------------------
 - Added more complete support for SSE1 SIMD intrinsics API. (#2792)
 - Fixed an issue with glTexImage2D on GL_LUMINANCE + GL_FLOAT textures. (#3039)
 - Use the cashew asm.js parser in native optimizer.
 - Fixed issues with IE when running closure minified pages. (#3012)
 - Enabled asm.js validation for SIMD compilation.
 - Full list of changes:
    - Emscripten: https://github.com/emscripten-core/emscripten/compare/1.27.1...1.27.2
    - Emscripten-LLVM: https://github.com/emscripten-core/emscripten-fastcomp/compare/1.27.1...1.27.2
    - Emscripten-Clang: no changes.

v1.27.1: 11/20/2014
-------------------
 - Migrated to upstream PNaCl LLVM+Clang 3.4 from the previous 3.3.
 - Added a FindOpenGL.cmake to support find_package() for OpenGL in CMake scripts.
 - Full list of changes:
    - Emscripten: https://github.com/emscripten-core/emscripten/compare/1.27.0...1.27.1
    - Emscripten-LLVM: https://github.com/emscripten-core/emscripten-fastcomp/compare/1.27.0...1.27.1
    - Emscripten-Clang: https://github.com/emscripten-core/emscripten-fastcomp-clang/compare/1.27.0...1.27.1

v1.27.0: 11/20/2014
-------------------
 - Added new work in progress option -s NATIVE_OPTIMIZER=1 that migrates
   optimizer code from JS to C++ for better performance.
 - Fixed an embind issue when compiling with closure (#2974)
 - Fixed an embind issue with unique_ptr (#2979)
 - Fixed a bug with new GL context initialization in proxy to worker mode.
 - Fixed an issue where GL context event handlers would leak after a GL context
   has been freed.
 - Optimized embind operation in Chrome by avoiding using Function.prototype.bind().
 - Full list of changes:
    - Emscripten: https://github.com/emscripten-core/emscripten/compare/1.26.1...1.27.0
    - Emscripten-LLVM: https://github.com/emscripten-core/emscripten-fastcomp/compare/1.26.1...1.27.0
    - Emscripten-Clang: no changes.

v1.26.1: 11/7/2014
------------------
 - Fixed emscripten::val handle for special js values (#2930)
 - Implemented SDL 1.2 SDL_SetClipRect / SDL_GetClipRect (#2931)
 - Added support for building zlib from Emscripten Ports with linker flag -s USE_ZLIB=1.
 - Improved experimental GLES3 support.
 - Fixed issues with llseek (#2945)
 - Enable using emscripten_get_now() in web workers (#2953)
 - Added stricter input data validation in GL code.
 - Added new HTML5 C API for managing fullscreen mode transitions to resolve
   cross-browser issue #2556 (#2975)
 - Fixed an issue with using structs in va_args (#2923)
 - Full list of changes:
    - Emscripten: https://github.com/emscripten-core/emscripten/compare/1.26.0...1.26.1
    - Emscripten-LLVM: https://github.com/emscripten-core/emscripten-fastcomp/compare/1.26.0...1.26.1
    - Emscripten-Clang: https://github.com/emscripten-core/emscripten-fastcomp-clang/compare/1.26.0...1.26.1

v1.26.0: 10/29/2014
-------------------
 - Fixed an issue where emar would forward --em-config to llvm-ar (#2886)
 - Added a new "emterpreter" feature that allows running Emscripten compiled
   code in interpreted form until asm.js compilation is ready (-s
   EMTERPRETIFY=1).
    - For more information, see
      https://groups.google.com/d/msg/emscripten-discuss/vhaPL9kULxk/_eD2G06eucwJ
 - Added new "Emscripten Ports" architecture that enables building SDL2 with -s
   USE_SDL=2 command line flag.
 - Added support for SDL 1.2 SDL_CreateRGBSurfaceFrom() function.
 - Improved experimental SIMD support.
 - Use only minimum necessary digits to print floating point literals in
   generated JS code for smaller code output.
 - Full list of changes:
    - Emscripten: https://github.com/emscripten-core/emscripten/compare/1.25.2...1.26.0
    - Emscripten-LLVM: https://github.com/emscripten-core/emscripten-fastcomp/compare/1.25.2...1.26.0
    - Emscripten-Clang: no changes.

v1.25.2: 10/16/2014
-------------------
 - Fixed a bug in tmpfile() function not allocating the mode argument correctly.
 - Fixed a bug with handling empty files in IDBFS (#2845)
 - Added an implementation of the utimes() function (#2845)
 - Added experimental WebGL 2.0 support with the linker flag -s USE_WEBGL2=1.
   (#2873)
 - Fixed a UnboundTypeError occurring in embind (#2875)
 - Fixed an error "IndexSizeError: Index or size is negative or greater than the
   allowed amount" being thrown by Emscripten SDL 1.2 surface blit code. (#2879)
 - Fixed a JS minifier issue that generated "x--y from x - -y" (#2869)
 - Added a new emcc command line flag "--cache <dir>" to control the location of
   the Emscripten cache directory (#2816)
 - Implemented SDL_ConvertSurface() and added support for SDL_SRCALPHA in
   SDL_SetAlpha (#2871)
 - Fixed issues with the GL library handling of invalid input values.
 - Optimized SDL copyIndexedColorData function (#2890)
 - Implemented GLES3 emulation for glMapBufferRange() for upcoming WebGL 2
   support, using the -s FULL_ES3=1 linker option.
 - Fixed a bug where setting up and cancelling the main loop multiple times
   would stack up the main loop to be called too frequently (#2839)
 - Introduced a new API emscripten_set_main_loop_timing() for managing the
   Emscripten main loop calling frequency (#2839)
 - Added new optimization flags SDL.discardOnLock and SDL.opaqueFrontBuffer to
   Emscripten SDL 1.2 SDL_LockSurface() and SDL_UnlockSurface() (#2870)
 - Fixed a bug with glfwGetProcAddress().
 - Added option to customize GLOBAL_BASE (the starting address of global
   variables in the Emscripten HEAP).
 - Added the ability to register mouseover and mouseout events from the HTML5
   API.
 - Improved experimental SIMD support.
 - Full list of changes:
    - Emscripten: https://github.com/emscripten-core/emscripten/compare/1.25.1...1.25.2
    - Emscripten-LLVM: no changes.
    - Emscripten-Clang: no changes.

v1.25.1: 10/1/2014
------------------
 - Updated heap resize support code when -s ALLOW_MEMORY_GROWTH=1 is defined.
 - Updated libc++ to new version from upstream svn revision 218372, 2014-09-24.
 - Fixed a bug where building on Windows might generate output JS files with
   incorrect syntax (emscripten-fastcomp #52)
 - Improved experimental SIMD support.
 - Full list of changes:
    - Emscripten: https://github.com/emscripten-core/emscripten/compare/1.25.0...1.25.1
    - Emscripten-LLVM: https://github.com/emscripten-core/emscripten-fastcomp/compare/1.25.0...1.25.1
    - Emscripten-Clang: no changes.


v1.25.0: 9/30/2014
------------------
 - Fixed a warning message with -s EXPORTED_FUNCTIONS.
 - Full list of changes:
    - Emscripten: https://github.com/emscripten-core/emscripten/compare/1.24.1...1.25.0
    - Emscripten-LLVM: no changes.
    - Emscripten-Clang: no changes.

v1.24.1: 9/27/2014
------------------
 - Fixed issues with the tmpnam and tmpfile functions (#2797, 2798)
 - Fixed CMake package find code to not search any system directories, because
   Emscripten is a cross-compiler.
 - Improved support for the proposed solution for heap resizing.
 - Fixed an issue where one could not run a main loop without having first a GL
   context created when -s FULL_ES2 or -s LEGACY_GL_EMULATION were set.
 - For compatibility, Emscripten will no longer warn about missing library files
   for -lGL, -lGLU and -lglut libraries, since Emscripten provides the
   implementation for these without having to explicitly link to anything.
 - Added support for readonly (const) attributes and automatically call
   Pointer_stringify on DOMStrings in WebIDL.
 - Improved SIMD support for the experimental Ecmascript SIMD spec.
 - Added support for GLFW 3.0.
 - Added new Emscripten HTML 5 functions emscripten_set_mouseenter_callback()
   and emscripten_set_mouseleave_callback().
 - Emscripten now recognizes an environment variable
   EMCC_JSOPT_BLACKLIST=a,b,c,d which can be used to force-disable Emscripten to
   skip running specific JS optimization passes. This is intended as a debugging
   aid to help zoom in on JS optimizer bugs when compiling with -O1 and greater.
   (#2819)
 - Fixed a bug where Module['TOTAL_STACK'] was ignored (#2837).
 - Improved SIMD support for the experimental Ecmascript SIMD spec. Preliminary asm.js validation.
 - Full list of changes:
    - Emscripten: https://github.com/emscripten-core/emscripten/compare/1.24.0...1.24.1
    - Emscripten-LLVM: https://github.com/emscripten-core/emscripten-fastcomp/compare/1.24.0...1.24.1
    - Emscripten-Clang: no changes.

v1.24.0: 9/16/2014
------------------
 - Renamed the earlier Module.locateFilePackage() to Module.locateFile() added
   in v1.22.2 to better reflect its extended usage.
 - Improved exceptions support with exception_ptr.
 - Fixed a bug where restoring files from IDBFS would not preserve their file modes.
 - Fixed and issue where one could not pass a null pointer to strftime() function.
 - Improved SIMD support for the experimental Ecmascript SIMD spec.
 - Full list of changes:
    - Emscripten: https://github.com/emscripten-core/emscripten/compare/1.23.5...1.24.0
    - Emscripten-LLVM: https://github.com/emscripten-core/emscripten-fastcomp/compare/1.23.5...1.24.0
    - Emscripten-Clang: no changes.

v1.23.5: 9/12/2014
------------------
 - Added new functions emscripten_get_device_pixel_ratio(),
   emscripten_set_canvas_css_size() and emscripten_get_canvas_css_size() which
   allow handling High DPI options from C code.
 - Fixed bugs with timzone-related functions in the JS-implemented C standard
   library.
 - Implemented clock_gettime(CLOCK_MONOTONIC) and added a new function
   emscripten_get_now_is_monotonic() to query whether the JS-provided timer is
   monotonic or not.
 - Fixed an issue where the user could not pass --llvm-opts=xxx when also
   specifying --llvm-lto=2.
 - Renamed the linker option -profiling to --profiling for consistency. The old
   form is still supported.
 - Formalized the set of valid characters to be used in files passed to the
   file_packager.py (#2765).
 - Implemented SDL function SDL_BlitScaled.
 - Fixed a bug with right modifier keys in SDL.
 - Full list of changes:
    - Emscripten: https://github.com/emscripten-core/emscripten/compare/1.23.4...1.23.5
    - Emscripten-LLVM: no changes.
    - Emscripten-Clang: no changes.

v1.23.4: 9/7/2014
------------------
 - Implemented new targetX and targetY fields for native HTML5 mouse and touch
   events (#2751)
 - Improved SIMD support for the experimental Ecmascript SIMD spec.
 - Full list of changes:
    - Emscripten: https://github.com/emscripten-core/emscripten/compare/1.23.3...1.23.4
    - Emscripten-LLVM: https://github.com/emscripten-core/emscripten-fastcomp/compare/1.23.3...1.23.4
    - Emscripten-Clang: no changes.

v1.23.3: 9/7/2014
------------------
 - Removed the scons-tools SCons build system as unused.
 - Fixed an issue where applications could not handle WebGL context creation
   failures gracefully.
 - Fixed a bug where the stringToC function in ccall/cwrap might not allocate
   enough space to hold unicode strings.
 - Removed CMake from attempting to link to library -ldl when building projects,
   by unsetting CMAKE_DL_LIBS.
 - Fixed a bug where write_sockaddr might return undefined data in its output
   structure.
 - Added a new _experimental_ -s POINTER_MASKING=1 linker option that might help
   JS VMs to optimize asm.js code.
 - Added first version of a memory tracing API to profile memory usage in
   Emscripten applications.
 - Added functions glob and globfree from musl regex library.
 - Improved SIMD support for the experimental Ecmascript SIMD spec.
 - Full list of changes:
    - Emscripten: https://github.com/emscripten-core/emscripten/compare/1.23.2...1.23.3
    - Emscripten-LLVM: https://github.com/emscripten-core/emscripten-fastcomp/compare/1.23.2...1.23.3
    - Emscripten-Clang: no changes.

v1.23.2: 9/2/2014
------------------
 - Adjusted the process and group ids reported by the stub library functions to
   be closer to native unix values.
 - Set stack to be aligned to 16 bytes. (#2721)
 - Fixed a compiler error "unresolved symbol:
   __cxa_decrement_exception_refcount" (#2715)
 - Added a new warning message that instructs that building .so, .dll and .dylib
   files is not actually supported, and is faked for compatibility reasons for
   existing build chains. (#2562)
 - Fixed problems with SDL mouse scrolling (#2643)
 - Implemented OpenAL function alSourceRewind.
 - Removed several old header files from the Emscripten repository that had been
   included for emulation purposes (zlib.h, png.h, tiff.h, tiffio.h), but their
   implementation is not included.
 - Work around an issue in d8 with binary file reading that broke e.g. printf
   when running in d8. (#2731)
 - Rigidified the semantics of Module.preRun and Module.postRun: These must
   always be JS arrays, single functions are not allowed (#2729)
 - Improved compiler warning diagnostics when generating output that will not
   validate as asm.js (#2737)
 - Updated to latest emrun version to enable support for passing arguments with
   hyphens to the program. (#2742)
 - Added Bessel math functions of the first kind  (j0, j1, jn) from musl.
 - Improved SIMD support for the experimental Ecmascript SIMD spec.
 - Full list of changes:
    - Emscripten: https://github.com/emscripten-core/emscripten/compare/1.23.1...1.23.2
    - Emscripten-LLVM: https://github.com/emscripten-core/emscripten-fastcomp/compare/1.23.1...1.23.2
    - Emscripten-Clang: no changes.

v1.23.1: 8/26/2014
------------------
 - Add support for the Chrome variant of the Gamepad API.
 - Updates to SIMD.js support.
 - Implemented glutSetCursor function.
 - Added new link-time options -s NO_FILESYSTEM=1 and -s NO_BROWSER=1 to enable
   reducing output file sizes when those functionalities are not necessary.
 - Added a new option --closure 2 to allow running closure even on the asm.js output.
 - Fixed a regression bug that broke the use of
   emscripten_set_socket_error_callback() in emscripten.h
 - Removed the support for old discontinued Mozilla Audio Data API in src/library_sdl.js.
 - Removed the support for using Web Audio ScriptProcessorNode to stream audio.
 - Improved SDL audio streaming by using the main rAF() callback instead of a
   separate setTimeout() callback to schedule the audio data.
 - Deprecated compiling without typed arrays support.
 - Migrated to using musl PRNG functions. Fixes reported bugs about the quality of randomness (#2341)
 - Improved SIMD support for the experimental Ecmascript SIMD spec.
 - Full list of changes:
    - Emscripten: https://github.com/emscripten-core/emscripten/compare/1.23.0...1.23.1
    - Emscripten-LLVM: https://github.com/emscripten-core/emscripten-fastcomp/compare/1.23.0...1.23.1
    - Emscripten-Clang: no changes.

v1.23.0: 8/21/2014
------------------
 - Added support for array attributes in WebIDL bindings.
 - Allow cloning pointers that are scheduled for deletion in embind, and add
   support for null in embind_repr().
 - Fixed possible issues with rounding and flooring operations.
 - Full list of changes:
    - Emscripten: https://github.com/emscripten-core/emscripten/compare/1.22.2...1.23.0
    - Emscripten-LLVM: no changes.
    - Emscripten-Clang: no changes.

v1.22.2: 8/19/2014
------------------
 - Adds stack overflow checks when building with the link flag -s ASSERTIONS=1.
 - Fix an issue where EM_ASM was not usable with closure when closure removed
   the Module object (#2639)
 - The locale "POSIX" is now recognized (#2636)
 - Fixed a problem with embind on IE11.
 - Added OpenAL functions alSource3i, alListener3f, alGetEnumValue and
   alSpeedOfSound and also recognize ALC_MAX_AUXILIARY_SENDS.
 - Fixed an issue where emcc would create .o files in the current directory when
   compiling multiple code files simultaneously (#2644)
 - The -s PROXY_TO_WORKER1= option now looks for a GET option "?noProxy" in the
   page URL to select at startup time whether proxying should be on or off.
 - Added new functions emscripten_yield, emscripten_coroutine_create and
   emscripten_coroutine_next which implement coroutines when building with the
   -s ASYNCIFY=1 option.
 - Optimized the size of intermediate generated .o files by omitting LLVM debug
   info from them when not needed. (#2657)
 - Fixed WebSocket connection URLs to allow a port number in them, e.g.
   "server:port/addr" (2610)
 - Added support for void* to the WebIDL binder, via the identifier VoidPtr.
 - Optimize emcc to not copy bitcode files around redundantly.
 - Fix stat() to correctly return ENOTDIR when expected (#2669).
 - Fixed issues with nested exception catching (#1714).
 - Increased the minimum size of the Emscripten HEAP to 64k instead of a previous 4k.
 - The {{{ cDefine('name') }}} macros now raise a compile-time error if the
   define name is not found, instead of hiding the error message inside the
   compiled output (#2672)
 - Fixed an issue where --emrun parameter was not compatible with the -s
   PROXY_TO_WORKER=1 option.
 - Improved WebGL support when compiling with the PROXY_TO_WORKER=1 option.
 - Fixed a regression issue with the handling of running dtors of classes that
   use virtual inheritance. (#2682)
 - Added an option Module.locateFilePackage() as a means to customize where data
   files are found in relative to the running page (#2680). NOTE: This parameter
   was later renamed to Module.locateFile() instead in release 1.24.0.
 - Fixed a bug where OpenAL sources would not properly delete.
 - Fixed a bug with upstream libc++ on std::map, std::multimap and
   std::unordered_map self-assignment
   (http://llvm.org/bugs/show_bug.cgi?id=18735)
 - Allow using __asm__ __volatile__("": : :"memory") as a compile-time
   reordering barrier (#2647)
 - Full list of changes:
    - Emscripten: https://github.com/emscripten-core/emscripten/compare/1.22.1...1.22.2
    - Emscripten-LLVM: https://github.com/emscripten-core/emscripten-fastcomp/compare/1.22.1...1.22.2
    - Emscripten-Clang: no changes.

v1.22.1: 8/7/2014
------------------
 - Added support for prefixing functions with '$' in JS libraries, in order to
   cause them not be prefixed with '_' when compiling.
 - Improved WebIDL compiler to support enums.
 - Fixed a bug with emscripten_force_exit() that would throw an exception (#2629).
 - Fixed setlocale() when setting a bad locale. (#2630)
 - Fixed a compiler miscompilation bug when optimizing loops. (#2626)
 - Fixed an issue with rethrowing an exception (#2627)
 - Fixed a bug where malloc()ing from JS code would leak memory if the C/C++
   side does not use malloc() (#2621)
 - Removed an unnecessary assert() in glReadPixels, and improved it to support
   more texture pixel types.
 - Fixed a bug with std::locale accepting unknown locale names (#2636)
 - Added support for WebIDL binder to work with Closure (#2620)
 - Added no-op SDL IMG_Quit() and TTF_Quit() symbols.
 - Migrated to building libcxx and libcxxapi with -Oz optimization flags.
 - Full list of changes:
    - Emscripten: https://github.com/emscripten-core/emscripten/compare/1.22.0...1.22.1
    - Emscripten-LLVM: no changes.
    - Emscripten-Clang: no changes.

v1.22.0: 8/5/2014
------------------
 - Added support to emrun to dump files to the local filesystem for debugging
   purposes.
 - Implemented emscripten_wget in ASYNCIFY mode.
 - Improved extension catching support (#2616)
 - Fixed .a link groups to also work when linking to bitcode. (#2568)
 - Full list of changes:
    - Emscripten: https://github.com/emscripten-core/emscripten/compare/1.21.10...1.22.0
    - Emscripten-LLVM: https://github.com/emscripten-core/emscripten-fastcomp/compare/1.21.10...1.22.0
    - Emscripten-Clang: no changes.

v1.21.10: 7/29/2014
-------------------
 - Fixed a Windows-specific issue where the generated output files might contain
   line endings of form \r\r\n. This caused browser debuggers to get confused
   with line numbers. (#2133)
 - Improved the node.js workaround introduced in v1.21.8.
 - Implemented new HTML5 API for direct WebGL context creation, emscripten_webgl_*().
 - Fixed a bug when loading in node.js and loaded by another module (#2586)
 - Full list of changes:
    - Emscripten: https://github.com/emscripten-core/emscripten/compare/1.21.9...1.21.10
    - Emscripten-LLVM: no changes.
    - Emscripten-Clang: no changes.

v1.21.9: 7/28/2014
------------------
 - Fixed issues with exception catching. (#2531)
 - Full list of changes:
    - Emscripten: https://github.com/emscripten-core/emscripten/compare/1.21.8...1.21.9
    - Emscripten-LLVM: no changes.
    - Emscripten-Clang: no changes.

v1.21.8: 7/28/2014
------------------
 - Fixed an issue when using --embed-file to embed very large files.
 - Worked around a Windows node.js bug where the compiler output might get cut
   off when the compilation ends in an error.
   (https://github.com/joyent/node/issues/1669)
 - Full list of changes:
    - Emscripten: https://github.com/emscripten-core/emscripten/compare/1.21.7...1.21.8
    - Emscripten-LLVM: https://github.com/emscripten-core/emscripten-fastcomp/compare/1.21.7...1.21.8
    - Emscripten-Clang: no changes.

v1.21.7: 7/25/2014
------------------
 - Added new environment varaible EMCC_ONLY_FORCED_STDLIBS which can be used to
   restrict to only linking to the chosen set of Emscripten-provided libraries.
   (See also EMCC_FORCE_STDLIBS)
 - Adjusted argv[0] and environment variables USER, HOME, LANG and _ to report a
   more convenient set of default values. (#2565)
 - Fixed an issue where the application could not use environ without also
   referring to getenv() (#2557)
 - Fixed an issue with IDBFS running in web workers.
 - Print out an error if IDBFS is used without IDB support.
 - Fixed calling Runtime.getFuncWrapper() when -s ALIASING_FUNCTION_POINTERS=1 (#2010)
 - Fixed an issue where deleting files during directory iteration would produce
   incorrect iteration results (#2528)
 - Fixed support for strftime with %z and %Z (#2570)
 - Fixed a bug with truncate() throwing an exception (#2572)
 - Improved the linker to generate warning messages if user specifies -s X=Y
   linker flags that do not exist (#2579)
 - Fixed an issue with creating read-only files (#2573)
 - Added first implementation for the ASYNCIFY option, which splits up
   synchronous blocking loops to asynchronous execution. For more information on
   this approach, see https://github.com/emscripten-core/emscripten/wiki/Asyncify
 - Full list of changes:
    - Emscripten: https://github.com/emscripten-core/emscripten/compare/1.21.6...1.21.7
    - Emscripten-LLVM: https://github.com/emscripten-core/emscripten-fastcomp/compare/1.21.6...1.21.7
    - Emscripten-Clang: no changes.

v1.21.6: 7/22/2014
------------------
 - Separated OpenAL AL and ALC errors to properly separate fields.
 - When using EGL to initialize a GL context, initialize a stencil buffer to the
   context as well, since proper EGL context choosing is not yet implemented.
 - Added new linker flag -s DEMANGLE_SUPPORT to choose whether to compile the
   application with libcxxabi-provided demangling support ___cxa_demangle().
 - Fixed a problem where calling stat() on a nonexisting file in the runtime VFS
   would result in an exception being thrown. (#2552)
 - When using the -v flag, no longer retain intermediate compilation files. To
   preserve the intermediate files, set the EMCC_DEBUG=1 environment variable.
   (#2538)
 - Added a new HTML setting Module.memoryInitializerPrefixURL which specifies a
   prefix for where the memory initializer file .mem.js should be loaded from
   (#2542)
 - Implemented eglReleaseThread to work according to spec.
 - Implemented a new function emscripten_force_exit() which immediately shuts
   down the C runtime.
 - Fixed a bug with exception handling that resulted in an error unresolved
   symbol: _ZTISt13bad_exception (#2560)
 - Full list of changes:
    - Emscripten: https://github.com/emscripten-core/emscripten/compare/1.21.5...1.21.6
    - Emscripten-LLVM: no changes.
    - Emscripten-Clang: no changes.

v1.21.5: 7/21/2014
------------------
 - Added support for glDrawBuffers with the WEBGL_draw_buffers extension.
 - Added stub implementation for eglReleaseThread.
 - Fixed a bug where passing -E to emcc used the system include headers instead
   of the built-in ones. (#2534)
 - Fixed the stacktrace() function to work on MSIE as well.
 - Removed the zlib.h header file from system include directory, since
   Emscripten does not provide an implementation of zlib built-in.
 - Added support for __cxa_bad_typeid (#2547)
 - Fixed an internal compiler crash with a certain pattern involving optimized
   builds and int64_t (#2539)
 - Fixed an issue with -s EXCEPTION_CATCHING_WHITELIST handling where an
   extension that was a substring of another might get erroneously handled.
 - Full list of changes:
    - Emscripten: https://github.com/emscripten-core/emscripten/compare/1.21.4...1.21.5
    - Emscripten-LLVM: https://github.com/emscripten-core/emscripten-fastcomp/compare/1.21.4...1.21.5
    - Emscripten-Clang: no changes.

v1.21.4: 7/17/2014
------------------
 - Implemented the getsockopt() function.
 - Added new event callback functions emscripten_set_socket_xx_callback() that
   allow listening to WebSocket events in an asynchronous manner.
 - Greatly improved CMake support, now various forms of configure-time test
   builds are supported, and the default extension is set to ".js"
 - Prohibit the virtual filesystem from creating files with name '.' or '..' at
   runtime.
 - Have runtime mkdir() function call normalize the path to be created before
   creation.
 - Fixed an issue with omitting the third paramter in cwrap() call (#2511).
 - Fixed an issue where mouse event handling would throw an exception if the
   page did not contain a canvas object.
 - Fixed a GL initialization problem when user has extended Array with custom
   functions (#2514)
 - Added new compiler defines __EMSCRIPTEN_major__, __EMSCRIPTEN_minor__ and
   __EMSCRIPTEN_tiny__ which communicate the compiler version major.minor.tiny
   to compiled applications (#2343)
 - Fixed a bug where emrun did not properly capture the exit code when exit
   runtime via not calling exit().
 - Fixed an error message when symlinkin invalid filenams at runtime.
 - Fixed a bug in EGL context creation that parsed the input context creation
   parameters with wrong terminator.
 - Improved ffdb.py to be smarter when to attempt port forwarding to connect to
   a FFOS device DevTools port.
 - Implemented strsignal() function (#2532)
 - Full list of changes:
    - Emscripten: https://github.com/emscripten-core/emscripten/compare/1.21.3...1.21.4
    - Emscripten-LLVM: no changes.
    - Emscripten-Clang: no changes.

v1.21.3: 7/10/2014
------------------
 - Added implementations for SDL function SDL_AudioQuit and SDL_VideoQuit.
 - Fix an issue with the optimizeShifts optimization enabled in previous version.
 - Fixed the -s RELOOPER command line parameter to work.
 - Fixed a bug where building the system libc migt result in a compiler deadlock
   on Windows.
 - Removed emcc from trying to link in .dll files as static libraries on
   Windows.
 - Added support for GL_HALF_FLOAT_OES.
 - Fixed a bug where emcmake did not work on Windows.
 - Use multithreaded compilation to build libc.
 - Fixed an issue where the GL interop library could throw an exception in an
   error condition, instead of raising a GL error.
 - Full list of changes:
    - Emscripten: https://github.com/emscripten-core/emscripten/compare/1.21.2...1.21.3
    - Emscripten-LLVM: no changes.
    - Emscripten-Clang: no changes.

v1.21.2: 7/5/2014
------------------
 - Improved the checks that detect that code is run only while the runtime is
   initialized.
 - The memory initializer file (.mem.js) is now emitted by default when
   compiling with at least -O2 optimization level.
 - Fixed a performance issue where built-in math functions (Math.sqrt, etc.)
   took a slightly slower path (#2484).
 - Added support for the ffs libc function.
 - Re-enabled optimizeShifts optimization when not compiling for asm.js (#2481)
 - Full list of changes:
    - Emscripten: https://github.com/emscripten-core/emscripten/compare/1.21.1...1.21.2
    - Emscripten-LLVM: no changes.
    - Emscripten-Clang: no changes.

v1.21.1: 7/3/2014
------------------
 - Fixed an issue where wrong python interpreter could get invoked on Windows
   when both native and cygwin python were installed.
 - Updated musl from version 0.9.13 to version 1.0.3.
 - Full list of changes:
    - Emscripten: https://github.com/emscripten-core/emscripten/compare/1.21.0...1.21.1
    - Emscripten-LLVM: no changes.
    - Emscripten-Clang: no changes.

v1.21.0: 7/2/2014
------------------
 - Enable memory init files (.mem) by default in optimized builds (-O2+), as if
   --memory-init-file 1  is specified. This makes the default behavior on
   optimized builds emit smaller and faster-to-load code, but does require that
   you ship both a .js and a .mem file (if you prefer not to, can use
   --memory-init-file 1  ).
 - Implemented new SDL 1.2 functions SDL_GetRGB, SDL_GetRGBA and SDL_putenv.
 - Added support for /dev/random, /dev/urandom and C++11 std::random_device,
   which will use cryptographically secure random api if available. (#2447)
 - Added support for CMake find_path() directive.
 - Added support for std::unique_ptr in embind.
 - Improved Windows support for ffdb.py.
 - Implemented the clip_rect structure for created SDL surfaces.
 - Fixed a regression with SDL touch events (#2466)
 - Added support for C++11 std::thread::hardware_concurrency which backs to
   navigator.hardwareConcurrency. See
   http://wiki.whatwg.org/wiki/Navigator_HW_Concurrency (#2456)
 - Optimized embind code generation with constexprs.
 - Enabled the use of Runtime.add&removeFunction when closure minification is
   active (#2446)
 - Implemented support for accessing WebGL when building via the proxy to worker
   architecture.
 - Full list of changes:
    - Emscripten: https://github.com/emscripten-core/emscripten/compare/1.20.0...1.21.0
    - Emscripten-LLVM: no changes.
    - Emscripten-Clang: no changes.

v1.20.0: 6/13/2014
------------------
 - Optimize in-memory virtual filesystem performance when serialized to an IndexedDB.
 - Fixed memcpy regression with ta0 and ta1 modes.
 - Fixed an issue with line numbers being messed up when generating source maps (#2410)
 - Fixed an ffdb logging bug that could cause it to drop messages if they were
   being received too fast. Added support getting memory and system descriptions
   with ffdb.
 - Added a new extension to SDL "emscripten_SDL_SetEventHandler()" which enabled
   application to perform SDL event handling inside a JS event handler to
   overcome browser security restrictions. (#2417)
 - Full list of changes:
    - Emscripten: https://github.com/emscripten-core/emscripten/compare/1.19.2...1.20.0
    - Emscripten-LLVM: no changes.
    - Emscripten-Clang: no changes.

v1.19.2: 6/9/2014
------------------
 - Updated CMake support for response file handling.
 - Fixed issues with glfwGetProcAddress and glfwSetWindowSizeCallback.
 - Fixed an issue with regexes that caused issues on IE11 runtime (#2400)
 - Added a new functions emscripten_get_preloaded_image_data() and
   emscripten_get_preloaded_image_data_from_FILE() to obtain pixel data of
   preloaded images.
 - Greatly improved ffdb capabilities to operate a FFOS device.
 - Fixed a Windows-specific bug where the user temp directory was littered with
   temporary .rsp files that did not get cleaned up.
 - Improved SIMD support.
 - Full list of changes:
    - Emscripten: https://github.com/emscripten-core/emscripten/compare/1.19.1...1.19.2
    - Emscripten-LLVM: https://github.com/emscripten-core/emscripten-fastcomp/compare/1.19.1...1.19.2
    - Emscripten-Clang: no changes.

v1.19.1: 6/3/2014
------------------
 - Migrate to using musl sscanf and sprintf and the family that writes to
   memory, and not directly to the filesystem.
 - Improve the error messages from -s SAFE_HEAP_ACCESS=1 runtime checks.
 - Added new linker flag -s NO_DYNAMIC_EXECUTION=1 which removes the use of
   eval() and new Function() in the generated output. For more information, see
   "Eval and related functions are disabled" in
   https://developer.chrome.com/extensions/contentSecurityPolicy .
 - Fixed a compiler issue when very large double constants are present. (#2392)
 - Full list of changes:
    - Emscripten: https://github.com/emscripten-core/emscripten/compare/1.19.0...1.19.1
    - Emscripten-LLVM: no changes.
    - Emscripten-Clang: no changes.

v1.19.0: 5/29/2014
------------------
 - Added an error message to signal that linkable modules are not supported in fastcomp.
 - Fixed a miscompilation issue that resulted in an error "SyntaxError: invalid
   increment operand" and a statement +(+0) being generated (#2314)
 - Make optimized compiler output smaller by running the shell code through
   uglify when not using closure.
 - Fixed a crash in SDL audio loading code introduced in v1.18.3
 - Fixed an issue where glTex(Sub)Image2D might throw an exception on error,
   instead of setting glGetError().
 - Added new typedefs emscripten_align1_short, emscripten_align{1/2}_int,
   emscripten_align{1/2}_float and emscripten_align{1/2/4}_double to ease
   signaling the compiler that unaligned data is present. (#2378)
 - Fixed an embind issue with refcount tracking on smart pointers.
 - Full list of changes:
    - Emscripten: https://github.com/emscripten-core/emscripten/compare/1.18.4...1.19.0
    - Emscripten-LLVM: https://github.com/emscripten-core/emscripten-fastcomp/compare/1.18.4...1.19.0
    - Emscripten-Clang: no changes.

v1.18.4: 5/27/2014
------------------
 - Fixed error message on unsupported linking options (#2365)
 - Updated embind to latest version from IMVU upstream.
 - Fixed an issue where source maps did not load properly in Firefox.
 - Added a more descriptive error message to fastcomp when MAX_SETJMPS limit is
   violated. (#2379)
 - Full list of changes:
    - Emscripten: https://github.com/emscripten-core/emscripten/compare/1.18.3...1.18.4
    - Emscripten-LLVM: https://github.com/emscripten-core/emscripten-fastcomp/compare/1.18.3...1.18.4
    - Emscripten-Clang: no changes.

v1.18.3: 5/21/2014
------------------
 - Added support to emcc command line for "archive groups": -Wl,--start-group
   and -Wl,--end-group
 - Greatly optimized ccall and cwrap implementations.
 - Added new support for SDL_Mix backend to use WebAudio to play back audio clips.
 - Fixed a registerizeHarder issue with elimination of conditional expressions.
 - Migrated single-character standard C functions (islower, tolower, and the
   family) to use musl implementations.
 - Updated relooper to not optimize out breaks if it causes excessive nesting.
 - Full list of changes:
    - Emscripten: https://github.com/emscripten-core/emscripten/compare/1.18.2...1.18.3
    - Emscripten-LLVM: https://github.com/emscripten-core/emscripten-fastcomp/compare/1.18.2...1.18.3
    - Emscripten-Clang: no changes.

v1.18.2: 5/19/2014
------------------
 - Fixed a problem which blocked user applications from handling WebGL context
   loss events themselves.
 - Added a new HTML5 api function emscripten_is_webgl_context_lost() which
   allows polling for context loss in addition to receiving events.
 - Improved async wget progress events to work better across browsers.
 - Improved WebIDL binder support.
 - Added new typeof() function to emscripten::val.
 - Added support for SDL window events SDL_WINDOWEVENT_FOCUS_GAINED,
   SDL_WINDOWEVENT_FOCUS_LOST, SDL_WINDOWEVENT_SHOWN, SDL_WINDOWEVENT_HIDDEN.
 - Fixed a compiler miscompilation on unsigned i1 bitcasts (#2350)
 - Fixed a compiler bug where doubles in varargs might not get 8-byte aligned (#2358)
 - Full list of changes:
    - Emscripten: https://github.com/emscripten-core/emscripten/compare/1.18.1...1.18.2
    - Emscripten-LLVM: https://github.com/emscripten-core/emscripten-fastcomp/compare/1.18.1...1.18.2
    - Emscripten-Clang: no changes.

v1.18.1: 5/12/2014
------------------
 - Fixed an issue where the mouse wheel scroll did not work with SDL.
 - Fixed an issue with emscripten_async_wget, which undesirably expected that
   the string pointer passed to it stayed alive for the duration of the
   operation (#2349)
 - Emscripten now issues a warning message when the EXPORTED_FUNCTIONS list
   contains invalid symbol names (#2338)
 - Full list of changes:
    - Emscripten: https://github.com/emscripten-core/emscripten/compare/1.18.0...1.18.1
    - Emscripten-LLVM: no changes.
    - Emscripten-Clang: no changes.

v1.18.0: 5/10/2014
------------------
 - Enable support for low-level C<->JS interop to marshall 64 bit integers from
   C to JS.
 - Fixed an issue that caused some programs to immediately run out of memory
   "(cannot enlarge memory arrays)" at startup. (#2334)
 - Fixed a crash issue with generated touch events that didn't correspond to a real touch.
 - Full list of changes:
    - Emscripten: https://github.com/emscripten-core/emscripten/compare/1.17.0...1.18.0
    - Emscripten-LLVM: https://github.com/emscripten-core/emscripten-fastcomp/compare/1.17.0...1.18.0
    - Emscripten-Clang: no changes.

v1.17.0: 5/6/2014
------------------
 - Enabled asm.js compilation and -s PRECISE_F32 support when using embind.
 - Improved relooper to emit switches in many-entried blocks.
 - Fixed a GLFW bug where mouse wheel direction was reversed.
 - Fixed glfwGetKey to work even when no callback is registered with
   glfwGetKeyCallback (#1320)
 - Added a new tool 'webidl_binder' that generates C <-> JS interop code from
   WebIDL descriptions.
 - Fix emscripten compilation to work on pages that don't contain a HTML canvas.
 - Added a new error message to default shell when an uncaught exception is thrown.
 - Improved error diagnostics reported by -s SAFE_HEAP=1.
 - Added support for registering callbacks hook to VFS file open, write, move,
   close and delete.
 - Added embind support to std::basic_string<unsigned char>
 - By default, the C runtime will no longer exit after returning from main()
   when safeSetTimeout() or safeSetInterval() is used.
 - Fixed an issue with sscanf formatting (#2322)
 - Fixed an issue where precompiled headers were given a wrong output filename (#2320)
 - Enabled registerizeHarder optimization pass to work when outlining is enabled.
 - Fixed an issue with strptime month handling (#2324)
 - Added an initial implementation of a new tool 'ffdb' which can be used to
   operate a Firefox OS phone from the command line.
 - Fixed a compiler crash on assertion failure '!contains(BranchesOut, Target)'
   (emscripten-fastcomp #32)
 - Added a new ABI to Clang that targets Emscripten specifically. Stop aligning
   member functions to save some space in the function table array.
 - Full list of changes:
    - Emscripten: https://github.com/emscripten-core/emscripten/compare/1.16.0...1.17.0
    - Emscripten-LLVM: https://github.com/emscripten-core/emscripten-fastcomp/compare/1.16.0...1.17.0
    - Emscripten-Clang: https://github.com/emscripten-core/emscripten-fastcomp-clang/compare/1.16.0...1.17.0

v1.16.0: 4/16/2014
------------------
 - Removed browser warnings message in VFS library about replacing __proto__ performance issue.
 - Full list of changes:
    - Emscripten: https://github.com/emscripten-core/emscripten/compare/1.15.1...1.16.0
    - Emscripten-LLVM: no changes.
    - Emscripten-Clang: https://github.com/emscripten-core/emscripten-fastcomp-clang/compare/1.15.1...1.16.0

v1.15.1: 4/15/2014
------------------
 - Added support for SDL2 touch api.
 - Added new user-controllable emdind-related define #define
   EMSCRIPTEN_HAS_UNBOUND_TYPE_NAMES, which allows optimizing embind for minimal
   size when std::type_info is not needed.
 - Fixed issues with CMake support where CMAKE_AR and CMAKE_RANLIB were not
   accessible from CMakeLists.txt files.
 - Full list of changes:
    - Emscripten: https://github.com/emscripten-core/emscripten/compare/1.15.0...1.15.1
    - Emscripten-LLVM: no changes.
    - Emscripten-Clang: no changes.

v1.15.0: 4/11/2014
------------------
 - Fix outlining feature for functions that return a double (#2278)
 - Added support for C++11 atomic constructs (#2273)
 - Adjusted stdout and stderr stream behavior in the default shell.html to
   always print out to both web page text log box, and the browser console.
 - Fixed an issue with loop variable optimization.
 - Full list of changes:
    - Emscripten: https://github.com/emscripten-core/emscripten/compare/1.14.1...1.15.0
    - Emscripten-LLVM: https://github.com/emscripten-core/emscripten-fastcomp/compare/1.14.1...1.15.0
    - Emscripten-Clang: https://github.com/emscripten-core/emscripten-fastcomp-clang/compare/1.14.1...1.15.0

v1.14.1: 4/8/2014
------------------
 - Added new command line utility 'emcmake', which can be used to call
   emconfigure for cmake.
 - Added a new emcc command line parameter '--valid-abspath', which allows
   selectively suppressing warning messages that occur when using absolute path
   names in include and link directories.
 - Added a new emcc linker command line parameter '--emit-symbol-map', which
   will save a map file between minified global names and the original function
   names.
 - Fixed an issue with --default-object-ext not always working properly.
 - Added optimizations to eliminate redundant loop variables and redundant
   self-assignments.
 - Migrated several libc functions to use compiled code from musl instead of
   handwritten JS implementations.
 - Improved embind support.
 - Renamed the EM_ASM_() macro to the form EM_ASM_ARGS().
 - Fixed mouse button ordering issue in glfw.
 - Fixed an issue when creating a path name that ends in a slash (#2258, #2263)
 - Full list of changes:
    - Emscripten: https://github.com/emscripten-core/emscripten/compare/1.14.0...1.14.1
    - Emscripten-LLVM: https://github.com/emscripten-core/emscripten-fastcomp/compare/1.14.0...1.14.1
    - Emscripten-Clang: no changes.

v1.14.0: 3/25/2014
------------------
 - Added new emcc linker command line option '-profiling', which defaults JS
   code generation options suited for benchmarking and profiling purposes.
 - Implemented the EGL function eglWaitGL().
 - Fixed an issue with the HTML5 API that caused the HTML5 event listener unregistration to fail.
 - Fixed issues with numpad keys in SDL support library.
 - Added a new JS optimizer pass 'simplifyIfs', which is run when -s
   SIMPLIFY_IFS=1 link flag is set and -g is not specified. This pass merges
   multiple nested if()s together into single comparisons, where possible.
 - Removed false positive messages on missing internal "emscripten_xxx" symbols at link stage.
 - Updated to latest relooper version.
 - Full list of changes:
    - Emscripten: https://github.com/emscripten-core/emscripten/compare/1.13.2...1.14.0
    - Emscripten-LLVM: https://github.com/emscripten-core/emscripten-fastcomp/compare/1.13.2...1.14.0
    - Emscripten-Clang: no changes.

v1.13.2: 3/15/2014
------------------
 - Fixed issues with SDL audio on Safari.
 - Fixed issues with HTML5 API mouse scroll events on Safari.
 - Fixed issues with HTML5 fullscreen requests in IE11.
 - Enabled support for emscripten_get_callstack on IE10+.
 - Fixed issues with Closure symbol minification.
 - Further improved em_asm()-related error messages.
 - Updated to latest relooper version.
 - Full list of changes:
    - Emscripten: https://github.com/emscripten-core/emscripten/compare/1.13.1...1.13.2
    - Emscripten-LLVM: https://github.com/emscripten-core/emscripten-fastcomp/compare/1.13.1...1.13.2
    - Emscripten-Clang: no changes.

v1.13.1: 3/10/2014
------------------
 - Disallow C implicit function declarations by making it an error instead of a
   warning by default. These will not work with Emscripten, due to strict
   Emscripten signature requirements when calling function pointers (#2175).
 - Allow transitioning to full screen from SDL as a response to mouse press
   events.
 - Fixed a bug in previous 1.13.0 release that broke fullscreen transitioning
   from working.
 - Fixed emscripten/html5.h to be used in C source files.
 - Fix an issue where extraneous system libraries would get included in the
   generated output (#2191).
 - Added a new function emscripten_async_wget2_data() that allows reading from
   an XMLHTTPRequest directly into memory while supporting advanced features.
 - Fixed esc key code in GLFW.
 - Added new emscripten_debugger() intrinsic function, which calls into JS
   "debugger;" statement to break into a JS debugger.
 - Fixed varargs function call alignment of doubles to 8 bytes.
 - Switched to using default function local stack alignment to 16 bytes to be SIMD-friendly.
 - Improved error messages when user code has a syntax error in em_asm() statements.
 - Switched to using a new custom LLVM datalayout format for Emscripten. See
   https://github.com/emscripten-core/emscripten-fastcomp/commit/65405351ba0b32a8658c65940e0b65ceb2601ad4
 - Optimized function local stack space to use fewer temporary JS variables.
 - Full list of changes:
    - Emscripten: https://github.com/emscripten-core/emscripten/compare/1.13.0...1.13.1
    - Emscripten-LLVM: https://github.com/emscripten-core/emscripten-fastcomp/compare/1.13.0...1.13.1
    - Emscripten-Clang: https://github.com/emscripten-core/emscripten-fastcomp-clang/compare/1.13.0...1.13.1

v1.13.0: 3/3/2014
------------------
 - Fixed the deprecated source mapping syntax warning.
 - Fixed a buffer overflow issue in emscripten_get_callstack (#2171).
 - Added support for -Os (optimize for size) and -Oz (aggressively optimize for
   size) arguments to emcc.
 - Fixed a typo that broko the call signature of glCompressedTexSubImage2D()
   function (#2173).
 - Added new browser fullscreen resize logic that always retains aspect ratio
   and adds support for IE11.
 - Improve debug messaging with bad function pointer calls when -s ASSERTIONS=2
   is set.
 - Full list of changes: https://github.com/emscripten-core/emscripten/compare/1.12.3...1.13.0

v1.12.3: 2/27/2014
------------------
 - Fixed alcOpenDevice on Safari.
 - Improved the warning message on missing symbols to not show false positives (#2154).
 - Improved EmscriptenFullscreenChangeEvent HTML5 API structure to return
   information about HTML element and screen sizes for convenience.
 - Full list of changes: https://github.com/emscripten-core/emscripten/compare/1.12.2...1.12.3

v1.12.2: 2/25/2014
------------------
 - Added better warning message if Emscripten, LLVM and Clang versions don't match.
 - Introduced the asmjs-unknown-emscripten target triple that allows
   specializing LLVM codegen for Emscripten purposes.
 - Full list of changes: https://github.com/emscripten-core/emscripten/compare/1.12.1...1.12.2

v1.12.1: 2/25/2014
------------------
 - TURNED ON FASTCOMP BY DEFAULT. This means that you will need to migrate to
   fastcomp-clang build. Either use an Emscripten SDK distribution, or to build
   manually, see
   http://kripken.github.io/emscripten-site/docs/building_from_source/LLVM-Backend.html
   for info.
 - Migrate to requiring Clang 3.3 instead of Clang 3.2. The fastcomp-clang
   repository by Emscripten is based on Clang 3.3.
 - Deprecated old Emscripten libgc implementation.
 - asm.js will now be always enabled, even in -O0 builds in fastcomp.
 - Remove support for -s RUNTIME_TYPE_INFO, which is unsupported in fastcomp.
 - Added a new "powered by Emscripten" logo.
 - Updated default shell.html graphical layout.
 - Added new macro EM_ASM_, which allows sending values to JS without returning anything.
 - Deprecated the jcache compiler option. It should not be needed anymore.
 - Added support for fetching callstack column information in Firefox 30 in emscripten_get_callstack.
 - Fix issues with missing exceptions-related symbols in fastcomp.
 - Full list of changes: https://github.com/emscripten-core/emscripten/compare/1.12.0...1.12.1

v1.12.0: 2/22/2014
------------------
 - Improved the runtime abort error message when calling an invalid function
   pointer if compiled with -s ASSERTIONS=1 and 2. This allows the developer to
   better deduce errors with bad function pointers or function pointers casted
   and invoked via a wrong signature.
 - Added a new api function emscripten_set_main_loop_arg, which allows passing a
   userData pointer that will be carried via the function call, useful for
   object-oriented encapsulation purposes (#2114).
 - Fixed CMake MinSizeRel configuration type to actually optimize for minimal size with -Os.
 - Added support for GLES2 VAO extension OES_vertex_array_object for browsers that support it.
 - Fix issues with emscripten/html5.f when compiled with the SAFE_HEAP option.
 - Full list of changes: https://github.com/emscripten-core/emscripten/compare/1.11.1...1.12.0

v1.11.1: 2/19/2014
------------------
 - Improved eglSwapBuffers to be spec-conformant.
 - Fixed an issue with asm.js validation and va_args (#2120).
 - Fixed asm.js validation issues found with fuzzing.
 - Added new link-time compiler flag -s RETAIN_COMPILER_SETTINGS=1, which
   enables a runtime API for querying which Emscripten settings were used to
   compile the file.
 - Full list of changes: https://github.com/emscripten-core/emscripten/compare/1.11.0...1.11.1

v1.11.0: 2/14/2014
------------------
 - Implemented some new SDL library functions.
 - Renamed standard file descriptors to have handles 0, 1 and 2 rather than 1, 2
   and 3 to coincide with unix numbering.
 - Improved embind support with smart pointers and mixins.
 - Improved the registerization -O3 optimization pass around switch-case constructs.
 - Upper-case files with suffix .C are now also recognized (#2109).
 - Fixed an issue with glGetTexParameter (#2112).
 - Improved exceptions support in fastcomp.
 - Added new linker option -s NO_EXIT_RUNTIME=1, which can be used to set a
   default value for the Module["noExitRuntime"] parameter at compile-time.
 - Improved SDL audio buffer queueing when the sample rate matches the native
   web audio graph sample rate.
 - Added an optimization that removes redundant Math.frounds in -O3.
 - Improved the default shell.html file.
 - Full list of changes: https://github.com/emscripten-core/emscripten/compare/1.10.4...1.11.0

v1.10.4: 2/10/2014
------------------
 - Added support for legacy GL emulation in fastcomp.
 - Deprecated the --split-js compiler option. This is not supported in fastcomp.
 - Full list of changes: https://github.com/emscripten-core/emscripten/compare/1.10.3...1.10.4

v1.10.3: 2/9/2014
------------------
 - Work on supporting GL/EGL GetProcAddress.
 - Fixed issues with shared lib linking support.
 - Full list of changes: https://github.com/emscripten-core/emscripten/compare/1.10.2...1.10.3

v1.10.2: 2/7/2014
------------------
 - Added basic FS unmount support.
 - Improved screen orientation lock API to return a success code.
 - Added PRECISE_F32 support to fastcomp.
 - Fixed issues in fastcomp related to special floating point literal
   serialization.
 - Improved SDL audio buffer queueing.
 - Added new link-time option -s WARN_UNALIGNED=1 to fastcomp to report compiler
   warnings about generated unaligned memory accesses, which can hurt
   performance.
 - Optimized libc strcmp and memcmp with the implementations from musl libc.
 - Optimized libc memcpy and memset to back to native code for large buffer sizes.
 - Full list of changes: https://github.com/emscripten-core/emscripten/compare/1.10.1...1.10.2

v1.10.1: 1/31/2014
------------------
 - Improve srand() and rand() to be seedable and use a Linear Congruential
   Generator (LCG) for the rng generation for performance.
 - Improved OpenAL library support.
 - Full list of changes: https://github.com/emscripten-core/emscripten/compare/1.10.0...1.10.1

v1.10.0: 1/29/2014
------------------
 - Improved C++ exception handling.
 - Improved OpenAL library support.
 - Fixed an issue where loading side modules could try to allocate from sealed
   heap (#2060).
 - Fixed safe heap issues (2068).
 - Added new EM_ASM variants that return a value but do not receive any inputs
   (#2070).
 - Add support for simultaneously using setjmp and C++ exceptions in fastcomp.
 - Full list of changes: https://github.com/emscripten-core/emscripten/compare/1.9.5...1.10.0

v1.9.5: 1/25/2014
------------------
 - Added a spinner logo to default html shell.
 - Full list of changes: https://github.com/emscripten-core/emscripten/compare/1.9.4...1.9.5

v1.9.4: 1/24/2014
------------------
 - Add support for Ninja and Eclipse+Ninja builds with Emscripten+CMake.
 - Fixed regressions with GL emulation.
 - Added support for #if !X in .js library preprocessor.
 - Make the syntax EM_ASM("code"); not silently fail. Note that the proper form
   is EM_ASM(code); without double-quotes.
 - Optimize generated code size by minifying loop labels as well.
 - Revised the -O3 optimization level to mean "safe, but very slow optimizations
   on top of -O2", instead of the old meaning "unsafe optimizations". Using -O3
   will now only do safe optimizations, but can be very slow compared to -O2.
 - Implemented a new registerization optimization pass that does extra variable
   elimination in -O3 and later to reduce the number of local variables in
   functions.
 - Implemented a new emscripten/html5.h interface that exposes common HTML5 APIs
   directly to C code without having to handwrite JS wrappers.
 - Improved error messages reported on user-written .js libraries containing
   syntax errors (#2033).
 - Fixed glBufferData() function call signature with null data pointer.
 - Added new option Module['filePackagePrefixURL'] that allows customizing the
   URL where the VFS package is loaded from.
 - Implemented glGetTexEnviv and glGetTexEnvfv in GL emulation mode.
 - Optimized the size of large memory initializer sections.
 - Fixed issues with the safe heap compilation option.
 - Full list of changes: https://github.com/emscripten-core/emscripten/compare/1.9.3...1.9.4

v1.9.3: 1/17/2014
------------------
 - re-merge split blocks in multiples
 - Full list of changes: https://github.com/emscripten-core/emscripten/compare/1.9.2...1.9.3

v1.9.2: 1/16/2014
------------------
 - Full list of changes: https://github.com/emscripten-core/emscripten/compare/1.9.1...1.9.2

v1.9.1: 1/16/2014
------------------
 - Optimize desktop GL fixed function pipeline emulation texture load
   instruction counts when GL_COMBINE is used.
 - fix Math_floor coercion in unrecommended codegen modes
 - Full list of changes: https://github.com/emscripten-core/emscripten/compare/1.9.0...1.9.1

v1.9.0: 1/16/2014
------------------
 - Full list of changes: https://github.com/emscripten-core/emscripten/compare/1.8.14...1.9.0

v1.8.14: 1/15/2014
------------------
 - add musl fputws and fix vswprintf.
 - Full list of changes: https://github.com/emscripten-core/emscripten/compare/1.8.13...1.8.14

v1.8.13: 1/15/2014
------------------
 - remove musl use of fwritex
 - Full list of changes: https://github.com/emscripten-core/emscripten/compare/1.8.12...1.8.13

v1.8.12: 1/15/2014
------------------
 - Added new GLEW 1.10.0 emulation support.
 - Fixed an issue where the runtime could start more than once when run in a
   browser (#1992)
 - Fix a regression in wprintf.
 - Full list of changes: https://github.com/emscripten-core/emscripten/compare/1.8.11...1.8.12

v1.8.11: 1/15/2014
------------------
 - Full list of changes: https://github.com/emscripten-core/emscripten/compare/1.8.10...1.8.11

v1.8.10: 1/14/2014
------------------
 - Update libc implementation from musl libc.
 - Full list of changes: https://github.com/emscripten-core/emscripten/compare/1.8.9...1.8.10

v1.8.9: 1/14/2014
------------------
 - add fputwc, which enables wprintf.
 - Full list of changes: https://github.com/emscripten-core/emscripten/compare/1.8.8...1.8.9

v1.8.8: 1/14/2014
------------------
 - Update to latest libcxx and libcxxabi libraries.
 - Fix handling of floating point negative zero (#1898)
 - Fixed a memory leak in relooper in previous release.
 - Fixed an issue in previous release with VBO handling in GL optimizations.
 - Full list of changes: https://github.com/emscripten-core/emscripten/compare/1.8.7...1.8.8

v1.8.7: 1/13/2014
------------------
 - Added support to numpad keycodes in glut support library.
 - Fix SIMD support with fastcomp.
 - Fixed a compiler error 'ran out of names' that could occur with too many
   minified symbol names.
 - Work around webkit imul bug https://bugs.webkit.org/show_bug.cgi?id=126345
   (#1991)
 - Optimized desktop GL fixed function pipeline emulation path for better
   performance.
 - Added support for exceptions when building with fastcomp.
 - Fix and issue where the run() function could be called multiple times at
   startup (#1992)
 - Removed a relooper limitation with fixed buffer size.
 - Full list of changes: https://github.com/emscripten-core/emscripten/compare/1.8.6...1.8.7

v1.8.6: 1/8/2014
------------------
 - Added support for the libuuid library, see http://linux.die.net/man/3/libuuid.
 - Fixed .js file preprocessor to preprocess recursively (#1984).
 - Fixed a compiler codegen issue related to overflow arithmetic (#1975)
 - Added new link-time optimization flag -s AGGRESSIVE_VARIABLE_ELIMINATION=1
   that enables the aggressiveVariableElimination js optimizer pass, which tries
   to remove temporary variables in generated JS code at the expense of code
   size.
 - Full list of changes: https://github.com/emscripten-core/emscripten/compare/1.8.5...1.8.6

v1.8.5: 1/7/2014
------------------
 - Fixed compiler issues when used with LLVM 3.4.
 - Full list of changes: https://github.com/emscripten-core/emscripten/compare/1.8.4...1.8.5

v1.8.4: 1/6/2014
------------------
 - Added support to Return and Backspace keys to glut
 - Fixed compiler issues when used with LLVM 3.4.
 - Full list of changes: https://github.com/emscripten-core/emscripten/compare/1.8.3...1.8.4

v1.8.3: 1/5/2014
------------------
 - Improved SDL and page scroll pos handling support for IE10 and IE11.
 - Optimized SDL_UnlockSurface performance.
 - Full list of changes: https://github.com/emscripten-core/emscripten/compare/1.8.2...1.8.3

v1.8.2: 1/4/2014
------------------
 - Fixed glGetFramebufferAttachmentParameteriv and an issue with glGetXXX when
   the returned value was null.
 - Full list of changes: https://github.com/emscripten-core/emscripten/compare/1.8.1...1.8.2

v1.8.1: 1/3/2014
------------------
 - Added support for WebGL hardware instancing extension.
 - Improved fastcomp native LLVM backend support.
 - Added support for #include filename.js to JS libraries.
 - Deprecated --compression emcc command line parameter that manually compressed
   output JS files, due to performance issues. Instead, it is best to rely on
   the web server to serve compressed JS files.
 - Full list of changes: https://github.com/emscripten-core/emscripten/compare/1.8.0...1.8.1

v1.8.0: 12/28/2013
------------------
 - Fix two issues with function outliner and relooper.
 - Full list of changes: https://github.com/emscripten-core/emscripten/compare/1.7.9...1.8.0

v1.7.9: 12/27/2013
------------------
 - Added new command line parameter --em-config that allows specifying a custom
   location for the .emscripten configuration file.
 - Reintroduced relaxed asm.js heap sizes, which no longer need to be power of
   2, but a multiple of 16MB is sufficient.
 - Added emrun command line tool that allows launching .html pages from command
   line on desktop and Android as if they were native applications. See
   https://groups.google.com/forum/#!topic/emscripten-discuss/t2juu3q1H8E . Adds
   --emrun compiler link flag.
 - Began initial work on the "fastcomp" compiler toolchain, a rewrite of the
   previous JS LLVM AST parsing and codegen via a native LLVM backend.
 - Added --exclude-file command line flag to emcc and a matching --exclude
   command line flag to file packager, which allows specifying files and
   directories that should be excluded while packaging a VFS data blob.
 - Improved GLES2 and EGL support libraries to be more spec-conformant.
 - Optimized legacy GL emulation code path. Added new GL_FFP_ONLY optimization
   path to fixed function pipeline emulation.
 - Added new core functions emscripten_log() and emscripten_get_callstack() that
   allow printing out log messages with demangled and source-mapped callstack
   information.
 - Improved BSD Sockets support. Implemented getprotobyname() for BSD Sockets library.
 - Fixed issues with simd support.
 - Various bugfixes: #1573, #1846, #1886, #1908, #1918, #1930, #1931, #1942, #1948, ..
 - Full list of changes: https://github.com/emscripten-core/emscripten/compare/1.7.8...1.7.9

v1.7.8: 11/19/2013
------------------
 - Fixed an issue with -MMD compilation parameter.
 - Added EM_ASM_INT() and EM_ASM_DOUBLE() macros. For more information, read
   https://groups.google.com/forum/#!topic/emscripten-discuss/BFGTJPCgO6Y .
 - Fixed --split parameter to also work on Windows.
 - Fixed issues with BSD sockets accept() call.
 - Full list of changes: https://github.com/emscripten-core/emscripten/compare/1.7.7...1.7.8

v1.7.7: 11/16/2013
------------------
 - Improve SDL audio buffer queue timing support.
 - Improved default precision of clock_gettime even when not using CLOCK_REALTIME.
 - Optimize and fix issues with LLVM IR processing.
 - Full list of changes: https://github.com/emscripten-core/emscripten/compare/1.7.6...1.7.7

v1.7.6: 11/15/2013
------------------
 - Added regex implementation from musl libc.
 - The command line parameter -s DEAD_FUNCTIONS=[] can now be used to explicitly
   kill functions coming from built-in library_xx.js.
 - Improved EGL support and GLES2 spec conformance.
 - Reverted -s TOTAL_MEMORY=x to require pow2 values, instead of the relaxed
   'multiples of 16MB'. This is because the relaxed rule is released only in
   Firefox 26 which is currently in Beta and ships on the week of December 10th
   (currently in Beta). As of writing, current stable Firefox 25 does not yet
   support these.
 - Adjusted the default linker behavior to warn about all missing symbols,
   instead of silently ignoring them. Use -s WARN_ON_UNDEFINED_SYMBOLS=0 to
   suppress these warnings if necessary.
 - Full list of changes: https://github.com/emscripten-core/emscripten/compare/1.7.5...1.7.6

v1.7.5: 11/13/2013
------------------
 - Fix issues with the built-in C++ function name demangler.
 - Full list of changes: https://github.com/emscripten-core/emscripten/compare/1.7.4...1.7.5

v1.7.4: 11/12/2013
------------------
 - Fixed issues with BSD sockets code and SDL joystick implementation.
 - Full list of changes: https://github.com/emscripten-core/emscripten/compare/1.7.3...1.7.4

v1.7.3: 11/12/2013
------------------
 - Added support for generating single-precision floating point instructions.
    - For more information, read
      https://blog.mozilla.org/javascript/2013/11/07/efficient-float32-arithmetic-in-javascript/
 - Made GLES2 support library more spec-conformant by throwing fewer exceptions
   on errors. Be sure to build with -s GL_ASSERTIONS=1, remember to use
   glGetError() and check the browser console to best detect WebGL rendering
   errors.
 - Converted return value of emscripten_get_now() from float to double, to not
   lose precision in the function call.
 - Added support for joysticks in SDL via the Gamepad API
 - Full list of changes: https://github.com/emscripten-core/emscripten/compare/1.7.2...1.7.3

v1.7.2: 11/9/2013
------------------
 - The compiler now always generates a .js file that contains the generated
   source code even when compiling to a .html file.
    - Read https://groups.google.com/forum/#!topic/emscripten-discuss/EuHMwqdSsEs
 - Implemented depth+stencil buffer choosing behavior in GLUT, SDL and GLFW.
 - Fixed memory leaks generated by glGetString and eglGetString.
 - Greatly optimized startup times when virtual filesystems with a large amount
   of files in them.
 - Added some support for SIMD generated by LLVM.
 - Fixed some mappings with SDL keyboard codes.
 - Added a new command line parameter --no-heap-copy to compiler and file
   packager that can be used to optimize VFS memory usage at startup.
 - Updated libcxx to revision 194185, 2013-11-07.
 - Improvements to various library support.
 - Full list of changes: https://github.com/emscripten-core/emscripten/compare/1.7.1...1.7.2

v1.7.1: 10/24/2013
------------------
 - Remove old call to Runtime.warn in file packager code
 - Fix bug with parsing of empty types.
 - Full list of changes: https://github.com/emscripten-core/emscripten/compare/1.7.0...1.7.1

v1.7.0: 10/23/2013
------------------
 - Adds mouse wheel events support in GLUT library.
 - Adds support for a new link parameter -s CASE_INSENSITIVE_VFS=1 to enable
   Emscripten virtual filesystem to search files ignoring case.
 - *Numerous* optimizations in both compilation and runtime stages.
 - Remove unnecessary whitespace, compact postSets function, and other
   optimizations in compilation output to save on generated file size.
 - Fixes float parsing from negative zero.
 - Removes the -s EMIT_GENERATED_FUNCTIONS link parameter as unneeded.
 - Fixes an issue where updating subranges of GL uniform arrays was not
   possible.
 - asm.js heap size (-s TOTAL_MEMORY=x) no longer needs to be a power of 2. As a
   relaxed rule, choosing any multiple of 16MB is now possible.
 - O1 optimization no longer runs the 'simplifyExpressions' optimization pass.
   This is to improve build iteration times when using -O1. Use -O2 to run that
   pass.
 - EM_ASM() can now be used even when compiling to asm.js.
 - All currently specified non-debugging-related WebGL 1 extensions are now
   enabled by default on startup, no need to ctx.getExtension() manually to
   enable them.
 - Improve readability of uncaught JavaScript exceptions that are thrown all the
   way up to the web console by printing out the stack trace of where the throw
   occurred.
 - Fix an issue when renaming a directory to a subdirectory.
 - Several compiler stability fixes.
 - Adds a JavaScript implementation of cxa_demangle function for demangling call
   stack traces at runtime for easier debugging.
 - GL context MSAA antialising is now DISABLED by default, to make the GL
   behavior consistent with desktop usage.
 - Added support to SDL, GLUT and GLFW libraries to specify MSAA on/off at startup.
 - Implemented glColor4ubv in GL emulation mode.
 - Fix an issue with LLVM keyword __attribute__ ((__constructor__)) (#1155).
 - Fix an issue with va_args and -s UNALIGNED_MEMORY=1 (#1705).
 - Add initial support code for LLVM SIMD constructs and a JavaScript SIMD
   polyfill implementation from
   https://github.com/johnmccutchan/ecmascript_simd/ .
 - Fixed support for node.js native filesystem API NODEFS on Windows.
 - Optimize application startup times of Emscripten-compiled programs by
   enabling the virtual filesystem XHR and asm.js compilation to proceed in
   parallel when opening a page.
 - Full list of changes: https://github.com/emscripten-core/emscripten/compare/1.6.4...1.7.0

v1.6.4: 9/30/2013
------------------
 - Implements a new preprocessor tool for preparsing C struct definitions
   (#1554), useful for Emscripten support library implementors.
 - Fix parsing issue with sscanf (#1668).
 - Improved the responsiveness of compiler print output on Windows.
 - Improved compilation times at link stage.
 - Added support for new "NODEFS" filesystem that directly accesses files on the
   native filesystem. Only usable with node.js when compiling to JS.
 - Added support for new IDBFS filesystem for accessing files in IndexedDB storage (#1601.
 - Full list of changes: https://github.com/emscripten-core/emscripten/compare/1.6.3...1.6.4

v1.6.3: 9/26/2013
------------------
 - Emscripten CMake toolchain now generates archive files with .a suffix when
   project target type is static library, instead of generatic .bc files
   (#1648).
 - Adds iconv library from the musl project to implement wide functions in C
   library (#1670).
 - Full list of changes:
   https://github.com/emscripten-core/emscripten/compare/1.6.2...1.6.3

v1.6.2: 9/25/2013
------------------
 - Added support for dprintf() function (#1250).
 - Fixes several compiler stability issues (#1637, #1166, #1661, #1651 and more).
 - Enables support for WEBGL_depth_texture.
 - Adds support for new link flag -s GL_ASSERTIONS=1 which can be used to add
   extra validation layer to the Emscripten GL library to catch code issues.
 - Adds support to Web Audio API in SDL audio backend so that SDL audio now
   works in Chrome and new Opera as well.
 - Fixes an alpha blending issue with SDL_SetAlpha.
 - Implemented locale-related code in C library.
 - Full list of changes: https://github.com/emscripten-core/emscripten/compare/1.6.1...1.6.2

v1.6.1: 9/22/2013
------------------
 - Several optimizations to compiler link stage.
 - Full list of changes: https://github.com/emscripten-core/emscripten/compare/1.6.0...1.6.1

v1.6.0: 9/21/2013
------------------
 - Enable support for %[] pattern in scanf.
 - Added dependency tracking support to linked .js files in CMake toolchain.
 - The hex prefix 0x is now properly handled in sscanf (#1632).
 - Simplify internal compiler operations by removing the internal framework.js.
 - Full list of changes: https://github.com/emscripten-core/emscripten/compare/1.5.9...1.6.0

v1.5.9: 9/15/2013
------------------
 - Add support for SDL_Delay in web workers.
 - Full list of changes: https://github.com/emscripten-core/emscripten/compare/1.5.8...1.5.9

v1.5.8: 9/14/2013
------------------
 - Add support for the GCC -E compiler flag.
 - Update Emscripten libc headers to musl-0.9.13.
 - Added new utility function emscripten_async_load_script() to asynchronously
   load a new .js script URL.
 - Full list of changes: https://github.com/emscripten-core/emscripten/compare/1.5.7...1.5.8

v1.5.7: 8/30/2013
------------------
 - The script tag in default shell.html is now marked 'async', which enables
   loading the JS script code asynchronously in Firefox without making the main
   thread unresponsive.
 - Implemented new utility function emscripten_get_canvas_size() which returns
   the current Module <canvas> element size in pixels.
 - Optimize code size in compiled side modules.
 - Optimize startup memory usage by avoiding unnecessary copying of VFS data at
   startup.
 - Add support for SDL_WM_ToggleFullScreen().
 - Add support for emscripten_get_now() when running in SpiderMonkey shell.
 - Added new environment variable EM_BUILD_VERBOSE=0,1,2,3 to set an extra
   compiler output verbosity level for debugging.
 - Added better support for dlopen() to simulate dynamic library loading in
   JavaScript.
 - Improved support for BSD sockets and networking.
 - Added new SOCKFS filesystem, which reads files via a network connection.
 - Avoid issues with long command line limitations in CMake toolchain by using
   response files.
 - Fix issues with client-side vertex data rendering in GL emulation mode.
 - Improved precision of clock_gettime().
 - Improve function outlining support.
 - Added support for using NMake generator with CMake toolchain.
 - Improved support for flexible arrays in structs (#1602).
 - Added ability to marshal UTF16 and UTF32 strings between C++ <-> JS code.
 - Added a new commandline tool validate_asms.py to help automating asm.js
   validation testing.
 - Improved stability with inline asm() syntax.
 - Updated libc headers to new version.
 - Full list of changes: https://github.com/emscripten-core/emscripten/compare/1.5.6...1.5.7

v1.5.6: 8/17/2013
------------------
 - Improved BSD sockets support.
 - Added touch events support to GLUT library.
 - Added new --js-opts=0/1 command line option to control whether JS optimizer
   is run or not.
 - Improved OpenAL support.
 - Added new command line tool tools/find_bigvars.py which can be used on an
   output file to detect large functions and needs for outlining.
 - Merged link flags -s FORCE_GL_EMULATION and -s DISABLE_GL_EMULATION to a
   single opt-in flag -s LEGACY_GL_EMULATION=0/1 to control whether GL emulation
   is active.
 - Improved SDL input support.
 - Several stability-related compiler fixes.
 - Fixed source mapping generation support on Windows.
 - Added back the EMSCRIPTEN_KEEPALIVE attribute qualifier to help prevent
   inlining and to retain symbols in output without dead code elimination
   occurring.
 - Fix issues when marshalling UTF8 strings between C<->JS.
 - Full list of changes: https://github.com/emscripten-core/emscripten/compare/1.5.5...1.5.6

v1.5.5: 8/9/2013
------------------
 - Update libcxx to revision 187959, 2013-08-08.
 - Full list of changes: https://github.com/emscripten-core/emscripten/compare/1.5.4...1.5.5

v1.5.4: 8/9/2013
------------------
 - Fixed multiple issues with C stdlib support.
 - Fix audio buffer queueing issues with OpenAL.
 - Improved BSD sockets support.
 - Added a new compile+link time command line option -Wno-warn-absolute-paths to
   hide the emscripten compiler warning when absolute paths are passed into the
   compiler.
 - Added new link flag -s STB_IMAGE=0/1 and integrate it to SDL image loading to
   enable synchronous image loading support with SDL.
 - Several improvements on function outlining support.
 - Fix issues with GLES2 interop support.
 - Full list of changes: https://github.com/emscripten-core/emscripten/compare/1.5.3...1.5.4

v1.5.3: 6/28/2013
------------------
 - Added new optimization level --llvm-lto 3 to run even more aggressive LTO
   optimizations.
 - Improve optimizations for libc and other libraries.
 - Full list of changes: https://github.com/emscripten-core/emscripten/compare/1.5.2...1.5.3

v1.5.2: 6/27/2013
------------------
 - Added support for generating source maps along the built application when -g
   is specified. This lets the browser show original .cpp sources when
   debugging.
 - GLUT and SDL improvements.
 - Added new link option -g<level> where level=0-4, which allows controlling
   various levels of debuggability added to the output.
 - Full list of changes: https://github.com/emscripten-core/emscripten/compare/1.5.1...1.5.2

v1.5.1: 6/22/2013
------------------
 - File packager now skips all directories and files starting with '.', and hidden files on Windows.
 - Fix issues with strnlen, memmove, LDBL_ constants, va_args, float.h, and others.
 - Full list of changes: https://github.com/emscripten-core/emscripten/compare/1.5.0...1.5.1

v1.5.0: 6/17/2013
------------------
 - Several compiler optimizations.
 - Improve SDL key events support.
 - Increase debug logging when specifying emcc -v.
 - Full list of changes: https://github.com/emscripten-core/emscripten/compare/1.4.9...1.5.0

v1.4.9: 6/8/2013
------------------
 - Several compiler optimizations.
 - Full list of changes: https://github.com/emscripten-core/emscripten/compare/1.4.8...1.4.9

v1.4.8: 6/6/2013
------------------
 - Add support for webrtc-based sockets.
 - Full list of changes: https://github.com/emscripten-core/emscripten/compare/1.4.7...1.4.8

v1.4.7: 6/2/2013
------------------
 - Remove more unneeded break and continue statements in relooper.
 - Full list of changes: https://github.com/emscripten-core/emscripten/compare/1.4.6...1.4.7

v1.4.6: 6/2/2013
------------------
 - Improve relooper code.
 - Full list of changes: https://github.com/emscripten-core/emscripten/compare/1.4.5...1.4.6

v1.4.5: 6/1/2013
------------------
 - Improve relooper code.
 - Full list of changes: https://github.com/emscripten-core/emscripten/compare/1.4.4...1.4.5

v1.4.4: 6/1/2013
------------------
 - Add support for symlinks in source files.
 - Fix various issues with SDL.
 - Added -s FORCE_ALIGNED_MEMORY=0/1 link time flag to control whether all loads
   and stores are assumed to be aligned.
 - Fix file packager to work with closure.
 - Major improvements to embind support, and optimizations.
 - Improve GL emulation.
 - Optimize VFS usage.
 - Allow emscripten to compile .m and .mm files.
 - Added new syntax --preload-file src@dst to file packager command line to
   allow placing source files to custom destinations in the FS.
 - Full list of changes: https://github.com/emscripten-core/emscripten/compare/1.4.3...1.4.4

v1.4.3: 5/8/2013
------------------
 - Fix issue with strcat.
 - Major embind improvements.
 - Switch to le32-unknown-nacl LLVM target triple as default build option
   instead of the old i386-pc-linux-gnu target triple.
 - Improve compiler logging behavior.
 - Full list of changes: https://github.com/emscripten-core/emscripten/compare/1.4.2...1.4.3

v1.4.2: 5/3/2013
------------------
 - Fix issues with le32-unknown-nacl LLVM target triple.
 - Add some GLEW support.
 - Full list of changes: https://github.com/emscripten-core/emscripten/compare/1.4.1...1.4.2

v1.4.1: 4/28/2013
------------------
 - Implement support for le32-unknown-nacl LLVM target triple.
 - Added new cmdline option -s ERROR_ON_UNDEFINED_SYMBOLS=0/1 to give
   compile-time error on undefined symbols at link time. Default off.
 - Full list of changes: https://github.com/emscripten-core/emscripten/compare/1.3.8...1.4.1

v1.3.8: 4/29/2013
------------------
 - Improved 64-bit integer ops codegen.
 - Added Indexed DB support to vfs.
 - Improve warning message on dangerous function pointer casts when compiling in
   asm.js mode.
 - Added --use-preload-cache command line option to emcc, to be used with the
   file packager.
 - Fixes to libcextra.
 - Full list of changes: https://github.com/emscripten-core/emscripten/compare/1.3.7...1.3.8

v1.3.7: 4/24/2013
------------------
 - Merge IMVU implementation of embind to emscripten trunk. Embind allows
   high-level C++ <-> JS types interop.
 - Enable asm.js compilation in -O1 and higher by default. Fix issues when
   compiling to asm.js.
 - Improve libc support with Emscripten with the musl libc headers.
 - Full list of changes: https://github.com/emscripten-core/emscripten/compare/1.3.6...1.3.7

v1.3.6: 4/2/2013
------------------
 - Fix hang issue with strtof.
 - Update libcxx to upstream r178253 from March 29, 2013.
 - Fix issues with GL emulation.
 - Full list of changes: https://github.com/emscripten-core/emscripten/compare/1.3.5...1.3.6

v1.3.5: 3/25/2013
------------------
 - Get exceptions working as they did before.
 - Remove symbol removing hack.
 - Full list of changes: https://github.com/emscripten-core/emscripten/compare/1.3.4...1.3.5

v1.3.4: 3/24/2013
------------------
 - Update to new libcxx and libcxxabi versions from upstream.
 - Full list of changes: https://github.com/emscripten-core/emscripten/compare/1.3.3...1.3.4

v1.3.3: 3/23/2013
------------------
 - Remove unneeded check from relooper.
 - Full list of changes: https://github.com/emscripten-core/emscripten/compare/1.3.2...1.3.3

v1.3.2: 3/22/2013
------------------
 - Fix issues with fgets.
 - Add support for non-fullscreen pointer lock.
 - Improve OpenAL support.
 - Full list of changes: https://github.com/emscripten-core/emscripten/compare/1.3.1...1.3.2

v1.3.1: 3/19/2013
------------------
 - Improve SDL audio and mixer support.
 - Add GLES2 emulation features when -s FULL_ES2=1 is specified.
 - Add support for OpenAL.
 - Add new -s OPENAL_DEBUG=0/1 link command line option.
 - Fixed an issue with mouse coordinate being offset with canvas.
 - Removed -s UTF_STRING_SUPPORT=0 parameter, this is now always on.
 - Full list of changes: https://github.com/emscripten-core/emscripten/compare/1.3.0...1.3.1

v1.3.0: 3/11/2013
------------------
 - Improve GLES2 emulation with -s FULL_ES2=1.
 - Deprecated -s USE_TYPED_ARRAYS=1 and -s QUANTUM_SIZE=1.
 - Implement a minifier infrastructure when compiling for asm.js.
 - Full list of changes: https://github.com/emscripten-core/emscripten/compare/1.2.9...1.3.0

v1.2.9: 3/7/2013
------------------
 - Improved canvas behavior when transitioning between fullscreen.
 - Added support for getopt().
 - Fixed several libc issues.
 - Full list of changes: https://github.com/emscripten-core/emscripten/compare/1.2.8...1.2.9

v1.2.8: 3/6/2013
------------------
 - Remove unnecessary recursion in relooper RemoveUnneededFlows.
 - Full list of changes: https://github.com/emscripten-core/emscripten/compare/1.2.7...1.2.8

v1.2.7: 3/6/2013
------------------
 - Added SDL_Mixer support.
 - Implemented stubs for several Unix and threading-related functions.
 - Full list of changes: https://github.com/emscripten-core/emscripten/compare/1.2.6...1.2.7

v1.2.6: 3/5/2013
------------------
 - Relooper updates.
 - Full list of changes: https://github.com/emscripten-core/emscripten/compare/1.2.5...1.2.6

v1.2.5: 3/5/2013
------------------
 - Greatly improve GL emulation support.
 - Handle %c in sscanf.
 - Improve compilation times by optimizing parallel execution in the linker.
 - Improve several compiler stability issues detected from fuzzing tests.
 - Implemented emscripten_jcache_printf.
 - Allow running emscripten.py outside emcc itself.
 - Full list of changes: https://github.com/emscripten-core/emscripten/compare/1.2.4...1.2.5

v1.2.4: 2/2/2013
------------------
 - Work on adding support for asm.js compilation.
 - Improve EGL support.
 - Full list of changes: https://github.com/emscripten-core/emscripten/compare/1.2.3...1.2.4

v1.2.3: 1/9/2013
------------------
 - Work on adding support for asm.js compilation.
 - Full list of changes: https://github.com/emscripten-core/emscripten/compare/1.2.2...1.2.3

v1.2.2: 1/8/2013
------------------
 - Work on adding support for asm.js compilation.
 - Full list of changes: https://github.com/emscripten-core/emscripten/compare/1.2.1...1.2.2

v1.2.1: 1/8/2013
------------------
 - Improvements to GLUT, SDL and BSD sockets headers.
 - Full list of changes: https://github.com/emscripten-core/emscripten/compare/1.2.0...1.2.1

v1.2.0: 1/1/2013
------------------
 - Work on adding support for asm.js compilation.
 - Full list of changes: https://github.com/emscripten-core/emscripten/compare/1.1.0...1.2.0

v1.1.0: 12/12/2012
------------------
 - Fix several issues with Windows support.
 - Added a standalone toolchain for CMake.
 - Added emscripten_run_script_string().
 - Optimize compilation times via threading.
 - Update to requiring Clang 3.2. Older versions may no longer work.
 - Several improvements to emscripten library support headers.
 - Full list of changes: https://github.com/emscripten-core/emscripten/compare/1.0.1a...1.1.0

v1.0.1a: 11/11/2012
------------------
 - Add relooper code to repository.
 - Full list of changes: https://github.com/emscripten-core/emscripten/compare/1.0.1...1.0.1a

v1.0.1: 11/11/2012
------------------
 - First commit that introduced versioning to the Emscripten compiler.<|MERGE_RESOLUTION|>--- conflicted
+++ resolved
@@ -26,9 +26,7 @@
 - Emscripten now builds a complete sysroot inside the EM_CACHE directory.
   This includes the system headers which get copied into place there rather
   than adding a sequence of extra include directories.
-<<<<<<< HEAD
 - `SDL2_ttf` now uses upstream compiled with `TTF_USE_HARFBUZ` flag.
-=======
 - The system for linking native libraries on demand (based on the symbols
   present in input object files) has been removed.  Libraries such as libgl,
   libal, and libhtml5 are now included on the link line by default unless
@@ -36,7 +34,6 @@
   in any way since wasm-ld ignores unreferenced library files.  Only users
   of the `--whole-archive` linker flag (which is used when `MAIN_MODULE=1` is
   set) should be effected.
->>>>>>> f58f42b6
 
 2.0.12: 01/09/2021
 ------------------
