--- conflicted
+++ resolved
@@ -20,9 +20,7 @@
 
 4.0.10 (in development)
 ----------------------
-<<<<<<< HEAD
 - compiler-rt was updated to LLVM 20.1.4. (#24357)
-=======
 - libcxx and libcxxabi were updated to LLVM 20.1.4. (#24346)
 - The `-sASYNCIFY_LAZY_LOAD_CODE` setting was deprecated.  This setting was
   added as an experiment a long time ago and as far we know has no active users.
@@ -30,7 +28,6 @@
 
 4.0.9 - 05/19/25
 ----------------
->>>>>>> 7e0cc1e8
 - libunwind was updated to LLVM 20.1.4. (#24251)
 - When using cmake the EMSCRIPTEN_FORCE_COMPILERS setting was reverted to
   being on by default due to issues that were found with disabling it. (#24223)
