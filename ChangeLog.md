--- conflicted
+++ resolved
@@ -20,13 +20,10 @@
 
 4.0.12 (in development)
 -----------------------
-<<<<<<< HEAD
 - libcxx, libcxxabi, libunwind, and compiler-rt were updated to LLVM 20.1.8.
   (#24757)
-=======
 - The `fsblkcnt_t` and `fsfilcnt_t` types used by `statfs`/`statvfs` were
   changed from 32-bit to 64-bit. (#24769)
->>>>>>> c75db031
 - Support for `-sTEXT_DECODER=0` was removed, due to widespread support for
   `TextDecoder`.  The remaining valid values for this setting are `=1`
   (conditional use of `TextDecoder` with fallback) and `=2` (unconditional use
