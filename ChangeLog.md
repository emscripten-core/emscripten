--- conflicted
+++ resolved
@@ -27,14 +27,11 @@
    global scope, preventing temporary variables at page startup from being garbage
    collected. (#9108)
  - `__builtin_return_address` now requires `-s USE_OFFSET_CONVERTER=1` to work. (#9073)
-<<<<<<< HEAD
+ - emrun now uses HTTP/1.1 instead of HTTP/1.0.
  - `callMain` is no longer exported by default on Module, to allow better JS
    minification. You must add it to `EXTRA_EXPORTED_RUNTIME_METHODS` if you want
    to call it on Module. (In assertions builds, an error with an explanation is
    shown.)
-=======
- - emrun now uses HTTP/1.1 instead of HTTP/1.0.
->>>>>>> 2afafbff
 
 v.1.38.40: 07/24/2019
 ---------------------
