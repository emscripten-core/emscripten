This document describes changes between tagged Emscripten SDK versions.

Note that version numbers do not necessarily reflect the amount of changes
between versions. A version number reflects a release that is known to pass all
tests, and versions may be tagged more or less frequently at different times.

Note that there is *no* ABI compatibility guarantee between versions - the ABI
may change, so that we can keep improving and optimizing it. The compiler will
automatically invalidate system caches when the version number updates, so that
libc etc. are rebuilt for you. You should also rebuild object files and
libraries in your project when you upgrade emscripten.

Not all changes are documented here. In particular, new features, user-oriented
fixes, options, command-line parameters, breaking ABI changes, deprecations,
significant internal modifications and optimizations etc. generally deserve a
mention. To examine the full set of changes between versions, you can use git
to browse the changes between the tags.

See docs/process.md for more on how version tagging works.

4.0.6 (in development)
----------------------
<<<<<<< HEAD
- Added support for applying path prefix substitution to the sources of the
  source map : use `-sSOURCE_MAP_PREFIXES=["<old>=<new>"]` with `-gsource-map`.
  Alternatively, you can now embed the sources content into the source map file
  using `-gsource-map=inline`. (#23741)
=======

4.0.5 - 03/12/25
----------------
>>>>>>> f6c82724
- Added initial support for wasm source phase imports via
  `-sSOURCE_PHASE_IMPORTS`.  This is currently experimental and not yet
  implemented in browsers. (#23175)
- The `FS.allocate` API was removed. This was originally intended to
  implement the fallocate/posix_fallocate system calls, but without the ability
  to punch holes (`FALLOC_FL_PUNCH_HOLE`) the `FS.truncate` API is sufficient
  for resizing files.

4.0.4 - 02/25/25
----------------
- An initial port of SDL3 was added.  Use it with `-sUSE_SDL=3`.  This port
  is still experimental. (#23630)
- The `--output_eol` command line flag was renamed `--output-eol` for
  consistency with other flags. The old name continues to work as an alias.
  (#20735)
- Added Lua contrib port (`--use-port=contrib.lua`) to easily embed the Lua
  scripting language in any C/C++ Emscripten project (#23682)
- The `USE_ES6_IMPORT_META` settings was removed.  This setting was always
  on by default, but now it cannot be disabled.  This setting was originally
  added in 2019 as a temporary measure while engines and bundlers learned to
  deal with `import.meta`. (#23171)

4.0.3 - 02/07/25
----------------
- emscan-deps tools was added.  This tool wraps clang-scan-deps and injects the
  needed `--target` and `--sysroot` argument that would normally be injected by
  emcc itself.  This enables support for C++20 in cmake projects. (#21987)
- The version of python required to run emscripten was bumped from 3.6 to 3.8.
  (#23417)
- The `EM_LOG_C_STACK` flag to `emscripten_log` was deprecated and the helper
  file on which it was based (`emscripten-source-map.min.js`) deleted.  This
  feature (userspace source map parsing in logs) was never ported to wasm
  source maps, so it has not worked in many years, and there have been no
  requests for it. This has no impact on the source map support in browser
  devtools. (#23553)
- The WASMFS fetch backend now fetches files in chunks using HTTP range
  requests (if supported by the server). `wasmfs_create_fetch_backend` now
  takes a second parameter (`uint32_t chunk_size`) to configure the size of
  each chunk. If a file is read a few times with random accesses, a small
  chunk size will minimize bandwidth; if a file is read in larger contiguous
  ranges, a larger chunk size will reduce the number of requests. (#23021)

4.0.2 - 01/30/25
----------------
- The standard Wasm EH, enabled by `-sWASM_LEGACY_EXCEPTIONS=0`, now uses the
  LLVM backend implementation rather than the previously used Binaryen
  translator
  (https://github.com/WebAssembly/binaryen/blob/main/src/passes/TranslateEH.cpp).
  (#23469) No specific action from the user is required.
- Added support for compiling AVX2 intrinsics, 256-bit wide intrinsic is emulated
  on top of 128-bit Wasm SIMD instruction set. (#23035). Pass `-msimd128 -mavx2`
  to enable targeting AVX2.
- The system JS libraries in `src/` were renamed from `library_foo.js` to
  `lib/libfoo.js`. They are still included via the same `-lfoo.js` flag so
  this should not be a user-visible change. (#23348)
- When using cmake the emscripten toolchain will no longer skip the toolchain
  detection stages.  This means the initial cmake run will be slower, but will
  result in more accruate information.  If cmake is running too slow for you,
  you can revert to the previous behaviour with `-DEMSCRIPTEN_FORCE_COMPILERS=ON`.

4.0.1 - 01/17/25
----------------
- The minimum version of node required to run emscripten was bumped from v16.20
  to v18.3.  Version 4.0 was mistakenly shipped with a change that required v20,
  but that was reverted. (#23410)
- `emscripten_webgl_create_context` now displays a warning message when there is
  a conflict between the `majorVersion` requested and the WebGL support defined
  via linker flags (`MIN_WEBGL_VERSION` and `MAX_WEBGL_VERSION`). This warning
  will be turned into a hard failure in a future release. (#23372, #23416)
- zlib port updated from 1.2.13 to 1.3.1. (#23462)

4.0.0 - 01/14/25
----------------
- Emscripten version was bumped to 4.0.0. Happy new year, happy new major
  version!  While version has a few interesting changes, there is nothing huge
  that makes it different from any other release. (#19053)
- `-sWASM_LEAGCY_EXCEPTIONS` option is added. (#23365) If true, it will emit
  instructions for the legacy Wasm exception handling proposal
  (https://github.com/WebAssembly/exception-handling/blob/main/proposals/exception-handling/legacy/Exceptions.md),
  and if false, the new standardized exception handling proposal
  (https://github.com/WebAssembly/exception-handling/blob/main/proposals/exception-handling/Exceptions.md).
  This option defaults to true, given that major web browsers do not support the
  new proposal by default yet. This option replaces the existing
  `-sWASM_EXNREF`, whose meaning was the opposite.
- compiler-rt, libcxx, libcxxabi, and libunwind were updated to LLVM 19.1.6.
  (#22937, #22994, and #23294)
- The default Safari version targeted by Emscripten has been raised from 14.1
  to 15.0 (the `MIN_SAFARI_VERSION` setting) (#23312). This has several effects:
  - The Wasm nontrapping-fptoint feature is enabled by default. Clang will
    generate nontrapping (saturating) float-to-int conversion instructions for
    C typecasts. This should have no effect on programs that do not have
    undefined behavior but if the casted floating-point value is outside the range
    of the target integer type, the result will be a number of the max or min value
    instead of a trap. This also results in a small code size improvement because
    of details of the LLVM IR semantics. This feature can be disabled in clang with
    the `-mno-nontrapping-fptoint` flag. (#23007)
  - The `WASM_BIGINT` feature is enabled by default. This has the effect that
    Wasm i64 values are passed and returned between Wasm and JS as BigInt values
    rather than being split by Binaryen into pairs of Numbers. (#22993)
  - The `BULK_MEMORY` feature is enabled by default. `memory.copy` and
    `memory.fill` instructions are used in the implementation of C `memcpy` and
    `memset`, and Clang may generate them elsewhere (#22873). It can be
    disabled with the `-mno-bulk-memory -mno-bulk-memory-opt` flags.
- When using `-sMODULARIZE` we now assert if the factory function is called with
  the JS `new` keyword.  e.g. `a = new Module()` rather than `b = Module()`.
  This paves the way for marking the function as `async` which does not allow
  `new` to be used.  This usage of `new` here was never documented and is
  considered an antipattern. (#23210)
- `PATH.basename()` no longer calls `PATH.normalize()`, so that
  `PATH.basename("a/.")` returns `"."` instead of `"a"` and
  `PATH.basename("a/b/..")` returns `".."` instead of `"a"`. This is in line with
  the behaviour of both node and coreutils, and is already the case when using
  NODERAWFS". (#23180)
- The factory function exposed in `-sMODULARIZE` mode is now marked as `async`
  when `WASM_ASYNC_COMPILATION` is enabled (the default). This allows us to use
  `await` during module creation.  One side effect of this is that code in
  `--post-js` files will now be delayed until after module creation and after
  `main` runs.  This matches the existing behaviour when using sync instantation
  (`-sWASM_ASYNC_COMPILATION=0`) but is an observable difference. (#23157)
- The `POLYFILL_OLD_MATH_FUNCTIONS` setting was removed.  The browser versions
  that require these polyfills are no longer supported by emscripten so the
  polyfills should never be needed. (#23262)
- JavaScript libraries can now be specified via `-lfoo.js`.  This works like the
  existing `--js-library` flag but will search the library path (all paths
  specified with `-L`) for `libfoo.js`. (#23338)
- The `mallinfo` struct members are now defined as `size_t` which makes them
  compatible with larger memories, and is also how linux defines them. (#23368)
- Emscripten now uses the debug version of malloc (i.e. assertions enabled)
  when linking in debug mode (`-O0` and/or `-sASSERTIONS`).  This means that
  things like double-free will be detected in these builds.  Previously this was
  only true with `-sASSERTIONS=2`. (#23330)
- The code geneated in `--proxy-to-worker` no longer contains support for
  reading the `?noProxy` URL parameter (this was not documented or tested).
  (#23297)

3.1.74 - 12/14/24
-----------------
- The file system was updated to independently track atime, mtime and ctime
  instead of using the same time for all three. (#22998)
- Emscripten-generated code will now use async/await internally when loading
  the Wasm module.  This will be lowered away by babel when targeting older
  browsers. (#23068)
- Due to the discontinued support for invalid specializations of
  `std::basic_string` (https://github.com/llvm/llvm-project/pull/72694), the
  support for `std::basic_string<unsigned char>` was removed from embind.
  (#23070)
- The minimum supported versions of browser engines that we support were updated
  to versions that support Promise, Fetch and Object.asign APIs, allowing the 
  polyfills for these to be removed.  Chrome 32 -> 45, Firefox 34 -> 40, Safari
  9.0 -> 10.1.  These browser engines version are all over 8 years old now.
  (#23077, #23118)

3.1.73 - 11/28/24
-----------------
- libunwind was updated to LLVM 19.1.4. (#22934)
- mimalloc was updated to 2.1.7. (#21548)

3.1.72 - 11/19/24
-----------------
- The `MEMORY64` setting is no longer experimental. At time of writing all
  browsers still require a flag to run the resulting binaries but that should
  change in the coming months since the proposal is now at stage 4. (#22864)
- GLFW: Fixed regression introduced in 3.1.51. CSS scaling is now available
  again. Note that CSS scaling is disabled in HiDPI mode. (#22847, #22900)

3.1.71 - 11/04/24
-----------------
- SDL2 port updated to 2.30.9. (#22830)
- LLVM's `-Wnontrivial-memaccess` warning has been updated to also warn about
  passing non-trivially-copyable destination parameter to `memcpy`,
  `memset` and similar functions for which it is a documented undefined
  behavior (#22798). See https://github.com/llvm/llvm-project/pull/111434
- The automatic fallback to `$HOME/.emscripten_cache` when the emscripten
  directory is read-only was removed.  This automatic behaviour could cause
  confusion.  Anyone who really wants to use `$HOME/.emscripten_cache` can
  still do so either via an environment variable (`EMCC_CACHE`) or via a config
  file setting `CACHE`.
- The standalone `file_packager.py` tool now outputs modern JS (specifically it
  includes nullish assignment).  If you use this output directly and you want
  to support older browsers you may need to transpile it.  If you use
  `file_packager` via emcc the output will be transpiled as part of the emcc
  output. (#22805)

3.1.70 - 10/25/24
-----------------
- Improvements to Audio Worklet support (#22731, #22681)
- Small improvements to embind (#22734)
  
3.1.69 - 10/12/24
-----------------
- The usage of `EM_BOOL` in the emscripten API has been replaced with C/C++
  bool.  This change should not be observable since `EM_BOOL` has been
  equivalent to `bool` since #22157. (#22155)
- Fix regression introduced in 3.1.67 (#22557) which broke webgpu / int64
  integration. (#22689)
- SDL2 port updated from 2.28.4 to 2.30.8. (#22697)
- embind no longer exports any library functions by default.  Previously we
  would export getInheritedInstanceCount, getLiveInheritedInstances,
  flushPendingDeletes and setDelayFunction.  If you need these library function
  exprted they can be added to `EXPORTED_RUNTIME_METHODS`. (#22705)

3.1.68 - 09/30/24
-----------------
- Added support for compiling 256-bit wide AVX intrinsics, emulated on top
  of 128-bit Wasm SIMD instruction set. (#22430). Pass `-msimd128 -mavx` to
  enable targeting AVX.
- Pthread-based programs no longer generates `.worker.js` file.  This file was
  made redundant back in 3.1.58 and now is completely removed. (#22598)
- The freetype port was updated from v2.6 to v2.13.3. (#22585)
- The number of arguments passed to Embind function calls is now only verified
  with ASSERTIONS enabled. (#22591)
- Optional arguments can now be omitted from Embind function calls. (#22591)
- Recent changes to Binaryen included in this version significantly improve
  the speed at which the post-link optimizations run for some large programs.

3.1.67 - 09/17/24
-----------------
- Add option `nonnull<ret_val>()` to Embind to omit `| null` from TS definitions
  for functions that return pointers.

3.1.66 - 09/10/24
-----------------
- The behaviour of the `pthread_kill` function was fixed to match the spec
  and will now run the designated handler on the target thread. (#22467)
- Added support for WebGL extensions EXT_clip_control, EXT_depth_clamp,
  EXT_polygon_offset_clamp and WEBGL_polygon_mode (#20841)
- New `emscripten_console_trace` and `emscripten_dbg_backtrace` APIs we were
  added to `console.h`.  The former simply maps directly to `console.trace`.
  The latter uses `dbg()` so it writes directly to stderr under node (better for
  multi-threaded apps).

3.1.65 - 08/22/24
-----------------
- A new `--emit-minification-map` command line flag was added, which can be used
  to emit a minifiction map in the case that import/export minification is
  performed (this happens at higher optimization levels). (#22428)
- Remove `Module['quit']` handling.  This could be used to override the internal
  method for shutting down the program, but it was neither documented nor
  tested.  Programs that want to intercept the shutting down of a program can
  use `Module['onExit']`. (#22371)
- The `NODEJS_CATCH_EXIT` setting is now disabled by default.  This setting
  is only useful under very specific circumstances, and has some downsides, so
  disabling it by default makes sense. (#22257)
- Add WebP (`.webp`) decoding support in file preloading. (#22282)

3.1.64 - 07/22/24
-----------------------
- Updated the SCons tool to not require the `EMSCRIPTEN_ROOT` environment
  variable, in which case it will assume that SCons will find the binaries in
  (its) `PATH`.
- Updated `emscons` to apply the `EMSCRIPTEN_ROOT`, `EMSCONS_PKG_CONFIG_LIBDIR`
  and `EMSCONS_PKG_CONFIG_PATH` environment variables. The SCons tool will use
  last two to set up `PKG_CONFIG_LIBDIR` and `PKG_CONFIG_PATH` respectively.

3.1.63 - 07/12/24
-----------------
- Fix html5 input event bug that was introduced in 3.1.62. (#22201)
- Fix webpack + pthreads bug that was introduced in 3.1.60. (#22165)

3.1.62 - 07/02/24
-----------------
- The `EM_BOOL` type changed from `int/u32` to `bool/u8`.  This changes the
  layout and size of some structs in the emscripten API. (#22157)
- The `EMSCRIPTEN_FETCH_WAITABLE` flag along with the `emscripten_fetch_wait`
  API were marked a deprecated.  These feature have not functions for several
  years now. (#22138)
- The internal `read_` function was removed.  We now just use `readBinary` or
  `readAsync`. (#22080)
- reference-types feature is now enabled by default in Emscripten, due to the
  upstream LLVM change (https://github.com/llvm/llvm-project/pull/93261).
- Emscripten now uses `strftime` from musl rather than using a custom
  JavaScript implementation. (#21379)
- Embind now supports return value policies for properties.

3.1.61 - 05/31/24
-----------------
- The internal `readAsync` function now returns a promise rather than accepting
  callback arguments.
- The JSPI feature now uses the updated browser API for JSPI (available in
  Chrome v126+). To support older versions of Chrome use Emscripten version
  3.1.60 or earlier.
- IDBFS mount has gained a new option { autoPersist: true }, which if passed,
  changes the semantics of the IDBFS mount to automatically persist any changes
  made to the filesystem. (#21938)

3.1.60 - 05/20/24
-----------------
- Under nodefs, symbolic links to files outside of mount locations no longer work.
  This reverts the previous behaviour added in #3277. (#21805)
- The `EXPORTED_FUNCTIONS` list can now include JS library symbols even if they
  have not been otherwise included (e.g. via `DEFAULT_LIBRARY_FUNCS_TO_INCLUDE`).
  (#21867)
- Due to the upstream LLVM changes
  (https://github.com/llvm/llvm-project/pull/80923 and
  https://github.com/llvm/llvm-project/pull/90792), multivalue feature is now
  enabled by default in Emscripten. This only enables the language features and
  does not turn on the multivalue ABI.
- Embind now supports return value policies to better define object lifetimes.
  See https://emscripten.org/docs/porting/connecting_cpp_and_javascript/embind.html#object-ownership for more information.

3.1.59 - 04/30/24
-----------------
- Fix the location of the dummy `.worker.js` file that is now generated as part
  of pthread builds so that is generated alongside the main JavaScript file.
  See #21701. ()
- `-sASYNCIFY=2` is setting now deprecated, use `-sJSPI` instead.

3.1.58 - 04/23/24
-----------------
- The `-sMAIN_MODULE=1` mode no longer exports all the main module symbols on
  `Module` object.  This saves a huge about of generated JS code due the fact
  that `-sMAIN_MODULE=1` includes *all* native symbols in your program as well
  is from the standard library.  The generated JS code for a simple program
  in this mode is reduced from from 3.3mb to 0.5mb.  The current implementation
  of this feature requires wasm-ld to be on the program twice which could have a
  noticeable effect on link times. (#21785)
- In `-sMODULARIZE` mode, the argument passed into the module constructor is
  no longer mutated in place.  The expectation is that the module instance will
  be available via the constructor return value.  Attempting to access methods
  on the object passed *into* the constructor will now abort. (#21775)
- Enable use of `::` to escape port option separator (#21710)
- In multi-threaded builds `--extern-pre-js` and `--extern-post-js` code is
  now only run on the main thread, and not on each of the workers. (#21750)
- Fix crash when throwing exceptions in dynamically linked int64 functions (#21759)
- Multi-threaded builds no depend on a separate `.worker.js` file.  This saves
  on code size and network requests.  In order to make this change go smoothly,
  without breaking build systems that expect a `worker.js`, emscripten will
  generate an empty `.worker.js` to give folks time to transition their
  deployment scripts.  In `-sSTRICT` mode, this empty file will not be
  generated. (#21701)

3.1.57 - 04/10/24
-----------------
- libcxx, libcxxabi, libunwind, and compiler-rt were updated to LLVM 18.1.2.
  (#21607, #21638, and #21663)
- musl libc updated from v1.2.4 to v1.2.5. (#21598)
- In `MODULARIZE` mode we no longer export the module ready promise as `ready`.
  This was previously exposed on the Module for historical reasons even though
  in `MODULARIZE` mode the only way to get access to the module is to wait on
  the promise returned from the factory function. (#21564)
- JS library code is now executed in its own context/scope, which limits how
  much of the compiler internals are accessible. If there are build time JS
  symbols that you are depending on, but that were not added to this scope,
  please file a bug and we can add more to this scope. (#21542)
- The JS functions for manipulating the native/shadow stack
  (`stackSave`/`stackRestore`/`stackAlloc`) are now just regular JS library
  function and as such are only included if you explicitly depend on them.  If
  you use these functions in your JS code you will need to depend on them via
  either:
  - The `EM_JS_DEPS` macro for `EM_ASM`/`EM_JS` code.
  - The `__deps` attribute for JS library functions
  - The `-sDEFAULT_LIBRARY_FUNCS_TO_INCLUDE` flag for `--pre-js`/`--post-js`
    code
  (#21555)
- TypeScript definitions for Wasm exports, runtime exports, and embind bindings
  can now be generated with `--emit-tsd`. The option `--embind-emit-tsd` has been
  deprecated, use `--emit-tsd` instead.
- Added the `ASYNCIFY_PROPAGATE_ADD` setting, to control whether the `ASYNCIFY_ADD`
  list propagates or not. By default this is enabled; as a result you may see larger
  ASYNCIFY builds as more of the function tree may be instrumented than you were
  previously manually specifying in `ASYNCIFY_ADD`. To stop propagation you can
  specify functions in the `ASYNCIFY_REMOVE` list, or to return to the previous
  behaviour, disable this setting (set `-sNO_ASYNCIFY_PROPAGATE_ADD`.) (#21672)
- ports changes:
  - Fixed transitive link dependencies (#21602)
  - Enable use of options in ports dependencies (#21629)

3.1.56 - 03/14/24
-----------------
- emscripten will now generate an `unused-command-line-argument` warning if
  a `-s` setting is specified more than once on the command line with
  conflicting values.  In this case the first setting is ignored. (#21464)

3.1.55 - 03/01/24
-----------------
- Update sdl2-mixer port from 2.6.0 to 2.8.0
- In `STRICT` mode the `HEAPXX` symbols (such as `HEAP8` and `HEAP32`) are now
  only exported on demand.  This means that they must be added to
  `EXPORTED_RUNTIME_METHODS` for them to appear on the `Module` object.  For
  now, this only effects users of `STRICT` mode. (#21439)
- Emscripten no longer supports `--memory-init-file` (i.e. extracting static
  data into an external .mem file).  This feature was only available under
  wasm2js (`-sWASM=0`) anyway so this change will only affect users of this
  setting. (#21217)
- `INITIAL_HEAP` setting is introduced to control the amount of initial
  memory available for dynamic allocation without capping it. If you are
  using `INITIAL_MEMORY`, consider switching to `INITIAL_HEAP`. Note that
  it is currently not supported in all configurations (#21071).

3.1.54 - 02/15/24
-----------------
- SDL2 port updated from v2.24.2 to v2.26.0. (#21337)
- The `DEMANGLE_SUPPORT` setting and the associated `demangle` function are
  now deprecated since Wasm stack traces always contain demangled symbols these
  days. (#21346)
- The type of `EMSCRIPTEN_WEBGL_CONTEXT_HANDLE` was changed to unsigned and
  the only valid error returned from `emscripten_webgl_create_context` is
  now zero.  This allows `EMSCRIPTEN_WEBGL_CONTEXT_HANDLE` to hold a pointer
  to memory even in 2GB+ mode.  Since `emscripten_webgl_create_context` never
  returns anything except zero for its errors today this change should not
  require any action. (#21268)
- Added `--use-port` option to `emcc`.  This option allows ports to be enabled
  by name and is designed to replace all existing `-sUSE_XXX` settings for
  ports. You can use `--show-ports` to get the list of available ports that
  can be used with this new option. (#21214)
- `--pre-js` and `--post-js` files can now opt into being run through the JS
  preprocessor. This change was originally landed in  #18525, but it got
  reverted in #19006.  Now it requires explicit opt-in by adding `#preprocess` to
  the top of the JS file.  This is useful as it allows things like `{{{
  POINTER_SIZE }}}` and `{{{ makeGetValue(..) }}}` to be used in pre/post JS
  files, just like they can be in JS library files. (#21227)
- Added concept of contrib ports which are ports contributed by the wider 
  community and supported on a "best effort" basis. See 
  `tools/ports/contrib/README.md` for details.A first contrib port is 
  available via `--use-port=contrib.glfw3`: an emscripten port of glfw written 
  in C++ with many features like support for multiple windows. (#21244 and 
  #21276)
- Added concept of external ports which live outside emscripten and are
  loaded on demand using the syntax `--use-port=/path/to/my_port.py` (#21316)
- `embuilder` can now build ports with options as well as external ports using
  the same syntax introduced with `--use-port`
  (ex: `embuilder sdl2_image:formats=png,jpg`) (#21345) 
- Allow comments in response files. Any line starting with `#` is now ignored.
  This is useful when listing exported symbols. (#21330)

3.1.53 - 01/29/24
-----------------
- The llvm version that emscripten uses was updated to 19.0.0 trunk. (#21165)

3.1.52 - 01/19/24
-----------------
- The core stack manipulation functions (`stackSave`, `stackRestore`,
  `stackAlloc`) are no longer exported by default.  Users of these function
  now need to depend on them explicitly (either via `__deps` attributes or via
  `-sEXPORTED_FUNCTIONS`). (#21075)
- Building with `pthreads+EXPORT_ES6` will now emit the worker file as
  `NAME.worker.mjs` rather than `.js`. This is a necessary breaking change to
  resolve other `pthreads+EXPORT_ES6` issues in Node.js (because Node.js is
  affected by the suffix in some cases). (#21041)
- Include paths added by ports (e.g. `-sUSE_SDL=2`) now use `-isystem` rather
  then `-I`.  This means that files in user-specified include directories will
  now take precedence over port includes. (#21014)
- Certain settings that only apply when generating JavaScript output will now
  trigger a warning if used when generating only Wasm.
- Fix bug where `main` was mistakenly included in debug builds but not in
  release builds. (#20971)
- Remove JAVA from the list of `.emscripten` config file settings.  In the
  past we used this to run the java version of closure compiler.  If there are
  folks who prefer to use the java version of closure compiler for some reason
  it should be possible by adding `--platform=java` to `--closure-args` or
  `EMCC_CLOSURE_ARGS` but emscripten will no longer do this automatically.
  (#20919)
- The WORKAROUND_OLD_WEBGL_UNIFORM_UPLOAD_IGNORED_OFFSET_BUG setting was
  removed.  This was a workaround from 2018 (#7459) that should no longer be
  needed. (#20925)
- The `--default-obj-ext` command line flag was removed. (#20917)
- emcc will now treat `.bc` files as source files.  These means that will get
  compiled by clang before being passed to the linker.  This matches the
  behaviour of clang. (#20922)
- Emscripten now only supports browsers going back to certain versions. The
  current set of minimum versions are: Chrome 32, Firefox 34, Safari 9.
  Attempting to targets version older this using, for example
  `MIN_CHROME_VERSION` will now result in build-time error.  All of these
  browser versions are at least 8 years old now so the hope is that nobody
  is intending to target them today.  (#20924)
- C++ objects passed into embind's val via constructors, methods, and call
  function will not be automatically destroyed after the function call. This
  makes the behavior consistent for invocations. 
- The `SUPPORT_ERRNO` setting is now deprecated as it only controlled setting
  errno from JS library functions and emscripten no longer requires this.
  (#21074)

3.1.51 - 12/13/23
-----------------
- Support for explicitly targeting the legacy Internet Explorer or EdgeHTML
  (edge version prior to the chromium-based edge) browsers via
  `-sMIN_EDGE_VERSION/-sMIN_IE_VERSION` was removed. (#20881)
- Emscripten is now more strict about handling unsupported shared library
  inputs.  For example, under the old behaviour if a system shared library
  such as `/usr/lib/libz.so` was passed to emscripten it would silently re-write
  this to `-lz`, which would then search this a libz in its own sysroot.  Now
  this file is passed though the linker like any other input file and you will
  see an `unknown file type` error from the linker (just like you would with the
  native clang or gcc toolchains). (#20886)
- Support for explicitly targeting the legacy EdgeHTML browser (edge version
  prior to the chromium-based edge) via `-sMIN_EDGE_VERSION` was removed.
  Using `-sLEGACY_VM_SUPPORT` should still work if anyone still wanted to target
  this or any other legacy browser.
- Breaking change: Using the `*glGetProcAddress()` family of functions now
  requires passing a linker flag -sGL_ENABLE_GET_PROC_ADDRESS. This prevents
  ports of native GL renderers from later accidentally attempting to activate
  "dormant" features if web browser implementations gain new WebGL extensions in
  the future, which `*glGetProcAddress()` is not able to support. (#20802)
- Added Hi DPI support to GLFW. When enabled, GLFW automatically accounts for
  the `devicePixelRatio` browser property and changes the size of the canvas
  accordingly (including dynamically if the canvas is moved from a 4K screen to
  a 2K screen and vice-versa). `glfwGetFramebufferSize` now properly returns the
  canvas size in pixels, while `glfwGetWindowSize` returns the canvas size is
  screen size. By default, this feature is disabled. You can enable it before
  creating a window by calling `glfwWindowHint(GLFW_SCALE_TO_MONITOR,
  GLFW_TRUE)`. You can also dynamically change it after the window has been
  created by calling `glfwSetWindowAttrib(window, GLFW_SCALE_TO_MONITOR,
  GLFW_TRUE)`. (#20584)
- Transpilation to support older environments/browsers is now performed by babel
  rather than closure compiler.  This means that folks targeting older browsers
  (e.g. `-sLEGACY_VM_SUPPORT`) do not need to ensure their code is closure
  compliant. (#20879)

3.1.50 - 11/29/23
-----------------
- Add a port of mimalloc, a fast and scalable multithreaded allocator. To use
  it, build with `-sMALLOC=mimalloc`. (#20651)
- When compiling, Emscripten will now invoke `clang` or `clang++` depending only
  on whether `emcc` or `em++` was run.  Previously it would determine which to
  run based on individual file extensions.  One side effect of this is that you
  may now see a clang warning when building `.c` source files using `em++`:
  `warning: treating 'c' input as 'c++' when in C++ mode`.  This also means that
  the `DEFAULT_TO_CXX` setting now only applies when linking and not when
  compiling. (#20712)
- JavaScript library code can now use the full range of ES6 features and we rely
  on closure compiler to transpile for ES5 when targeting older browsers.
  For those that would rather perform transpilation separately outside of
  emscripten you can use the `-sPOLYFILL=0` setting. (#20700)
- libcxx, libcxxabi, libunwind, and compiler-rt were updated to LLVM 17.0.4.
  (#20705, #20707, and #20708)
- Remove `BENCHMARK` setting. That has not been used by the benchmark suite for
  some time now (at least not by default), and is much less useful these days
  given lazy compilation in VMs (which makes it impossible to truly benchmark
  execution separately from compilation, which `BENCHMARK` hoped to do).
- Update GLFW handling of touch events to avoid sending duplicate mousedown and
  and mouseup events. Maps touchmove to mousemove events for a single primary
  touch. (#20805)

3.1.49 - 11/14/23
-----------------
- Many MEMORY64 fixes for browser and graphics APIs (#20678)
- The `glfwSetWindowSize` function no longer switches to fullscreen when the
  width/height provided as parameters match the screen size. This behavior
  now matches the behavior of SDL and glut. In order to switch to fullscreen,
  the client code should invoke `Module.requestFullscreen(...)` from a user 
  triggered event otherwise the browser raises an error. (#20600)

3.1.48 - 11/05/23
-----------------
- The JS `assert` function is no longer available in release builds when
  `-sSTRICT` is used.  This should only affect users with custom JS library code
  which doesn't use `#if ASSERTIONS` guards around their `assert` calls.  This
  behaviour matches that of `MINIMAL_RUNTIME`. (#20592)
- The minimum version of node required run the compiler was updated from
  10.19 to 16.20.  This does not effect the node requirements of the generated
  JavaScript code. (#20551)
- A new top-level `bootstrap` script was added.  This script is for emscripten
  developers and helps take a care of post-checkout tasks such as `npm install`.
  If this script needs to be run (e.g. because package.json was changed, emcc
  will exit with an error. (#19736)
- If exceptions are disabled, using `new` together with `std::nothrow` no
  longer aborts if the allocation fails. Instead `nullptr` is returned now.
  This does not change the behavior of regular usage of `new`.
- Default `MIN_CHROME_VERSION` was increased from 75 to 85 and default
  `MIN_FIREFOX_VERSION` was increased from 68 to 79 to allow Emscripten
  to use some ES2021 features for smaller JavaScript code size. (#20549)
- Emscripten now generates PowerShell wrappers for its CLIs. This allows to
  sidestep some of the issues with legacy cmd.exe, but developers must
  explicitly opt-in to running PowerShell scripts in system settings or
  via the `Set-ExecutionPolicy` command. (#20416)
- `emscripten::val` now supports C++20 `co_await` operator for JavaScript
  `Promise`s. (#20420)

3.1.47 - 10/09/23
-----------------
- The boost-headers port was updated to v1.83.0.
- The `noExitRuntime` global is now a JS library symbol that will only be
  included as needed.  User of `noExitRuntime` will now need to declare a
  dependency on it.  It will get implicitly included if `noExitRuntime` is part
  of `INCOMING_MODULE_JS_API.` (which it is by default), or it can be added to
  either `DEFAULT_LIBRARY_FUNCS_TO_INCLUDE` or `noExitRuntime`. (#20336)
- The egl, html5, sdl and webgpu libraries now support basic functionality with
  `-sMEMORY64`. (#20276)
- Value types in `emscripten/html5.h` that correspond the WebIDL `long` type are
  now represented as `int` rather than `long` types so that they are 32-bit wide
  on both wasm32 and wasm64.  (#20290)
- `EM_JS` and `EM_ASM` that are present in side module now have their syntax
  validated at build time. (#20258)
- `MAIN_THREAD_EM_ASM_PTR` macro added for code that returns a pointer.  This
  mirrors the existing `EM_ASM_PTR`. (#20261)
- Emscripten now implements default POSIX signal handlers. These can
  terminate or abort the program in response to `raise` cals. (#20257)
- `emscripten::val` now prevents accidental access to the underlying JavaScript
  value from threads other than its owner. This already didn't work correctly
  in majority of cases, but now it will throw a clear assertion failure. (#20344)
- `emscripten::val` can now be iterated over with a C++ range-based for loop.
  (#20364)

3.1.46 - 09/15/23
-----------------
- The `wasmTable` global is now a JS library function that will only be included
  as needed.  Code that references `wasmTable` will no need to declare a
  dependency on it.  It can also be explicitly included using
  `-sEXPORTED_RUNTIME_METHODS=wasmTable`.
- libunwind updated to LLVM 16.0.6. (#20088)
- The `--minify=0` command line flag will now preserve comments as well as
  whitespace.  This means the resulting output can then be run though closure
  compiler or some other tool that gives comments semantic meaning. (#20121)
- `-sSTRICT` now implies `-sINCOMING_MODULE_JS_API=[]` which is generally good
  for code size.  If you `-sSTRICT` you now need to be explicit about the
  incoming module APIs you are supplying.  Users who supply symbols on the
  incoming module but forget to include them in `-sINCOMING_MODULE_JS_API`
  will see an error in debug builds so this change will not generate any
  silent failures.
- JS library decorators such as `__deps` and `__async` are now type checked so
  that errors are not silently ignored.
- The `USE_GLFW` settings now defaults to 0 rather than 2.  This matches other
  other settings such as `USE_SDL` that default to 0 these days and also matches
  the existing behaviour for `MINIMAL_RUNTIME` and `STRICT` mode.
  If you use GLFW you now need to explicitly opt into it using `-sUSE_GLFW` or
  `-lglfw`. (#19939)
- A new settings `TABLE_BASE` was introduced that can be used to place static
  function addresses (table slots) at a certain offset.  This defaults to 1
  which is the previously fixed value. (#20149)
- Clang's error detection of unused variables `-Wunused-variable` improved,
  which may require changes in user code (see #20169).

3.1.45 - 08/23/23
-----------------
- The function used to add symbols the JS library has been renamed from
  `mergeInto`, to the more specific `addToLibrary`.  This new function does not
  require the passing of `LibraryManager.library` as a first argument.  The old
  `mergeInto` continues to exist for backwards compat.
- The `--log_html` option was removed from `emrun`.  This option was already not
  working with python3.8 or above so we hope is safe to say that nobody was
  relying on it.

3.1.44 - 07/25/23
-----------------
- musl libc updated from v1.2.3 to v1.2.4. (#19812)
- The `EM_LOG_FUNC_PARAMS` flag to `emscripten_log`/`emscripten_get_callstack`
  has been deprecated and no longer has any effect.  It was based on a
  long-deprecated JS API. (#19820)
- The internal `read_` and `readAsync` functions no longer handle data URIs.
  (Higher-level functions are expected to handle that themselves, before calling.)
  This only effects builds that use `-sSINGLE_FILE` or `--memory-init-file`.
  (#19792)
- The `asm` property of the Module object (which held the raw exports of the
  wasm module) has been removed.  Internally, this is now accessed via the
  `wasmExports` global. If necessary, it is possible to export `wasmExports`
  on the Module object using `-sEXPORTED_RUNTIME_METHODS=wasmExports`. (#19816)
- Embind now supports generating TypeScript definition files using the
  `--embind-emit-tsd <filename>` option.

3.1.43 - 07/10/23
-----------------
- Handling i64 arguments and return values in JS functions is now much simpler
  with the new `__i53abi` decorator.  When this is set to true, i64 values are
  automatically converted to JS numbers (i53) at the JS boundary.  Parameters
  outside of the i53 will show up as NaN in the JS code (#19711)
- EM_JS functions are now supported in side modules (#19705)

3.1.42 - 06/22/23
-----------------
- The default minimum Node version of Emscripten output was bumped from 10.19 to
  16.0. To run the output JS in an older version of node, you can use e.g.
  `-sMIN_NODE_VERSION=101900` which will apply the previous minimum version of
  10.19.0. (#19192).
- The log message that emcc will sometime print (for example when auto-building
  system libraries) can now be completely suppressed by running with
  `EMCC_LOGGING=0`.
- Runtime dynamic linking symbols such as dlopen and dlsym will no longer cause
  a linker error when building without `-sMAIN_MODULE`.  Instead stub functions
  will be included that fail at runtime.  This matches the behaviour of other
  libc functions that we don't implement.  For those that prefer to get a linker
  error we have the `-sALLOW_UNIMPLEMENTED_SYSCALLS` settings. (#19527)
- The `modifyFunction` helper in `parseTools.js` was renamed to
  `modifyJSFunction` and its callback function no longer takes the name of the
  function being modified.  The name is not relevant for JS library functions
  and can be safely ignored.
- JS library functions can now be implemented using ES6 arrow notation, which
  can save to a few bytes on JS code size. (#19539)

3.1.41 - 06/06/23
-----------------
- A new setting (`CHECK_NULL_WRITES`) was added to disabled the checking of
  address zero that is normally done when `STACK_OVERFLOW_CHECK` is enabled.
  (#19487)
- compiler-rt updated to LLVM 16. (#19506)
- libcxx and libcxxabi updated to LLVM 16. (#)

3.1.40 - 05/30/23
-----------------
- The `_emscripten_out()`, `_emscripten_err()` and `_emscripten_dbg()` functions
  declared in `emscripten/console.h` no longer have the underscore prefix and
  are now documented. (#19445)

3.1.39 - 05/18/23
-----------------
- The JS `err()` function will now bind to `console.error` by default rather
  than `console.warning`.  For debugging/tracing/logging we recommend the
  `dbg()` function instead. (#19326)
- The `WASM2C` options has been removed. All known users are using upstream wabt
  these days anyhow.

3.1.38 - 05/10/23
-----------------
- The `dladdr` function will now always return an error rather than filling in
  dummy values. (#19319)
- The restriction preventing the use of dynamic linking in combination with
  `-sDYNAMIC_EXECUTION=0` was removed.  This restriction was being enforced
  unnecessarily since dynamic linking has not depended on `eval()` for a while
  now.
- Remove extra code for falling back to long-deprecated BlobBuilder browser API
  when Blob constructor is missing.  This was a fix for an issue that has long
  been fixed. (#19277)

3.1.37 - 04/26/23
-----------------
- The `EM_PYTHON_MULTIPROCESSING` environment variable no longer has any effect.
  This was added a temporary fallback but should no longer be needed. (#19224)
- The old reverse dependency system based on `tools/deps_info.py` has been
  removed and the existing `__deps` entries in JS library files can now be used
  to express JS-to-native dependencies.  As well being more precise, and
  extensible via user-supplied JS libraries, this also speeds up link times
  since we no longer need scan linker inputs using `llvm-nm`.  It also
  completely removes the need for the `REVERSE_DEPS` settings which has now
  been deprecated. (#18905)
- Bump the default minimum Firefox version from 65 to 68 (#19191).
- Background pthreads no longer prevent a Node.js app from exiting. (#19073)

3.1.36 - 04/16/23
-----------------
- The `USES_DYNAMIC_ALLOC` setting has been deprecated.  You can get the same
  effect from `-sMALLOC=none`. (#19164)

3.1.35 - 04/03/23
-----------------
- The following JavaScript runtime functions were converted to JavaScript
  library functions:
   - UTF8ArrayToString
   - UTF8ToString
   - stringToUTF8Array
   - stringToUTF8
   - lengthBytesUTF8
  
  If you use any of these functions in your JS code you will now need to include
  them explicitly in one of the following ways:
   - Add them to a `__deps` entry in your JS library file (with leading $)
   - Add them to `DEFAULT_LIBRARY_FUNCS_TO_INCLUDE` (with leading $)
   - Add them to `EXPORTED_FUNCTIONS` (without leading $)
   - Set `-sLEGACY_RUNTIME` to include all of them at once.
- `FS.loadFilesFromDB` and `FS.saveFilesToDB` were removed.  We think it's
  unlikely there were any users of these functions since there is now a separate
  IDBFS filesystem for folks that want persistence. (#19049)
- `allocateUTF8` and `allocateUTF8OnStack` library function moved to
  `library_legacy.js`.  Prefer the more accurately named `stringToNewUTF8` and
  `stringToUTF8OnStack`. (#19089)
- `SDL_image` port was updated to version 2.6.0.
- `-z` arguments are now passed directly to wasm-ld without the need for the
  `-Wl,` prefix.  This matches the behaviour of both clang and gcc. (#18956)
- Reverted #18525 which runs the JS pre-processor over files passed via
  --pre-js and --post-js.  It turned out this change caused issue for several
  folks who had JS files with lines that start with `#` so can't be run through
  the pre-processor.  If folks want to re-enable this we can looks into ways to
  make it conditional/optional.
- The `{{{ cDefine('name') }}}` helper macro can now be simplified to just `{{{
  cDefs.name }}}`.

3.1.34 - 03/14/23
-----------------
- Fix for using `EM_JS` functions defined in other object files.  This was a bug
  that was introduced when `LLD_REPORT_UNDEFINED` was enabled by default back in
  3.1.28. (#18928)
- The preferred way to enable pthreads is now to just use the standard `-pthread`
  flag.  The `-sUSE_PTHREADS` setting still works but is marked as legacy and
  will generate a warning in `-sSTRICT` mode.
- When targeting node, and using `-sMODULARIZE`, we no longer internally catch
  unhandled promise rejections or exit status code. That is to say the,
  `NODEJS_CATCH_REJECTION` and `NODEJS_CATCH_EXIT` are no longer compatible
  with `-sMODULARIZE`.   

3.1.33 - 03/08/23
-----------------
- Initial support for C++20 modules.  We have added a very simple test in form
  of `other.test_cpp_module`. (#18915)
- Removed `sys/sysctl.h` compatibility header.  We don't implement the function
  it defines. (#18863)
- Update SDL2_ttf port to 2.20.2 (#18804)
- Update glfw header to 3.3.8 (#18826)
- The `LLD_REPORT_UNDEFINED` setting has been removed.  It's now essentially
  always enabled. (#18342)
- Added `-sEXPORT_KEEPALIVE` to export symbols. When using
  `MINIMAL_RUNTIME`, the option will be **disabled** by default.
  This option simply exports the symbols on the module object, i.e.,
  `Module['X'] = X;`
- The WasmFS OPFS backend is now faster in browsers that implement
  [`Atomics.waitAsync`](https://caniuse.com/mdn-javascript_builtins_atomics_waitasync).
  (#18861)
- The `emscripten_proxy_async_with_callback` API was replaced with a simpler
  `emscripten_proxy_callback` API that takes a second callback to be called if
  the worker thread dies before completing the proxied work.  

3.1.32 - 02/17/23
-----------------
- Added new linker option `-sEXCEPTION_STACK_TRACES` which will display a stack
  trace when an uncaught exception occurs. This defaults to true when
  `ASSERTIONS` is enabled. This option is mainly for the users who want only
  exceptions' stack traces without turning `ASSERTIONS` on. (#18642 and #18535)
- `SUPPORT_LONGJMP`'s default value now depends on the exception mode. If Wasm
  EH (`-fwasm-exception`) is used, it defaults to `wasm`, and if Emscripten EH
  (`-sDISABLE_EXCEPTION_CATCHING=0`) is used or no exception support is used, it
  defaults to `emscripten`. Previously it always defaulted to `emscripten`, so
  when a user specified `-fwasm-exceptions`, it resulted in Wasm EH + Emscripten
  SjLj, the combination we do not intend to support for the long term.
- Added support for Wasm-based AudioWorklets for realtime audio processing
  (#16449)
- Synchronous proxying functions in emscripten/proxying.h now return errors
  instead of hanging forever when the worker thread dies before the proxied work
  is finished.

3.1.31 - 01/26/23
-----------------
- Symbols that were previously exported from native code, but only for internal
  reasons, are no longer exported on the `Module` object by default.  For
  example, previously if you were using `Module._malloc` but not explicitly
  including `_malloc` in `EXPORTED_FUNCTIONS`, it might have been exported
  anyway due to internal use of `malloc` within the JS library code. (#18564)
- The `STACK_SIZE`, `STACK_ALIGN`, `POINTER_SIZE`, and `ASSERTIONS` JavaScript
  globals were removed by default.  In debug builds a clear error is shown if
  you try to use these. (#18503)
- --pre-js and --post-js files are now fed through the JS preprocessor, just
  like JS library files and the core runtime JS files.  This means they can
  now contain #if/#else/#endif blocks and {{{ }}} macro blocks. (#18525)
- `-sEXPORT_ALL` can now be used to export symbols on the `Module` object
  when used with `-sMINIMAL_RUNTIME` and `-sMODULARIZE` together. (#17911)
- The llvm version that emscripten uses was updated to 17.0.0 trunk.

3.1.30 - 01/11/23
-----------------
- The default pthread stack size will now be set to match `-sSTACK_SIZE` by
  default.  Set `DEFAULT_PTHREAD_STACK_SIZE` explicitly to override this.
  (#18479)
- The `buffer` JavaScript variable was removed.  This underlying buffer is
  still accessible via `wasmMemory.buffer` or `HEAPXX.buffer`.  In debug builds,
  a clear error is shown if you try to use it.  (#18454)
- The SDLv1 header directory is no longer added to the include path by default.
  This means if you include SDL headers without the explicit version in them
  (e.g. `SDL_events.h`) you will now need to add `-sUSE_SDL` explicitly at
  compile time.  If you include the SDL headers with the directory name included
  (e.g. `SDL/SDL_events.h`) you will not be affected by this change. (#18443)
- Significant improvements were made (in the version of LLVM associated with
  this emsdk release) to the quality of DWARF debug info when building in
  optimized mode. See https://reviews.llvm.org/D140373. Using the -O1 flag is
  recommended if a program is too large or slow to debug with -O0 (although
  -O0 is still better for debugging when feasible).

3.1.29 - 01/03/23
-----------------
- Fixed bug in `PROXY_TO_PTHREAD` whereby certain async operations on the main
  thread would cause the whole program to exit, even when the proxied main
  function was still running. (#18372)
- Added `Module.pthreadPoolReady` promise for the `PTHREAD_POOL_DELAY_LOAD`
  mode that allows to safely join spawned threads. (#18281)
- PThreads can now be safely spawned on-demand in Node.js even without a PThread
  pool (`PTHREAD_POOL_SIZE`) or proxying (`PROXY_TO_PTHREAD`) options. (#18305)

3.1.28 - 12/08/22
-----------------
- `LLD_REPORT_UNDEFINED` is now enabled by default.  This makes undefined symbol
  errors more precise by including the name of the object that references the
  undefined symbol. The old behaviour (of allowing all undefined symbols at
  wasm-ld time and reporting them later when processing JS library files) is
  still available using `-sLLD_REPORT_UNDEFINED=0`. (#16003)
- musl libc updated from v1.2.2 to v1.2.3. (#18270)
- The default emscripten config file no longer contains `EMSCRIPTEN_ROOT`.  This
  setting has long been completely ignored by emscripten itself. For
  applications that wish to know where emscripten is installed looking for
  `emcc` in the `PATH` has long been the recommended method (i.e. `which emcc`).
  (#18279)
- More accurate synchronisation of `emscripten_get_now` clocks between main
  thread and pthreads.
  This also changes the absolute value returned by the function, but it shouldn't
  affect correct usages as the function has always returned different values on
  different platforms, and is clearly documented as "only meaningful in
  comparison to other calls to this function". (#18267)
- Emscripten will now search your PATH for binaryen, llvm, and node if the
  corresponding config file settings (`BINARYEN_ROOT`, `LLVM_ROOT`, `NODE_JS`)
  are not set.  Allows emscripten to run with an empty config file given the
  right tools in the PATH. (#18289)

3.1.27 - 11/29/22
-----------------
- Add support for `-sEXPORT_ES6`/`*.mjs` on Node.js. (#17915)
- Idle workers in a PThread pool no longer prevent Node.js app from exiting. (#18227)
- The default `STACK_SIZE` was reduced from 5MB to 64KB.  Projects that use more
  than 64Kb of stack will now need specify `-sSTACK_SIZE` at link time.  For
  example, `-sSTACK_SIZE=5MB` can be used to restore the previous behaviour.
  To aid in debugging, as of #18154, we now also place the stack first in memory
  in debug builds so that overflows will be immediately detected, and result in
  runtime errors.  This change brings emscripten into line with `wasm-ld` and
  wasi-sdk defaults, and also reduces memory usage by default.  In general,
  WebAssembly stack usage should be lower than on other platforms since a lot of
  state normally stored on the stack is hidden within the runtime and does not
  occupy linear memory at all.  The default for `DEFAULT_PTHREAD_STACK_SIZE` was
  also reduced from 2MB to 64KB to match.
- Improved error messages for writing custom JS libraries. (#18266)
- EM_ASM code is now supported in side modules (#18228)

3.1.26 - 11/17/22
-----------------
- Inline with the recent changes to llvm and binaryen, emscripten will now, by
  default, enable the sign-extension and mutable-globals WebAssembly proposals.
  In order to do so the default minimum safari version (`MIN_SAFARI_VERSION`)
  was updated from 12.0 to 14.1, and support for the old EdgeHTML engine
  (`MIN_EDGE_VERSION`) was removed by default.  If you want to continue to
  support these older engines you can use these settings
  (`-sMIN_SAFARI_VERSION=120000` and/or `-sMIN_EDGE_VERSION=44`) to revert to
  the previous defaults, which will result in the new proposals being disabled.
  Note that in order to avoid support for the sign-extension emscripten uses
  a binaryen pass, so targeting older browsers requires the running of wasm-opt
  and is therefore incompatible with `ERROR_ON_WASM_CHANGES_AFTER_LINK` (i.e.
  fast linking). (#17690)
- Added `--reproduce` command line flag (or equivalently `EMCC_REPRODUCE`
  environment variable).  This options specifies the name of a tar file into
  which emscripten will copy all of the input files along with a response file
  that will allow the command to be replicated.  This can be useful for sharing
  reproduction cases with others (inspired by the lld option of the same name).
  (#18160)
- In non-optimizing builds emscripten will now place the stack first in memory,
  before global data.  This is to get more accurate stack overflow errors (since
  overflow will trap rather corrupting global data first).  This should not
  be a user-visible change (unless your program does something very odd such
  depending on the specific location of stack data in memory). (#18154)

3.1.25 - 11/08/22
-----------------
- The `TOTAL_STACK` setting was renamed to `STACK_SIZE`.  The old name will
  continue to work as an alias. (#18128)
- Exporting `print`/`printErr` via `-sEXPORTED_RUNTIME_METHODS` is deprecated in
  favor of `out`/`err`.  The former symbols are supposed to be used with
  `-sINCOMING_MODULE_JS_API` instead. (#17955)
- aio.h was removed from the sysroot.  Emscripten doesn't support any of the
  functions in this header.
- Clang's function pointer cast warnings (enabled with `-Wcast-function-type`)
  are now stricter. This warning is intended to help with CFI errors but also
  helps wasm builds since wasm traps on such type mismatches in indirect calls.
  We recommend that users enable it to prevent such errors (which can be hard to
  debug otherwise). The older (less strict) behavior is also still possible with
  `-Wcast-function-type -Wno-cast-function-type-strict` (or
  `-Wno-error=cast-function-type-strict` if you want the warnings to be visible
  but not errors). See https://reviews.llvm.org/D134831
- libcxx and libcxxabi updated to LLVM 15. (#18113)

3.1.24 - 10/11/22
-----------------
- In Wasm exception mode (`-fwasm-exceptions`), when `ASSERTIONS` is enabled,
  uncaught exceptions will display stack traces and what() message. (#17979 and
  #18003)
- It is now possible to specify indirect dependencies on JS library functions
  directly in C/C++ source code.  For example, in the case of a EM_JS or EM_ASM
  JavaScript function that depends on a JS library function.  See the
  `EM_JS_DEPS` macro in the `em_macros.h` header.  Adding dependencies in this
  way avoids the need to specify them on the command line with
  `-sDEFAULT_LIBRARY_FUNCS_TO_INCLUDE`. (#17854)

3.1.23 - 09/23/22
-----------------
- The `__EMSCRIPTEN_major__/minor__/tiny__` macros are no longer defined on the
  command line but require `<emscripten.h/>` (or just `<emscripten/version.h>`
  to be included. (#17883)
- Linking of bitcode files using `emcc -r` + `-flto` is no longer supported.
  `emcc -r` will now always use lld to link to an object file.  This matches the
  behavior of upstream llvm where bitcode linking using lld does not exist.
  The recommend way to combine bitcode input is to use library files (`ar`
  archives).  See #13492 for more details.

3.1.22 - 09/19/22
-----------------
- compiler-rt updated to LLVM 15. (#17802)
- Using `-Oz` or `-Os` will no longer pass `-fno-inline-functions` to clang and
  instead rely on clang's normal inline heuristics for these optimization
  levels.  `-fno-inline-functions` can be passed explicitly if needed.
- C++17 is now the default version of the C++ standard used by the compiler.
  This is due to an upstream change in llvm.  Use `-std=c++14` (or technically
  `-std=gnu++14`) to revert to the previous default.
- Closure warnings are now controlled via the standard `-Wclosure` warning flags
  rather than via a specific/custom `CLOSURE_WARNINGS` setting.  The old
  setting continues to work but will issue a deprecation warning.
  If you link with `-Werror` but you don't want closure warnings to be errors
  you can add `-Wno-error=closure` or `-Wno-closure`.

3.1.21 - 09/09/2022
-------------------
- Update SDL2 port to 2.24.0 (#17748)
- The `LEGACY_RUNTIME` setting is no longer enabled by default.  If you use any
  of these legacy runtime functions (except in library code with explicit
  dependencies) then you would need to set `LEGACY_RUNTIME` on the command line
  or add the ones you need to `DEFAULT_LIBRARY_FUNCS_TO_INCLUDE`:
   - addFunction
   - removeFunction
   - allocate
   - AsciiToString
   - stringToAscii
   - UTF16ToString
   - stringToUTF16
   - lengthBytesUTF16
   - UTF32ToString
   - stringToUTF32
   - lengthBytesUTF32
   - allocateUTF8
   - allocateUTF8OnStack
   - writeStringToMemory
   - writeArrayToMemory
   - writeAsciiToMemory
   - intArrayFromString
   - intArrayToString
   - warnOnce
   - ccall
   - cwrap
  Although this is technically a breaking change for those who use these
  functions, there are assertion in debug builds that catch such usages and
  direct towards how to fix the issue.

3.1.20 - 08/24/2022
-------------------
- The `getTempRet0`/`setTempRet0` helper functions are now implemented directly
  in WebAssembly, rather than supplied by the JS host.  This simplifies the
  wasm/JS interface.  These function are no longer exported in all cases.  If
  your code directly calls these functions from JS, you can add them to
  `-sEXPORTED_RUNTIME_METHODS`.
- Several linux-specific headers were removed from the emscripten sysroot. None
  of the functionality in these headers was ever supported by emscripten. For
  example `sys/soundcard.h` and `sys/ptrace.h`. (#17704)

3.1.19 - 08/17/2022
-------------------
- Old method of metadata extraction via wasm-emscripten-finalize removed
  in favor of local python code. (#16529)

3.1.18 - 08/01/2022
-------------------
- The tests/ directory was renamed to just test/ to match other project close
  emscripten (llvm, wabt, binaryen).  This should not effect any users of
  emscripten, only developers. (#17502)
- The llvm version that emscripten uses was updated to 16.0.0 (#17534)
- worker.js now propagates unhandled promise rejections to the main thread the
  same way it propagates uncaught exceptions.

3.1.17 - 07/22/2022
-------------------
- Add support for dynamic linking with Asyncify. (#15893)
- A source map file and DWARF info in the wasm can now be emitted at the same if
  the user gives the both options: `-g -gsource-map`. (#17484)
- The `align` argument to the makeGetValue/makeSetValue JS library macros was
  removed (and replaced with an assert) as it had no uses internally and was
  removed (and replaced with an assert) as it had now uses internally and was
  untested.
- Removed unused `calledMain` global variable from the JS runtime.  Folks who
  want to know when main is done can use `Module[postRun]`.

3.1.16 - 07/14/2022
-------------------
- Warnings generated by the JS compiler (compiler.js) are now propagated back
  to the emcc compiler driver which means that `-Werror` builds will now fail
  in the presence of JS compiler warnings.  As usual `-Wno-js-compiler` and
  `-Wno-error=js-compiler)` can be used to control these warnings. (#17365)
- When JS library functions are included as part of `EXPORTED_RUNTIME_METHODS`
  it is no longer necessary to also add them to
  `DEFAULT_LIBRARY_FUNCS_TO_INCLUDE`.  This change allows us to transition
  runtime functions to JS library functions without the need to folks to add
  `DEFAULT_LIBRARY_FUNCS_TO_INCLUDE`. (#17369)
- The following function, which were previously part of the default runtime, are
  now JS library functions:
   - addFunction
   - removeFunction
   - allocate
   - AsciiToString
   - stringToAscii
   - UTF16ToString
   - stringToUTF16
   - lengthBytesUTF16
   - UTF32ToString
   - stringToUTF32
   - lengthBytesUTF32
   - allocateUTF8
   - allocateUTF8OnStack
   - writeStringToMemory
   - writeArrayToMemory
   - writeAsciiToMemory
   - intArrayFromString
   - intArrayToString
   - warnOnce
   - ccall
   - cwrap
  However, they all still available by default due to a new setting called
  `LEGACY_RUNTIME` which is enabled by default.  When `LEGACY_RUNTIME` is
  disabled (which it may be in the future) these symbols would only be included
  if there were explicitly exported via `EXPORTED_RUNTIME_METHODS` or added to
  `DEFAULT_LIBRARY_FUNCS_TO_INCLUDE`.  `LEGACY_RUNTIME` is disabled by default
  in `STRICT` mode so this change only effects users of `STRICT` mode. (#17370,
  #17403)
- The `run` runtime function is no longer exported by default.  It can be added
  to `EXPORTED_RUNTIME_METHODS` if needed.
- The getWasmTableEntry/setWasmTableEntry library function are no longer
  included by default.  Add them to `DEFAULT_LIBRARY_FUNCS_TO_INCLUDE` or
  `EXPORTED_RUNTIME_METHODS` if you want to use them outside of JS library code.
- The type of `time_t` was restored 64-bit after being converted to 32-bit in
  3.1.11. (#17401)

3.1.15 - 07/01/2022
-------------------
- The JS library helper function `hasExportedFunction` has been replaced with
  `hasExportedSymbol`, which takes an unmangled (no leading underscore) symbol
  name.
- Post-link metadata extraction switched from wasm-emscripten-finalize
  (binaryen) to python code within emscripten.  This change should have no
  semantic effect, but can temporarily be reverted by setting
  `EMCC_READ_METADATA=binaryen` in the environment. (#17337)
- Added a shim for `BigInt64Array` so `-sWASM_BIGINT` can be used in Safari
  v14. (#17103)

3.1.14 - 06/20/2022
-------------------
- emcc now accepts `-print-file-name` and reports the correct library paths in
  `-print-search-dirs`.
- `tools/file_packager` no longer generates (or requires) any "pre-js" code when
  running in `--embed-file` mode.  Instead the embedded files are loaded at
  static constructor time.
- Emscripten now knows what minimum browser versions the `WASM_BIGINT` feature
  requires and will automatically set the defaults accordingly. (#17163)
- Embind now supports binding to functions specified as `noexcept`. (#17140)
- Weak undefined symbols fixed in dynamic linking. (#17164)
- Internally, the name of `main` function now gets mangled (by clang) in the
  same way as with other wasm targets.  This means that within the wasm module
  the name of the main function can now be `__main_argc_argv`, but, since we
  still export this to JS as `_main`, this should not be a user-visible change.
- Use of pkg-config from cmake not longer causes the C++ include path to be
  broken. (#17137)
- `emscripten_runtime_keeplive_push()` and `emscripten_runtime_keeplive_push()`
  are now exposed to native code and can be used to keep the runtime alive
  without immediately unwinding the event loop (as
  `emscripten_exit_with_live_runtime()` does). (#17160)
- The file packager option `--use-preload-cache` now only invalidates the
  cache if the data contents has changed. (#16807)

3.1.13 - 06/02/2022
-------------------
- xlocale.h compatibility header was restored after being removed in 3.1.12.

3.1.12 - 05/25/2022
-------------------
- Fix crash, introduced in 3.1.11, which occurred when using pointer types
  (types ending in `*`) with getValue/setValue library functions. (#17028)
- Fix possible deadlock in multi-threaded builds that use EXIT_RUNTIME=0 with
  ASSERTIONS enabled. This was introduced in 3.1.3 as part of #16130. (#17044)

3.1.11 - 05/21/2022
-------------------
- The return value of `emscripten_get_compiler_setting` was changed from `int`
  to `long` so that it is compatible with `MEMORY64`.  The return value of this
  function sometimes contains a pointer value so `int` is not sufficiently
  wide under `wasm64`. (#16938)
- The `EM_BUILD_VERBOSE` environment variable only effects test code these days
  and therefore was renamed to `EMTEST_BUILD_VERBOSE`. (#16904)
- compiler-rt updated to LLVM 14. (#16991)
- libc++ updated to LLVM 14. (#17000)
- libc++abi updated to LLVM 14. (#16993)

3.1.10 - 05/02/2022
-------------------
- Bug fixes

3.1.9 - 04/21/2022
------------------
- The `-sSHELL_FILE` setting, which (unlike the --shell-file command line
  options) we believe was never tested or externally used, has been removed.
  (#16589)
- A warning is now issued when passing C++-only settings such
  `-sEXCEPTION_CATCHING_ALLOWED` when not linking as C++. (#16609)
- Introduce a new [proxying
  API](https://emscripten.org/docs/api_reference/proxying.h.html) for proxying
  work between threads.

3.1.8 - 03/24/2022
------------------
- Command line settings (`-s`) are now type checked.  For example, passing a
  string to a boolean setting will now generate an error (e.g.
  `-sEXIT_RUNTIME=foo`).  Previously, the value of `foo` would have have been
  interpreted as non-zero and accepted as valid. (#16539)
- A warning (limited-postlink-optimizations) was added that gets shown when
  binaryen optimizations are limited due to DWARF information being requested.
  Several binaryen passed are not compatible with the preservation of DWARF
  information. (#16428)
- Use normalized mouse wheel delta for GLFW 3 in `library_glfw.js`. This changes
  the vertical scroll amount for GLFW 3. (#16480)
- The emsdk binaries for macOS now require macOS 10.14 Mojave (or above).
  Prior versions of emsdk could run on 10.11 (or above), but supporting those
  older versions recently became harder.
- The SDL_mixer library can be configured to support MIDIs by passing "mid"
  to the SDL2_MIXER_FORMATS setting. It uses Timidity, and you must provide
  your own instrument sound files and mount them at "/etc/timidity". (#16556)

3.1.7 - 03/07/2022
-------------------
- Remove unmaintained ASMFS filesystem backend and associated `-sASMFS`
  settings.  The new wasmfs filesystem is far enough along that it seems clear
  that ASMFS will not need to be revived.
- Fix deadlock in `munmap` that was introduced in 3.1.5.  The deadlock would
  occur in multi-threaded programs when a partial unmap was requested (which
  emscripten does not support). (#16413)
- Added new compiler+linker option -sSHARED_MEMORY=1, which enables targeting
  a shared WebAssembly.Memory. (#16419)
- Added new API "Wasm Workers", which is an alternative to pthreads for building
  multithreaded applications, enabled via -sWASM_WORKERS=1 (#12833)

3.1.6 - 02/24/2022
------------------
- Remove support for deprecated `EMMAKEN_COMPILER`, `EMMAKEN_CFLAGS`, and
  `EMMAKEN_NO_SDK`  environment variables.  These are all legacy and redundant
  in the face of other settings/flags:
   - `EMMAKEN_COMPILER` -> `LLVM_ROOT` in the config settings
   - `EMMAKEN_CFLAGS` -> `EMCC_CFLAGS`
   - `EMMAKEN_NO_SDK` -> standard `-nostdlib` and `-nostdinc` flags
- emscripten will no longer automatically create a config file if it can't
  find one in the configured location.  Instead, it will error out and point the
  user to the `--generate-config` option, in case that is what they want.
  (#13962)

3.1.5 - 02/17/2022
------------------
- Emscripten no longer uses the `allocate()` runtime function.  For backwards
  compatibility with external JS code we still include this function by default
  but it will no longer be included in `-sSTRICT` mode.  Usages of this function
  are generally best replaced with `_malloc`, `stackAlloc` or `allocateUTF8`.

3.1.4 - 02/14/2022
------------------
- Due to an llvm change (https://reviews.llvm.org/D118573) some clang flags
  that did not previously have any effect are now honored (e.g.
  `-fnew-alignment` and `-fshort-wchar`).
- llvm dependency updated to 15.0.0 to match upstream. (#16178)
- The `__EMSCRIPTEN_major__`, `__EMSCRIPTEN_minor__` and `__EMSCRIPTEN_tiny__`
  macros are now available via the `emscripten/version.h` header file.  For the
  time being, unless you enable `-sSTRICT`, these are still also defined
  directly on the command line.  If you use these macros please make sure you
  include `emscripten/version.h` (or `emscripten.h` which indirectly includes
  it). (#16147)

3.1.3 - 01/31/2022
------------------
- The file packager now supports embedding files directly into wasm memory and
  `emcc` now uses this mode when the `--embed-file` option is used.  If you
  use `file_packager` directly it is recommended that you switch to the new mode
  by adding `--obj-output` to the command line. (#16050)
- The `--bind` flag used to enable embind has been deprecated in favor of
  `-lembind`.  The semantics have not changed and the old flag continues to
  work. (#16087)
- New setjmp/longjmp support using Wasm EH instructions is added, which is
  faster and reduces code size. You need a browser that supports Wasm EH spec to
  use it. The new SjLj support is enabled by `-sSUPPORT_LONGJMP=wasm`. This can
  be used with Wasm exception support (`-fwasm-exceptions`), but not with
  Emscripten exception support (`-fexceptions` or
  `-sDISABLE_EXCEPTION_CATCHING=0`). When using Wasm EH with Wasm SjLj, there is
  one restriction that you cannot directly call `setjmp` within a `catch`
  clause. (Calling another function that calls `setjmp` is fine.)
  (#14976 and #16072)

3.1.2 - 01/20/2022
------------------
- A new setting, `POLYFILL`, was added which is on by default but can be disabled
  (via `-sNO_POLYFILL`) to prevent emscripten from outputting needed polyfills.
  For default browser targets, no polyfills are needed so this option only has
  meaning when targeting older browsers.
- `EVAL_CTORS` has been rewritten and improved. The main differences from before
  are that it is much more capable (it can now eval parts of functions and not
  just all or nothing, and it can eval more wasm constructs like globals). It is
  no longer run by default, so to use it you should build with `-s EVAL_CTORS`.
  See `settings.js` for more details. (#16011)
- `wasmX` test suites that are defined in `test_core.py` have been renamed to
  `coreX` to better reflect where they are defined.  The old suite names such
  as `wasm2` will continue to work for now as aliases.

3.1.1 - 01/08/2022
------------------
- Happy new year!
- Updated SDL 2 port to upstream version 2.0.18 (from a patched 2.0.10). This
  includes all downstream patches and many upstream changes.
- libc++ library updated to llvm-13. (#15901)
- libc++-abi library updated to llvm-13. (#15904)
- compiler-rt library updated to llvm-13. (#15906)
- Added new internal/debugging related environment variable
  EM_FORCE_RESPONSE_FILES that can be set to 0 to force disable the use of
  response files, and to 1 to force enable response files. If not set,
  response files will be used if command lines are long (> 8192 chars). (#15973)

3.1.0 - 12/22/2021
------------------
- Emscripten in starting to use ES6 features in its core libraries (at last!).
  For most users targeting the default set of browsers this is a code size win.
  For projects targeting older browsers (e.g. `-sMIN_CHROME_VERSION=10`),
  emscripten will now run closure compiler in `WHITESPACE_ONLY` mode in order to
  transpile any ES6 down to ES5.  When this automatic transpilation is performed
  we generate a warning which can be disabled (using `-Wno-transpile`) or by
  explicitly opting in-to or out-of closure using `--closure=1` or
  `--closure=0`. (#15763).

3.0.1 - 12/17/2021
------------------
- Deprecate `EMMAKEN_CFLAGS` is favor of `EMCC_CFLAGS`.
- Fixed an issue where user provided --js-library directives would not be
  processed as the last item after all system provided JS libraries have been
  added to the build. This fix enables overriding WebGL 2 symbols from user JS
  libraries.

3.0.0 - 11/22/2021
------------------
- A set of internally-unused functions were removed from `parseTools.js`.  While
  emscripten no longer needs any of these functions, there is slim chance that
  some external JS library is depending on them.  Please file issues if any such
  library code is found.  The removed/unused functions are:
   `removePointing`, `pointingLevels`, `removeAllPointing`, `isVoidType`,
   `isStructPointerType`, `isArrayType`, `isStructType`, `isVectorType`,
   `isStructuralType` `getStructuralTypeParts`, `getStructuralTypePartBits`,
   `isFunctionDef`, `isPossiblyFunctionType`, `isFunctionType`, `getReturnType`,
   `splitTokenList`, `_IntToHex`, `IEEEUnHex`, `Compiletime.isPointerType`,
   `Compiletime.isStructType`, `Compiletime.INT_TYPES`, `isType`.
- The example `shell.html` and `shell_minimal.html` templates no longer override
  `printErr` on the module object.  This means error message from emscripten and
  stderr from the application will go to the default location of `console.warn`
  rather than `console.error`.  This only effects application that use the
  example shell html files.
- The version of musl libc used by emscripten was upgraded from v1.1.15 to
  v1.2.2.  There could be some minor size regressions (or gains) due to changes
  in upstream musl code but we don't expect anything major.  Since this is a
  fairly substantial change (at least internally) we are bumping the major
  version of Emscripten to 3. (#13006)
- Added support for specifying the text encoding to be used in response filenames
  by passing the encoding as a file suffix (e.g. "a.rsp.utf-8" or "a.rsp.cp1252").
  If not specified, the encoding is autodetected as either UTF-8 or Python
  default "locale.getpreferredencoding()". (#15406, #15292, #15426)

2.0.34 - 11/04/2021
-------------------
- Symbols marked as visibility hidden are no longer exported from C/C++
  code when building with `SIDE_MODULE`, `MAIN_MODULE` or `LINKABLE`.  If you
  need to export a hidden symbol you can still do so by adding it to
  EXPORTED_FUNCTIONS.

2.0.33 - 11/01/2021
-------------------
- Bug fixes

2.0.32 - 10/19/2021
-------------------
- Internal-only library functions can now be marked as `__internal: true` in JS
  system libraries.  Such symbols should not be used by external libraries and
  are subject to change.  As of now we generate warning when external libraries
  depend on the these symbols.
- Stub functions from `library_syscall.js` and `library.js` were replaced with
  native code stubs (See `system/lib/libc/emscripten_syscall_stubs.c`).  This
  should be better for wasm module portability as well as code size.  As part
  of this change the return value of `popen` was fixed to return NULL rather
  than -1 and the `getpwnam` family of functions were changed to return an
  error rather than throw a JavaScript exception (this behaviour matches what
  the other stub functions do).  As before, the `ALLOW_UNIMPLEMENTED_SYSCALLS`
  setting controls whether of not these stubs get included at link time, and
  `STRICT` disables this setting.
- Emscripten will now warn when linker-only flags are specified in
  compile-only (`-c`) mode.  Just like with clang itself, this warning can be
  disabled using the flag: `-Wno-unused-command-line-argument`.
- Internal symbol names for musl syscalls changed from number-based (e.g.
  `__syscall22`) to name-based (e.g. `__syscall_open`).  This should not be
  a visible change except for folks trying to intercept/implement syscalls
  in native code (#15202).
- Fixed launcher batch script issues on Windows, and added two env. vars
  EM_WORKAROUND_PYTHON_BUG_34780 and EM_WORKAROUND_WIN7_BAD_ERRORLEVEL_BUG that
  can be enabled to work around a Windows Python issue
  https://bugs.python.org/issue34780 , and a Windows 7 exit code issue (#15146)
- Support a new CMake property `EMSCRIPTEN_SYSTEM_PROCESSOR` which can be used
  to override the default value of `CMAKE_SYSTEM_PROCESSOR` set by the
  toolchain file.
- Remove support for the `EMIT_EMSCRIPTEN_METADATA` setting.  This setting has
  been deprecated for some time now and we don't know of any remaining reasons to
  keep it around.
- Add JavaScript API `Emval.{toHandle, toValue}` as well as a C++ method
  `val::as_handle()` to allow passing values between the `val` class and
  `EM_JS`/ `EM_ASM` JavaScript snippets. (#15279)
- Added SAFE_HEAP=2 option which tests safe heap behavior for wasm-only builds
  (allowing unaligned memory accesses, which would not work in Wasm2JS but in
   wasm would be correct but potentially slow).

2.0.31 - 10/01/2021
-------------------
- Bug fixes

2.0.30 - 09/14/2021
-------------------
- Bug fixes

2.0.29 - 08/26/2021
-------------------
- Bug fixes

2.0.28 - 08/23/2021
-------------------
- Added some support for signal handling libc functions (raise, kill,
  sigaction, sigpending, etc).  We still don't have a way to deliver signals from
  the outside but these at least now work for sending signals to the current
  thread (JS context) (#14883).
- Remove the workaround used in emcmake and emmake that removed directories
  with sh.exe from PATH on Windows when MinGW Makefiles generator was used.
  This was needed with CMake versions older than 3.17.0. If you get an error
  "sh.exe was found in your PATH" on Windows, you can either update to CMake
  3.17.0 or newer, or remove the offending directory from your PATH. See
  https://github.com/Kitware/CMake/commit/82ddcf0db1d220564145122c3cce25d25ee0e254
  for more information. (#14930)

2.0.27 - 08/12/2021
-------------------
- Added `EM_ASYNC_JS` macro - similar to `EM_JS`, but allows using `await`
  inside the JS block and automatically integrates with Asyncify without
  the need for listing the declared function in `ASYNCIFY_IMPORTS` (#9709).
- Errors that occur on pthreads (e.g. uncaught exception) will now get re-thrown
  on the main thread rather than simply being logged (#13666).

2.0.26 - 07/26/2021
-------------------
- When building ports with the `embuilder` tool some of the names of the
  libraries have changed (they now match the filenames in the `tools/ports/`
  directory). For example `sdl-image` is now `sdl_image` (#14737).
- Undefined data symbols (in static executables) are no longer silently ignored
  at link time.  The previous behaviour (which was to silently give all
  undefined data symbols address zero, which could lead to bugs)
  can be enabled by passing either `-Wl,--allow-undefined` or
  `-Wl,--unresolved-symbols=ignore-all`.
- The alignment of `long double`, which is a 128-bit floating-point value
  implemented in software, is reduced from 16 to 8. The lower alignment allows
  `max_align_t` to properly match the alignment we use for malloc, which is 8
  (raising malloc's alignment to achieve correctness the other way would come
  with a performance regression). (#10072)
- The `alignMemory` function is now a library function and therefore not
  included by default.  Debug builds will automatically abort if you try
  to use this function without including it.  The normal library `__deps`
  mechanism can be used to include it, or can be added to
  `DEFAULT_LIBRARY_FUNCS_TO_INCLUDE`.
- dlopen can now load libraries at runtime from the web without preloading
  or embedding.  This features relies on `ASYNCIFY` to suspend execution until
  the library is loaded and then continue on as if dlopen was blocking.  For
  users who don't want to use `ASYNCIFY` (which has a size and runtime cost)
  there is a async (callback-based) version of the dlopen API available as
  `emscripten_dlopen()` declared in `emscropten/emscripten.h`.  See
  `docs/api_reference/emscripten.h.rst` (or the online version) for more
  details.
- Constructors, functions and methods bound with Embind can now be `await`ed.
  When Asyncify is used somewhere in the callstack, previously Embind would
  return `0` / `null` / `false` / instance with a NULL pointer, making it
  impossible to wait for the function to actually finish and retrieve its
  result. Now in those cases it will return a `Promise` instead that will
  resolve with the function's return value upon completion. (#11890)

2.0.25 - 06/30/2021
-------------------
- Support for the 'shell' environment is now disabled by default.  Running under
  `d8`, `js`, or `jsc` is not something that most emscripten users ever want to
  do, so including the support code is, more often than not, unnecessary.  Users
  who want shell support can enable it by including 'shell' in `-s ENVIRONMENT`
  (#14535).
- A new setting called `ALLOW_UNIMPLEMENTED_SYSCALLS` was added.  This setting
  is enabled by default but, if disabled, will generate link-time errors if
  a program references an unimplemented syscall.  This setting is disabled
  by default in `STRICT` mode.
- By default (unless `EXIT_RUNTIME=1` is specified) emscripten programs running
  under node will no longer call `process.exit()` on `exit()`.  Instead they
  will simply unwind the stack and return to the event loop, much like they do
  on the web.  In many cases the node process will then exit naturally if there
  is nothing keeping the event loop going.
  Note for users of node + pthreads: Because of the way that threads are
  implemented under node multi-threaded programs now require `EXIT_RUNTIME=1`
  (or call `emscripten_force_exit`) in order to actually bring down the process.
- Drop support for node versions older than v5.10.0.  We now assume the
  existence of `Buffer.from` which was added in v5.10.0.  If it turns out
  there is still a need to support these older node versions we can
  add a polyfil under LEGACY_VM_SUPPORT (#14447).

2.0.24 - 06/10/2021
-------------------
- Support `--preload-file` in Node.js. (#11785)
- System libraries are now passed to the linker internally via `-lfoo` rather
  than using their full path.  This is in line with how gcc and clang pass system
  libraries to the linker.  This should not effect any builds unless a project a
  happens to have, for example, a file called `libc.a` in one of its library
  paths.  This would have the effect of overriding the system library (as it
  would with gcc or clang) (#14342).
- CMake projects (those that either use emcmake or use Emscripten.cmake
  directly) are new configured to install (by default) directly into the
  emscripten sysroot.  This means that running `cmake --install` (or running the
  install target, via `make install` for example) will install resources into
  the sysroot such that they can later be found and used by `find_path`,
  `find_file`, `find_package`, etc.  Previously the default was to attempt to
  install into the host system (e.g `/usr/local`) which is almost always not
  desirable.  Folks that were previously using `CMAKE_INSTALL_PREFIX` to build
  their own secondary sysroot may be able to simplify their build system by
  removing this completely and relying on the new default.
- Reinstated the warning on linker-only `-s` settings passed when not linking
  (i.e. when compiling with `-c`).  As before this can be disabled with
  `-Wno-unused-command-line-argument` (#14182).
- Standalone wasm mode no longer does extra binaryen work during link. It used
  to remove unneeded imports, in hopes of avoiding nonstandard imports that
  could prevent running in WASI VMs, but that has not been needed any more. A
  minor side effect you might see from this is a larger wasm size in standalone
  mode when not optimizing (but optimized builds are unaffected). (#14338)
- You can now explicitly request that an environment variable remain unset by
  setting its value in `ENV` to `undefined`. This is useful for variables, such
  as `LANG`, for which Emscripten normally provides a default value.

2.0.23 - 05/26/2021
-------------------
- libcxxabi updated to llvm-12. (#14288)
- libcxx updated to llvm-12. (#14249)
- compiler-rt updated to llvm-12. (#14280)

2.0.22 - 05/25/2021
-------------------
- Fix a crash bug that was present in 2.0.21 with the use of `-g`.  See
  https://reviews.llvm.org/D102999.
- wasm-ld will now perform string tail merging in debug string sections as well
  as regular data sections.   This behaviour can be be disabled with `-Wl,-O0`.
  This should significantly reduce the size of dwarf debug information in the
  wasm binary.
- The experimental SPLIT_MODULE setting now expects the secondary module to be
  named `<module>.deferred.wasm` instead of `<module>.wasm.deferred`.
- sendfile.h header removed from musl. (#14248)

2.0.21: 05/18/2021
------------------
- Options such as EXPORTED_FUNCTIONS that can take a response file containing
  list of symbols can now use a simple one-symbol-per-line format.  This new
  format is much simpler and doesn't require commas between symbols, opening
  or closing braces, or any kind of escaping for special characters.
- The WebAssembly linker (`wasm-ld`) now performs string tail merging on any
  static string data in your program.   This has long been part of the native
  ELF linker and should not be observable in well-behaved programs.  This
  behavior can be disabled by passing `-Wl,-O0`.
- The functions `fork`, `vfork`, `posix_spawn` and `system` now fail with
  the errno value `ENOSYS` (52) rather than `EAGAIN` (6).  This is more
  correct, since they will never work and attempting to retry won't help.
- `EXPORT_ES6` will now emit static URLs for main WebAssembly file as well
  as for helper Worker used by `-pthread` that can be statically detected
  by modern bundlers at build time. In particular, you no longer have to set
  `Module.locateFile` hook and `Module.mainScriptUrlOrBlob` settings -
  both bundlers and browsers should pick up the required files automatically.
  Note: this doesn't yet cover other use-cases that emit external files,
  such as dynamic linking, `--proxy-to-worker`, external memory etc. (#14135)
- `EXPORT_ES6` can now be used in combination with `-o [filename].html`. (#14165)
- `EXPORT_ES6` no longer requires setting custom `EXPORT_NAME` too. (#14139)
- New diagnostics allow Emscripten to issue warnings when using Intel SIMD
  intrinsics (from xmmintrin.h) which have slow emulations rather than fast
  WebAssembly equivalents. To enable them, define WASM_SIMD_COMPAT_SLOW
  in the preprocessor (#14152)

2.0.20: 05/04/2021
------------------
- This ChangeLog and the `emscripten-version.txt` file that is checked into
  the repository now reflect the next, upcoming, release once a release is
  made.  Previously they would continue to reflect the old release until after
  we decide to cut the release.  Switching to this method allow for a slightly
  simpler release process that also allows us to tag a version that contains
  the correct version information.
- The version string reported by `-v`/`--version` now includes a `-git` suffix
  (e.g. `2.0.19-git`) when running from git checkout (to help distinguish
  unreleased git versions from official releases) (#14092).
- Temporarily back out new `-Wunused-command-line-argument` warnings introduced
  in 2.0.19.

2.0.19: 05/04/2021
------------------
- Emscripten will now warn when linker-only `-s` settings are specified in
  compile-only (`-c`) mode.  Just like with clang itself, this warning can be
  disabled using the flag: `-Wno-unused-command-line-argument`.
- When building with `-s MAIN_MODULE` emscripten will now error on undefined
  symbol by default.  This matches the behvious of clang/gcc/msvc.  This
  requires that your side modules be present on the command line.  If you do not
  specify your side modules on the command line (either directly or via
  `RUNTIME_LINKED_LIBS`) you may need to add `-s WARN_ON_UNDEFINED_SYMBOLS=0` to
  avoid errors about symbol that are missing at link time (but present in your
  side modules provided at runtime).  We hope that this case is not common and
  most users are building with side modules listed on the command line (#14060).
- The `RUNTIME_LINKED_LIBS` setting is now deprecated.  It's better to simply
  list dynamic library dependencies directly on the command line.

2.0.18: 04/23/2021
------------------
- The `makeBigInt` function was removed from the emscripten runtime since it
  had no internal users.
- Restored support for --cache command line flag to configure location of the
  Emscripten cache root directory.
- `EXTRA_EXPORTED_RUNTIME_METHODS` is deprecated in favor of just using
  `EXPORTED_RUNTIME_METHODS`.
- When building with `MAIN_MODULE=2` the linker will now automatically include
  any symbols required by side modules found on the command line.  This means
  that for many users of `MAIN_MODULE=2` it should no longer be necessary to
  list explicit `EXPORTED_FUNCTIONS`.  Also, users of `MAIN_MODULE=1` with
  dynamic linking (not dlopen) who list all side modules on the command line,
  should be able to switch to `MAIN_MODULE=2` and get a reduction in code size.
- When building with `MAIN_MODULE` it is now possible to warn or error on
  undefined symbols assuming all the side modules are passed at link time.  This
  means that for many projects it should now be possible to enable
  `ERROR_ON_UNDEFINED_SYMBOLS` along with `MAIN_MODULE`.

2.0.17: 04/10/2021
------------------
- Use of closure compiler (`--closure`) is now supported when using dynamic
  linking (building with `-s MAIN_MODULE`) (#13880)
- Specifying `EM_CONFIG` inline (python code in the environment variable itself)
  is no longer supported (#13855).  This has been long deprecated but finally
  completely removed.
- Deprecate `-g4`, which is a little confusing as it does not do more than `-g3`
  but instead emits source maps instead of DWARF. `-g4` will now warn. A new
  flag `-gsource-map` enables source maps without warning.
- In order to behave more like clang and gcc, emscripten no longer
  supports some nonstandard methods of library lookup (that worked
  unintentionally and were untested and not documented):
    1. Linking with `-llibc` rather than `-lc` will no longer work.
    2. Linking a library called `foo.a` via `-lfoo` will no longer work.
       (libraries found via `-l` have to start with `lib`)
- Use LLVM's new pass manager by default, as LLVM does. This changes a bunch of
  things about how LLVM optimizes and inlines, so it may cause noticeable
  changes in compile times, code size, and speed, either for better or for
  worse. You can use the old pass manager (until LLVM removes it) by passing
  `-flegacy-pass-manager` (and `-Wl,--lto-legacy-pass-manager` when doing LTO)
  (note however that neither workaround affects the building of system
  libraries, unless you modify emscripten or build them manually). (#13427)
- Removed use of Python multiprocessing library because of stability issues.
  Added a new environment variable `EM_PYTHON_MULTIPROCESSING=1` that can be set
  to revert back to using Python multiprocessing, in case there are reports of
  regressions (that variable is intended to be temporary). (#13493)
- Binaryen now always inlines single-use functions. This should reduce code size
  and improve performance. If you prefer the old default, you can get that with
  `-sBINARYEN_EXTRA_PASSES=--one-caller-inline-max-function-size=1` (#13744).
- Fix generating of symbol files with `--emit-symbol-map` for JS targets.
  When `-s WASM=2` is used. Two symbols are generated:
    - `[name].js.symbols` - storing Wasm mapping
    - `[name].wasm.js.symbols` - storing JS mapping
  In other cases a single `[name].js.symbols` file is created.

2.0.16: 03/25/2021
------------------
- Lists that are passed on the command line can now skip the opening an closing
  braces, allowing for simpler, more readable settings.  e.g.
    `-s EXPORTED_FUNCTIONS=foo,bar`
- Remove/deprecate no longer used `--llvm-opts` command line option.  Any
  arguments not processed by emcc will be passed through to clang directly
  these days.
- Values returned from `sysconf` now more closely match the definitions found in
  header files and in upstream musl (#13713).
- `DISABLE_EXCEPTION_CATCHING=2` is now deprecated since it can be inferred from
  the presence of the `EXCEPTION_CATCHING_ALLOWED` list.  This makes
  `DISABLE_EXCEPTION_CATCHING` a simple binary option (0 or 1) which defaults to
  0 which will be set to 1 internally if `EXCEPTION_CATCHING_ALLOWED` list is
  specified.
- Values returned from `pathconf` now match the definitions found in header files
  and/or upstream musl:
    _PC_LINK_MAX 3200 -> 8
    _PC_SYNC_IO -1 -> 1
    _PC_REC_INCR_XFER_SIZE -1 -> 4096
    _PC_REC_MAX_XFER_SIZE -1 -> 4096
    _PC_SYMLINK_MAX -1 -> 255
- Added support for wrapping emcc and em++ via ccache: install Emscripten port
  of ccache via emsdk, or from https://github.com/juj/ccache/tree/emscripten,
  and run explicitly with "ccache emcc ..." after installing, or automatically
  just with "emcc ..." after activating ccache via emsdk (#13498).
- Added support to use a custom set of substitution characters . # and ? to
  ease passing arrays of C symbols on the command line to ASYNCIFY_* settings.
  (#13477)
- In MINIMAL_RUNTIME build mode, errno support will now be disabled by default
  due to the code size that it adds. (MINIMAL_RUNTIME=1 implies SUPPORT_ERRNO=0
  by default) Pass -s SUPPORT_ERRNO=1 to enable errno support if necessary.
- Using EM_ASM and EM_JS in a side module will now result in an error (since
  this is not implemented yet).  This could effect users were previously
  inadvertently including (but not actually using) EM_ASM or EM_JS functions in
  side modules (#13649).
- Remove dependency on Uglify by finishing the rewrite of passes to acorn
 (#13636, #13621).
- Primary development branch switched from `master` to `main`.

2.0.15: 03/05/2021
------------------
- Calls to `newlocale` (and `new std::locale` in C++) with arbitrary names will
  now succeed.  This is the behaviour of musl libc which emscripten had
  previously inadvertently disabled.
- System libraries are now compiled with debug info (`-g`).  This doesn't
  affect release builds (builds without `-g`) but allows DWARF debugging of
  types defined in system libraries such as C++ STL types (#13078).
- uname machine field is now either wasm32 or wasm64 instead of x86-JS (#13440)
- Several pthreads exit-related fixes (#12985) (#10524).
- Fix IDBFS syncing with existing directories (#13574).
- Add libmodplug port and allow mod files to be played in SDL2 (#13478).
- `emscripten_GetProcAddress` is now part of `libGL`. Normally the change is not
  noticeable, unless you build in `STRICT` mode and do not already have `-lGL`
  to link in that library. If not, add `-lGL`. (#13524)

2.0.14: 02/14/2021
------------------
- Add new setting: `REVERSE_DEPS`. This can be used to control how emscripten
  decides which reverse dependencies to include.  See `settings.js` for more
  information.  The default setting ('auto') is the traditional way emscripten
  has worked in the past so there should be no change unless this options is
  actually used.  This option partially replaces the `EMCC_ONLY_FORCED_STDLIBS`
  environment variable which (among other things) essentially had the effect of
  setting `REVERSE_DEPS` to be 'all'.
- Clang now performs loop unrolling when targeting WebAssembly at -O2 and
  higher. It can be disabled using `-fno-unroll-loops`.

2.0.13: 01/19/2021
------------------
- Remove unused `Browser.safeSetInterval` and `Browser.safeCallback`.  These
  had no callers in emscripten itself or any testing.  If there are users of
  these functions we could re-enable them with some testing.
- Fix race condition when running many emcc processes after clearing the cache.
  The processes would race to run the sanity checks and could interfere with
  each other (#13299).
- Emscripten now builds a complete sysroot inside the EM_CACHE directory.
  This includes the system headers which get copied into place there rather
  than adding a sequence of extra include directories.
- Added support for -s MALLOC=emmalloc when -s MAXIMUM_MEMORY is more than 2GB.
  (#13258)
- Add back support for calling the legacy dynCall_sig() API to invoke function
  pointers to wasm functions from JavaScript. Pass -s DYNCALLS=1
  to include that functionality in the build. This fixes a regression that
  started in Aug 31st 2020 (Emscripten 2.0.2) in #12059. Also implement
  support for dynCall() in MINIMAL_RUNTIME builds. (#13296)
- `SDL2_ttf` now uses upstream compiled with `TTF_USE_HARFBUZ` flag.
- The system for linking native libraries on demand (based on the symbols
  present in input object files) has been removed.  Libraries such as libgl,
  libal, and libhtml5 are now included on the link line by default unless
  `-s AUTO_NATIVE_LIBRARIES=0` is used.  This should not effect most builds
  in any way since wasm-ld ignores unreferenced library files.  Only users
  of the `--whole-archive` linker flag (which is used when `MAIN_MODULE=1` is
  set) should be effected.

2.0.12: 01/09/2021
------------------
- `emscripten/vr.h` and other remnants of WebVR support removed. (#13210, which
  is a followup to #10460)
- Stop overriding CMake default flags based on build type. This will
  result in builds that are more like CMake does on other platforms. You
  may notice that `RelWithDebInfo` will now include debug info (it did not
  before, which appears to have been an error), and that `Release` will
  use `-O3` instead of `-O2` (which is a better choice anyhow). (#13083)

2.0.11: 12/17/2020
------------------
- `emcc -v` no longer forces the running the sanity checks.  Sanity checks
  are always run on first use or can be forced with `--check` or by setting
  `EMCC_DEBUG` is set in the environment.
- An upstream LLVM regression with global initializer linking has been fixed
  (#13038).
- Remove a racy unneeded assertion about async dynamic linking (#13060).

2.0.10: 12/04/2020
------------------
- Fix handling of exit() in pthreads. (#12933)
- Added support for C11 thread API. (#9243)
- The WebAssembly memory used by emscripten programs is now, by default, created
  in the wasm file and exported to JavaScript.  Previously we could create the
  memory in JavaScript and import it into the wasm file.  The new
  `IMPORTED_MEMORY` setting can be used to revert to the old behaviour.
  Breaking change: This new setting is required if you provide a runtime
  value for `wasmMemory` or `INITIAL_MEMORY` on the Module object.
- Internally, emscripten now uses the `--sysroot` argument to point clang at
  it headers.  This should not effect most projects but has a minor effect the
  order of the system include paths: The root include path
  (`<emscritpen_root>/system/include`) is now always last in the include path.
- Fix JS pthreads proxying + WASM_BIGINT (#12935)
- Optimize makeDynCall to use dynCall_xx function directly where needed (#12741)

2.0.9: 11/16/2020
-----------------
- dlopen, in conformace with the spec, now checks that one of either RTDL_LAZY
  or RTDL_NOW flags ar set.  Previously, it was possible set nether of these
  without generating an error.
- Allow `-lSDL2_mixer` to just work. (Others like `-lSDL2` always worked, but
  for `SDL2_mixer` things were broken because we build multiple variations of
  that library.) That link flag is now the same as `-s USE_SDL2_MIXER=2`.
- Stack state is no longer stored in JavaScript.  The following variables have
  been replaced with native functions in `<emscripten/stack.h>`:
  - STACK_BASE
  - STACK_MAX
  - STACKTOP
  - TOTAL_STACK
- The ABI used for importing symbol by address in dynamic linking (MAIN_MODULE +
  SIDE_MODULE) is now the same as the ABI used by llvm and wasm-ld.  That is,
  symbol addresses are imported from the 'GOT.mem' and 'GOT.func' pseudo
  modules.  As one side effect of this change it is now required that JavaScript
  functions that are imported by address are now required to have a `__sig`
  specified in the library JavaScript file.
- `MODULARIZE` + `WASM_ASYNC_COMPILATION=0`, that is, modularize mode but with
  async compilation turned off, so that startup is synchronous, now returns the
  Module object from the factory function (as it would not make sense to return
  a Promise without async startup). See #12647
- Added experimental support for using emscripten as a post link tool.  In this
  case the input to emscripten is a single wasm file (for example the output of
  `wasm-ld`).  When emcc is run with `--post-link` it will take a wasm file as
  input that perform all the normal post link steps such as finalizing and
  optimizing the wasm file and generating the JavaScript and/or html that will
  run it.
- Added emulation support and a build time warning for calling Wasm function
  pointers from JS library files via the old syntax
        {{{ makeDynCall('sig') }}} (ptr, arg1, arg2);
  that was broken on Aug 31st 2020 (Emscripten 2.0.2). A build warning will now
  be emitted if the old signature is used. Convert to using the new signature
        {{{ makeDynCall('sig', 'ptr') }}} (arg1, arg2);
  instead.

2.0.8: 10/24/2020
-----------------
- `-s ASSERTIONS=2` now implies `-s STACK_OVERFLOW_CHECK=2`. Previously only
  `-s ASSERTIONS=1` implied `-s STACK_OVERFLOW_CHECK=1`.
- Dynamic linking (MAIN_MODULE + SIDE_MODULE) now produces wasm binaries that
  depend on mutable globals.  Specifically the stack pointer global is mutable
  and shared between the modules. This is an ABI change for dynamic linking.
  (#12536)
- emcc now accepts `--arg=foo` as well as `--arg foo`.  For example
  `--js-library=file.js`.
- Reject promises returned from the factory function created by using the
  MODULARIZE build option if initialization of the module instance fails
  (#12396).
- emrun: Passing command line flags (arguments that start with `-`) to the
  program bring run now requires a `--` on the command line to signal the
  end of `emrun` arguments. e.g:
    `emrun filename.html -- --arg-for-page`
  This is standard behaviour for command line parsing and simplifies the
  emrun logic.

2.0.7: 10/13/2020
-----------------
- Don't run Binaryen postprocessing for Emscripten EH/SjLj. This lets us avoid
  running `wasm-emscripten-finalize` just for C++ exceptions or longjmp. This
  is an ABI change. (#12399)
- Run `SAFE_HEAP` on user JS code using a new Acorn pass, increasing the
  coverage of those tests to all JS in the output (#12450).
- `EM_LOG_DEMANGLE` is now deprecated.  Function names shown in wasm backtraces
  are never mangled (they are either missing or demangled already) so demangled
  is not possible anymore.
- In STRICT mode we no longer link in C++ mode by default.  This means if you
  are building a C++ program in STRICT mode you need to link via `em++` rather
  than `emcc`.  This matches the behaviour of gcc and clang.
- IDBFS now persists files whenever their timestamp changes; previously it acted
  on sync only if the timestamp increased and ignored the file changes otherwise.
- When `-s SUPPORT_LONGJMP=0` is passed to disable longjmp, do not run the LLVM
  wasm backend path that handles longjmp. Before this only affected linking, and
  now the flag gives you the ability to affect codegen at compile time too. This
  is necessary if one does not want any invokes generated for longjmp at all.
  (#12394)

2.0.6: 10/02/2020
-----------------
- Add new `COMPILER_WRAPPER` settings (with corresponding `EM_COMPILER_WRAPPER`
  environment variable.  This replaces the existing `EMMAKEN_COMPILER`
  environment variable which is deprecated, but still works for the time being.
  The main differences is that `EM_COMPILER_WRAPPER` only wraps the configured
  version of clang rather than replacing it.
- ASAN_SHADOW_SIZE is deprecated. When using AddressSanitizer, the correct
  amount of shadow memory will now be calculated automatically.

2.0.5: 09/28/2020
-----------------
- Fix a rare pthreads + exceptions/longjmp race condition (#12056).
- Add `WEBGL_multi_draw_instanced_base_vertex_base_instance` bindings (#12282).
- Fix a rare pthreads main thread deadlock (that worsened in 2.0.2, but existed
  before). (#12318)
- The WebAssembly table is now created and exported by the generated wasm
  module rather then constructed by the JS glue code.  This is an implementation
  detail that should not affect most users, but reduces code size. (#12296)
- Add `getentropy` in `sys/random.h`, and use that from libc++'s
  `random_device`. This is more efficient, see #12240.
- Fixed `ABORT_ON_WASM_EXCEPTIONS` to work with the recent dynCall changes where
  functions can be called via the WASM table directly, bypassing WASM exports
  (#12269).
- Add `ASYNCIFY_ADVISE` to output which functions have been instrumented for
  Asyncify mode, and why they need to be handled. (#12146)

2.0.4: 09/16/2020
-----------------
- First release with Bazel support.
- Stop including `malloc` and `free` by default. If you need access to them from
  JS, you must export them manually using
  `-s EXPORTED_FUNCTIONS=['_malloc', ..]`.
- Stop running Binaryen optimizations in `-O1`. This makes `-O1` builds a little
  larger but they compile a lot faster, which makes more sense in a "compromise"
  build (in between `-O0` and higher optimization levels suitable for release
  builds). (#12178)
- Add `ERROR_ON_WASM_CHANGES_AFTER_LINK` option that errors if we need to do
  any work in `wasm-emscripten-finalize` or `wasm-opt` after linking. This
  can verify the link is maximally fast and also does no DWARF rewriting.
  (#12173)

2.0.3: 09/10/2020
-----------------
- Breaking changes to calling Wasm function pointers from JavaScript:
  1. It is no longer possible to directly call dynCall_sig(funcPtr, param) to
    call a function pointer from JavaScript code. As a result, JavaScript code
    outside all JS libraries (pre-js/post-js/EM_ASM/EM_JS/external JS code) can no
    longer call a function pointer via static signature matching dynCall_sig, but
    must instead use the dynamic binding function

       dynCall(sig, ptr, args);

    This carries a significant performance overhead. The function dynCall is not
    available in -s MINIMAL_RUNTIME=1 builds.
  2. old syntax for calling a Wasm function pointer from a JS library file used
     to be

      {{{ makeDynCall('sig') }}} (ptr, arg1, arg2);

    This syntax will no longer work, and until Emscripten <2.0.9 causes
    a runtime error TypeError: WebAssembly.Table.get(): Argument 0 must be
    convertible to a valid number.

    New syntax for calling Wasm function pointers from JS library files is

      {{{ makeDynCall('sig', 'ptr') }}} (arg1, arg2);

  See PR #12059 for details.
- The native optimizer and the corresponding config setting
  (`EMSCRIPTEN_NATIVE_OPTIMIZER`) have been removed (it was only relevant to
  asmjs/fastcomp backend).
- Remove `ALLOC_DYNAMIC` and deprecate `dynamicAlloc`. (#12057, which also
  removes the internal `DYNAMICTOP_PTR` API.)
- Add `ABORT_ON_WASM_EXCEPTIONS` which will abort when an unhandled WASM exception
  is encountered. This makes the Emscripten program behave more like a native
  program where the OS would terminate the process and no further code can be
  executed when an unhandled exception (e.g. out-of-bounds memory access) happens.
  Once the program aborts any exported function calls will fail with a "program
  has already aborted" exception to prevent calls into code with a potentially
  corrupted program state.
- Use `__indirect_function_table` as the import name for the table, which is
  what LLVM does.
- Remove `BINARYEN_SCRIPTS` setting.
- The default output format is now executable JavaScript.  Previously we would
  default to output objecting files unless, for example, the output name ended
  in `.js`.  This is contrary to behaviour of clang and gcc.  Now emscripten
  will always produce and executable unless the `-c`, `-r` or `-shared` flags
  are given.  This is true even when the name of the output file ends in `.o`.
  e.g, `emcc foo.c -o foo.o` will produce a JavaScript file called `foo.o`.
  This might surprise some users (although it matches the behavior of existing
  toolchains) so we now produce a warning in this case.

2.0.2: 09/02/2020
-----------------
- Simplify Fetch C API error handling: we used to check if the error code was
  0 and switch that to 404, but that only really helps `file://` URLs, which
  are not very useful for testing anyhow for other reasons (like not working
  in chrome), and it made things more complex. The behavior has been changed
  to be simpler and just leave the browser's error code as it is.
- Enable `--no-heap-copy` file packager option by default, and remove the old
  default behavior entirely. That is the behavior we should have had from the
  beginning as it is more memory-efficient. (#12027)
- `--no-entry` is now required in `STANDALONE_WASM` mode when building a reactor
  (application without a main function).  Previously exporting a list of
  functions that didn't include `_main` would imply this.  Now the list of
  `EXPORTED_FUNCTIONS` is not relevant in the deciding the type of application
  to build. (#12020)
- Allow polymorphic types to be used without RTTI when using embind. (#10914)
- Do not remove `__original_main` using `--inline-main`. We used to do this
  so that it didn't show up in stack traces (which could be confusing because
  it is added by the linker - it's not in the source code). But this has had
  several downsides, so we are stopping that now. This does not affect program
  behavior, unless you look at the wasm internals. However, one noticeable
  effect is that if you use `ASYNCIFY_ADD` or `ASYNCIFY_ONLY` then you may need
  to add `__original_main` to there (since you are doing manual fine-tuning of
  the list of functions, which depends on the wasm's internals). Note that this
  should not matter in `-O2+` anyhow as normal inlining generally removes
  `__original_main`. (#11995)

2.0.1: 08/21/2020
-----------------
- Change the default value of `STACK_OVERFLOW_CHECK` in builds with `ASSERTIONS`
  from 2 to 1. This means that plain debug builds (`-O0`, which enables
  `ASSERTIONS`) do not have the most expensive stack checks on by default. You
  can still add them with `-s STACK_OVERFLOW_CHECK=2`.
- Remove the `RESERVED_FUNCTION_POINTERS` setting, which is no longer needed as
  we have `ALLOW_TABLE_GROWTH`. The old option allowed a fixed number of
  functions to be added to the table, while the new one allows an unlimited
  number. (We needed the old option for fastcomp, which could not support
  growth.) The old setting is mapped to the new one, so that building with
  `-s RESERVED_FUNCTION_POINTERS=K` for any `K > 0` will simply turn on
  table growth. The only noticeable effect of this is that you will be able to
  add an unlimited amount of functions and not just `K`.

2.0.0: 08/10/2020
-----------------
- First release that only supports the new upstream wasm backend (which has been
  the default for a long time) and no longer supports the old fastcomp backend.
  (#11319)
- Python2 is no longer supported by Emscripten.  Emsdk now includes a bundled
  copy of Python3 on both macOS and Windows.  This means that only non-emsdk
  users and linux users should be affected by this change.
- Store exceptions metadata in wasm memory instead of JS. This makes exception
  handling almost 100% thread-safe. (#11518)

1.40.1: 08/01/2020
------------------
- Last release that still has optional support for the old fastcomp backend.
  The new upstream backend, which has been the default for a long time, will
  be the only one supported from 2.0.0 and onward (#11319).
- Fix the WebGL2 regression in 1.40.0 due to #11738 (#11780).
- If input files don't have a known extension assume they are object files
  (linker inputs) rather then source files.  This matches gcc/clang behaviour.
  See #10560.

1.40.0: 07/30/2020
------------------
- This release contains a WebGL2 regression due to #11738.
- The `EM_CONFIG` environment variable and `--em-config` command line option no
  longer support a literal python string. Instead the name of a config file is
  required. Since all config file settings are individually override-able using
  `EM_FOO` this should be enough.
- Running emscripten under python2 is now deprecated.  It will show up as a
  warning (which can be disabled with `-Wno-deprecated`).  Please update to
  python3 as we hope to remove support completely in the next release.

1.39.20: 07/20/2020
-------------------
- Remove the `--save-bc` command line option.  This was specific to fastcomp,
  which is deprecated, and for debugging purposes we already have `EMCC_DEBUG`
  which saves all intermediate files.
- It is now an error if a function listed in the `EXPORTED_FUNCTIONS` list is
  missing from the build (can be disabled via `-Wno-undefined`)
  (ERROR_ON_UNDEFINED_SYMBOLS and WARN_ON_UNDEFINED_SYMBOLS no longer apply
  to these symbols which are explicly exported).
- Support for pthreads with wasm2js (`WASM=0`; #11505).
- Rename `emscripten/math.h` to `emscripten/em_math.h` because if a user adds
  `emscripten/` as an include path with `-I`, that can override libc math.h,
  which leads to very confusing errors.

1.39.19: 07/07/2020
-------------------
- In standalone mode make `main` mandatory by default (#11536). To build a
  library ("reactor"), use `--no-entry`. The compiler will suggest that if
  `main` is not present.
- Automatically resume AudioContexts on user input in SDL and OpenAL (#10843).
- Asyncify now does liveness analysis to find which locals to save
  (Binaryen#2890).
- Settings on the command line no longer require a space between the `-s` and
  the name of the setting.   For example, `-sEXPORT_ALL` is now equivalent to
  `-s EXPORT_ALL`.
- Rename `EXCEPTION_CATCHING_WHITELIST` to `EXCEPTION_CATCHING_ALLOWED`. The
  functionality is unchanged, and the old name will be allowed as an alias
  for a few releases to give users time to migrate.
- Add support for the new add-list in Asyncify and update existing list names
  following the updates in Binaryen, so that now we have `ASYNCIFY_ADD` to
  add a function, `ASYNCIFY_REMOVE` to remove one (previously this was
  called `ASYNCIFY_BLACKLIST`), and `ASYNCIFY_ONLY` to set a list of the
  only functions to instrument and no others (previously this was called
  `ASYNCIFY_WHITELIST`). The updated lists also handle indirect calls properly,
  so that if you use `ASYNCIFY_IGNORE_INDIRECT` and then add (using either the
  add-list or the only-list) all the functions that are on the stack when
  pausing, then things will work (for more, see
  https://github.com/WebAssembly/binaryen/pull/2913).

1.39.18: 06/12/2020
-------------------
- Disable `LIBCXX_ABI_OPTIMIZED_FUNCTION` which is an ABI change in libc++
  (changing the layout of the `std::function` object) (#11403).
- New `WASM2C` option that integrates with wabt's wasm2c tool in order to
  compile everything into a single C file (#11213).

1.39.17: 06/05/2020
-------------------
- Use Promise polyfill for MODULARIZE when supporting legacy browsers. (#11320)
- Fix minification of wasm2js output when using --emit-symbol-map. (#11279)
- On first use, emscripten creates a sample config file.  This config file
  is now created in the emscripten directory by default.  The traditional
  `~/.emscripten` config file in the `$HOME` directory is still supported and
  the sample config will still be written there in the case that the emscripten
  root is read-only.
- The default location for downloaded ports is now a directory called "ports"
  within the cache directory.  In practice these means by default they live
  in `cache/ports` inside the emscripten source directory.  This can be
  controlled by setting the location of the cache directory, or for even more
  fine grained control the `EM_PORTS` environment variable and the `PORTS`
  config setting can be used.
- Added support for compiling SSE, SSE2, SSE3, SSSE3, SSE4.1, SSE 4.2 and
  128-bit wide AVX intrinsics, emulated on top of Wasm SIMD instruction set.
  (#11193, #11243, #11290, #11327). Pass -msimd128 -msse<version> to enable
  targeting SSE.
- Removed obsolete SIMD.js support (-s SIMD=1). Use -msimd128 to target Wasm
  SIMD. (#11180)
- Add warning about fastcomp deprecation (can be disabled via `-Wno-fastcomp`).
- The mmap method of JavaScript filesystem drivers (based on library_fs.js) no
  longer takes a target memory.  It's safer/cleaner/smaller to assume the target
  is the global memory buffer.
- Remove emterpreter and `EMTERPRETIFY` settings.  Emterpreter has largely
  been replaced by asyncify and is fastcomp only so due for removing in
  the near future anyway.
- Upgrade various musl string functions to 1.2 to fix aliasing issues. (#11215)

1.39.16: 05/15/2020
-------------------
- Add Math C API for direct access to JavaScript Math object (#11151).
- Address Sanitizer support now includes JavaScript as well, that is, memory
  access of HEAP\* arrays is checked by ASan. That allows errors to be found if
  JS glue code does something wrong like forget to shift a pointer. To use this,
  just build with ASan normally, `-fsanitize=address` at link (#11147).
- Fix embind string conversions in multithreaded builds (#10844).
- `ALLOW_MEMORY_GROWTH` used to silently disable `ABORTING_MALLOC`. It now
  just changes the default, which means you can pass `-s ABORTING_MALLOC=1` to
  override the default, which was not possible before. (If you pass the flag
  and don't want that behavior, stop passing the flag.) (#11131)
- Change the factory function created by using the `MODULARIZE` build option to
  return a Promise instead of the module instance. That is, beforehand

        Module()

  would return an instance (which was perhaps not ready yet if startup was
  async). In the new model, that returns a Promise which you can do `.then` or
  `await` on to get notified when the instance is ready, and the callback
  receives the instance. Note that both before and after this change
  doing `Module()` creates and runs an instance, so the only change is
  the return value from that call.
  This fixes some long-standing bugs with that option which have been reported
  multiple times, but is a breaking change - sorry about that. To reduce the
  risk of confusing breakage, in a build with `ASSERTIONS` we will show a clear
  warning on common errors. For more, see detailed examples for the current
  usage in `src/settings.js` on `MODULARIZE`. (#10697)
- A new `PRINTF_LONG_DOUBLE` option allows printf to print long doubles at full
  float128 precision. (#11130)
- `emscripten_async_queue_on_thread` has been renamed to
  `emscripten_dispatch_to_thread` which no longer implies that it is async -
  the operation is in fact only async if it is sent to another thread, while it
  is sync if on the same one. A new `emscripten_dispatch_to_thread_async`
  function is added which is always async.
- The emscripten cache now lives in a directory called `cache` at the root
  of the emscripten tree by default.  The `CACHE` config setting and the
  `EM_CACHE` environment variable can be used to override this (#11126).
- Honor `CACHE` setting in config file as an alternative to `EM_CACHE`
  environment variable.
- Remove `--cache` command line arg.  The `CACHE` config setting and the
  `EM_CACHE` environment variable can be used to control this.
- Compiling to a file with no suffix will now generate an executable (JS) rather
  than an object file.  This means simple cases like `emcc -o foo foo.c` do the
  expected thing and generate an executable.
- System libraries such as libc and libc++ are now included by default at
  link time rather than selectively included based on the symbols used in the
  input object files.  For small programs that don't use any system libraries
  this might result in slightly slower link times with the old fastcomp
  backend.  In order to exclude these libraries build with `-nostdlib` and/or
  `-nostdlib++`.

1.39.15: 05/06/2020
-------------------
- Add `--extern-pre-js` and `--extern-post-js` emcc flags. Files provided there
  are prepended/appended to the final JavaScript output, *after* all other
  work has been done, including optimization, optional `MODULARIZE`-ation,
  instrumentation like `SAFE_HEAP`, etc. They are the same as prepending/
  appending those files after `emcc` finishes running, and are just a convenient
  way to do that. (For comparison, `--pre-js` and `--post-js` optimize that code
  together with everything else, keep it in the same scope if running
  `MODULARIZE`, etc.).
- Stop defining `FE_INEXACT` and other floating point exception macros in libc,
  since we don't support them. That also prevents musl from including code using
  pragmas that don't make sense for wasm. Ifdef out other uses of those pragmas
  as well, as tip of tree LLVM now fails to compile them on wasm. (#11087)
- Update libcxx and libcxxabi to LLVM 10 release branch (#11038).
- Remove `BINARYEN_PASSES` setting (#11057). We still have
  `BINARYEN_EXTRA_PASSES` (the removed setting completely overrides the set
  of passes from the command line, which doesn't make much sense as some of
  them are mandatory like setting the sbrk ptr).
- Remove `MODULARIZE_INSTANCE` build option (#11037). This was a seldom used
  option that was complicating the logic for `MODULARIZE`. Module instances can
  be created by using `MODULARIZE` and calling the factory function explicitly.
  See the new `--extern-post-js` option added in this release, which can help
  code that used `MODULARIZE_INSTANCE` (you can add an extern post js which
  does `Module = Module();` for example).

1.39.14: 05/01/2020
-------------------
- Update SDL2 to latest in ports, which has recently been updated to include
  upstream 2.0.10.
- Add warning on use of `EMTERPRETIFY` which is soon to be removed.
- Emscripten can now compile assembly files in llvm's .s/.S file format.
- Remove test-only environment variable handling for `EMCC_LEAVE_INPUTS_RAW`.
  The two uses cases in our test code were covered by the `-nostdlib` option.
- Remove untested `CONFIGURE_CC`.  This could be used to override the underlying
  compiler used in emcc/em++ but only during configure tests.  There are other
  ways to control/fake the detected configure features that don't require such
  monkey patching. For example setting defaults via a site file:
  https://www.gnu.org/software/autoconf/manual/autoconf-2.67/html_node/Site-Defaults.html
- Remove undocumented and untested config settings: `COMPILER_OPTS`.  This was
  a global setting in the emscripten config file that would inject extra
  compiler options.
- Allow spaces in a path to Python interpreter when running emscripten from Unix
  shell (#11005).
- Support atexit() in standalone mode (#10995). This also fixes stdio stream
  flushing on exit in that mode.

v1.39.13: 04/17/2020
--------------------
- Support for WebAssembly BigInt integration with a new `WASM_BIGINT` flag. With
  that the VM will use a JS BigInt for a wasm i64, avoiding the need for JS
  legalization. See #10860.
- Add another value for ENVIRONMENT named 'webview' - it is a companion
  option for 'web' and enables some additional compatibility checks
  so that generated code works both in normal web and in a webview like Cordova.
  See #10846

v1.39.12: 04/09/2020
--------------------
- Pass linker flags directly to wasm-ld by default.  We still filter out certain
  flags explicitly.  If there are other flags that it would be useful for us
  to ignore we can add them to the list of ignored flags.
- Optionally support 2GB+ heap sizes. To do this we make the JS code have unsigned
  pointers (we need all 32 bits in them now), which can slightly increase code
  size (>>> instead of >>). This only happens when the heap size may be over
  2GB, which you must opt into explicitly, by setting `MAXIMUM_MEMORY` to a
  higher value (i.e. by default you do not get support for 2GB+ heaps).
  See #10601
- `--llvm-lto` flag is now ignored when using the upstream llvm backend.
  With the upstream backend LTO is controlled via `-flto`.
- Require format string for emscripten_log.
- Program entry points without extensions are now shell scripts rather than
  python programs. See #10729.  This means that `python emcc` no longer works.
  However `emcc`, `emcc.py` and `python emcc.py` all continue to work.
  The reason for this change is that `#!/usr/bin/env python` is no longer
  portable since the python symlink was dropped from Ubuntu 20.04.
- New EM_IMPORT macro to mark C/C++ symbols as imported from outside the module
  (i.e. imported from JS).  Currently we still default to assuming that *all*
  undefined symbols can come from JS, but in the future we hope to mark such
  symbols explicitly to allow the linker to report on genuinely undefined
  symbols.
- Dynamic linking optimizations: Stop emitting unnecessary `fp$` and `g$`
  accessors in main modules, possible in Binaryen thanks to ensuring function
  table indexes are unique (#10741).
- New `JS_MATH` option to use `Math.*` in JS instead of compiled musl (#10821).
- Pass `Module` to Module callback functions like `Module.preRun` (#10777).
- Support not having ports, for packagers of emscripten that don't want
  them (#10810).
- Rename syscalls to have meaningful names (#10750).

v1.39.11: 03/20/2020
--------------------
- The default c++ version is no longer fixed at c++03.  We now fall back to
  clang's default which is currently c++14.
- Remove arc4random function form library.js.  This is a BSD-only library
  function.  Anyone requiring BSD compat should be able to use something like
  https://libbsd.freedesktop.org/.
- Change the meaning of `ASYNCIFY_IMPORTS`: it now contains only new imports
  you add, and does not need to contain the list of default system imports like
  `emscripten_sleep`. There is no harm in providing them, though, so this
  is not a breaking change.
- Enable DWARF support: When compiling with `-g`, normal DWARF emitting happens,
  and when linking with `-g` we preserve that and update it. This is a change
  from before, where we assumed DWARF was unneeded and did not emit it, so this
  can increase the size of debug builds (i.e. builds compiling and/or linking
  with -g). This change is necessary for full debugging support, that is, to
  be able to build with `-g` and use a debugger. Before this change only the
  `-gforce_dwarf` flag enabled DWARF; that flag is now removed. If you want
  the old behavior, build your object files with `-gline-tables-only` (that will
  only add line table info, which is just enough for things like source maps and
  does not include full debug info). For more info and background see #10325.
- Remove hacks from `memset` handling, in particular, in the wasm backend,
  completely remove the JS version of memset from the JS library and from
  `DEFAULT_LIBRARY_FUNCS_TO_INCLUDE`. The regular C version will be linked in
  from compiler_rt normally. A noticeable difference you may see is that
  a JS library cannot add a `__dep` to `memset` - deps only work for JS
  library functions, but now we only have the regular C version. If you hit that
  issue, just add `_memset` to `EXPORTED_FUNCTIONS` (or adjust
  `deps_info.json`).
- Minimal runtime code size optimizations, see #10725, #10724, #10663.
- wasm2js fix for a long-existing but very rare correctness bug, see #10682.
- Use atomics in musl lock/unlock in pthreads builds, which may fix very rare
  pthreads + stdio issues (none have been reported though). See #10670.

v1.39.10: 03/09/2020
--------------------
- Fix a SIMD regression in 1.39.9 (#10658).
- Fix `emscripten_atomic_exchange_u8,16,32,64` (#10657).
- Switch bzip2 to an emscripten-ports mirror.

v1.39.9: 03/05/2020
-------------------
- Add support for -Wall, -Werror, -w, -Wno-error=, -Werror=, for controlling
  internal emscripten errors. The behavior of these flags matches the gcc/clang
  counterparts.
- Rename `TOTAL_MEMORY` to `INITIAL_MEMORY` and `WASM_MEM_MAX` to `MAXIMUM_MEMORY`,
  which are more accurate and match wasm conventions. The old names are still
  supported as aliases.
- Updated of libc++abi and libc++ to llvm 9.0.0 (#10510)
- Refactor syscall interface: Syscalls are no longer variadic (except those
  that are inherently such as open) and no longer take the syscall number as
  arg0.  This should be invisible to most users but will effect any external
  projects that try to implement/emulate the emscripten syscall interface.
  See #10474
- Removed src/library_vr.js, as it was outdated and nonfunctional, and the WebVR
  specification has been obsoleted in favor of the upcoming WebXR specification.
  (#10460)
- Deprecate `WASM_OBJECT_FILES` setting.  There are many standard ways to enable
  bitcode objects (-flto, -flto=full, -flto=thin, -emit-llvm).
- Removed EmscriptenWebGLContextAttributes::preferLowPowerToHighPerformance
  option that has become unsupported by WebGL. Access
  EmscriptenWebGLContextAttributes::powerPreference instead. (#10505)
- When implementing forwarding function aliases in JS libraries, either the
  alias or the target function must contain a signature annotation. (#10550)
- Add a check in Asyncify builds with `ASSERTIONS` that we do not have
  compiled code on the stack when starting to rewind, which is dangerous.
- Implement libc system() for node.js (#10547).
- Standalone mode improvements, time (#10530, #10536), sysconf (#10535),
  getpagesize (#10533), _Exit (#10534)
- Fix many closure compiler warnings (e.g. #10525).
- Avoid unnecessary syscall proxying (#10511).
- Added new link time command line option -jsDfoo=val to allow specifying
  custom preprocessor options to JS library files. (#10624, #10580)

v1.39.8: 02/14/2020
-------------------
- Add LLD_REPORT_UNDEFINED option that should allow for more detailed
  diagnostics when symbols are undefined at link time.  This currently has
  some limitations and is not enabled by default. For example, EM_JS symbols
  are reported as undefined at link time, as are `__invoke_*` functions.
- wasm2js optimizations. See binaryen#2623.
- WebGPU Compute fixes. Simple examples now work. See #10367.
- Many DWARF debug info fixes. Emitting of DWARF is correct as far as we know,
  including when optimizing (a few passes are disabled for now, but almost all
  work). We still only generate it behind the `-gforce_dwarf` flag for now,
  though (but that should be removed soon).

v1.39.7: 02/03/2020
-------------------
- The checked-in copy of the Closure compiler was removed in favor of getting it
  from npm.  This means that developers now need to run `npm install` after
  checking out emscripten if they want to use closure (--closure).  emsdk users
  are not effected because emsdk runs this as a post install step (#9989).
- Added support for specifying JSDoc minification annotations for Closure in
  JS library, pre and post files. See
  https://github.com/google/closure-compiler/wiki/Annotating-JavaScript-for-the-Closure-Compiler
  (#10272)
- Add new Fibers API for context switching, that supersedes the old coroutine
  API that only ran on fastcomp. See #9859
- Added new linker option -s WASM=2 which produces a dual Wasm+JS build, which
  falls back to using a JavaScript version if WebAssembly is not supported in
  target browser/shell. (#10118)
- Added new linker option -s CLOSURE_WARNINGS=quiet|warn|error that allows aborting
  the build if the Closure compiler produced any warnings.

v1.39.6: 01/15/2020
-------------------
- Development has switched from the "incoming" branch to "master".
- Added new system header <emscripten/heap.h>, which enables querying information
  about the current WebAssembly heap state.
- Reduced default geometric memory overgrowth rate from a very generous 2x factor
  to a more memory conserving +20% factor, and capped maximum reservation to 96MB
  at most.
- Added options MEMORY_GROWTH_GEOMETRIC_STEP and MEMORY_GROWTH_GEOMETRIC_CAP
  to allow customizing the heap growth rates.
- Renamed MEMORY_GROWTH_STEP option to MEMORY_GROWTH_LINEAR_STEP option.
- Added new linker option -s HTML5_SUPPORT_DEFERRING_USER_SENSITIVE_REQUESTS=0
  (default enabled) to allow disabling support for deferred fullscreen mode and
  pointer lock requests for applications that do not need deferring support.

v1.39.5: 12/20/2019
-------------------
- Added support for streaming Wasm compilation in MINIMAL_RUNTIME (off by default)
- All ports now install their headers into a shared directory under
  `EM_CACHE`.  This should not really be a user visible change although one
  side effect is that once a given port is built, its headers are then
  universally accessible, just like the library is universally available as
  `-l<name>`.
- Removed `timestamp` field from mouse, wheel, devicemotion and
  deviceorientation events. The presence of a `timestamp` on these events was
  slightly arbitrary, and populating this field caused a small profileable
  overhead that all users might not care about. It is easy to get a timestamp of
  an event by calling `emscripten_get_now()` or `emscripten_performance_now()`
  inside the event handler function of any event.
- Add fine-grained options for specific legacy browser support,
  `MIN_FIREFOX_VERSION`, `MIN_SAFARI_VERSION`, `MIN_IE_VERSION`,
  `MIN_EDGE_VERSION`, `MIN_CHROME_VERSION`. The existing `LEGACY_VM_SUPPORT`
  option sets all of them to 0, that is, maximal backwards compatibility.
  Note that going forward, we will use these settings in more places, so if
  you do need very old legacy browser support, you may need to set either
  `LEGACY_VM_SUPPORT` or the fine-grained options. For more details see #9937
- Default `DISABLE_DEPRECATED_FIND_EVENT_TARGET_BEHAVIOR` to 1. See #9895.
  With this change the old deprecated HTML5 API event target lookup behavior is
  disabled. There is no "Module.canvas" object, no magic "null" default handling,
  and DOM element 'target' parameters are taken to refer to CSS selectors, instead
  of referring to DOM IDs. For more information see:
  <https://groups.google.com/forum/#!msg/emscripten-discuss/xScZ_LRIByk/_gEy67utDgAJ>
- WASI API updated from `wasi_unstable` to `wasi_snapshot_preview1`. This
  is mostly an implementation detail, but if you use `STANDALONE_WASM` it means
  that the output of emscripten now requires a runtime with
  `wasi_snapshot_preview1` support.
- `SAFE_STACK` has been removed, as it overlaps with `STACK_OVERFLOW_CHECK`.
   Replace `SAFE_STACK=1` with `STACK_OVERFLOW_CHECK=2` (note the value is 2).
   This also has the effect of enabling stack checking on upstream builds when
   `ASSERTIONS` are enabled (as assertions enable `STACK_OVERFLOW_CHECK=2`).

v1.39.4: 12/03/2019
-------------------
- Remove deprecated `requestFullScreen` method from `library_browser.js`, please
  use `requestFullscreen` (without the capital S).
- Remove deprecated `requestFullScreen` and `cancelFullScreen` from `library_glut.js`
- Remove deprecated `requestFullScreen` and `cancelFullScreen`from `library_glfw.js`
- Fix SDL2_mixer support for ogg vorbis. See #9849
- Various source maps fixes, see #9926 #9882 #9837 #9814

v1.39.3: 11/14/2019
------------------

v1.39.2: 11/06/2019
------------------
 - Archives with missing indexes will now have ranlib run on them automatically
   at link time.  This avoids linker errors when using GNU ar to build archive
   files.
 - `ERROR_ON_MISSING_LIBRARIES` now also applies to internal symbols that start
   with `emscripten_`.  Prior to this change such missing symbols would result
   in a runtime error, now they are reported at compile time.
 - Pthread blocking on the main thread will now warn in the console. If
   `ALLOW_BLOCKING_ON_MAIN_THREAD` is unset then the warning is an error.
 - Add `pthread_tryjoin_np`, which is a POSIX API similar to `pthread_join`
   but without blocking.
 - New function `emscripten_has_asyncify()`.
 - Add support for pthreads in Node.js, using Node Workers. See #9745

v1.39.1: 10/30/2019
-------------------
 - Only MEMFS is included by default, others (NODEFS, IDBFS, WORKERFS, PROXYFS)
   must be linked in explicitly, using `-lnodefs.js`, `-lidbfs.js`',
   `-lworkerfs.js`, `-lproxyfs.js`. See #9645

v1.39.0: 10/18/2019
-------------------
 - The emsdk defaults to the upstream backend (instead of fastcomp) from this
   release onward (but both backends are still fully supported). See
   https://emscripten.org/docs/compiling/WebAssembly.html#backends
 - Add support for overriding `.emscripten` config variables using environment
   variables.  Any config variable `FOO` can be overridden by `EM_FOO` in the
   environment.
 - `-Werror` now also turns warnings in the python driver code into errors.
 - Internal settings have moved from `settings.js` to `settings_internal.js`.
   These are settings that are for internal use only and are not set-able from
   the command line.  If we misclassified any of these please open a bug.
 - `STANDALONE_WASM` mode now supports setting up argv via wasi APIs.
 - `STANDALONE_WASM` mode now supports running static constructors in `_start`.

v1.38.48: 10/11/2019
--------------------
 - Add support for `MAIN_THREAD_EM_ASM` in wasm backend. #9560
 - Add ability to disable FETCH worker in Fastcomp backend via
   `USE_FETCH_WORKER=0`.  This is useful for people who use FETCH, but don't
   perform any synchronous fetches on the main thread. #9567
 - Remove `EMCONFIGURE_JS`. Since #6269 we have set it to "2" which means never
   use native, always use JS.

v1.38.47: 10/02/2019
--------------------
 - Add support for FETCH API in WASM backend. This doesn't support FETCH in the
   main thread (`USE_FETCH_WORKER=0` is enforced). #9490
 - Redefine errno values to be consistent with wasi. This will let us avoid
   needing to convert the values back and forth as we use more wasi APIs.
   This is an ABI change, which should not be noticeable from user code
   unless you use errno defines (like EAGAIN) *and* keep around binaries
   compiled with an older version that you link against. In that case, you
   should rebuild them. See #9545.
 - Removed build option `-s ONLY_MY_CODE` as we now have much better solutions
   for that, like building to a wasm object file or using `STANDALONE_WASM`
   etc. (see
   https://github.com/emscripten-core/emscripten/wiki/WebAssembly-Standalone).
 - Emscripten now supports the config file (.emscripten) being placed in the
   emscripten directory rather that the current user's home directory.
   See #9543

v1.38.46: 09/25/2019
--------------------
 - Rename libpthreads to libpthread to match its normal name on other platforms.
   This change should be completely internal to emscripten.
 - Remove redundant `COMPILER_ENGINE` and `JS_ENGINE` options.  We only support
   node as the compiler engine so just use a single `NODE_JS` option for that.
 - Module.abort is no longer exported by default. It can be exported in the normal
   way using `EXTRA_EXPORTED_RUNTIME_METHODS`, and as with other such changes in
   the past, forgetting to export it will show a clear error in `ASSERTIONS` mode.
 - Remove `EMITTING_JS` flag, and replace it with `STANDALONE_WASM`. That flag indicates
   that we want the wasm to be as standalone as possible. We may still emit JS in
   that case, but the JS would just be a convenient way to run the wasm on the Web
   or in Node.js.
 - `ASYNCIFY_BLACKLIST` and `ASYNCIFY_WHITELIST` now support simple '\*' wildcard matching

v1.38.45: 09/12/2019
--------------------

v1.38.44: 09/11/2019
--------------------
 - Remove Binaryen from the ports system. This means that emscripten will
   no longer automatically build Binaryen from source. Instead, either use
   the emsdk (binaries are provided automatically, just like for LLVM), or
   build it yourself and point `BINARYEN_ROOT` in .emscripten to it. See #9409

v1.38.43: 08/30/2019
---------------------
 - noExitRuntime is no longer a property on the Module object. Use `noExitRuntime`
   instead of `Module.noExitRuntime`.

v1.38.42: 08/19/2019
--------------------
 - Add support for [address sanitizer](https://clang.llvm.org/docs/AddressSanitizer.html)
   and standalone [leak sanitizer](https://clang.llvm.org/docs/LeakSanitizer.html)
   with multiple threads. (#9060, #9076)
 - Remove `ERROR_ON_MISSING_LIBRARIES` setting (it's always on now)
 - Remove the ability to use Python operators in flags that support KB/MB/GB/TB
   suffixes, e.g. `TOTAL_MEMORY`. This means that `-s TOTAL_MEMORY=1024*1024`
   will no longer work. This is done because the mechanism may result in
   execution of arbitrary code via command line flags.

v1.38.41: 08/07/2019
--------------------
 - Remove fastcomp's implementation of Asyncify. This has been deprecated for
   a long time, since we added Emterpreter-Async, and now we have a new Asyncify
   implementation in the upstream wasm backend. It is recommended to upgrade to
   the upstream backend and use Asyncify there if you need it. (If you do still
   need the older version, you can use 1.38.40.)
 - Drop ExitStatus from inheriting from Error(), as that could capture the whole
   global scope, preventing temporary variables at page startup from being garbage
   collected. (#9108)
 - `__builtin_return_address` now requires `-s USE_OFFSET_CONVERTER=1` to work. (#9073)
 - emrun now uses HTTP/1.1 instead of HTTP/1.0.
 - `callMain` is no longer exported by default on Module, to allow better JS
   minification. You must add it to `EXTRA_EXPORTED_RUNTIME_METHODS` if you want
   to call it on Module. (In assertions builds, an error with an explanation is
   shown.)
 - Allow expressions with side effects as `EM_ASM`'s arguments and prohibit
   non-arithmetic arguments (e.g. pointers, functions, arrays, objects). (#9054)
 - `emcc` on Windows now uses native newline byte sequence to get a line to
   print for parse error reporting. (#9088)
 - Internal API update: one can now specialize embind's (un)marshalling for a
   group of types via SFINAE, instead of a single type. (#9089)
 - Options passed on the `Module` object during startup, like `Module.arguments`,
   are now copied to a local (in order to avoid writing `Module.*` everywhere,
   which wastes space). You can still provide them as always, but you can't
   modify `Module.arguments` and other things *after* startup (which is now
   after we've finished processing them). In a build with assertions enabled you
   will get an error if you access those properties after startup. (#9072)

v1.38.40: 07/24/2019
--------------------
 - LLVM backend pthread builds no longer use external memory initialization
   files, replacing them with passive data segments.
 - LLVM backend now supports thread local storage via the C extension `__thread`
   and the C11/C++11 keyword `thread_local`. (#8976)
 - Internal API change: Move read, readAsync, readBinary, setWindowTitle from
   the Module object to normal JS variables. If you use those internal APIs,
   you must change `Module.readAsync()/Module['readAsync']()` to `readAsync()`.
   Note that read is also renamed to `read_` (since "`read`" is an API call in
   the SpiderMonkey shell). In builds with ASSERTIONS, an error message is
   shown about the API change. This change allows better JS minification
   (the names read, readAsync etc. can be minified, and if the variables are
   not used they can be removed entirely). Defining these APIs on Module
   (which was never documented or intended, but happened to work) is also
   no longer allowed (but you can override `read_` etc. from JS).

v1.38.39: 07/16/2019
--------------------
 - Add support for [address sanitizer](https://clang.llvm.org/docs/AddressSanitizer.html). (#8884)
   - Currently, only supports one thread without dynamic linking.
 - Rename Bysyncify (the name used during development) to Asyncify. This keeps
   the name consistent with the old ASYNCIFY flag, no need for a new one, as
   they basically do the same thing.

v1.38.38: 07/08/2019
--------------------
 - Add support for standalone [leak sanitizer](https://clang.llvm.org/docs/LeakSanitizer.html). (#8711)

v1.38.37: 06/26/2019
--------------------
 - Set ENV['LANG'] following the user's preferred language (HTTP Accept-Language / navigator.languages[0])
 - `emscripten_run_script_string` now returns C `NULL` instead of the string `null`
   or `undefined` when the result of the `eval` is JavaScript `null` or `undefined`.
 - Add a new system for managing system libraries. (#8780)
   This may require minor changes when performing certain operations:
     - When using `embuilder.py` to build a specific library, the name may have
       changed: for consistency, all library names are prefixed with lib now.
     - `embuilder.py` now only builds the requested library, and not its dependencies
       and certain system libraries that are always built. For example, running
       `embuilder.py build libc` no longer builds `libcompiler_rt` if it hasn't be built.
     - When using `EMCC_FORCE_STDLIBS` with a list of libraries, you must now use
       the simplified names, for example, `libmalloc` and `libpthreads` instead of
       `libdlmalloc` or `libpthreads_stub`. These names will link in the correct
       version of the library: if the build is configured to use `emmalloc`, `libmalloc`
       will mean `libemmalloc`, and if thread support is disabled, `libpthreads` will
       mean `libpthreads_stub`. This allows you to say `libmalloc` or `libpthreads` without
       worrying about which implementation is supposed to be used, and avoid duplicate
       symbols if you used the wrong implementation.
 - LLVM wasm backend pthreads fixes, see #8811, #8718

v1.38.36: 06/15/2019
--------------------

v1.38.35: 06/13/2019
--------------------
 - Include some [waterfall fixes](https://github.com/WebAssembly/waterfall/pull/541)
   for the emsdk builds on linux regarding libtinfo.
 - NOTE: due to a CI failure, builds for mac and windows were not generated.

v1.38.34: 06/01/2019
--------------------
 - Add support for [undefined behavior sanitizer](https://clang.llvm.org/docs/UndefinedBehaviorSanitizer.html).
    - This allows `emcc -fsanitize=undefined` to work. (#8651)
    - The minimal runtime (`-fsanitize-minimal-runtime`) also works. (#8617)

v1.38.33: 05/23/2019
--------------------
 - First release to use the new chromium build infrastructure
   https://groups.google.com/forum/#!msg/emscripten-discuss/WhDtqVyW_Ak/8DfDnfk0BgAJ
 - Add `emscripten_return_address` which implements the functionality of
   gcc/clang's `__builtin_return_address`. (#8617)

v1.38.32: SKIPPED
-----------------
 - The transition from the old to the new CI occurred around here. To avoid
   ambiguity while both CIs were still generating builds, we just tagged a new
   one (1.38.33) on the new CI and skipped 1.38.32.
 - The transition also moves all builds and downloads away from the old
   mozilla-games infrastructure to the new chromium ones. As a result all links
   to *mozilla-games* URLs will not work (these were never documented, but could
   be seen from the internals of the emsdk; the new emsdk uses the proper new
   URLs, so you can either use the sdk normally or find the URLs from there).

v1.38.31: 04/24/2019
--------------------
 - Change `ino_t/off_t` to 64-bits. (#8467)
 - Add port for bzip2 library (`libbz2.a`). (#8349)
 - Add port for libjpeg library. (#8361)
 - Enable `ERROR_ON_MISSING_LIBRARIES` by default (#8461)

v1.38.30: 03/21/2019
--------------------
 - Remove Module.buffer which was exported by default unnecessarily. This was an
   undocumented internal detail, but in theory, code may have relied on it.
   (#8277)

v1.38.29: 03/11/2019
--------------------

v1.38.28: 02/22/2019
--------------------
 - Option `-s EMTERPRETIFY_WHITELIST` now accepts shell-style wildcards;
   this allows matching static functions with conflicting names that
   the linker distinguishes by appending a random suffix.
 - Normalize mouse wheel delta in `library_browser.js`. This changes the scroll
   amount in SDL, GLFW, and GLUT. (#7968)

v1.38.27: 02/10/2019
--------------------
 - Change how `EMCC_LOCAL_PORTS` works, to be more usable. See #7963
 - Remove deprecated Pointer_stringify (use UTF8ToString instead). See #8011
 - Added a new option `-s DISABLE_DEPRECATED_FIND_EVENT_TARGET_BEHAVIOR=1` that
   changes the lookup semantics of DOM elements in html5.h event handler
   callbacks and WebGL context creation. The new behavior is to use CSS selector
   strings to look up DOM elements over the old behavior, which was somewhat
   ad hoc constructed rules around default Emscripten uses. The old behavior
   will be deprecated and removed in the future. Build with -s ASSERTIONS=1
   to get diagnostics messages related to this transition.
 - Breaking change with -s USE_PTHREADS=1 + -s FETCH=1: When building with
   -o a.html, the generated worker script is now named "a.fetch.js" according
   to the base name of the specified output, instead of having a fixed name
   "fetch-worker.js".

v1.38.26: 02/04/2019
--------------------
 - Fix some pthreads proxying deadlocks. See #7865

v1.38.25: 01/18/2019
--------------------
 - Move kripken/emscripten,emscripten-fastcomp,emscripten-fastcomp-clang to
   emscripten-core/\*

v1.38.24: 01/17/2019
--------------------
 - Perform JS static allocations at compile time (#7850)

v1.38.23: 01/10/2019
--------------------
 - Remove BINARYEN_METHOD: no more support for interpret modes, and if you want
   non-wasm, use WASM=0.
 - Support specifying multiple possible ENVIRONMENTs (#7809)

v1.38.22: 01/08/2019
--------------------
 - Add Regal port. See #7674
 - System libraries have been renamed to include the `lib` prefix.  If you use
   `EMCC_FORCE_STDLIBS` or `EMCC_ONLY_FORCED_STDLIBS` to select system libraries
   you may need to add the `lib` prefix.
 - Rename `pthread-main.js` to `NAME.worker.js`, where `NAME` is the main
   name of your application, that is, if you emit `program.js` then you'll get
   `program.worker.js` (this allows more than one to exist in the same
   directory, etc.).
 - Dynamic linker has been taught to handle library -> library dependencies.

v1.38.21: 11/30/2018
--------------------
 - fastcomp: Remove `runPostSets` function and replace with normal static
   constructor function. See #7579

v1.38.20: 11/20/2018
--------------------
 - Remove SPLIT_MEMORY option.
 - Move getTempRet0/setTempRet0 to be JS library functions rather than
   auto-generated by fastcomp.
 - Change `strptime()`'s handling of the "%c" to match that of `strftime()`.
   This is a breaking change for code which depends on the old definition of
   "%c".

v1.38.19: 11/15/2018
--------------------

v1.38.18: 11/08/2018
--------------------
 - Wasm dynamic linking: Rename `tableBase/memoryBase` to
   `__table_base/__memory_base` (#7467)

v1.38.17: 11/07/2018
--------------------
 - Minify wasm import and export names. This decreases JS and wasm size by
   minifying the identifiers where JS calls into wasm or vice versa, which
   are not minifiable by closure or other JS-only tools. This happens in
   -O3, -Os and above. See #7431

v1.38.16: 11/02/2018
--------------------
 - Breaking change: Do not automatically set EXPORT_ALL for MAIN_MODULES or
   SIDE_MODULES. This means that you must explicitly export things that will
   be called from outside (normally, on EXPORTED_FUNCTIONS), or
   you can manually enable EXPORT_ALL yourself (which returns to the exact
   same behavior as before). This change brings us in line with more standard
   dynamic linking, and will match what the LLVM wasm backend will have.
   See #7312.
 - Invalid -s flags on the command line are now treated as errors.
 - Remove BUILD_AS_SHARED_LIBRARY setting.

v1.38.15: 10/25/2018
--------------------

v1.38.14: 10/22/2018
--------------------
 - Errors are now reported when functions listed in EXPORTED_FUNCTIONS are not
   defined. This can be disabled via ERROR_ON_UNDEFINED_SYMBOLS=0. See #7311.

v1.38.13: 10/10/2018
--------------------
 - Support `-s NO_X=1` as an alias for `-s X=0` and vice versa, which
   simplifies current settings with `NO_`-prefixed names. See #7151.
 - Various `EMULATED_FUNCTION_POINTER` improvements. See #7108, #7128.
 - `ERROR_ON_UNDEFINED_SYMBOLS` is now the default.  See #7196

v1.38.12: 09/03/2018
--------------------
 - Update SDL2 to 2.0.7. See #7016.
 - Optionally build using native object files (wasm backend only).
   For now this is behind a new option flag: `-s WASM_OBJECT_FILES=1`.
   See #6875.

v1.38.11: 08/02/2018
--------------------
 - Support for loading wasm files in the same dir as the JS file, using
   node.js/Web-specific techniques as applicable. See #5368 and followups.
 - Add an API for async side module compilation in wasm. See #6663.
 - Remove builtin Crunch support. See #6827.

v1.38.10: 07/23/2018
--------------------
 - Change the type of `size_t` and friends from int to long. This may have
   noticeable effects if you depend on the name mangling of a function that uses
   `size_t` (like in `EXPORTED_FUNCTIONS`), and you must rebuild source files to
   bitcode (so your bitcode is in sync with the system libraries after they are
   rebuilt with this change). Otherwise this should not have any noticeable
   effects for users. See #5916.

v1.38.9: 07/22/2018
-------------------
 - Fix `Module.locateFile` to resolve relative paths to *.wasm, *.mem and other
   files relatively to the main JavaScript file rather than the current working
   directory (see #5368).
   - Add second argument `prefix` to `Module.locateFile` function that contains
     the path to the JavaScript file where files are loaded from by default.
   - Remove `Module.*PrefixURL` APIs (use `Module.locateFile` instead).

v1.38.8: 07/06/2018
-------------------
 - Fix a regression in 1.38.7 with binaryen no longer bundling binaryen.js
   (which emscripten doesn't need, that's just for handwritten JS users, but
   emscripten did check for its presence).

v1.38.7: 07/06/2018
-------------------
 - Correctness fix for stack handling in `invoke_*()s`. This may add noticeable
   overhead to programs using C++ exceptions and (less likely) setjmp/longjmp -
   please report any issues. See #6666 #6702
 - Deprecate Module.ENVIRONMENT: Now that we have a compile-time option to set
   the environment, also having a runtime one on Module is complexity that we
   are better off without. When Module.ENVIRONMENT is used with ASSERTIONS it
   will show an error to direct users to the new option (-s ENVIRONMENT=web , or
   node, etc., at compile time).
 - Breaking change: Do not export print/printErr by default. Similar to other
   similar changes (like getValue/setValue). We now use out() and err()
   functions in JS to print to stdout/stderr respectively. See #6756.

v1.38.6: 06/13/2018
-------------------

v1.38.5: 06/04/2018
-------------------
 - Update libc++ to 6.0, bringing c++17 support (std::byte etc.)

v1.38.4: 05/29/2018
-------------------
 - Fix asm.js validation regression from 1.38.2.

v1.38.3: 05/25/2018
-------------------
 - Upgrade to LLVM 6.0.1.

v1.38.2: 05/25/2018
--------------------
 - Add ENVIRONMENT option to specify at compile time we only need JS to support
   one runtime environment (e.g., just the web). When emitting HTML, set that to
   web so we emit web code only. #6565
 - Regression in asm.js validation due to cttz optimization #6547

v1.38.1: 05/17/2018
-------------------
 - Remove special-case support for `src/struct_info.compiled.json`: Make it a
   normal cached thing like system libraries, not something checked into the
   source tree.
 - Breaking change: Emit WebAssembly by default. Only the default is changed -
   we of course still support asm.js, and will for a very long time. But
   changing the default makes sense as the recommended output for most use cases
   should be WebAssembly, given it has shipped in all major browsers and
   platforms and is more efficient than asm.js. Build with `-s WASM=0` to
   disable wasm and use asm.js if you want that (or use `-s
   LEGACY_VM_SUPPORT=1`, which emits output that can run in older browsers,
   which includes a bunch of polyfills as well as disables wasm). (#6419)

v1.38.0: 05/09/2018
-------------------

v1.37.40: 05/07/2018
--------------------
 - Fix regression in 1.37.39 on  -s X=@file  parsing (see #6497, #6436)

v1.37.39: 05/01/2018
--------------------
 - Regression: Parsing of `-s X=@file`  broke if the file contains a newline
   (see #6436; fixed in 1.37.40)

v1.37.38: 04/23/2018
--------------------
 - Breaking change: Simplify exception handling, disabling it by default.
   Previously it was disabled by default in -O1 and above and enabled in -O0,
   which could be confusing. You may notice this change if you need exceptions
   and only run in -O0 (since if you test in -O1 or above, you'd see you need to
   enable exceptions manually), in which case you will receive an error at
   runtime saying that exceptions are disabled by default and that you should
   build with `-s DISABLE_EXCEPTION_CATCHING=0` to enable them.
 - Fix regression in 1.37.37 on configure scripts on MacOS (see #6456)

v1.37.37: 04/13/2018
--------------------
 - Regression: configure scripts on MacOS may be broken (see #6456; fixed in 1.37.38)

v1.37.36: 03/13/2018
--------------------

v1.37.35: 02/23/2018
--------------------
 - MALLOC option, allowing picking between dlmalloc (previous allocator and
   still the default) and emmalloc, a new allocator which is smaller and
   simpler.
 - Binaryen update that should fix all known determinism bugs.

v1.37.34: 02/16/2018
--------------------
 - `addFunction` is now supported on LLVM wasm backend, but when being used on
   the wasm backend, you need to provide an additional second argument, a Wasm
   function signature string. Each character within a signature string
   represents a type. The first character represents the return type of a
   function, and remaining characters are for parameter types.
    - 'v': void type
    - 'i': 32-bit integer type
    - 'j': 64-bit integer type (currently does not exist in JavaScript)
    - 'f': 32-bit float type
    - 'd': 64-bit float type
   For asm.js and asm2wasm you can provide the optional second argument, but it
   isn't needed. For that reason this isn't a breaking change, however,
   providing the second argument is recommended so that code is portable across
   all backends and modes.

v1.37.33: 02/02/2018
--------------------

v1.37.32: 01/31/2018
--------------------

v1.37.31: 01/31/2018
--------------------
 - LLVM and clang updates from upstream (5.0svn, close 5.0 release).

v1.37.30: 01/31/2018
--------------------

v1.37.29: 01/24/2018
--------------------

v1.37.28: 01/08/2018
--------------------
 - Breaking change: Don't export the `ALLOC_*` numeric constants by default. As
   with previous changes, a warning will be shown in `-O0` and when `ASSERTIONS`
   are on if they are used.
 - Breaking change: Don't export FS methods by default. As with previous
   changes, a warning will be shown in `-O0` and when `ASSERTIONS` are on, which
   will suggest either exporting the specific methods you need, or using
   `FORCE_FILESYSTEM` which will auto export all the main filesystem methods.
   Aside from using FS methods yourself, you may notice this change when using a
   file package created standalone, that is, by running the file packager
   directly and then loading it at run time (as opposed to telling `emcc` to
   package the files for you, in which case it would be aware of them at compile
   time); you should build with `FORCE_FILESYSTEM` to ensure filesystem support
   for that case.

v1.37.27: 12/24/2017
--------------------
 - Breaking change: Remove the `Runtime` object, and move all the useful methods
   from it to simple top-level functions. Any usage of `Runtime.func` should be
   changed to `func`.

v1.37.26: 12/20/2017
--------------------
 - Breaking change: Change `NO_EXIT_RUNTIME` to 1 by default. This means that by
   default we don't include code to shut down the runtime, flush stdio streams,
   run atexits, etc., which is better for code size. When `ASSERTIONS` is on, we
   warn at runtime if there is text buffered in the streams that should be
   flushed, or atexits are used.
 - Meta-DCE for JS+wasm: remove unused code between JS+wasm more aggressively.
   This should not break valid code, but may break code that depended on unused
   code being kept around (like using a function from outside the emitted JS
   without exporting it - only exported things are guaranteed to be kept alive
   through optimization).

v1.37.24: 12/13/2017
--------------------
 - Breaking change: Similar to the getValue/setValue change from before (and
   with the same `ASSERTIONS` warnings to help users), do not export the
   following runtime methods by default: ccall, cwrap, allocate,
   Pointer_stringify, AsciiToString, stringToAscii, UTF8ArrayToString,
   UTF8ToString, stringToUTF8Array, stringToUTF8, lengthBytesUTF8, stackTrace,
   addOnPreRun, addOnInit, addOnPreMain, addOnExit, addOnPostRun,
   intArrayFromString, intArrayToString, writeStringToMemory,
   writeArrayToMemory, writeAsciiToMemory.

v1.37.23: 12/4/2017
-------------------
 - Breaking change: Do not polyfill Math.{clz32, fround, imul, trunc} by
   default. A new `LEGACY_VM_SUPPORT` option enables support for legacy
   browsers. In `ASSERTIONS` mode, a warning is shown if a polyfill was needed,
   suggesting using that option.
 - Breaking change: Do not export getValue/setValue runtime methods by default.
   You can still use them by calling them directly in code optimized with the
   main file (pre-js, post-js, js libraries; if the optimizer sees they are
   used, it preserves them), but if you try to use them on `Module` then you
   must export them by adding them to `EXTRA_EXPORTED_RUNTIME_METHODS`. In `-O0`
   or when `ASSERTIONS` is on, a run-time error message explains that, if they
   are attempted to be used incorrectly.

v1.37.17: 7/25/2017
------------------
 - Updated to libc++'s "v2" ABI, which provides better alignment for string data
   and other improvements. This is an ABI-incompatible change, so bitcode files
   from previous versions will not be compatible.

v1.37.13: 5/26/2017
-------------------
 - Improved Android support for emrun.
 - Duplicate function elimination fixes (#5186)
 - Fix problem with embinding derived classes (#5193)
 - Fix CMake compiler detection when EMCC_SKIP_SANITY_CHECK=1 is used. (#5145)
 - Implemented GLFW Joystick API (#5175)
 - Fixed a bug with emcc --clear-ports command (#5248)
 - Updated Binaryen to version 33.
 - Full list of changes:
    - Emscripten: https://github.com/emscripten-core/emscripten/compare/1.37.12...1.37.13
    - Emscripten-LLVM: no changes.
    - Emscripten-Clang: no changes.

v1.37.12: 5/1/2017
------------------
 - Added emscripten-legalize-javascript-ffi option to LLVM to allow disabling JS FFI mangling
 - Full list of changes:
    - Emscripten: https://github.com/emscripten-core/emscripten/compare/1.37.11...1.37.12
    - Emscripten-LLVM: https://github.com/emscripten-core/emscripten-fastcomp/compare/1.37.11...1.37.12
    - Emscripten-Clang: no changes.

v1.37.11: 5/1/2017
------------------
 - Added missing SIGSTKSZ define after musl 1.1.15 update (#5149)
 - Fix emscripten_get_mouse_status (#5152)
 - Fix `_mm_set_epi64x()` function (#5103)
 - Fix issue with number of gamepads connected at initial page load (#5169, #5170)
 - Full list of changes:
    - Emscripten: https://github.com/emscripten-core/emscripten/compare/1.37.10...1.37.11
    - Emscripten-LLVM: https://github.com/emscripten-core/emscripten-fastcomp/compare/1.37.10...1.37.11
    - Emscripten-Clang: https://github.com/emscripten-core/emscripten-fastcomp-clang/compare/1.37.10...1.37.11

v1.37.10: 4/20/2017
-------------------
 - Added stub for pthread_setcancelstate for singlethreaded runs.
 - Fixed an outlining bug on function returns (#5080)
 - Implemented new parallel test runner architecture (#5074)
 - Added Cocos2D to Emscripten ports. (-s USE_COCOS2D=1)
 - Updated Binaryen to version 32, which migrates Emscripten to use the new
   WebAssembly Names section. This is a forwards and backwards breaking change
   with respect to reading debug symbol names in Wasm callstacks. Use of the new
   Names section format first shipped in Emscripten 1.37.10, Binaryen version
   32, Firefox 55, Firefox Nightly 2017-05-18 and Chrome 59; earlier versions
   still used the old format. For more information, see
   https://github.com/WebAssembly/design/pull/984 and
   https://github.com/WebAssembly/binaryen/pull/933.
 - Full list of changes:
    - Emscripten: https://github.com/emscripten-core/emscripten/compare/1.37.9...1.37.10
    - Emscripten-LLVM: https://github.com/emscripten-core/emscripten-fastcomp/compare/1.37.9...1.37.10
    - Emscripten-Clang: no changes.

v1.37.9: 3/23/2017
------------------
 - Added new build feature -s GL_PREINITIALIZED_CONTEXT=1 which allows pages to
   manually precreate the GL context they use for customization purposes.
 - Added a custom callback hook Module.instantiateWasm() which allows user shell
   HTML file to manually perform Wasm instantiation for preloading and progress
   bar purposes.
 - Added a custom callback hook Module.getPreloadedPackage() to file preloader
   code to allow user shell HTML file to manually download .data files for
   preloading and progress bar purposes.
 - Full list of changes:
    - Emscripten: https://github.com/emscripten-core/emscripten/compare/1.37.8...1.37.9
    - Emscripten-LLVM: https://github.com/emscripten-core/emscripten-fastcomp/compare/1.37.8...1.37.9
    - Emscripten-Clang: no changes.

v1.37.8: 3/17/2017
------------------
 - Fixed a bug with robust_list initialization on pthreads build mode.
 - Full list of changes:
    - Emscripten: https://github.com/emscripten-core/emscripten/compare/1.37.7...1.37.8
    - Emscripten-LLVM: no changes.
    - Emscripten-Clang: no changes.

v1.37.7: 3/15/2017
------------------
 - Updated to LLVM 4.0.
 - Full list of changes:
    - Emscripten: https://github.com/emscripten-core/emscripten/compare/1.37.6...1.37.7
    - Emscripten-LLVM: https://github.com/emscripten-core/emscripten-fastcomp/compare/1.37.6...1.37.7
    - Emscripten-Clang: https://github.com/emscripten-core/emscripten-fastcomp-clang/compare/1.37.6...1.37.7

v1.37.6: 3/15/2017
------------------
 - Implemented readdir() function for WORKERFS.
 - Fixed bugs with Fetch API (#4995, #5027)
 - Full list of changes:
    - Emscripten: https://github.com/emscripten-core/emscripten/compare/1.37.5...1.37.6
    - Emscripten-LLVM: no changes.
    - Emscripten-Clang: no changes.

v1.37.5: 3/13/2017
------------------
 - Updated musl to version 1.1.15 from earlier version 1.0.5.
 - Full list of changes:
    - Emscripten: https://github.com/emscripten-core/emscripten/compare/1.37.4...1.37.5
    - Emscripten-LLVM: no changes.
    - Emscripten-Clang: no changes.

v1.37.4: 3/13/2017
------------------
 - Fixed glGetUniformLocation() to work according to spec with named uniform blocks.
 - Fixed WebAssembly Memory.grow() to work.
 - Switched to 16KB page size from earlier 64KB.
 - Optimize alBufferData() operation.
 - Fixed a resource lookup issue with multiple OpenAL audio contexts.
 - Full list of changes:
    - Emscripten: https://github.com/emscripten-core/emscripten/compare/1.37.3...1.37.4
    - Emscripten-LLVM: no changes.
    - Emscripten-Clang: no changes.

v1.37.3: 2/16/2017
------------------
 - Updated Binaryen to version 0x01. First official stable WebAssembly support version. (#4953)
 - Optimized memcpy and memset with unrolling and SIMD, when available.
 - Improved Emscripten toolchain profiler to track more hot code.
 - Added new linker flag -s WEBGL2_BACKWARDS_COMPATIBILITY_EMULATION=1 to allow
   simultaneously targeting WebGL 1 and WebGL 2.
 - Optimize Emscripten use of multiprocessing pools.
 - More WebGL 2 garbage free optimizations.
 - Full list of changes:
    - Emscripten: https://github.com/emscripten-core/emscripten/compare/1.37.2...1.37.3
    - Emscripten-LLVM: https://github.com/emscripten-core/emscripten-fastcomp/compare/1.37.2...1.37.3
    - Emscripten-Clang: no changes.

v1.37.2: 1/31/2017
------------------
 - Fixed a build error with boolean SIMD types.
 - Improved WebAssembly support, update Binaryen to version 22.
 - Update GL, GLES, GLES2 and GLES3 headers to latest upstream Khronos versions.
 - Implement support for new garbage free WebGL 2 API entrypoints which improve
   performance and reduce animation related stuttering.
 - Fixed a bug where -s USE_PTHREADS builds would not have correct heap size if
   -s TOTAL_MEMORY is not being used.
 - Fixed array type issue that prevented glTexImage3D() and glTexSubImage3D()
   from working.
 - Full list of changes:
    - Emscripten: https://github.com/emscripten-core/emscripten/compare/1.37.1...1.37.2
    - Emscripten-LLVM: https://github.com/emscripten-core/emscripten-fastcomp/compare/1.37.1...1.37.2
    - Emscripten-Clang: no changes.

v1.37.1: 12/26/2016
-------------------
 - Implemented new Fetch API for flexible multithreaded XHR and IndexedDB
   access.
 - Implemented initial version of new ASMFS filesystem for multithreaded
   filesystem operation.
 - Full list of changes:
    - Emscripten: https://github.com/emscripten-core/emscripten/compare/1.37.0...1.37.1
    - Emscripten-LLVM: no changes.
    - Emscripten-Clang: no changes.

v1.37.0: 12/23/2016
-------------------
 - Added support for LLVM sin&cos intrinsics.
 - Fix GLFW mouse button mappings (#4317, #4659)
 - Add support for --emit-symbol-map to wasm
 - Fixed handling of an invalid path in chdir (#4749)
 - Added new EMSCRIPTEN_STRICT mode, which can be enabled to opt in to removing
   support for deprecated behavior.
 - Remove references to Web Audio .setVelocity() function, which has been
   removed from the spec.
 - Full list of changes:
    - Emscripten: https://github.com/emscripten-core/emscripten/compare/1.36.14...1.37.0
    - Emscripten-LLVM: https://github.com/emscripten-core/emscripten-fastcomp/compare/1.36.14...1.37.0
    - Emscripten-Clang: no changes.

v1.36.14: 11/3/2016
-------------------
 - Added support to emscripten_async_wget() for relative paths.
 - Fixed FS.mkdirTree('/') to work.
 - Updated SDL 2 port to version 12.
 - Added more missing pthreads stubs.
 - Normalize system header includes to use the preferred form #include
   <emscripten/foo.h> to avoid polluting header include namespaces.
 - Fixed a bug where transitioning to fullscreen could cause a stack overflow in GLFW.
 - Added new system CMake option
   -DEMSCRIPTEN_GENERATE_BITCODE_STATIC_LIBRARIES=ON to choose if static
   libraries should be LLVM bitcode instead of .a files.
 - Improved SIMD support to be more correct to the spec.
 - Updated Binaryen to version 18. (#4674)
 - Fixed dlopen with RTLD_GLOBAL parameter.
 - Full list of changes:
    - Emscripten: https://github.com/emscripten-core/emscripten/compare/1.36.13...1.36.14
    - Emscripten-LLVM: no changes.
    - Emscripten-Clang: no changes.

v1.36.13: 10/21/2016
--------------------
 - Pass optimization settings to asm2wasm.
 - Fix to exporting emscripten_builtin_malloc() and emscripten_builtin_free()
   when heap is split to multiple parts.
 - Full list of changes:
    - Emscripten: https://github.com/emscripten-core/emscripten/compare/1.36.12...1.36.13
    - Emscripten-LLVM: no changes.
    - Emscripten-Clang: no changes.

v1.36.12: 10/20/2016
--------------------
 - Improved Emscripten toolchain profiler with more data. (#4566)
 - Export dlmalloc() and dlfree() as emscripten_builtin_malloc() and
   emscripten_builtin_free() to allow user applications to hook into memory
   allocation (#4603)
 - Improved asm.js -s USE_PTHREADS=2 build mode compatibility when
   multithreading is not supported.
 - Improved WebGL support with closure compiler (#4619)
 - Improved Bianaryen WebAssembly support
 - Added support for GL_disjoint_timer_query extension (#4575)
 - Improved Emscripten compiler detection with CMake (#4129, #4314, #4318)
 - Added support for int64 in wasm.
 - Optimize small constant length memcpys in wasm.
 - Full list of changes:
    - Emscripten: https://github.com/emscripten-core/emscripten/compare/1.36.11...1.36.12
    - Emscripten-LLVM: https://github.com/emscripten-core/emscripten-fastcomp/compare/1.36.11...1.36.12
    - Emscripten-Clang: no changes.

v1.36.11: 9/24/2016
-------------------
 - Added new runtime functions
   emscripten_sync/async/waitable_run_in_main_runtime_thread() for proxying
   calls with pthreads (#4569)
 - Full list of changes:
    - Emscripten: https://github.com/emscripten-core/emscripten/compare/1.36.10...1.36.11
    - Emscripten-LLVM: no changes.
    - Emscripten-Clang: no changes.

v1.36.10: 9/24/2016
-------------------
 - Improved compiler logging print messages on first run experience. (#4501)
 - Fixed log printing in glFlushMappedBufferRange() and glGetInfoLog()
   functions. (#4521)
 - Added setjmp/longjmp handling for wasm.
 - Improved support for --proxy-to-worker build mode.
 - Improved GLES3 support for glGet() features that WebGL2 does not have. (#4514)
 - Added support for implementation defined glReadPixels() format.
 - Improved WebGL 2 support with closure compiler. (#4554)
 - Implemented support for nanosleep() when building in pthreads mode (#4578)
 - Added support for  llvm_ceil_f64 and llvm_floor_f64 intrinsics.
 - Full list of changes:
    - Emscripten: https://github.com/emscripten-core/emscripten/compare/1.36.9...1.36.10
    - Emscripten-LLVM: https://github.com/emscripten-core/emscripten-fastcomp/compare/1.36.9...1.36.10
    - Emscripten-Clang: no changes.

v1.36.9: 8/24/2016
------------------
 - Fixed glGet for GL_VERTEX_ATTRIB_ARRAY_BUFFER_BINDING to work. (#1330)
 - Move the DYNAMICTOP variable from JS global scope to inside the heap so that
   the value is shared to multithreaded applications. This removes the global
   runtime variable DYNAMICTOP in favor of a new variable DYNAMICTOP_PTR.
   (#4391, #4496)
 - Implemented brk() system function.
 - Fixed --output-eol to work with --proxy-to-worker mode.
 - Improved reported error message when execution fails to stack overflow.
 - Full list of changes:
    - Emscripten: https://github.com/emscripten-core/emscripten/compare/1.36.8...1.36.9
    - Emscripten-LLVM: https://github.com/emscripten-core/emscripten-fastcomp/compare/1.36.8...1.36.9
    - Emscripten-Clang: no changes.

v1.36.8: 8/20/2016
------------------
 - Fixed a memory leak in ctor_evaller.py on Windows (#4446)
 - Migrate to requiring CMake 3.4.3 as the minimum version for Emscripten CMake
   build integration support.
 - Fixed an issue that prevented -s INLINING_LIMIT from working (#4471)
 - Fixed a bug with Building.llvm_nm interpretation of defined symbols (#4488)
 - Add support for DISABLE_EXCEPTION_CATCHING and EXCEPTION_CATCHING_WHITELIST
   options for wasm.
 - Added new emprofile.py script which can be used to profile toolchain wide
   performance. (#4491)
 - Added new linker flag --output-eol, which specifies what kind of line
   endings to generate to the output files. (#4492)
 - Fixed a Windows bug where aborting execution with Ctrl-C might hang
   Emscripten to an infinite loop instead. (#4494)
 - Implement support for touch events to GLUT (#4493)
 - Deprecated unsafe function writeStringToMemory() from src/preamble.js. Using
   stringToUTF8() is recommended instead. (#4497)
 - Full list of changes:
    - Emscripten: https://github.com/emscripten-core/emscripten/compare/1.36.7...1.36.8
    - Emscripten-LLVM: no changes.
    - Emscripten-Clang: no changes.

v1.36.7: 8/8/2016
-----------------
 - Updated to latest upstream LLVM 3.9.
 - Full list of changes:
    - Emscripten: https://github.com/emscripten-core/emscripten/compare/1.36.6...1.36.7
    - Emscripten-LLVM: https://github.com/emscripten-core/emscripten-fastcomp/compare/1.36.6...1.36.7
    - Emscripten-Clang: https://github.com/emscripten-core/emscripten-fastcomp-clang/compare/1.36.6...1.36.7

v1.36.6: 8/8/2016
-----------------
 - Fixed wheelDelta for MSIE (#4316)
 - Fixed inconsistencies in fullscreen API signatures (#4310, #4318, #4379)
 - Changed the behavior of Emscripten WebGL createContext() to not forcibly set
   CSS style on created canvases, but let page customize the style themselves
   (#3406, #4194 and #4350, #4355)
 - Adjusted the reported GL_VERSION field to adapt to the OpenGL ES
   specifications (#4345)
 - Added support for GLES3 GL_MAJOR/MINOR_VERSION fields. (#4368)
 - Improved -s USE_PTHREADS=1 and --proxy-to-worker linker options to be
   mutually compatible. (#4372)
 - Improved IDBFS to not fail on Safari where IndexedDB support is spotty
   (#4371)
 - Improved SIMD.js support when using Closure minifier. (#4374)
 - Improved glGetString to be able to read fields from WEBGL_debug_renderer_info
   extension. (#4381)
 - Fixed an issue with glFramebufferTextureLayer() not working correctly.
 - Fixed a bug with std::uncaught_exception() support (#4392)
 - Implemented a multiprocess lock to access the Emscripten cache. (#3850)
 - Implemented support for the pointerlockerror event in HTML5 API (#4373)
 - Report WebGL GLSL version number in GL_SHADING_LANGUAGE_VERSION string (#4365)
 - Optimized llvm_ctpop_i32() and conversion of strings from C to JS side
   (#4402, #4403)
 - Added support for the OffscreenCanvas proposal, and transferring canvases to
   offscreen in pthreads build mode, linker flag -s OFFSCREENCANVAS_SUPPORT=0/1
   (#4412)
 - Fixed an issue after updating to new LLVM version that response files passed
   to llvm-link must have forward slashes (#4434)
 - Fixed a memory leak in relooper in LLVM.
 - Full list of changes:
    - Emscripten: https://github.com/emscripten-core/emscripten/compare/1.36.5...1.36.6
    - Emscripten-LLVM: https://github.com/emscripten-core/emscripten-fastcomp/compare/1.36.5...1.36.6
    - Emscripten-Clang: no changes.

v1.36.5: 5/24/2016
------------------
 - Added support for passing custom messages when running in web worker.
 - Improved fp128 support when targeting WebAssembly.
 - Updated cpuprofiler.js to support tracing time spent in WebGL functions.
 - Fixed an issue with glFenceSync() function call signature (#4260, #4339)
 - Added missing zero argument version of emscripten_sync_run_in_main_thread().
 - Improves support for targeting pthreads when using Closure minifier (#4348).
 - Fixed an issue where pthreads enabled code did not correctly validate as asm.js
 - Fixed an issue with incorrect SIMD.js related imports (#4341)
 - Full list of changes:
    - Emscripten: https://github.com/emscripten-core/emscripten/compare/1.36.4...1.36.5
    - Emscripten-LLVM: https://github.com/emscripten-core/emscripten-fastcomp/compare/1.36.4...1.36.5
    - Emscripten-Clang: no changes.

v1.36.4: 5/9/2016
-----------------
 - Added EM_TRUE and EM_FALSE #defines to html5.h.
 - Fixed an issue with GLFW window and framebuffer size callbacks.
 - Added support for more missing WebGL 2 texture formats (#4277)
 - Added support for source files with no extension.
 - Updated emrun.py to latest version, adds support to precompressed content and
   running as just a web server without launching a browser.
 - Updated experimental WebAssembly support to generate 0xb version code.
 - Automatically build Binaryen when needed.
 - Updated libc++ to SVN revision 268153. (#4288)
 - Full list of changes:
    - Emscripten: https://github.com/emscripten-core/emscripten/compare/1.36.3...1.36.4
    - Emscripten-LLVM: no changes.
    - Emscripten-Clang: no changes.

v1.36.3: 4/27/2016
------------------
 - Fixed a deadlock bug with pthreads support.
 - Remove sources from temporary garbage being generated in OpenAL code (#4275)
 - Added support for calling alert() from pthreads code.
 - Full list of changes:
    - Emscripten: https://github.com/emscripten-core/emscripten/compare/1.36.2...1.36.3
    - Emscripten-LLVM: no changes.
    - Emscripten-Clang: no changes.

v1.36.2: 4/22/2016
------------------
 - Improve support for targeting WebAssembly with Binaryen.
 - Improve support for LLVM's WebAssembly backend (EMCC_WASM_BACKEND=1
   environment variable).
 - Separate out emscripten cache structure to asmjs and wasm directories.
 - Fix a bug where Emscripten would spawn too many unused python subprocesses (#4158)
 - Optimize Emscripten for large asm.js projects.
 - Added sdl2_net to Emscripten ports.
 - Updated to latest version of the SIMD polyfill (#4165)
 - Fixed an issue with missing texture formats support in GLES 3 (#4176)
 - Added a new WebAssembly linker option -s BINARYEN_IMPRECISE=1 (default=0)
   which mutes potential traps from WebAssembly int div/rem by zero and
   float-to-int conversions.
 - Added support for EXT_color_buffer_float extension.
 - Fixed behavior of SSE shift operations (#4165).
 - Fixed a bug where ctor_evaller.py (-Oz builds) would hang on Windows.
 - Fixed a bug where emscripten_set_main_loop() with EM_TIMING_SETTIMEOUT would
   incorrectly compute the delta times (#4200, #4208)
 - Update pthreads support to latest proposed spec version. (#4212, #4220)
 - Fixed an unresolved symbol linker error in embind (#4225)
 - Fix file_packager.py --use-preload-cache option to also work on Safari and
   iOS (#2977, #4253)
 - Added new file packager option --indexedDB-name to allow specifying the
   database name to use for the cache (#4219)
 - Added DWARF style debugging information.
 - Full list of changes:
    - Emscripten: https://github.com/emscripten-core/emscripten/compare/1.36.1...1.36.2
    - Emscripten-LLVM: https://github.com/emscripten-core/emscripten-fastcomp/compare/1.36.1...1.36.2
    - Emscripten-Clang: no changes.

v1.36.1: 3/8/2016
-----------------
 - Fixed glfwSetWindowSizeCallback to conform to GLFW2 API.
 - Update OpenAL sources only when the browser window is visible to avoid
   occasional stuttering static glitches when the page tab is hidden. (#4107)
 - Implemented LLVM math intrinsics powi, trunc and floor.
 - Added support for SDL_GL_ALPHA_SIZE in GL context initialization. (#4125)
 - Added no-op stubs for several pthread functions when building without
   pthreads enabled (#4130)
 - Optimize glUniform*fv and glVertexAttrib*fv functions to generate less
   garbage and perform much faster (#4128)
 - Added new EVAL_CTORS optimization pass which evaluates global data
   initializer constructors at link time, which would improve startup time and
   reduce code size of these ctors.
 - Implemented support for OpenAL AL_PITCH option.
 - Implemented new build options -s STACK_OVERFLOW_CHECK=0/1/2 which adds
   runtime stack overrun checks. 0: disabled, 1: minimal, between each frame, 2:
   at each explicit JS side stack allocation call to allocate().
 - Fixed an issue with -s SPLIT_MEMORY mode where an unsigned 32-bit memory
   access would come out as signed. (#4150)
 - Fixed asm.js validation in call handlers to `llvm_powi_f*`.
 - Full list of changes:
    - Emscripten: https://github.com/emscripten-core/emscripten/compare/1.36.0...1.36.1
    - Emscripten-LLVM: https://github.com/emscripten-core/emscripten-fastcomp/compare/1.36.0...1.36.1
    - Emscripten-Clang: no changes.

v1.36.0: 2/23/2016
------------------
 - Fixed an OpenAL bug where OpenAL sources would not respect global volume setting.
 - Fixed an issue where alGetListenerf() with AL_GAIN would not return the
   correct value. (#4091)
 - Fixed an issue where setting alListenerf() with AL_GAIN would not set the
   correct value. (#4092)
 - Implemented new JS optimizer "Duplicate Function Elimination" pass which
   collapses identical functions to save code size.
 - Implemented the `_Exit()` function.
 - Added support for SSE3 and SSSE3 intrinsics (#4099) and partially for SSE 4.1
   intrinsics (#4030, #4101)
 - Added support for -include-pch flag (#4086)
 - Fixed a regex syntax in ccall on Chrome Canary (#4111)
 - Full list of changes:
    - Emscripten: https://github.com/emscripten-core/emscripten/compare/1.35.23...1.36.0
    - Emscripten-LLVM: https://github.com/emscripten-core/emscripten-fastcomp/compare/1.35.23...1.36.0
    - Emscripten-Clang: no changes.

v1.35.23: 2/9/2016
------------------
 - Provide $NM environment variable to point to llvm-nm when running
   emconfigure, which helps e.g. libjansson to build (#4036)
 - Fixed glGetString(GL_SHADING_LANGUAGE_VERSION) to return appropriate result
   depending on if running on WebGL1 vs WebGL2, instead of hardcoding the result
   (#4040)
 - Fixed a regression with CMake try_run() possibly failing, caused by the
   addition of CMAKE_CROSSCOMPILING_EMULATOR in v1.32.3.
 - Fixed CMake to work in the case when NODE_JS is an array containing
   parameters to be passed to Node.js. (#4045)
 - Fixed a memory issue that caused the Emscripten memory initializer file
   (.mem.js) to be unnecessarily retained in memory during runtime (#4044)
 - Added support for complex valued mul and div ops.
 - Added new option "Module.environment" which allows overriding the runtime ENVIRONMENT_IS_WEB/ENVIRONMENT_IS_WORKER/ENVIRONMENT_IS_NODE/ENVIRONMENT_IS_SHELL fields.
 - Fixed an issue with SAFE_HEAP methods in async mode (#4046)
 - Fixed WebSocket constructor to work in web worker environment (#3849)
 - Fixed a potential issue with some browsers reporting gamepad axis values outside \[-1, 1\] (#3602)
 - Changed libcxxabi to be linked in last, so that it does not override weakly
   linked methods in libcxx (#4053)
 - Implemented new JSDCE code optimization pass which removes at JS link stage
   dead code that is not referenced anywhere (in addition to LLVM doing this for
   C++ link stage).
 - Fixed a Windows issue where embedding memory initializer as a string in JS
   code might cause corrupted output. (#3854)
 - Fixed an issue when spaces are present in directory names in response files
   (#4062)
 - Fixed a build issue when using --tracing and -s ALLOW_MEMORY_GROWTH=1
   simultaneously (#4064)
 - Greatly updated Emscripten support for SIMD.js intrinsics (non-SSE or NEON)
 - Fixed an issue where compiler would not generate a link error when JS library
   function depended on a nonexisting symbol. (#4077)
 - Removed UTF16 and UTF32 marshalling code from being exported by default.
 - Removed the -s NO_BROWSER linker option and automated the detection of when
   that option is needed.
 - Removed the JS implemented C++ symbol name demangler, now always depend on
   the libcxxabi compiled one.
 - Fixed an issue where Emscripten linker would redundantly generate missing
   function stubs for some functions that do exist.
 - Full list of changes:
    - Emscripten: https://github.com/emscripten-core/emscripten/compare/1.35.22...1.35.23
    - Emscripten-LLVM: https://github.com/emscripten-core/emscripten-fastcomp/compare/1.35.22...1.35.23
    - Emscripten-Clang: no changes.

v1.35.22: 1/13/2016
-------------------
 - Updated to latest upstream LLVM trunk as of January 13th.
 - Bumped up the required LLVM version from LLVM 3.8 to LLVM 3.9.
 - Full list of changes:
    - Emscripten: https://github.com/emscripten-core/emscripten/compare/1.35.21...1.35.22
    - Emscripten-LLVM: https://github.com/emscripten-core/emscripten-fastcomp/compare/1.35.21...1.35.22
    - Emscripten-Clang: https://github.com/emscripten-core/emscripten-fastcomp-clang/compare/1.35.21...1.35.22

v1.35.21: 1/13/2016
-------------------
 - Improved support for handling GLFW2 keycodes.
 - Improved emranlib, system/bin/sdl-config and system/bin/sdl2-config to be
   executable in both python2 and python3.
 - Fixed build flags -s AGGRESSIVE_VARIABLE_ELIMINATION=1 and -s USE_PTHREADS=2
   to correctly work when run on a browser that does not support pthreads.
 - Fixed a build issue that caused sequences of \r\r\n to be emitted on Windows.
 - Fixed an issue that prevented building LLVM on Visual Studio 2015
   (emscripten-fastcomp-clang #7)
 - Full list of changes:
    - Emscripten: https://github.com/emscripten-core/emscripten/compare/1.35.20...1.35.21
    - Emscripten-LLVM: https://github.com/emscripten-core/emscripten-fastcomp/compare/1.35.20...1.35.21
    - Emscripten-Clang: https://github.com/emscripten-core/emscripten-fastcomp-clang/compare/1.35.20...1.35.21

v1.35.20: 1/10/2016
-------------------
 - Fixed -s USE_PTHREADS compilation mode to account that SharedArrayBuffer
   specification no longer allows futex waiting on the main thread. (#4024)
 - Added new python2 vs python3 compatibility wrappers for emcmake, emconfigure, emmake and emar.
 - Fixed atomicrmw i64 codegen (#4025)
 - Optimized codegen to simplify "x != 0" to just "x" when output is a boolean.
 - Fixed a compiler crash when generating atomics code in debug builds of LLVM.
 - Fixed a compiler crash when generating SIMD.js code that utilizes
   non-canonical length vectors (e.g. <float x 3>)
 - Full list of changes:
    - Emscripten: https://github.com/emscripten-core/emscripten/compare/1.35.19...1.35.20
    - Emscripten-LLVM: https://github.com/emscripten-core/emscripten-fastcomp/compare/1.35.19...1.35.20
    - Emscripten-Clang: no changes.

v1.35.19: 1/7/2016
------------------
 - Updated to latest upstream LLVM trunk as of January 7th.
 - Full list of changes:
    - Emscripten: no changes.
    - Emscripten-LLVM: https://github.com/emscripten-core/emscripten-fastcomp/compare/1.35.18...1.35.19
    - Emscripten-Clang: https://github.com/emscripten-core/emscripten-fastcomp-clang/compare/1.35.18...1.35.19

v1.35.18: 1/7/2016
------------------
 - Implemented getpeername() and fixed issues with handling getsockname() (#3997)
 - Fixed an issue with daylight saving time in mktime() (#4001)
 - Optimized pthreads code to avoid unnecessary FFI transitions (#3504)
 - Fixed issues with strftime() (#3993)
 - Deprecated memory growth support in asm.js.
 - Implemented llvm_bitreverse_i32() (#3976)
 - Fixed missing include header that affected building relooper on some compilers.
 - Full list of changes:
    - Emscripten: https://github.com/emscripten-core/emscripten/compare/1.35.17...1.35.18
    - Emscripten-LLVM: https://github.com/emscripten-core/emscripten-fastcomp/compare/1.35.17...1.35.18
    - Emscripten-Clang: no changes.

v1.35.17: 1/4/2016
------------------
 - Updated to latest upstream LLVM trunk as of January 4th.
 - Full list of changes:
    - Emscripten: no changes.
    - Emscripten-LLVM: https://github.com/emscripten-core/emscripten-fastcomp/compare/1.35.16...1.35.17
    - Emscripten-Clang: https://github.com/emscripten-core/emscripten-fastcomp/compare/1.35.16...1.35.17

v1.35.16: 1/4/2016
------------------
 - Improved support for -s USE_PTHREADS=2 build mode and added support for Atomics.exchange().
 - Full list of changes:
    - Emscripten: https://github.com/emscripten-core/emscripten/compare/1.35.15...1.35.16
    - Emscripten-LLVM: https://github.com/emscripten-core/emscripten-fastcomp/compare/1.35.15...1.35.16
    - Emscripten-Clang: no changes.

v1.35.15: 1/4/2016
------------------
 - Fixed an error with glClearbufferfv not working. (#3961)
 - Improved file packager code so that file:// URLs work in Chrome too (#3965)
 - Fixed issues with the --memoryprofiler UI.
 - Fixed a Windows issue when generating system libraries in cache (#3939)
 - Fixed a regression from v1.35.13 where GLES2 compilation would not work when
   -s USE_PTHREADS=1 was passed.
 - Added support for WebIDL arrays as input parameters to WebIDL binder.
 - Updated build support when using the LLVM wasm backend.
 - Added new linker option --threadprofiler which generates a threads dashboard
   on the generated page for threads status overview. (#3971)
 - Improved backwards compatibility of building on GCC 4.3 - 4.6.
 - Fixed an asm.js validation issue when building against updated SIMD.js specification. (#3986)
 - Improved Rust support.
 - Full list of changes:
    - Emscripten: https://github.com/emscripten-core/emscripten/compare/1.35.14...1.35.15
    - Emscripten-LLVM: https://github.com/emscripten-core/emscripten-fastcomp/compare/1.35.14...1.35.15
    - Emscripten-Clang: no changes.

v1.35.14: 12/15/2015
--------------------
 - Updated to latest upstream LLVM trunk as of December 15th.
 - Full list of changes:
    - Emscripten: https://github.com/emscripten-core/emscripten/compare/1.35.13...1.35.14
    - Emscripten-LLVM: https://github.com/emscripten-core/emscripten-fastcomp/compare/1.35.13...1.35.14
    - Emscripten-Clang: https://github.com/emscripten-core/emscripten-fastcomp-clang/compare/1.35.13...1.35.14

v1.35.13: 12/15/2015
--------------------
 - Updated -s USE_PTHREADS code generation to reflect that the `SharedInt*Array`
   hierarchy no longer exists in the SharedArrayBuffer spec.
 - Removed references to Atomic.fence() which no longer is part of the
   SharedArrayBuffer specification.
 - Fixed an issue where JS code minifiers might generate bad code for cwrap
   (#3945)
 - Updated compiler to issue a warning when --separate-asm is being used and
   output suffix is .js.
 - Added new build option -s ONLY_MY_CODE which aims to eliminate most of the
   Emscripten runtime and generate a very minimal compiler output.
 - Added new build option -s WASM_BACKEND=0/1 which controls whether to utilize
   the upstream LLVM wasm emitting codegen backend.
 - Full list of changes:
    - Emscripten: https://github.com/emscripten-core/emscripten/compare/1.35.12...1.35.13
    - Emscripten-LLVM: https://github.com/emscripten-core/emscripten-fastcomp/compare/1.35.12...1.35.13
    - Emscripten-Clang: no changes.

v1.35.12: 11/28/2015
--------------------
 - Update to latest upstream LLVM trunk as of November 28th.
 - Fix Emscripten to handle new style format outputted by llvm-nm.
 - Added new build option BINARYEN_METHOD to allow choosing which wasm
   generation method to use.
 - Updates to Binaryen support.
 - Full list of changes:
    - Emscripten: https://github.com/emscripten-core/emscripten/compare/1.35.11...1.35.12
    - Emscripten-LLVM: https://github.com/emscripten-core/emscripten-fastcomp/compare/1.35.11...1.35.12
    - Emscripten-Clang: https://github.com/emscripten-core/emscripten-fastcomp-clang/compare/1.35.11...1.35.12

v1.35.11: 11/27/2015
--------------------
 - Updated atomics test to stress 64-bit atomics better (#3892)
 - Full list of changes:
    - Emscripten: https://github.com/emscripten-core/emscripten/compare/1.35.10...1.35.11
    - Emscripten-LLVM: https://github.com/emscripten-core/emscripten-fastcomp/compare/1.35.10...1.35.11
    - Emscripten-Clang: no changes.

v1.35.10: 11/25/2015
--------------------
 - Integration with Binaryen.
 - Add a performance warning when multiple FS.syncfs() calls are in flight simultaneously.
 - Correctly pass GLFW_REPEAT when sending key press repeats.
 - Improved filesystem performance when building in multithreaded mode (#3923)
 - Improve error detection when data file fails to load.
 - Clarified that -s NO_DYNAMIC_EXECUTION=1 and -s RELOCATABLE=1 build modes are mutually exclusive.
 - Added new build option -s NO_DYNAMIC_EXECUTION=2 which demotes eval() errors
   to warnings at runtime, useful for iterating fixes in a codebase for multiple
   eval()s  (#3930)
 - Added support to Module.locateFile(filename) to locate the pthread-main.js file (#3500)
 - Changed -s USE_PTHREADS=2 and -s PRECISE_F32=2 to imply --separate-asm
   instead of requiring it, to be backwards compatible (#3829, #3933)
 - Fixed bad codegen for some 64-bit atomics (#3892, #3936)
 - When emitting NaN canonicalization warning, also print the location in code
   where it occurs.
 - Full list of changes:
    - Emscripten: https://github.com/emscripten-core/emscripten/compare/1.35.9...1.35.10
    - Emscripten-LLVM: https://github.com/emscripten-core/emscripten-fastcomp/compare/1.35.9...1.35.10
    - Emscripten-Clang: no changes.

v1.35.9: 11/12/2015
-------------------
 - Implement glfwSetInputMode when mode is GLFW_CURSOR and value is GLFW_CURSOR_NORMAL|GLFW_CURSOR_DISABLED
 - Add explicit abort() when dlopen() is called without linking support
 - Make emcc explicitly reinvoke itself from python2 if called from python3.
 - Optimize memory initializer to omit zero-initialized values (#3907)
 - Full list of changes:
    - Emscripten: https://github.com/emscripten-core/emscripten/compare/1.35.8...1.35.9
    - Emscripten-LLVM: https://github.com/emscripten-core/emscripten-fastcomp/compare/1.35.8...1.35.9
    - Emscripten-Clang: no changes.

v1.35.8: 11/10/2015
-------------------
 - Removed obsoleted EXPORTED_GLOBALS build option.
 - Export filesystem as global object 'FS' in Emscripten runtime.
 - Fixed realpath() function on directories.
 - Fixed round() and roundf() to work when building without -s PRECISE_F32=1 and
   optimize these to be faster (#3876)
 - Full list of changes:
    - Emscripten: https://github.com/emscripten-core/emscripten/compare/1.35.7...1.35.8
    - Emscripten-LLVM: no changes.
    - Emscripten-Clang: no changes.

v1.35.7: 11/4/2015
------------------
 - Updated to latest upstream LLVM trunk version as of November 4th.
 - Full list of changes:
    - Emscripten: https://github.com/emscripten-core/emscripten/compare/1.35.6...1.35.7
    - Emscripten-LLVM: https://github.com/emscripten-core/emscripten-fastcomp/compare/1.35.6...1.35.7
    - Emscripten-Clang: https://github.com/emscripten-core/emscripten-fastcomp-clang/compare/1.35.6...1.35.7

v1.35.6: 11/4/2015
------------------
 - This tag was created for technical purposes, and has no changes compared to
   v1.35.6.

v1.35.5: 11/4/2015
------------------
 - Removed Content-Length and Connection: close headers in POST requests.
 - Migrate to using the native C++11-implemented optimizer by default.
 - Fixed call to `glDrawBuffers(0, *);` (#3890)
 - Fixed lazy file system to work with closure (#3842)
 - Fixed gzip compression with lazy file system (#3837)
 - Added no-op gracefully failing stubs for process spawn functions (#3819)
 - Clarified error message that memory growth is not supported with shared modules (#3893)
 - Initial work on wasm support in optimizer
 - Full list of changes:
    - Emscripten: https://github.com/emscripten-core/emscripten/compare/1.35.4...1.35.5
    - Emscripten-LLVM: no changes.
    - Emscripten-Clang: no changes.

v1.35.4: 10/26/2015
-------------------
 - Move to legalization in the JS backend.
 - Full list of changes:
    - Emscripten: https://github.com/emscripten-core/emscripten/compare/1.35.3...1.35.4
    - Emscripten-LLVM: https://github.com/emscripten-core/emscripten-fastcomp/compare/1.35.3...1.35.4
    - Emscripten-Clang: https://github.com/emscripten-core/emscripten-fastcomp-clang/compare/1.35.3...1.35.4

v1.35.3: 10/26/2015
-------------------
 - Ignore O_CLOEXEC on NODEFS (#3862)
 - Improved --js-library support in CMake by treating these as libraries (#3840)
 - Still support -Wno-warn-absolute-paths (#3833)
 - Add support to zext <4 x i1> to <4x i32>
 - Emit emscripten versions of llvm and clang in clang --version
 - Full list of changes:
    - Emscripten: https://github.com/emscripten-core/emscripten/compare/1.35.2...1.35.3
    - Emscripten-LLVM: https://github.com/emscripten-core/emscripten-fastcomp/compare/1.35.2...1.35.3
    - Emscripten-Clang: https://github.com/emscripten-core/emscripten-fastcomp-clang/compare/1.35.2...1.35.3

v1.35.2: 10/20/2015
-------------------
 - Rebase against upstream LLVM "google/stable" branch, bringing us to LLVM 3.8.
 - Full list of changes:
    - Emscripten: https://github.com/emscripten-core/emscripten/compare/1.35.1...1.35.2
    - Emscripten-LLVM: https://github.com/emscripten-core/emscripten-fastcomp/compare/1.35.1...1.35.2
    - Emscripten-Clang: https://github.com/emscripten-core/emscripten-fastcomp-clang/compare/1.35.1...1.35.2

v1.35.1: 10/20/2015
-------------------
 - Fixed a bug where passing -s option to LLVM would not work.
 - Work around a WebAudio bug on WebKit "pauseWebAudio failed: TypeError: Not
   enough arguments" (#3861)
 - Full list of changes:
    - Emscripten: https://github.com/emscripten-core/emscripten/compare/1.35.0...1.35.1
    - Emscripten-LLVM: no changes.
    - Emscripten-Clang: no changes.

v1.35.0: 10/19/2015
-------------------
 - Fixed out of memory abort message.
 - Full list of changes:
    - Emscripten: https://github.com/emscripten-core/emscripten/compare/1.34.12...1.35.0
    - Emscripten-LLVM: no changes.
    - Emscripten-Clang: no changes.

v1.34.12: 10/13/2015
--------------------
 - Added new experimental build option -s SPLIT_MEMORY=1, which splits up the
   Emscripten HEAP to multiple smaller slabs.
 - Added SDL2_ttf to Emscripten ports.
 - Added support for building GLES3 code to target WebGL 2. (#3757, #3782)
 - Fixed certain glUniform*() functions to work properly when called in
   conjunction with -s USE_PTHREADS=1.
 - Fixed support for -l, -L and -I command line parameters to accept a space
   between the path, i.e. "-l SDL". (#3777)
 - Fixed SSE2 support in optimized builds.
 - Changed the default behavior of warning when absolute paths are passed to -I
   to be silent. To enable the absolute paths warning, pass
   "-Wwarn-absolute-paths" flag to emcc.
 - Added new linker option -s ABORTING_MALLOC=0 that can be used to make
   malloc() return 0 on failed allocation (Current default is to abort execution
   of the page on OOM) (#3822)
 - Removed the default behavior of automatically decoding all preloaded assets on page startup (#3785)
 - Full list of changes:
    - Emscripten: https://github.com/emscripten-core/emscripten/compare/1.34.11...1.34.12
    - Emscripten-LLVM: https://github.com/emscripten-core/emscripten-fastcomp/compare/1.34.11...1.34.12
    - Emscripten-Clang: no changes.

v1.34.11: 9/29/2015
-------------------
 - Fixed asm.js validation on autovectorized output
 - Fix an issue with printing to iostream in global ctors (#3824)
 - Added support for LLVM pow intrinsics with integer exponent.
 - Full list of changes:
    - Emscripten: https://github.com/emscripten-core/emscripten/compare/1.34.10...1.34.11
    - Emscripten-LLVM: https://github.com/emscripten-core/emscripten-fastcomp/compare/1.34.10...1.34.11
    - Emscripten-Clang: no changes.

v1.34.10: 9/25/2015
-------------------
 - Added wasm compressor/decompressor polyfill (#3766)
 - Added support for sRGB texture formats.
 - Removed the deprecated --compression option.
 - Fixed an issue with asm.js validation for pthreads being broken since v1.34.7 (#3719)
 - Added built-in cpu performance profiler, which is enabled with linker flag --cpuprofiler. (#3781)
 - Added build-in memory usage profiler, which is enabled with linker flag --memoryprofiler. (#3781)
 - Fixed multiple arities per EM_ASM block (#3804)
 - Fixed issues with SSE2 an NaN bit patterns. (emscripten-fastcomp #116)
 - Full list of changes:
    - Emscripten: https://github.com/emscripten-core/emscripten/compare/1.34.9...1.34.10
    - Emscripten-LLVM: https://github.com/emscripten-core/emscripten-fastcomp/compare/1.34.9...1.34.10
    - Emscripten-Clang: no changes.

v1.34.9: 9/18/2015
------------------
 - Fixed an issue with --llvm-lto 3 builds (#3765)
 - Optimized LZ4 compression
 - Fixed a bug where glfwCreateWindow would return success even on failure
   (#3764)
 - Greatly optimized the -s SAFE_HEAP=1 linker flag option by executing the heap
   checks in asm.js side instead.
 - Fixed the return value of EM_ASM_DOUBLE (#3770)
 - Implemented getsockname syscall (#3769)
 - Don't warn on unresolved symbols when LINKABLE is specified.
 - Fixed various issues with SSE2 compilation in optimized builds.
 - Fixed a breakage with -s USE_PTHREADS=2 (#3774)
 - Added support for GL_HALF_FLOAT in WebGL 2. (#3790)
 - Full list of changes:
    - Emscripten: https://github.com/emscripten-core/emscripten/compare/1.34.8...1.34.9
    - Emscripten-LLVM: https://github.com/emscripten-core/emscripten-fastcomp/compare/1.34.8...1.34.9
    - Emscripten-Clang: no changes.

v1.34.8: 9/9/2015
-----------------
 - Fixed a race condition at worker startup (#3741)
 - Update emrun to latest, which improves unit test run automation with emrun.
 - Added support for LZ4 compressing file packages, used with the -s LZ4=1 linker flag. (#3754)
 - Fixed noisy build warning on "unexpected number of arguments in call to strtold" (#3760)
 - Added new linker flag --separate-asm that splits the asm.js module and the
   handwritten JS functions to separate files.
 - Full list of changes:
    - Emscripten: https://github.com/emscripten-core/emscripten/compare/1.34.7...1.34.8
    - Emscripten-LLVM: no changes.
    - Emscripten-Clang: no changes.

v1.34.7: 9/5/2015
-----------------
 - Fixed uses of `i64*` in side modules.
 - Improved GL support when proxying, and fake WebAudio calls when proxying.
 - Added new main loop timing mode EM_TIMING_SETIMMEDIATE for rendering with
   vsync disabled (#3717)
 - Updated emrun to latest version, adds --safe_firefox_profile option to run
   emrun pages in clean isolated environment.
 - Implemented glGetStringi() method for WebGL2/GLES3. (#3472, #3725)
 - Automatically emit loading code for EMTERPRETIFY_FILE if emitting html.
 - Added new build option -s USE_PTHREADS=2 for running pthreads-enabled pages
   in browsers that do not support SharedArrayBuffer.
 - Added support for building SSE2 intrinsics based code (emmintrin.h), when
   -msse2 is passed to the build.
 - Added exports for getting FS objects by their name (#3690)
 - Updated LLVM to latest upstream PNaCl version (Clang 3.7, July 29th).
 - Full list of changes:
    - Emscripten: https://github.com/emscripten-core/emscripten/compare/1.34.6...1.34.7
    - Emscripten-LLVM: https://github.com/emscripten-core/emscripten-fastcomp/compare/1.34.6...1.34.7
    - Emscripten-Clang: https://github.com/emscripten-core/emscripten-fastcomp-clang/compare/1.34.6...1.34.7

v1.34.6: 8/20/2015
------------------
 - Added new build option -s EMULATED_FUNCTION_POINTERS=2.
 - Fixed a bug with calling functions pointers that take float as parameter
   across dynamic modules.
 - Improved dynamic linking support with -s LINKABLE=1.
 - Added new build option -s MAIN_MODULE=2.
 - Cleaned up a few redundant linker warnings (#3702, #3704)
 - Full list of changes:
    - Emscripten: https://github.com/emscripten-core/emscripten/compare/1.34.5...1.34.6
    - Emscripten-LLVM: https://github.com/emscripten-core/emscripten-fastcomp/compare/1.34.5...1.34.6
    - Emscripten-Clang: no changes.

v1.34.5: 8/18/2015
------------------
 - Added Bullet physics, ogg and vorbis to emscripten-ports.
 - Added FreeType 2.6 to emscripten-ports.
 - Fixed CMake handling when building OpenCV.
 - Fixed and issue with exceptions being thrown in empty glBegin()-glEnd()
   blocks (#3693)
 - Improved function pointer handling between dynamically linked modules
 - Fixed some OpenAL alGetSource get calls (#3669)
 - Fixed issues with building the optimizer on 32-bit Windows (#3673)
 - Increased optimizer stack size on Windows to 10MB (#3679)
 - Added support for passing multiple input files to opt, to speed up
   optimization and linking in opt.
 - Full list of changes:
    - Emscripten: https://github.com/emscripten-core/emscripten/compare/1.34.4...1.34.5
    - Emscripten-LLVM: https://github.com/emscripten-core/emscripten-fastcomp/compare/1.34.4...1.34.5
    - Emscripten-Clang: no changes.

v1.34.4: 8/4/2015
-----------------
 - Add special handling support for /dev/null as an input file (#3552)
 - Added basic printf support in NO_FILESYSTEM mode (#3627)
 - Update WebVR support to the latest specification, and add support for
   retrieving device names
 - Improved --proxy-to-worker build mode with proxying (#3568, #3623)
 - Generalized EXPORT_FS_METHODS to EXPORT_RUNTIME_METHODS
 - Added node externs for closure
 - Fixed a memory allocation bug in pthreads code (#3636)
 - Cleaned up some debug assertion messages behind #ifdef ASSERTIONS (#3639)
 - Fixed umask syscall (#3637)
 - Fixed double alignment issue with formatStrind and emscripten_log (#3647)
 - Added new EXTRA_EXPORTED_RUNTIME_METHODS build option
 - Updated emrun to latest version
 - Full list of changes:
    - Emscripten: https://github.com/emscripten-core/emscripten/compare/1.34.3...1.34.4
    - Emscripten-LLVM: https://github.com/emscripten-core/emscripten-fastcomp/compare/1.34.3...1.34.4
    - Emscripten-Clang: no changes.

v1.34.3: 7/15/2015
------------------
 - Move libc to musl+syscalls
 - Full list of changes:
    - Emscripten: https://github.com/emscripten-core/emscripten/compare/1.34.2...1.34.3
    - Emscripten-LLVM: no changes.
    - Emscripten-Clang: no changes.

v1.34.2: 7/14/2015
------------------
 - Upgrade to new SIMD.js polyfill version and improved SIMD support.
 - Improved WebGL support in --proxy-to-worker mode (#3569)
 - Removed warning on unimplemented JS library functions
 - Fix WebGL 2 support with closure compiler
 - Fixed an issue with WebRTC support (#3574)
 - Fixed emcc to return a correct error process exit code when invoked with no input files
 - Fixed a compiler problem where global data might not get aligned correctly for SIMD.
 - Fixed a LLVM backend problem which caused recursive stack behavior when
   linking large codebases, which was seen to cause a stack overflow crash on
   Windows.
 - Full list of changes:
    - Emscripten: https://github.com/emscripten-core/emscripten/compare/1.34.1...1.34.2
    - Emscripten-LLVM: https://github.com/emscripten-core/emscripten-fastcomp/compare/1.34.1...1.34.2
    - Emscripten-Clang: no changes.

v1.34.1: 6/18/2015
------------------
 - Fixed an issue with resize canvas not working with GLFW.
 - Fixed handling of empty else blocks.
 - Full list of changes:
    - Emscripten: https://github.com/emscripten-core/emscripten/compare/1.34.0...1.34.1
    - Emscripten-LLVM: no changes.
    - Emscripten-Clang: no changes.

v1.34.0: 6/16/2015
------------------
 - Fixed an issue when generating .a files from object files that reside on
   separate drives on Windows (#3525).
 - Added a missing dependency for GLFW (#3530).
 - Removed the Emterpreter YIELDLIST option.
 - Added support for enabling memory growth before the runtime is ready.
 - Added a new feature to store the memory initializer in a string literal
   inside the generated .js file.
 - Fixed a code miscompilation issue with a constexpr in fcmp.
 - Full list of changes:
    - Emscripten: https://github.com/emscripten-core/emscripten/compare/1.33.2...1.34.0
    - Emscripten-LLVM: https://github.com/emscripten-core/emscripten-fastcomp/compare/1.33.2...1.34.0
    - Emscripten-Clang: no changes.

v1.33.2: 6/9/2015
-----------------
 - Added support for OpenAL Extension AL_EXT_float32 (#3492).
 - Added support for handling command line flags -M and -MM (#3518).
 - Fixed a code miscompilation issue with missing ';' character (#3520).
 - Full list of changes:
    - Emscripten: https://github.com/emscripten-core/emscripten/compare/1.33.1...1.33.2
    - Emscripten-LLVM: https://github.com/emscripten-core/emscripten-fastcomp/compare/1.33.1...1.33.2
    - Emscripten-Clang: no changes.

v1.33.1: 6/3/2015
-----------------
 - Added support for multithreading with the POSIX threads API (pthreads), used
   when compiling and linking with the -s USE_PTHREADS=1 flag (#3266).
 - Full list of changes:
    - Emscripten: https://github.com/emscripten-core/emscripten/compare/1.33.0...1.33.1
    - Emscripten-LLVM: https://github.com/emscripten-core/emscripten-fastcomp/compare/1.33.0...1.33.1
    - Emscripten-Clang: no changes.

v1.33.0: 5/29/2015
------------------
 - Fix an issue with writing to /dev/null (#3454).
 - Added a hash to objects inside .a files to support to linking duplicate
   symbol names inside .a files (#2142).
 - Provide extensions ANGLE_instanced_arrays and EXT_draw_buffers as aliases to
   the WebGL ones.
 - Fixed LLVM/Clang to build again on Windows after previous LLVM upgrade.
 - Full list of changes:
    - Emscripten: https://github.com/emscripten-core/emscripten/compare/1.32.4...1.33.0
    - Emscripten-LLVM: https://github.com/emscripten-core/emscripten-fastcomp/compare/1.32.4...1.33.0
    - Emscripten-Clang: no changes.

v1.32.4: 5/16/2015
------------------
 - Update LLVM and Clang to PNaCl's current 3.7 merge point (April 17 2015)
 - Added libpng to Emscripten-ports.
 - Added intrinsic llvm_fabs_f32.
 - Full list of changes:
    - Emscripten: https://github.com/emscripten-core/emscripten/compare/1.32.3...1.32.4
    - Emscripten-LLVM: https://github.com/emscripten-core/emscripten-fastcomp/compare/1.32.3...1.32.4
    - Emscripten-Clang: https://github.com/emscripten-core/emscripten-fastcomp-clang/compare/1.32.3...1.32.4

v1.32.3: 5/15/2015
------------------
 - Improved dynamic linking support.
 - Added new option to file_packager.py to store metadata externally.
 - Improved CMake support with CMAKE_CROSSCOMPILING_EMULATOR (#3447).
 - Added support for `sysconf(_SC_PHYS_PAGES)` (#3405, 3442).
 - Full list of changes:
    - Emscripten: https://github.com/emscripten-core/emscripten/compare/1.32.2...1.32.3
    - Emscripten-LLVM: https://github.com/emscripten-core/emscripten-fastcomp/compare/1.32.2...1.32.3
    - Emscripten-Clang: no changes.

v1.32.2: 5/8/2015
-----------------
 - Removed a (name+num)+num -> name+newnum optimization, which caused heavy
   performance regressions in Firefox when the intermediate computation wraps
   around the address space (#3438).
 - Improved dynamic linking support.
 - Improved emterpreter when doing dynamic linking.
 - Fixed an issue with source maps debug info containing zeroes as line numbers.
 - Full list of changes:
    - Emscripten: https://github.com/emscripten-core/emscripten/compare/1.32.1...1.32.2
    - Emscripten-LLVM: https://github.com/emscripten-core/emscripten-fastcomp/compare/1.32.1...1.32.2
    - Emscripten-Clang: no changes.

v1.32.1: 5/2/2015
-----------------
 - Removed old deprecated options -s INIT_HEAP, MICRO_OPTS, CLOSURE_ANNOTATIONS,
   INLINE_LIBRARY_FUNCS, SHOW_LABELS, COMPILER_ASSERTIONS and
   COMPILER_FASTPATHS.
 - Added support for dynamic linking and dlopen().
 - Fixed a compilation issue that affected -O2 builds and higher (#3430).
 - Full list of changes:
    - Emscripten: https://github.com/emscripten-core/emscripten/compare/1.32.0...1.32.1
    - Emscripten-LLVM: https://github.com/emscripten-core/emscripten-fastcomp/compare/1.32.0...1.32.1
    - Emscripten-Clang: no changes.

v1.32.0: 4/28/2015
------------------
 - Compile .i files properly as C and not C++ (#3365).
 - Removed old deprecated options -s PRECISE_I32_MUL, CORRECT_ROUNDINGS,
   CORRECT_OVERFLOWS, CORRECT_SIGNS, CHECK_HEAP_ALIGN, SAFE_HEAP_LINES,
   SAFE_HEAP >= 2, ASM_HEAP_LOG, SAFE_DYNCALLS, LABEL_DEBUG, RUNTIME_TYPE_INFO
   and EXECUTION_TIMEOUT, since these don't apply to fastcomp, which is now the
   only enabled compilation mode.
 - Preliminary work towards supporting dynamic linking and dlopen().
 - Fixed an issue where emrun stripped some characters at output (#3394).
 - Fixed alignment issues with varargs.
 - Full list of changes:
    - Emscripten: https://github.com/emscripten-core/emscripten/compare/1.31.3...1.32.0
    - Emscripten-LLVM: https://github.com/emscripten-core/emscripten-fastcomp/compare/1.31.3...1.32.0
    - Emscripten-Clang: no changes.

v1.31.3: 4/22/2015
------------------
 - Improved support for -E command line option (#3365).
 - Removed the old optimizeShifts optimization pass that was not valid for
   asm.js code.
 - Fixed an issue when simultaneously using EMULATE_FUNCTION_POINTER_CASTS and
   EMULATED_FUNCTION_POINTERS.
 - Fixed an issue with -s PRECISE_I64_MATH=2 not working (#3374).
 - Full list of changes:
    - Emscripten: https://github.com/emscripten-core/emscripten/compare/1.31.2...1.31.3
    - Emscripten-LLVM: https://github.com/emscripten-core/emscripten-fastcomp/compare/1.31.2...1.31.3
    - Emscripten-Clang: no changes.

v1.31.2: 4/20/2015
------------------
 - Added support for file suffixes .i and .ii (#3365).
 - Fixed an issue with embind and wide strings (#3299).
 - Removed more traces of the old non-fastcomp compiler code.
 - Full list of changes:
    - Emscripten: https://github.com/emscripten-core/emscripten/compare/1.31.1...1.31.2
    - Emscripten-LLVM: no changes.
    - Emscripten-Clang: no changes.

v1.31.1: 4/17/2015
------------------
 - Added support for unicode characters in EM_ASM() blocks (#3348).
 - Removed the pointer masking feature as experimental and unsupported.
 - Fixed an issue where exit() did not terminate execution of Emterpreter (#3360).
 - Removed traces of the old non-fastcomp compiler code.
 - Full list of changes:
    - Emscripten: https://github.com/emscripten-core/emscripten/compare/1.31.0...1.31.1
    - Emscripten-LLVM: https://github.com/emscripten-core/emscripten-fastcomp/compare/1.31.0...1.31.1
    - Emscripten-Clang: no changes.

v1.31.0: 4/14/2015
------------------
 - Remove references to unsupported EMCC_FAST_COMPILER mode, fastcomp is always enabled (#3347).
 - Full list of changes:
    - Emscripten: https://github.com/emscripten-core/emscripten/compare/1.30.6...1.31.0
    - Emscripten-LLVM: https://github.com/emscripten-core/emscripten-fastcomp/compare/1.30.6...1.31.0
    - Emscripten-Clang: no changes.

v1.30.6: 4/14/2015
------------------
 - Removed support for the deprecated jcache functionality (#3313).
 - Added support to emscripten_GetProcAddress() to fetch symbols with the ANGLE
   suffix (#3304, #3315).
 - Added immintrin.h header file to include all SSE support.
 - Added an async option to ccall (#3307).
 - Stopped from using 0 as a valid source ID for OpenAL (#3303).
 - When project has disabled exception catching, build an exceptions-disabled
   version of libcxx.
 - Split libcxx into two parts to optimize code size for projects that only need
   small amount of libcxx (#2545, #3308).
 - Avoid fprintf usage in emscripten_GetProcAddress() to allow using it with -s
   NO_FILESYSTEM=1 (#3327).
 - Removed old deprecated functionalities USE_TYPED_ARRAYS, FHEAP, GC emulation
   and non-asmjs-emscripten ABI.
 - Don't refer to prefixed GL extensions when creating a GL context (#3324).
 - Removed support code for x86_fp80 type (#3341).
 - Optimize EM_ASM() calls even more (#2596).
 - Full list of changes:
    - Emscripten: https://github.com/emscripten-core/emscripten/compare/1.30.5...1.30.6
    - Emscripten-LLVM: https://github.com/emscripten-core/emscripten-fastcomp/compare/1.30.5...1.30.6
    - Emscripten-Clang: no changes.

v1.30.5: 4/7/2015
-----------------
 - Fixed WebIDL operation when closure is enabled after the previous EM_ASM()
   optimizations.
 - Optimized jsCall() to handle variadic cases of number of arguments faster
   (#3290, #3305).
 - Removed support for the getwd() function (#1115, #3309).
 - Fixed a problem with -s IGNORED_FUNCTIONS and -s DEAD_FUNCTIONS not working
   as expected (#3239).
 - Fixed an issue with -s EMTERPRETIFY_ASYNC=1 and emscripten_sleep() not
   working (#3307).
 - Full list of changes:
    - Emscripten: https://github.com/emscripten-core/emscripten/compare/1.30.4...1.30.5
    - Emscripten-LLVM: https://github.com/emscripten-core/emscripten-fastcomp/compare/1.30.4...1.30.5
    - Emscripten-Clang: no changes.

v1.30.4: 4/3/2015
-----------------
 - Optimized the performance and security of EM_ASM() blocks by avoiding the use
   of eval() (#2596).
 - Full list of changes:
    - Emscripten: https://github.com/emscripten-core/emscripten/compare/1.30.3...1.30.4
    - Emscripten-LLVM: https://github.com/emscripten-core/emscripten-fastcomp/compare/1.30.3...1.30.4
    - Emscripten-Clang: no changes.

v1.30.3: 4/3/2015
-----------------
 - Improved error handling in library_idbstore.js.
 - Fixed an asm.js validation issue with EMULATE_FUNCTION_POINTER_CASTS=1 feature (#3300).
 - Fixed Clang build by adding missing nacltransforms project after latest
   LLVM/Clang upstream merge.
 - Full list of changes:
    - Emscripten: https://github.com/emscripten-core/emscripten/compare/1.30.2...1.30.3
    - Emscripten-LLVM: https://github.com/emscripten-core/emscripten-fastcomp/compare/1.30.2...1.30.3
    - Emscripten-Clang: https://github.com/emscripten-core/emscripten-fastcomp-clang/compare/1.30.2...1.30.3

v1.30.2: 4/1/2015
-----------------
 - Added support to writing to mmap()ed memory by implementing msync() (#3269).
 - Updated SDL2 port to version 7.
 - Exported new singleton function Module.createContext() for creating a GL
   context from SDL2.
 - Added support for asm.js/Emscripten arch in Clang.
 - Finished LLVM 3.6 upgrade merge.
 - Full list of changes:
    - Emscripten: https://github.com/emscripten-core/emscripten/compare/1.30.1...1.30.2
    - Emscripten-LLVM: https://github.com/emscripten-core/emscripten-fastcomp/compare/1.30.1...1.30.2
    - Emscripten-Clang: https://github.com/emscripten-core/emscripten-fastcomp-clang/compare/1.30.1...1.30.2

v1.30.1: 3/24/2015
------------------
 - Upgraded LLVM+Clang from version 3.5 to version 3.6.
 - Full list of changes:
    - Emscripten: https://github.com/emscripten-core/emscripten/compare/1.30.0...1.30.1
    - Emscripten-LLVM: https://github.com/emscripten-core/emscripten-fastcomp/compare/1.30.0...1.30.1
    - Emscripten-Clang: https://github.com/emscripten-core/emscripten-fastcomp-clang/compare/1.30.0...1.30.1

v1.30.0: 3/24/2015
------------------
 - Fixed a bug where html5.h API would not remove event handlers on request.
 - Fixed a regression issue that broke building on Windows when attempting to
   invoke tools/gen_struct_info.py.
 - Improved memory growth feature to better handle growing to large memory sizes
   between 1GB and 2GB (#3253).
 - Fixed issues with emrun with terminating target browser process, managing
   lingering sockets and command line quote handling.
 - Fixed a bug where unsigned integer return values in embind could be returned
   as signed (#3249).
 - Improved handling of lost GL contexts.
 - Changed malloc to be fallible (return null on failure) when memory growth is
   enabled (#3253).
 - Fixed a bug with WebIDL not being able to handle enums (#3258).
 - Updated POINTER_MASKING feature to behave as a boolean rather than a mask
   (#3240).
 - Improved "emcmake cmake" on Windows to automatically remove from path any
   entries that contain sh.exe in them, which is not supported by CMake.
 - Fixed an issue with symlink handling in readlink (#3277).
 - Updated SDL2 port to version 6.
 - Removed the obsolete FAST_MEMORY build option.
 - Added reciprocalApproximation and reciprocalSqrtApproximation SIMD intrinsics.
 - Full list of changes:
    - Emscripten: https://github.com/emscripten-core/emscripten/compare/1.29.12...1.30.0
    - Emscripten-LLVM: https://github.com/emscripten-core/emscripten-fastcomp/compare/1.29.12...1.30.0
    - Emscripten-Clang: no changes.

v1.29.12: 3/15/2015
-------------------
 - Fix a bug where SDL_malloc and SDL_free were not available. (#3247)
 - Fix various issues with emrun usage. (#3234)
 - Fixed an off-by-one memory access in native optimizer.
 - Improve emterpreter support.
 - Full list of changes:
    - Emscripten: https://github.com/emscripten-core/emscripten/compare/1.29.11...1.29.12
    - Emscripten-LLVM: no changes.
    - Emscripten-Clang: no changes.

v1.29.11: 3/11/2015
-------------------
 - Remove the requirement to pass -s PRECISE_F32=1 manually when building with
   SIMD support.
 - Fix a temp directory leak that could leave behind empty directories in the
   temp directory after build (#706)
 - Improve support for growable Emscripten heap in asm.js mode.
 - Added a warning message when generating huge asset bundles with file packager.
 - Fixed a bug where emscripten_get_gamepad_status might throw a JS exception if
   called after a gamepad was disconnected.
 - Improve emterpreter sleep support.
 - Optimize code generation when multiple consecutive bitshifts are present.
 - Optimize redundant stack save and restores, and memcpy/memsets.
 - Full list of changes:
    - Emscripten: https://github.com/emscripten-core/emscripten/compare/1.29.10...1.29.11
    - Emscripten-LLVM: https://github.com/emscripten-core/emscripten-fastcomp/compare/1.29.10...1.29.11
    - Emscripten-Clang: no changes.

v1.29.10: 2/19/2015
-------------------
 - Add a warning message when generating code that has a very large number of
   variables, which optimization flags could remove.
 - Improve support for SIMD casts and special loads.
 - Fix the process return code when using EMCONFIGURE_JS=1.
 - Improved the error message in abort().
 - Fix main loop handling during emterpreter sync save/load.
 - Handle emscripten_async_call and friends during sleep, by pausing all
   `safeSet*()` operations.
 - Add support for Google WTF when building with --tracing.
 - Improve emterpreter stability with fuzzing.
 - Add an option to load the memory initializer file from a typed array (#3187)
 - Remove linker warning message when linking to -lm, since Emscripten includes
   musl that implements the math libraries built-in.
 - Add support for SDL_WM_SetCaption(), which calls to Module['setWindowTitle'],
   or if not present, sets the web page title. (#3192)
 - Full list of changes:
    - Emscripten: https://github.com/emscripten-core/emscripten/compare/1.29.9...1.29.10
    - Emscripten-LLVM: https://github.com/emscripten-core/emscripten-fastcomp/compare/1.29.9...1.29.10
    - Emscripten-Clang: no changes.

v1.29.9: 2/9/2015
-------------------
 - Documented FORCE_ALIGNED_MEMORY to be no longer supported.
 - Fixes issues with native optimizer handling of "if () else {}" statements.
   (#3129)
 - Improved cross-browser support for EMSCRIPTEN_FULLSCREEN_FILTERING_NEAREST.
   (#3165)
 - Added new linker option --profiling-funcs, which generates output that is
   otherwise minified, except that function names are kept intact, for use in
   profilers and getting descriptive call stacks.
 - The Module object is no longer written in global scope. (#3167)
 - Added new `emscripten_idb_*` API. (#3169)
 - Added new function emscripten_wget_data().
 - Add support for GL_RED with GLES3/WebGL2. (#3176)
 - Added basic WebVR support. (#3177)
 - Full list of changes:
    - Emscripten: https://github.com/emscripten-core/emscripten/compare/1.29.8...1.29.9
    - Emscripten-LLVM: no changes.
    - Emscripten-Clang: no changes.

v1.29.8: 1/31/2015
-------------------
 - Fix a temp file leak with emterpreter. (#3156)
 - Fix a typo that broke glBlitFramebuffer. (#3159)
 - Added scandir() and alphasort() from musl. (#3161)
 - Add a warning if multiple .a files with same basename are being linked
   together. (#2619)
 - Full list of changes:
    - Emscripten: https://github.com/emscripten-core/emscripten/compare/1.29.7...1.29.8
    - Emscripten-LLVM: https://github.com/emscripten-core/emscripten-fastcomp/compare/1.29.7...1.29.8
    - Emscripten-Clang: no changes.

v1.29.7: 1/28/2015
-------------------
 - Fixed an issue with backwards compatibility in emscripten-ports. (#3144)
 - Warn on duplicate entries in archives. (#2619)
 - Removed the MAX_SETJMPS limitation to improve setjmp/longjpmp support.
   (#3151)
 - Improve the native optimizer to not emit empty if clauses in some cases.
   (#3154)
 - Optimize Math.clz32, Math.min, NaN, and inf handling in asm.js.
 - Full list of changes:
    - Emscripten: https://github.com/emscripten-core/emscripten/compare/1.29.6...1.29.7
    - Emscripten-LLVM: https://github.com/emscripten-core/emscripten-fastcomp/compare/1.29.6...1.29.7
    - Emscripten-Clang: no changes.

v1.29.6: 1/23/2015
-------------------
 - Fixed an issue where calling `glGen*()` when the GL context was lost might
   throw a JS exception, instead a GL_INVALID_OPERATION is now recorded.
 - Improve label handling in native optimizer.
 - Full list of changes:
    - Emscripten: https://github.com/emscripten-core/emscripten/compare/1.29.5...1.29.6
    - Emscripten-LLVM: no changes.
    - Emscripten-Clang: no changes.

v1.29.5: 1/23/2015
-------------------
 - Enable compiling source files with the extension ".c++".
 - Enable versioning of the emscripten ports so that older Emscripten versions
   can keep using older versions of the ports (#3144)
 - Added a whitelist option to emterpreter, a linker flag of form -s
   EMTERPRETIFY_WHITELIST=["symbol1","symbol2"]. (#3129)
 - Improved emscripten_get_pointerlock_status() to always fill the output
   structure even when pointer lock is not supported.
 - Added an environment variable EMCC_NO_OPT_SORT=0/1 option to configure
   whether the generated output should have the functions sorted by length,
   useful for debugging.
 - Added new tool tools/merge_pair.py which allows bisecting differences between
   two output files to find discrepancies.
 - Improved parsing in cashew.
 - Improved output message from emconfigure and emmake when inputs are unexpected.
 - Added built-in asm handler for LLVM fabs operation.
 - Full list of changes:
    - Emscripten: https://github.com/emscripten-core/emscripten/compare/1.29.4...1.29.5
    - Emscripten-LLVM: https://github.com/emscripten-core/emscripten-fastcomp/compare/1.29.4...1.29.5
    - Emscripten-Clang: no changes.

v1.29.4: 1/21/2015
-------------------
 - Added new C <-> JS string marshalling functions asciiToString(),
   stringToAscii(), UTF8ToString(), stringToUTF8() that can be used to copy
   strings across the JS and C boundaries. (#2363)
 - Added new functions lengthBytesUTF8(), lengthBytesUTF16() and
   lengthBytesUTF32() to allow computing the byte lengths of strings in
   different encodings. (#2363)
 - Upgraded SDL2 port to version 4.
 - Add support for saving the emterpreter stack when there are functions
   returning a value on the stack (#3129)
 - Notice async state in emterpreter trampolines (#3129)
 - Optimize SDL1 pixel copying to the screen.
 - Fixed an issue with emterpreter parsing. (#3141)
 - Fixed an issue with native optimizer and -s PPRECISE_F32=1.
 - Full list of changes:
    - Emscripten: https://github.com/emscripten-core/emscripten/compare/1.29.3...1.29.4
    - Emscripten-LLVM: https://github.com/emscripten-core/emscripten-fastcomp/compare/1.29.3...1.29.4
    - Emscripten-Clang: no changes.

v1.29.3: 1/16/2015
-------------------
 - Fixed a bug with OpenGL context initialization enableExtensionsByDefault. (#3135)
 - Fixed an issue with nested if parsing in native optimizer.
 - Full list of changes:
    - Emscripten: https://github.com/emscripten-core/emscripten/compare/1.29.2...1.29.3
    - Emscripten-LLVM: no changes.
    - Emscripten-Clang: no changes.

v1.29.2: 1/16/2015
-------------------
 - Fixed an issue with embind compilation in LLVM 3.5.
 - Fixed an issue with SDL audio queueing stability, which would queue audio too
   eagerly and cause stutter in some applications (#3122, #3124)
 - Enabled native JS optimizer to be built automatically on Windows, requires
   VS2012 or VS2013.
 - Improve error message to reflect the fact that DLOPEN_SUPPORT is currently
   not available (#2365)
 - Improve SIMD load and store support.
 - Upgraded SDL2 port to version 3.
 - Fix a bug with native JS optimizer and braces in nested ifs.
 - Improved emterpreter support.
 - Fixed LLVM 3.5 to build with Visual Studio on Windows (emscripten-fastcomp #61)
 - Full list of changes:
    - Emscripten: https://github.com/emscripten-core/emscripten/compare/1.29.1...1.29.2
    - Emscripten-LLVM: https://github.com/emscripten-core/emscripten-fastcomp/compare/1.29.1...1.29.2
    - Emscripten-Clang: no changes.

v1.29.1: 1/7/2015
-------------------
 - Migrated to upstream PNaCl LLVM+Clang 3.5 from the previous 3.4.
 - Full list of changes:
    - Emscripten: https://github.com/emscripten-core/emscripten/compare/1.29.0...1.29.1
    - Emscripten-LLVM: https://github.com/emscripten-core/emscripten-fastcomp/compare/1.29.0...1.29.1
    - Emscripten-Clang: https://github.com/emscripten-core/emscripten-fastcomp-clang/compare/1.29.0...1.29.1

v1.29.0: 1/7/2015
-------------------
 - Full list of changes:
    - Emscripten: https://github.com/emscripten-core/emscripten/compare/1.28.3...1.29.0
    - Emscripten-LLVM: https://github.com/emscripten-core/emscripten-fastcomp/compare/1.28.3...1.29.0
    - Emscripten-Clang: no changes.

v1.28.3: 1/4/2015
-------------------
 - embuilder.py tool
 - Many fixes for native optimizer on Windows
 - Perform LLVM LTO in a separate invocation of opt, so that it does not mix
   with legalization and other stuff we do at link time
 - Full list of changes:
    - Emscripten: https://github.com/emscripten-core/emscripten/compare/1.28.2...1.28.3
    - Emscripten-LLVM: https://github.com/emscripten-core/emscripten-fastcomp/compare/1.28.2...1.28.3
    - Emscripten-Clang: https://github.com/emscripten-core/emscripten-fastcomp-clang/compare/1.28.2...1.28.3

v1.28.2: 12/17/2014
-------------------
 - Enable native optimizer by default
 - Disable slow2asm legacy testing (asm.js mode in pre-fastcomp)
 - Full list of changes:
    - Emscripten: https://github.com/emscripten-core/emscripten/compare/1.28.1...1.28.2
    - Emscripten-LLVM: https://github.com/emscripten-core/emscripten-fastcomp/compare/1.28.1...1.28.2
    - Emscripten-Clang: no changes.

v1.28.1: 12/15/2014
-------------------
 - Use a lot more MUSL math functions
 - Full list of changes:
    - Emscripten: https://github.com/emscripten-core/emscripten/compare/1.28.0...1.28.1
    - Emscripten-LLVM: https://github.com/emscripten-core/emscripten-fastcomp/compare/1.28.0...1.28.1
    - Emscripten-Clang: no changes.

v1.28.0: 12/12/2014
-------------------
 - Full list of changes:
    - Emscripten: https://github.com/emscripten-core/emscripten/compare/1.27.2...1.28.0
    - Emscripten-LLVM: https://github.com/emscripten-core/emscripten-fastcomp/compare/1.27.2...1.28.0
    - Emscripten-Clang: no changes.

v1.27.2: 12/10/2014
-------------------
 - Added more complete support for SSE1 SIMD intrinsics API. (#2792)
 - Fixed an issue with glTexImage2D on GL_LUMINANCE + GL_FLOAT textures. (#3039)
 - Use the cashew asm.js parser in native optimizer.
 - Fixed issues with IE when running closure minified pages. (#3012)
 - Enabled asm.js validation for SIMD compilation.
 - Full list of changes:
    - Emscripten: https://github.com/emscripten-core/emscripten/compare/1.27.1...1.27.2
    - Emscripten-LLVM: https://github.com/emscripten-core/emscripten-fastcomp/compare/1.27.1...1.27.2
    - Emscripten-Clang: no changes.

v1.27.1: 11/20/2014
-------------------
 - Migrated to upstream PNaCl LLVM+Clang 3.4 from the previous 3.3.
 - Added a FindOpenGL.cmake to support find_package() for OpenGL in CMake scripts.
 - Full list of changes:
    - Emscripten: https://github.com/emscripten-core/emscripten/compare/1.27.0...1.27.1
    - Emscripten-LLVM: https://github.com/emscripten-core/emscripten-fastcomp/compare/1.27.0...1.27.1
    - Emscripten-Clang: https://github.com/emscripten-core/emscripten-fastcomp-clang/compare/1.27.0...1.27.1

v1.27.0: 11/20/2014
-------------------
 - Added new work in progress option -s NATIVE_OPTIMIZER=1 that migrates
   optimizer code from JS to C++ for better performance.
 - Fixed an embind issue when compiling with closure (#2974)
 - Fixed an embind issue with unique_ptr (#2979)
 - Fixed a bug with new GL context initialization in proxy to worker mode.
 - Fixed an issue where GL context event handlers would leak after a GL context
   has been freed.
 - Optimized embind operation in Chrome by avoiding using Function.prototype.bind().
 - Full list of changes:
    - Emscripten: https://github.com/emscripten-core/emscripten/compare/1.26.1...1.27.0
    - Emscripten-LLVM: https://github.com/emscripten-core/emscripten-fastcomp/compare/1.26.1...1.27.0
    - Emscripten-Clang: no changes.

v1.26.1: 11/7/2014
------------------
 - Fixed emscripten::val handle for special js values (#2930)
 - Implemented SDL 1.2 SDL_SetClipRect / SDL_GetClipRect (#2931)
 - Added support for building zlib from Emscripten Ports with linker flag -s USE_ZLIB=1.
 - Improved experimental GLES3 support.
 - Fixed issues with llseek (#2945)
 - Enable using emscripten_get_now() in web workers (#2953)
 - Added stricter input data validation in GL code.
 - Added new HTML5 C API for managing fullscreen mode transitions to resolve
   cross-browser issue #2556 (#2975)
 - Fixed an issue with using structs in va_args (#2923)
 - Full list of changes:
    - Emscripten: https://github.com/emscripten-core/emscripten/compare/1.26.0...1.26.1
    - Emscripten-LLVM: https://github.com/emscripten-core/emscripten-fastcomp/compare/1.26.0...1.26.1
    - Emscripten-Clang: https://github.com/emscripten-core/emscripten-fastcomp-clang/compare/1.26.0...1.26.1

v1.26.0: 10/29/2014
-------------------
 - Fixed an issue where emar would forward --em-config to llvm-ar (#2886)
 - Added a new "emterpreter" feature that allows running Emscripten compiled
   code in interpreted form until asm.js compilation is ready (-s
   EMTERPRETIFY=1).
    - For more information, see
      https://groups.google.com/d/msg/emscripten-discuss/vhaPL9kULxk/_eD2G06eucwJ
 - Added new "Emscripten Ports" architecture that enables building SDL2 with -s
   USE_SDL=2 command line flag.
 - Added support for SDL 1.2 SDL_CreateRGBSurfaceFrom() function.
 - Improved experimental SIMD support.
 - Use only minimum necessary digits to print floating point literals in
   generated JS code for smaller code output.
 - Full list of changes:
    - Emscripten: https://github.com/emscripten-core/emscripten/compare/1.25.2...1.26.0
    - Emscripten-LLVM: https://github.com/emscripten-core/emscripten-fastcomp/compare/1.25.2...1.26.0
    - Emscripten-Clang: no changes.

v1.25.2: 10/16/2014
-------------------
 - Fixed a bug in tmpfile() function not allocating the mode argument correctly.
 - Fixed a bug with handling empty files in IDBFS (#2845)
 - Added an implementation of the utimes() function (#2845)
 - Added experimental WebGL 2.0 support with the linker flag -s USE_WEBGL2=1.
   (#2873)
 - Fixed a UnboundTypeError occurring in embind (#2875)
 - Fixed an error "IndexSizeError: Index or size is negative or greater than the
   allowed amount" being thrown by Emscripten SDL 1.2 surface blit code. (#2879)
 - Fixed a JS minifier issue that generated "x--y from x - -y" (#2869)
 - Added a new emcc command line flag "--cache <dir>" to control the location of
   the Emscripten cache directory (#2816)
 - Implemented SDL_ConvertSurface() and added support for SDL_SRCALPHA in
   SDL_SetAlpha (#2871)
 - Fixed issues with the GL library handling of invalid input values.
 - Optimized SDL copyIndexedColorData function (#2890)
 - Implemented GLES3 emulation for glMapBufferRange() for upcoming WebGL 2
   support, using the -s FULL_ES3=1 linker option.
 - Fixed a bug where setting up and cancelling the main loop multiple times
   would stack up the main loop to be called too frequently (#2839)
 - Introduced a new API emscripten_set_main_loop_timing() for managing the
   Emscripten main loop calling frequency (#2839)
 - Added new optimization flags SDL.discardOnLock and SDL.opaqueFrontBuffer to
   Emscripten SDL 1.2 SDL_LockSurface() and SDL_UnlockSurface() (#2870)
 - Fixed a bug with glfwGetProcAddress().
 - Added option to customize GLOBAL_BASE (the starting address of global
   variables in the Emscripten HEAP).
 - Added the ability to register mouseover and mouseout events from the HTML5
   API.
 - Improved experimental SIMD support.
 - Full list of changes:
    - Emscripten: https://github.com/emscripten-core/emscripten/compare/1.25.1...1.25.2
    - Emscripten-LLVM: no changes.
    - Emscripten-Clang: no changes.

v1.25.1: 10/1/2014
------------------
 - Updated heap resize support code when -s ALLOW_MEMORY_GROWTH=1 is defined.
 - Updated libc++ to new version from upstream svn revision 218372, 2014-09-24.
 - Fixed a bug where building on Windows might generate output JS files with
   incorrect syntax (emscripten-fastcomp #52)
 - Improved experimental SIMD support.
 - Full list of changes:
    - Emscripten: https://github.com/emscripten-core/emscripten/compare/1.25.0...1.25.1
    - Emscripten-LLVM: https://github.com/emscripten-core/emscripten-fastcomp/compare/1.25.0...1.25.1
    - Emscripten-Clang: no changes.


v1.25.0: 9/30/2014
------------------
 - Fixed a warning message with -s EXPORTED_FUNCTIONS.
 - Full list of changes:
    - Emscripten: https://github.com/emscripten-core/emscripten/compare/1.24.1...1.25.0
    - Emscripten-LLVM: no changes.
    - Emscripten-Clang: no changes.

v1.24.1: 9/27/2014
------------------
 - Fixed issues with the tmpnam and tmpfile functions (#2797, 2798)
 - Fixed CMake package find code to not search any system directories, because
   Emscripten is a cross-compiler.
 - Improved support for the proposed solution for heap resizing.
 - Fixed an issue where one could not run a main loop without having first a GL
   context created when -s FULL_ES2 or -s LEGACY_GL_EMULATION were set.
 - For compatibility, Emscripten will no longer warn about missing library files
   for -lGL, -lGLU and -lglut libraries, since Emscripten provides the
   implementation for these without having to explicitly link to anything.
 - Added support for readonly (const) attributes and automatically call
   Pointer_stringify on DOMStrings in WebIDL.
 - Improved SIMD support for the experimental Ecmascript SIMD spec.
 - Added support for GLFW 3.0.
 - Added new Emscripten HTML 5 functions emscripten_set_mouseenter_callback()
   and emscripten_set_mouseleave_callback().
 - Emscripten now recognizes an environment variable
   EMCC_JSOPT_BLACKLIST=a,b,c,d which can be used to force-disable Emscripten to
   skip running specific JS optimization passes. This is intended as a debugging
   aid to help zoom in on JS optimizer bugs when compiling with -O1 and greater.
   (#2819)
 - Fixed a bug where Module['TOTAL_STACK'] was ignored (#2837).
 - Improved SIMD support for the experimental Ecmascript SIMD spec. Preliminary asm.js validation.
 - Full list of changes:
    - Emscripten: https://github.com/emscripten-core/emscripten/compare/1.24.0...1.24.1
    - Emscripten-LLVM: https://github.com/emscripten-core/emscripten-fastcomp/compare/1.24.0...1.24.1
    - Emscripten-Clang: no changes.

v1.24.0: 9/16/2014
------------------
 - Renamed the earlier Module.locateFilePackage() to Module.locateFile() added
   in v1.22.2 to better reflect its extended usage.
 - Improved exceptions support with exception_ptr.
 - Fixed a bug where restoring files from IDBFS would not preserve their file modes.
 - Fixed and issue where one could not pass a null pointer to strftime() function.
 - Improved SIMD support for the experimental Ecmascript SIMD spec.
 - Full list of changes:
    - Emscripten: https://github.com/emscripten-core/emscripten/compare/1.23.5...1.24.0
    - Emscripten-LLVM: https://github.com/emscripten-core/emscripten-fastcomp/compare/1.23.5...1.24.0
    - Emscripten-Clang: no changes.

v1.23.5: 9/12/2014
------------------
 - Added new functions emscripten_get_device_pixel_ratio(),
   emscripten_set_canvas_css_size() and emscripten_get_canvas_css_size() which
   allow handling High DPI options from C code.
 - Fixed bugs with timzone-related functions in the JS-implemented C standard
   library.
 - Implemented clock_gettime(CLOCK_MONOTONIC) and added a new function
   emscripten_get_now_is_monotonic() to query whether the JS-provided timer is
   monotonic or not.
 - Fixed an issue where the user could not pass --llvm-opts=xxx when also
   specifying --llvm-lto=2.
 - Renamed the linker option -profiling to --profiling for consistency. The old
   form is still supported.
 - Formalized the set of valid characters to be used in files passed to the
   file_packager.py (#2765).
 - Implemented SDL function SDL_BlitScaled.
 - Fixed a bug with right modifier keys in SDL.
 - Full list of changes:
    - Emscripten: https://github.com/emscripten-core/emscripten/compare/1.23.4...1.23.5
    - Emscripten-LLVM: no changes.
    - Emscripten-Clang: no changes.

v1.23.4: 9/7/2014
------------------
 - Implemented new targetX and targetY fields for native HTML5 mouse and touch
   events (#2751)
 - Improved SIMD support for the experimental Ecmascript SIMD spec.
 - Full list of changes:
    - Emscripten: https://github.com/emscripten-core/emscripten/compare/1.23.3...1.23.4
    - Emscripten-LLVM: https://github.com/emscripten-core/emscripten-fastcomp/compare/1.23.3...1.23.4
    - Emscripten-Clang: no changes.

v1.23.3: 9/7/2014
------------------
 - Removed the scons-tools SCons build system as unused.
 - Fixed an issue where applications could not handle WebGL context creation
   failures gracefully.
 - Fixed a bug where the stringToC function in ccall/cwrap might not allocate
   enough space to hold unicode strings.
 - Removed CMake from attempting to link to library -ldl when building projects,
   by unsetting CMAKE_DL_LIBS.
 - Fixed a bug where write_sockaddr might return undefined data in its output
   structure.
 - Added a new _experimental_ -s POINTER_MASKING=1 linker option that might help
   JS VMs to optimize asm.js code.
 - Added first version of a memory tracing API to profile memory usage in
   Emscripten applications.
 - Added functions glob and globfree from musl regex library.
 - Improved SIMD support for the experimental Ecmascript SIMD spec.
 - Full list of changes:
    - Emscripten: https://github.com/emscripten-core/emscripten/compare/1.23.2...1.23.3
    - Emscripten-LLVM: https://github.com/emscripten-core/emscripten-fastcomp/compare/1.23.2...1.23.3
    - Emscripten-Clang: no changes.

v1.23.2: 9/2/2014
------------------
 - Adjusted the process and group ids reported by the stub library functions to
   be closer to native unix values.
 - Set stack to be aligned to 16 bytes. (#2721)
 - Fixed a compiler error "unresolved symbol:
   __cxa_decrement_exception_refcount" (#2715)
 - Added a new warning message that instructs that building .so, .dll and .dylib
   files is not actually supported, and is faked for compatibility reasons for
   existing build chains. (#2562)
 - Fixed problems with SDL mouse scrolling (#2643)
 - Implemented OpenAL function alSourceRewind.
 - Removed several old header files from the Emscripten repository that had been
   included for emulation purposes (zlib.h, png.h, tiff.h, tiffio.h), but their
   implementation is not included.
 - Work around an issue in d8 with binary file reading that broke e.g. printf
   when running in d8. (#2731)
 - Rigidified the semantics of Module.preRun and Module.postRun: These must
   always be JS arrays, single functions are not allowed (#2729)
 - Improved compiler warning diagnostics when generating output that will not
   validate as asm.js (#2737)
 - Updated to latest emrun version to enable support for passing arguments with
   hyphens to the program. (#2742)
 - Added Bessel math functions of the first kind  (j0, j1, jn) from musl.
 - Improved SIMD support for the experimental Ecmascript SIMD spec.
 - Full list of changes:
    - Emscripten: https://github.com/emscripten-core/emscripten/compare/1.23.1...1.23.2
    - Emscripten-LLVM: https://github.com/emscripten-core/emscripten-fastcomp/compare/1.23.1...1.23.2
    - Emscripten-Clang: no changes.

v1.23.1: 8/26/2014
------------------
 - Add support for the Chrome variant of the Gamepad API.
 - Updates to SIMD.js support.
 - Implemented glutSetCursor function.
 - Added new link-time options -s NO_FILESYSTEM=1 and -s NO_BROWSER=1 to enable
   reducing output file sizes when those functionalities are not necessary.
 - Added a new option --closure 2 to allow running closure even on the asm.js output.
 - Fixed a regression bug that broke the use of
   emscripten_set_socket_error_callback() in emscripten.h
 - Removed the support for old discontinued Mozilla Audio Data API in src/library_sdl.js.
 - Removed the support for using Web Audio ScriptProcessorNode to stream audio.
 - Improved SDL audio streaming by using the main rAF() callback instead of a
   separate setTimeout() callback to schedule the audio data.
 - Deprecated compiling without typed arrays support.
 - Migrated to using musl PRNG functions. Fixes reported bugs about the quality of randomness (#2341)
 - Improved SIMD support for the experimental Ecmascript SIMD spec.
 - Full list of changes:
    - Emscripten: https://github.com/emscripten-core/emscripten/compare/1.23.0...1.23.1
    - Emscripten-LLVM: https://github.com/emscripten-core/emscripten-fastcomp/compare/1.23.0...1.23.1
    - Emscripten-Clang: no changes.

v1.23.0: 8/21/2014
------------------
 - Added support for array attributes in WebIDL bindings.
 - Allow cloning pointers that are scheduled for deletion in embind, and add
   support for null in embind_repr().
 - Fixed possible issues with rounding and flooring operations.
 - Full list of changes:
    - Emscripten: https://github.com/emscripten-core/emscripten/compare/1.22.2...1.23.0
    - Emscripten-LLVM: no changes.
    - Emscripten-Clang: no changes.

v1.22.2: 8/19/2014
------------------
 - Adds stack overflow checks when building with the link flag -s ASSERTIONS=1.
 - Fix an issue where EM_ASM was not usable with closure when closure removed
   the Module object (#2639)
 - The locale "POSIX" is now recognized (#2636)
 - Fixed a problem with embind on IE11.
 - Added OpenAL functions alSource3i, alListener3f, alGetEnumValue and
   alSpeedOfSound and also recognize ALC_MAX_AUXILIARY_SENDS.
 - Fixed an issue where emcc would create .o files in the current directory when
   compiling multiple code files simultaneously (#2644)
 - The -s PROXY_TO_WORKER1= option now looks for a GET option "?noProxy" in the
   page URL to select at startup time whether proxying should be on or off.
 - Added new functions emscripten_yield, emscripten_coroutine_create and
   emscripten_coroutine_next which implement coroutines when building with the
   -s ASYNCIFY=1 option.
 - Optimized the size of intermediate generated .o files by omitting LLVM debug
   info from them when not needed. (#2657)
 - Fixed WebSocket connection URLs to allow a port number in them, e.g.
   "server:port/addr" (2610)
 - Added support for void* to the WebIDL binder, via the identifier VoidPtr.
 - Optimize emcc to not copy bitcode files around redundantly.
 - Fix stat() to correctly return ENOTDIR when expected (#2669).
 - Fixed issues with nested exception catching (#1714).
 - Increased the minimum size of the Emscripten HEAP to 64k instead of a previous 4k.
 - The {{{ cDefine('name') }}} macros now raise a compile-time error if the
   define name is not found, instead of hiding the error message inside the
   compiled output (#2672)
 - Fixed an issue where --emrun parameter was not compatible with the -s
   PROXY_TO_WORKER=1 option.
 - Improved WebGL support when compiling with the PROXY_TO_WORKER=1 option.
 - Fixed a regression issue with the handling of running dtors of classes that
   use virtual inheritance. (#2682)
 - Added an option Module.locateFilePackage() as a means to customize where data
   files are found in relative to the running page (#2680). NOTE: This parameter
   was later renamed to Module.locateFile() instead in release 1.24.0.
 - Fixed a bug where OpenAL sources would not properly delete.
 - Fixed a bug with upstream libc++ on std::map, std::multimap and
   std::unordered_map self-assignment
   (http://llvm.org/bugs/show_bug.cgi?id=18735)
 - Allow using __asm__ __volatile__("": : :"memory") as a compile-time
   reordering barrier (#2647)
 - Full list of changes:
    - Emscripten: https://github.com/emscripten-core/emscripten/compare/1.22.1...1.22.2
    - Emscripten-LLVM: https://github.com/emscripten-core/emscripten-fastcomp/compare/1.22.1...1.22.2
    - Emscripten-Clang: no changes.

v1.22.1: 8/7/2014
------------------
 - Added support for prefixing functions with '$' in JS libraries, in order to
   cause them not be prefixed with '_' when compiling.
 - Improved WebIDL compiler to support enums.
 - Fixed a bug with emscripten_force_exit() that would throw an exception (#2629).
 - Fixed setlocale() when setting a bad locale. (#2630)
 - Fixed a compiler miscompilation bug when optimizing loops. (#2626)
 - Fixed an issue with rethrowing an exception (#2627)
 - Fixed a bug where malloc()ing from JS code would leak memory if the C/C++
   side does not use malloc() (#2621)
 - Removed an unnecessary assert() in glReadPixels, and improved it to support
   more texture pixel types.
 - Fixed a bug with std::locale accepting unknown locale names (#2636)
 - Added support for WebIDL binder to work with Closure (#2620)
 - Added no-op SDL IMG_Quit() and TTF_Quit() symbols.
 - Migrated to building libcxx and libcxxapi with -Oz optimization flags.
 - Full list of changes:
    - Emscripten: https://github.com/emscripten-core/emscripten/compare/1.22.0...1.22.1
    - Emscripten-LLVM: no changes.
    - Emscripten-Clang: no changes.

v1.22.0: 8/5/2014
------------------
 - Added support to emrun to dump files to the local filesystem for debugging
   purposes.
 - Implemented emscripten_wget in ASYNCIFY mode.
 - Improved extension catching support (#2616)
 - Fixed .a link groups to also work when linking to bitcode. (#2568)
 - Full list of changes:
    - Emscripten: https://github.com/emscripten-core/emscripten/compare/1.21.10...1.22.0
    - Emscripten-LLVM: https://github.com/emscripten-core/emscripten-fastcomp/compare/1.21.10...1.22.0
    - Emscripten-Clang: no changes.

v1.21.10: 7/29/2014
-------------------
 - Fixed a Windows-specific issue where the generated output files might contain
   line endings of form \r\r\n. This caused browser debuggers to get confused
   with line numbers. (#2133)
 - Improved the node.js workaround introduced in v1.21.8.
 - Implemented new HTML5 API for direct WebGL context creation, emscripten_webgl_*().
 - Fixed a bug when loading in node.js and loaded by another module (#2586)
 - Full list of changes:
    - Emscripten: https://github.com/emscripten-core/emscripten/compare/1.21.9...1.21.10
    - Emscripten-LLVM: no changes.
    - Emscripten-Clang: no changes.

v1.21.9: 7/28/2014
------------------
 - Fixed issues with exception catching. (#2531)
 - Full list of changes:
    - Emscripten: https://github.com/emscripten-core/emscripten/compare/1.21.8...1.21.9
    - Emscripten-LLVM: no changes.
    - Emscripten-Clang: no changes.

v1.21.8: 7/28/2014
------------------
 - Fixed an issue when using --embed-file to embed very large files.
 - Worked around a Windows node.js bug where the compiler output might get cut
   off when the compilation ends in an error.
   (https://github.com/joyent/node/issues/1669)
 - Full list of changes:
    - Emscripten: https://github.com/emscripten-core/emscripten/compare/1.21.7...1.21.8
    - Emscripten-LLVM: https://github.com/emscripten-core/emscripten-fastcomp/compare/1.21.7...1.21.8
    - Emscripten-Clang: no changes.

v1.21.7: 7/25/2014
------------------
 - Added new environment variable EMCC_ONLY_FORCED_STDLIBS which can be used to
   restrict to only linking to the chosen set of Emscripten-provided libraries.
   (See also EMCC_FORCE_STDLIBS)
 - Adjusted argv[0] and environment variables USER, HOME, LANG and _ to report a
   more convenient set of default values. (#2565)
 - Fixed an issue where the application could not use environ without also
   referring to getenv() (#2557)
 - Fixed an issue with IDBFS running in web workers.
 - Print out an error if IDBFS is used without IDB support.
 - Fixed calling Runtime.getFuncWrapper() when -s ALIASING_FUNCTION_POINTERS=1 (#2010)
 - Fixed an issue where deleting files during directory iteration would produce
   incorrect iteration results (#2528)
 - Fixed support for strftime with %z and %Z (#2570)
 - Fixed a bug with truncate() throwing an exception (#2572)
 - Improved the linker to generate warning messages if user specifies -s X=Y
   linker flags that do not exist (#2579)
 - Fixed an issue with creating read-only files (#2573)
 - Added first implementation for the ASYNCIFY option, which splits up
   synchronous blocking loops to asynchronous execution. For more information on
   this approach, see https://github.com/emscripten-core/emscripten/wiki/Asyncify
 - Full list of changes:
    - Emscripten: https://github.com/emscripten-core/emscripten/compare/1.21.6...1.21.7
    - Emscripten-LLVM: https://github.com/emscripten-core/emscripten-fastcomp/compare/1.21.6...1.21.7
    - Emscripten-Clang: no changes.

v1.21.6: 7/22/2014
------------------
 - Separated OpenAL AL and ALC errors to properly separate fields.
 - When using EGL to initialize a GL context, initialize a stencil buffer to the
   context as well, since proper EGL context choosing is not yet implemented.
 - Added new linker flag -s DEMANGLE_SUPPORT to choose whether to compile the
   application with libcxxabi-provided demangling support ___cxa_demangle().
 - Fixed a problem where calling stat() on a nonexisting file in the runtime VFS
   would result in an exception being thrown. (#2552)
 - When using the -v flag, no longer retain intermediate compilation files. To
   preserve the intermediate files, set the EMCC_DEBUG=1 environment variable.
   (#2538)
 - Added a new HTML setting Module.memoryInitializerPrefixURL which specifies a
   prefix for where the memory initializer file .mem.js should be loaded from
   (#2542)
 - Implemented eglReleaseThread to work according to spec.
 - Implemented a new function emscripten_force_exit() which immediately shuts
   down the C runtime.
 - Fixed a bug with exception handling that resulted in an error unresolved
   symbol: _ZTISt13bad_exception (#2560)
 - Full list of changes:
    - Emscripten: https://github.com/emscripten-core/emscripten/compare/1.21.5...1.21.6
    - Emscripten-LLVM: no changes.
    - Emscripten-Clang: no changes.

v1.21.5: 7/21/2014
------------------
 - Added support for glDrawBuffers with the WEBGL_draw_buffers extension.
 - Added stub implementation for eglReleaseThread.
 - Fixed a bug where passing -E to emcc used the system include headers instead
   of the built-in ones. (#2534)
 - Fixed the stacktrace() function to work on MSIE as well.
 - Removed the zlib.h header file from system include directory, since
   Emscripten does not provide an implementation of zlib built-in.
 - Added support for __cxa_bad_typeid (#2547)
 - Fixed an internal compiler crash with a certain pattern involving optimized
   builds and int64_t (#2539)
 - Fixed an issue with -s EXCEPTION_CATCHING_WHITELIST handling where an
   extension that was a substring of another might get erroneously handled.
 - Full list of changes:
    - Emscripten: https://github.com/emscripten-core/emscripten/compare/1.21.4...1.21.5
    - Emscripten-LLVM: https://github.com/emscripten-core/emscripten-fastcomp/compare/1.21.4...1.21.5
    - Emscripten-Clang: no changes.

v1.21.4: 7/17/2014
------------------
 - Implemented the getsockopt() function.
 - Added new event callback functions emscripten_set_socket_xx_callback() that
   allow listening to WebSocket events in an asynchronous manner.
 - Greatly improved CMake support, now various forms of configure-time test
   builds are supported, and the default extension is set to ".js"
 - Prohibit the virtual filesystem from creating files with name '.' or '..' at
   runtime.
 - Have runtime mkdir() function call normalize the path to be created before
   creation.
 - Fixed an issue with omitting the third parameter in cwrap() call (#2511).
 - Fixed an issue where mouse event handling would throw an exception if the
   page did not contain a canvas object.
 - Fixed a GL initialization problem when user has extended Array with custom
   functions (#2514)
 - Added new compiler defines __EMSCRIPTEN_major__, __EMSCRIPTEN_minor__ and
   __EMSCRIPTEN_tiny__ which communicate the compiler version major.minor.tiny
   to compiled applications (#2343)
 - Fixed a bug where emrun did not properly capture the exit code when exit
   runtime via not calling exit().
 - Fixed an error message when symlinkin invalid filenams at runtime.
 - Fixed a bug in EGL context creation that parsed the input context creation
   parameters with wrong terminator.
 - Improved ffdb.py to be smarter when to attempt port forwarding to connect to
   a FFOS device DevTools port.
 - Implemented strsignal() function (#2532)
 - Full list of changes:
    - Emscripten: https://github.com/emscripten-core/emscripten/compare/1.21.3...1.21.4
    - Emscripten-LLVM: no changes.
    - Emscripten-Clang: no changes.

v1.21.3: 7/10/2014
------------------
 - Added implementations for SDL function SDL_AudioQuit and SDL_VideoQuit.
 - Fix an issue with the optimizeShifts optimization enabled in previous version.
 - Fixed the -s RELOOPER command line parameter to work.
 - Fixed a bug where building the system libc might result in a compiler deadlock
   on Windows.
 - Removed emcc from trying to link in .dll files as static libraries on
   Windows.
 - Added support for GL_HALF_FLOAT_OES.
 - Fixed a bug where emcmake did not work on Windows.
 - Use multithreaded compilation to build libc.
 - Fixed an issue where the GL interop library could throw an exception in an
   error condition, instead of raising a GL error.
 - Full list of changes:
    - Emscripten: https://github.com/emscripten-core/emscripten/compare/1.21.2...1.21.3
    - Emscripten-LLVM: no changes.
    - Emscripten-Clang: no changes.

v1.21.2: 7/5/2014
------------------
 - Improved the checks that detect that code is run only while the runtime is
   initialized.
 - The memory initializer file (.mem.js) is now emitted by default when
   compiling with at least -O2 optimization level.
 - Fixed a performance issue where built-in math functions (Math.sqrt, etc.)
   took a slightly slower path (#2484).
 - Added support for the ffs libc function.
 - Re-enabled optimizeShifts optimization when not compiling for asm.js (#2481)
 - Full list of changes:
    - Emscripten: https://github.com/emscripten-core/emscripten/compare/1.21.1...1.21.2
    - Emscripten-LLVM: no changes.
    - Emscripten-Clang: no changes.

v1.21.1: 7/3/2014
------------------
 - Fixed an issue where wrong python interpreter could get invoked on Windows
   when both native and cygwin python were installed.
 - Updated musl from version 0.9.13 to version 1.0.3.
 - Full list of changes:
    - Emscripten: https://github.com/emscripten-core/emscripten/compare/1.21.0...1.21.1
    - Emscripten-LLVM: no changes.
    - Emscripten-Clang: no changes.

v1.21.0: 7/2/2014
------------------
 - Enable memory init files (.mem) by default in optimized builds (-O2+), as if
   --memory-init-file 1  is specified. This makes the default behavior on
   optimized builds emit smaller and faster-to-load code, but does require that
   you ship both a .js and a .mem file (if you prefer not to, can use
   --memory-init-file 1  ).
 - Implemented new SDL 1.2 functions SDL_GetRGB, SDL_GetRGBA and SDL_putenv.
 - Added support for /dev/random, /dev/urandom and C++11 std::random_device,
   which will use cryptographically secure random api if available. (#2447)
 - Added support for CMake find_path() directive.
 - Added support for std::unique_ptr in embind.
 - Improved Windows support for ffdb.py.
 - Implemented the clip_rect structure for created SDL surfaces.
 - Fixed a regression with SDL touch events (#2466)
 - Added support for C++11 std::thread::hardware_concurrency which backs to
   navigator.hardwareConcurrency. See
   http://wiki.whatwg.org/wiki/Navigator_HW_Concurrency (#2456)
 - Optimized embind code generation with constexprs.
 - Enabled the use of Runtime.add&removeFunction when closure minification is
   active (#2446)
 - Implemented support for accessing WebGL when building via the proxy to worker
   architecture.
 - Full list of changes:
    - Emscripten: https://github.com/emscripten-core/emscripten/compare/1.20.0...1.21.0
    - Emscripten-LLVM: no changes.
    - Emscripten-Clang: no changes.

v1.20.0: 6/13/2014
------------------
 - Optimize in-memory virtual filesystem performance when serialized to an IndexedDB.
 - Fixed memcpy regression with ta0 and ta1 modes.
 - Fixed an issue with line numbers being messed up when generating source maps (#2410)
 - Fixed an ffdb logging bug that could cause it to drop messages if they were
   being received too fast. Added support getting memory and system descriptions
   with ffdb.
 - Added a new extension to SDL "emscripten_SDL_SetEventHandler()" which enabled
   application to perform SDL event handling inside a JS event handler to
   overcome browser security restrictions. (#2417)
 - Full list of changes:
    - Emscripten: https://github.com/emscripten-core/emscripten/compare/1.19.2...1.20.0
    - Emscripten-LLVM: no changes.
    - Emscripten-Clang: no changes.

v1.19.2: 6/9/2014
------------------
 - Updated CMake support for response file handling.
 - Fixed issues with glfwGetProcAddress and glfwSetWindowSizeCallback.
 - Fixed an issue with regexes that caused issues on IE11 runtime (#2400)
 - Added a new functions emscripten_get_preloaded_image_data() and
   emscripten_get_preloaded_image_data_from_FILE() to obtain pixel data of
   preloaded images.
 - Greatly improved ffdb capabilities to operate a FFOS device.
 - Fixed a Windows-specific bug where the user temp directory was littered with
   temporary .rsp files that did not get cleaned up.
 - Improved SIMD support.
 - Full list of changes:
    - Emscripten: https://github.com/emscripten-core/emscripten/compare/1.19.1...1.19.2
    - Emscripten-LLVM: https://github.com/emscripten-core/emscripten-fastcomp/compare/1.19.1...1.19.2
    - Emscripten-Clang: no changes.

v1.19.1: 6/3/2014
------------------
 - Migrate to using musl sscanf and sprintf and the family that writes to
   memory, and not directly to the filesystem.
 - Improve the error messages from -s SAFE_HEAP_ACCESS=1 runtime checks.
 - Added new linker flag -s NO_DYNAMIC_EXECUTION=1 which removes the use of
   eval() and new Function() in the generated output. For more information, see
   "Eval and related functions are disabled" in
   https://developer.chrome.com/extensions/contentSecurityPolicy .
 - Fixed a compiler issue when very large double constants are present. (#2392)
 - Full list of changes:
    - Emscripten: https://github.com/emscripten-core/emscripten/compare/1.19.0...1.19.1
    - Emscripten-LLVM: no changes.
    - Emscripten-Clang: no changes.

v1.19.0: 5/29/2014
------------------
 - Added an error message to signal that linkable modules are not supported in fastcomp.
 - Fixed a miscompilation issue that resulted in an error "SyntaxError: invalid
   increment operand" and a statement +(+0) being generated (#2314)
 - Make optimized compiler output smaller by running the shell code through
   uglify when not using closure.
 - Fixed a crash in SDL audio loading code introduced in v1.18.3
 - Fixed an issue where glTex(Sub)Image2D might throw an exception on error,
   instead of setting glGetError().
 - Added new typedefs emscripten_align1_short, emscripten_align{1/2}_int,
   emscripten_align{1/2}_float and emscripten_align{1/2/4}_double to ease
   signaling the compiler that unaligned data is present. (#2378)
 - Fixed an embind issue with refcount tracking on smart pointers.
 - Full list of changes:
    - Emscripten: https://github.com/emscripten-core/emscripten/compare/1.18.4...1.19.0
    - Emscripten-LLVM: https://github.com/emscripten-core/emscripten-fastcomp/compare/1.18.4...1.19.0
    - Emscripten-Clang: no changes.

v1.18.4: 5/27/2014
------------------
 - Fixed error message on unsupported linking options (#2365)
 - Updated embind to latest version from IMVU upstream.
 - Fixed an issue where source maps did not load properly in Firefox.
 - Added a more descriptive error message to fastcomp when MAX_SETJMPS limit is
   violated. (#2379)
 - Full list of changes:
    - Emscripten: https://github.com/emscripten-core/emscripten/compare/1.18.3...1.18.4
    - Emscripten-LLVM: https://github.com/emscripten-core/emscripten-fastcomp/compare/1.18.3...1.18.4
    - Emscripten-Clang: no changes.

v1.18.3: 5/21/2014
------------------
 - Added support to emcc command line for "archive groups": -Wl,--start-group
   and -Wl,--end-group
 - Greatly optimized ccall and cwrap implementations.
 - Added new support for SDL_Mix backend to use WebAudio to play back audio clips.
 - Fixed a registerizeHarder issue with elimination of conditional expressions.
 - Migrated single-character standard C functions (islower, tolower, and the
   family) to use musl implementations.
 - Updated relooper to not optimize out breaks if it causes excessive nesting.
 - Full list of changes:
    - Emscripten: https://github.com/emscripten-core/emscripten/compare/1.18.2...1.18.3
    - Emscripten-LLVM: https://github.com/emscripten-core/emscripten-fastcomp/compare/1.18.2...1.18.3
    - Emscripten-Clang: no changes.

v1.18.2: 5/19/2014
------------------
 - Fixed a problem which blocked user applications from handling WebGL context
   loss events themselves.
 - Added a new HTML5 api function emscripten_is_webgl_context_lost() which
   allows polling for context loss in addition to receiving events.
 - Improved async wget progress events to work better across browsers.
 - Improved WebIDL binder support.
 - Added new typeof() function to emscripten::val.
 - Added support for SDL window events SDL_WINDOWEVENT_FOCUS_GAINED,
   SDL_WINDOWEVENT_FOCUS_LOST, SDL_WINDOWEVENT_SHOWN, SDL_WINDOWEVENT_HIDDEN.
 - Fixed a compiler miscompilation on unsigned i1 bitcasts (#2350)
 - Fixed a compiler bug where doubles in varargs might not get 8-byte aligned (#2358)
 - Full list of changes:
    - Emscripten: https://github.com/emscripten-core/emscripten/compare/1.18.1...1.18.2
    - Emscripten-LLVM: https://github.com/emscripten-core/emscripten-fastcomp/compare/1.18.1...1.18.2
    - Emscripten-Clang: no changes.

v1.18.1: 5/12/2014
------------------
 - Fixed an issue where the mouse wheel scroll did not work with SDL.
 - Fixed an issue with emscripten_async_wget, which undesirably expected that
   the string pointer passed to it stayed alive for the duration of the
   operation (#2349)
 - Emscripten now issues a warning message when the EXPORTED_FUNCTIONS list
   contains invalid symbol names (#2338)
 - Full list of changes:
    - Emscripten: https://github.com/emscripten-core/emscripten/compare/1.18.0...1.18.1
    - Emscripten-LLVM: no changes.
    - Emscripten-Clang: no changes.

v1.18.0: 5/10/2014
------------------
 - Enable support for low-level C<->JS interop to marshall 64 bit integers from
   C to JS.
 - Fixed an issue that caused some programs to immediately run out of memory
   "(cannot enlarge memory arrays)" at startup. (#2334)
 - Fixed a crash issue with generated touch events that didn't correspond to a real touch.
 - Full list of changes:
    - Emscripten: https://github.com/emscripten-core/emscripten/compare/1.17.0...1.18.0
    - Emscripten-LLVM: https://github.com/emscripten-core/emscripten-fastcomp/compare/1.17.0...1.18.0
    - Emscripten-Clang: no changes.

v1.17.0: 5/6/2014
------------------
 - Enabled asm.js compilation and -s PRECISE_F32 support when using embind.
 - Improved relooper to emit switches in many-entried blocks.
 - Fixed a GLFW bug where mouse wheel direction was reversed.
 - Fixed glfwGetKey to work even when no callback is registered with
   glfwGetKeyCallback (#1320)
 - Added a new tool 'webidl_binder' that generates C <-> JS interop code from
   WebIDL descriptions.
 - Fix emscripten compilation to work on pages that don't contain a HTML canvas.
 - Added a new error message to default shell when an uncaught exception is thrown.
 - Improved error diagnostics reported by -s SAFE_HEAP=1.
 - Added support for registering callbacks hook to VFS file open, write, move,
   close and delete.
 - Added embind support to std::basic_string<unsigned char>
 - By default, the C runtime will no longer exit after returning from main()
   when safeSetTimeout() or safeSetInterval() is used.
 - Fixed an issue with sscanf formatting (#2322)
 - Fixed an issue where precompiled headers were given a wrong output filename (#2320)
 - Enabled registerizeHarder optimization pass to work when outlining is enabled.
 - Fixed an issue with strptime month handling (#2324)
 - Added an initial implementation of a new tool 'ffdb' which can be used to
   operate a Firefox OS phone from the command line.
 - Fixed a compiler crash on assertion failure '!contains(BranchesOut, Target)'
   (emscripten-fastcomp #32)
 - Added a new ABI to Clang that targets Emscripten specifically. Stop aligning
   member functions to save some space in the function table array.
 - Full list of changes:
    - Emscripten: https://github.com/emscripten-core/emscripten/compare/1.16.0...1.17.0
    - Emscripten-LLVM: https://github.com/emscripten-core/emscripten-fastcomp/compare/1.16.0...1.17.0
    - Emscripten-Clang: https://github.com/emscripten-core/emscripten-fastcomp-clang/compare/1.16.0...1.17.0

v1.16.0: 4/16/2014
------------------
 - Removed browser warnings message in VFS library about replacing __proto__ performance issue.
 - Full list of changes:
    - Emscripten: https://github.com/emscripten-core/emscripten/compare/1.15.1...1.16.0
    - Emscripten-LLVM: no changes.
    - Emscripten-Clang: https://github.com/emscripten-core/emscripten-fastcomp-clang/compare/1.15.1...1.16.0

v1.15.1: 4/15/2014
------------------
 - Added support for SDL2 touch api.
 - Added new user-controllable emdind-related define #define
   EMSCRIPTEN_HAS_UNBOUND_TYPE_NAMES, which allows optimizing embind for minimal
   size when std::type_info is not needed.
 - Fixed issues with CMake support where CMAKE_AR and CMAKE_RANLIB were not
   accessible from CMakeLists.txt files.
 - Full list of changes:
    - Emscripten: https://github.com/emscripten-core/emscripten/compare/1.15.0...1.15.1
    - Emscripten-LLVM: no changes.
    - Emscripten-Clang: no changes.

v1.15.0: 4/11/2014
------------------
 - Fix outlining feature for functions that return a double (#2278)
 - Added support for C++11 atomic constructs (#2273)
 - Adjusted stdout and stderr stream behavior in the default shell.html to
   always print out to both web page text log box, and the browser console.
 - Fixed an issue with loop variable optimization.
 - Full list of changes:
    - Emscripten: https://github.com/emscripten-core/emscripten/compare/1.14.1...1.15.0
    - Emscripten-LLVM: https://github.com/emscripten-core/emscripten-fastcomp/compare/1.14.1...1.15.0
    - Emscripten-Clang: https://github.com/emscripten-core/emscripten-fastcomp-clang/compare/1.14.1...1.15.0

v1.14.1: 4/8/2014
------------------
 - Added new command line utility 'emcmake', which can be used to call
   emconfigure for cmake.
 - Added a new emcc command line parameter '--valid-abspath', which allows
   selectively suppressing warning messages that occur when using absolute path
   names in include and link directories.
 - Added a new emcc linker command line parameter '--emit-symbol-map', which
   will save a map file between minified global names and the original function
   names.
 - Fixed an issue with --default-object-ext not always working properly.
 - Added optimizations to eliminate redundant loop variables and redundant
   self-assignments.
 - Migrated several libc functions to use compiled code from musl instead of
   handwritten JS implementations.
 - Improved embind support.
 - Renamed the EM_ASM_() macro to the form EM_ASM_ARGS().
 - Fixed mouse button ordering issue in glfw.
 - Fixed an issue when creating a path name that ends in a slash (#2258, #2263)
 - Full list of changes:
    - Emscripten: https://github.com/emscripten-core/emscripten/compare/1.14.0...1.14.1
    - Emscripten-LLVM: https://github.com/emscripten-core/emscripten-fastcomp/compare/1.14.0...1.14.1
    - Emscripten-Clang: no changes.

v1.14.0: 3/25/2014
------------------
 - Added new emcc linker command line option '-profiling', which defaults JS
   code generation options suited for benchmarking and profiling purposes.
 - Implemented the EGL function eglWaitGL().
 - Fixed an issue with the HTML5 API that caused the HTML5 event listener unregistration to fail.
 - Fixed issues with numpad keys in SDL support library.
 - Added a new JS optimizer pass 'simplifyIfs', which is run when -s
   SIMPLIFY_IFS=1 link flag is set and -g is not specified. This pass merges
   multiple nested if()s together into single comparisons, where possible.
 - Removed false positive messages on missing internal "emscripten_xxx" symbols at link stage.
 - Updated to latest relooper version.
 - Full list of changes:
    - Emscripten: https://github.com/emscripten-core/emscripten/compare/1.13.2...1.14.0
    - Emscripten-LLVM: https://github.com/emscripten-core/emscripten-fastcomp/compare/1.13.2...1.14.0
    - Emscripten-Clang: no changes.

v1.13.2: 3/15/2014
------------------
 - Fixed issues with SDL audio on Safari.
 - Fixed issues with HTML5 API mouse scroll events on Safari.
 - Fixed issues with HTML5 fullscreen requests in IE11.
 - Enabled support for emscripten_get_callstack on IE10+.
 - Fixed issues with Closure symbol minification.
 - Further improved em_asm()-related error messages.
 - Updated to latest relooper version.
 - Full list of changes:
    - Emscripten: https://github.com/emscripten-core/emscripten/compare/1.13.1...1.13.2
    - Emscripten-LLVM: https://github.com/emscripten-core/emscripten-fastcomp/compare/1.13.1...1.13.2
    - Emscripten-Clang: no changes.

v1.13.1: 3/10/2014
------------------
 - Disallow C implicit function declarations by making it an error instead of a
   warning by default. These will not work with Emscripten, due to strict
   Emscripten signature requirements when calling function pointers (#2175).
 - Allow transitioning to full screen from SDL as a response to mouse press
   events.
 - Fixed a bug in previous 1.13.0 release that broke fullscreen transitioning
   from working.
 - Fixed emscripten/html5.h to be used in C source files.
 - Fix an issue where extraneous system libraries would get included in the
   generated output (#2191).
 - Added a new function emscripten_async_wget2_data() that allows reading from
   an XMLHTTPRequest directly into memory while supporting advanced features.
 - Fixed esc key code in GLFW.
 - Added new emscripten_debugger() intrinsic function, which calls into JS
   "debugger;" statement to break into a JS debugger.
 - Fixed varargs function call alignment of doubles to 8 bytes.
 - Switched to using default function local stack alignment to 16 bytes to be SIMD-friendly.
 - Improved error messages when user code has a syntax error in em_asm() statements.
 - Switched to using a new custom LLVM datalayout format for Emscripten. See
   https://github.com/emscripten-core/emscripten-fastcomp/commit/65405351ba0b32a8658c65940e0b65ceb2601ad4
 - Optimized function local stack space to use fewer temporary JS variables.
 - Full list of changes:
    - Emscripten: https://github.com/emscripten-core/emscripten/compare/1.13.0...1.13.1
    - Emscripten-LLVM: https://github.com/emscripten-core/emscripten-fastcomp/compare/1.13.0...1.13.1
    - Emscripten-Clang: https://github.com/emscripten-core/emscripten-fastcomp-clang/compare/1.13.0...1.13.1

v1.13.0: 3/3/2014
------------------
 - Fixed the deprecated source mapping syntax warning.
 - Fixed a buffer overflow issue in emscripten_get_callstack (#2171).
 - Added support for -Os (optimize for size) and -Oz (aggressively optimize for
   size) arguments to emcc.
 - Fixed a typo that broko the call signature of glCompressedTexSubImage2D()
   function (#2173).
 - Added new browser fullscreen resize logic that always retains aspect ratio
   and adds support for IE11.
 - Improve debug messaging with bad function pointer calls when -s ASSERTIONS=2
   is set.
 - Full list of changes: https://github.com/emscripten-core/emscripten/compare/1.12.3...1.13.0

v1.12.3: 2/27/2014
------------------
 - Fixed alcOpenDevice on Safari.
 - Improved the warning message on missing symbols to not show false positives (#2154).
 - Improved EmscriptenFullscreenChangeEvent HTML5 API structure to return
   information about HTML element and screen sizes for convenience.
 - Full list of changes: https://github.com/emscripten-core/emscripten/compare/1.12.2...1.12.3

v1.12.2: 2/25/2014
------------------
 - Added better warning message if Emscripten, LLVM and Clang versions don't match.
 - Introduced the asmjs-unknown-emscripten target triple that allows
   specializing LLVM codegen for Emscripten purposes.
 - Full list of changes: https://github.com/emscripten-core/emscripten/compare/1.12.1...1.12.2

v1.12.1: 2/25/2014
------------------
 - TURNED ON FASTCOMP BY DEFAULT. This means that you will need to migrate to
   fastcomp-clang build. Either use an Emscripten SDK distribution, or to build
   manually, see
   http://kripken.github.io/emscripten-site/docs/building_from_source/LLVM-Backend.html
   for info.
 - Migrate to requiring Clang 3.3 instead of Clang 3.2. The fastcomp-clang
   repository by Emscripten is based on Clang 3.3.
 - Deprecated old Emscripten libgc implementation.
 - asm.js will now be always enabled, even in -O0 builds in fastcomp.
 - Remove support for -s RUNTIME_TYPE_INFO, which is unsupported in fastcomp.
 - Added a new "powered by Emscripten" logo.
 - Updated default shell.html graphical layout.
 - Added new macro EM_ASM_, which allows sending values to JS without returning anything.
 - Deprecated the jcache compiler option. It should not be needed anymore.
 - Added support for fetching callstack column information in Firefox 30 in emscripten_get_callstack.
 - Fix issues with missing exceptions-related symbols in fastcomp.
 - Full list of changes: https://github.com/emscripten-core/emscripten/compare/1.12.0...1.12.1

v1.12.0: 2/22/2014
------------------
 - Improved the runtime abort error message when calling an invalid function
   pointer if compiled with -s ASSERTIONS=1 and 2. This allows the developer to
   better deduce errors with bad function pointers or function pointers casted
   and invoked via a wrong signature.
 - Added a new api function emscripten_set_main_loop_arg, which allows passing a
   userData pointer that will be carried via the function call, useful for
   object-oriented encapsulation purposes (#2114).
 - Fixed CMake MinSizeRel configuration type to actually optimize for minimal size with -Os.
 - Added support for GLES2 VAO extension OES_vertex_array_object for browsers that support it.
 - Fix issues with emscripten/html5.f when compiled with the SAFE_HEAP option.
 - Full list of changes: https://github.com/emscripten-core/emscripten/compare/1.11.1...1.12.0

v1.11.1: 2/19/2014
------------------
 - Improved eglSwapBuffers to be spec-conformant.
 - Fixed an issue with asm.js validation and va_args (#2120).
 - Fixed asm.js validation issues found with fuzzing.
 - Added new link-time compiler flag -s RETAIN_COMPILER_SETTINGS=1, which
   enables a runtime API for querying which Emscripten settings were used to
   compile the file.
 - Full list of changes: https://github.com/emscripten-core/emscripten/compare/1.11.0...1.11.1

v1.11.0: 2/14/2014
------------------
 - Implemented some new SDL library functions.
 - Renamed standard file descriptors to have handles 0, 1 and 2 rather than 1, 2
   and 3 to coincide with unix numbering.
 - Improved embind support with smart pointers and mixins.
 - Improved the registerization -O3 optimization pass around switch-case constructs.
 - Upper-case files with suffix .C are now also recognized (#2109).
 - Fixed an issue with glGetTexParameter (#2112).
 - Improved exceptions support in fastcomp.
 - Added new linker option -s NO_EXIT_RUNTIME=1, which can be used to set a
   default value for the Module["noExitRuntime"] parameter at compile-time.
 - Improved SDL audio buffer queueing when the sample rate matches the native
   web audio graph sample rate.
 - Added an optimization that removes redundant Math.frounds in -O3.
 - Improved the default shell.html file.
 - Full list of changes: https://github.com/emscripten-core/emscripten/compare/1.10.4...1.11.0

v1.10.4: 2/10/2014
------------------
 - Added support for legacy GL emulation in fastcomp.
 - Deprecated the --split-js compiler option. This is not supported in fastcomp.
 - Full list of changes: https://github.com/emscripten-core/emscripten/compare/1.10.3...1.10.4

v1.10.3: 2/9/2014
------------------
 - Work on supporting GL/EGL GetProcAddress.
 - Fixed issues with shared lib linking support.
 - Full list of changes: https://github.com/emscripten-core/emscripten/compare/1.10.2...1.10.3

v1.10.2: 2/7/2014
------------------
 - Added basic FS unmount support.
 - Improved screen orientation lock API to return a success code.
 - Added PRECISE_F32 support to fastcomp.
 - Fixed issues in fastcomp related to special floating point literal
   serialization.
 - Improved SDL audio buffer queueing.
 - Added new link-time option -s WARN_UNALIGNED=1 to fastcomp to report compiler
   warnings about generated unaligned memory accesses, which can hurt
   performance.
 - Optimized libc strcmp and memcmp with the implementations from musl libc.
 - Optimized libc memcpy and memset to back to native code for large buffer sizes.
 - Full list of changes: https://github.com/emscripten-core/emscripten/compare/1.10.1...1.10.2

v1.10.1: 1/31/2014
------------------
 - Improve srand() and rand() to be seedable and use a Linear Congruential
   Generator (LCG) for the rng generation for performance.
 - Improved OpenAL library support.
 - Full list of changes: https://github.com/emscripten-core/emscripten/compare/1.10.0...1.10.1

v1.10.0: 1/29/2014
------------------
 - Improved C++ exception handling.
 - Improved OpenAL library support.
 - Fixed an issue where loading side modules could try to allocate from sealed
   heap (#2060).
 - Fixed safe heap issues (2068).
 - Added new EM_ASM variants that return a value but do not receive any inputs
   (#2070).
 - Add support for simultaneously using setjmp and C++ exceptions in fastcomp.
 - Full list of changes: https://github.com/emscripten-core/emscripten/compare/1.9.5...1.10.0

v1.9.5: 1/25/2014
------------------
 - Added a spinner logo to default html shell.
 - Full list of changes: https://github.com/emscripten-core/emscripten/compare/1.9.4...1.9.5

v1.9.4: 1/24/2014
------------------
 - Add support for Ninja and Eclipse+Ninja builds with Emscripten+CMake.
 - Fixed regressions with GL emulation.
 - Added support for #if !X in .js library preprocessor.
 - Make the syntax EM_ASM("code"); not silently fail. Note that the proper form
   is EM_ASM(code); without double-quotes.
 - Optimize generated code size by minifying loop labels as well.
 - Revised the -O3 optimization level to mean "safe, but very slow optimizations
   on top of -O2", instead of the old meaning "unsafe optimizations". Using -O3
   will now only do safe optimizations, but can be very slow compared to -O2.
 - Implemented a new registerization optimization pass that does extra variable
   elimination in -O3 and later to reduce the number of local variables in
   functions.
 - Implemented a new emscripten/html5.h interface that exposes common HTML5 APIs
   directly to C code without having to handwrite JS wrappers.
 - Improved error messages reported on user-written .js libraries containing
   syntax errors (#2033).
 - Fixed glBufferData() function call signature with null data pointer.
 - Added new option Module['filePackagePrefixURL'] that allows customizing the
   URL where the VFS package is loaded from.
 - Implemented glGetTexEnviv and glGetTexEnvfv in GL emulation mode.
 - Optimized the size of large memory initializer sections.
 - Fixed issues with the safe heap compilation option.
 - Full list of changes: https://github.com/emscripten-core/emscripten/compare/1.9.3...1.9.4

v1.9.3: 1/17/2014
------------------
 - re-merge split blocks in multiples
 - Full list of changes: https://github.com/emscripten-core/emscripten/compare/1.9.2...1.9.3

v1.9.2: 1/16/2014
------------------
 - Full list of changes: https://github.com/emscripten-core/emscripten/compare/1.9.1...1.9.2

v1.9.1: 1/16/2014
------------------
 - Optimize desktop GL fixed function pipeline emulation texture load
   instruction counts when GL_COMBINE is used.
 - fix Math_floor coercion in unrecommended codegen modes
 - Full list of changes: https://github.com/emscripten-core/emscripten/compare/1.9.0...1.9.1

v1.9.0: 1/16/2014
------------------
 - Full list of changes: https://github.com/emscripten-core/emscripten/compare/1.8.14...1.9.0

v1.8.14: 1/15/2014
------------------
 - add musl fputws and fix vswprintf.
 - Full list of changes: https://github.com/emscripten-core/emscripten/compare/1.8.13...1.8.14

v1.8.13: 1/15/2014
------------------
 - remove musl use of fwritex
 - Full list of changes: https://github.com/emscripten-core/emscripten/compare/1.8.12...1.8.13

v1.8.12: 1/15/2014
------------------
 - Added new GLEW 1.10.0 emulation support.
 - Fixed an issue where the runtime could start more than once when run in a
   browser (#1992)
 - Fix a regression in wprintf.
 - Full list of changes: https://github.com/emscripten-core/emscripten/compare/1.8.11...1.8.12

v1.8.11: 1/15/2014
------------------
 - Full list of changes: https://github.com/emscripten-core/emscripten/compare/1.8.10...1.8.11

v1.8.10: 1/14/2014
------------------
 - Update libc implementation from musl libc.
 - Full list of changes: https://github.com/emscripten-core/emscripten/compare/1.8.9...1.8.10

v1.8.9: 1/14/2014
------------------
 - add fputwc, which enables wprintf.
 - Full list of changes: https://github.com/emscripten-core/emscripten/compare/1.8.8...1.8.9

v1.8.8: 1/14/2014
------------------
 - Update to latest libcxx and libcxxabi libraries.
 - Fix handling of floating point negative zero (#1898)
 - Fixed a memory leak in relooper in previous release.
 - Fixed an issue in previous release with VBO handling in GL optimizations.
 - Full list of changes: https://github.com/emscripten-core/emscripten/compare/1.8.7...1.8.8

v1.8.7: 1/13/2014
------------------
 - Added support to numpad keycodes in glut support library.
 - Fix SIMD support with fastcomp.
 - Fixed a compiler error 'ran out of names' that could occur with too many
   minified symbol names.
 - Work around webkit imul bug https://bugs.webkit.org/show_bug.cgi?id=126345
   (#1991)
 - Optimized desktop GL fixed function pipeline emulation path for better
   performance.
 - Added support for exceptions when building with fastcomp.
 - Fix and issue where the run() function could be called multiple times at
   startup (#1992)
 - Removed a relooper limitation with fixed buffer size.
 - Full list of changes: https://github.com/emscripten-core/emscripten/compare/1.8.6...1.8.7

v1.8.6: 1/8/2014
------------------
 - Added support for the libuuid library, see http://linux.die.net/man/3/libuuid.
 - Fixed .js file preprocessor to preprocess recursively (#1984).
 - Fixed a compiler codegen issue related to overflow arithmetic (#1975)
 - Added new link-time optimization flag -s AGGRESSIVE_VARIABLE_ELIMINATION=1
   that enables the aggressiveVariableElimination js optimizer pass, which tries
   to remove temporary variables in generated JS code at the expense of code
   size.
 - Full list of changes: https://github.com/emscripten-core/emscripten/compare/1.8.5...1.8.6

v1.8.5: 1/7/2014
------------------
 - Fixed compiler issues when used with LLVM 3.4.
 - Full list of changes: https://github.com/emscripten-core/emscripten/compare/1.8.4...1.8.5

v1.8.4: 1/6/2014
------------------
 - Added support to Return and Backspace keys to glut
 - Fixed compiler issues when used with LLVM 3.4.
 - Full list of changes: https://github.com/emscripten-core/emscripten/compare/1.8.3...1.8.4

v1.8.3: 1/5/2014
------------------
 - Improved SDL and page scroll pos handling support for IE10 and IE11.
 - Optimized SDL_UnlockSurface performance.
 - Full list of changes: https://github.com/emscripten-core/emscripten/compare/1.8.2...1.8.3

v1.8.2: 1/4/2014
------------------
 - Fixed glGetFramebufferAttachmentParameteriv and an issue with glGetXXX when
   the returned value was null.
 - Full list of changes: https://github.com/emscripten-core/emscripten/compare/1.8.1...1.8.2

v1.8.1: 1/3/2014
------------------
 - Added support for WebGL hardware instancing extension.
 - Improved fastcomp native LLVM backend support.
 - Added support for #include filename.js to JS libraries.
 - Deprecated --compression emcc command line parameter that manually compressed
   output JS files, due to performance issues. Instead, it is best to rely on
   the web server to serve compressed JS files.
 - Full list of changes: https://github.com/emscripten-core/emscripten/compare/1.8.0...1.8.1

v1.8.0: 12/28/2013
------------------
 - Fix two issues with function outliner and relooper.
 - Full list of changes: https://github.com/emscripten-core/emscripten/compare/1.7.9...1.8.0

v1.7.9: 12/27/2013
------------------
 - Added new command line parameter --em-config that allows specifying a custom
   location for the .emscripten configuration file.
 - Reintroduced relaxed asm.js heap sizes, which no longer need to be power of
   2, but a multiple of 16MB is sufficient.
 - Added emrun command line tool that allows launching .html pages from command
   line on desktop and Android as if they were native applications. See
   https://groups.google.com/forum/#!topic/emscripten-discuss/t2juu3q1H8E . Adds
   --emrun compiler link flag.
 - Began initial work on the "fastcomp" compiler toolchain, a rewrite of the
   previous JS LLVM AST parsing and codegen via a native LLVM backend.
 - Added --exclude-file command line flag to emcc and a matching --exclude
   command line flag to file packager, which allows specifying files and
   directories that should be excluded while packaging a VFS data blob.
 - Improved GLES2 and EGL support libraries to be more spec-conformant.
 - Optimized legacy GL emulation code path. Added new GL_FFP_ONLY optimization
   path to fixed function pipeline emulation.
 - Added new core functions emscripten_log() and emscripten_get_callstack() that
   allow printing out log messages with demangled and source-mapped callstack
   information.
 - Improved BSD Sockets support. Implemented getprotobyname() for BSD Sockets library.
 - Fixed issues with simd support.
 - Various bugfixes: #1573, #1846, #1886, #1908, #1918, #1930, #1931, #1942, #1948, ..
 - Full list of changes: https://github.com/emscripten-core/emscripten/compare/1.7.8...1.7.9

v1.7.8: 11/19/2013
------------------
 - Fixed an issue with -MMD compilation parameter.
 - Added EM_ASM_INT() and EM_ASM_DOUBLE() macros. For more information, read
   https://groups.google.com/forum/#!topic/emscripten-discuss/BFGTJPCgO6Y .
 - Fixed --split parameter to also work on Windows.
 - Fixed issues with BSD sockets accept() call.
 - Full list of changes: https://github.com/emscripten-core/emscripten/compare/1.7.7...1.7.8

v1.7.7: 11/16/2013
------------------
 - Improve SDL audio buffer queue timing support.
 - Improved default precision of clock_gettime even when not using CLOCK_REALTIME.
 - Optimize and fix issues with LLVM IR processing.
 - Full list of changes: https://github.com/emscripten-core/emscripten/compare/1.7.6...1.7.7

v1.7.6: 11/15/2013
------------------
 - Added regex implementation from musl libc.
 - The command line parameter -s DEAD_FUNCTIONS=[] can now be used to explicitly
   kill functions coming from built-in library_xx.js.
 - Improved EGL support and GLES2 spec conformance.
 - Reverted -s TOTAL_MEMORY=x to require pow2 values, instead of the relaxed
   'multiples of 16MB'. This is because the relaxed rule is released only in
   Firefox 26 which is currently in Beta and ships on the week of December 10th
   (currently in Beta). As of writing, current stable Firefox 25 does not yet
   support these.
 - Adjusted the default linker behavior to warn about all missing symbols,
   instead of silently ignoring them. Use -s WARN_ON_UNDEFINED_SYMBOLS=0 to
   suppress these warnings if necessary.
 - Full list of changes: https://github.com/emscripten-core/emscripten/compare/1.7.5...1.7.6

v1.7.5: 11/13/2013
------------------
 - Fix issues with the built-in C++ function name demangler.
 - Full list of changes: https://github.com/emscripten-core/emscripten/compare/1.7.4...1.7.5

v1.7.4: 11/12/2013
------------------
 - Fixed issues with BSD sockets code and SDL joystick implementation.
 - Full list of changes: https://github.com/emscripten-core/emscripten/compare/1.7.3...1.7.4

v1.7.3: 11/12/2013
------------------
 - Added support for generating single-precision floating point instructions.
    - For more information, read
      https://blog.mozilla.org/javascript/2013/11/07/efficient-float32-arithmetic-in-javascript/
 - Made GLES2 support library more spec-conformant by throwing fewer exceptions
   on errors. Be sure to build with -s GL_ASSERTIONS=1, remember to use
   glGetError() and check the browser console to best detect WebGL rendering
   errors.
 - Converted return value of emscripten_get_now() from float to double, to not
   lose precision in the function call.
 - Added support for joysticks in SDL via the Gamepad API
 - Full list of changes: https://github.com/emscripten-core/emscripten/compare/1.7.2...1.7.3

v1.7.2: 11/9/2013
------------------
 - The compiler now always generates a .js file that contains the generated
   source code even when compiling to a .html file.
    - Read https://groups.google.com/forum/#!topic/emscripten-discuss/EuHMwqdSsEs
 - Implemented depth+stencil buffer choosing behavior in GLUT, SDL and GLFW.
 - Fixed memory leaks generated by glGetString and eglGetString.
 - Greatly optimized startup times when virtual filesystems with a large amount
   of files in them.
 - Added some support for SIMD generated by LLVM.
 - Fixed some mappings with SDL keyboard codes.
 - Added a new command line parameter --no-heap-copy to compiler and file
   packager that can be used to optimize VFS memory usage at startup.
 - Updated libcxx to revision 194185, 2013-11-07.
 - Improvements to various library support.
 - Full list of changes: https://github.com/emscripten-core/emscripten/compare/1.7.1...1.7.2

v1.7.1: 10/24/2013
------------------
 - Remove old call to Runtime.warn in file packager code
 - Fix bug with parsing of empty types.
 - Full list of changes: https://github.com/emscripten-core/emscripten/compare/1.7.0...1.7.1

v1.7.0: 10/23/2013
------------------
 - Adds mouse wheel events support in GLUT library.
 - Adds support for a new link parameter -s CASE_INSENSITIVE_VFS=1 to enable
   Emscripten virtual filesystem to search files ignoring case.
 - *Numerous* optimizations in both compilation and runtime stages.
 - Remove unnecessary whitespace, compact postSets function, and other
   optimizations in compilation output to save on generated file size.
 - Fixes float parsing from negative zero.
 - Removes the -s EMIT_GENERATED_FUNCTIONS link parameter as unneeded.
 - Fixes an issue where updating subranges of GL uniform arrays was not
   possible.
 - asm.js heap size (-s TOTAL_MEMORY=x) no longer needs to be a power of 2. As a
   relaxed rule, choosing any multiple of 16MB is now possible.
 - O1 optimization no longer runs the 'simplifyExpressions' optimization pass.
   This is to improve build iteration times when using -O1. Use -O2 to run that
   pass.
 - EM_ASM() can now be used even when compiling to asm.js.
 - All currently specified non-debugging-related WebGL 1 extensions are now
   enabled by default on startup, no need to ctx.getExtension() manually to
   enable them.
 - Improve readability of uncaught JavaScript exceptions that are thrown all the
   way up to the web console by printing out the stack trace of where the throw
   occurred.
 - Fix an issue when renaming a directory to a subdirectory.
 - Several compiler stability fixes.
 - Adds a JavaScript implementation of cxa_demangle function for demangling call
   stack traces at runtime for easier debugging.
 - GL context MSAA antialiasing is now DISABLED by default, to make the GL
   behavior consistent with desktop usage.
 - Added support to SDL, GLUT and GLFW libraries to specify MSAA on/off at startup.
 - Implemented glColor4ubv in GL emulation mode.
 - Fix an issue with LLVM keyword __attribute__ ((__constructor__)) (#1155).
 - Fix an issue with va_args and -s UNALIGNED_MEMORY=1 (#1705).
 - Add initial support code for LLVM SIMD constructs and a JavaScript SIMD
   polyfill implementation from
   https://github.com/johnmccutchan/ecmascript_simd/ .
 - Fixed support for node.js native filesystem API NODEFS on Windows.
 - Optimize application startup times of Emscripten-compiled programs by
   enabling the virtual filesystem XHR and asm.js compilation to proceed in
   parallel when opening a page.
 - Full list of changes: https://github.com/emscripten-core/emscripten/compare/1.6.4...1.7.0

v1.6.4: 9/30/2013
------------------
 - Implements a new preprocessor tool for preparsing C struct definitions
   (#1554), useful for Emscripten support library implementors.
 - Fix parsing issue with sscanf (#1668).
 - Improved the responsiveness of compiler print output on Windows.
 - Improved compilation times at link stage.
 - Added support for new "NODEFS" filesystem that directly accesses files on the
   native filesystem. Only usable with node.js when compiling to JS.
 - Added support for new IDBFS filesystem for accessing files in IndexedDB storage (#1601.
 - Full list of changes: https://github.com/emscripten-core/emscripten/compare/1.6.3...1.6.4

v1.6.3: 9/26/2013
------------------
 - Emscripten CMake toolchain now generates archive files with .a suffix when
   project target type is static library, instead of generatic .bc files
   (#1648).
 - Adds iconv library from the musl project to implement wide functions in C
   library (#1670).
 - Full list of changes:
   https://github.com/emscripten-core/emscripten/compare/1.6.2...1.6.3

v1.6.2: 9/25/2013
------------------
 - Added support for dprintf() function (#1250).
 - Fixes several compiler stability issues (#1637, #1166, #1661, #1651 and more).
 - Enables support for WEBGL_depth_texture.
 - Adds support for new link flag -s GL_ASSERTIONS=1 which can be used to add
   extra validation layer to the Emscripten GL library to catch code issues.
 - Adds support to Web Audio API in SDL audio backend so that SDL audio now
   works in Chrome and new Opera as well.
 - Fixes an alpha blending issue with SDL_SetAlpha.
 - Implemented locale-related code in C library.
 - Full list of changes: https://github.com/emscripten-core/emscripten/compare/1.6.1...1.6.2

v1.6.1: 9/22/2013
------------------
 - Several optimizations to compiler link stage.
 - Full list of changes: https://github.com/emscripten-core/emscripten/compare/1.6.0...1.6.1

v1.6.0: 9/21/2013
------------------
 - Enable support for %[] pattern in scanf.
 - Added dependency tracking support to linked .js files in CMake toolchain.
 - The hex prefix 0x is now properly handled in sscanf (#1632).
 - Simplify internal compiler operations by removing the internal framework.js.
 - Full list of changes: https://github.com/emscripten-core/emscripten/compare/1.5.9...1.6.0

v1.5.9: 9/15/2013
------------------
 - Add support for SDL_Delay in web workers.
 - Full list of changes: https://github.com/emscripten-core/emscripten/compare/1.5.8...1.5.9

v1.5.8: 9/14/2013
------------------
 - Add support for the GCC -E compiler flag.
 - Update Emscripten libc headers to musl-0.9.13.
 - Added new utility function emscripten_async_load_script() to asynchronously
   load a new .js script URL.
 - Full list of changes: https://github.com/emscripten-core/emscripten/compare/1.5.7...1.5.8

v1.5.7: 8/30/2013
------------------
 - The script tag in default shell.html is now marked 'async', which enables
   loading the JS script code asynchronously in Firefox without making the main
   thread unresponsive.
 - Implemented new utility function emscripten_get_canvas_size() which returns
   the current Module <canvas> element size in pixels.
 - Optimize code size in compiled side modules.
 - Optimize startup memory usage by avoiding unnecessary copying of VFS data at
   startup.
 - Add support for SDL_WM_ToggleFullScreen().
 - Add support for emscripten_get_now() when running in SpiderMonkey shell.
 - Added new environment variable EM_BUILD_VERBOSE=0,1,2,3 to set an extra
   compiler output verbosity level for debugging.
 - Added better support for dlopen() to simulate dynamic library loading in
   JavaScript.
 - Improved support for BSD sockets and networking.
 - Added new SOCKFS filesystem, which reads files via a network connection.
 - Avoid issues with long command line limitations in CMake toolchain by using
   response files.
 - Fix issues with client-side vertex data rendering in GL emulation mode.
 - Improved precision of clock_gettime().
 - Improve function outlining support.
 - Added support for using NMake generator with CMake toolchain.
 - Improved support for flexible arrays in structs (#1602).
 - Added ability to marshal UTF16 and UTF32 strings between C++ <-> JS code.
 - Added a new commandline tool validate_asms.py to help automating asm.js
   validation testing.
 - Improved stability with inline asm() syntax.
 - Updated libc headers to new version.
 - Full list of changes: https://github.com/emscripten-core/emscripten/compare/1.5.6...1.5.7

v1.5.6: 8/17/2013
------------------
 - Improved BSD sockets support.
 - Added touch events support to GLUT library.
 - Added new --js-opts=0/1 command line option to control whether JS optimizer
   is run or not.
 - Improved OpenAL support.
 - Added new command line tool tools/find_bigvars.py which can be used on an
   output file to detect large functions and needs for outlining.
 - Merged link flags -s FORCE_GL_EMULATION and -s DISABLE_GL_EMULATION to a
   single opt-in flag -s LEGACY_GL_EMULATION=0/1 to control whether GL emulation
   is active.
 - Improved SDL input support.
 - Several stability-related compiler fixes.
 - Fixed source mapping generation support on Windows.
 - Added back the EMSCRIPTEN_KEEPALIVE attribute qualifier to help prevent
   inlining and to retain symbols in output without dead code elimination
   occurring.
 - Fix issues when marshalling UTF8 strings between C<->JS.
 - Full list of changes: https://github.com/emscripten-core/emscripten/compare/1.5.5...1.5.6

v1.5.5: 8/9/2013
------------------
 - Update libcxx to revision 187959, 2013-08-08.
 - Full list of changes: https://github.com/emscripten-core/emscripten/compare/1.5.4...1.5.5

v1.5.4: 8/9/2013
------------------
 - Fixed multiple issues with C stdlib support.
 - Fix audio buffer queueing issues with OpenAL.
 - Improved BSD sockets support.
 - Added a new compile+link time command line option -Wno-warn-absolute-paths to
   hide the emscripten compiler warning when absolute paths are passed into the
   compiler.
 - Added new link flag -s STB_IMAGE=0/1 and integrate it to SDL image loading to
   enable synchronous image loading support with SDL.
 - Several improvements on function outlining support.
 - Fix issues with GLES2 interop support.
 - Full list of changes: https://github.com/emscripten-core/emscripten/compare/1.5.3...1.5.4

v1.5.3: 6/28/2013
------------------
 - Added new optimization level --llvm-lto 3 to run even more aggressive LTO
   optimizations.
 - Improve optimizations for libc and other libraries.
 - Full list of changes: https://github.com/emscripten-core/emscripten/compare/1.5.2...1.5.3

v1.5.2: 6/27/2013
------------------
 - Added support for generating source maps along the built application when -g
   is specified. This lets the browser show original .cpp sources when
   debugging.
 - GLUT and SDL improvements.
 - Added new link option -g<level> where level=0-4, which allows controlling
   various levels of debuggability added to the output.
 - Full list of changes: https://github.com/emscripten-core/emscripten/compare/1.5.1...1.5.2

v1.5.1: 6/22/2013
------------------
 - File packager now skips all directories and files starting with '.', and hidden files on Windows.
 - Fix issues with strnlen, memmove, LDBL_ constants, va_args, float.h, and others.
 - Full list of changes: https://github.com/emscripten-core/emscripten/compare/1.5.0...1.5.1

v1.5.0: 6/17/2013
------------------
 - Several compiler optimizations.
 - Improve SDL key events support.
 - Increase debug logging when specifying emcc -v.
 - Full list of changes: https://github.com/emscripten-core/emscripten/compare/1.4.9...1.5.0

v1.4.9: 6/8/2013
------------------
 - Several compiler optimizations.
 - Full list of changes: https://github.com/emscripten-core/emscripten/compare/1.4.8...1.4.9

v1.4.8: 6/6/2013
------------------
 - Add support for webrtc-based sockets.
 - Full list of changes: https://github.com/emscripten-core/emscripten/compare/1.4.7...1.4.8

v1.4.7: 6/2/2013
------------------
 - Remove more unneeded break and continue statements in relooper.
 - Full list of changes: https://github.com/emscripten-core/emscripten/compare/1.4.6...1.4.7

v1.4.6: 6/2/2013
------------------
 - Improve relooper code.
 - Full list of changes: https://github.com/emscripten-core/emscripten/compare/1.4.5...1.4.6

v1.4.5: 6/1/2013
------------------
 - Improve relooper code.
 - Full list of changes: https://github.com/emscripten-core/emscripten/compare/1.4.4...1.4.5

v1.4.4: 6/1/2013
------------------
 - Add support for symlinks in source files.
 - Fix various issues with SDL.
 - Added -s FORCE_ALIGNED_MEMORY=0/1 link time flag to control whether all loads
   and stores are assumed to be aligned.
 - Fix file packager to work with closure.
 - Major improvements to embind support, and optimizations.
 - Improve GL emulation.
 - Optimize VFS usage.
 - Allow emscripten to compile .m and .mm files.
 - Added new syntax --preload-file src@dst to file packager command line to
   allow placing source files to custom destinations in the FS.
 - Full list of changes: https://github.com/emscripten-core/emscripten/compare/1.4.3...1.4.4

v1.4.3: 5/8/2013
------------------
 - Fix issue with strcat.
 - Major embind improvements.
 - Switch to le32-unknown-nacl LLVM target triple as default build option
   instead of the old i386-pc-linux-gnu target triple.
 - Improve compiler logging behavior.
 - Full list of changes: https://github.com/emscripten-core/emscripten/compare/1.4.2...1.4.3

v1.4.2: 5/3/2013
------------------
 - Fix issues with le32-unknown-nacl LLVM target triple.
 - Add some GLEW support.
 - Full list of changes: https://github.com/emscripten-core/emscripten/compare/1.4.1...1.4.2

v1.4.1: 4/28/2013
------------------
 - Implement support for le32-unknown-nacl LLVM target triple.
 - Added new cmdline option -s ERROR_ON_UNDEFINED_SYMBOLS=0/1 to give
   compile-time error on undefined symbols at link time. Default off.
 - Full list of changes: https://github.com/emscripten-core/emscripten/compare/1.3.8...1.4.1

v1.3.8: 4/29/2013
------------------
 - Improved 64-bit integer ops codegen.
 - Added Indexed DB support to vfs.
 - Improve warning message on dangerous function pointer casts when compiling in
   asm.js mode.
 - Added --use-preload-cache command line option to emcc, to be used with the
   file packager.
 - Fixes to libcextra.
 - Full list of changes: https://github.com/emscripten-core/emscripten/compare/1.3.7...1.3.8

v1.3.7: 4/24/2013
------------------
 - Merge IMVU implementation of embind to emscripten trunk. Embind allows
   high-level C++ <-> JS types interop.
 - Enable asm.js compilation in -O1 and higher by default. Fix issues when
   compiling to asm.js.
 - Improve libc support with Emscripten with the musl libc headers.
 - Full list of changes: https://github.com/emscripten-core/emscripten/compare/1.3.6...1.3.7

v1.3.6: 4/2/2013
------------------
 - Fix hang issue with strtof.
 - Update libcxx to upstream r178253 from March 29, 2013.
 - Fix issues with GL emulation.
 - Full list of changes: https://github.com/emscripten-core/emscripten/compare/1.3.5...1.3.6

v1.3.5: 3/25/2013
------------------
 - Get exceptions working as they did before.
 - Remove symbol removing hack.
 - Full list of changes: https://github.com/emscripten-core/emscripten/compare/1.3.4...1.3.5

v1.3.4: 3/24/2013
------------------
 - Update to new libcxx and libcxxabi versions from upstream.
 - Full list of changes: https://github.com/emscripten-core/emscripten/compare/1.3.3...1.3.4

v1.3.3: 3/23/2013
------------------
 - Remove unneeded check from relooper.
 - Full list of changes: https://github.com/emscripten-core/emscripten/compare/1.3.2...1.3.3

v1.3.2: 3/22/2013
------------------
 - Fix issues with fgets.
 - Add support for non-fullscreen pointer lock.
 - Improve OpenAL support.
 - Full list of changes: https://github.com/emscripten-core/emscripten/compare/1.3.1...1.3.2

v1.3.1: 3/19/2013
------------------
 - Improve SDL audio and mixer support.
 - Add GLES2 emulation features when -s FULL_ES2=1 is specified.
 - Add support for OpenAL.
 - Add new -s OPENAL_DEBUG=0/1 link command line option.
 - Fixed an issue with mouse coordinate being offset with canvas.
 - Removed -s UTF_STRING_SUPPORT=0 parameter, this is now always on.
 - Full list of changes: https://github.com/emscripten-core/emscripten/compare/1.3.0...1.3.1

v1.3.0: 3/11/2013
------------------
 - Improve GLES2 emulation with -s FULL_ES2=1.
 - Deprecated -s USE_TYPED_ARRAYS=1 and -s QUANTUM_SIZE=1.
 - Implement a minifier infrastructure when compiling for asm.js.
 - Full list of changes: https://github.com/emscripten-core/emscripten/compare/1.2.9...1.3.0

v1.2.9: 3/7/2013
------------------
 - Improved canvas behavior when transitioning between fullscreen.
 - Added support for getopt().
 - Fixed several libc issues.
 - Full list of changes: https://github.com/emscripten-core/emscripten/compare/1.2.8...1.2.9

v1.2.8: 3/6/2013
------------------
 - Remove unnecessary recursion in relooper RemoveUnneededFlows.
 - Full list of changes: https://github.com/emscripten-core/emscripten/compare/1.2.7...1.2.8

v1.2.7: 3/6/2013
------------------
 - Added SDL_Mixer support.
 - Implemented stubs for several Unix and threading-related functions.
 - Full list of changes: https://github.com/emscripten-core/emscripten/compare/1.2.6...1.2.7

v1.2.6: 3/5/2013
------------------
 - Relooper updates.
 - Full list of changes: https://github.com/emscripten-core/emscripten/compare/1.2.5...1.2.6

v1.2.5: 3/5/2013
------------------
 - Greatly improve GL emulation support.
 - Handle %c in sscanf.
 - Improve compilation times by optimizing parallel execution in the linker.
 - Improve several compiler stability issues detected from fuzzing tests.
 - Implemented emscripten_jcache_printf.
 - Allow running emscripten.py outside emcc itself.
 - Full list of changes: https://github.com/emscripten-core/emscripten/compare/1.2.4...1.2.5

v1.2.4: 2/2/2013
------------------
 - Work on adding support for asm.js compilation.
 - Improve EGL support.
 - Full list of changes: https://github.com/emscripten-core/emscripten/compare/1.2.3...1.2.4

v1.2.3: 1/9/2013
------------------
 - Work on adding support for asm.js compilation.
 - Full list of changes: https://github.com/emscripten-core/emscripten/compare/1.2.2...1.2.3

v1.2.2: 1/8/2013
------------------
 - Work on adding support for asm.js compilation.
 - Full list of changes: https://github.com/emscripten-core/emscripten/compare/1.2.1...1.2.2

v1.2.1: 1/8/2013
------------------
 - Improvements to GLUT, SDL and BSD sockets headers.
 - Full list of changes: https://github.com/emscripten-core/emscripten/compare/1.2.0...1.2.1

v1.2.0: 1/1/2013
------------------
 - Work on adding support for asm.js compilation.
 - Full list of changes: https://github.com/emscripten-core/emscripten/compare/1.1.0...1.2.0

v1.1.0: 12/12/2012
------------------
 - Fix several issues with Windows support.
 - Added a standalone toolchain for CMake.
 - Added emscripten_run_script_string().
 - Optimize compilation times via threading.
 - Update to requiring Clang 3.2. Older versions may no longer work.
 - Several improvements to emscripten library support headers.
 - Full list of changes: https://github.com/emscripten-core/emscripten/compare/1.0.1a...1.1.0

v1.0.1a: 11/11/2012
------------------
 - Add relooper code to repository.
 - Full list of changes: https://github.com/emscripten-core/emscripten/compare/1.0.1...1.0.1a

v1.0.1: 11/11/2012
------------------
 - First commit that introduced versioning to the Emscripten compiler.<|MERGE_RESOLUTION|>--- conflicted
+++ resolved
@@ -20,16 +20,13 @@
 
 4.0.6 (in development)
 ----------------------
-<<<<<<< HEAD
+
+4.0.5 - 03/12/25
+----------------
 - Added support for applying path prefix substitution to the sources of the
   source map : use `-sSOURCE_MAP_PREFIXES=["<old>=<new>"]` with `-gsource-map`.
   Alternatively, you can now embed the sources content into the source map file
   using `-gsource-map=inline`. (#23741)
-=======
-
-4.0.5 - 03/12/25
-----------------
->>>>>>> f6c82724
 - Added initial support for wasm source phase imports via
   `-sSOURCE_PHASE_IMPORTS`.  This is currently experimental and not yet
   implemented in browsers. (#23175)
