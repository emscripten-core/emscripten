--- conflicted
+++ resolved
@@ -24,12 +24,9 @@
 3.1.73 - 11/28/24
 -----------------
 - libunwind was updated to LLVM 19.1.4. (#22394)
-<<<<<<< HEAD
 - mimalloc was updated to 2.1.7. (#21548)
 - The file system was updated to independently track atime, mtime and ctime
   instead of using the same time for all three. (#22998)
-=======
->>>>>>> 58889f9f
 
 3.1.72 - 11/19/24
 -----------------
