--- conflicted
+++ resolved
@@ -33,13 +33,10 @@
   are now exposed to native code and can be used to keep the runtime alive
   without immediately unwinding the event loop (as
   `emscripten_exit_with_live_runtime()` does). (#17160)
-<<<<<<< HEAD
 - Added a shim for `BigInt64Array` so `-sWASM_BIGINT` can be used in Safari
   v14. (#17103)
-=======
 - The file packager option `--use-preload-cache` now only invalidates the
   cache if the data contents has changed. (#16807)
->>>>>>> f677b267
 
 3.1.13 - 06/02/2022
 -------------------
