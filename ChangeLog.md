This document describes changes between tagged Emscripten SDK versions.

Note that in the compiler, version numbering is used as the mechanism to
invalidate internal compiler caches, so version numbers do not necessarily
reflect the amount of changes between versions.

To browse or download snapshots of old tagged versions, visit
https://github.com/emscripten-core/emscripten/releases.

Not all changes are documented here. In particular, new features, user-oriented
fixes, options, command-line parameters, usage changes, deprecations,
significant internal modifications and optimizations etc. generally deserve a
mention. To examine the full set of changes between versions, visit the link to
full changeset diff at the end of each section.

See docs/process.md for how version tagging works.

Current Trunk
-------------
<<<<<<< HEAD
 - Pthread blocking on the main thread is now disallowed by default. To enable
   it, you must set `ALLOW_BLOCKING_ON_MAIN_THREAD` (disallowing by default
   makes it less likely new users of pthreads will hit surprising deadlocks
   on the Web).
=======
 - Add support for overriding `.emscripten` config variables using environment
   variables.  Any config variable `FOO` can be overridden by `EM_FOO` in the
   environment.
 - `-Werror` now also turns warnings in the python driver code into errors.
>>>>>>> 46c92806
 - Internal settings have moved from `settings.js` to `settings_internal.js`.
   These are settings that are for internal use only and are not set-able from
   the command line.  If we misclassified any of these please open a bug.
 - `STANDALONE_WASM` mode now supports settings up argv via wasi APIs.
 - `STANDALONE_WASM` mode now supports running static constructors in `_start`.

v1.38.48: 10/11/2019
--------------------
 - Add support for `MAIN_THREAD_EM_ASM` in wasm backend. #9560
 - Add ability to disable FETCH worker in Fastcomp backend via
   `USE_FETCH_WORKER=0`.  This is useful for people who use FETCH, but don't
   perform any synchronous fetches on the main thread. #9567
 - Remove `EMCONFIGURE_JS`. Since #6269 we have set it to "2" which means never
   use native, always use JS.

v1.38.47: 10/02/2019
--------------------
 - Add support for FETCH API in WASM backend. This doesn't support FETCH in the
   main thread (`USE_FETCH_WORKER=0` is enforced). #9490
 - Redefine errno values to be consistent with wasi. This will let us avoid
   needing to convert the values back and forth as we use more wasi APIs.
   This is an ABI change, which should not be noticeable from user code
   unless you use errno defines (like EAGAIN) *and* keep around binaries
   compiled with an older version that you link against. In that case, you
   should rebuild them. See #9545.
 - Removed build option `-s ONLY_MY_CODE` as we now have much better solutions
   for that, like building to a wasm object file or using `STANDALONE_WASM`
   etc. (see
   https://github.com/emscripten-core/emscripten/wiki/WebAssembly-Standalone).
 - Emscripten now supports the config file (.emscripten) being placed in the
   emscripten directory rather that the current user's home directory.
   See #9543

v1.38.46: 09/25/2019
--------------------
 - Rename libpthreads to libpthread to match its normal name on other platforms.
   This change should be completely internal to emscripten.
 - Remove redundnant `COMPILER_ENGINE` and `JS_ENGINE` options.  We only support
   node as the compiler engine so just use a single `NODE_JS` option for that.
 - Module.abort is no longer exported by default. It can be exported in the normal
   way using `EXTRA_EXPORTED_RUNTIME_METHODS`, and as with other such changes in
   the past, forgetting to export it with show a clear error in `ASSERTIONS` mode.
 - Remove `EMITTING_JS` flag, and replace it with `STANDALONE_WASM`. That flag indicates
   that we want the wasm to be as standalone as possible. We may still emit JS in
   that case, but the JS would just be a convenient way to run the wasm on the Web
   or in Node.js.
 - `ASYNCIFY_BLACKLIST` and `ASYNCIFY_WHITELIST` now support simple '\*' wildcard matching

v1.38.45: 09/12/2019
--------------------

v1.38.44: 09/11/2019
--------------------
 - Remove Binaryen from the ports system. This means that emscripten will
   no longer automatically build Binaryen from source. Instead, either use
   the emsdk (binaries are provided automatically, just like for LLVM), or
   build it yourself and point `BINARYEN_ROOT` in .emscripten to it. See #9409

v1.38.43: 08/30/2019
---------------------
 - noExitRuntime is no longer a property on the Module object. Use `noExitRuntime`
   instead of `Module.noExitRuntime`.

v1.38.42: 08/19/2019
--------------------
 - Add support for [address sanitizer](https://clang.llvm.org/docs/AddressSanitizer.html)
   and standalone [leak sanitizer](https://clang.llvm.org/docs/LeakSanitizer.html)
   with multiple threads. (#9060, #9076)
 - Remove `ERROR_ON_MISSING_LIBRARIES` setting (it's always on now)
 - Remove the ability to use Python operators in flags that support KB/MB/GB/TB
   suffixes, e.g. `TOTAL_MEMORY`. This means that `-s TOTAL_MEMORY=1024*1024`
   will no longer work. This is done because the mechanism may result in
   execution of arbitrary code via command line flags.

v1.38.41: 08/07/2019
--------------------
 - Remove fastcomp's implementation of Asyncify. This has been deprecated for
   a long time, since we added Emterpreter-Async, and now we have a new Asyncify
   implementation in the upstream wasm backend. It is recommended to upgrade to
   the upstream backend and use Asyncify there if you need it. (If you do still
   need the older version, you can use 1.38.40.)
 - Drop ExitStatus from inheriting from Error(), as that could capture the whole
   global scope, preventing temporary variables at page startup from being garbage
   collected. (#9108)
 - `__builtin_return_address` now requires `-s USE_OFFSET_CONVERTER=1` to work. (#9073)
 - emrun now uses HTTP/1.1 instead of HTTP/1.0.
 - `callMain` is no longer exported by default on Module, to allow better JS
   minification. You must add it to `EXTRA_EXPORTED_RUNTIME_METHODS` if you want
   to call it on Module. (In assertions builds, an error with an explanation is
   shown.)
 - Allow expressions with side effects as `EM_ASM`'s arguments and prohibit
   non-arithmetic arguments (e.g. pointers, functions, arrays, objects). (#9054)
 - `emcc` on Windows now uses native newline byte sequence to get a line to
   print for parse error reporting. (#9088)
 - Internal API update: one can now specialize embind's (un)marshalling for a
   group of types via SFINAE, instead of a single type. (#9089)

v1.38.40: 07/24/2019
--------------------
 - LLVM backend pthread builds no longer use external memory initialization
   files, replacing them with passive data segments.
 - LLVM backend now supports thread local storage via the C extension `__thread`
   and C11/C++11 keyword `thread_local`. (#8976)
 - Internal API change: Move read, readAsync, readBinary, setWindowTitle from
   the Module object to normal JS variables. If you use those internal APIs,
   you must change `Module.readAsync()/Module['readAsync']()` to `readAsync()`.
   Note that read is also renamed to `read_` (since "`read`" is an API call in
   the SpiderMonkey shell). In builds with ASSERTIONS an error message is
   shown about the API change. This change allows better JS minification
   (the names read, readAsync etc. can be minified, and if the variables are
   not used they can be removed entirely). Defining these APIs on Module
   (which was never documented or intended, but happened to work) is also
   no longer allowed (but you can override `read_` etc. from JS).

v1.38.39: 07/16/2019
--------------------
 - Add support for [address sanitizer](https://clang.llvm.org/docs/AddressSanitizer.html). (#8884)
   - Currently, only supports one thread without dynamic linking.
 - Rename Bysyncify (the name used during development) to Asyncify. This keeps
   the name consistent with the old ASYNCIFY flag, no need for a new one, as
   they do basically the same thing.

v1.38.38: 07/08/2019
--------------------
 - Add support for standalone [leak sanitizer](https://clang.llvm.org/docs/LeakSanitizer.html). (#8711)

v1.38.37: 06/26/2019
--------------------
 - Set ENV['LANG'] following the user's preferred language (HTTP Accept-Language / navigator.languages[0])
 - `emscripten_run_script_string` now returns C `NULL` instead of the string `null`
   or `undefined` when the result of the `eval` is JavaScript `null` or `undefined`.
 - Add a new system for managing system libraries. (#8780)
   This may require minor changes when performing certain operations:
     - When using `embuilder.py` to build a specific library, the name may have
       changed: for consistency, all library names are prefixed with lib now.
     - `embuilder.py` now only builds the requested library, and not its dependencies
       and certain system libraries that are always built. For example, running
       `embuilder.py build libc` no longer builds `libcompiler_rt` if it hasn't be built.
     - When using `EMCC_FORCE_STDLIBS` with a list of libraries, you must now use
       the simplified names, for example, `libmalloc` and `libpthreads` instead of
       `libdlmalloc` or `libpthreads_stub`. These names will link in the correct
       version of the library: if the build is configured to use `emmalloc`, `libmalloc`
       will mean `libemmalloc`, and if thread support is disabled, `libpthreads` will
       mean `libpthreads_stub`. This allows you to say `libmalloc` or `libpthreads` without
       worrying about which implementation is supposed to be used, and avoid duplicate
       symbols if you used the wrong implementation.
 - LLVM wasm backend pthreads fixes, see #8811, #8718

v1.38.36: 06/15/2019
--------------------

v1.38.35: 06/13/2019
--------------------
 - Include some [waterfall fixes](https://github.com/WebAssembly/waterfall/pull/541)
   for the emsdk builds on linux regarding libtinfo.
 - NOTE: due to a CI failure, builds for mac and windows were not generated.

v1.38.34: 06/01/2019
--------------------
 - Add support for [undefined behavior sanitizer](https://clang.llvm.org/docs/UndefinedBehaviorSanitizer.html).
    - This allows `emcc -fsanitize=undefined` to work. (#8651)
    - The minimal runtime (`-fsanitize-minimal-runtime`) also works. (#8617)

v1.38.33: 05/23/2019
--------------------
 - First release to use the new chromium build infrastructure
   https://groups.google.com/forum/#!msg/emscripten-discuss/WhDtqVyW_Ak/8DfDnfk0BgAJ
 - Add `emscripten_return_address` which implements the functionality of
   gcc/clang's `__builtin_return_address`. (#8617)

v1.38.32: SKIPPED
-----------------
 - The transition from the old to the new CI occured around here. To avoid
   ambiguity while both CIs were still generating builds, we just tagged a new
   one (1.38.33) on the new CI and skipped 1.38.32.
 - The transition also moves all builds and downloads away from the old
   mozilla-games infrastructure to the new chromium ones. As a result all links
   to *mozilla-games* URLs will not work (these were never documented, but could
   be seen from the internals of the emsdk; the new emsdk uses the proper new
   URLs, so you can either use the sdk normally or find the URLs from there).

v1.38.31: 04/24/2019
--------------------
 - Change `ino_t/off_t` to 64-bits. (#8467)
 - Add port for bzip2 library (`libbz2.a`). (#8349)
 - Add port for libjpeg library. (#8361)
 - Enable `ERROR_ON_MISSING_LIBRARIES` by by default (#8461)

v1.38.30: 03/21/2019
--------------------
 - Remove Module.buffer which was exported by default unnecessarily. This was an
   undocumented internal detail, but in theory code may have relied on it.
   (#8277)

v1.38.29: 03/11/2019
--------------------

v1.38.28: 02/22/2019
--------------------
 - Option `-s EMTERPRETIFY_WHITELIST` now accepts shell-style wildcards;
   this allows matching static functions with conflicting names that
   the linker distinguishes by appending a random suffix.
 - Normalize mouse wheel delta in `library_browser.js`. This changes the scroll
   amount in SDL, GLFW, and GLUT. (#7968)

v1.38.27: 02/10/2019
--------------------
 - Change how `EMCC_LOCAL_PORTS` works, to be more usable. See #7963
 - Remove deprecated Pointer_stringify (use UTF8ToString instead). See #8011
 - Added a new option `-s DISABLE_DEPRECATED_FIND_EVENT_TARGET_BEHAVIOR=1` that
   changes the lookup semantics of DOM elements in html5.h event handler
   callback and WebGL context creation. New behavior is to use CSS selector
   strings to look up DOM elements over the old behavior, which was somewhat
   ad hoc constructed rules around default Emscripten uses. The old behavior
   will be deprecated and removed in the future. Build with -s ASSERTIONS=1
   to get diagnostics messages related to this transition.
 - Breaking change with -s USE_PTHREADS=1 + -s FETCH=1: When building with
   -o a.html, the generated worker script is now named "a.fetch.js" according
   to the base name of the specified output, instead of having a fixed name
   "fetch-worker.js".

v1.38.26: 02/04/2019
--------------------
 - Fix some pthreads proxying deadlocks. See #7865

v1.38.25: 01/18/2019
--------------------
 - Move kripken/emscripten,emscripten-fastcomp,emscripten-fastcomp-clang to
   emscripten-core/\*

v1.38.24: 01/17/2019
--------------------
 - Perform JS static allocations at compile time (#7850)

v1.38.23: 01/10/2019
--------------------
 - Remove BINARYEN_METHOD: no more support for interpret modes, and if you want
   non-wasm, use WASM=0.
 - Support specifying multiple possible ENVIRONMENTs (#7809)

v1.38.22: 01/08/2019
--------------------
 - Add Regal port. See #7674
 - System libraries have been renamed to include the `lib` prefix.  If you use
   `EMCC_FORCE_STDLIBS` or `EMCC_ONLY_FORCED_STDLIBS` to select system libraries
   you may need to add the `lib` prefix.
 - Rename `pthread-main.js` to `NAME.worker.js`, where `NAME` is the main
   name of your application, that is, if you emit `program.js` then you'll get
   `program.worker.js` (this allows more than one to exist in the same
   directory, etc.).
 - Dynamic linker has been taught to handle library -> library dependencies.

v1.38.21: 11/30/2018
--------------------
 - fastcomp: Remove `runPostSets` function and replace with normal static
   constructor function. See #7579

v1.38.20: 11/20/2018
--------------------
 - Remove SPLIT_MEMORY option.
 - Move getTempRet0/setTempRet0 to be JS library functions rather than
   auto-generated by fastcomp.
 - Change `strptime()`'s handling of the "%c" to match that of `strftime()`.
   This is a breaking change for code which depends on the old definition of
   "%c".

v1.38.19: 11/15/2018
--------------------

v1.38.18: 11/08/2018
--------------------
 - Wasm dynamic linking: Rename `tableBase/memoryBase` to
   `__table_base/__memory_base` (#7467)

v1.38.17: 11/07/2018
--------------------
 - Minify wasm import and export names. This decreases JS and wasm size by
   minifying the identifiers where JS calls into wasm or vice versa, which
   are not minifiable by closure or other JS-only tools. This happens in
   -O3, -Os and above. See #7431

v1.38.16: 11/02/2018
--------------------
 - Breaking change: Do not automatically set EXPORT_ALL for MAIN_MODULES or
   SIDE_MODULES. This means that you must explicitly export things that will
   be called from outside (normally, on EXPORTED_FUNCTIONS), or
   you can manually enable EXPORT_ALL yourself (which returns to the exact
   same behavior as before). This change brings us in line with more standard
   dynamic linking, and will match what the LLVM wasm backend will have.
   See #7312.
 - Invalid -s flags on the command line are now treated as errors.
 - Remove BUILD_AS_SHARED_LIBRARY setting.

v1.38.15: 10/25/2018
--------------------

v1.38.14: 10/22/2018
--------------------
 - Errors are now reported when functions listed in EXPORTED_FUNCTIONS are not
   defined. This can be disabled via ERROR_ON_UNDEFINED_SYMBOLS=0. See #7311.

v1.38.13: 10/10/2018
--------------------
 - Support `-s NO_X=1` as an alias for `-s X=0` and vice versa, which
   simplifies current settings with `NO_`-prefixed names. See #7151.
 - Various `EMULATED_FUNCTION_POINTER` improvements. See #7108, #7128.
 - `ERROR_ON_UNDEFINED_SYMBOLS` is now the default.  See #7196

v1.38.12: 09/03/2018
--------------------
 - Update SDL2 to 2.0.7. See #7016.
 - Optionally build using native object files (wasm backend only).
   For now this is behind a new option flag: `-s WASM_OBJECT_FILES=1`.
   See #6875.

v1.38.11: 08/02/2018
--------------------
 - Support for loading wasm files in the same dir as the JS file, using
   node.js/Web-specific techniques as applicable. See #5368 and followups.
 - Add an API for async side module compilation in wasm. See #6663.
 - Remove builtin Crunch support. See #6827.

v1.38.10: 07/23/2018
--------------------
 - Change the type of `size_t` and friends from int to long. This may have
   noticeable effects if you depend on the name mangling of a function that uses
   `size_t` (like in `EXPORTED_FUNCTIONS`), and you must rebuild source files to
   bitcode (so your bitcode is in sync with the system libraries after they are
   rebuilt with this change). Otherwise this should not have any noticeable
   effects for users. See #5916.

v1.38.9: 07/22/2018
-------------------
 - Fix `Module.locateFile` to resolve relative paths to *.wasm, *.mem and other
   files relatively to the main JavaScript file rather than the current working
   directory (see #5368).
   - Add second argument `prefix` to `Module.locateFile` function that contains
     path to JavaScript file where files are loaded from by default.
   - Remove `Module.*PrefixURL` APIs (use `Module.locateFile` instead).

v1.38.8: 07/06/2018
-------------------
 - Fix a regression in 1.38.7 with binaryen no longer bundling binaryen.js
   (which emscripten doesn't need, that's just for handwritten JS users, but
   emscripten did check for its presence).

v1.38.7: 07/06/2018
-------------------
 - Correctness fix for stack handling in `invoke_*()s`. This may add noticeable
   overhead to programs using C++ exceptions and (less likely) setjmp/longjmp -
   please report any issues. See #6666 #6702
 - Deprecate Module.ENVIRONMENT: Now that we have a compile-time option to set
   the environment, also having a runtime one on Module is complexity that we
   are better off without. When Module.ENVIRONMENT is used with ASSERTIONS it
   will show an error to direct users to the new option (-s ENVIRONMENT=web , or
   node, etc., at compile time).
 - Breaking change: Do not export print/printErr by default. Similar to other
   similar changes (like getValue/setValue). We now use out() and err()
   functions in JS to print to stdout/stderr respectively. See #6756.

v1.38.6: 06/13/2018
-------------------

v1.38.5: 06/04/2018
-------------------
 - Update libc++ to 6.0, bringing c++17 support (std::byte etc.)

v1.38.4: 05/29/2018
-------------------
 - Fix asm.js validation regression from 1.38.2.

v1.38.3: 05/25/2018
-------------------
 - Upgrade to LLVM 6.0.1.

v1.38.2: 05/25/2018
--------------------
 - Add ENVIRONMENT option to specify at compile time we only need JS to support
   one runtime environment (e.g., just the web). When emitting HTML, set that to
   web so we emit web code only. #6565
 - Regression in asm.js validation due to cttz optimization #6547

v1.38.1: 05/17/2018
-------------------
 - Remove special-case support for `src/struct_info.compiled.json`: Make it a
   normal cached thing like system libraries, not something checked into the
   source tree.
 - Breaking change: Emit WebAssembly by default. Only the default is changed -
   we of course still support asm.js, and will for a very long time. But
   changing the default makes sense as the recommended output for most use cases
   should be WebAssembly, given it has shipped in all major browsers and
   platforms and is more efficient than asm.js. Build with `-s WASM=0` to
   disable wasm and use asm.js if you want that (or use `-s
   LEGACY_VM_SUPPORT=1`, which emits output that can run in older browsers,
   which includes a bunch of polyfills as well as disables wasm). (#6419)

v1.38.0: 05/09/2018
-------------------

v1.37.40: 05/07/2018
--------------------
 - Fix regression in 1.37.39 on  -s X=@file  parsing (see #6497, #6436)

v1.37.39: 05/01/2018
--------------------
 - Regression: Parsing of `-s X=@file`  broke if the file contains a newline
   (see #6436; fixed in 1.37.40)

v1.37.38: 04/23/2018
--------------------
 - Breaking change: Simplify exception handling, disabling it by default.
   Previously it was disabled by default in -O1 and above and enabled in -O0,
   which could be confusing. You may notice this change if you need exceptions
   and only run in -O0 (since if you test in -O1 or above, you'd see you need to
   enable exceptions manually), in which case you will receive an error at
   runtime saying that exceptions are disabled by default and that you should
   build with `-s DISABLE_EXCEPTION_CATCHING=0` to enable them.
 - Fix regression in 1.37.37 on configure scripts on MacOS (see #6456)

v1.37.37: 04/13/2018
--------------------
 - Regression: configure scripts on MacOS may be broken (see #6456; fixed in 1.37.38)

v1.37.36: 03/13/2018
--------------------

v1.37.35: 02/23/2018
--------------------
 - MALLOC option, allowing picking between dlmalloc (previous allocator and
   still the default) and emmalloc, a new allocator which is smaller and
   simpler.
 - Binaryen update that should fix all known determinism bugs.

v1.37.34: 02/16/2018
--------------------
 - `addFunction` is now supported on LLVM wasm backend, but when being used on
   the wasm backend, you need to provide an additional second argument, a Wasm
   function signature string. Each character within a signature string
   represents a type. The first character represents the return type of a
   function, and remaining characters are for parameter types.
    - 'v': void type
    - 'i': 32-bit integer type
    - 'j': 64-bit integer type (currently does not exist in JavaScript)
    - 'f': 32-bit float type
    - 'd': 64-bit float type
   For asm.js and asm2wasm you can provide the optional second argument, but it
   isn't needed. For that reason this isn't a breaking change, however,
   providing the second argument is recommended so that code is portable across
   all backends and modes.

v1.37.33: 02/02/2018
--------------------

v1.37.32: 01/31/2018
--------------------

v1.37.31: 01/31/2018
--------------------
 - LLVM and clang updates from upstream (5.0svn, close 5.0 release).

v1.37.30: 01/31/2018
--------------------

v1.37.29: 01/24/2018
--------------------

v1.37.28: 01/08/2018
--------------------
 - Breaking change: Don't export the `ALLOC_*` numeric constants by default. As
   with previous changes, a warning will be shown in `-O0` and when `ASSERTIONS`
   are on if they are used.
 - Breaking change: Don't export FS methods by default. As with previous
   changes, a warning will be shown in `-O0` and when `ASSERTIONS` are on, which
   will suggest either exporting the specific methods you need, or using
   `FORCE_FILESYSTEM` which will auto export all the main filesystem methods.
   Aside from using FS methods yourself, you may notice this change when using a
   file package created standalone, that is, by running the file packager
   directly and then loading it at run time (as opposed to telling `emcc` to
   package the files for you, in which case it would be aware of them at compile
   time); you should build with `FORCE_FILESYSTEM` to ensure filesystem support
   for that case.

v1.37.27: 12/24/2017
--------------------
 - Breaking change: Remove the `Runtime` object, and move all the useful methods
   from it to simple top-level functions. Any usage of `Runtime.func` should be
   changed to `func`.

v1.37.26: 12/20/2017
--------------------
 - Breaking change: Change `NO_EXIT_RUNTIME` to 1 by default. This means that by
   default we don't include code to shut down the runtime, flush stdio streams,
   run atexits, etc., which is better for code size. When `ASSERTIONS` is on, we
   warn at runtime if there is text buffered in the streams that should be
   flushed, or atexits are used.
 - Meta-DCE for JS+wasm: remove unused code between JS+wasm more aggressively.
   This should not break valid code, but may break code that depended on unused
   code being kept around (like using a function from outside the emitted JS
   without exporting it - only exported things are guaranteed to be kept alive
   through optimization).

v1.37.24: 12/13/2017
--------------------
 - Breaking change: Similar to the getValue/setValue change from before (and
   with the same `ASSERTIONS` warnings to help users), do not export the
   following runtime methods by default: ccall, cwrap, allocate,
   Pointer_stringify, AsciiToString, stringToAscii, UTF8ArrayToString,
   UTF8ToString, stringToUTF8Array, stringToUTF8, lengthBytesUTF8, stackTrace,
   addOnPreRun, addOnInit, addOnPreMain, addOnExit, addOnPostRun,
   intArrayFromString, intArrayToString, writeStringToMemory,
   writeArrayToMemory, writeAsciiToMemory.

v1.37.23: 12/4/2017
-------------------
 - Breaking change: Do not polyfill Math.{clz32, fround, imul, trunc} by
   default. A new `LEGACY_VM_SUPPORT` option enables support for legacy
   browsers. In `ASSERTIONS` mode, a warning is shown if a polyfill was needed,
   suggesting using that option.
 - Breaking change: Do not export getValue/setValue runtime methods by default.
   You can still use them by calling them directly in code optimized with the
   main file (pre-js, post-js, js libraries; if the optimizer sees they are
   used, it preserves them), but if you try to use them on `Module` then you
   must export them by adding them to `EXTRA_EXPORTED_RUNTIME_METHODS`. In `-O0`
   or when `ASSERTIONS` is on, a run-time error message explains that, if they
   are attempted to be used incorrectly.

v1.37.17: 7/25/2017
------------------
 - Updated to libc++'s "v2" ABI, which provides better alignment for string data
   and other improvements. This is an ABI-incompatible change, so bitcode files
   from previous versions will not be compatible.
 - To see a list of commits in the active development branch 'incoming', which
   have not yet been packaged in a release, see
    - Emscripten: https://github.com/emscripten-core/emscripten/compare/1.37.13...incoming
    - Emscripten-LLVM: https://github.com/emscripten-core/emscripten-fastcomp/compare/1.37.13...incoming
    - Emscripten-Clang: https://github.com/emscripten-core/emscripten-fastcomp-clang/compare/1.37.13...incoming

v1.37.13: 5/26/2017
-------------------
 - Improved Android support for emrun.
 - Duplicate function elimination fixes (#5186)
 - Fix problem with embinding derived classes (#5193)
 - Fix CMake compiler detection when EMCC_SKIP_SANITY_CHECK=1 is used. (#5145)
 - Implemented GLFW Joystick API (#5175)
 - Fixed a bug with emcc --clear-ports command (#5248)
 - Updated Binaryen to version 33.
 - Full list of changes:
    - Emscripten: https://github.com/emscripten-core/emscripten/compare/1.37.12...1.37.13
    - Emscripten-LLVM: no changes.
    - Emscripten-Clang: no changes.

v1.37.12: 5/1/2017
------------------
 - Added emscripten-legalize-javascript-ffi option to LLVM to allow disabling JS FFI mangling
 - Full list of changes:
    - Emscripten: https://github.com/emscripten-core/emscripten/compare/1.37.11...1.37.12
    - Emscripten-LLVM: https://github.com/emscripten-core/emscripten-fastcomp/compare/1.37.11...1.37.12
    - Emscripten-Clang: no changes.

v1.37.11: 5/1/2017
------------------
 - Added missing SIGSTKSZ define after musl 1.1.15 update (#5149)
 - Fix emscripten_get_mouse_status (#5152)
 - Fix _mm_set_epi64x() function (#5103)
 - Fix issue with number of gamepads connected at initial page load (#5169, #5170)
 - Full list of changes:
    - Emscripten: https://github.com/emscripten-core/emscripten/compare/1.37.10...1.37.11
    - Emscripten-LLVM: https://github.com/emscripten-core/emscripten-fastcomp/compare/1.37.10...1.37.11
    - Emscripten-Clang: https://github.com/emscripten-core/emscripten-fastcomp-clang/compare/1.37.10...1.37.11

v1.37.10: 4/20/2017
-------------------
 - Added stub for pthread_setcancelstate for singlethreaded runs.
 - Fixed an outlining bug on function returns (#5080)
 - Implemented new parallel test runner architecture (#5074)
 - Added Cocos2D to Emscripten ports. (-s USE_COCOS2D=1)
 - Updated Binaryen to version 32, which migrates Emscripten to use the new
   WebAssembly Names section. This is a forwards and backwards breaking change
   with respect to reading debug symbol names in Wasm callstacks. Use of the new
   Names section format first shipped in Emscripten 1.37.10, Binaryen version
   32, Firefox 55, Firefox Nightly 2017-05-18 and Chrome 59; earlier versions
   still used the old format. For more information, see
   https://github.com/WebAssembly/design/pull/984 and
   https://github.com/WebAssembly/binaryen/pull/933.
 - Full list of changes:
    - Emscripten: https://github.com/emscripten-core/emscripten/compare/1.37.9...1.37.10
    - Emscripten-LLVM: https://github.com/emscripten-core/emscripten-fastcomp/compare/1.37.9...1.37.10
    - Emscripten-Clang: no changes.

v1.37.9: 3/23/2017
------------------
 - Added new build feature -s GL_PREINITIALIZED_CONTEXT=1 which allows pages to
   manually precreate the GL context they use for customization purposes.
 - Added a custom callback hook Module.instantiateWasm() which allows user shell
   HTML file to manually perform Wasm instantiation for preloading and progress
   bar purposes.
 - Added a custom callback hook Module.getPreloadedPackage() to file preloader
   code to allow user shell HTML file to manually download .data files for
   preloading and progress bar purposes.
 - Full list of changes:
    - Emscripten: https://github.com/emscripten-core/emscripten/compare/1.37.8...1.37.9
    - Emscripten-LLVM: https://github.com/emscripten-core/emscripten-fastcomp/compare/1.37.8...1.37.9
    - Emscripten-Clang: no changes.

v1.37.8: 3/17/2017
------------------
 - Fixed a bug with robust_list initialization on pthreads build mode.
 - Full list of changes:
    - Emscripten: https://github.com/emscripten-core/emscripten/compare/1.37.7...1.37.8
    - Emscripten-LLVM: no changes.
    - Emscripten-Clang: no changes.

v1.37.7: 3/15/2017
------------------
 - Updated to LLVM 4.0.
 - Full list of changes:
    - Emscripten: https://github.com/emscripten-core/emscripten/compare/1.37.6...1.37.7
    - Emscripten-LLVM: https://github.com/emscripten-core/emscripten-fastcomp/compare/1.37.6...1.37.7
    - Emscripten-Clang: https://github.com/emscripten-core/emscripten-fastcomp-clang/compare/1.37.6...1.37.7

v1.37.6: 3/15/2017
------------------
 - Implemented readdir() function for WORKERFS.
 - Fixed bugs with Fetch API (#4995, #5027)
 - Full list of changes:
    - Emscripten: https://github.com/emscripten-core/emscripten/compare/1.37.5...1.37.6
    - Emscripten-LLVM: no changes.
    - Emscripten-Clang: no changes.

v1.37.5: 3/13/2017
------------------
 - Updated musl to version 1.1.15 from earlier version 1.0.5.
 - Full list of changes:
    - Emscripten: https://github.com/emscripten-core/emscripten/compare/1.37.4...1.37.5
    - Emscripten-LLVM: no changes.
    - Emscripten-Clang: no changes.

v1.37.4: 3/13/2017
------------------
 - Fixed glGetUniformLocation() to work according to spec with named uniform blocks.
 - Fixed WebAssembly Memory.grow() to work.
 - Switched to 16KB page size from earlier 64KB.
 - Optimize alBufferData() operation.
 - Fixed a resource lookup issue with multiple OpenAL audio contexts.
 - Full list of changes:
    - Emscripten: https://github.com/emscripten-core/emscripten/compare/1.37.3...1.37.4
    - Emscripten-LLVM: no changes.
    - Emscripten-Clang: no changes.

v1.37.3: 2/16/2017
------------------
 - Updated Binaryen to version 0x01. First official stable WebAssembly support version. (#4953)
 - Optimized memcpy and memset with unrolling and SIMD, when available.
 - Improved Emscripten toolchain profiler to track more hot code.
 - Added new linker flag -s WEBGL2_BACKWARDS_COMPATIBILITY_EMULATION=1 to allow
   simultaneously targeting WebGL 1 and WebGL 2.
 - Optimize Emscripten use of multiprocessing pools.
 - More WebGL 2 garbage free optimizations.
 - Full list of changes:
    - Emscripten: https://github.com/emscripten-core/emscripten/compare/1.37.2...1.37.3
    - Emscripten-LLVM: https://github.com/emscripten-core/emscripten-fastcomp/compare/1.37.2...1.37.3
    - Emscripten-Clang: no changes.

v1.37.2: 1/31/2017
------------------
 - Fixed a build error with boolean SIMD types.
 - Improved WebAssembly support, update Binaryen to version 22.
 - Update GL, GLES, GLES2 and GLES3 headers to latest upstream Khronos versions.
 - Implement support for new garbage free WebGL 2 API entrypoints which improve
   performance and reduce animation related stuttering.
 - Fixed a bug where -s USE_PTHREADS builds would not have correct heap size if
   -s TOTAL_MEMORY is not being used.
 - Fixed array type issue that prevented glTexImage3D() and glTexSubImage3D()
   from working.
 - Full list of changes:
    - Emscripten: https://github.com/emscripten-core/emscripten/compare/1.37.1...1.37.2
    - Emscripten-LLVM: https://github.com/emscripten-core/emscripten-fastcomp/compare/1.37.1...1.37.2
    - Emscripten-Clang: no changes.

v1.37.1: 12/26/2016
-------------------
 - Implemented new Fetch API for flexible multithreaded XHR and IndexedDB
   access.
 - Implemented initial version of new ASMFS filesystem for multithreaded
   filesystem operation.
 - Full list of changes:
    - Emscripten: https://github.com/emscripten-core/emscripten/compare/1.37.0...1.37.1
    - Emscripten-LLVM: no changes.
    - Emscripten-Clang: no changes.

v1.37.0: 12/23/2016
-------------------
 - Added support for LLVM sin&cos intrinsics.
 - Fix GLFW mouse button mappings (#4317, #4659)
 - Add support for --emit-symbol-map to wasm
 - Fixed handling of an invalid path in chdir (#4749)
 - Added new EMSCRIPTEN_STRICT mode, which can be enabled to opt in to removing
   support for deprecated behavior.
 - Remove references to Web Audio .setVelocity() function, which has been
   removed from the spec.
 - Full list of changes:
    - Emscripten: https://github.com/emscripten-core/emscripten/compare/1.36.14...1.37.0
    - Emscripten-LLVM: https://github.com/emscripten-core/emscripten-fastcomp/compare/1.36.14...1.37.0
    - Emscripten-Clang: no changes.

v1.36.14: 11/3/2016
-------------------
 - Added support to emscripten_async_wget() for relative paths.
 - Fixed FS.mkdirTree('/') to work.
 - Updated SDL 2 port to version 12.
 - Added more missing pthreads stubs.
 - Normalize system header includes to use the preferred form #include
   <emscripten/foo.h> to avoid polluting header include namespaces.
 - Fixed a bug where transitioning to fullscreen could cause a stack overflow in GLFW.
 - Added new system CMake option
   -DEMSCRIPTEN_GENERATE_BITCODE_STATIC_LIBRARIES=ON to choose if static
   libraries should be LLVM bitcode instead of .a files.
 - Improved SIMD support to be more correct to the spec.
 - Updated Binaryen to version 18. (#4674)
 - Fixed dlopen with RTLD_GLOBAL parameter.
 - Full list of changes:
    - Emscripten: https://github.com/emscripten-core/emscripten/compare/1.36.13...1.36.14
    - Emscripten-LLVM: no changes.
    - Emscripten-Clang: no changes.

v1.36.13: 10/21/2016
--------------------
 - Pass optimization settings to asm2wasm.
 - Fix to exporting emscripten_builtin_malloc() and emscripten_builtin_free()
   when heap is split to multiple parts.
 - Full list of changes:
    - Emscripten: https://github.com/emscripten-core/emscripten/compare/1.36.12...1.36.13
    - Emscripten-LLVM: no changes.
    - Emscripten-Clang: no changes.

v1.36.12: 10/20/2016
--------------------
 - Improved Emscripten toolchain profiler with more data. (#4566)
 - Export dlmalloc() and dlfree() as emscripten_builtin_malloc() and
   emscripten_builtin_free() to allow user applications to hook into memory
   allocation (#4603)
 - Improved asm.js -s USE_PTHREADS=2 build mode compatibility when
   multithreading is not supported.
 - Improved WebGL support with closure compiler (#4619)
 - Improved Bianaryen WebAssembly support
 - Added support for GL_disjoint_timer_query extension (#4575)
 - Improved Emscripten compiler detection with CMake (#4129, #4314, #4318)
 - Added support for int64 in wasm.
 - Optimize small constant length memcpys in wasm.
 - Full list of changes:
    - Emscripten: https://github.com/emscripten-core/emscripten/compare/1.36.11...1.36.12
    - Emscripten-LLVM: https://github.com/emscripten-core/emscripten-fastcomp/compare/1.36.11...1.36.12
    - Emscripten-Clang: no changes.

v1.36.11: 9/24/2016
-------------------
 - Added new runtime functions
   emscripten_sync/async/waitable_run_in_main_runtime_thread() for proxying
   calls with pthreads (#4569)
 - Full list of changes:
    - Emscripten: https://github.com/emscripten-core/emscripten/compare/1.36.10...1.36.11
    - Emscripten-LLVM: no changes.
    - Emscripten-Clang: no changes.

v1.36.10: 9/24/2016
-------------------
 - Improved compiler logging print messages on first run experience. (#4501)
 - Fixed log printing in glFlushMappedBufferRange() and glGetInfoLog()
   functions. (#4521)
 - Added setjmp/longjmp handling for wasm.
 - Improved support for --proxy-to-worker build mode.
 - Improved GLES3 support for glGet() features that WebGL2 does not have. (#4514)
 - Added support for implementation defined glReadPixels() format.
 - Improved WebGL 2 support with closure compilter. (#4554)
 - Implemented support for nanosleep() when building in pthreads mode (#4578)
 - Added support for  llvm_ceil_f64 and llvm_floor_f64 intrinsics.
 - Full list of changes:
    - Emscripten: https://github.com/emscripten-core/emscripten/compare/1.36.9...1.36.10
    - Emscripten-LLVM: https://github.com/emscripten-core/emscripten-fastcomp/compare/1.36.9...1.36.10
    - Emscripten-Clang: no changes.

v1.36.9: 8/24/2016
------------------
 - Fixed glGet for GL_VERTEX_ATTRIB_ARRAY_BUFFER_BINDING to work. (#1330)
 - Move the DYNAMICTOP variable from JS global scope to inside the heap so that
   the value is shared to multithreaded applications. This removes the global
   runtime variable DYNAMICTOP in favor of a new variable DYNAMICTOP_PTR.
   (#4391, #4496)
 - Implemented brk() system function.
 - Fixed --output-eol to work with --proxy-to-worker mode.
 - Improved reported error message when execution fails to stack overflow.
 - Full list of changes:
    - Emscripten: https://github.com/emscripten-core/emscripten/compare/1.36.8...1.36.9
    - Emscripten-LLVM: https://github.com/emscripten-core/emscripten-fastcomp/compare/1.36.8...1.36.9
    - Emscripten-Clang: no changes.

v1.36.8: 8/20/2016
------------------
 - Fixed a memory leak in ctor_evaller.py on Windows (#4446)
 - Migrate to requiring CMake 3.4.3 as the minimum version for Emscripten CMake
   build integration support.
 - Fixed an issue that prevented -s INLINING_LIMIT from working (#4471)
 - Fixed a bug with Building.llvm_nm interpretation of defined symbols (#4488)
 - Add support for DISABLE_EXCEPTION_CATCHING and EXCEPTION_CATCHING_WHITELIST
   options for wasm.
 - Added new emprofile.py script which can be used to profile toolchain wide
   performance. (#4491)
 - Added new linker flag --output-eol, which specifices what kind of line
   endings to generate to the output files. (#4492)
 - Fixed a Windows bug where aborting execution with Ctrl-C might hang
   Emscripten to an infinite loop instead. (#4494)
 - Implement support for touch events to GLUT (#4493)
 - Deprecated unsafe function writeStringToMemory() from src/preamble.js. Using
   stringToUTF8() is recommended instead. (#4497)
 - Full list of changes:
    - Emscripten: https://github.com/emscripten-core/emscripten/compare/1.36.7...1.36.8
    - Emscripten-LLVM: no changes.
    - Emscripten-Clang: no changes.

v1.36.7: 8/8/2016
-----------------
 - Updated to latest upstream LLVM 3.9.
 - Full list of changes:
    - Emscripten: https://github.com/emscripten-core/emscripten/compare/1.36.6...1.36.7
    - Emscripten-LLVM: https://github.com/emscripten-core/emscripten-fastcomp/compare/1.36.6...1.36.7
    - Emscripten-Clang: https://github.com/emscripten-core/emscripten-fastcomp-clang/compare/1.36.6...1.36.7

v1.36.6: 8/8/2016
-----------------
 - Fixed wheelDelta for MSIE (#4316)
 - Fixed inconsistencies in fullscreen API signatures (#4310, #4318, #4379)
 - Changed the behavior of Emscripten WebGL createContext() to not forcibly set
   CSS style on created canvases, but let page customize the style themselves
   (#3406, #4194 and #4350, #4355)
 - Adjusted the reported GL_VERSION field to adapt to the OpenGL ES
   specifications (#4345)
 - Added support for GLES3 GL_MAJOR/MINOR_VERSION fields. (#4368)
 - Improved -s USE_PTHREADS=1 and --proxy-to-worker linker options to be
   mutually compatible. (#4372)
 - Improved IDBFS to not fail on Safari where IndexedDB support is spotty
   (#4371)
 - Improved SIMD.js support when using Closure minifier. (#4374)
 - Improved glGetString to be able to read fields from WEBGL_debug_renderer_info
   extension. (#4381)
 - Fixed an issue with glFramebufferTextureLayer() not working correctly.
 - Fixed a bug with std::uncaught_exception() support (#4392)
 - Implemented a multiprocess lock to access the Emscripten cache. (#3850)
 - Implemented support for the pointerlockerror event in HTML5 API (#4373)
 - Report WebGL GLSL version number in GL_SHADING_LANGUAGE_VERSION string (#4365)
 - Optimized llvm_ctpop_i32() and conversion of strings from C to JS side
   (#4402, #4403)
 - Added support for the OffscreenCanvas proposal, and transferring canvases to
   offscreen in pthreads build mode, linker flag -s OFFSCREENCANVAS_SUPPORT=0/1
   (#4412)
 - Fixed an issue after updating to new LLVM version that response files passed
   to llvm-link must have forward slashes (#4434)
 - Fixed a memory leak in relooper in LLVM.
 - Full list of changes:
    - Emscripten: https://github.com/emscripten-core/emscripten/compare/1.36.5...1.36.6
    - Emscripten-LLVM: https://github.com/emscripten-core/emscripten-fastcomp/compare/1.36.5...1.36.6
    - Emscripten-Clang: no changes.

v1.36.5: 5/24/2016
------------------
 - Added support for passing custom messages when running in web worker.
 - Improved fp128 support when targeting WebAssembly.
 - Updated cpuprofiler.js to support tracing time spent in WebGL functions.
 - Fixed an issue with glFenceSync() function call signature (#4260, #4339)
 - Added missing zero argument version of emscripten_sync_run_in_main_thread().
 - Improves support for targeting pthreads when using Closure minifier (#4348).
 - Fixed an issue where pthreads enabled code did not correctly validate as asm.js
 - Fixed an issue with incorrect SIMD.js related imports (#4341)
 - Full list of changes:
    - Emscripten: https://github.com/emscripten-core/emscripten/compare/1.36.4...1.36.5
    - Emscripten-LLVM: https://github.com/emscripten-core/emscripten-fastcomp/compare/1.36.4...1.36.5
    - Emscripten-Clang: no changes.

v1.36.4: 5/9/2016
-----------------
 - Added EM_TRUE and EM_FALSE #defines to html5.h.
 - Fixed an issue with GLFW window and framebuffer size callbacks.
 - Added support for more missing WebGL 2 texture formats (#4277)
 - Added support for source files with no extension.
 - Updated emrun.py to latest version, adds support to precompressed content and
   running as just a web server without launching a browser.
 - Updated experimental WebAssembly support to generate 0xb version code.
 - Automatically build Binaryen when needed.
 - Updated libc++ to SVN revision 268153. (#4288)
 - Full list of changes:
    - Emscripten: https://github.com/emscripten-core/emscripten/compare/1.36.3...1.36.4
    - Emscripten-LLVM: no changes.
    - Emscripten-Clang: no changes.

v1.36.3: 4/27/2016
------------------
 - Fixed a deadlock bug with pthreads support.
 - Remove sources from temporary garbage being generated in OpenAL code (#4275)
 - Added support for calling alert() from pthreads code.
 - Full list of changes:
    - Emscripten: https://github.com/emscripten-core/emscripten/compare/1.36.2...1.36.3
    - Emscripten-LLVM: no changes.
    - Emscripten-Clang: no changes.

v1.36.2: 4/22/2016
------------------
 - Improve support for targeting WebAssembly with Binaryen.
 - Improve support for LLVM's WebAssembly backend (EMCC_WASM_BACKEND=1
   environment variable).
 - Separate out emscripten cache structure to asmjs and wasm directories.
 - Fix a bug where Emscripten would spawn too many unused python subprocesses (#4158)
 - Optimize Emscripten for large asm.js projects.
 - Added sdl2_net to Emscripten ports.
 - Updated to latest version of the SIMD polyfill (#4165)
 - Fixed an issue with missing texture formats support in GLES 3 (#4176)
 - Added a new WebAssembly linker option -s BINARYEN_IMPRECISE=1 (default=0)
   which mutes potential traps from WebAssembly int div/rem by zero and
   float-to-int conversions.
 - Added support for EXT_color_buffer_float extension.
 - Fixed behavior of SSE shift operations (#4165).
 - Fixed a bug where ctor_evaller.py (-Oz builds) would hang on Windows.
 - Fixed a bug where emscripten_set_main_loop() with EM_TIMING_SETTIMEOUT would
   incorrectly compute the delta times (#4200, #4208)
 - Update pthreads support to latest proposed spec version. (#4212, #4220)
 - Fixed an unresolved symbol linker error in embind (#4225)
 - Fix file_packager.py --use-preload-cache option to also work on Safari and
   iOS (#2977, #4253)
 - Added new file packager option --indexedDB-name to allow specifying the
   database name to use for the cache (#4219)
 - Added DWARF style debugging information.
 - Full list of changes:
    - Emscripten: https://github.com/emscripten-core/emscripten/compare/1.36.1...1.36.2
    - Emscripten-LLVM: https://github.com/emscripten-core/emscripten-fastcomp/compare/1.36.1...1.36.2
    - Emscripten-Clang: no changes.

v1.36.1: 3/8/2016
-----------------
 - Fixed glfwSetWindowSizeCallback to conform to GLFW2 API.
 - Update OpenAL sources only when the browser window is visible to avoid
   occasional stuttering static glitches when the page tab is hidden. (#4107)
 - Implemented LLVM math intrinsics powi, trunc and floor.
 - Added support for SDL_GL_ALPHA_SIZE in GL context initialization. (#4125)
 - Added no-op stubs for several pthread functions when building without
   pthreads enabled (#4130)
 - Optimize glUniform*fv and glVertexAttrib*fv functions to generate less
   garbage and perform much faster (#4128)
 - Added new EVAL_CTORS optimization pass which evaluates global data
   initializer constructors at link time, which would improve startup time and
   reduce code size of these ctors.
 - Implemented support for OpenAL AL_PITCH option.
 - Implemented new build options -s STACK_OVERFLOW_CHECK=0/1/2 which adds
   runtime stack overrun checks. 0: disabled, 1: minimal, between each frame, 2:
   at each explicit JS side stack allocation call to allocate().
 - Fixed an issue with -s SPLIT_MEMORY mode where an unsigned 32-bit memory
   access would come out as signed. (#4150)
 - Fixed asm.js validation in call handlers to llvm_powi_f*.
 - Full list of changes:
    - Emscripten: https://github.com/emscripten-core/emscripten/compare/1.36.0...1.36.1
    - Emscripten-LLVM: https://github.com/emscripten-core/emscripten-fastcomp/compare/1.36.0...1.36.1
    - Emscripten-Clang: no changes.

v1.36.0: 2/23/2016
------------------
 - Fixed an OpenAL bug where OpenAL sources would not respect global volume setting.
 - Fixed an issue where alGetListenerf() with AL_GAIN would not return the
   correct value. (#4091)
 - Fixed an issue where setting alListenerf() with AL_GAIN would not set the
   correct value. (#4092)
 - Implemented new JS optimizer "Duplicate Function Elimination" pass which
   collapses identical functions to save code size.
 - Implemented the _Exit() function.
 - Added support for SSE3 and SSSE3 intrinsics (#4099) and partially for SSE 4.1
   intrinsics (#4030, #4101)
 - Added support for -include-pch flag (#4086)
 - Fixed a regex syntax in ccall on Chrome Canary (#4111)
 - Full list of changes:
    - Emscripten: https://github.com/emscripten-core/emscripten/compare/1.35.23...1.36.0
    - Emscripten-LLVM: https://github.com/emscripten-core/emscripten-fastcomp/compare/1.35.23...1.36.0
    - Emscripten-Clang: no changes.

v1.35.23: 2/9/2016
------------------
 - Provide $NM environment variable to point to llvm-nm when running
   emconfigure, which helps e.g. libjansson to build (#4036)
 - Fixed glGetString(GL_SHADING_LANGUAGE_VERSION) to return appropriate result
   depending on if running on WebGL1 vs WebGL2, instead of hardcoding the result
   (#4040)
 - Fixed a regression with CMake try_run() possibly failing, caused by the
   addition of CMAKE_CROSSCOMPILING_EMULATOR in v1.32.3.
 - Fixed CMake to work in the case when NODE_JS is an array containing
   parameters to be passed to Node.js. (#4045)
 - Fixed a memory issue that caused the Emscripten memory initializer file
   (.mem.js) to be unnecessarily retained in memory during runtime (#4044)
 - Added support for complex valued mul and div ops.
 - Added new option "Module.environment" which allows overriding the runtime ENVIRONMENT_IS_WEB/ENVIRONMENT_IS_WORKER/ENVIRONMENT_IS_NODE/ENVIRONMENT_IS_SHELL fields.
 - Fixed an issue with SAFE_HEAP methods in async mode (#4046)
 - Fixed WebSocket constructor to work in web worker environment (#3849)
 - Fixed a potential issue with some browsers reporting gamepad axis values outside \[-1, 1\] (#3602)
 - Changed libcxxabi to be linked in last, so that it does not override weakly
   linked methods in libcxx (#4053)
 - Implemented new JSDCE code optimization pass which removes at JS link stage
   dead code that is not referenced anywhere (in addition to LLVM doing this for
   C++ link stage).
 - Fixed a Windows issue where embedding memory initializer as a string in JS
   code might cause corrupted output. (#3854)
 - Fixed an issue when spaces are present in directory names in response files
   (#4062)
 - Fixed a build issue when using --tracing and -s ALLOW_MEMORY_GROWTH=1
   simultaneously (#4064)
 - Greatly updated Emscripten support for SIMD.js intrinsics (non-SSE or NEON)
 - Fixed an issue where compiler would not generate a link error when JS library
   function depended on a nonexisting symbol. (#4077)
 - Removed UTF16 and UTF32 marshalling code from being exported by default.
 - Removed the -s NO_BROWSER linker option and automated the detection of when
   that option is needed.
 - Removed the JS implemented C++ symbol name demangler, now always depend on
   the libcxxabi compiled one.
 - Fixed an issue where Emscripten linker would redundantly generate missing
   function stubs for some functions that do exist.
 - Full list of changes:
    - Emscripten: https://github.com/emscripten-core/emscripten/compare/1.35.22...1.35.23
    - Emscripten-LLVM: https://github.com/emscripten-core/emscripten-fastcomp/compare/1.35.22...1.35.23
    - Emscripten-Clang: no changes.

v1.35.22: 1/13/2016
-------------------
 - Updated to latest upstream LLVM trunk as of January 13th.
 - Bumped up the required LLVM version from LLVM 3.8 to LLVM 3.9.
 - Full list of changes:
    - Emscripten: https://github.com/emscripten-core/emscripten/compare/1.35.21...1.35.22
    - Emscripten-LLVM: https://github.com/emscripten-core/emscripten-fastcomp/compare/1.35.21...1.35.22
    - Emscripten-Clang: https://github.com/emscripten-core/emscripten-fastcomp-clang/compare/1.35.21...1.35.22

v1.35.21: 1/13/2016
-------------------
 - Improved support for handling GLFW2 keycodes.
 - Improved emranlib, system/bin/sdl-config and system/bin/sdl2-config to be
   executable in both python2 and python3.
 - Fixed build flags -s AGGRESSIVE_VARIABLE_ELIMINATION=1 and -s USE_PTHREADS=2
   to correctly work when run on a browser that does not support pthreads.
 - Fixed a build issue that caused sequences of \r\r\n to be emitted on Windows.
 - Fixed an issue that prevented building LLVM on Visual Studio 2015
   (emscripten-fastcomp-clang #7)
 - Full list of changes:
    - Emscripten: https://github.com/emscripten-core/emscripten/compare/1.35.20...1.35.21
    - Emscripten-LLVM: https://github.com/emscripten-core/emscripten-fastcomp/compare/1.35.20...1.35.21
    - Emscripten-Clang: https://github.com/emscripten-core/emscripten-fastcomp-clang/compare/1.35.20...1.35.21

v1.35.20: 1/10/2016
-------------------
 - Fixed -s USE_PTHREADS compilation mode to account that SharedArrayBuffer
   specification no longer allows futex waiting on the main thread. (#4024)
 - Added new python2 vs python3 compatibility wrappers for emcmake, emconfigure, emmake and emar.
 - Fixed atomicrmw i64 codegen (#4025)
 - Optimized codegen to simplify "x != 0" to just "x" when output is a boolean.
 - Fixed a compiler crash when generating atomics code in debug builds of LLVM.
 - Fixed a compiler crash when generating SIMD.js code that utilizes
   non-canonical length vectors (e.g. <float x 3>)
 - Full list of changes:
    - Emscripten: https://github.com/emscripten-core/emscripten/compare/1.35.19...1.35.20
    - Emscripten-LLVM: https://github.com/emscripten-core/emscripten-fastcomp/compare/1.35.19...1.35.20
    - Emscripten-Clang: no changes.

v1.35.19: 1/7/2016
------------------
 - Updated to latest upstream LLVM trunk as of January 7th.
 - Full list of changes:
    - Emscripten: no changes.
    - Emscripten-LLVM: https://github.com/emscripten-core/emscripten-fastcomp/compare/1.35.18...1.35.19
    - Emscripten-Clang: https://github.com/emscripten-core/emscripten-fastcomp-clang/compare/1.35.18...1.35.19

v1.35.18: 1/7/2016
------------------
 - Implemented getpeername() and fixed issues with handling getsockname() (#3997)
 - Fixed an issue with daylight saving time in mktime() (#4001)
 - Optimized pthreads code to avoid unnecessary FFI transitions (#3504)
 - Fixed issues with strftime() (#3993)
 - Deprecated memory growth support in asm.js.
 - Implemented llvm_bitreverse_i32() (#3976)
 - Fixed missing include header that affected building relooper on some compilers.
 - Full list of changes:
    - Emscripten: https://github.com/emscripten-core/emscripten/compare/1.35.17...1.35.18
    - Emscripten-LLVM: https://github.com/emscripten-core/emscripten-fastcomp/compare/1.35.17...1.35.18
    - Emscripten-Clang: no changes.

v1.35.17: 1/4/2016
------------------
 - Updated to latest upstream LLVM trunk as of January 4th.
 - Full list of changes:
    - Emscripten: no changes.
    - Emscripten-LLVM: https://github.com/emscripten-core/emscripten-fastcomp/compare/1.35.16...1.35.17
    - Emscripten-Clang: https://github.com/emscripten-core/emscripten-fastcomp/compare/1.35.16...1.35.17

v1.35.16: 1/4/2016
------------------
 - Improved support for -s USE_PTHREADS=2 build mode and added support for Atomics.exchange().
 - Full list of changes:
    - Emscripten: https://github.com/emscripten-core/emscripten/compare/1.35.15...1.35.16
    - Emscripten-LLVM: https://github.com/emscripten-core/emscripten-fastcomp/compare/1.35.15...1.35.16
    - Emscripten-Clang: no changes.

v1.35.15: 1/4/2016
------------------
 - Fixed an error with glClearbufferfv not working. (#3961)
 - Improved file packager code so that file:// URLs work in Chrome too (#3965)
 - Fixed issues with the --memoryprofiler UI.
 - Fixed a Windows issue when generating system libraries in cache (#3939)
 - Fixed a regression from v1.35.13 where GLES2 compilation would not work when
   -s USE_PTHREADS=1 was passed.
 - Added support for WebIDL arrays as input parameters to WebIDL binder.
 - Updated build support when using the LLVM wasm backend.
 - Added new linker option --threadprofiler which generates a threads dashboard
   on the generated page for threads status overview. (#3971)
 - Improved backwards compatibility of building on GCC 4.3 - 4.6.
 - Fixed an asm.js validation issue when building against updated SIMD.js specification. (#3986)
 - Improved Rust support.
 - Full list of changes:
    - Emscripten: https://github.com/emscripten-core/emscripten/compare/1.35.14...1.35.15
    - Emscripten-LLVM: https://github.com/emscripten-core/emscripten-fastcomp/compare/1.35.14...1.35.15
    - Emscripten-Clang: no changes.

v1.35.14: 12/15/2015
--------------------
 - Updated to latest upstream LLVM trunk as of December 15th.
 - Full list of changes:
    - Emscripten: https://github.com/emscripten-core/emscripten/compare/1.35.13...1.35.14
    - Emscripten-LLVM: https://github.com/emscripten-core/emscripten-fastcomp/compare/1.35.13...1.35.14
    - Emscripten-Clang: https://github.com/emscripten-core/emscripten-fastcomp-clang/compare/1.35.13...1.35.14

v1.35.13: 12/15/2015
--------------------
 - Updated -s USE_PTHREADS code generation to reflect that the SharedInt*Array
   hierarchy no longer exists in the SharedArrayBuffer spec.
 - Removed references to Atomic.fence() which no longer is part of the
   SharedArrayBuffer specification.
 - Fixed an issue where JS code minifiers might generate bad code for cwrap
   (#3945)
 - Updated compiler to issue a warning when --separate-asm is being used and
   output suffix is .js.
 - Added new build option -s ONLY_MY_CODE which aims to eliminate most of the
   Emscripten runtime and generate a very minimal compiler output.
 - Added new build option -s WASM_BACKEND=0/1 which controls whether to utilize
   the upstream LLVM wasm emitting codegen backend.
 - Full list of changes:
    - Emscripten: https://github.com/emscripten-core/emscripten/compare/1.35.12...1.35.13
    - Emscripten-LLVM: https://github.com/emscripten-core/emscripten-fastcomp/compare/1.35.12...1.35.13
    - Emscripten-Clang: no changes.

v1.35.12: 11/28/2015
--------------------
 - Update to latest upstream LLVM trunk as of November 28th.
 - Fix Emscripten to handle new style format outputted by llvm-nm.
 - Added new build option BINARYEN_METHOD to allow choosing which wasm
   generation method to use.
 - Updates to Binaryen support.
 - Full list of changes:
    - Emscripten: https://github.com/emscripten-core/emscripten/compare/1.35.11...1.35.12
    - Emscripten-LLVM: https://github.com/emscripten-core/emscripten-fastcomp/compare/1.35.11...1.35.12
    - Emscripten-Clang: https://github.com/emscripten-core/emscripten-fastcomp-clang/compare/1.35.11...1.35.12

v1.35.11: 11/27/2015
--------------------
 - Updated atomics test to stress 64-bit atomics better (#3892)
 - Full list of changes:
    - Emscripten: https://github.com/emscripten-core/emscripten/compare/1.35.10...1.35.11
    - Emscripten-LLVM: https://github.com/emscripten-core/emscripten-fastcomp/compare/1.35.10...1.35.11
    - Emscripten-Clang: no changes.

v1.35.10: 11/25/2015
--------------------
 - Integration with Binaryen.
 - Add a performance warning when multiple FS.syncfs() calls are in flight simultaneously.
 - Correctly pass GLFW_REPEAT when sending key press repeats.
 - Improved filesystem performance when building in multithreaded mode (#3923)
 - Improve error detection when data file fails to load.
 - Clarified that -s NO_DYNAMIC_EXECUTION=1 and -s RELOCATABLE=1 build modes are mutually exclusive.
 - Added new build option -s NO_DYNAMIC_EXECUTION=2 which demotes eval() errors
   to warnings at runtime, useful for iterating fixes in a codebase for multiple
   eval()s  (#3930)
 - Added support to Module.locateFile(filename) to locate the pthread-main.js file (#3500)
 - Changed -s USE_PTHREADS=2 and -s PRECISE_F32=2 to imply --separate-asm
   instead of requiring it, to be backwards compatible (#3829, #3933)
 - Fixed bad codegen for some 64-bit atomics (#3892, #3936)
 - When emitting NaN canonicalization warning, also print the location in code
   where it occurs.
 - Full list of changes:
    - Emscripten: https://github.com/emscripten-core/emscripten/compare/1.35.9...1.35.10
    - Emscripten-LLVM: https://github.com/emscripten-core/emscripten-fastcomp/compare/1.35.9...1.35.10
    - Emscripten-Clang: no changes.

v1.35.9: 11/12/2015
-------------------
 - Implement glfwSetInputMode when mode is GLFW_CURSOR and value is GLFW_CURSOR_NORMAL|GLFW_CURSOR_DISABLED
 - Add explicit abort() when dlopen() is called without linking support
 - Make emcc explicitly reinvoke itself from python2 if called from python3.
 - Optimize memory initializer to omit zero-initialized values (#3907)
 - Full list of changes:
    - Emscripten: https://github.com/emscripten-core/emscripten/compare/1.35.8...1.35.9
    - Emscripten-LLVM: https://github.com/emscripten-core/emscripten-fastcomp/compare/1.35.8...1.35.9
    - Emscripten-Clang: no changes.

v1.35.8: 11/10/2015
-------------------
 - Removed obsoleted EXPORTED_GLOBALS build option.
 - Export filesystem as global object 'FS' in Emscripten runtime.
 - Fixed realpath() function on directories.
 - Fixed round() and roundf() to work when building without -s PRECISE_F32=1 and
   optimize these to be faster (#3876)
 - Full list of changes:
    - Emscripten: https://github.com/emscripten-core/emscripten/compare/1.35.7...1.35.8
    - Emscripten-LLVM: no changes.
    - Emscripten-Clang: no changes.

v1.35.7: 11/4/2015
------------------
 - Updated to latest upstream LLVM trunk version as of November 4th.
 - Full list of changes:
    - Emscripten: https://github.com/emscripten-core/emscripten/compare/1.35.6...1.35.7
    - Emscripten-LLVM: https://github.com/emscripten-core/emscripten-fastcomp/compare/1.35.6...1.35.7
    - Emscripten-Clang: https://github.com/emscripten-core/emscripten-fastcomp-clang/compare/1.35.6...1.35.7

v1.35.6: 11/4/2015
------------------
 - This tag was created for technical purposes, and has no changes compared to
   v1.35.6.

v1.35.5: 11/4/2015
------------------
 - Removed Content-Length and Connection: close headers in POST requests.
 - Migrate to using the native C++11-implemented optimizer by default.
 - Fixed call to glDrawBuffers(0, *); (#3890)
 - Fixed lazy file system to work with closure (#3842)
 - Fixed gzip compression with lazy file system (#3837)
 - Added no-op gracefully failing stubs for process spawn functions (#3819)
 - Clarified error message that memory growth is not supported with shared modules (#3893)
 - Initial work on wasm support in optimizer
 - Full list of changes:
    - Emscripten: https://github.com/emscripten-core/emscripten/compare/1.35.4...1.35.5
    - Emscripten-LLVM: no changes.
    - Emscripten-Clang: no changes.

v1.35.4: 10/26/2015
-------------------
 - Move to legalization in the JS backend.
 - Full list of changes:
    - Emscripten: https://github.com/emscripten-core/emscripten/compare/1.35.3...1.35.4
    - Emscripten-LLVM: https://github.com/emscripten-core/emscripten-fastcomp/compare/1.35.3...1.35.4
    - Emscripten-Clang: https://github.com/emscripten-core/emscripten-fastcomp-clang/compare/1.35.3...1.35.4

v1.35.3: 10/26/2015
-------------------
 - Ignore O_CLOEXEC on NODEFS (#3862)
 - Improved --js-library support in CMake by treating these as libraries (#3840)
 - Still support -Wno-warn-absolute-paths (#3833)
 - Add support to zext <4 x i1> to <4x i32>
 - Emit emscripten versions of llvm and clang in clang --version
 - Full list of changes:
    - Emscripten: https://github.com/emscripten-core/emscripten/compare/1.35.2...1.35.3
    - Emscripten-LLVM: https://github.com/emscripten-core/emscripten-fastcomp/compare/1.35.2...1.35.3
    - Emscripten-Clang: https://github.com/emscripten-core/emscripten-fastcomp-clang/compare/1.35.2...1.35.3

v1.35.2: 10/20/2015
-------------------
 - Rebase against upstream LLVM "google/stable" branch, bringing us to LLVM 3.8.
 - Full list of changes:
    - Emscripten: https://github.com/emscripten-core/emscripten/compare/1.35.1...1.35.2
    - Emscripten-LLVM: https://github.com/emscripten-core/emscripten-fastcomp/compare/1.35.1...1.35.2
    - Emscripten-Clang: https://github.com/emscripten-core/emscripten-fastcomp-clang/compare/1.35.1...1.35.2

v1.35.1: 10/20/2015
-------------------
 - Fixed a bug where passing -s option to LLVM would not work.
 - Work around a WebAudio bug on WebKit "pauseWebAudio failed: TypeError: Not
   enough arguments" (#3861)
 - Full list of changes:
    - Emscripten: https://github.com/emscripten-core/emscripten/compare/1.35.0...1.35.1
    - Emscripten-LLVM: no changes.
    - Emscripten-Clang: no changes.

v1.35.0: 10/19/2015
-------------------
 - Fixed out of memory abort message.
 - Full list of changes:
    - Emscripten: https://github.com/emscripten-core/emscripten/compare/1.34.12...1.35.0
    - Emscripten-LLVM: no changes.
    - Emscripten-Clang: no changes.

v1.34.12: 10/13/2015
--------------------
 - Added new experimental build option -s SPLIT_MEMORY=1, which splits up the
   Emscripten HEAP to multiple smaller slabs.
 - Added SDL2_ttf to Emscripten ports.
 - Added support for building GLES3 code to target WebGL 2. (#3757, #3782)
 - Fixed certain glUniform*() functions to work properly when called in
   conjunction with -s USE_PTHREADS=1.
 - Fixed support for -l, -L and -I command line parameters to accept a space
   between the path, i.e. "-l SDL". (#3777)
 - Fixed SSE2 support in optimized builds.
 - Changed the default behavior of warning when absolute paths are passed to -I
   to be silent. To enable the absolute paths warning, pass
   "-Wwarn-absolute-paths" flag to emcc.
 - Added new linker option -s ABORTING_MALLOC=0 that can be used to make
   malloc() return 0 on failed allocation (Current default is to abort execution
   of the page on OOM) (#3822)
 - Removed the default behavior of automatically decoding all preloaded assets on page startup (#3785)
 - Full list of changes:
    - Emscripten: https://github.com/emscripten-core/emscripten/compare/1.34.11...1.34.12
    - Emscripten-LLVM: https://github.com/emscripten-core/emscripten-fastcomp/compare/1.34.11...1.34.12
    - Emscripten-Clang: no changes.

v1.34.11: 9/29/2015
-------------------
 - Fixed asm.js validation on autovectorized output
 - Fix an issue with printing to iostream in global ctors (#3824)
 - Added support for LLVM pow intrinsics with integer exponent.
 - Full list of changes:
    - Emscripten: https://github.com/emscripten-core/emscripten/compare/1.34.10...1.34.11
    - Emscripten-LLVM: https://github.com/emscripten-core/emscripten-fastcomp/compare/1.34.10...1.34.11
    - Emscripten-Clang: no changes.

v1.34.10: 9/25/2015
-------------------
 - Added wasm compressor/decompressor polyfill (#3766)
 - Added support for sRGB texture formats.
 - Removed the deprecated --compression option.
 - Fixed an issue with asm.js validation for pthreads being broken since v1.34.7 (#3719)
 - Added built-in cpu performance profiler, which is enabled with linker flag --cpuprofiler. (#3781)
 - Added build-in memory usage profiler, which is enabled with linker flag --memoryprofiler. (#3781)
 - Fixed multiple arities per EM_ASM block (#3804)
 - Fixed issues with SSE2 an NaN bit patterns. (emscripten-fastcomp #116)
 - Full list of changes:
    - Emscripten: https://github.com/emscripten-core/emscripten/compare/1.34.9...1.34.10
    - Emscripten-LLVM: https://github.com/emscripten-core/emscripten-fastcomp/compare/1.34.9...1.34.10
    - Emscripten-Clang: no changes.

v1.34.9: 9/18/2015
------------------
 - Fixed an issue with --llvm-lto 3 builds (#3765)
 - Optimized LZ4 compression
 - Fixed a bug where glfwCreateWindow would return success even on failure
   (#3764)
 - Greatly optimized the -s SAFE_HEAP=1 linker flag option by executing the heap
   checks in asm.js side instead.
 - Fixed the return value of EM_ASM_DOUBLE (#3770)
 - Implemented getsockname syscall (#3769)
 - Don't warn on unresolved symbols when LINKABLE is specified.
 - Fixed various issues with SSE2 compilation in optimized builds.
 - Fixed a breakage with -s USE_PTHREADS=2 (#3774)
 - Added support for GL_HALF_FLOAT in WebGL 2. (#3790)
 - Full list of changes:
    - Emscripten: https://github.com/emscripten-core/emscripten/compare/1.34.8...1.34.9
    - Emscripten-LLVM: https://github.com/emscripten-core/emscripten-fastcomp/compare/1.34.8...1.34.9
    - Emscripten-Clang: no changes.

v1.34.8: 9/9/2015
-----------------
 - Fixed a race condition at worker startup (#3741)
 - Update emrun to latest, which improves unit test run automation with emrun.
 - Added support for LZ4 compressing file packages, used with the -s LZ4=1 linker flag. (#3754)
 - Fixed noisy build warning on "unexpected number of arguments in call to strtold" (#3760)
 - Added new linker flag --separate-asm that splits the asm.js module and the
   handwritten JS functions to separate files.
 - Full list of changes:
    - Emscripten: https://github.com/emscripten-core/emscripten/compare/1.34.7...1.34.8
    - Emscripten-LLVM: no changes.
    - Emscripten-Clang: no changes.

v1.34.7: 9/5/2015
-----------------
 - Fixed uses of i64* in side modules.
 - Improved GL support when proxying, and fake WebAudio calls when proxying.
 - Added new main loop timing mode EM_TIMING_SETIMMEDIATE for rendering with
   vsync disabled (#3717)
 - Updated emrun to latest version, adds --safe_firefox_profile option to run
   emrun pages in clean isolated environment.
 - Implemented glGetStringi() method for WebGL2/GLES3. (#3472, #3725)
 - Automatically emit loading code for EMTERPRETIFY_FILE if emitting html.
 - Added new build option -s USE_PTHREADS=2 for running pthreads-enabled pages
   in browsers that do not support SharedArrayBuffer.
 - Added support for building SSE2 intrinsics based code (emmintrin.h), when
   -msse2 is passed to the build.
 - Added exports for getting FS objects by their name (#3690)
 - Updated LLVM to latest upstream PNaCl version (Clang 3.7, July 29th).
 - Full list of changes:
    - Emscripten: https://github.com/emscripten-core/emscripten/compare/1.34.6...1.34.7
    - Emscripten-LLVM: https://github.com/emscripten-core/emscripten-fastcomp/compare/1.34.6...1.34.7
    - Emscripten-Clang: https://github.com/emscripten-core/emscripten-fastcomp-clang/compare/1.34.6...1.34.7

v1.34.6: 8/20/2015
------------------
 - Added new build option -s EMULATED_FUNCTION_POINTERS=2.
 - Fixed a bug with calling functions pointers that take float as parameter
   across dynamic modules.
 - Improved dynamic linking support with -s LINKABLE=1.
 - Added new build option -s MAIN_MODULE=2.
 - Cleaned up a few redundant linker warnings (#3702, #3704)
 - Full list of changes:
    - Emscripten: https://github.com/emscripten-core/emscripten/compare/1.34.5...1.34.6
    - Emscripten-LLVM: https://github.com/emscripten-core/emscripten-fastcomp/compare/1.34.5...1.34.6
    - Emscripten-Clang: no changes.

v1.34.5: 8/18/2015
------------------
 - Added Bullet physics, ogg and vorbis to emscripten-ports.
 - Added FreeType 2.6 to emscripten-ports.
 - Fixed CMake handling when building OpenCV.
 - Fixed and issue with exceptions being thrown in empty glBegin()-glEnd()
   blocks (#3693)
 - Improved function pointer handling between dynamically linked modules
 - Fixed some OpenAL alGetSource get calls (#3669)
 - Fixed issues with building the optimizer on 32-bit Windows (#3673)
 - Increased optimizer stack size on Windows to 10MB (#3679)
 - Added support for passing multiple input files to opt, to speed up
   optimization and linking in opt.  
 - Full list of changes:
    - Emscripten: https://github.com/emscripten-core/emscripten/compare/1.34.4...1.34.5
    - Emscripten-LLVM: https://github.com/emscripten-core/emscripten-fastcomp/compare/1.34.4...1.34.5
    - Emscripten-Clang: no changes.

v1.34.4: 8/4/2015
-----------------
 - Add special handling support for /dev/null as an input file (#3552)
 - Added basic printf support in NO_FILESYSTEM mode (#3627)
 - Update WebVR support to the latest specification, and add support for
   retrieving device names
 - Improved --proxy-to-worker build mode with proxying (#3568, #3623)
 - Generalized EXPORT_FS_METHODS to EXPORT_RUNTIME_METHODS
 - Added node externs for closure
 - Fixed a memory allocation bug in pthreads code (#3636)
 - Cleaned up some debug assertion messages behind #ifdef ASSERTIONS (#3639)
 - Fixed umask syscall (#3637)
 - Fixed double alignment issue with formatStrind and emscripten_log (#3647)
 - Added new EXTRA_EXPORTED_RUNTIME_METHODS build option
 - Updated emrun to latest version
 - Full list of changes:
    - Emscripten: https://github.com/emscripten-core/emscripten/compare/1.34.3...1.34.4
    - Emscripten-LLVM: https://github.com/emscripten-core/emscripten-fastcomp/compare/1.34.3...1.34.4
    - Emscripten-Clang: no changes.

v1.34.3: 7/15/2015
------------------
 - Move libc to musl+syscalls
 - Full list of changes:
    - Emscripten: https://github.com/emscripten-core/emscripten/compare/1.34.2...1.34.3
    - Emscripten-LLVM: no changes.
    - Emscripten-Clang: no changes.

v1.34.2: 7/14/2015
------------------
 - Upgrade to new SIMD.js polyfill version and improved SIMD support.
 - Improved WebGL support in --proxy-to-worker mode (#3569)
 - Removed warning on unimplemented JS library functions
 - Fix WebGL 2 support with closure compiler
 - Fixed an issue with WebRTC support (#3574)
 - Fixed emcc to return a correct error process exit code when invoked with no input files
 - Fixed a compiler problem where global data might not get aligned correctly for SIMD.
 - Fixed a LLVM backend problem which caused recursive stack behavior when
   linking large codebases, which was seen to cause a stack overflow crash on
   Windows.
 - Full list of changes:
    - Emscripten: https://github.com/emscripten-core/emscripten/compare/1.34.1...1.34.2
    - Emscripten-LLVM: https://github.com/emscripten-core/emscripten-fastcomp/compare/1.34.1...1.34.2
    - Emscripten-Clang: no changes.

v1.34.1: 6/18/2015
------------------
 - Fixed an issue with resize canvas not working with GLFW.
 - Fixed handling of empty else blocks.
 - Full list of changes:
    - Emscripten: https://github.com/emscripten-core/emscripten/compare/1.34.0...1.34.1
    - Emscripten-LLVM: no changes.
    - Emscripten-Clang: no changes.

v1.34.0: 6/16/2015
------------------
 - Fixed an issue when generating .a files from object files that reside on
   separate drives on Windows (#3525).
 - Added a missing dependency for GLFW (#3530).
 - Removed the Emterpreter YIELDLIST option.
 - Added support for enabling memory growth before the runtime is ready.
 - Added a new feature to store the memory initializer in a string literal
   inside the generated .js file.
 - Fixed a code miscompilation issue with a constexpr in fcmp.
 - Full list of changes:
    - Emscripten: https://github.com/emscripten-core/emscripten/compare/1.33.2...1.34.0
    - Emscripten-LLVM: https://github.com/emscripten-core/emscripten-fastcomp/compare/1.33.2...1.34.0
    - Emscripten-Clang: no changes.

v1.33.2: 6/9/2015
-----------------
 - Added support for OpenAL Extension AL_EXT_float32 (#3492).
 - Added support for handling command line flags -M and -MM (#3518).
 - Fixed a code miscompilation issue with missing ';' character (#3520).
 - Full list of changes:
    - Emscripten: https://github.com/emscripten-core/emscripten/compare/1.33.1...1.33.2
    - Emscripten-LLVM: https://github.com/emscripten-core/emscripten-fastcomp/compare/1.33.1...1.33.2
    - Emscripten-Clang: no changes.

v1.33.1: 6/3/2015
-----------------
 - Added support for multithreading with the POSIX threads API (pthreads), used
   when compiling and linking with the -s USE_PTHREADS=1 flag (#3266).
 - Full list of changes:
    - Emscripten: https://github.com/emscripten-core/emscripten/compare/1.33.0...1.33.1
    - Emscripten-LLVM: https://github.com/emscripten-core/emscripten-fastcomp/compare/1.33.0...1.33.1
    - Emscripten-Clang: no changes.

v1.33.0: 5/29/2015
------------------
 - Fix an issue with writing to /dev/null (#3454).
 - Added a hash to objects inside .a files to support to linking duplicate
   symbol names inside .a files (#2142).
 - Provide extensions ANGLE_instanced_arrays and EXT_draw_buffers as aliases to
   the WebGL ones.
 - Fixed LLVM/Clang to build again on Windows after previous LLVM upgrade.
 - Full list of changes:
    - Emscripten: https://github.com/emscripten-core/emscripten/compare/1.32.4...1.33.0
    - Emscripten-LLVM: https://github.com/emscripten-core/emscripten-fastcomp/compare/1.32.4...1.33.0
    - Emscripten-Clang: no changes.

v1.32.4: 5/16/2015
------------------
 - Update LLVM and Clang to PNaCl's current 3.7 merge point (April 17 2015)
 - Added libpng to Emscripten-ports.
 - Added intrinsic llvm_fabs_f32.
 - Full list of changes:
    - Emscripten: https://github.com/emscripten-core/emscripten/compare/1.32.3...1.32.4
    - Emscripten-LLVM: https://github.com/emscripten-core/emscripten-fastcomp/compare/1.32.3...1.32.4
    - Emscripten-Clang: https://github.com/emscripten-core/emscripten-fastcomp-clang/compare/1.32.3...1.32.4

v1.32.3: 5/15/2015
------------------
 - Improved dynamic linking support.
 - Added new option to file_packager.py to store metadata externally.
 - Improved CMake support with CMAKE_CROSSCOMPILING_EMULATOR (#3447).
 - Added support for sysconf(_SC_PHYS_PAGES) (#3405, 3442).
 - Full list of changes:
    - Emscripten: https://github.com/emscripten-core/emscripten/compare/1.32.2...1.32.3
    - Emscripten-LLVM: https://github.com/emscripten-core/emscripten-fastcomp/compare/1.32.2...1.32.3
    - Emscripten-Clang: no changes.

v1.32.2: 5/8/2015
-----------------
 - Removed a (name+num)+num -> name+newnum optimization, which caused heavy
   performance regressions in Firefox when the intermediate computation wraps
   around the address space (#3438).
 - Improved dynamic linking support.
 - Improved emterpreter when doing dynamic linking.
 - Fixed an issue with source maps debug info containing zeroes as line numbers.
 - Full list of changes:
    - Emscripten: https://github.com/emscripten-core/emscripten/compare/1.32.1...1.32.2
    - Emscripten-LLVM: https://github.com/emscripten-core/emscripten-fastcomp/compare/1.32.1...1.32.2
    - Emscripten-Clang: no changes.

v1.32.1: 5/2/2015
-----------------
 - Removed old deprecated options -s INIT_HEAP, MICRO_OPTS, CLOSURE_ANNOTATIONS,
   INLINE_LIBRARY_FUNCS, SHOW_LABELS, COMPILER_ASSERTIONS and
   COMPILER_FASTPATHS.
 - Added support for dynamic linking and dlopen().
 - Fixed a compilation issue that affected -O2 builds and higher (#3430).
 - Full list of changes:
    - Emscripten: https://github.com/emscripten-core/emscripten/compare/1.32.0...1.32.1
    - Emscripten-LLVM: https://github.com/emscripten-core/emscripten-fastcomp/compare/1.32.0...1.32.1
    - Emscripten-Clang: no changes.

v1.32.0: 4/28/2015
------------------
 - Compile .i files properly as C and not C++ (#3365).
 - Removed old deprecated options -s PRECISE_I32_MUL, CORRECT_ROUNDINGS,
   CORRECT_OVERFLOWS, CORRECT_SIGNS, CHECK_HEAP_ALIGN, SAFE_HEAP_LINES,
   SAFE_HEAP >= 2, ASM_HEAP_LOG, SAFE_DYNCALLS, LABEL_DEBUG, RUNTIME_TYPE_INFO
   and EXECUTION_TIMEOUT, since these don't apply to fastcomp, which is now the
   only enabled compilation mode.
 - Preliminary work towards supporting dynamic linking and dlopen().
 - Fixed an issue where emrun stripped some characters at output (#3394).
 - Fixed alignment issues with varargs.
 - Full list of changes:
    - Emscripten: https://github.com/emscripten-core/emscripten/compare/1.31.3...1.32.0
    - Emscripten-LLVM: https://github.com/emscripten-core/emscripten-fastcomp/compare/1.31.3...1.32.0
    - Emscripten-Clang: no changes.

v1.31.3: 4/22/2015
------------------
 - Improved support for -E command line option (#3365).
 - Removed the old optimizeShifts optimization pass that was not valid for
   asm.js code.
 - Fixed an issue when simultaneously using EMULATE_FUNCTION_POINTER_CASTS and
   EMULATED_FUNCTION_POINTERS.
 - Fixed an issue with -s PRECISE_I64_MATH=2 not working (#3374).
 - Full list of changes:
    - Emscripten: https://github.com/emscripten-core/emscripten/compare/1.31.2...1.31.3
    - Emscripten-LLVM: https://github.com/emscripten-core/emscripten-fastcomp/compare/1.31.2...1.31.3
    - Emscripten-Clang: no changes.

v1.31.2: 4/20/2015
------------------
 - Added support for file suffixes .i and .ii (#3365).
 - Fixed an issue with embind and wide strings (#3299).
 - Removed more traces of the old non-fastcomp compiler code.
 - Full list of changes:
    - Emscripten: https://github.com/emscripten-core/emscripten/compare/1.31.1...1.31.2
    - Emscripten-LLVM: no changes.
    - Emscripten-Clang: no changes.

v1.31.1: 4/17/2015
------------------
 - Added support for unicode characters in EM_ASM() blocks (#3348).
 - Removed the pointer masking feature as experimental and unsupported.
 - Fixed an issue where exit() did not terminate execution of Emterpreter (#3360).
 - Removed traces of the old non-fastcomp compiler code.
 - Full list of changes:
    - Emscripten: https://github.com/emscripten-core/emscripten/compare/1.31.0...1.31.1
    - Emscripten-LLVM: https://github.com/emscripten-core/emscripten-fastcomp/compare/1.31.0...1.31.1
    - Emscripten-Clang: no changes.

v1.31.0: 4/14/2015
------------------
 - Remove references to unsupported EMCC_FAST_COMPILER mode, fastcomp is always enabled (#3347).
 - Full list of changes:
    - Emscripten: https://github.com/emscripten-core/emscripten/compare/1.30.6...1.31.0
    - Emscripten-LLVM: https://github.com/emscripten-core/emscripten-fastcomp/compare/1.30.6...1.31.0
    - Emscripten-Clang: no changes.

v1.30.6: 4/14/2015
------------------
 - Removed support for the deprecated jcache functionality (#3313).
 - Added support to emscripten_GetProcAddress() to fetch symbols with the ANGLE
   suffix (#3304, #3315).
 - Added immintrin.h header file to include all SSE support.
 - Added an async option to ccall (#3307).
 - Stopped from using 0 as a valid source ID for OpenAL (#3303).
 - When project has disabled exception catching, build an exceptions-disabled
   version of libcxx.
 - Split libcxx into two parts to optimize code size for projects that only need
   small amount of libcxx (#2545, #3308).
 - Avoid fprintf usage in emscripten_GetProcAddress() to allow using it with -s
   NO_FILESYSTEM=1 (#3327).
 - Removed old deprecated functionalities USE_TYPED_ARRAYS, FHEAP, GC emulation
   and non-asmjs-emscripten ABI.
 - Don't refer to prefixed GL extensions when creating a GL context (#3324).
 - Removed support code for x86_fp80 type (#3341).
 - Optimize EM_ASM() calls even more (#2596).
 - Full list of changes:
    - Emscripten: https://github.com/emscripten-core/emscripten/compare/1.30.5...1.30.6
    - Emscripten-LLVM: https://github.com/emscripten-core/emscripten-fastcomp/compare/1.30.5...1.30.6
    - Emscripten-Clang: no changes.

v1.30.5: 4/7/2015
-----------------
 - Fixed WebIDL operation when closure is enabled after the previous EM_ASM()
   optimizations.
 - Optimized jsCall() to handle variadic cases of number of arguments faster
   (#3290, #3305).
 - Removed support for the getwd() function (#1115, #3309).
 - Fixed a problem with -s IGNORED_FUNCTIONS and -s DEAD_FUNCTIONS not working
   as expected (#3239).
 - Fixed an issue with -s EMTERPRETIFY_ASYNC=1 and emscripten_sleep() not
   working (#3307).
 - Full list of changes:
    - Emscripten: https://github.com/emscripten-core/emscripten/compare/1.30.4...1.30.5
    - Emscripten-LLVM: https://github.com/emscripten-core/emscripten-fastcomp/compare/1.30.4...1.30.5
    - Emscripten-Clang: no changes.

v1.30.4: 4/3/2015
-----------------
 - Optimized the performance and security of EM_ASM() blocks by avoiding the use
   of eval() (#2596).
 - Full list of changes:
    - Emscripten: https://github.com/emscripten-core/emscripten/compare/1.30.3...1.30.4
    - Emscripten-LLVM: https://github.com/emscripten-core/emscripten-fastcomp/compare/1.30.3...1.30.4
    - Emscripten-Clang: no changes.

v1.30.3: 4/3/2015
-----------------
 - Improved error handling in library_idbstore.js.
 - Fixed an asm.js validation issue with EMULATE_FUNCTION_POINTER_CASTS=1 feature (#3300).
 - Fixed Clang build by adding missing nacltransforms project after latest
   LLVM/Clang upstream merge.
 - Full list of changes:
    - Emscripten: https://github.com/emscripten-core/emscripten/compare/1.30.2...1.30.3
    - Emscripten-LLVM: https://github.com/emscripten-core/emscripten-fastcomp/compare/1.30.2...1.30.3
    - Emscripten-Clang: https://github.com/emscripten-core/emscripten-fastcomp-clang/compare/1.30.2...1.30.3

v1.30.2: 4/1/2015
-----------------
 - Added support to writing to mmap()ed memory by implementing msync() (#3269).
 - Updated SDL2 port to version 7.
 - Exported new singleton function Module.createContext() for creating a GL
   context from SDL2.
 - Added support for asm.js/Emscripten arch in Clang.
 - Finished LLVM 3.6 upgrade merge.
 - Full list of changes:
    - Emscripten: https://github.com/emscripten-core/emscripten/compare/1.30.1...1.30.2
    - Emscripten-LLVM: https://github.com/emscripten-core/emscripten-fastcomp/compare/1.30.1...1.30.2
    - Emscripten-Clang: https://github.com/emscripten-core/emscripten-fastcomp-clang/compare/1.30.1...1.30.2

v1.30.1: 3/24/2015
------------------
 - Upgraded LLVM+Clang from vrsion 3.5 to version 3.6.
 - Full list of changes:
    - Emscripten: https://github.com/emscripten-core/emscripten/compare/1.30.0...1.30.1
    - Emscripten-LLVM: https://github.com/emscripten-core/emscripten-fastcomp/compare/1.30.0...1.30.1
    - Emscripten-Clang: https://github.com/emscripten-core/emscripten-fastcomp-clang/compare/1.30.0...1.30.1

v1.30.0: 3/24/2015
------------------
 - Fixed a bug where html5.h API would not remove event handlers on request.
 - Fixed a regression issue that broke building on Windows when attempting to
   invoke tools/gen_struct_info.py.
 - Improved memory growth feature to better handle growing to large memory sizes
   between 1GB and 2GB (#3253).
 - Fixed issues with emrun with terminating target browser process, managing
   lingering sockets and command line quote handling.
 - Fixed a bug where unsigned integer return values in embind could be returned
   as signed (#3249).
 - Improved handling of lost GL contexts.
 - Changed malloc to be fallible (return null on failure) when memory growth is
   enabled (#3253).
 - Fixed a bug with WebIDL not being able to handle enums (#3258).
 - Updated POINTER_MASKING feature to behave as a boolean rather than a mask
   (#3240).
 - Improved "emcmake cmake" on Windows to automatically remove from path any
   entries that contain sh.exe in them, which is not supported by CMake.
 - Fixed an issue with symlink handling in readlink (#3277).
 - Updated SDL2 port to version 6.
 - Removed the obsolete FAST_MEMORY build option.
 - Added reciprocalApproximation and reciprocalSqrtApproximation SIMD intrinsics.
 - Full list of changes:
    - Emscripten: https://github.com/emscripten-core/emscripten/compare/1.29.12...1.30.0
    - Emscripten-LLVM: https://github.com/emscripten-core/emscripten-fastcomp/compare/1.29.12...1.30.0
    - Emscripten-Clang: no changes.

v1.29.12: 3/15/2015
-------------------
 - Fix a bug where SDL_malloc and SDL_free were not available. (#3247)
 - Fix various issues with emrun usage. (#3234)
 - Fixed an off-by-one memory access in native optimizer.
 - Improve emterpreter support.
 - Full list of changes:
    - Emscripten: https://github.com/emscripten-core/emscripten/compare/1.29.11...1.29.12
    - Emscripten-LLVM: no changes.
    - Emscripten-Clang: no changes.

v1.29.11: 3/11/2015
-------------------
 - Remove the requirement to pass -s PRECISE_F32=1 manually when building with
   SIMD support.
 - Fix a temp directory leak that could leave behind empty directories in the
   temp directory after build (#706)
 - Improve support for growable Emscripten heap in asm.js mode.
 - Added a warning message when generating huge asset bundles with file packager.
 - Fixed a bug where emscripten_get_gamepad_status might throw a JS exception if
   called after a gamepad was disconnected.
 - Improve emterpreter sleep support.
 - Optimize code generation when multiple consecutive bitshifts are present.
 - Optimize redundant stack save and restores, and memcpy/memsets.
 - Full list of changes:
    - Emscripten: https://github.com/emscripten-core/emscripten/compare/1.29.10...1.29.11
    - Emscripten-LLVM: https://github.com/emscripten-core/emscripten-fastcomp/compare/1.29.10...1.29.11
    - Emscripten-Clang: no changes.

v1.29.10: 2/19/2015
-------------------
 - Add a warning message when generating code that has a very large number of
   variables, which optimization flags could remove.
 - Improve support for SIMD casts and special loads.
 - Fix the process return code when using EMCONFIGURE_JS=1.
 - Improved the error message in abort().
 - Fix main loop handling during emterpreter sync save/load.
 - Handle emscripten_async_call and friends during sleep, by pausing all
   safeSet*() operations.
 - Add support for Google WTF when building with --tracing.
 - Improve emterpreter stability with fuzzing.
 - Add an option to load the memory initializer file from a typed array (#3187)
 - Remove linker warning message when linking to -lm, since Emscripten includes
   musl that implements the math libraries built-in.
 - Add support for SDL_WM_SetCaption(), which calls to Module['setWindowTitle'],
   or if not present, sets the web page title. (#3192)
 - Full list of changes:
    - Emscripten: https://github.com/emscripten-core/emscripten/compare/1.29.9...1.29.10
    - Emscripten-LLVM: https://github.com/emscripten-core/emscripten-fastcomp/compare/1.29.9...1.29.10
    - Emscripten-Clang: no changes.

v1.29.9: 2/9/2015
-------------------
 - Documented FORCE_ALIGNED_MEMORY to be no longer supported.
 - Fixes issues with native optimizer handling of "if () else {}" statements.
   (#3129)
 - Improved cross-browser support for EMSCRIPTEN_FULLSCREEN_FILTERING_NEAREST.
   (#3165)
 - Added new linker option --profiling-funcs, which generates output that is
   otherwise minified, except that function names are kept intact, for use in
   profilers and getting descriptive call stacks.
 - The Module object is no longer written in global scope. (#3167)
 - Added new emscripten_idb_* API. (#3169)
 - Added new function emscripten_wget_data().
 - Add support for GL_RED with GLES3/WebGL2. (#3176)
 - Added basic WebVR support. (#3177)
 - Full list of changes:
    - Emscripten: https://github.com/emscripten-core/emscripten/compare/1.29.8...1.29.9
    - Emscripten-LLVM: no changes.
    - Emscripten-Clang: no changes.

v1.29.8: 1/31/2015
-------------------
 - Fix a temp file leak with emterpreter. (#3156)
 - Fix a typo that broke glBlitFramebuffer. (#3159)
 - Added scandir() and alphasort() from musl. (#3161)
 - Add a warning if multiple .a files with same basename are being linked
   together. (#2619)
 - Full list of changes:
    - Emscripten: https://github.com/emscripten-core/emscripten/compare/1.29.7...1.29.8
    - Emscripten-LLVM: https://github.com/emscripten-core/emscripten-fastcomp/compare/1.29.7...1.29.8
    - Emscripten-Clang: no changes.

v1.29.7: 1/28/2015
-------------------
 - Fixed an issue with backwards compatibility in emscripten-ports. (#3144)
 - Warn on duplicate entries in archives. (#2619)
 - Removed the MAX_SETJMPS limitation to improve setjmp/longjpmp support.
   (#3151)
 - Improve the native optimizer to not emit empty if clauses in some cases.
   (#3154)
 - Optimize Math.clz32, Math.min, NaN, and inf handling in asm.js.
 - Full list of changes:
    - Emscripten: https://github.com/emscripten-core/emscripten/compare/1.29.6...1.29.7
    - Emscripten-LLVM: https://github.com/emscripten-core/emscripten-fastcomp/compare/1.29.6...1.29.7
    - Emscripten-Clang: no changes.

v1.29.6: 1/23/2015
-------------------
 - Fixed an issue where calling glGen*() when the GL context was lost might
   throw a JS exception, instead a GL_INVALID_OPERATION is now recorded.
 - Improve label handling in native optimizer.
 - Full list of changes:
    - Emscripten: https://github.com/emscripten-core/emscripten/compare/1.29.5...1.29.6
    - Emscripten-LLVM: no changes.
    - Emscripten-Clang: no changes.

v1.29.5: 1/23/2015
-------------------
 - Enable compiling source files with the extension ".c++".
 - Enable versioning of the emscripten ports so that older Emscripten versions
   can keep using older versions of the ports (#3144)
 - Added a whitelist option to emterpreter, a linker flag of form -s
   EMTERPRETIFY_WHITELIST=["symbol1","symbol2"]. (#3129)
 - Improved emscripten_get_pointerlock_status() to always fill the output
   structure even when pointer lock is not supported.
 - Added an environment variable EMCC_NO_OPT_SORT=0/1 option to configure
   whether the generated output should have the functions sorted by length,
   useful for debugging.
 - Added new tool tools/merge_pair.py which allows bisecting differences between
   two output files to find discrepancies.
 - Improved parsing in cashew.
 - Improved output message from emconfigure and emmake when inputs are unexpected.
 - Added built-in asm handler for LLVM fabs operation.
 - Full list of changes:
    - Emscripten: https://github.com/emscripten-core/emscripten/compare/1.29.4...1.29.5
    - Emscripten-LLVM: https://github.com/emscripten-core/emscripten-fastcomp/compare/1.29.4...1.29.5
    - Emscripten-Clang: no changes.

v1.29.4: 1/21/2015
-------------------
 - Added new C <-> JS string marshalling functions asciiToString(),
   stringToAscii(), UTF8ToString(), stringToUTF8() that can be used to copy
   strings across the JS and C boundaries. (#2363)
 - Added new functions lengthBytesUTF8(), lengthBytesUTF16() and
   lengthBytesUTF32() to allow computing the byte lengths of strings in
   different encodings. (#2363)
 - Upgraded SDL2 port to version 4.
 - Add support for saving the emterpreter stack when there are functions
   returning a value on the stack (#3129)
 - Notice async state in emterpreter trampolines (#3129)
 - Optimize SDL1 pixel copying to the screen.
 - Fixed an issue with emterpreter parsing. (#3141)
 - Fixed an issue with native optimizer and -s PPRECISE_F32=1.
 - Full list of changes:
    - Emscripten: https://github.com/emscripten-core/emscripten/compare/1.29.3...1.29.4
    - Emscripten-LLVM: https://github.com/emscripten-core/emscripten-fastcomp/compare/1.29.3...1.29.4
    - Emscripten-Clang: no changes.

v1.29.3: 1/16/2015
-------------------
 - Fixed a bug with OpenGL context initialization enableExtensionsByDefault. (#3135)
 - Fixed an issue with nested if parsing in native optimizer.
 - Full list of changes:
    - Emscripten: https://github.com/emscripten-core/emscripten/compare/1.29.2...1.29.3
    - Emscripten-LLVM: no changes.
    - Emscripten-Clang: no changes.

v1.29.2: 1/16/2015
-------------------
 - Fixed an issue with embind compilation in LLVM 3.5.
 - Fixed an issue with SDL audio queueing stability, which would queue audio too
   eagerly and cause stutter in some applications (#3122, #3124)
 - Enabled native JS optimizer to be built automatically on Windows, requires
   VS2012 or VS2013. 
 - Improve error message to reflect the fact that DLOPEN_SUPPORT is currently
   not available (#2365)
 - Improve SIMD load and store support.
 - Upgraded SDL2 port to version 3.
 - Fix a bug with native JS optimizer and braces in nested ifs.
 - Improved emterpreter support.
 - Fixed LLVM 3.5 to build with Visual Studio on Windows (emscripten-fastcomp #61)
 - Full list of changes:
    - Emscripten: https://github.com/emscripten-core/emscripten/compare/1.29.1...1.29.2
    - Emscripten-LLVM: https://github.com/emscripten-core/emscripten-fastcomp/compare/1.29.1...1.29.2
    - Emscripten-Clang: no changes.

v1.29.1: 1/7/2015
-------------------
 - Migrated to upstream PNaCl LLVM+Clang 3.5 from the previous 3.4.
 - Full list of changes:
    - Emscripten: https://github.com/emscripten-core/emscripten/compare/1.29.0...1.29.1
    - Emscripten-LLVM: https://github.com/emscripten-core/emscripten-fastcomp/compare/1.29.0...1.29.1
    - Emscripten-Clang: https://github.com/emscripten-core/emscripten-fastcomp-clang/compare/1.29.0...1.29.1

v1.29.0: 1/7/2015
-------------------
 - Full list of changes:
    - Emscripten: https://github.com/emscripten-core/emscripten/compare/1.28.3...1.29.0
    - Emscripten-LLVM: https://github.com/emscripten-core/emscripten-fastcomp/compare/1.28.3...1.29.0
    - Emscripten-Clang: no changes.

v1.28.3: 1/4/2015
-------------------
 - embuilder.py tool
 - Many fixes for native optimizer on Windows
 - Perform LLVM LTO in a separate invocation of opt, so that it does not mix
   with legalization and other stuff we do at link time
 - Full list of changes:
    - Emscripten: https://github.com/emscripten-core/emscripten/compare/1.28.2...1.28.3
    - Emscripten-LLVM: https://github.com/emscripten-core/emscripten-fastcomp/compare/1.28.2...1.28.3
    - Emscripten-Clang: https://github.com/emscripten-core/emscripten-fastcomp-clang/compare/1.28.2...1.28.3

v1.28.2: 12/17/2014
-------------------
 - Enable native optimizer by default
 - Disable slow2asm legacy testing (asm.js mode in pre-fastcomp)
 - Full list of changes:
    - Emscripten: https://github.com/emscripten-core/emscripten/compare/1.28.1...1.28.2
    - Emscripten-LLVM: https://github.com/emscripten-core/emscripten-fastcomp/compare/1.28.1...1.28.2
    - Emscripten-Clang: no changes.

v1.28.1: 12/15/2014
-------------------
 - Use a lot more MUSL math functions
 - Full list of changes:
    - Emscripten: https://github.com/emscripten-core/emscripten/compare/1.28.0...1.28.1
    - Emscripten-LLVM: https://github.com/emscripten-core/emscripten-fastcomp/compare/1.28.0...1.28.1
    - Emscripten-Clang: no changes.

v1.28.0: 12/12/2014
-------------------
 - Full list of changes:
    - Emscripten: https://github.com/emscripten-core/emscripten/compare/1.27.2...1.28.0
    - Emscripten-LLVM: https://github.com/emscripten-core/emscripten-fastcomp/compare/1.27.2...1.28.0
    - Emscripten-Clang: no changes.

v1.27.2: 12/10/2014
-------------------
 - Added more complete support for SSE1 SIMD intrinsics API. (#2792)
 - Fixed an issue with glTexImage2D on GL_LUMINANCE + GL_FLOAT textures. (#3039)
 - Use the cashew asm.js parser in native optimizer.
 - Fixed issues with IE when running closure minified pages. (#3012)
 - Enabled asm.js validation for SIMD compilation.
 - Full list of changes:
    - Emscripten: https://github.com/emscripten-core/emscripten/compare/1.27.1...1.27.2
    - Emscripten-LLVM: https://github.com/emscripten-core/emscripten-fastcomp/compare/1.27.1...1.27.2
    - Emscripten-Clang: no changes.

v1.27.1: 11/20/2014
-------------------
 - Migrated to upstream PNaCl LLVM+Clang 3.4 from the previous 3.3.
 - Added a FindOpenGL.cmake to support find_package() for OpenGL in CMake scripts.
 - Full list of changes:
    - Emscripten: https://github.com/emscripten-core/emscripten/compare/1.27.0...1.27.1
    - Emscripten-LLVM: https://github.com/emscripten-core/emscripten-fastcomp/compare/1.27.0...1.27.1
    - Emscripten-Clang: https://github.com/emscripten-core/emscripten-fastcomp-clang/compare/1.27.0...1.27.1

v1.27.0: 11/20/2014
-------------------
 - Added new work in progress option -s NATIVE_OPTIMIZER=1 that migrates
   optimizer code from JS to C++ for better performance.
 - Fixed an embind issue when compiling with closure (#2974)
 - Fixed an embind issue with unique_ptr (#2979)
 - Fixed a bug with new GL context initialization in proxy to worker mode.
 - Fixed an issue where GL context event handlers would leak after a GL context
   has been freed.
 - Optimized embind operation in Chrome by avoiding using Function.prototype.bind().
 - Full list of changes:
    - Emscripten: https://github.com/emscripten-core/emscripten/compare/1.26.1...1.27.0
    - Emscripten-LLVM: https://github.com/emscripten-core/emscripten-fastcomp/compare/1.26.1...1.27.0
    - Emscripten-Clang: no changes.

v1.26.1: 11/7/2014
------------------
 - Fixed emscripten::val handle for special js values (#2930)
 - Implemented SDL 1.2 SDL_SetClipRect / SDL_GetClipRect (#2931)
 - Added support for building zlib from Emscripten Ports with linker flag -s USE_ZLIB=1.
 - Improved experimental GLES3 support.
 - Fixed issues with llseek (#2945)
 - Enable using emscripten_get_now() in web workers (#2953)
 - Added stricter input data validation in GL code.
 - Added new HTML5 C API for managing fullscreen mode transitions to resolve
   cross-browser issue #2556 (#2975)
 - Fixed an issue with using structs in va_args (#2923)
 - Full list of changes:
    - Emscripten: https://github.com/emscripten-core/emscripten/compare/1.26.0...1.26.1
    - Emscripten-LLVM: https://github.com/emscripten-core/emscripten-fastcomp/compare/1.26.0...1.26.1
    - Emscripten-Clang: https://github.com/emscripten-core/emscripten-fastcomp-clang/compare/1.26.0...1.26.1

v1.26.0: 10/29/2014
-------------------
 - Fixed an issue where emar would forward --em-config to llvm-ar (#2886)
 - Added a new "emterpreter" feature that allows running Emscripten compiled
   code in interpreted form until asm.js compilation is ready (-s
   EMTERPRETIFY=1).
    - For more information, see
      https://groups.google.com/d/msg/emscripten-discuss/vhaPL9kULxk/_eD2G06eucwJ
 - Added new "Emscripten Ports" architecture that enables building SDL2 with -s
   USE_SDL=2 command line flag.
 - Added support for SDL 1.2 SDL_CreateRGBSurfaceFrom() function.
 - Improved experimental SIMD support.
 - Use only minimum necessary digits to print floating point literals in
   generated JS code for smaller code output.
 - Full list of changes:
    - Emscripten: https://github.com/emscripten-core/emscripten/compare/1.25.2...1.26.0
    - Emscripten-LLVM: https://github.com/emscripten-core/emscripten-fastcomp/compare/1.25.2...1.26.0
    - Emscripten-Clang: no changes.

v1.25.2: 10/16/2014
-------------------
 - Fixed a bug in tmpfile() function not allocating the mode argument correctly.
 - Fixed a bug with handling empty files in IDBFS (#2845)
 - Added an implementation of the utimes() function (#2845)
 - Added experimental WebGL 2.0 support with the linker flag -s USE_WEBGL2=1.
   (#2873)
 - Fixed a UnboundTypeError occurring in embind (#2875)
 - Fixed an error "IndexSizeError: Index or size is negative or greater than the
   allowed amount" being thrown by Emscripten SDL 1.2 surface blit code. (#2879)
 - Fixed a JS minifier issue that generated "x--y from x - -y" (#2869)
 - Added a new emcc command line flag "--cache <dir>" to control the location of
   the Emscripten cache directory (#2816)
 - Implemented SDL_ConvertSurface() and added support for SDL_SRCALPHA in
   SDL_SetAlpha (#2871)
 - Fixed issues with the GL library handling of invalid input values.
 - Optimized SDL copyIndexedColorData function (#2890)
 - Implemented GLES3 emulation for glMapBufferRange() for upcoming WebGL 2
   support, using the -s FULL_ES3=1 linker option.
 - Fixed a bug where setting up and cancelling the main loop multiple times
   would stack up the main loop to be called too frequently (#2839)
 - Introduced a new API emscripten_set_main_loop_timing() for managing the
   Emscripten main loop calling frequency (#2839)
 - Added new optimization flags SDL.discardOnLock and SDL.opaqueFrontBuffer to
   Emscripten SDL 1.2 SDL_LockSurface() and SDL_UnlockSurface() (#2870)
 - Fixed a bug with glfwGetProcAddress().
 - Added option to customize GLOBAL_BASE (the starting address of global
   variables in the Emscripten HEAP).
 - Added the ability to register mouseover and mouseout events from the HTML5
   API.
 - Improved experimental SIMD support.
 - Full list of changes:
    - Emscripten: https://github.com/emscripten-core/emscripten/compare/1.25.1...1.25.2
    - Emscripten-LLVM: no changes.
    - Emscripten-Clang: no changes.

v1.25.1: 10/1/2014
------------------
 - Updated heap resize support code when -s ALLOW_MEMORY_GROWTH=1 is defined.
 - Updated libc++ to new version from upstream svn revision 218372, 2014-09-24.
 - Fixed a bug where building on Windows might generate output JS files with
   incorrect syntax (emscripten-fastcomp #52)
 - Improved experimental SIMD support.
 - Full list of changes:
    - Emscripten: https://github.com/emscripten-core/emscripten/compare/1.25.0...1.25.1
    - Emscripten-LLVM: https://github.com/emscripten-core/emscripten-fastcomp/compare/1.25.0...1.25.1
    - Emscripten-Clang: no changes.


v1.25.0: 9/30/2014
------------------
 - Fixed a warning message with -s EXPORTED_FUNCTIONS.
 - Full list of changes:
    - Emscripten: https://github.com/emscripten-core/emscripten/compare/1.24.1...1.25.0
    - Emscripten-LLVM: no changes.
    - Emscripten-Clang: no changes.

v1.24.1: 9/27/2014
------------------
 - Fixed issues with the tmpnam and tmpfile functions (#2797, 2798)
 - Fixed CMake package find code to not search any system directories, because
   Emscripten is a cross-compiler.
 - Improved support for the proposed solution for heap resizing.
 - Fixed an issue where one could not run a main loop without having first a GL
   context created when -s FULL_ES2 or -s LEGACY_GL_EMULATION were set.
 - For compatibility, Emscripten will no longer warn about missing library files
   for -lGL, -lGLU and -lglut libraries, since Emscripten provides the
   implementation for these without having to explicitly link to anything.
 - Added support for readonly (const) attributes and automatically call
   Pointer_stringify on DOMStrings in WebIDL.
 - Improved SIMD support for the experimental Ecmascript SIMD spec.
 - Added support for GLFW 3.0.
 - Added new Emscripten HTML 5 functions emscripten_set_mouseenter_callback()
   and emscripten_set_mouseleave_callback().
 - Emscripten now recognizes an environment variable
   EMCC_JSOPT_BLACKLIST=a,b,c,d which can be used to force-disable Emscripten to
   skip running specific JS optimization passes. This is intended as a debugging
   aid to help zoom in on JS optimizer bugs when compiling with -O1 and greater.
   (#2819)
 - Fixed a bug where Module['TOTAL_STACK'] was ignored (#2837).
 - Improved SIMD support for the experimental Ecmascript SIMD spec. Preliminary asm.js validation.
 - Full list of changes:
    - Emscripten: https://github.com/emscripten-core/emscripten/compare/1.24.0...1.24.1
    - Emscripten-LLVM: https://github.com/emscripten-core/emscripten-fastcomp/compare/1.24.0...1.24.1
    - Emscripten-Clang: no changes.

v1.24.0: 9/16/2014
------------------
 - Renamed the earlier Module.locateFilePackage() to Module.locateFile() added
   in v1.22.2 to better reflect its extended usage.
 - Improved exceptions support with exception_ptr.
 - Fixed a bug where restoring files from IDBFS would not preserve their file modes.
 - Fixed and issue where one could not pass a null pointer to strftime() function.
 - Improved SIMD support for the experimental Ecmascript SIMD spec.
 - Full list of changes:
    - Emscripten: https://github.com/emscripten-core/emscripten/compare/1.23.5...1.24.0
    - Emscripten-LLVM: https://github.com/emscripten-core/emscripten-fastcomp/compare/1.23.5...1.24.0
    - Emscripten-Clang: no changes.

v1.23.5: 9/12/2014
------------------
 - Added new functions emscripten_get_device_pixel_ratio(),
   emscripten_set_canvas_css_size() and emscripten_get_canvas_css_size() which
   allow handling High DPI options from C code.
 - Fixed bugs with timzone-related functions in the JS-implemented C standard
   library.
 - Implemented clock_gettime(CLOCK_MONOTONIC) and added a new function
   emscripten_get_now_is_monotonic() to query whether the JS-provided timer is
   monotonic or not.
 - Fixed an issue where the user could not pass --llvm-opts=xxx when also
   specifying --llvm-lto=2.
 - Renamed the linker option -profiling to --profiling for consistency. The old
   form is still supported.
 - Formalized the set of valid characters to be used in files passed to the
   file_packager.py (#2765).
 - Implemented SDL function SDL_BlitScaled.
 - Fixed a bug with right modifier keys in SDL.
 - Full list of changes:
    - Emscripten: https://github.com/emscripten-core/emscripten/compare/1.23.4...1.23.5
    - Emscripten-LLVM: no changes.
    - Emscripten-Clang: no changes.

v1.23.4: 9/7/2014
------------------
 - Implemented new targetX and targetY fields for native HTML5 mouse and touch
   events (#2751)
 - Improved SIMD support for the experimental Ecmascript SIMD spec.
 - Full list of changes:
    - Emscripten: https://github.com/emscripten-core/emscripten/compare/1.23.3...1.23.4
    - Emscripten-LLVM: https://github.com/emscripten-core/emscripten-fastcomp/compare/1.23.3...1.23.4
    - Emscripten-Clang: no changes.

v1.23.3: 9/7/2014
------------------
 - Removed the scons-tools SCons build system as unused.
 - Fixed an issue where applications could not handle WebGL context creation
   failures gracefully.
 - Fixed a bug where the stringToC function in ccall/cwrap might not allocate
   enough space to hold unicode strings.
 - Removed CMake from attempting to link to library -ldl when building projects,
   by unsetting CMAKE_DL_LIBS.
 - Fixed a bug where write_sockaddr might return undefined data in its output
   structure.
 - Added a new _experimental_ -s POINTER_MASKING=1 linker option that might help
   JS VMs to optimize asm.js code.
 - Added first version of a memory tracing API to profile memory usage in
   Emscripten applications.
 - Added functions glob and globfree from musl regex library.
 - Improved SIMD support for the experimental Ecmascript SIMD spec.
 - Full list of changes:
    - Emscripten: https://github.com/emscripten-core/emscripten/compare/1.23.2...1.23.3
    - Emscripten-LLVM: https://github.com/emscripten-core/emscripten-fastcomp/compare/1.23.2...1.23.3
    - Emscripten-Clang: no changes.

v1.23.2: 9/2/2014
------------------
 - Adjusted the process and group ids reported by the stub library functions to
   be closer to native unix values.
 - Set stack to be aligned to 16 bytes. (#2721)
 - Fixed a compiler error "unresolved symbol:
   __cxa_decrement_exception_refcount" (#2715)
 - Added a new warning message that instructs that building .so, .dll and .dylib
   files is not actually supported, and is faked for compatibility reasons for
   existing build chains. (#2562)
 - Fixed problems with SDL mouse scrolling (#2643)
 - Implemented OpenAL function alSourceRewind.
 - Removed several old header files from the Emscripten repository that had been
   included for emulation purposes (zlib.h, png.h, tiff.h, tiffio.h), but their
   implementation is not included.
 - Work around an issue in d8 with binary file reading that broke e.g. printf
   when running in d8. (#2731)
 - Rigidified the semantics of Module.preRun and Module.postRun: These must
   always be JS arrays, single functions are not allowed (#2729)
 - Improved compiler warning diagnostics when generating output that will not
   validate as asm.js (#2737)
 - Updated to latest emrun version to enable support for passing arguments with
   hyphens to the program. (#2742)
 - Added Bessel math functions of the first kind  (j0, j1, jn) from musl.
 - Improved SIMD support for the experimental Ecmascript SIMD spec.
 - Full list of changes:
    - Emscripten: https://github.com/emscripten-core/emscripten/compare/1.23.1...1.23.2
    - Emscripten-LLVM: https://github.com/emscripten-core/emscripten-fastcomp/compare/1.23.1...1.23.2
    - Emscripten-Clang: no changes.

v1.23.1: 8/26/2014
------------------
 - Add support for the Chrome variant of the Gamepad API.
 - Updates to SIMD.js support.
 - Implemented glutSetCursor function.
 - Added new link-time options -s NO_FILESYSTEM=1 and -s NO_BROWSER=1 to enable
   reducing output file sizes when those functionalities are not necessary.
 - Added a new option --closure 2 to allow running closure even on the asm.js output.
 - Fixed a regression bug that broke the use of
   emscripten_set_socket_error_callback() in emscripten.h
 - Removed the support for old discontinued Mozilla Audio Data API in src/library_sdl.js.
 - Removed the support for using Web Audio ScriptProcessorNode to stream audio.
 - Improved SDL audio streaming by using the main rAF() callback instead of a
   separate setTimeout() callback to schedule the audio data.
 - Deprecated compiling without typed arrays support. 
 - Migrated to using musl PRNG functions. Fixes reported bugs about the quality of randomness (#2341)
 - Improved SIMD support for the experimental Ecmascript SIMD spec.
 - Full list of changes:
    - Emscripten: https://github.com/emscripten-core/emscripten/compare/1.23.0...1.23.1
    - Emscripten-LLVM: https://github.com/emscripten-core/emscripten-fastcomp/compare/1.23.0...1.23.1
    - Emscripten-Clang: no changes.

v1.23.0: 8/21/2014
------------------
 - Added support for array attributes in WebIDL bindings.
 - Allow cloning pointers that are scheduled for deletion in embind, and add
   support for null in embind_repr().
 - Fixed possible issues with rounding and flooring operations.
 - Full list of changes:
    - Emscripten: https://github.com/emscripten-core/emscripten/compare/1.22.2...1.23.0
    - Emscripten-LLVM: no changes.
    - Emscripten-Clang: no changes.

v1.22.2: 8/19/2014
------------------
 - Adds stack overflow checks when building with the link flag -s ASSERTIONS=1.
 - Fix an issue where EM_ASM was not usable with closure when closure removed
   the Module object (#2639)
 - The locale "POSIX" is now recognized (#2636)
 - Fixed a problem with embind on IE11.
 - Added OpenAL functions alSource3i, alListener3f, alGetEnumValue and
   alSpeedOfSound and also recognize ALC_MAX_AUXILIARY_SENDS.
 - Fixed an issue where emcc would create .o files in the current directory when
   compiling multiple code files simultaneously (#2644)
 - The -s PROXY_TO_WORKER1= option now looks for a GET option "?noProxy" in the
   page URL to select at startup time whether proxying should be on or off.
 - Added new functions emscripten_yield, emscripten_coroutine_create and
   emscripten_coroutine_next which implement coroutines when building with the
   -s ASYNCIFY=1 option.
 - Optimized the size of intermediate generated .o files by omitting LLVM debug
   info from them when not needed. (#2657)
 - Fixed WebSocket connection URLs to allow a port number in them, e.g.
   "server:port/addr" (2610)
 - Added support for void* to the WebIDL binder, via the identifier VoidPtr.
 - Optimize emcc to not copy bitcode files around redundantly.
 - Fix stat() to correctly return ENOTDIR when expected (#2669).
 - Fixed issues with nested exception catching (#1714).
 - Increased the minimum size of the Emscripten HEAP to 64k instead of a previous 4k.
 - The {{{ cDefine('name') }}} macros now raise a compile-time error if the
   define name is not found, instead of hiding the error message inside the
   compiled output (#2672)
 - Fixed an issue where --emrun parameter was not compatible with the -s
   PROXY_TO_WORKER=1 option.
 - Improved WebGL support when compiling with the PROXY_TO_WORKER=1 option.
 - Fixed a regression issue with the handling of running dtors of classes that
   use virtual inheritance. (#2682)
 - Added an option Module.locateFilePackage() as a means to customize where data
   files are found in relative to the running page (#2680). NOTE: This parameter
   was later renamed to Module.locateFile() instead in release 1.24.0.
 - Fixed a bug where OpenAL sources would not properly delete.
 - Fixed a bug with upstream libc++ on std::map, std::multimap and
   std::unordered_map self-assignment
   (http://llvm.org/bugs/show_bug.cgi?id=18735)
 - Allow using __asm__ __volatile__("": : :"memory") as a compile-time
   reordering barrier (#2647)
 - Full list of changes:
    - Emscripten: https://github.com/emscripten-core/emscripten/compare/1.22.1...1.22.2
    - Emscripten-LLVM: https://github.com/emscripten-core/emscripten-fastcomp/compare/1.22.1...1.22.2
    - Emscripten-Clang: no changes.

v1.22.1: 8/7/2014
------------------
 - Added support for prefixing functions with '$' in JS libraries, in order to
   cause them not be prefixed with '_' when compiling.
 - Improved WebIDL compiler to support enums.
 - Fixed a bug with emscripten_force_exit() that would throw an exception (#2629).
 - Fixed setlocale() when setting a bad locale. (#2630)
 - Fixed a compiler miscompilation bug when optimizing loops. (#2626)
 - Fixed an issue with rethrowing an exception (#2627)
 - Fixed a bug where malloc()ing from JS code would leak memory if the C/C++
   side does not use malloc() (#2621)
 - Removed an unnecessary assert() in glReadPixels, and improved it to support
   more texture pixel types.
 - Fixed a bug with std::locale accepting unknown locale names (#2636)
 - Added support for WebIDL binder to work with Closure (#2620)
 - Added no-op SDL IMG_Quit() and TTF_Quit() symbols.
 - Migrated to building libcxx and libcxxapi with -Oz optimization flags.
 - Full list of changes:
    - Emscripten: https://github.com/emscripten-core/emscripten/compare/1.22.0...1.22.1
    - Emscripten-LLVM: no changes.
    - Emscripten-Clang: no changes.

v1.22.0: 8/5/2014
------------------
 - Added support to emrun to dump files to the local filesystem for debugging
   purposes.
 - Implemented emscripten_wget in ASYNCIFY mode.
 - Improved extension catching support (#2616)
 - Fixed .a link groups to also work when linking to bitcode. (#2568)
 - Full list of changes:
    - Emscripten: https://github.com/emscripten-core/emscripten/compare/1.21.10...1.22.0
    - Emscripten-LLVM: https://github.com/emscripten-core/emscripten-fastcomp/compare/1.21.10...1.22.0
    - Emscripten-Clang: no changes.

v1.21.10: 7/29/2014
-------------------
 - Fixed a Windows-specific issue where the generated output files might contain
   line endings of form \r\r\n. This caused browser debuggers to get confused
   with line numbers. (#2133)
 - Improved the node.js workaround introduced in v1.21.8.
 - Implemented new HTML5 API for direct WebGL context creation, emscripten_webgl_*().
 - Fixed a bug when loading in node.js and loaded by another module (#2586)
 - Full list of changes:
    - Emscripten: https://github.com/emscripten-core/emscripten/compare/1.21.9...1.21.10
    - Emscripten-LLVM: no changes.
    - Emscripten-Clang: no changes.

v1.21.9: 7/28/2014
------------------
 - Fixed issues with exception catching. (#2531)
 - Full list of changes:
    - Emscripten: https://github.com/emscripten-core/emscripten/compare/1.21.8...1.21.9
    - Emscripten-LLVM: no changes.
    - Emscripten-Clang: no changes.

v1.21.8: 7/28/2014
------------------
 - Fixed an issue when using --embed-file to embed very large files.
 - Worked around a Windows node.js bug where the compiler output might get cut
   off when the compilation ends in an error.
   (https://github.com/joyent/node/issues/1669)
 - Full list of changes:
    - Emscripten: https://github.com/emscripten-core/emscripten/compare/1.21.7...1.21.8
    - Emscripten-LLVM: https://github.com/emscripten-core/emscripten-fastcomp/compare/1.21.7...1.21.8
    - Emscripten-Clang: no changes.

v1.21.7: 7/25/2014
------------------
 - Added new environment varaible EMCC_ONLY_FORCED_STDLIBS which can be used to
   restrict to only linking to the chosen set of Emscripten-provided libraries.
   (See also EMCC_FORCE_STDLIBS)
 - Adjusted argv[0] and environment variables USER, HOME, LANG and _ to report a
   more convenient set of default values. (#2565)
 - Fixed an issue where the application could not use environ without also
   referring to getenv() (#2557)
 - Fixed an issue with IDBFS running in web workers.
 - Print out an error if IDBFS is used without IDB support.
 - Fixed calling Runtime.getFuncWrapper() when -s ALIASING_FUNCTION_POINTERS=1 (#2010)
 - Fixed an issue where deleting files during directory iteration would produce
   incorrect iteration results (#2528)
 - Fixed support for strftime with %z and %Z (#2570)
 - Fixed a bug with truncate() throwing an exception (#2572)
 - Improved the linker to generate warning messages if user specifies -s X=Y
   linker flags that do not exist (#2579)
 - Fixed an issue with creating read-only files (#2573)
 - Added first implementation for the ASYNCIFY option, which splits up
   synchronous blocking loops to asynchronous execution. For more information on
   this approach, see https://github.com/emscripten-core/emscripten/wiki/Asyncify
 - Full list of changes:
    - Emscripten: https://github.com/emscripten-core/emscripten/compare/1.21.6...1.21.7
    - Emscripten-LLVM: https://github.com/emscripten-core/emscripten-fastcomp/compare/1.21.6...1.21.7
    - Emscripten-Clang: no changes.

v1.21.6: 7/22/2014
------------------
 - Separated OpenAL AL and ALC errors to properly separate fields.
 - When using EGL to initialize a GL context, initialize a stencil buffer to the
   context as well, since proper EGL context choosing is not yet implemented.
 - Added new linker flag -s DEMANGLE_SUPPORT to choose whether to compile the
   application with libcxxabi-provided demangling support ___cxa_demangle().
 - Fixed a problem where calling stat() on a nonexisting file in the runtime VFS
   would result in an exception being thrown. (#2552)
 - When using the -v flag, no longer retain intermediate compilation files. To
   preserve the intermediate files, set the EMCC_DEBUG=1 environment variable.
   (#2538)
 - Added a new HTML setting Module.memoryInitializerPrefixURL which specifies a
   prefix for where the memory initializer file .mem.js should be loaded from
   (#2542)
 - Implemented eglReleaseThread to work according to spec.
 - Implemented a new function emscripten_force_exit() which immediately shuts
   down the C runtime.
 - Fixed a bug with exception handling that resulted in an error unresolved
   symbol: _ZTISt13bad_exception (#2560)
 - Full list of changes:
    - Emscripten: https://github.com/emscripten-core/emscripten/compare/1.21.5...1.21.6
    - Emscripten-LLVM: no changes.
    - Emscripten-Clang: no changes.

v1.21.5: 7/21/2014
------------------
 - Added support for glDrawBuffers with the WEBGL_draw_buffers extension.
 - Added stub implementation for eglReleaseThread.
 - Fixed a bug where passing -E to emcc used the system include headers instead
   of the built-in ones. (#2534)
 - Fixed the stacktrace() function to work on MSIE as well.
 - Removed the zlib.h header file from system include directory, since
   Emscripten does not provide an implementation of zlib built-in.
 - Added support for __cxa_bad_typeid (#2547)
 - Fixed an internal compiler crash with a certain pattern involving optimized
   builds and int64_t (#2539)
 - Fixed an issue with -s EXCEPTION_CATCHING_WHITELIST handling where an
   extension that was a substring of another might get erroneously handled.
 - Full list of changes:
    - Emscripten: https://github.com/emscripten-core/emscripten/compare/1.21.4...1.21.5
    - Emscripten-LLVM: https://github.com/emscripten-core/emscripten-fastcomp/compare/1.21.4...1.21.5
    - Emscripten-Clang: no changes.

v1.21.4: 7/17/2014
------------------
 - Implemented the getsockopt() function.
 - Added new event callback functions emscripten_set_socket_xx_callback() that
   allow listening to WebSocket events in an asynchronous manner.
 - Greatly improved CMake support, now various forms of configure-time test
   builds are supported, and the default extension is set to ".js"
 - Prohibit the virtual filesystem from creating files with name '.' or '..' at
   runtime.
 - Have runtime mkdir() function call normalize the path to be created before
   creation.
 - Fixed an issue with omitting the third paramter in cwrap() call (#2511).
 - Fixed an issue where mouse event handling would throw an exception if the
   page did not contain a canvas object.
 - Fixed a GL initialization problem when user has extended Array with custom
   functions (#2514)
 - Added new compiler defines __EMSCRIPTEN_major__, __EMSCRIPTEN_minor__ and
   __EMSCRIPTEN_tiny__ which communicate the compiler version major.minor.tiny
   to compiled applications (#2343)
 - Fixed a bug where emrun did not properly capture the exit code when exit
   runtime via not calling exit().
 - Fixed an error message when symlinkin invalid filenams at runtime.
 - Fixed a bug in EGL context creation that parsed the input context creation
   parameters with wrong terminator.
 - Improved ffdb.py to be smarter when to attempt port forwarding to connect to
   a FFOS device DevTools port.
 - Implemented strsignal() function (#2532)
 - Full list of changes:
    - Emscripten: https://github.com/emscripten-core/emscripten/compare/1.21.3...1.21.4
    - Emscripten-LLVM: no changes.
    - Emscripten-Clang: no changes.

v1.21.3: 7/10/2014
------------------
 - Added implementations for SDL function SDL_AudioQuit and SDL_VideoQuit.
 - Fix an issue with the optimizeShifts optimization enabled in previous version.
 - Fixed the -s RELOOPER command line parameter to work.
 - Fixed a bug where building the system libc migt result in a compiler deadlock
   on Windows.
 - Removed emcc from trying to link in .dll files as static libraries on
   Windows.
 - Added support for GL_HALF_FLOAT_OES.
 - Fixed a bug where emcmake did not work on Windows.
 - Use multithreaded compilation to build libc.
 - Fixed an issue where the GL interop library could throw an exception in an
   error condition, instead of raising a GL error.
 - Full list of changes:
    - Emscripten: https://github.com/emscripten-core/emscripten/compare/1.21.2...1.21.3
    - Emscripten-LLVM: no changes.
    - Emscripten-Clang: no changes.

v1.21.2: 7/5/2014
------------------
 - Improved the checks that detect that code is run only while the runtime is
   initialized.
 - The memory initializer file (.mem.js) is now emitted by default when
   compiling with at least -O2 optimization level.
 - Fixed a performance issue where built-in math functions (Math.sqrt, etc.)
   took a slightly slower path (#2484).
 - Added support for the ffs libc function.
 - Re-enabled optimizeShifts optimization when not compiling for asm.js (#2481)
 - Full list of changes:
    - Emscripten: https://github.com/emscripten-core/emscripten/compare/1.21.1...1.21.2
    - Emscripten-LLVM: no changes.
    - Emscripten-Clang: no changes.

v1.21.1: 7/3/2014
------------------
 - Fixed an issue where wrong python interpreter could get invoked on Windows
   when both native and cygwin python were installed.
 - Updated musl from version 0.9.13 to version 1.0.3.
 - Full list of changes:
    - Emscripten: https://github.com/emscripten-core/emscripten/compare/1.21.0...1.21.1
    - Emscripten-LLVM: no changes.
    - Emscripten-Clang: no changes.

v1.21.0: 7/2/2014
------------------
 - Enable memory init files (.mem) by default in optimized builds (-O2+), as if
   --memory-init-file 1  is specified. This makes the default behavior on
   optimized builds emit smaller and faster-to-load code, but does require that
   you ship both a .js and a .mem file (if you prefer not to, can use
   --memory-init-file 1  ).
 - Implemented new SDL 1.2 functions SDL_GetRGB, SDL_GetRGBA and SDL_putenv.
 - Added support for /dev/random, /dev/urandom and C++11 std::random_device,
   which will use cryptographically secure random api if available. (#2447)
 - Added support for CMake find_path() directive.
 - Added support for std::unique_ptr in embind.
 - Improved Windows support for ffdb.py.
 - Implemented the clip_rect structure for created SDL surfaces.
 - Fixed a regression with SDL touch events (#2466)
 - Added support for C++11 std::thread::hardware_concurrency which backs to
   navigator.hardwareConcurrency. See
   http://wiki.whatwg.org/wiki/Navigator_HW_Concurrency (#2456)
 - Optimized embind code generation with constexprs.
 - Enabled the use of Runtime.add&removeFunction when closure minification is
   active (#2446)
 - Implemented support for accessing WebGL when building via the proxy to worker
   architecture.
 - Full list of changes:
    - Emscripten: https://github.com/emscripten-core/emscripten/compare/1.20.0...1.21.0
    - Emscripten-LLVM: no changes.
    - Emscripten-Clang: no changes.

v1.20.0: 6/13/2014
------------------
 - Optimize in-memory virtual filesystem performance when serialized to an IndexedDB.
 - Fixed memcpy regression with ta0 and ta1 modes.
 - Fixed an issue with line numbers being messed up when generating source maps (#2410)
 - Fixed an ffdb logging bug that could cause it to drop messages if they were
   being received too fast. Added support getting memory and system descriptions
   with ffdb.
 - Added a new extension to SDL "emscripten_SDL_SetEventHandler()" which enabled
   application to perform SDL event handling inside a JS event handler to
   overcome browser security restrictions. (#2417)
 - Full list of changes:
    - Emscripten: https://github.com/emscripten-core/emscripten/compare/1.19.2...1.20.0
    - Emscripten-LLVM: no changes.
    - Emscripten-Clang: no changes.

v1.19.2: 6/9/2014
------------------
 - Updated CMake support for response file handling.
 - Fixed issues with glfwGetProcAddress and glfwSetWindowSizeCallback.
 - Fixed an issue with regexes that caused issues on IE11 runtime (#2400)
 - Added a new functions emscripten_get_preloaded_image_data() and
   emscripten_get_preloaded_image_data_from_FILE() to obtain pixel data of
   preloaded images.
 - Greatly improved ffdb capabilities to operate a FFOS device.
 - Fixed a Windows-specific bug where the user temp directory was littered with
   temporary .rsp files that did not get cleaned up.
 - Improved SIMD support.
 - Full list of changes:
    - Emscripten: https://github.com/emscripten-core/emscripten/compare/1.19.1...1.19.2
    - Emscripten-LLVM: https://github.com/emscripten-core/emscripten-fastcomp/compare/1.19.1...1.19.2
    - Emscripten-Clang: no changes.

v1.19.1: 6/3/2014
------------------
 - Migrate to using musl sscanf and sprintf and the family that writes to
   memory, and not directly to the filesystem.
 - Improve the error messages from -s SAFE_HEAP_ACCESS=1 runtime checks.
 - Added new linker flag -s NO_DYNAMIC_EXECUTION=1 which removes the use of
   eval() and new Function() in the generated output. For more information, see
   "Eval and related functions are disabled" in
   https://developer.chrome.com/extensions/contentSecurityPolicy .
 - Fixed a compiler issue when very large double constants are present. (#2392)
 - Full list of changes:
    - Emscripten: https://github.com/emscripten-core/emscripten/compare/1.19.0...1.19.1
    - Emscripten-LLVM: no changes.
    - Emscripten-Clang: no changes.

v1.19.0: 5/29/2014
------------------
 - Added an error message to signal that linkable modules are not supported in fastcomp.
 - Fixed a miscompilation issue that resulted in an error "SyntaxError: invalid
   increment operand" and a statement +(+0) being generated (#2314)
 - Make optimized compiler output smaller by running the shell code through
   uglify when not using closure.
 - Fixed a crash in SDL audio loading code introduced in v1.18.3
 - Fixed an issue where glTex(Sub)Image2D might throw an exception on error,
   instead of setting glGetError().
 - Added new typedefs emscripten_align1_short, emscripten_align{1/2}_int,
   emscripten_align{1/2}_float and emscripten_align{1/2/4}_double to ease
   signaling the compiler that unaligned data is present. (#2378)
 - Fixed an embind issue with refcount tracking on smart pointers.
 - Full list of changes:
    - Emscripten: https://github.com/emscripten-core/emscripten/compare/1.18.4...1.19.0
    - Emscripten-LLVM: https://github.com/emscripten-core/emscripten-fastcomp/compare/1.18.4...1.19.0
    - Emscripten-Clang: no changes.

v1.18.4: 5/27/2014
------------------
 - Fixed error message on unsupported linking options (#2365)
 - Updated embind to latest version from IMVU upstream.
 - Fixed an issue where source maps did not load properly in Firefox.
 - Added a more descriptive error message to fastcomp when MAX_SETJMPS limit is
   violated. (#2379)
 - Full list of changes:
    - Emscripten: https://github.com/emscripten-core/emscripten/compare/1.18.3...1.18.4
    - Emscripten-LLVM: https://github.com/emscripten-core/emscripten-fastcomp/compare/1.18.3...1.18.4
    - Emscripten-Clang: no changes.

v1.18.3: 5/21/2014
------------------
 - Added support to emcc command line for "archive groups": -Wl,--start-group
   and -Wl,--end-group
 - Greatly optimized ccall and cwrap implementations.
 - Added new support for SDL_Mix backend to use WebAudio to play back audio clips.
 - Fixed a registerizeHarder issue with elimination of conditional expressions.
 - Migrated single-character standard C functions (islower, tolower, and the
   family) to use musl implementations.
 - Updated relooper to not optimize out breaks if it causes excessive nesting.
 - Full list of changes:
    - Emscripten: https://github.com/emscripten-core/emscripten/compare/1.18.2...1.18.3
    - Emscripten-LLVM: https://github.com/emscripten-core/emscripten-fastcomp/compare/1.18.2...1.18.3
    - Emscripten-Clang: no changes.

v1.18.2: 5/19/2014
------------------
 - Fixed a problem which blocked user applications from handling WebGL context
   loss events themselves.
 - Added a new HTML5 api function emscripten_is_webgl_context_lost() which
   allows polling for context loss in addition to receiving events.
 - Improved async wget progress events to work better across browsers.
 - Improved WebIDL binder support.
 - Added new typeof() function to emscripten::val.
 - Added support for SDL window events SDL_WINDOWEVENT_FOCUS_GAINED,
   SDL_WINDOWEVENT_FOCUS_LOST, SDL_WINDOWEVENT_SHOWN, SDL_WINDOWEVENT_HIDDEN.
 - Fixed a compiler miscompilation on unsigned i1 bitcasts (#2350)
 - Fixed a compiler bug where doubles in varargs might not get 8-byte aligned (#2358)
 - Full list of changes:
    - Emscripten: https://github.com/emscripten-core/emscripten/compare/1.18.1...1.18.2
    - Emscripten-LLVM: https://github.com/emscripten-core/emscripten-fastcomp/compare/1.18.1...1.18.2
    - Emscripten-Clang: no changes.

v1.18.1: 5/12/2014
------------------
 - Fixed an issue where the mouse wheel scroll did not work with SDL.
 - Fixed an issue with emscripten_async_wget, which undesirably expected that
   the string pointer passed to it stayed alive for the duration of the
   operation (#2349)
 - Emscripten now issues a warning message when the EXPORTED_FUNCTIONS list
   contains invalid symbol names (#2338)
 - Full list of changes:
    - Emscripten: https://github.com/emscripten-core/emscripten/compare/1.18.0...1.18.1
    - Emscripten-LLVM: no changes.
    - Emscripten-Clang: no changes.

v1.18.0: 5/10/2014
------------------
 - Enable support for low-level C<->JS interop to marshall 64 bit integers from
   C to JS.
 - Fixed an issue that caused some programs to immediately run out of memory
   "(cannot enlarge memory arrays)" at startup. (#2334)
 - Fixed a crash issue with generated touch events that didn't correspond to a real touch.
 - Full list of changes:
    - Emscripten: https://github.com/emscripten-core/emscripten/compare/1.17.0...1.18.0
    - Emscripten-LLVM: https://github.com/emscripten-core/emscripten-fastcomp/compare/1.17.0...1.18.0
    - Emscripten-Clang: no changes.

v1.17.0: 5/6/2014
------------------
 - Enabled asm.js compilation and -s PRECISE_F32 support when using embind.
 - Improved relooper to emit switches in many-entried blocks.
 - Fixed a GLFW bug where mouse wheel direction was reversed.
 - Fixed glfwGetKey to work even when no callback is registered with
   glfwGetKeyCallback (#1320)
 - Added a new tool 'webidl_binder' that generates C <-> JS interop code from
   WebIDL descriptions.
 - Fix emscripten compilation to work on pages that don't contain a HTML canvas.
 - Added a new error message to default shell when an uncaught exception is thrown.
 - Improved error diagnostics reported by -s SAFE_HEAP=1.
 - Added support for registering callbacks hook to VFS file open, write, move,
   close and delete.
 - Added embind support to std::basic_string<unsigned char>
 - By default, the C runtime will no longer exit after returning from main()
   when safeSetTimeout() or safeSetInterval() is used.
 - Fixed an issue with sscanf formatting (#2322)
 - Fixed an issue where precompiled headers were given a wrong output filename (#2320)
 - Enabled registerizeHarder optimization pass to work when outlining is enabled.
 - Fixed an issue with strptime month handling (#2324)
 - Added an initial implementation of a new tool 'ffdb' which can be used to
   operate a Firefox OS phone from the command line.
 - Fixed a compiler crash on assertion failure '!contains(BranchesOut, Target)'
   (emscripten-fastcomp #32)
 - Added a new ABI to Clang that targets Emscripten specifically. Stop aligning
   member functions to save some space in the function table array.
 - Full list of changes:
    - Emscripten: https://github.com/emscripten-core/emscripten/compare/1.16.0...1.17.0
    - Emscripten-LLVM: https://github.com/emscripten-core/emscripten-fastcomp/compare/1.16.0...1.17.0
    - Emscripten-Clang: https://github.com/emscripten-core/emscripten-fastcomp-clang/compare/1.16.0...1.17.0

v1.16.0: 4/16/2014
------------------
 - Removed browser warnings message in VFS library about replacing __proto__ performance issue. 
 - Full list of changes:
    - Emscripten: https://github.com/emscripten-core/emscripten/compare/1.15.1...1.16.0
    - Emscripten-LLVM: no changes.
    - Emscripten-Clang: https://github.com/emscripten-core/emscripten-fastcomp-clang/compare/1.15.1...1.16.0

v1.15.1: 4/15/2014
------------------
 - Added support for SDL2 touch api.
 - Added new user-controllable emdind-related define #define
   EMSCRIPTEN_HAS_UNBOUND_TYPE_NAMES, which allows optimizing embind for minimal
   size when std::type_info is not needed. 
 - Fixed issues with CMake support where CMAKE_AR and CMAKE_RANLIB were not
   accessible from CMakeLists.txt files.
 - Full list of changes:
    - Emscripten: https://github.com/emscripten-core/emscripten/compare/1.15.0...1.15.1
    - Emscripten-LLVM: no changes.
    - Emscripten-Clang: no changes.

v1.15.0: 4/11/2014
------------------
 - Fix outlining feature for functions that return a double (#2278)
 - Added support for C++11 atomic constructs (#2273)
 - Adjusted stdout and stderr stream behavior in the default shell.html to
   always print out to both web page text log box, and the browser console.
 - Fixed an issue with loop variable optimization.
 - Full list of changes:
    - Emscripten: https://github.com/emscripten-core/emscripten/compare/1.14.1...1.15.0
    - Emscripten-LLVM: https://github.com/emscripten-core/emscripten-fastcomp/compare/1.14.1...1.15.0
    - Emscripten-Clang: https://github.com/emscripten-core/emscripten-fastcomp-clang/compare/1.14.1...1.15.0

v1.14.1: 4/8/2014
------------------
 - Added new command line utility 'emcmake', which can be used to call
   emconfigure for cmake.
 - Added a new emcc command line parameter '--valid-abspath', which allows
   selectively suppressing warning messages that occur when using absolute path
   names in include and link directories.
 - Added a new emcc linker command line parameter '--emit-symbol-map', which
   will save a map file between minified global names and the original function
   names.
 - Fixed an issue with --default-object-ext not always working properly.
 - Added optimizations to eliminate redundant loop variables and redundant
   self-assignments.
 - Migrated several libc functions to use compiled code from musl instead of
   handwritten JS implementations.
 - Improved embind support.
 - Renamed the EM_ASM_() macro to the form EM_ASM_ARGS().
 - Fixed mouse button ordering issue in glfw.
 - Fixed an issue when creating a path name that ends in a slash (#2258, #2263)
 - Full list of changes:
    - Emscripten: https://github.com/emscripten-core/emscripten/compare/1.14.0...1.14.1
    - Emscripten-LLVM: https://github.com/emscripten-core/emscripten-fastcomp/compare/1.14.0...1.14.1
    - Emscripten-Clang: no changes.

v1.14.0: 3/25/2014
------------------
 - Added new emcc linker command line option '-profiling', which defaults JS
   code generation options suited for benchmarking and profiling purposes.
 - Implemented the EGL function eglWaitGL().
 - Fixed an issue with the HTML5 API that caused the HTML5 event listener unregistration to fail.
 - Fixed issues with numpad keys in SDL support library.
 - Added a new JS optimizer pass 'simplifyIfs', which is run when -s
   SIMPLIFY_IFS=1 link flag is set and -g is not specified. This pass merges
   multiple nested if()s together into single comparisons, where possible.
 - Removed false positive messages on missing internal "emscripten_xxx" symbols at link stage.
 - Updated to latest relooper version.
 - Full list of changes:
    - Emscripten: https://github.com/emscripten-core/emscripten/compare/1.13.2...1.14.0
    - Emscripten-LLVM: https://github.com/emscripten-core/emscripten-fastcomp/compare/1.13.2...1.14.0
    - Emscripten-Clang: no changes.

v1.13.2: 3/15/2014
------------------
 - Fixed issues with SDL audio on Safari.
 - Fixed issues with HTML5 API mouse scroll events on Safari.
 - Fixed issues with HTML5 fullscreen requests in IE11.
 - Enabled support for emscripten_get_callstack on IE10+.
 - Fixed issues with Closure symbol minification.
 - Further improved em_asm()-related error messages.
 - Updated to latest relooper version.
 - Full list of changes:
    - Emscripten: https://github.com/emscripten-core/emscripten/compare/1.13.1...1.13.2
    - Emscripten-LLVM: https://github.com/emscripten-core/emscripten-fastcomp/compare/1.13.1...1.13.2
    - Emscripten-Clang: no changes.

v1.13.1: 3/10/2014
------------------
 - Disallow C implicit function declarations by making it an error instead of a
   warning by default. These will not work with Emscripten, due to strict
   Emscripten signature requirements when calling function pointers (#2175).
 - Allow transitioning to full screen from SDL as a response to mouse press
   events.
 - Fixed a bug in previous 1.13.0 release that broke fullscreen transitioning
   from working.
 - Fixed emscripten/html5.h to be used in C source files.
 - Fix an issue where extraneous system libraries would get included in the
   generated output (#2191).
 - Added a new function emscripten_async_wget2_data() that allows reading from
   an XMLHTTPRequest directly into memory while supporting advanced features.
 - Fixed esc key code in GLFW.
 - Added new emscripten_debugger() intrinsic function, which calls into JS
   "debugger;" statement to break into a JS debugger.
 - Fixed varargs function call alignment of doubles to 8 bytes.
 - Switched to using default function local stack alignment to 16 bytes to be SIMD-friendly.
 - Improved error messages when user code has a syntax error in em_asm() statements.
 - Switched to using a new custom LLVM datalayout format for Emscripten. See
   https://github.com/emscripten-core/emscripten-fastcomp/commit/65405351ba0b32a8658c65940e0b65ceb2601ad4
 - Optimized function local stack space to use fewer temporary JS variables.
 - Full list of changes:
    - Emscripten: https://github.com/emscripten-core/emscripten/compare/1.13.0...1.13.1
    - Emscripten-LLVM: https://github.com/emscripten-core/emscripten-fastcomp/compare/1.13.0...1.13.1
    - Emscripten-Clang: https://github.com/emscripten-core/emscripten-fastcomp-clang/compare/1.13.0...1.13.1

v1.13.0: 3/3/2014
------------------
 - Fixed the deprecated source mapping syntax warning.
 - Fixed a buffer overflow issue in emscripten_get_callstack (#2171).
 - Added support for -Os (optimize for size) and -Oz (aggressively optimize for
   size) arguments to emcc.
 - Fixed a typo that broko the call signature of glCompressedTexSubImage2D()
   function (#2173).
 - Added new browser fullscreen resize logic that always retains aspect ratio
   and adds support for IE11.
 - Improve debug messaging with bad function pointer calls when -s ASSERTIONS=2
   is set.
 - Full list of changes: https://github.com/emscripten-core/emscripten/compare/1.12.3...1.13.0

v1.12.3: 2/27/2014
------------------
 - Fixed alcOpenDevice on Safari.
 - Improved the warning message on missing symbols to not show false positives (#2154).
 - Improved EmscriptenFullscreenChangeEvent HTML5 API structure to return
   information about HTML element and screen sizes for convenience.
 - Full list of changes: https://github.com/emscripten-core/emscripten/compare/1.12.2...1.12.3

v1.12.2: 2/25/2014
------------------
 - Added better warning message if Emscripten, LLVM and Clang versions don't match.
 - Introduced the asmjs-unknown-emscripten target triple that allows
   specializing LLVM codegen for Emscripten purposes.
 - Full list of changes: https://github.com/emscripten-core/emscripten/compare/1.12.1...1.12.2

v1.12.1: 2/25/2014
------------------
 - TURNED ON FASTCOMP BY DEFAULT. This means that you will need to migrate to
   fastcomp-clang build. Either use an Emscripten SDK distribution, or to build
   manually, see
   http://kripken.github.io/emscripten-site/docs/building_from_source/LLVM-Backend.html
   for info.
 - Migrate to requiring Clang 3.3 instead of Clang 3.2. The fastcomp-clang
   repository by Emscripten is based on Clang 3.3.
 - Deprecated old Emscripten libgc implementation.
 - asm.js will now be always enabled, even in -O0 builds in fastcomp.
 - Remove support for -s RUNTIME_TYPE_INFO, which is unsupported in fastcomp.
 - Added a new "powered by Emscripten" logo.
 - Updated default shell.html graphical layout.
 - Added new macro EM_ASM_, which allows sending values to JS without returning anything.
 - Deprecated the jcache compiler option. It should not be needed anymore.
 - Added support for fetching callstack column information in Firefox 30 in emscripten_get_callstack.
 - Fix issues with missing exceptions-related symbols in fastcomp.
 - Full list of changes: https://github.com/emscripten-core/emscripten/compare/1.12.0...1.12.1

v1.12.0: 2/22/2014
------------------
 - Improved the runtime abort error message when calling an invalid function
   pointer if compiled with -s ASSERTIONS=1 and 2. This allows the developer to
   better deduce errors with bad function pointers or function pointers casted
   and invoked via a wrong signature.
 - Added a new api function emscripten_set_main_loop_arg, which allows passing a
   userData pointer that will be carried via the function call, useful for
   object-oriented encapsulation purposes (#2114).
 - Fixed CMake MinSizeRel configuration type to actually optimize for minimal size with -Os.
 - Added support for GLES2 VAO extension OES_vertex_array_object for browsers that support it.
 - Fix issues with emscripten/html5.f when compiled with the SAFE_HEAP option.
 - Full list of changes: https://github.com/emscripten-core/emscripten/compare/1.11.1...1.12.0

v1.11.1: 2/19/2014
------------------
 - Improved eglSwapBuffers to be spec-conformant.
 - Fixed an issue with asm.js validation and va_args (#2120).
 - Fixed asm.js validation issues found with fuzzing.
 - Added new link-time compiler flag -s RETAIN_COMPILER_SETTINGS=1, which
   enables a runtime API for querying which Emscripten settings were used to
   compile the file.
 - Full list of changes: https://github.com/emscripten-core/emscripten/compare/1.11.0...1.11.1

v1.11.0: 2/14/2014
------------------
 - Implemented some new SDL library functions.
 - Renamed standard file descriptors to have handles 0, 1 and 2 rather than 1, 2
   and 3 to coincide with unix numbering.
 - Improved embind support with smart pointers and mixins.
 - Improved the registerization -O3 optimization pass around switch-case constructs.
 - Upper-case files with suffix .C are now also recognized (#2109).
 - Fixed an issue with glGetTexParameter (#2112).
 - Improved exceptions support in fastcomp.
 - Added new linker option -s NO_EXIT_RUNTIME=1, which can be used to set a
   default value for the Module["noExitRuntime"] parameter at compile-time.
 - Improved SDL audio buffer queueing when the sample rate matches the native
   web audio graph sample rate.
 - Added an optimization that removes redundant Math.frounds in -O3.
 - Improved the default shell.html file.
 - Full list of changes: https://github.com/emscripten-core/emscripten/compare/1.10.4...1.11.0

v1.10.4: 2/10/2014
------------------
 - Added support for legacy GL emulation in fastcomp.
 - Deprecated the --split-js compiler option. This is not supported in fastcomp. 
 - Full list of changes: https://github.com/emscripten-core/emscripten/compare/1.10.3...1.10.4

v1.10.3: 2/9/2014
------------------
 - Work on supporting GL/EGL GetProcAddress.
 - Fixed issues with shared lib linking support.
 - Full list of changes: https://github.com/emscripten-core/emscripten/compare/1.10.2...1.10.3

v1.10.2: 2/7/2014
------------------
 - Added basic FS unmount support.
 - Improved screen orientation lock API to return a success code.
 - Added PRECISE_F32 support to fastcomp.
 - Fixed issues in fastcomp related to special floating point literal
   serialization.
 - Improved SDL audio buffer queueing.
 - Added new link-time option -s WARN_UNALIGNED=1 to fastcomp to report compiler
   warnings about generated unaligned memory accesses, which can hurt
   performance.
 - Optimized libc strcmp and memcmp with the implementations from musl libc.
 - Optimized libc memcpy and memset to back to native code for large buffer sizes.
 - Full list of changes: https://github.com/emscripten-core/emscripten/compare/1.10.1...1.10.2

v1.10.1: 1/31/2014
------------------
 - Improve srand() and rand() to be seedable and use a Linear Congruential
   Generator (LCG) for the rng generation for performance.
 - Improved OpenAL library support.
 - Full list of changes: https://github.com/emscripten-core/emscripten/compare/1.10.0...1.10.1

v1.10.0: 1/29/2014
------------------
 - Improved C++ exception handling.
 - Improved OpenAL library support.
 - Fixed an issue where loading side modules could try to allocate from sealed
   heap (#2060).
 - Fixed safe heap issues (2068).
 - Added new EM_ASM variants that return a value but do not receive any inputs
   (#2070).
 - Add support for simultaneously using setjmp and C++ exceptions in fastcomp.
 - Full list of changes: https://github.com/emscripten-core/emscripten/compare/1.9.5...1.10.0

v1.9.5: 1/25/2014
------------------
 - Added a spinner logo to default html shell.
 - Full list of changes: https://github.com/emscripten-core/emscripten/compare/1.9.4...1.9.5

v1.9.4: 1/24/2014
------------------
 - Add support for Ninja and Eclipse+Ninja builds with Emscripten+CMake.
 - Fixed regressions with GL emulation.
 - Added support for #if !X in .js library preprocessor.
 - Make the syntax EM_ASM("code"); not silently fail. Note that the proper form
   is EM_ASM(code); without double-quotes.
 - Optimize generated code size by minifying loop labels as well.
 - Revised the -O3 optimization level to mean "safe, but very slow optimizations
   on top of -O2", instead of the old meaning "unsafe optimizations". Using -O3
   will now only do safe optimizations, but can be very slow compared to -O2.
 - Implemented a new registerization optimization pass that does extra variable
   elimination in -O3 and later to reduce the number of local variables in
   functions.
 - Implemented a new emscripten/html5.h interface that exposes common HTML5 APIs
   directly to C code without having to handwrite JS wrappers.
 - Improved error messages reported on user-written .js libraries containing
   syntax errors (#2033).
 - Fixed glBufferData() function call signature with null data pointer.
 - Added new option Module['filePackagePrefixURL'] that allows customizing the
   URL where the VFS package is loaded from.
 - Implemented glGetTexEnviv and glGetTexEnvfv in GL emulation mode.
 - Optimized the size of large memory initializer sections.
 - Fixed issues with the safe heap compilation option.
 - Full list of changes: https://github.com/emscripten-core/emscripten/compare/1.9.3...1.9.4

v1.9.3: 1/17/2014
------------------
 - re-merge split blocks in multiples
 - Full list of changes: https://github.com/emscripten-core/emscripten/compare/1.9.2...1.9.3

v1.9.2: 1/16/2014
------------------
 - Full list of changes: https://github.com/emscripten-core/emscripten/compare/1.9.1...1.9.2

v1.9.1: 1/16/2014
------------------
 - Optimize desktop GL fixed function pipeline emulation texture load
   instruction counts when GL_COMBINE is used.
 - fix Math_floor coercion in unrecommended codegen modes
 - Full list of changes: https://github.com/emscripten-core/emscripten/compare/1.9.0...1.9.1

v1.9.0: 1/16/2014
------------------
 - Full list of changes: https://github.com/emscripten-core/emscripten/compare/1.8.14...1.9.0

v1.8.14: 1/15/2014
------------------
 - add musl fputws and fix vswprintf.
 - Full list of changes: https://github.com/emscripten-core/emscripten/compare/1.8.13...1.8.14

v1.8.13: 1/15/2014
------------------
 - remove musl use of fwritex
 - Full list of changes: https://github.com/emscripten-core/emscripten/compare/1.8.12...1.8.13

v1.8.12: 1/15/2014
------------------
 - Added new GLEW 1.10.0 emulation support.
 - Fixed an issue where the runtime could start more than once when run in a
   browser (#1992)
 - Fix a regression in wprintf.
 - Full list of changes: https://github.com/emscripten-core/emscripten/compare/1.8.11...1.8.12

v1.8.11: 1/15/2014
------------------
 - Full list of changes: https://github.com/emscripten-core/emscripten/compare/1.8.10...1.8.11

v1.8.10: 1/14/2014
------------------
 - Update libc implementation from musl libc.
 - Full list of changes: https://github.com/emscripten-core/emscripten/compare/1.8.9...1.8.10

v1.8.9: 1/14/2014
------------------
 - add fputwc, which enables wprintf.
 - Full list of changes: https://github.com/emscripten-core/emscripten/compare/1.8.8...1.8.9

v1.8.8: 1/14/2014
------------------
 - Update to latest libcxx and libcxxabi libraries.
 - Fix handling of floating point negative zero (#1898)
 - Fixed a memory leak in relooper in previous release.
 - Fixed an issue in previous release with VBO handling in GL optimizations.
 - Full list of changes: https://github.com/emscripten-core/emscripten/compare/1.8.7...1.8.8

v1.8.7: 1/13/2014
------------------
 - Added support to numpad keycodes in glut support library.
 - Fix SIMD support with fastcomp.
 - Fixed a compiler error 'ran out of names' that could occur with too many
   minified symbol names.
 - Work around webkit imul bug https://bugs.webkit.org/show_bug.cgi?id=126345
   (#1991)
 - Optimized desktop GL fixed function pipeline emulation path for better
   performance.
 - Added support for exceptions when building with fastcomp.
 - Fix and issue where the run() function could be called multiple times at
   startup (#1992)
 - Removed a relooper limitation with fixed buffer size.
 - Full list of changes: https://github.com/emscripten-core/emscripten/compare/1.8.6...1.8.7

v1.8.6: 1/8/2014
------------------
 - Added support for the libuuid library, see http://linux.die.net/man/3/libuuid.
 - Fixed .js file preprocessor to preprocess recursively (#1984).
 - Fixed a compiler codegen issue related to overflow arithmetic (#1975)
 - Added new link-time optimization flag -s AGGRESSIVE_VARIABLE_ELIMINATION=1
   that enables the aggressiveVariableElimination js optimizer pass, which tries
   to remove temporary variables in generated JS code at the expense of code
   size.
 - Full list of changes: https://github.com/emscripten-core/emscripten/compare/1.8.5...1.8.6

v1.8.5: 1/7/2014
------------------
 - Fixed compiler issues when used with LLVM 3.4.
 - Full list of changes: https://github.com/emscripten-core/emscripten/compare/1.8.4...1.8.5

v1.8.4: 1/6/2014
------------------
 - Added support to Return and Backspace keys to glut
 - Fixed compiler issues when used with LLVM 3.4.
 - Full list of changes: https://github.com/emscripten-core/emscripten/compare/1.8.3...1.8.4

v1.8.3: 1/5/2014
------------------
 - Improved SDL and page scroll pos handling support for IE10 and IE11.
 - Optimized SDL_UnlockSurface performance.
 - Full list of changes: https://github.com/emscripten-core/emscripten/compare/1.8.2...1.8.3

v1.8.2: 1/4/2014
------------------
 - Fixed glGetFramebufferAttachmentParameteriv and an issue with glGetXXX when
   the returned value was null.
 - Full list of changes: https://github.com/emscripten-core/emscripten/compare/1.8.1...1.8.2

v1.8.1: 1/3/2014
------------------
 - Added support for WebGL hardware instancing extension.
 - Improved fastcomp native LLVM backend support.
 - Added support for #include filename.js to JS libraries.
 - Deprecated --compression emcc command line parameter that manually compressed
   output JS files, due to performance issues. Instead, it is best to rely on
   the web server to serve compressed JS files.
 - Full list of changes: https://github.com/emscripten-core/emscripten/compare/1.8.0...1.8.1

v1.8.0: 12/28/2013
------------------
 - Fix two issues with function outliner and relooper.
 - Full list of changes: https://github.com/emscripten-core/emscripten/compare/1.7.9...1.8.0

v1.7.9: 12/27/2013
------------------
 - Added new command line parameter --em-config that allows specifying a custom
   location for the .emscripten configuration file.
 - Reintroduced relaxed asm.js heap sizes, which no longer need to be power of
   2, but a multiple of 16MB is sufficient.
 - Added emrun command line tool that allows launching .html pages from command
   line on desktop and Android as if they were native applications. See
   https://groups.google.com/forum/#!topic/emscripten-discuss/t2juu3q1H8E . Adds
   --emrun compiler link flag.
 - Began initial work on the "fastcomp" compiler toolchain, a rewrite of the
   previous JS LLVM AST parsing and codegen via a native LLVM backend.
 - Added --exclude-file command line flag to emcc and a matching --exclude
   command line flag to file packager, which allows specifying files and
   directories that should be excluded while packaging a VFS data blob.
 - Improved GLES2 and EGL support libraries to be more spec-conformant.
 - Optimized legacy GL emulation code path. Added new GL_FFP_ONLY optimization
   path to fixed function pipeline emulation.
 - Added new core functions emscripten_log() and emscripten_get_callstack() that
   allow printing out log messages with demangled and source-mapped callstack
   information.
 - Improved BSD Sockets support. Implemented getprotobyname() for BSD Sockets library.
 - Fixed issues with simd support.
 - Various bugfixes: #1573, #1846, #1886, #1908, #1918, #1930, #1931, #1942, #1948, ..
 - Full list of changes: https://github.com/emscripten-core/emscripten/compare/1.7.8...1.7.9

v1.7.8: 11/19/2013
------------------
 - Fixed an issue with -MMD compilation parameter.
 - Added EM_ASM_INT() and EM_ASM_DOUBLE() macros. For more information, read
   https://groups.google.com/forum/#!topic/emscripten-discuss/BFGTJPCgO6Y .
 - Fixed --split parameter to also work on Windows.
 - Fixed issues with BSD sockets accept() call.
 - Full list of changes: https://github.com/emscripten-core/emscripten/compare/1.7.7...1.7.8

v1.7.7: 11/16/2013
------------------
 - Improve SDL audio buffer queue timing support.
 - Improved default precision of clock_gettime even when not using CLOCK_REALTIME.
 - Optimize and fix issues with LLVM IR processing.
 - Full list of changes: https://github.com/emscripten-core/emscripten/compare/1.7.6...1.7.7

v1.7.6: 11/15/2013
------------------
 - Added regex implementation from musl libc.
 - The command line parameter -s DEAD_FUNCTIONS=[] can now be used to explicitly
   kill functions coming from built-in library_xx.js.
 - Improved EGL support and GLES2 spec conformance.
 - Reverted -s TOTAL_MEMORY=x to require pow2 values, instead of the relaxed
   'multiples of 16MB'. This is because the relaxed rule is released only in
   Firefox 26 which is currently in Beta and ships on the week of December 10th
   (currently in Beta). As of writing, current stable Firefox 25 does not yet
   support these.
 - Adjusted the default linker behavior to warn about all missing symbols,
   instead of silently ignoring them. Use -s WARN_ON_UNDEFINED_SYMBOLS=0 to
   suppress these warnings if necessary.
 - Full list of changes: https://github.com/emscripten-core/emscripten/compare/1.7.5...1.7.6

v1.7.5: 11/13/2013
------------------
 - Fix issues with the built-in C++ function name demangler.
 - Full list of changes: https://github.com/emscripten-core/emscripten/compare/1.7.4...1.7.5

v1.7.4: 11/12/2013
------------------
 - Fixed issues with BSD sockets code and SDL joystick implementation.
 - Full list of changes: https://github.com/emscripten-core/emscripten/compare/1.7.3...1.7.4

v1.7.3: 11/12/2013
------------------
 - Added support for generating single-precision floating point instructions.
    - For more information, read
      https://blog.mozilla.org/javascript/2013/11/07/efficient-float32-arithmetic-in-javascript/
 - Made GLES2 support library more spec-conformant by throwing fewer exceptions
   on errors. Be sure to build with -s GL_ASSERTIONS=1, remember to use
   glGetError() and check the browser console to best detect WebGL rendering
   errors.
 - Converted return value of emscripten_get_now() from float to double, to not
   lose precision in the function call.
 - Added support for joysticks in SDL via the Gamepad API
 - Full list of changes: https://github.com/emscripten-core/emscripten/compare/1.7.2...1.7.3
 
v1.7.2: 11/9/2013
------------------
 - The compiler now always generates a .js file that contains the generated
   source code even when compiling to a .html file.
    - Read https://groups.google.com/forum/#!topic/emscripten-discuss/EuHMwqdSsEs
 - Implemented depth+stencil buffer choosing behavior in GLUT, SDL and GLFW.
 - Fixed memory leaks generated by glGetString and eglGetString.
 - Greatly optimized startup times when virtual filesystems with a large amount
   of files in them.
 - Added some support for SIMD generated by LLVM.
 - Fixed some mappings with SDL keyboard codes.
 - Added a new command line parameter --no-heap-copy to compiler and file
   packager that can be used to optimize VFS memory usage at startup.
 - Updated libcxx to revision 194185, 2013-11-07.
 - Improvements to various library support. 
 - Full list of changes: https://github.com/emscripten-core/emscripten/compare/1.7.1...1.7.2

v1.7.1: 10/24/2013
------------------
 - Remove old call to Runtime.warn in file packager code
 - Fix bug with parsing of empty types.
 - Full list of changes: https://github.com/emscripten-core/emscripten/compare/1.7.0...1.7.1

v1.7.0: 10/23/2013
------------------
 - Adds mouse wheel events support in GLUT library.
 - Adds support for a new link parameter -s CASE_INSENSITIVE_VFS=1 to enable
   Emscripten virtual filesystem to search files ignoring case.
 - *Numerous* optimizations in both compilation and runtime stages.
 - Remove unnecessary whitespace, compact postSets function, and other
   optimizations in compilation output to save on generated file size.
 - Fixes float parsing from negative zero.
 - Removes the -s EMIT_GENERATED_FUNCTIONS link parameter as unneeded.
 - Fixes an issue where updating subranges of GL uniform arrays was not
   possible.
 - asm.js heap size (-s TOTAL_MEMORY=x) no longer needs to be a power of 2. As a
   relaxed rule, choosing any multiple of 16MB is now possible.
 - O1 optimization no longer runs the 'simplifyExpressions' optimization pass.
   This is to improve build iteration times when using -O1. Use -O2 to run that
   pass.
 - EM_ASM() can now be used even when compiling to asm.js.
 - All currently specified non-debugging-related WebGL 1 extensions are now
   enabled by default on startup, no need to ctx.getExtension() manually to
   enable them.
 - Improve readability of uncaught JavaScript exceptions that are thrown all the
   way up to the web console by printing out the stack trace of where the throw
   occurred.
 - Fix an issue when renaming a directory to a subdirectory.
 - Several compiler stability fixes.
 - Adds a JavaScript implementation of cxa_demangle function for demangling call
   stack traces at runtime for easier debugging.
 - GL context MSAA antialising is now DISABLED by default, to make the GL
   behavior consistent with desktop usage.
 - Added support to SDL, GLUT and GLFW libraries to specify MSAA on/off at startup.
 - Implemented glColor4ubv in GL emulation mode.
 - Fix an issue with LLVM keyword __attribute__ ((__constructor__)) (#1155).
 - Fix an issue with va_args and -s UNALIGNED_MEMORY=1 (#1705).
 - Add initial support code for LLVM SIMD constructs and a JavaScript SIMD
   polyfill implementation from
   https://github.com/johnmccutchan/ecmascript_simd/ .
 - Fixed support for node.js native filesystem API NODEFS on Windows.
 - Optimize application startup times of Emscripten-compiled programs by
   enabling the virtual filesystem XHR and asm.js compilation to proceed in
   parallel when opening a page.
 - Full list of changes: https://github.com/emscripten-core/emscripten/compare/1.6.4...1.7.0

v1.6.4: 9/30/2013
------------------
 - Implements a new preprocessor tool for preparsing C struct definitions
   (#1554), useful for Emscripten support library implementors.
 - Fix parsing issue with sscanf (#1668).
 - Improved the responsiveness of compiler print output on Windows.
 - Improved compilation times at link stage.
 - Added support for new "NODEFS" filesystem that directly accesses files on the
   native filesystem. Only usable with node.js when compiling to JS.
 - Added support for new IDBFS filesystem for accessing files in IndexedDB storage (#1601.
 - Full list of changes: https://github.com/emscripten-core/emscripten/compare/1.6.3...1.6.4

v1.6.3: 9/26/2013
------------------
 - Emscripten CMake toolchain now generates archive files with .a suffix when
   project target type is static library, instead of generatic .bc files
   (#1648).
 - Adds iconv library from the musl project to implement wide functions in C
   library (#1670).
 - Full list of changes:
   https://github.com/emscripten-core/emscripten/compare/1.6.2...1.6.3

v1.6.2: 9/25/2013
------------------
 - Added support for dprintf() function (#1250).
 - Fixes several compiler stability issues (#1637, #1166, #1661, #1651 and more).
 - Enables support for WEBGL_depth_texture.
 - Adds support for new link flag -s GL_ASSERTIONS=1 which can be used to add
   extra validation layer to the Emscripten GL library to catch code issues.
 - Adds support to Web Audio API in SDL audio backend so that SDL audio now
   works in Chrome and new Opera as well.
 - Fixes an alpha blending issue with SDL_SetAlpha.
 - Implemented locale-related code in C library.
 - Full list of changes: https://github.com/emscripten-core/emscripten/compare/1.6.1...1.6.2

v1.6.1: 9/22/2013
------------------
 - Several optimizations to compiler link stage.
 - Full list of changes: https://github.com/emscripten-core/emscripten/compare/1.6.0...1.6.1

v1.6.0: 9/21/2013
------------------
 - Enable support for %[] pattern in scanf.
 - Added dependency tracking support to linked .js files in CMake toolchain.
 - The hex prefix 0x is now properly handled in sscanf (#1632).
 - Simplify internal compiler operations by removing the internal framework.js. 
 - Full list of changes: https://github.com/emscripten-core/emscripten/compare/1.5.9...1.6.0

v1.5.9: 9/15/2013
------------------
 - Add support for SDL_Delay in web workers.
 - Full list of changes: https://github.com/emscripten-core/emscripten/compare/1.5.8...1.5.9

v1.5.8: 9/14/2013
------------------
 - Add support for the GCC -E compiler flag.
 - Update Emscripten libc headers to musl-0.9.13.
 - Added new utility function emscripten_async_load_script() to asynchronously
   load a new .js script URL.
 - Full list of changes: https://github.com/emscripten-core/emscripten/compare/1.5.7...1.5.8

v1.5.7: 8/30/2013
------------------
 - The script tag in default shell.html is now marked 'async', which enables
   loading the JS script code asynchronously in Firefox without making the main
   thread unresponsive.
 - Implemented new utility function emscripten_get_canvas_size() which returns
   the current Module <canvas> element size in pixels.
 - Optimize code size in compiled side modules.
 - Optimize startup memory usage by avoiding unnecessary copying of VFS data at
   startup.
 - Add support for SDL_WM_ToggleFullScreen().
 - Add support for emscripten_get_now() when running in SpiderMonkey shell.
 - Added new environment variable EM_BUILD_VERBOSE=0,1,2,3 to set an extra
   compiler output verbosity level for debugging.
 - Added better support for dlopen() to simulate dynamic library loading in
   JavaScript.
 - Improved support for BSD sockets and networking.
 - Added new SOCKFS filesystem, which reads files via a network connection.
 - Avoid issues with long command line limitations in CMake toolchain by using
   response files.
 - Fix issues with client-side vertex data rendering in GL emulation mode.
 - Improved precision of clock_gettime().
 - Improve function outlining support.
 - Added support for using NMake generator with CMake toolchain.
 - Improved support for flexible arrays in structs (#1602).
 - Added ability to marshal UTF16 and UTF32 strings between C++ <-> JS code.
 - Added a new commandline tool validate_asms.py to help automating asm.js
   validation testing.
 - Improved stability with inline asm() syntax.
 - Updated libc headers to new version.
 - Full list of changes: https://github.com/emscripten-core/emscripten/compare/1.5.6...1.5.7

v1.5.6: 8/17/2013
------------------
 - Improved BSD sockets support.
 - Added touch events support to GLUT library.
 - Added new --js-opts=0/1 command line option to control whether JS optimizer
   is run or not.
 - Improved OpenAL support.
 - Added new command line tool tools/find_bigvars.py which can be used on an
   output file to detect large functions and needs for outlining.
 - Merged link flags -s FORCE_GL_EMULATION and -s DISABLE_GL_EMULATION to a
   single opt-in flag -s LEGACY_GL_EMULATION=0/1 to control whether GL emulation
   is active.
 - Improved SDL input support.
 - Several stability-related compiler fixes.
 - Fixed source mapping generation support on Windows.
 - Added back the EMSCRIPTEN_KEEPALIVE attribute qualifier to help prevent
   inlining and to retain symbols in output without dead code elimination
   occurring.
 - Fix issues when marshalling UTF8 strings between C<->JS.
 - Full list of changes: https://github.com/emscripten-core/emscripten/compare/1.5.5...1.5.6

v1.5.5: 8/9/2013
------------------
 - Update libcxx to revision 187959, 2013-08-08.
 - Full list of changes: https://github.com/emscripten-core/emscripten/compare/1.5.4...1.5.5

v1.5.4: 8/9/2013
------------------
 - Fixed multiple issues with C stdlib support.
 - Fix audio buffer queueing issues with OpenAL.
 - Improved BSD sockets support.
 - Added a new compile+link time command line option -Wno-warn-absolute-paths to
   hide the emscripten compiler warning when absolute paths are passed into the
   compiler.
 - Added new link flag -s STB_IMAGE=0/1 and integrate it to SDL image loading to
   enable synchronous image loading support with SDL.
 - Several improvements on function outlining support.
 - Fix issues with GLES2 interop support.
 - Full list of changes: https://github.com/emscripten-core/emscripten/compare/1.5.3...1.5.4

v1.5.3: 6/28/2013
------------------
 - Added new optimization level --llvm-lto 3 to run even more aggressive LTO
   optimizations.
 - Improve optimizations for libc and other libraries.
 - Full list of changes: https://github.com/emscripten-core/emscripten/compare/1.5.2...1.5.3

v1.5.2: 6/27/2013
------------------
 - Added support for generating source maps along the built application when -g
   is specified. This lets the browser show original .cpp sources when
   debugging.
 - GLUT and SDL improvements.
 - Added new link option -g<level> where level=0-4, which allows controlling
   various levels of debuggability added to the output.
 - Full list of changes: https://github.com/emscripten-core/emscripten/compare/1.5.1...1.5.2

v1.5.1: 6/22/2013
------------------
 - File packager now skips all directories and files starting with '.', and hidden files on Windows.
 - Fix issues with strnlen, memmove, LDBL_ constants, va_args, float.h, and others.
 - Full list of changes: https://github.com/emscripten-core/emscripten/compare/1.5.0...1.5.1

v1.5.0: 6/17/2013
------------------
 - Several compiler optimizations.
 - Improve SDL key events support.
 - Increase debug logging when specifying emcc -v.
 - Full list of changes: https://github.com/emscripten-core/emscripten/compare/1.4.9...1.5.0

v1.4.9: 6/8/2013
------------------
 - Several compiler optimizations.
 - Full list of changes: https://github.com/emscripten-core/emscripten/compare/1.4.8...1.4.9

v1.4.8: 6/6/2013
------------------
 - Add support for webrtc-based sockets.
 - Full list of changes: https://github.com/emscripten-core/emscripten/compare/1.4.7...1.4.8

v1.4.7: 6/2/2013
------------------
 - Remove more unneeded break and continue statements in relooper.
 - Full list of changes: https://github.com/emscripten-core/emscripten/compare/1.4.6...1.4.7

v1.4.6: 6/2/2013
------------------
 - Improve relooper code.
 - Full list of changes: https://github.com/emscripten-core/emscripten/compare/1.4.5...1.4.6

v1.4.5: 6/1/2013
------------------
 - Improve relooper code.
 - Full list of changes: https://github.com/emscripten-core/emscripten/compare/1.4.4...1.4.5

v1.4.4: 6/1/2013
------------------
 - Add support for symlinks in source files.
 - Fix various issues with SDL.
 - Added -s FORCE_ALIGNED_MEMORY=0/1 link time flag to control whether all loads
   and stores are assumed to be aligned.
 - Fix file packager to work with closure.
 - Major improvements to embind support, and optimizations.
 - Improve GL emulation.
 - Optimize VFS usage.
 - Allow emscripten to compile .m and .mm files.
 - Added new syntax --preload-file src@dst to file packager command line to
   allow placing source files to custom destinations in the FS.
 - Full list of changes: https://github.com/emscripten-core/emscripten/compare/1.4.3...1.4.4

v1.4.3: 5/8/2013
------------------
 - Fix issue with strcat.
 - Major embind improvements.
 - Switch to le32-unknown-nacl LLVM target triple as default build option
   instead of the old i386-pc-linux-gnu target triple.
 - Improve compiler logging behavior.
 - Full list of changes: https://github.com/emscripten-core/emscripten/compare/1.4.2...1.4.3

v1.4.2: 5/3/2013
------------------
 - Fix issues with le32-unknown-nacl LLVM target triple.
 - Add some GLEW support.
 - Full list of changes: https://github.com/emscripten-core/emscripten/compare/1.4.1...1.4.2

v1.4.1: 4/28/2013
------------------
 - Implement support for le32-unknown-nacl LLVM target triple.
 - Added new cmdline option -s ERROR_ON_UNDEFINED_SYMBOLS=0/1 to give
   compile-time error on undefined symbols at link time. Default off.
 - Full list of changes: https://github.com/emscripten-core/emscripten/compare/1.3.8...1.4.1

v1.3.8: 4/29/2013
------------------
 - Improved 64-bit integer ops codegen.
 - Added Indexed DB support to vfs.
 - Improve warning message on dangerous function pointer casts when compiling in
   asm.js mode.
 - Added --use-preload-cache command line option to emcc, to be used with the
   file packager.
 - Fixes to libcextra.
 - Full list of changes: https://github.com/emscripten-core/emscripten/compare/1.3.7...1.3.8

v1.3.7: 4/24/2013
------------------
 - Merge IMVU implementation of embind to emscripten trunk. Embind allows
   high-level C++ <-> JS types interop.
 - Enable asm.js compilation in -O1 and higher by default. Fix issues when
   compiling to asm.js.
 - Improve libc support with Emscripten with the musl libc headers.
 - Full list of changes: https://github.com/emscripten-core/emscripten/compare/1.3.6...1.3.7

v1.3.6: 4/2/2013
------------------
 - Fix hang issue with strtof.
 - Update libcxx to upstream r178253 from March 29, 2013.
 - Fix issues with GL emulation.
 - Full list of changes: https://github.com/emscripten-core/emscripten/compare/1.3.5...1.3.6

v1.3.5: 3/25/2013
------------------
 - Get exceptions working as they did before.
 - Remove symbol removing hack.
 - Full list of changes: https://github.com/emscripten-core/emscripten/compare/1.3.4...1.3.5

v1.3.4: 3/24/2013
------------------
 - Update to new libcxx and libcxxabi versions from upstream.
 - Full list of changes: https://github.com/emscripten-core/emscripten/compare/1.3.3...1.3.4

v1.3.3: 3/23/2013
------------------
 - Remove unneeded check from relooper.
 - Full list of changes: https://github.com/emscripten-core/emscripten/compare/1.3.2...1.3.3

v1.3.2: 3/22/2013
------------------
 - Fix issues with fgets. 
 - Add support for non-fullscreen pointer lock.
 - Improve OpenAL support.
 - Full list of changes: https://github.com/emscripten-core/emscripten/compare/1.3.1...1.3.2

v1.3.1: 3/19/2013
------------------
 - Improve SDL audio and mixer support.
 - Add GLES2 emulation features when -s FULL_ES2=1 is specified.
 - Add support for OpenAL.
 - Add new -s OPENAL_DEBUG=0/1 link command line option.
 - Fixed an issue with mouse coordinate being offset with canvas.
 - Removed -s UTF_STRING_SUPPORT=0 parameter, this is now always on.
 - Full list of changes: https://github.com/emscripten-core/emscripten/compare/1.3.0...1.3.1

v1.3.0: 3/11/2013
------------------
 - Improve GLES2 emulation with -s FULL_ES2=1.
 - Deprecated -s USE_TYPED_ARRAYS=1 and -s QUANTUM_SIZE=1.
 - Implement a minifier infrastructure when compiling for asm.js.
 - Full list of changes: https://github.com/emscripten-core/emscripten/compare/1.2.9...1.3.0

v1.2.9: 3/7/2013
------------------
 - Improved canvas behavior when transitioning between fullscreen.
 - Added support for getopt().
 - Fixed several libc issues.
 - Full list of changes: https://github.com/emscripten-core/emscripten/compare/1.2.8...1.2.9

v1.2.8: 3/6/2013
------------------
 - Remove unnecessary recursion in relooper RemoveUnneededFlows.
 - Full list of changes: https://github.com/emscripten-core/emscripten/compare/1.2.7...1.2.8

v1.2.7: 3/6/2013
------------------
 - Added SDL_Mixer support.
 - Implemented stubs for several Unix and threading-related functions.
 - Full list of changes: https://github.com/emscripten-core/emscripten/compare/1.2.6...1.2.7

v1.2.6: 3/5/2013
------------------
 - Relooper updates.
 - Full list of changes: https://github.com/emscripten-core/emscripten/compare/1.2.5...1.2.6

v1.2.5: 3/5/2013
------------------
 - Greatly improve GL emulation support.
 - Handle %c in sscanf.
 - Improve compilation times by optimizing parallel execution in the linker.
 - Improve several compiler stability issues detected from fuzzing tests.
 - Implemented emscripten_jcache_printf.
 - Allow running emscripten.py outside emcc itself.
 - Full list of changes: https://github.com/emscripten-core/emscripten/compare/1.2.4...1.2.5

v1.2.4: 2/2/2013
------------------
 - Work on adding support for asm.js compilation.
 - Improve EGL support.
 - Full list of changes: https://github.com/emscripten-core/emscripten/compare/1.2.3...1.2.4

v1.2.3: 1/9/2013
------------------
 - Work on adding support for asm.js compilation.
 - Full list of changes: https://github.com/emscripten-core/emscripten/compare/1.2.2...1.2.3

v1.2.2: 1/8/2013
------------------
 - Work on adding support for asm.js compilation.
 - Full list of changes: https://github.com/emscripten-core/emscripten/compare/1.2.1...1.2.2

v1.2.1: 1/8/2013
------------------
 - Improvements to GLUT, SDL and BSD sockets headers.
 - Full list of changes: https://github.com/emscripten-core/emscripten/compare/1.2.0...1.2.1

v1.2.0: 1/1/2013
------------------
 - Work on adding support for asm.js compilation.
 - Full list of changes: https://github.com/emscripten-core/emscripten/compare/1.1.0...1.2.0

v1.1.0: 12/12/2012
------------------
 - Fix several issues with Windows support.
 - Added a standalone toolchain for CMake.
 - Added emscripten_run_script_string().
 - Optimize compilation times via threading.
 - Update to requiring Clang 3.2. Older versions may no longer work.
 - Several improvements to emscripten library support headers.
 - Full list of changes: https://github.com/emscripten-core/emscripten/compare/1.0.1a...1.1.0

v1.0.1a: 11/11/2012
------------------
 - Add relooper code to repository.
 - Full list of changes: https://github.com/emscripten-core/emscripten/compare/1.0.1...1.0.1a

v1.0.1: 11/11/2012
------------------
 - First commit that introduced versioning to the Emscripten compiler.<|MERGE_RESOLUTION|>--- conflicted
+++ resolved
@@ -17,17 +17,14 @@
 
 Current Trunk
 -------------
-<<<<<<< HEAD
  - Pthread blocking on the main thread is now disallowed by default. To enable
    it, you must set `ALLOW_BLOCKING_ON_MAIN_THREAD` (disallowing by default
    makes it less likely new users of pthreads will hit surprising deadlocks
    on the Web).
-=======
  - Add support for overriding `.emscripten` config variables using environment
    variables.  Any config variable `FOO` can be overridden by `EM_FOO` in the
    environment.
  - `-Werror` now also turns warnings in the python driver code into errors.
->>>>>>> 46c92806
  - Internal settings have moved from `settings.js` to `settings_internal.js`.
    These are settings that are for internal use only and are not set-able from
    the command line.  If we misclassified any of these please open a bug.
