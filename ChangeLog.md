This document describes changes between tagged Emscripten SDK versions.

Note that version numbers do not necessarily reflect the amount of changes
between versions. A version number reflects a release that is known to pass all
tests, and versions may be tagged more or less frequently at different times.

Note that there is *no* ABI compatibility guarantee between versions - the ABI
may change, so that we can keep improving and optimizing it. The compiler will
automatically invalidate system caches when the version number updates, so that
libc etc. are rebuilt for you. You should also rebuild object files and
libraries in your project when you upgrade emscripten.

Not all changes are documented here. In particular, new features, user-oriented
fixes, options, command-line parameters, breaking ABI changes, deprecations,
significant internal modifications and optimizations etc. generally deserve a
mention. To examine the full set of changes between versions, you can use git
to browse the changes between the tags.

See docs/process.md for more on how version tagging works.

<<<<<<< HEAD
Future
-----
- Bump the default minimum Node version from 10.19 to 15.0. To target the
  previous minimum version (10.19.0), use `-sMIN_NODE_VERSION=101900`.

3.1.36 (in development)
=======
3.1.37 (in development)
>>>>>>> 5f84e88f
-----------------------

3.1.36 - 04/16/23
-----------------
- The `USES_DYNAMIC_ALLOC` setting has been deprecated.  You can get the same
  effect from `-sMALLOC=none`. (#19164)

3.1.35 - 04/03/23
-----------------
- The following JavaScript runtime functions were converted to JavaScript
  library functions:
   - UTF8ArrayToString
   - UTF8ToString
   - stringToUTF8Array
   - stringToUTF8
   - lengthBytesUTF8
  If you use any of these functions in your JS code you will now need to include
  them explictly in one of the following ways:
   - Add them to a `__deps` entry in your JS library file (with leading $)
   - Add them to `DEFAULT_LIBRARY_FUNCS_TO_INCLUDE` (with leading $)
   - Add them to `EXPORTED_FUNCTIONS` (without leading $)
   - Set `-sLEGACY_RUNTIME` to include all of them at once.
- `FS.loadFilesFromDB` and `FS.saveFilesToDB` were removed.  We think it's
  unlikly there were any users of these functions since there is now a separate
  IDBFS filesystem for folks that want persistence. (#19049)
- `allocateUTF8` and `allocateUTF8OnStack` library function moved to
  `library_legacy.js`.  Prefer the more accurately named `stringToNewUTF8` and
  `stringToUTF8OnStack`. (#19089)
- `SDL_image` port was updated to version 2.6.0.
- `-z` arguments are now passed directly to wasm-ld without the need for the
  `-Wl,` prefix.  This matches the behaviour of both clang and gcc. (#18956)
- Reverted #18525 which runs the JS pre-processor over files passed via
  --pre-js and --post-js.  It turned out this change caused issue for several
  folks who had JS files with lines that start with `#` so can't be run through
  the pre-processor.  If folks want to re-enable this we can looks into ways to
  make it conditional/optional.
- The `{{{ cDefine('name') }}}` helper macro can now be simplified to just `{{{
  cDefs.name }}}`.

3.1.34 - 03/14/23
-----------------
- Fix for using `EM_JS` functions defined in other object files.  This was a bug
  that was introduced when `LLD_REPORT_UNDEFINED` was enabled by default back in
  3.1.28. (#18928)
- The prefered way to enable pthread is now to just the the standard `-pthread`
  flag.  The `-sUSE_PTHREADS` setting still works but is marked as legacy and
  will generate a warning in `-sSTRICT` mode.
- When targeting node, and using `-sMODULARIZE`, we no longer internally catch
  unhandled promise rejections or exit status code. That is to say the,
  `NODEJS_CATCH_REJECTION` and `NODEJS_CATCH_EXIT` are no longer compatible
  with `-sMODULARIZE`.   

3.1.33 - 03/08/23
-----------------
- Initial support for C++20 modules.  We have added a very simple test in form
  of `other.test_cpp_module`. (#18915)
- Removed `sys/sysctl.h` compatibility header.  We don't implement the function
  it defines. (#18863)
- Update SDL2_ttf port to 2.20.2 (#18804)
- Update glfw header to 3.3.8 (#18826)
- The `LLD_REPORT_UNDEFINED` setting has been removed.  It's now essentially
  always enabled. (#18342)
- Added `-sEXPORT_KEEPALIVE` to export symbols. When using
  `MINIMAL_RUNTIME`, the option will be **disabled** by default.
  This option simply exports the symbols on the module object, i.e.,
  `Module['X'] = X;`
- The WasmFS OPFS backend is now faster in browsers that implement
  [`Atomics.waitAsync`](https://caniuse.com/mdn-javascript_builtins_atomics_waitasync).
  (#18861)
- The `emscripten_proxy_async_with_callback` API was replaced with a simpler
  `emscripten_proxy_callback` API that takes a second callback to be called if
  the worker thread dies before completing the proxied work.  

3.1.32 - 02/17/23
-----------------
- Added new linker option `-sEXCEPTION_STACK_TRACES` which will display a stack
  trace when an uncaught exception occurs. This defaults to true when
  `ASSERTIONS` is enabled. This option is mainly for the users who want only
  exceptions' stack traces without turning `ASSERTIONS` on. (#18642 and #18535)
- `SUPPORT_LONGJMP`'s default value now depends on the exception mode. If Wasm
  EH (`-fwasm-exception`) is used, it defaults to `wasm`, and if Emscripten EH
  (`-sDISABLE_EXCEPTION_CATCHING=0`) is used or no exception support is used, it
  defaults to `emscripten`. Previously it always defaulted to `emscripten`, so
  when a user specified `-fwasm-exceptions`, it resulted in Wasm EH + Emscripten
  SjLj, the combination we do not intend to support for the long term.
- Added support for Wasm-based AudioWorklets for realtime audio processing
  (#16449)
- Synchronous proxying functions in emscripten/proxying.h now return errors
  instead of hanging forever when the worker thread dies before the proxied work
  is finished.

3.1.31 - 01/26/23
-----------------
- Symbols that were previously exported from native code, but only for internal
  reasons, are no longer exported on the `Module` object by default.  For
  example, previously if you were using `Module._malloc` but not explicitly
  including `_malloc` in `EXPORTED_FUNCTIONS`, it might have been exported
  anyway due to internal use of `malloc` within the JS library code. (#18564)
- The `STACK_SIZE`, `STACK_ALIGN`, `POINTER_SIZE`, and `ASSERTIONS` JavaScript
  globals were removed by default.  In debug builds a clear error is shown if
  you try to use these. (#18503)
- --pre-js and --post-js files are now fed through the JS preprocessor, just
  like JS library files and the core runtime JS files.  This means they can
  now contain #if/#else/#endif blocks and {{{ }}} macro blocks. (#18525)
- `-sEXPORT_ALL` can now be used to export symbols on the `Module` object
  when used with `-sMINIMAL_RUNTIME` and `-sMODULARIZE` together. (#17911)
- The llvm version that emscripten uses was updated to 17.0.0 trunk.

3.1.30 - 01/11/23
-----------------
- The default pthread stack size will now be set to match `-sSTACK_SIZE` by
  default.  Set `DEFAULT_PTHREAD_STACK_SIZE` explicitly to override this.
  (#18479)
- The `buffer` JavaScript variable was removed.  This underlying buffer is
  still accessible via `wasmMemory.buffer` or `HEAPXX.buffer`.  In debug builds,
  a clear error is shown if you try to use it.  (#18454)
- The SDLv1 header directory is no longer added to the include path by default.
  This means if you include SDL headers without the explicit version in them
  (e.g. `SDL_events.h`) you will now need to add `-sUSE_SDL` explicitly at
  compile time.  If you include the SDL headers with the directory name included
  (e.g. `SDL/SDL_events.h`) you will not be affected by this change. (#18443)
- Significant improvements were made (in the version of LLVM associated with
  this emsdk release) to the quality of DWARF debug info when building in
  optimized mode. See https://reviews.llvm.org/D140373. Using the -O1 flag is
  recommended if a program is too large or slow to debug with -O0 (although
  -O0 is still better for debugging when feasible).

3.1.29 - 01/03/23
-----------------
- Fixed bug in `PROXY_TO_PTHREAD` whereby certain async operations on the main
  thread would cause the whole program to exit, even when the proxied main
  function was still running. (#18372)
- Added `Module.pthreadPoolReady` promise for the `PTHREAD_POOL_DELAY_LOAD`
  mode that allows to safely join spawned threads. (#18281)
- PThreads can now be safely spawned on-demand in Node.js even without a PThread
  pool (`PTHREAD_POOL_SIZE`) or proxying (`PROXY_TO_PTHREAD`) options. (#18305)

3.1.28 - 12/08/22
-----------------
- `LLD_REPORT_UNDEFINED` is now enabled by default.  This makes undefined symbol
  errors more precise by including the name of the object that references the
  undefined symbol. The old behaviour (of allowing all undefined symbols at
  wasm-ld time and reporting them later when processing JS library files) is
  still available using `-sLLD_REPORT_UNDEFINED=0`. (#16003)
- musl libc updated from v1.2.2 to v1.2.3. (#18270)
- The default emscripten config file no longer contains `EMSCRIPTEN_ROOT`.  This
  setting has long been completely ignored by emscripten itself. For
  applications that wish to know where emscripten is installed looking for
  `emcc` in the `PATH` has long been the recommended method (i.e. `which emcc`).
  (#18279)
- More accurate synchronisation of `emscripten_get_now` clocks between main
  thread and pthreads.
  This also changes the absolute value returned by the function, but it shouldn't
  affect correct usages as the function has always returned different values on
  different platforms, and is clearly documented as "only meaningful in
  comparison to other calls to this function". (#18267)
- Emscripten will now search your PATH for binaryen, llvm, and node if the
  corresponding config file settings (`BINARYEN_ROOT`, `LLVM_ROOT`, `NODE_JS`)
  are not set.  Allows emscripten to run with an empty config file given the
  right tools in the PATH. (#18289)

3.1.27 - 11/29/22
-----------------
- Add support for `-sEXPORT_ES6`/`*.mjs` on Node.js. (#17915)
- Idle workers in a PThread pool no longer prevent Node.js app from exiting. (#18227)
- The default `STACK_SIZE` was reduced from 5MB to 64KB.  Projects that use more
  than 64Kb of stack will now need specify `-sSTACK_SIZE` at link time.  For
  example, `-sSTACK_SIZE=5MB` can be used to restore the previous behaviour.
  To aid in debugging, as of #18154, we now also place the stack first in memory
  in debug builds so that overflows will be immediately detected, and result in
  runtime errors.  This change brings emscripten into line with `wasm-ld` and
  wasi-sdk defaults, and also reduces memory usage by default.  In general,
  WebAssembly stack usage should be lower than on other platforms since a lot of
  state normally stored on the stack is hidden within the runtime and does not
  occupy linear memory at all.  The default for `DEFAULT_PTHREAD_STACK_SIZE` was
  also reduced from 2MB to 64KB to match.
- Improved error messages for writing custom JS libraries. (#18266)

3.1.26 - 11/17/22
-----------------
- Inline with the recent changes to llvm and binaryen, emscripten will now, by
  default, enable the sign-extension and mutable-globals WebAssembly proposals.
  In order to do so the default minimum safari version (`MIN_SAFARI_VERSION`)
  was updated from 12.0 to 14.1, and support for the old EdgeHTML engine
  (`MIN_EDGE_VERSION`) was removed by default.  If you want to continue to
  support these older engines you can use these settings
  (`-sMIN_SAFARI_VERSION=120000` and/or `-sMIN_EDGE_VERSION=44`) to revert to
  the previous defaults, which will result in the new proposals being disabled.
  Note that in order to avoid support for the sign-extension emscripten uses
  a binaryen pass, so targeting older browsers requires the running of wasm-opt
  and is therefore incompatible with `ERROR_ON_WASM_CHANGES_AFTER_LINK` (i.e.
  fast linking). (#17690)
- Added `--reproduce` command line flag (or equivalently `EMCC_REPRODUCE`
  environment variable).  This options specifies the name of a tar file into
  which emscripten will copy all of the input files along with a response file
  that will allow the command to be replicated.  This can be useful for sharing
  reproduction cases with others (inspired by the lld option of the same name).
  (#18160)
- In non-optimizing builds emscripten will now place the stack first in memory,
  before global data.  This is to get more accurate stack overflow errors (since
  overflow will trap rather corrupting global data first).  This should not
  be a user-visible change (unless your program does something very odd such
  depending on the specific location of stack data in memory). (#18154)

3.1.25 - 11/08/22
-----------------
- The `TOTAL_STACK` setting was renamed to `STACK_SIZE`.  The old name will
  continue to work as an alias. (#18128)
- Exporting `print`/`printErr` via `-sEXPORTED_RUNTIME_METHODS` is deprecated in
  favor of `out`/`err`.  The former symbols are supposed to be used with
  `-sINCOMING_MODULE_JS_API` instead. (#17955)
- aio.h was removed from the sysroot.  Emscripten doesn't support any of the
  functions in this header.
- Clang's function pointer cast warnings (enabled with `-Wcast-function-type`)
  are now stricter. This warning is intended to help with CFI errors but also
  helps wasm builds since wasm traps on such type mismatches in indirect calls.
  We recommend that users enable it to prevent such errors (which can be hard to
  debug otherwise). The older (less strict) behavior is also still possible with
  `-Wcast-function-type -Wno-cast-funtion-type-strict` (or
  `-Wno-error=cast-function-type-strict` if you want the warnings to be visible
  but not errors). See https://reviews.llvm.org/D134831
- libcxx and libcxxabi updated to LLVM 15. (#18113)

3.1.24 - 10/11/22
-----------------
- In Wasm exception mode (`-fwasm-exceptions`), when `ASSERTIONS` is enabled,
  uncaught exceptions will display stack traces and what() message. (#17979 and
  #18003)
- It is now possible to specify indirect dependencies on JS library functions
  directly in C/C++ source code.  For example, in the case of a EM_JS or EM_ASM
  JavaScript function that depends on a JS library function.  See the
  `EM_JS_DEPS` macro in the `em_macros.h` header.  Adding dependencies in this
  way avoids the need to specify them on the command line with
  `-sDEFAULT_LIBRARY_FUNCS_TO_INCLUDE`. (#17854)

3.1.23 - 09/23/22
-----------------
- The `__EMSCRIPTEN_major__/minor__/tiny__` macros are no longer defined on the
  command line but require `<emscripten.h/>` (or just `<emscripten/version.h>`
  to be included. (#17883)
- Linking of bitcode files using `emcc -r` + `-flto` is no longer supported.
  `emcc -r` will now always use lld to link to an object file.  This matches the
  behavior of upstream llvm where bitcode linking using lld does not exist.
  The recommend way to combine bitcode input is to use library files (`ar`
  archives).  See #13492 for more details.

3.1.22 - 09/19/22
-----------------
- compiler-rt updated to LLVM 15. (#17802)
- Using `-Oz` or `-Os` will no longer pass `-fno-inline-functions` to clang and
  instead rely on clang's normal inline heuristics for these optimization
  levels.  `-fno-inline-functions` can be passed explicitly if needed.
- C++17 is now the default version of the C++ standard used by the compiler.
  This is due to an upstream change in llvm.  Use `-std=c++14` (or technically
  `-std=gnu++14`) to revert to the previous default.
- Closure warnings are now controlled via the standard `-Wclosure` warning flags
  rather than via a specific/custom `CLOSURE_WARNINGS` setting.  The old
  setting continues to work but will issue a deprecation warning.
  If you link with `-Werror` but you don't want closure warnings to be errors
  you can add `-Wno-error=closure` or `-Wno-closure`.

3.1.21 - 09/09/2022
-------------------
- Update SDL2 port to 2.24.0 (#17748)
- The `LEGACY_RUNTIME` setting is no longer enabled by default.  If you use any
  of these legacy runtime functions (except in library code with explicit
  dependencies) then you would need to set `LEGACY_RUNTIME` on the command line
  or add the ones you need to `DEFAULT_LIBRARY_FUNCS_TO_INCLUDE`:
   - addFunction
   - removeFunction
   - allocate
   - AsciiToString
   - stringToAscii
   - UTF16ToString
   - stringToUTF16
   - lengthBytesUTF16
   - UTF32ToString
   - stringToUTF32
   - lengthBytesUTF32
   - allocateUTF8
   - allocateUTF8OnStack
   - writeStringToMemory
   - writeArrayToMemory
   - writeAsciiToMemory
   - intArrayFromString
   - intArrayToString
   - warnOnce
   - ccall
   - cwrap
  Although this is technically a breaking change for those who use these
  functions, there are assertion in debug builds that catch such usages and
  direct towards how to fix the issue.

3.1.20 - 08/24/2022
-------------------
- The `getTempRet0`/`setTempRet0` helper functions are now implemented directly
  in WebAssembly, rather than supplied by the JS host.  This simplifies the
  wasm/JS interface.  These function are no longer exported in all cases.  If
  your code directly calls these functions from JS, you can add them to
  `-sEXPORTED_RUNTIME_METHODS`.
- Several linux-specific headers were removed from the emscripten sysroot. None
  of the functionality in these headers was ever supported by emscripten. For
  example `sys/soundcard.h` and `sys/ptrace.h`. (#17704)

3.1.19 - 08/17/2022
-------------------
- Old method of metadata extraction via wasm-emscripten-finalize removed
  in favor of local python code. (#16529)

3.1.18 - 08/01/2022
-------------------
- The tests/ directory was renamed to just test/ to match other project close
  emscripten (llvm, wabt, binaryen).  This should not effect any users of
  emscripten, only developers. (#17502)
- The llvm version that emscripten uses was updated to 16.0.0 (#17534)
- worker.js now propagates unhandled promise rejections to the main thread the
  same way it propagates uncaught exceptions.

3.1.17 - 07/22/2022
-------------------
- Add support for dynamic linking with Asyncify. (#15893)
- A source map file and DWARF info in the wasm can now be emitted at the same if
  the user gives the both options: `-g -gsource-map`. (#17484)
- The `align` argument to the makeGetValue/makeSetValue JS library macros was
  removed (and replaced with an assert) as it had no uses internally and was
  removed (and replaced with an assert) as it had now uses internally and was
  untested.
- Removed unused `calledMain` global variable from the JS runtime.  Folks who
  want to know when main is done can use `Module[postRun]`.

3.1.16 - 07/14/2022
-------------------
- Warnings generated by the JS compiler (compiler.js) are now propagated back
  to the emcc compiler driver which means that `-Werror` builds will now fail
  in the presence of JS compiler warnings.  As usual `-Wno-js-compiler` and
  `-Wno-error=js-compiler)` can be used to control these warnings. (#17365)
- When JS library functions are included as part of `EXPORTED_RUNTIME_METHODS`
  it is no longer necessary to also add them to
  `DEFAULT_LIBRARY_FUNCS_TO_INCLUDE`.  This change allows us to transition
  runtime functions to JS library functions without the need to folks to add
  `DEFAULT_LIBRARY_FUNCS_TO_INCLUDE`. (#17369)
- The following function, which were previously part of the default runtime, are
  now JS library functions:
   - addFunction
   - removeFunction
   - allocate
   - AsciiToString
   - stringToAscii
   - UTF16ToString
   - stringToUTF16
   - lengthBytesUTF16
   - UTF32ToString
   - stringToUTF32
   - lengthBytesUTF32
   - allocateUTF8
   - allocateUTF8OnStack
   - writeStringToMemory
   - writeArrayToMemory
   - writeAsciiToMemory
   - intArrayFromString
   - intArrayToString
   - warnOnce
   - ccall
   - cwrap
  However, they all still available by default due to a new setting called
  `LEGACY_RUNTIME` which is enabled by default.  When `LEGACY_RUNTIME` is
  disabled (which it may be in the future) these symbols would only be included
  if there were explicitly exported via `EXPORTED_RUNTIME_METHODS` or added to
  `DEFAULT_LIBRARY_FUNCS_TO_INCLUDE`.  `LEGACY_RUNTIME` is disabled by default
  in `STRICT` mode so this change only effects users of `STRICT` mode. (#17370,
  #17403)
- The `run` runtime function is no longer exported by default.  It can be added
  to `EXPORTED_RUNTIME_METHODS` if needed.
- The getWasmTableEntry/setWasmTableEntry library function are no longer
  included by default.  Add them to `DEFAULT_LIBRARY_FUNCS_TO_INCLUDE` or
  `EXPORTED_RUNTIME_METHODS` if you want to use them outside of JS library code.
- The type of `time_t` was restored 64-bit after being converted to 32-bit in
  3.1.11. (#17401)

3.1.15 - 07/01/2022
-------------------
- The JS library helper function `hasExportedFunction` has been replaced with
  `hasExportedSymbol`, which takes an unmangled (no leading underscore) symbol
  name.
- Post-link metadata extraction switched from wasm-emscripten-finalize
  (binaryen) to python code within emscripten.  This change should have no
  semantic effect, but can temporarily be reverted by setting
  `EMCC_READ_METADATA=binaryen` in the environment. (#17337)
- Added a shim for `BigInt64Array` so `-sWASM_BIGINT` can be used in Safari
  v14. (#17103)

3.1.14 - 06/20/2022
-------------------
- emcc now accepts `-print-file-name` and reports the correct library paths in
  `-print-search-dirs`.
- `tools/file_packager` no longer generates (or requires) any "pre-js" code when
  running in `--embed-file` mode.  Instead the embedded files are loaded at
  static constructor time.
- Emscripten now knows what minimum browser versions the `WASM_BIGINT` feature
  requires and will automatically set the defaults accordingly. (#17163)
- Embind now supports binding to functions specified as `noexcept`. (#17140)
- Weak undefined symbols fixed in dynamic linking. (#17164)
- Internally, the name of `main` function now gets mangled (by clang) in the
  same way as with other wasm targets.  This means that within the wasm module
  the name of the main function can now be `__main_argc_argv`, but, since we
  still export this to JS as `_main`, this should not be a user-visible change.
- Use of pkg-config from cmake not longer causes the C++ include path to be
  broken. (#17137)
- `emscripten_runtime_keeplive_push()` and `emscripten_runtime_keeplive_push()`
  are now exposed to native code and can be used to keep the runtime alive
  without immediately unwinding the event loop (as
  `emscripten_exit_with_live_runtime()` does). (#17160)
- The file packager option `--use-preload-cache` now only invalidates the
  cache if the data contents has changed. (#16807)

3.1.13 - 06/02/2022
-------------------
- xlocale.h compatibility header was restored after being removed in 3.1.12.

3.1.12 - 05/25/2022
-------------------
- Fix crash, introduced in 3.1.11, which occurred when using pointer types
  (types ending in `*`) with getValue/setValue library functions. (#17028)
- Fix possible deadlock in multi-threaded builds that use EXIT_RUNTIME=0 with
  ASSERTIONS enabled. This was introduced in 3.1.3 as part of #16130. (#17044)

3.1.11 - 05/21/2022
-------------------
- The return value of `emscripten_get_compiler_setting` was changed from `int`
  to `long` so that it is compatible with `MEMORY64`.  The return value of this
  function sometimes contains a pointer value so `int` is not sufficiently
  wide under `wasm64`. (#16938)
- The `EM_BUILD_VERBOSE` environment variable only effects test code these days
  and therefore was renamed to `EMTEST_BUILD_VERBOSE`. (#16904)
- compiler-rt updated to LLVM 14. (#16991)
- libc++ updated to LLVM 14. (#17000)
- libc++abi updated to LLVM 14. (#16993)

3.1.10 - 05/02/2022
-------------------
- Bug fixes

3.1.9 - 04/21/2022
------------------
- The `-sSHELL_FILE` setting, which (unlike the --shell-file command line
  options) we believe was never tested or externally used, has been removed.
  (#16589)
- A warning is now issued when passing C++-only settings such
  `-sEXCEPTION_CATCHING_ALLOWED` when not linking as C++. (#16609)
- Introduce a new [proxying
  API](https://emscripten.org/docs/api_reference/proxying.h.html) for proxying
  work between threads.

3.1.8 - 03/24/2022
------------------
- Command line settings (`-s`) are now type checked.  For example, passing a
  string to a boolean setting will now generate an error (e.g.
  `-sEXIT_RUNTIME=foo`).  Previously, the value of `foo` would have have been
  interpreted as non-zero and accepted as valid. (#16539)
- A warning (limited-postlink-optimizations) was added that gets shown when
  binaryen optimizations are limited due to DWARF information being requested.
  Several binaryen passed are not compatible with the preservation of DWARF
  information. (#16428)
- Use normalized mouse wheel delta for GLFW 3 in `library_glfw.js`. This changes
  the vertical scroll amount for GLFW 3. (#16480)
- The emsdk binaries for macOS now require macOS 10.14 Mojave (or above).
  Prior versions of emsdk could run on 10.11 (or above), but supporting those
  older versions recently became harder.
- The SDL_mixer library can be configured to support MIDIs by passing "mid"
  to the SDL2_MIXER_FORMATS setting. It uses Timidity, and you must provide
  your own instrument sound files and mount them at "/etc/timidity". (#16556)

3.1.7 - 03/07/2022
-------------------
- Remove unmaintained ASMFS filesystem backend and associated `-sASMFS`
  settings.  The new wasmfs filesystem is far enough along that it seems clear
  that ASMFS will not need to be revived.
- Fix deadlock in `munmap` that was introduced in 3.1.5.  The deadlock would
  occur in multi-threaded programs when a partial unmap was requested (which
  emscripten does not support). (#16413)
- Added new compiler+linker option -sSHARED_MEMORY=1, which enables targeting
  a shared WebAssembly.Memory. (#16419)
- Added new API "Wasm Workers", which is an alternative to pthreads for building
  multithreaded applications, enabled via -sWASM_WORKERS=1 (#12833)

3.1.6 - 02/24/2022
------------------
- Remove support for deprecated `EMMAKEN_COMPILER`, `EMMAKEN_CFLAGS`, and
  `EMMAKEN_NO_SDK`  environment variables.  These are all legacy and redundant
  in the face of other settings/flags:
   - `EMMAKEN_COMPILER` -> `LLVM_ROOT` in the config settings
   - `EMMAKEN_CFLAGS` -> `EMCC_CFLAGS`
   - `EMMAKEN_NO_SDK` -> standard `-nostdlib` and `-nostdinc` flags
- emscripten will no longer automatically create a config file if it can't
  find one in the configured location.  Instead, it will error out and point the
  user to the `--generate-config` option, in case that is what they want.
  (#13962)

3.1.5 - 02/17/2022
------------------
- Emscripten no longer uses the `allocate()` runtime function.  For backwards
  compatibility with external JS code we still include this function by default
  but it will no longer be included in `-sSTRICT` mode.  Usages of this function
  are generally best replaced with `_malloc`, `stackAlloc` or `allocateUTF8`.

3.1.4 - 02/14/2022
------------------
- Due to an llvm change (https://reviews.llvm.org/D118573) some clang flags
  that did not previously have any effect are now honored (e.g.
  `-fnew-alignment` and `-fshort-wchar`).
- llvm dependency updated to 15.0.0 to match upstream. (#16178)
- The `__EMSCRIPTEN_major__`, `__EMSCRIPTEN_minor__` and `__EMSCRIPTEN_tiny__`
  macros are now available via the `emscripten/version.h` header file.  For the
  time being, unless you enable `-sSTRICT`, these are still also defined
  directly on the command line.  If you use these macros please make sure you
  include `emscripten/version.h` (or `emscripten.h` which indirectly includes
  it). (#16147)

3.1.3 - 01/31/2022
------------------
- The file packager now supports embedding files directly into wasm memory and
  `emcc` now uses this mode when the `--embed-file` option is used.  If you
  use `file_packager` directly it is recommended that you switch to the new mode
  by adding `--obj-output` to the command line. (#16050)
- The `--bind` flag used to enable embind has been deprecated in favor of
  `-lembind`.  The semantics have not changed and the old flag continues to
  work. (#16087)
- New setjmp/longjmp support using Wasm EH instructions is added, which is
  faster and reduces code size. You need a browser that supports Wasm EH spec to
  use it. The new SjLj support is enabled by `-sSUPPORT_LONGJMP=wasm`. This can
  be used with Wasm exception support (`-fwasm-exceptions`), but not with
  Emscripten exception support (`-fexceptions` or
  `-sDISABLE_EXCEPTION_CATCHING=0`). When using Wasm EH with Wasm SjLj, there is
  one restriction that you cannot directly call `setjmp` within a `catch`
  clause. (Calling another function that calls `setjmp` is fine.)
  (#14976 and #16072)

3.1.2 - 01/20/2022
------------------
- A new setting, `POLYFILL`, was added which is on by default but can be disabled
  (via `-sNO_POLYFILL`) to prevent emscripten from outputing needed polyfills.
  For default browser targets, no polyfills are needed so this option only has
  meaning when targeting older browsers.
- `EVAL_CTORS` has been rewritten and improved. The main differences from before
  are that it is much more capable (it can now eval parts of functions and not
  just all or nothing, and it can eval more wasm constructs like globals). It is
  no longer run by default, so to use it you should build with `-s EVAL_CTORS`.
  See `settings.js` for more details. (#16011)
- `wasmX` test suites that are defined in `test_core.py` have been renamed to
  `coreX` to better reflect where they are defined.  The old suite names such
  as `wasm2` will continue to work for now as aliases.

3.1.1 - 01/08/2022
------------------
- Happy new year!
- Updated SDL 2 port to upstream version 2.0.18 (from a patched 2.0.10). This
  includes all downstream patches and many upstream changes.
- libc++ library updated to llvm-13. (#15901)
- libc++-abi library updated to llvm-13. (#15904)
- compiler-rt library updated to llvm-13. (#15906)
- Added new internal/debugging related environment variable
  EM_FORCE_RESPONSE_FILES that can be set to 0 to force disable the use of
  response files, and to 1 to force enable response files. If not set,
  response files will be used if command lines are long (> 8192 chars). (#15973)

3.1.0 - 12/22/2021
------------------
- Emscripten in starting to use ES6 features in its core libraries (at last!).
  For most users targeting the default set of browsers this is a code size win.
  For projects targeting older browsers (e.g. `-sMIN_CHROME_VERSION=10`),
  emscripten will now run closure compiler in `WHITESPACE_ONLY` mode in order to
  transpile any ES6 down to ES5.  When this automatic transpilation is performed
  we generate a warning which can be disabled (using `-Wno-transpile`) or by
  explicitly opting in-to or out-of closure using `--closure=1` or
  `--closure=0`. (#15763).

3.0.1 - 12/17/2021
------------------
- Deprecate `EMMAKEN_CFLAGS` is favor of `EMCC_CFLAGS`.
- Fixed an issue where user provided --js-library directives would not be
  processed as the last item after all system provided JS libraries have been
  added to the build. This fix enables overriding WebGL 2 symbols from user JS
  libraries.

3.0.0 - 11/22/2021
------------------
- A set of internally-unused functions were removed from `parseTools.js`.  While
  emscripten no longer needs any of these functions, there is slim chance that
  some external JS library is depending on them.  Please file issues if any such
  library code is found.  The removed/unused functions are:
   `removePointing`, `pointingLevels`, `removeAllPointing`, `isVoidType`,
   `isStructPointerType`, `isArrayType`, `isStructType`, `isVectorType`,
   `isStructuralType` `getStructuralTypeParts`, `getStructuralTypePartBits`,
   `isFunctionDef`, `isPossiblyFunctionType`, `isFunctionType`, `getReturnType`,
   `splitTokenList`, `_IntToHex`, `IEEEUnHex`, `Compiletime.isPointerType`,
   `Compiletime.isStructType`, `Compiletime.INT_TYPES`, `isType`.
- The example `shell.html` and `shell_minimal.html` templates no longer override
  `printErr` on the module object.  This means error message from emscripten and
  stderr from the application will go to the default location of `console.warn`
  rather than `console.error`.  This only effects application that use the
  example shell html files.
- The version of musl libc used by emscripten was upgraded from v1.1.15 to
  v1.2.2.  There could be some minor size regressions (or gains) due to changes
  in upstream musl code but we don't expect anything major.  Since this is a
  fairly substantial change (at least internally) we are bumping the major
  version of Emscripten to 3. (#13006)
- Added support for specifying the text encoding to be used in response filenames
  by passing the encoding as a file suffix (e.g. "a.rsp.utf-8" or "a.rsp.cp1252").
  If not specified, the encoding is autodetected as either UTF-8 or Python
  default "locale.getpreferredencoding()". (#15406, #15292, #15426)

2.0.34 - 11/04/2021
-------------------
- Symbols marked as visibility hidden are no longer exported from C/C++
  code when building with `SIDE_MODULE`, `MAIN_MODULE` or `LINKABLE`.  If you
  need to export a hidden symbol you can still do so by adding it to
  EXPORTED_FUNCTIONS.

2.0.33 - 11/01/2021
-------------------
- Bug fixes

2.0.32 - 10/19/2021
-------------------
- Internal-only library functions can now be marked as `__internal: true` in JS
  system libraries.  Such symbols should not be used by external libraries and
  are subject to change.  As of now we generate warning when external libraries
  depend on the these symbols.
- Stub functions from `library_syscall.js` and `library.js` were replaced with
  native code stubs (See `system/lib/libc/emscripten_syscall_stubs.c`).  This
  should be better for wasm module portability as well as code size.  As part
  of this change the return value of `popen` was fixed to return NULL rather
  than -1 and the `getpwnam` family of functions were changed to return an
  error rather than throw a JavaScript exception (this behaviour matches what
  the other stub functions do).  As before, the `ALLOW_UNIMPLEMENTED_SYSCALLS`
  setting controls whether of not these stubs get included at link time, and
  `STRICT` disables this setting.
- Emscripten will now warn when linker-only flags are specified in
  compile-only (`-c`) mode.  Just like with clang itself, this warning can be
  disabled using the flag: `-Wno-unused-command-line-argument`.
- Internal symbol names for musl syscalls changed from number-based (e.g.
  `__syscall22`) to name-based (e.g. `__syscall_open`).  This should not be
  a visible change except for folks trying to intercept/implement syscalls
  in native code (#15202).
- Fixed launcher batch script issues on Windows, and added two env. vars
  EM_WORKAROUND_PYTHON_BUG_34780 and EM_WORKAROUND_WIN7_BAD_ERRORLEVEL_BUG that
  can be enabled to work around a Windows Python issue
  https://bugs.python.org/issue34780 , and a Windows 7 exit code issue (#15146)
- Support a new CMake property `EMSCRIPTEN_SYSTEM_PROCESSOR` which can be used
  to override the default value of `CMAKE_SYSTEM_PROCESSOR` set by the
  toolchain file.
- Remove support for the `EMIT_EMSCRIPTEN_METADATA` setting.  This setting has
  been deprecated for some time now and we don't know of any remaining reasons to
  keep it around.
- Add JavaScript API `Emval.{toHandle, toValue}` as well as a C++ method
  `val::as_handle()` to allow passing values between the `val` class and
  `EM_JS`/ `EM_ASM` JavaScript snippets. (#15279)
- Added SAFE_HEAP=2 option which tests safe heap behavior for wasm-only builds
  (allowing unaligned memory accesses, which would not work in Wasm2JS but in
   wasm would be correct but potentially slow).

2.0.31 - 10/01/2021
-------------------
- Bug fixes

2.0.30 - 09/14/2021
-------------------
- Bug fixes

2.0.29 - 08/26/2021
-------------------
- Bug fixes

2.0.28 - 08/23/2021
-------------------
- Added some support for signal handling libc functions (raise, kill,
  sigaction, sigpending, etc).  We still don't have a way to deliver signals from
  the outside but these at least now work for sending signals to the current
  thread (JS context) (#14883).
- Remove the workaround used in emcmake and emmake that removed directories
  with sh.exe from PATH on Windows when MinGW Makefiles generator was used.
  This was needed with CMake versions older than 3.17.0. If you get an error
  "sh.exe was found in your PATH" on Windows, you can either update to CMake
  3.17.0 or newer, or remove the offending directory from your PATH. See
  https://github.com/Kitware/CMake/commit/82ddcf0db1d220564145122c3cce25d25ee0e254
  for more information. (#14930)

2.0.27 - 08/12/2021
-------------------
- Added `EM_ASYNC_JS` macro - similar to `EM_JS`, but allows using `await`
  inside the JS block and automatically integrates with Asyncify without
  the need for listing the declared function in `ASYNCIFY_IMPORTS` (#9709).
- Errors that occur on pthreads (e.g. uncaught exception) will now get re-thrown
  on the main thread rather than simply being logged (#13666).

2.0.26 - 07/26/2021
-------------------
- When building ports with the `embuilder` tool some of the names of the
  libraries have changed (they now match the filenames in the `tools/ports/`
  directory). For example `sdl-image` is now `sdl_image` (#14737).
- Undefined data symbols (in static executables) are no longer silently ignored
  at link time.  The previous behaviour (which was to silently give all
  undefined data symbols address zero, which could lead to bugs)
  can be enabled by passing either `-Wl,--allow-undefined` or
  `-Wl,--unresolved-symbols=ignore-all`.
- The alignment of `long double`, which is a 128-bit floating-point value
  implemented in software, is reduced from 16 to 8. The lower alignment allows
  `max_align_t` to properly match the alignment we use for malloc, which is 8
  (raising malloc's alignment to achieve correctness the other way would come
  with a performance regression). (#10072)
- The `alignMemory` function is now a library function and therefore not
  included by default.  Debug builds will automatically abort if you try
  to use this function without including it.  The normal library `__deps`
  mechanism can be used to include it, or can be added to
  `DEFAULT_LIBRARY_FUNCS_TO_INCLUDE`.
- dlopen can now load libraries at runtime from the web without preloading
  or embedding.  This features relies on `ASYNCIFY` to suspend execution until
  the library is loaded and then continue on as if dlopen was blocking.  For
  users who don't want to use `ASYNCIFY` (which has a size and runtime cost)
  there is a async (callback-based) version of the dlopen API available as
  `emscripten_dlopen()` declared in `emscropten/emscripten.h`.  See
  `docs/api_reference/emscripten.h.rst` (or the online version) for more
  details.
- Constructors, functions and methods bound with Embind can now be `await`ed.
  When Asyncify is used somewhere in the callstack, previously Embind would
  return `0` / `null` / `false` / instance with a NULL pointer, making it
  impossible to wait for the function to actually finish and retrieve its
  result. Now in those cases it will return a `Promise` instead that will
  resolve with the function's return value upon completion. (#11890)

2.0.25 - 06/30/2021
-------------------
- Support for the 'shell' environment is now disabled by default.  Running under
  `d8`, `js`, or `jsc` is not something that most emscripten users ever want to
  do, so including the support code is, more often than not, unnecessary.  Users
  who want shell support can enable it by including 'shell' in `-s ENVIRONMENT`
  (#14535).
- A new setting called `ALLOW_UNIMPLEMENTED_SYSCALLS` was added.  This setting
  is enabled by default but, if disabled, will generate link-time errors if
  a program references an unimplemented syscall.  This setting is disabled
  by default in `STRICT` mode.
- By default (unless `EXIT_RUNTIME=1` is specified) emscripten programs running
  under node will no longer call `process.exit()` on `exit()`.  Instead they
  will simply unwind the stack and return to the event loop, much like they do
  on the web.  In many cases the node process will then exit naturally if there
  is nothing keeping the event loop going.
  Note for users of node + pthreads: Because of the way that threads are
  implemented under node multi-threaded programs now require `EXIT_RUNTIME=1`
  (or call `emscripten_force_exit`) in order to actually bring down the process.
- Drop support for node versions older than v5.10.0.  We now assume the
  existence of `Buffer.from` which was added in v5.10.0.  If it turns out
  there is still a need to support these older node versions we can
  add a polyfil under LEGACY_VM_SUPPORT (#14447).

2.0.24 - 06/10/2021
-------------------
- Support `--preload-file` in Node.js. (#11785)
- System libraries are now passed to the linker internally via `-lfoo` rather
  than using their full path.  This is in line with how gcc and clang pass system
  libraries to the linker.  This should not effect any builds unless a project a
  happens to have, for example, a file called `libc.a` in one of its library
  paths.  This would have the effect of overriding the system library (as it
  would with gcc or clang) (#14342).
- CMake projects (those that either use emcmake or use Emscripten.cmake
  directly) are new configured to install (by default) directly into the
  emscripten sysroot.  This means that running `cmake --install` (or running the
  install target, via `make install` for example) will install resources into
  the sysroot such that they can later be found and used by `find_path`,
  `find_file`, `find_package`, etc.  Previously the default was to attempt to
  install into the host system (e.g `/usr/local`) which is almost always not
  desirable.  Folks that were previously using `CMAKE_INSTALL_PREFIX` to build
  their own secondary sysroot may be able to simplify their build system by
  removing this completely and relying on the new default.
- Reinstated the warning on linker-only `-s` settings passed when not linking
  (i.e. when compiling with `-c`).  As before this can disabled with
  `-Wno-unused-command-line-argument` (#14182).
- Standalone wasm mode no longer does extra binaryen work during link. It used
  to remove unneeded imports, in hopes of avoiding nonstandard imports that
  could prevent running in WASI VMs, but that has not been needed any more. A
  minor side effect you might see from this is a larger wasm size in standalone
  mode when not optimizing (but optimized builds are unaffected). (#14338)
- You can now explicitly request that an environment variable remain unset by
  setting its value in `ENV` to `undefined`. This is useful for variables, such
  as `LANG`, for which Emscripten normally provides a default value.

2.0.23 - 05/26/2021
-------------------
- libcxxabi updated to llvm-12. (#14288)
- libcxx updated to llvm-12. (#14249)
- compiler-rt updated to llvm-12. (#14280)

2.0.22 - 05/25/2021
-------------------
- Fix a crash bug that was present in 2.0.21 with the use of `-g`.  See
  https://reviews.llvm.org/D102999.
- wasm-ld will now perform string tail merging in debug string sections as well
  as regular data sections.   This behaviour can be be disabled with `-Wl,-O0`.
  This should significantly reduce the size of dwarf debug information in the
  wasm binary.
- The experimental SPLIT_MODULE setting now expects the secondary module to be
  named `<module>.deferred.wasm` instead of `<module>.wasm.deferred`.
- sendfile.h header removed from musl. (#14248)

2.0.21: 05/18/2021
------------------
- Options such as EXPORTED_FUNCTIONS that can take a response file containing
  list of symbols can now use a simple one-symbol-per-line format.  This new
  format is much simpler and doesn't require commas between symbols, opening
  or closing braces, or any kind of escaping for special characters.
- The WebAssembly linker (`wasm-ld`) now performs string tail merging on any
  static string data in your program.   This has long been part of the native
  ELF linker and should not be observable in well-behaved programs.  This
  behavior can be disabled by passing `-Wl,-O0`.
- The functions `fork`, `vfork`, `posix_spawn` and `system` now fail with
  the errno value `ENOSYS` (52) rather than `EAGAIN` (6).  This is more
  correct, since they will never work and attempting to retry won't help.
- `EXPORT_ES6` will now emit static URLs for main WebAssembly file as well
  as for helper Worker used by `-pthread` that can be statically detected
  by modern bundlers at build time. In particular, you no longer have to set
  `Module.locateFile` hook and `Module.mainScriptUrlOrBlob` settings -
  both bundlers and browsers should pick up the required files automatically.
  Note: this doesn't yet cover other use-cases that emit external files,
  such as dynamic linking, `--proxy-to-worker`, external memory etc. (#14135)
- `EXPORT_ES6` can now be used in combination with `-o [filename].html`. (#14165)
- `EXPORT_ES6` no longer requires setting custom `EXPORT_NAME` too. (#14139)
- New diagnostics allow Emscripten to issue warnings when using Intel SIMD
  intrinsics (from xmmintrin.h) which have slow emulations rather than fast
  WebAssembly equivalents. To enable them, define WASM_SIMD_COMPAT_SLOW
  in the preprocessor (#14152)

2.0.20: 05/04/2021
------------------
- This ChangeLog and the `emscripten-version.txt` file that is checked into
  the repository now reflect the next, upcoming, release once a release is
  made.  Previously they would continue to reflect the old release until after
  we decide to cut the release.  Switching to this method allow for a slightly
  simpler release process that also allows us to tag a version that contains
  the correct version information.
- The version string reported by `-v`/`--version` now includes a `-git` suffix
  (e.g. `2.0.19-git`) when running from git checkout (to help distinguish
  unreleased git versions from official releases) (#14092).
- Temporarily back out new `-Wunused-command-line-argument` warnings introduced
  in 2.0.19.

2.0.19: 05/04/2021
------------------
- Emscripten will now warn when linker-only `-s` settings are specified in
  compile-only (`-c`) mode.  Just like with clang itself, this warning can be
  disabled using the flag: `-Wno-unused-command-line-argument`.
- When building with `-s MAIN_MODULE` emscripten will now error on undefined
  symbol by default.  This matches the behvious of clang/gcc/msvc.  This
  requires that your side modules be present on the command line.  If you do not
  specify your side modules on the command line (either direcly or via
  `RUNTIME_LINKED_LIBS`) you may need to add `-s WARN_ON_UNDEFINED_SYMBOLS=0` to
  avoid errors about symbol that are missing at link time (but present in your
  side modules provided at runtime).  We hope that this case is not common and
  most users are building with side modules listed on the command line (#14060).
- The `RUNTIME_LINKED_LIBS` setting is now deprecated.  It's better to simply
  list dynamic library dependencies directly on the command line.

2.0.18: 04/23/2021
------------------
- The `makeBigInt` function was removed from the emscripten runtime since it
  had no internal users.
- Restored support for --cache command line flag to configure location of the
  Emscripten cache root directory.
- `EXTRA_EXPORTED_RUNTIME_METHODS` is deprecated in favor of just using
  `EXPORTED_RUNTIME_METHODS`.
- When building with `MAIN_MODULE=2` the linker will now automatically include
  any symbols required by side modules found on the command line.  This means
  that for many users of `MAIN_MODULE=2` it should no longer be necessary to
  list explicit `EXPORTED_FUNCTIONS`.  Also, users of `MAIN_MODULE=1` with
  dynamic linking (not dlopen) who list all side modules on the command line,
  should be able to switch to `MAIN_MODULE=2` and get a reduction in code size.
- When building with `MAIN_MODULE` it is now possible to warn or error on
  undefined symbols assuming all the side modules are passed at link time.  This
  means that for many projects it should now be possible to enable
  `ERROR_ON_UNDEFINED_SYMBOLS` along with `MAIN_MODULE`.

2.0.17: 04/10/2021
------------------
- Use of closure compiler (`--closure`) is now supported when using dynamic
  linking (building with `-s MAIN_MODULE`) (#13880)
- Specifying `EM_CONFIG` inline (python code in the environment variable itself)
  is no longer supported (#13855).  This has been long deprecated but finally
  completely removed.
- Deprecate `-g4`, which is a little confusing as it does not do more than `-g3`
  but instead emits source maps instead of DWARF. `-g4` will now warn. A new
  flag `-gsource-map` enables source maps without warning.
- In order to behave more like clang and gcc, emscripten no longer
  supports some nonstandard methods of library lookup (that worked
  unintentionally and were untested and not documented):
    1. Linking with `-llibc` rather than `-lc` will no longer work.
    2. Linking a library called `foo.a` via `-lfoo` will no longer work.
       (libraries found via `-l` have to start with `lib`)
- Use LLVM's new pass manager by default, as LLVM does. This changes a bunch of
  things about how LLVM optimizes and inlines, so it may cause noticeable
  changes in compile times, code size, and speed, either for better or for
  worse. You can use the old pass manager (until LLVM removes it) by passing
  `-flegacy-pass-manager` (and `-Wl,--lto-legacy-pass-manager` when doing LTO)
  (note however that neither workaround affects the building of system
  libraries, unless you modify emscripten or build them manually). (#13427)
- Removed use of Python multiprocessing library because of stability issues.
  Added a new environment variable `EM_PYTHON_MULTIPROCESSING=1` that can be set
  to revert back to using Python multiprocessing, in case there are reports of
  regressions (that variable is intended to be temporary). (#13493)
- Binaryen now always inlines single-use functions. This should reduce code size
  and improve performance. If you prefer the old default, you can get that with
  `-sBINARYEN_EXTRA_PASSES=--one-caller-inline-max-function-size=1` (#13744).
- Fix generating of symbol files with `--emit-symbol-map` for JS targets.
  When `-s WASM=2` is used. Two symbols are generated:
    - `[name].js.symbols` - storing Wasm mapping
    - `[name].wasm.js.symbols` - storing JS mapping
  In other cases a single `[name].js.symbols` file is created.

2.0.16: 03/25/2021
------------------
- Lists that are passed on the command line can now skip the opening an closing
  braces, allowing for simpler, more readable settings.  e.g.
    `-s EXPORTED_FUNCTIONS=foo,bar`
- Remove/deprecate no longer used `--llvm-opts` command line option.  Any
  arguments not processed by emcc will be passed through to clang directly
  these days.
- Values returned from `sysconf` now more closely match the definitions found in
  header files and in upstream musl (#13713).
- `DISABLE_EXCEPTION_CATCHING=2` is now deprecated since it can be inferred from
  the presence of the `EXCEPTION_CATCHING_ALLOWED` list.  This makes
  `DISABLE_EXCEPTION_CATCHING` a simple binary option (0 or 1) which defaults to
  0 which will be set to 1 internally if `EXCEPTION_CATCHING_ALLOWED` list is
  specified.
- Values returned from `pathconf` now match the definitions found in header files
  and/or upstream musl:
    _PC_LINK_MAX 3200 -> 8
    _PC_SYNC_IO -1 -> 1
    _PC_REC_INCR_XFER_SIZE -1 -> 4096
    _PC_REC_MAX_XFER_SIZE -1 -> 4096
    _PC_SYMLINK_MAX -1 -> 255
- Added support for wrapping emcc and em++ via ccache: install Emscripten port
  of ccache via emsdk, or from https://github.com/juj/ccache/tree/emscripten,
  and run explicitly with "ccache emcc ..." after installing, or automatically
  just with "emcc ..." after activating ccache via emsdk (#13498).
- Added support to use a custom set of substitution characters . # and ? to
  ease passing arrays of C symbols on the command line to ASYNCIFY_* settings.
  (#13477)
- In MINIMAL_RUNTIME build mode, errno support will now be disabled by default
  due to the code size that it adds. (MINIMAL_RUNTIME=1 implies SUPPORT_ERRNO=0
  by default) Pass -s SUPPORT_ERRNO=1 to enable errno support if necessary.
- Using EM_ASM and EM_JS in a side module will now result in an error (since
  this is not implemented yet).  This could effect users were previously
  inadvertently including (but not actually using) EM_ASM or EM_JS functions in
  side modules (#13649).
- Remove dependency on Uglify by finishing the rewrite of passes to acorn
 (#13636, #13621).
- Primary development branch switched from `master` to `main`.

2.0.15: 03/05/2021
------------------
- Calls to `newlocale` (and `new std::locale` in C++) with arbirary names will
  now succeed.  This is the behaviour of musl libc which emscripten had
  previously inadvertently disabled.
- System libraries are now compiled with debug info (`-g`).  This doesn't
  affect release builds (builds without `-g`) but allows DWARF debugging of
  types defined in system libraries such as C++ STL types (#13078).
- uname machine field is now either wasm32 or wasm64 instead of x86-JS (#13440)
- Several pthreads exit-related fixes (#12985) (#10524).
- Fix IDBFS syncing with existing directories (#13574).
- Add libmodplug port and allow mod files to be played in SDL2 (#13478).
- `emscripten_GetProcAddress` is now part of `libGL`. Normally the change is not
  noticeable, unless you build in `STRICT` mode and do not already have `-lGL`
  to link in that library. If not, add `-lGL`. (#13524)

2.0.14: 02/14/2021
------------------
- Add new setting: `REVERSE_DEPS`. This can be used to control how emscripten
  decides which reverse dependecies to include.  See `settings.js` for more
  information.  The default setting ('auto') is the traditional way emscripten
  has worked in the past so there should be no change unless this options is
  actually used.  This option partially replaces the `EMCC_ONLY_FORCED_STDLIBS`
  environment variable which (among other things) essentially had the effect of
  setting `REVERSE_DEPS` to be 'all'.
- Clang now performs loop unrolling when targeting WebAssembly at -O2 and
  higher. It can be disabled using `-fno-unroll-loops`.

2.0.13: 01/19/2021
------------------
- Remove unused `Browser.safeSetInterval` and `Browser.safeCallback`.  These
  had no callers in emscripten itself or any testing.  If there are users of
  these functions we could re-enable them with some testing.
- Fix race condition when running many emcc processes after clearing the cache.
  The processes would race to run the sanity checks and could interfere with
  each other (#13299).
- Emscripten now builds a complete sysroot inside the EM_CACHE directory.
  This includes the system headers which get copied into place there rather
  than adding a sequence of extra include directories.
- Added support for -s MALLOC=emmalloc when -s MAXIMUM_MEMORY is more than 2GB.
  (#13258)
- Add back support for calling the legacy dynCall_sig() API to invoke function
  pointers to wasm functions from JavaScript. Pass -s DYNCALLS=1
  to include that functionality in the build. This fixes a regression that
  started in Aug 31st 2020 (Emscripten 2.0.2) in #12059. Also implement
  support for dynCall() in MINIMAL_RUNTIME builds. (#13296)
- `SDL2_ttf` now uses upstream compiled with `TTF_USE_HARFBUZ` flag.
- The system for linking native libraries on demand (based on the symbols
  present in input object files) has been removed.  Libraries such as libgl,
  libal, and libhtml5 are now included on the link line by default unless
  `-s AUTO_NATIVE_LIBRARIES=0` is used.  This should not effect most builds
  in any way since wasm-ld ignores unreferenced library files.  Only users
  of the `--whole-archive` linker flag (which is used when `MAIN_MODULE=1` is
  set) should be effected.

2.0.12: 01/09/2021
------------------
- `emscripten/vr.h` and other remnants of WebVR support removed. (#13210, which
  is a followup to #10460)
- Stop overriding CMake default flags based on build type. This will
  result in builds that are more like CMake does on other platforms. You
  may notice that `RelWithDebInfo` will now include debug info (it did not
  before, which appears to have been an error), and that `Release` will
  use `-O3` instead of `-O2` (which is a better choice anyhow). (#13083)

2.0.11: 12/17/2020
------------------
- `emcc -v` no longer forces the running the sanity checks.  Sanity checks
  are always run on first use or can be forced with `--check` or by setting
  `EMCC_DEBUG` is set in the environment.
- An upstream LLVM regression with global initializer linking has been fixed
  (#13038).
- Remove a racy unneeded assertion about async dynamic linking (#13060).

2.0.10: 12/04/2020
------------------
- Fix handling of exit() in pthreads. (#12933)
- Added support for C11 thread API. (#9243)
- The WebAssembly memory used by emscripten programs is now, by default, created
  in the wasm file and exported to JavaScript.  Previously we could create the
  memory in JavaScript and import it into the wasm file.  The new
  `IMPORTED_MEMORY` setting can be used to revert to the old behaviour.
  Breaking change: This new setting is required if you provide a runtime
  value for `wasmMemory` or `INITIAL_MEMORY` on the Module object.
- Internally, emscripten now uses the `--sysroot` argument to point clang at
  it headers.  This should not effect most projects but has a minor effect the
  order of the system include paths: The root include path
  (`<emscritpen_root>/system/include`) is now always last in the include path.
- Fix JS pthreads proxying + WASM_BIGINT (#12935)
- Optimize makeDynCall to use dynCall_xx function directly where needed (#12741)

2.0.9: 11/16/2020
-----------------
- dlopen, in conformace with the spec, now checks that one of either RTDL_LAZY
  or RTDL_NOW flags ar set.  Previously, it was possible set nether of these
  without generating an error.
- Allow `-lSDL2_mixer` to just work. (Others like `-lSDL2` always worked, but
  for `SDL2_mixer` things were broken because we build multiple variations of
  that library.) That link flag is now the same as `-s USE_SDL2_MIXER=2`.
- Stack state is no longer stored in JavaScript.  The following variables have
  been replaced with native functions in `<emscripten/stack.h>`:
  - STACK_BASE
  - STACK_MAX
  - STACKTOP
  - TOTAL_STACK
- The ABI used for importing symbol by address in dynamic linking (MAIN_MODULE +
  SIDE_MODULE) is now the same as the ABI used by llvm and wasm-ld.  That is,
  symbol addresses are imported from the 'GOT.mem' and 'GOT.func' pseudo
  modules.  As one side effect of this change it is now required that JavaScript
  functions that are imported by address are now required to have a `__sig`
  specified in the library JavaScript file.
- `MODULARIZE` + `WASM_ASYNC_COMPILATION=0`, that is, modularize mode but with
  async compilation turned off, so that startup is synchronous, now returns the
  Module object from the factory function (as it would not make sense to return
  a Promise without async startup). See #12647
- Added experimental support for using emscripten as a post link tool.  In this
  case the input to emscripten is a single wasm file (for example the output of
  `wasm-ld`).  When emcc is run with `--post-link` it will take a wasm file as
  input that perform all the normal post link steps such as finalizing and
  optimizing the wasm file and generating the JavaScript and/or html that will
  run it.
- Added emulation support and a build time warning for calling Wasm function
  pointers from JS library files via the old syntax
        {{{ makeDynCall('sig') }}} (ptr, arg1, arg2);
  that was broken on Aug 31st 2020 (Emscripten 2.0.2). A build warning will now
  be emitted if the old signature is used. Convert to using the new signature
        {{{ makeDynCall('sig', 'ptr') }}} (arg1, arg2);
  instead.

2.0.8: 10/24/2020
-----------------
- `-s ASSERTIONS=2` now implies `-s STACK_OVERFLOW_CHECK=2`. Previously only
  `-s ASSERTIONS=1` implied `-s STACK_OVERFLOW_CHECK=1`.
- Dynamic linking (MAIN_MODULE + SIDE_MODULE) now produces wasm binaries that
  depend on mutable globals.  Specifically the stack pointer global is mutable
  and shared between the modules. This is an ABI change for dynamic linking.
  (#12536)
- emcc now accepts `--arg=foo` as well as `--arg foo`.  For example
  `--js-library=file.js`.
- Reject promises returned from the factory function created by using the
  MODULARIZE build option if initialization of the module instance fails
  (#12396).
- emrun: Passing command line flags (arguments that start with `-`) to the
  program bring run now requires a `--` on the command line to signal the
  end of `emrun` arguments. e.g:
    `emrun filename.html -- --arg-for-page`
  This is standard behaviour for command line parsing and simplifies the
  emrun logic.

2.0.7: 10/13/2020
-----------------
- Don't run Binaryen postprocessing for Emscripten EH/SjLj. This lets us avoid
  running `wasm-emscripten-finalize` just for C++ exceptions or longjmp. This
  is an ABI change. (#12399)
- Run `SAFE_HEAP` on user JS code using a new Acorn pass, increasing the
  coverage of those tests to all JS in the output (#12450).
- `EM_LOG_DEMANGLE` is now deprecated.  Function names shown in wasm backtraces
  are never mangled (they are either missing or demangled already) so demangled
  is not possible anymore.
- In STRICT mode we no longer link in C++ mode by default.  This means if you
  are building a C++ program in STRICT mode you need to link via `em++` rather
  than `emcc`.  This matches the behaviour of gcc and clang.
- IDBFS now persists files whenever their timestamp changes; previously it acted
  on sync only if the timestamp increased and ignored the file changes otherwise.
- When `-s SUPPORT_LONGJMP=0` is passed to disable longjmp, do not run the LLVM
  wasm backend path that handles longjmp. Before this only affected linking, and
  now the flag gives you the ability to affect codegen at compile time too. This
  is necessary if one does not want any invokes generated for longjmp at all.
  (#12394)

2.0.6: 10/02/2020
-----------------
- Add new `COMPILER_WRAPPER` settings (with corresponding `EM_COMPILER_WRAPPER`
  environment variable.  This replaces the existing `EMMAKEN_COMPILER`
  environment variable which is deprecated, but still works for the time being.
  The main differences is that `EM_COMPILER_WRAPPER` only wrapps the configured
  version of clang rather than replacing it.
- ASAN_SHADOW_SIZE is deprecated. When using AddressSanitizer, the correct
  amount of shadow memory will now be calculated automatically.

2.0.5: 09/28/2020
-----------------
- Fix a rare pthreads + exceptions/longjmp race condition (#12056).
- Add `WEBGL_multi_draw_instanced_base_vertex_base_instance` bindings (#12282).
- Fix a rare pthreads main thread deadlock (that worsened in 2.0.2, but existed
  before). (#12318)
- The WebAssembly table is now created and exported by the generated wasm
  module rather then constructed by the JS glue code.  This is an implemention
  detail that should not affect most users, but reduces code size. (#12296)
- Add `getentropy` in `sys/random.h`, and use that from libc++'s
  `random_device`. This is more efficient, see #12240.
- Fixed `ABORT_ON_WASM_EXCEPTIONS` to work with the recent dynCall changes where
  functions can be called via the WASM table directly, bypassing WASM exports
  (#12269).
- Add `ASYNCIFY_ADVISE` to output which functions have been instrumented for
  Asyncify mode, and why they need to be handled. (#12146)

2.0.4: 09/16/2020
-----------------
- First release with Bazel support.
- Stop including `malloc` and `free` by default. If you need access to them from
  JS, you must export them manually using
  `-s EXPORTED_FUNCTIONS=['_malloc', ..]`.
- Stop running Binaryen optimizations in `-O1`. This makes `-O1` builds a little
  larger but they compile a lot faster, which makes more sense in a "compromise"
  build (in between `-O0` and higher optimization levels suitable for release
  builds). (#12178)
- Add `ERROR_ON_WASM_CHANGES_AFTER_LINK` option that errors if we need to do
  any work in `wasm-emscripten-finalize` or `wasm-opt` after linking. This
  can verify the link is maximally fast and also does no DWARF rewriting.
  (#12173)

2.0.3: 09/10/2020
-----------------
- Breaking changes to calling Wasm function pointers from JavaScript:
  1. It is no longer possible to directly call dynCall_sig(funcPtr, param) to
    call a function pointer from JavaScript code. As a result, JavaScript code
    outside all JS libraries (pre-js/post-js/EM_ASM/EM_JS/external JS code) can no
    longer call a function pointer via static signature matching dynCall_sig, but
    must instead use the dynamic binding function

       dynCall(sig, ptr, args);

    This carries a significant performance overhead. The function dynCall is not
    available in -s MINIMAL_RUNTIME=1 builds.
  2. old syntax for calling a Wasm function pointer from a JS library file used
     to be

      {{{ makeDynCall('sig') }}} (ptr, arg1, arg2);

    This syntax will no longer work, and until Emscripten <2.0.9 causes
    a runtime error TypeError: WebAssembly.Table.get(): Argument 0 must be
    convertible to a valid number.

    New syntax for calling Wasm function pointers from JS library files is

      {{{ makeDynCall('sig', 'ptr') }}} (arg1, arg2);

  See PR #12059 for details.
- The native optimizer and the corresponding config setting
  (`EMSCRIPTEN_NATIVE_OPTIMIZER`) have been removed (it was only relevant to
  asmjs/fastcomp backend).
- Remove `ALLOC_DYNAMIC` and deprecate `dynamicAlloc`. (#12057, which also
  removes the internal `DYNAMICTOP_PTR` API.)
- Add `ABORT_ON_WASM_EXCEPTIONS` which will abort when an unhandled WASM exception
  is encountered. This makes the Emscripten program behave more like a native
  program where the OS would terminate the process and no further code can be
  executed when an unhandled exception (e.g. out-of-bounds memory access) happens.
  Once the program aborts any exported function calls will fail with a "program
  has already aborted" exception to prevent calls into code with a potentially
  corrupted program state.
- Use `__indirect_function_table` as the import name for the table, which is
  what LLVM does.
- Remove `BINARYEN_SCRIPTS` setting.
- The default output format is now executable JavaScript.  Previously we would
  default to output objecting files unless, for example, the output name ended
  in `.js`.  This is contrary to behaviour of clang and gcc.  Now emscripten
  will always produce and executable unless the `-c`, `-r` or `-shared` flags
  are given.  This is true even when the name of the output file ends in `.o`.
  e.g, `emcc foo.c -o foo.o` will produce a JavaScript file called `foo.o`.
  This might surprise some users (although it matches the behavior of existing
  toolchains) so we now produce a warning in this case.

2.0.2: 09/02/2020
-----------------
- Simplify Fetch C API error handling: we used to check if the error code was
  0 and switch that to 404, but that only really helps `file://` URLs, which
  are not very useful for testing anyhow for other reasons (like not working
  in chrome), and it made things more complex. The behavior has been changed
  to be simpler and just leave the browser's error code as it is.
- Enable `--no-heap-copy` file packager option by default, and remove the old
  default behavior entirely. That is the behavior we should have had from the
  beginning as it is more memory-efficient. (#12027)
- `--no-entry` is now required in `STANDALONE_WASM` mode when building a reactor
  (application without a main function).  Previously exporting a list of
  functions that didn't include `_main` would imply this.  Now the list of
  `EXPORTED_FUNCTIONS` is not relevant in the deciding the type of application
  to build. (#12020)
- Allow polymorphic types to be used without RTTI when using embind. (#10914)
- Do not remove `__original_main` using `--inline-main`. We used to do this
  so that it didn't show up in stack traces (which could be confusing because
  it is added by the linker - it's not in the source code). But this has had
  several downsides, so we are stopping that now. This does not affect program
  behavior, unless you look at the wasm internals. However, one noticeable
  effect is that if you use `ASYNCIFY_ADD` or `ASYNCIFY_ONLY` then you may need
  to add `__original_main` to there (since you are doing manual fine-tuning of
  the list of functions, which depends on the wasm's internals). Note that this
  should not matter in `-O2+` anyhow as normal inlining generally removes
  `__original_main`. (#11995)

2.0.1: 08/21/2020
-----------------
- Change the default value of `STACK_OVERFLOW_CHECK` in builds with `ASSERTIONS`
  from 2 to 1. This means that plain debug builds (`-O0`, which enables
  `ASSERTIONS`) do not have the most expensive stack checks on by default. You
  can still add them with `-s STACK_OVERFLOW_CHECK=2`.
- Remove the `RESERVED_FUNCTION_POINTERS` setting, which is no longer needed as
  we have `ALLOW_TABLE_GROWTH`. The old option allowed a fixed number of
  functions to be added to the table, while the new one allows an unlimited
  number. (We needed the old option for fastcomp, which could not support
  growth.) The old setting is mapped to the new one, so that building with
  `-s RESERVED_FUNCTION_POINTERS=K` for any `K > 0` will simply turn on
  table growth. The only noticeable effect of this is that you will be able to
  add an unlimited amount of functions and not just `K`.

2.0.0: 08/10/2020
-----------------
- First release that only supports the new upstream wasm backend (which has been
  the default for a long time) and no longer supports the old fastcomp backend.
  (#11319)
- Python2 is no longer supported by Emscripten.  Emsdk now includes a bundled
  copy of Python3 on both macOS and Windows.  This means that only non-emsdk
  users and linux users should be affected by this change.
- Store exceptions metadata in wasm memory instead of JS. This makes exception
  handling almost 100% thread-safe. (#11518)

1.40.1: 08/01/2020
------------------
- Last release that still has optional support for the old fastcomp backend.
  The new upstream backend, which has been the default for a long time, will
  be the only one supported from 2.0.0 and onward (#11319).
- Fix the WebGL2 regression in 1.40.0 due to #11738 (#11780).
- If input files don't have a known extension assume they are object files
  (linker inputs) rather then source files.  This matches gcc/clang behaviour.
  See #10560.

1.40.0: 07/30/2020
------------------
- This release contains a WebGL2 regression due to #11738.
- The `EM_CONFIG` environment variable and `--em-config` command line option no
  longer support a literal python string. Instead the name of a config file is
  required. Since all config file settings are individually override-able using
  `EM_FOO` this should be enough.
- Running emscripten under python2 is now deprecated.  It will show up as a
  warning (which can be disabled with `-Wno-deprecated`).  Please update to
  python3 as we hope to remove support completely in the next releaase.

1.39.20: 07/20/2020
-------------------
- Remove the `--save-bc` command line option.  This was specific to fastcomp,
  which is deprecated, and for debugging purposes we already have `EMCC_DEBUG`
  which saves all intermediate files.
- It is now an error if a function listed in the `EXPORTED_FUNCTIONS` list is
  missing from the build (can be disabled via `-Wno-undefined`)
  (ERROR_ON_UNDEFINED_SYMBOLS and WARN_ON_UNDEFINED_SYMBOLS no longer apply
  to these symbols which are explicly exported).
- Support for pthreads with wasm2js (`WASM=0`; #11505).
- Rename `emscripten/math.h` to `emscripten/em_math.h` because if a user adds
  `emscripten/` as an include path with `-I`, that can override libc math.h,
  which leads to very confusing errors.

1.39.19: 07/07/2020
-------------------
- In standalone mode make `main` mandatory by default (#11536). To build a
  library ("reactor"), use `--no-entry`. The compiler will suggest that if
  `main` is not present.
- Automatically resume AudioContexts on user input in SDL and OpenAL (#10843).
- Asyncify now does liveness analysis to find which locals to save
  (Binaryen#2890).
- Settings on the command line no longer require a space between the `-s` and
  the name of the setting.   For example, `-sEXPORT_ALL` is now equivalent to
  `-s EXPORT_ALL`.
- Rename `EXCEPTION_CATCHING_WHITELIST` to `EXCEPTION_CATCHING_ALLOWED`. The
  functionality is unchanged, and the old name will be allowed as an alias
  for a few releases to give users time to migrate.
- Add support for the new add-list in Asyncify and update existing list names
  following the updates in Binaryen, so that now we have `ASYNCIFY_ADD` to
  add a function, `ASYNCIFY_REMOVE` to remove one (previously this was
  called `ASYNCIFY_BLACKLIST`), and `ASYNCIFY_ONLY` to set a list of the
  only functions to instrument and no others (previously this was called
  `ASYNCIFY_WHITELIST`). The updated lists also handle indirect calls properly,
  so that if you use `ASYNCIFY_IGNORE_INDIRECT` and then add (using either the
  add-list or the only-list) all the functions that are on the stack when
  pausing, then things will work (for more, see
  https://github.com/WebAssembly/binaryen/pull/2913).

1.39.18: 06/12/2020
-------------------
- Disable `LIBCXX_ABI_OPTIMIZED_FUNCTION` which is an ABI change in libc++
  (changing the layout of the `std::function` object) (#11403).
- New `WASM2C` option that integrates with wabt's wasm2c tool in order to
  compile everything into a single C file (#11213).

1.39.17: 06/05/2020
-------------------
- Use Promise polyfill for MODULARIZE when supporting legacy browsers. (#11320)
- Fix minification of wasm2js output when using --emit-symbol-map. (#11279)
- On first use, emscripten creates a sample config file.  This config file
  is now created in the emscripten directory by default.  The traditional
  `~/.emscripten` config file in the `$HOME` directory is still supported and
  the sample config will still be written there in the case that the emscripten
  root is read-only.
- The default location for downloaded ports is now a directory called "ports"
  within the cache directory.  In practice these means by default they live
  in `cache/ports` inside the emscripten source directory.  This can be
  controlled by setting the location of the cache directory, or for even more
  fine grained control the `EM_PORTS` environment variable and the `PORTS`
  config setting can be used.
- Added support for compiling SSE, SSE2, SSE3, SSSE3, SSE4.1, SSE 4.2 and
  128-bit wide AVX intrinsics, emulated on top of Wasm SIMD instruction set.
  (#11193, #11243, #11290, #11327). Pass -msimd128 -msse<version> to enable
  targeting SSE.
- Removed obsolete SIMD.js support (-s SIMD=1). Use -msimd128 to target Wasm
  SIMD. (#11180)
- Add warning about fastcomp deprecation (can be disabled via `-Wno-fastcomp`).
- The mmap method of JavaScript filesystem drivers (based on library_fs.js) no
  longer takes a target memory.  It's safer/cleaner/smaller to assume the target
  is the global memory buffer.
- Remove emterpreter and `EMTERPRETIFY` settings.  Emterpreter has largely
  been replaced by asyncify and is fastcomp only so due for removing in
  the near future anyway.
- Upgrade various musl string functions to 1.2 to fix aliasing issues. (#11215)

1.39.16: 05/15/2020
-------------------
- Add Math C API for direct access to JavaScript Math object (#11151).
- Address Sanitizer support now includes JavaScript as well, that is, memory
  access of HEAP\* arrays is checked by ASan. That allows errors to be found if
  JS glue code does something wrong like forget to shift a pointer. To use this,
  just build with ASan normally, `-fsanitize=address` at link (#11147).
- Fix embind string conversions in multithreaded builds (#10844).
- `ALLOW_MEMORY_GROWTH` used to silently disable `ABORTING_MALLOC`. It now
  just changes the default, which means you can pass `-s ABORTING_MALLOC=1` to
  override the default, which was not possible before. (If you pass the flag
  and don't want that behavior, stop passing the flag.) (#11131)
- Change the factory function created by using the `MODULARIZE` build option to
  return a Promise instead of the module instance. That is, beforehand

        Module()

  would return an instance (which was perhaps not ready yet if startup was
  async). In the new model, that returns a Promise which you can do `.then` or
  `await` on to get notified when the instance is ready, and the callback
  receives the instance. Note that both before and after this change
  doing `Module()` creates and runs an instance, so the only change is
  the return value from that call.
  This fixes some long-standing bugs with that option which have been reported
  multiple times, but is a breaking change - sorry about that. To reduce the
  risk of confusing breakage, in a build with `ASSERTIONS` we will show a clear
  warning on common errors. For more, see detailed examples for the current
  usage in `src/settings.js` on `MODULARIZE`. (#10697)
- A new `PRINTF_LONG_DOUBLE` option allows printf to print long doubles at full
  float128 precision. (#11130)
- `emscripten_async_queue_on_thread` has been renamed to
  `emscripten_dispatch_to_thread` which no longer implies that it is async -
  the operation is in fact only async if it is sent to another thread, while it
  is sync if on the same one. A new `emscripten_dispatch_to_thread_async`
  function is added which is always async.
- The emscripten cache now lives in a directory called `cache` at the root
  of the emscripten tree by default.  The `CACHE` config setting and the
  `EM_CACHE` environment variable can be used to override this (#11126).
- Honor `CACHE` setting in config file as an alternative to `EM_CACHE`
  environment variable.
- Remove `--cache` command line arg.  The `CACHE` config setting and the
  `EM_CACHE` environment variable can be used to control this.
- Compiling to a file with no suffix will now generate an executable (JS) rather
  than an object file.  This means simple cases like `emcc -o foo foo.c` do the
  expected thing and generate an executable.
- System libraries such as libc and libc++ are now included by default at
  link time rather than selectively included based on the symbols used in the
  input object files.  For small programs that don't use any system libraries
  this might result in slightly slower link times with the old fastcomp
  backend.  In order to exclude these libraries build with `-nostdlib` and/or
  `-nostdlib++`.

1.39.15: 05/06/2020
-------------------
- Add `--extern-pre-js` and `--extern-post-js` emcc flags. Files provided there
  are prepended/appended to the final JavaScript output, *after* all other
  work has been done, including optimization, optional `MODULARIZE`-ation,
  instrumentation like `SAFE_HEAP`, etc. They are the same as prepending/
  appending those files after `emcc` finishes running, and are just a convenient
  way to do that. (For comparison, `--pre-js` and `--post-js` optimize that code
  together with everything else, keep it in the same scope if running
  `MODULARIZE`, etc.).
- Stop defining `FE_INEXACT` and other floating point exception macros in libc,
  since we don't support them. That also prevents musl from including code using
  pragmas that don't make sense for wasm. Ifdef out other uses of those pragmas
  as well, as tip of tree LLVM now fails to compile them on wasm. (#11087)
- Update libcxx and libcxxabi to LLVM 10 release branch (#11038).
- Remove `BINARYEN_PASSES` setting (#11057). We still have
  `BINARYEN_EXTRA_PASSES` (the removed setting completely overrides the set
  of passes from the command line, which doesn't make much sense as some of
  them are mandatory like setting the sbrk ptr).
- Remove `MODULARIZE_INSTANCE` build option (#11037). This was a seldom used
  option that was complicating the logic for `MODULARIZE`. Module instances can
  be created by using `MODULARIZE` and calling the factory function explicitly.
  See the new `--extern-post-js` option added in this release, which can help
  code that used `MODULARIZE_INSTANCE` (you can add an extern post js which
  does `Module = Module();` for example).

1.39.14: 05/01/2020
-------------------
- Update SDL2 to latest in ports, which has recently been updated to include
  upstream 2.0.10.
- Add warning on use of `EMTERPRETIFY` which is soon to be removed.
- Emscripten can now compile assembly files in llvm's .s/.S file format.
- Remove test-only environment variable handling for `EMCC_LEAVE_INPUTS_RAW`.
  The two uses cases in our test code were covered by the `-nostdlib` option.
- Remove untested `CONFIGURE_CC`.  This could be used to override the underlying
  compiler used in emcc/em++ but only during configure tests.  There are other
  ways to control/fake the detected configure features that don't require such
  monkey patching. For example setting defaults via a site file:
  https://www.gnu.org/software/autoconf/manual/autoconf-2.67/html_node/Site-Defaults.html
- Remove undocumented and untested config settings: `COMPILER_OPTS`.  This was
  a global setting in the emscripten config file that would inject extra
  compiler options.
- Allow spaces in a path to Python interpreter when running emscripten from Unix
  shell (#11005).
- Support atexit() in standalone mode (#10995). This also fixes stdio stream
  flushing on exit in that mode.

v1.39.13: 04/17/2020
--------------------
- Support for WebAssembly BigInt integration with a new `WASM_BIGINT` flag. With
  that the VM will use a JS BigInt for a wasm i64, avoiding the need for JS
  legalization. See #10860.
- Add another value for ENVIRONMENT named 'webview' - it is a companion
  option for 'web' and enables some additional compatibility checks
  so that generated code works both in normal web and in a webview like Cordova.
  See #10846

v1.39.12: 04/09/2020
--------------------
- Pass linker flags directly to wasm-ld by default.  We still filter out certain
  flags explicitly.  If there are other flags that it would be useful for us
  to ignore we can add them to the list of ignored flags.
- Optionally support 2GB+ heap sizes. To do this we make the JS code have unsigned
  pointers (we need all 32 bits in them now), which can slightly increase code
  size (>>> instead of >>). This only happens when the heap size may be over
  2GB, which you must opt into explicitly, by setting `MAXIMUM_MEMORY` to a
  higher value (i.e. by default you do not get support for 2GB+ heaps).
  See #10601
- `--llvm-lto` flag is now ignored when using the upstream llvm backend.
  With the upstream backend LTO is controlled via `-flto`.
- Require format string for emscripten_log.
- Program entry points without extensions are now shell scripts rather than
  python programs. See #10729.  This means that `python emcc` no longer works.
  However `emcc`, `emcc.py` and `python emcc.py` all continue to work.
  The reason for this change is that `#!/usr/bin/env python` is no longer
  portable since the python symlink was dropped from Ubuntu 20.04.
- New EM_IMPORT macro to mark C/C++ symbols as imported from outside the module
  (i.e. imported from JS).  Currently we still default to assuming that *all*
  undefined symbols can come from JS, but in the future we hope to mark such
  symbols explicitly to allow the linker to report on genuinely undefined
  symbols.
- Dynamic linking optimizations: Stop emitting unnecessary `fp$` and `g$`
  accessors in main modules, possible in Binaryen thanks to ensuring function
  table indexes are unique (#10741).
- New `JS_MATH` option to use `Math.*` in JS instead of compiled musl (#10821).
- Pass `Module` to Module callback functions like `Module.preRun` (#10777).
- Support not having ports, for packagers of emscripten that don't want
  them (#10810).
- Rename syscalls to have meaningful names (#10750).

v1.39.11: 03/20/2020
--------------------
- The default c++ version is no longer fixed at c++03.  We now fall back to
  clang's default which is currently c++14.
- Remove arc4random function form library.js.  This is a BSD-only library
  function.  Anyone requiring BSD compat should be able to use something like
  https://libbsd.freedesktop.org/.
- Change the meaning of `ASYNCIFY_IMPORTS`: it now contains only new imports
  you add, and does not need to contain the list of default system imports like
  `emscripten_sleep`. There is no harm in providing them, though, so this
  is not a breaking change.
- Enable DWARF support: When compiling with `-g`, normal DWARF emitting happens,
  and when linking with `-g` we preserve that and update it. This is a change
  from before, where we assumed DWARF was unneeded and did not emit it, so this
  can increase the size of debug builds (i.e. builds compiling and/or linking
  with -g). This change is necessary for full debugging support, that is, to
  be able to build with `-g` and use a debugger. Before this change only the
  `-gforce_dwarf` flag enabled DWARF; that flag is now removed. If you want
  the old behavior, build your object files with `-gline-tables-only` (that will
  only add line table info, which is just enough for things like source maps and
  does not include full debug info). For more info and background see #10325.
- Remove hacks from `memset` handling, in particular, in the wasm backend,
  completely remove the JS version of memset from the JS library and from
  `DEFAULT_LIBRARY_FUNCS_TO_INCLUDE`. The regular C version will be linked in
  from compiler_rt normally. A noticeable difference you may see is that
  a JS library cannot add a `__dep` to `memset` - deps only work for JS
  library functions, but now we only have the regular C version. If you hit that
  issue, just add `_memset` to `EXPORTED_FUNCTIONS` (or adjust
  `deps_info.json`).
- Minimal runtime code size optimizations, see #10725, #10724, #10663.
- wasm2js fix for a long-existing but very rare correctness bug, see #10682.
- Use atomics in musl lock/unlock in pthreads builds, which may fix very rare
  pthreads + stdio issues (none have been reported though). See #10670.

v1.39.10: 03/09/2020
--------------------
- Fix a SIMD regression in 1.39.9 (#10658).
- Fix `emscripten_atomic_exchange_u8,16,32,64` (#10657).
- Switch bzip2 to an emscripten-ports mirror.

v1.39.9: 03/05/2020
-------------------
- Add support for -Wall, -Werror, -w, -Wno-error=, -Werror=, for controlling
  internal emscripten errors. The behavior of these flags matches the gcc/clang
  counterparts.
- Rename `TOTAL_MEMORY` to `INITIAL_MEMORY` and `WASM_MEM_MAX` to `MAXIMUM_MEMORY`,
  which are more accurate and match wasm conventions. The old names are still
  supported as aliases.
- Updated of libc++abi and libc++ to llvm 9.0.0 (#10510)
- Refactor syscall interface: Syscalls are no longer variadic (except those
  that are inherently such as open) and no longer take the syscall number as
  arg0.  This should be invisible to most users but will effect any external
  projects that try to implement/emulate the emscripten syscall interface.
  See #10474
- Removed src/library_vr.js, as it was outdated and nonfunctional, and the WebVR
  specification has been obsoleted in favor of the upcoming WebXR specification.
  (#10460)
- Deprecate `WASM_OBJECT_FILES` setting.  There are many standard ways to enable
  bitcode objects (-flto, -flto=full, -flto=thin, -emit-llvm).
- Removed EmscriptenWebGLContextAttributes::preferLowPowerToHighPerformance
  option that has become unsupported by WebGL. Access
  EmscriptenWebGLContextAttributes::powerPreference instead. (#10505)
- When implementing forwarding function aliases in JS libraries, either the
  alias or the target function must contain a signature annotation. (#10550)
- Add a check in Asyncify builds with `ASSERTIONS` that we do not have
  compiled code on the stack when starting to rewind, which is dangerous.
- Implement libc system() for node.js (#10547).
- Standalone mode improvements, time (#10530, #10536), sysconf (#10535),
  getpagesize (#10533), _Exit (#10534)
- Fix many closure compiler warnings (e.g. #10525).
- Avoid unnecessary syscall proxying (#10511).
- Added new link time command line option -jsDfoo=val to allow specifying
  custom preprocessor options to JS library files. (#10624, #10580)

v1.39.8: 02/14/2020
-------------------
- Add LLD_REPORT_UNDEFINED option that should allow for more detailed
  diagnostics when symbols are undefined at link time.  This currently has
  some limitations and is not enabled by default. For example, EM_JS symbols
  are reported as undefined at link time, as are `__invoke_*` functions.
- wasm2js optimizations. See binaryen#2623.
- WebGPU Compute fixes. Simple examples now work. See #10367.
- Many DWARF debug info fixes. Emitting of DWARF is correct as far as we know,
  including when optimizing (a few passes are disabled for now, but almost all
  work). We still only generate it behind the `-gforce_dwarf` flag for now,
  though (but that should be removed soon).

v1.39.7: 02/03/2020
-------------------
- The checked-in copy of the Closure compiler was removed in favor of getting it
  from npm.  This means that developers now need to run `npm install` after
  checking out emscripten if they want to use closure (--closure).  emsdk users
  are not effected because emsdk runs this as a post install step (#9989).
- Added support for specifying JSDoc minification annotations for Closure in
  JS library, pre and post files. See
  https://github.com/google/closure-compiler/wiki/Annotating-JavaScript-for-the-Closure-Compiler
  (#10272)
- Add new Fibers API for context switching, that supersedes the old coroutine
  API that only ran on fastcomp. See #9859
- Added new linker option -s WASM=2 which produces a dual Wasm+JS build, which
  falls back to using a JavaScript version if WebAssembly is not supported in
  target browser/shell. (#10118)
- Added new linker option -s CLOSURE_WARNINGS=quiet|warn|error that allows aborting
  the build if the Closure compiler produced any warnings.

v1.39.6: 01/15/2020
-------------------
- Development has switched from the "incoming" branch to "master".
- Added new system header <emscripten/heap.h>, which enables querying information
  about the current WebAssembly heap state.
- Reduced default geometric memory overgrowth rate from a very generous 2x factor
  to a more memory conserving +20% factor, and capped maximum reservation to 96MB
  at most.
- Added options MEMORY_GROWTH_GEOMETRIC_STEP and MEMORY_GROWTH_GEOMETRIC_CAP
  to allow customizing the heap growth rates.
- Renamed MEMORY_GROWTH_STEP option to MEMORY_GROWTH_LINEAR_STEP option.
- Added new linker option -s HTML5_SUPPORT_DEFERRING_USER_SENSITIVE_REQUESTS=0
  (default enabled) to allow disabling support for deferred fullscreen mode and
  pointer lock requests for applications that do not need deferring support.

v1.39.5: 12/20/2019
-------------------
- Added support for streaming Wasm compilation in MINIMAL_RUNTIME (off by default)
- All ports now install their headers into a shared directory under
  `EM_CACHE`.  This should not really be a user visible change although one
  side effect is that once a given port is built, its headers are then
  universally accessible, just like the library is universally available as
  `-l<name>`.
- Removed `timestamp` field from mouse, wheel, devicemotion and
  deviceorientation events. The presence of a `timestamp` on these events was
  slightly arbitrary, and populating this field caused a small profileable
  overhead that all users might not care about. It is easy to get a timestamp of
  an event by calling `emscripten_get_now()` or `emscripten_performance_now()`
  inside the event handler function of any event.
- Add fine-grained options for specific legacy browser support,
  `MIN_FIREFOX_VERSION`, `MIN_SAFARI_VERSION`, `MIN_IE_VERSION`,
  `MIN_EDGE_VERSION`, `MIN_CHROME_VERSION`. The existing `LEGACY_VM_SUPPORT`
  option sets all of them to 0, that is, maximal backwards compatibility.
  Note that going forward, we will use these settings in more places, so if
  you do need very old legacy browser support, you may need to set either
  `LEGACY_VM_SUPPORT` or the fine-grained options. For more details see #9937
- Default `DISABLE_DEPRECATED_FIND_EVENT_TARGET_BEHAVIOR` to 1. See #9895.
  With this change the old deprecated HTML5 API event target lookup behavior is
  disabled. There is no "Module.canvas" object, no magic "null" default handling,
  and DOM element 'target' parameters are taken to refer to CSS selectors, instead
  of referring to DOM IDs. For more information see:
  <https://groups.google.com/forum/#!msg/emscripten-discuss/xScZ_LRIByk/_gEy67utDgAJ>
- WASI API updated from `wasi_unstable` to `wasi_snapshot_preview1`. This
  is mostly an implementation detail, but if you use `STANDALONE_WASM` it means
  that the output of emscripten now requires a runtime with
  `wasi_snapshot_preview1` support.
- `SAFE_STACK` has been removed, as it overlaps with `STACK_OVERFLOW_CHECK`.
   Replace `SAFE_STACK=1` with `STACK_OVERFLOW_CHECK=2` (note the value is 2).
   This also has the effect of enabling stack checking on upstream builds when
   `ASSERTIONS` are enabled (as assertions enable `STACK_OVERFLOW_CHECK=2`).

v1.39.4: 12/03/2019
-------------------
- Remove deprecated `requestFullScreen` method from `library_browser.js`, please
  use `requestFullscreen` (without the capital S).
- Remove deprecated `requestFullScreen` and `cancelFullScreen` from `library_glut.js`
- Remove deprecated `requestFullScreen` and `cancelFullScreen`from `library_glfw.js`
- Fix SDL2_mixer support for ogg vorbis. See #9849
- Various source maps fixes, see #9926 #9882 #9837 #9814

v1.39.3: 11/14/2019
------------------

v1.39.2: 11/06/2019
------------------
 - Archives with missing indexes will now have ranlib run on them automatically
   at link time.  This avoids linker errors when using GNU ar to build archive
   files.
 - `ERROR_ON_MISSING_LIBRARIES` now also applies to internal symbols that start
   with `emscripten_`.  Prior to this change such missing symbols would result
   in a runtime error, now they are reported at compile time.
 - Pthread blocking on the main thread will now warn in the console. If
   `ALLOW_BLOCKING_ON_MAIN_THREAD` is unset then the warning is an error.
 - Add `pthread_tryjoin_np`, which is a POSIX API similar to `pthread_join`
   but without blocking.
 - New function `emscripten_has_asyncify()`.
 - Add support for pthreads in Node.js, using Node Workers. See #9745

v1.39.1: 10/30/2019
-------------------
 - Only MEMFS is included by default, others (NODEFS, IDBFS, WORKERFS, PROXYFS)
   must be linked in explicitly, using `-lnodefs.js`, `-lidbfs.js`',
   `-lworkerfs.js`, `-lproxyfs.js`. See #9645

v1.39.0: 10/18/2019
-------------------
 - The emsdk defaults to the upstream backend (instead of fastcomp) from this
   release onward (but both backends are still fully supported). See
   https://emscripten.org/docs/compiling/WebAssembly.html#backends
 - Add support for overriding `.emscripten` config variables using environment
   variables.  Any config variable `FOO` can be overridden by `EM_FOO` in the
   environment.
 - `-Werror` now also turns warnings in the python driver code into errors.
 - Internal settings have moved from `settings.js` to `settings_internal.js`.
   These are settings that are for internal use only and are not set-able from
   the command line.  If we misclassified any of these please open a bug.
 - `STANDALONE_WASM` mode now supports setting up argv via wasi APIs.
 - `STANDALONE_WASM` mode now supports running static constructors in `_start`.

v1.38.48: 10/11/2019
--------------------
 - Add support for `MAIN_THREAD_EM_ASM` in wasm backend. #9560
 - Add ability to disable FETCH worker in Fastcomp backend via
   `USE_FETCH_WORKER=0`.  This is useful for people who use FETCH, but don't
   perform any synchronous fetches on the main thread. #9567
 - Remove `EMCONFIGURE_JS`. Since #6269 we have set it to "2" which means never
   use native, always use JS.

v1.38.47: 10/02/2019
--------------------
 - Add support for FETCH API in WASM backend. This doesn't support FETCH in the
   main thread (`USE_FETCH_WORKER=0` is enforced). #9490
 - Redefine errno values to be consistent with wasi. This will let us avoid
   needing to convert the values back and forth as we use more wasi APIs.
   This is an ABI change, which should not be noticeable from user code
   unless you use errno defines (like EAGAIN) *and* keep around binaries
   compiled with an older version that you link against. In that case, you
   should rebuild them. See #9545.
 - Removed build option `-s ONLY_MY_CODE` as we now have much better solutions
   for that, like building to a wasm object file or using `STANDALONE_WASM`
   etc. (see
   https://github.com/emscripten-core/emscripten/wiki/WebAssembly-Standalone).
 - Emscripten now supports the config file (.emscripten) being placed in the
   emscripten directory rather that the current user's home directory.
   See #9543

v1.38.46: 09/25/2019
--------------------
 - Rename libpthreads to libpthread to match its normal name on other platforms.
   This change should be completely internal to emscripten.
 - Remove redundant `COMPILER_ENGINE` and `JS_ENGINE` options.  We only support
   node as the compiler engine so just use a single `NODE_JS` option for that.
 - Module.abort is no longer exported by default. It can be exported in the normal
   way using `EXTRA_EXPORTED_RUNTIME_METHODS`, and as with other such changes in
   the past, forgetting to export it will show a clear error in `ASSERTIONS` mode.
 - Remove `EMITTING_JS` flag, and replace it with `STANDALONE_WASM`. That flag indicates
   that we want the wasm to be as standalone as possible. We may still emit JS in
   that case, but the JS would just be a convenient way to run the wasm on the Web
   or in Node.js.
 - `ASYNCIFY_BLACKLIST` and `ASYNCIFY_WHITELIST` now support simple '\*' wildcard matching

v1.38.45: 09/12/2019
--------------------

v1.38.44: 09/11/2019
--------------------
 - Remove Binaryen from the ports system. This means that emscripten will
   no longer automatically build Binaryen from source. Instead, either use
   the emsdk (binaries are provided automatically, just like for LLVM), or
   build it yourself and point `BINARYEN_ROOT` in .emscripten to it. See #9409

v1.38.43: 08/30/2019
---------------------
 - noExitRuntime is no longer a property on the Module object. Use `noExitRuntime`
   instead of `Module.noExitRuntime`.

v1.38.42: 08/19/2019
--------------------
 - Add support for [address sanitizer](https://clang.llvm.org/docs/AddressSanitizer.html)
   and standalone [leak sanitizer](https://clang.llvm.org/docs/LeakSanitizer.html)
   with multiple threads. (#9060, #9076)
 - Remove `ERROR_ON_MISSING_LIBRARIES` setting (it's always on now)
 - Remove the ability to use Python operators in flags that support KB/MB/GB/TB
   suffixes, e.g. `TOTAL_MEMORY`. This means that `-s TOTAL_MEMORY=1024*1024`
   will no longer work. This is done because the mechanism may result in
   execution of arbitrary code via command line flags.

v1.38.41: 08/07/2019
--------------------
 - Remove fastcomp's implementation of Asyncify. This has been deprecated for
   a long time, since we added Emterpreter-Async, and now we have a new Asyncify
   implementation in the upstream wasm backend. It is recommended to upgrade to
   the upstream backend and use Asyncify there if you need it. (If you do still
   need the older version, you can use 1.38.40.)
 - Drop ExitStatus from inheriting from Error(), as that could capture the whole
   global scope, preventing temporary variables at page startup from being garbage
   collected. (#9108)
 - `__builtin_return_address` now requires `-s USE_OFFSET_CONVERTER=1` to work. (#9073)
 - emrun now uses HTTP/1.1 instead of HTTP/1.0.
 - `callMain` is no longer exported by default on Module, to allow better JS
   minification. You must add it to `EXTRA_EXPORTED_RUNTIME_METHODS` if you want
   to call it on Module. (In assertions builds, an error with an explanation is
   shown.)
 - Allow expressions with side effects as `EM_ASM`'s arguments and prohibit
   non-arithmetic arguments (e.g. pointers, functions, arrays, objects). (#9054)
 - `emcc` on Windows now uses native newline byte sequence to get a line to
   print for parse error reporting. (#9088)
 - Internal API update: one can now specialize embind's (un)marshalling for a
   group of types via SFINAE, instead of a single type. (#9089)
 - Options passed on the `Module` object during startup, like `Module.arguments`,
   are now copied to a local (in order to avoid writing `Module.*` everywhere,
   which wastes space). You can still provide them as always, but you can't
   modify `Module.arguments` and other things *after* startup (which is now
   after we've finished processing them). In a build with assertions enabled you
   will get an error if you access those properties after startup. (#9072)

v1.38.40: 07/24/2019
--------------------
 - LLVM backend pthread builds no longer use external memory initialization
   files, replacing them with passive data segments.
 - LLVM backend now supports thread local storage via the C extension `__thread`
   and the C11/C++11 keyword `thread_local`. (#8976)
 - Internal API change: Move read, readAsync, readBinary, setWindowTitle from
   the Module object to normal JS variables. If you use those internal APIs,
   you must change `Module.readAsync()/Module['readAsync']()` to `readAsync()`.
   Note that read is also renamed to `read_` (since "`read`" is an API call in
   the SpiderMonkey shell). In builds with ASSERTIONS, an error message is
   shown about the API change. This change allows better JS minification
   (the names read, readAsync etc. can be minified, and if the variables are
   not used they can be removed entirely). Defining these APIs on Module
   (which was never documented or intended, but happened to work) is also
   no longer allowed (but you can override `read_` etc. from JS).

v1.38.39: 07/16/2019
--------------------
 - Add support for [address sanitizer](https://clang.llvm.org/docs/AddressSanitizer.html). (#8884)
   - Currently, only supports one thread without dynamic linking.
 - Rename Bysyncify (the name used during development) to Asyncify. This keeps
   the name consistent with the old ASYNCIFY flag, no need for a new one, as
   they basically do the same thing.

v1.38.38: 07/08/2019
--------------------
 - Add support for standalone [leak sanitizer](https://clang.llvm.org/docs/LeakSanitizer.html). (#8711)

v1.38.37: 06/26/2019
--------------------
 - Set ENV['LANG'] following the user's preferred language (HTTP Accept-Language / navigator.languages[0])
 - `emscripten_run_script_string` now returns C `NULL` instead of the string `null`
   or `undefined` when the result of the `eval` is JavaScript `null` or `undefined`.
 - Add a new system for managing system libraries. (#8780)
   This may require minor changes when performing certain operations:
     - When using `embuilder.py` to build a specific library, the name may have
       changed: for consistency, all library names are prefixed with lib now.
     - `embuilder.py` now only builds the requested library, and not its dependencies
       and certain system libraries that are always built. For example, running
       `embuilder.py build libc` no longer builds `libcompiler_rt` if it hasn't be built.
     - When using `EMCC_FORCE_STDLIBS` with a list of libraries, you must now use
       the simplified names, for example, `libmalloc` and `libpthreads` instead of
       `libdlmalloc` or `libpthreads_stub`. These names will link in the correct
       version of the library: if the build is configured to use `emmalloc`, `libmalloc`
       will mean `libemmalloc`, and if thread support is disabled, `libpthreads` will
       mean `libpthreads_stub`. This allows you to say `libmalloc` or `libpthreads` without
       worrying about which implementation is supposed to be used, and avoid duplicate
       symbols if you used the wrong implementation.
 - LLVM wasm backend pthreads fixes, see #8811, #8718

v1.38.36: 06/15/2019
--------------------

v1.38.35: 06/13/2019
--------------------
 - Include some [waterfall fixes](https://github.com/WebAssembly/waterfall/pull/541)
   for the emsdk builds on linux regarding libtinfo.
 - NOTE: due to a CI failure, builds for mac and windows were not generated.

v1.38.34: 06/01/2019
--------------------
 - Add support for [undefined behavior sanitizer](https://clang.llvm.org/docs/UndefinedBehaviorSanitizer.html).
    - This allows `emcc -fsanitize=undefined` to work. (#8651)
    - The minimal runtime (`-fsanitize-minimal-runtime`) also works. (#8617)

v1.38.33: 05/23/2019
--------------------
 - First release to use the new chromium build infrastructure
   https://groups.google.com/forum/#!msg/emscripten-discuss/WhDtqVyW_Ak/8DfDnfk0BgAJ
 - Add `emscripten_return_address` which implements the functionality of
   gcc/clang's `__builtin_return_address`. (#8617)

v1.38.32: SKIPPED
-----------------
 - The transition from the old to the new CI occurred around here. To avoid
   ambiguity while both CIs were still generating builds, we just tagged a new
   one (1.38.33) on the new CI and skipped 1.38.32.
 - The transition also moves all builds and downloads away from the old
   mozilla-games infrastructure to the new chromium ones. As a result all links
   to *mozilla-games* URLs will not work (these were never documented, but could
   be seen from the internals of the emsdk; the new emsdk uses the proper new
   URLs, so you can either use the sdk normally or find the URLs from there).

v1.38.31: 04/24/2019
--------------------
 - Change `ino_t/off_t` to 64-bits. (#8467)
 - Add port for bzip2 library (`libbz2.a`). (#8349)
 - Add port for libjpeg library. (#8361)
 - Enable `ERROR_ON_MISSING_LIBRARIES` by default (#8461)

v1.38.30: 03/21/2019
--------------------
 - Remove Module.buffer which was exported by default unnecessarily. This was an
   undocumented internal detail, but in theory, code may have relied on it.
   (#8277)

v1.38.29: 03/11/2019
--------------------

v1.38.28: 02/22/2019
--------------------
 - Option `-s EMTERPRETIFY_WHITELIST` now accepts shell-style wildcards;
   this allows matching static functions with conflicting names that
   the linker distinguishes by appending a random suffix.
 - Normalize mouse wheel delta in `library_browser.js`. This changes the scroll
   amount in SDL, GLFW, and GLUT. (#7968)

v1.38.27: 02/10/2019
--------------------
 - Change how `EMCC_LOCAL_PORTS` works, to be more usable. See #7963
 - Remove deprecated Pointer_stringify (use UTF8ToString instead). See #8011
 - Added a new option `-s DISABLE_DEPRECATED_FIND_EVENT_TARGET_BEHAVIOR=1` that
   changes the lookup semantics of DOM elements in html5.h event handler
   callbacks and WebGL context creation. The new behavior is to use CSS selector
   strings to look up DOM elements over the old behavior, which was somewhat
   ad hoc constructed rules around default Emscripten uses. The old behavior
   will be deprecated and removed in the future. Build with -s ASSERTIONS=1
   to get diagnostics messages related to this transition.
 - Breaking change with -s USE_PTHREADS=1 + -s FETCH=1: When building with
   -o a.html, the generated worker script is now named "a.fetch.js" according
   to the base name of the specified output, instead of having a fixed name
   "fetch-worker.js".

v1.38.26: 02/04/2019
--------------------
 - Fix some pthreads proxying deadlocks. See #7865

v1.38.25: 01/18/2019
--------------------
 - Move kripken/emscripten,emscripten-fastcomp,emscripten-fastcomp-clang to
   emscripten-core/\*

v1.38.24: 01/17/2019
--------------------
 - Perform JS static allocations at compile time (#7850)

v1.38.23: 01/10/2019
--------------------
 - Remove BINARYEN_METHOD: no more support for interpret modes, and if you want
   non-wasm, use WASM=0.
 - Support specifying multiple possible ENVIRONMENTs (#7809)

v1.38.22: 01/08/2019
--------------------
 - Add Regal port. See #7674
 - System libraries have been renamed to include the `lib` prefix.  If you use
   `EMCC_FORCE_STDLIBS` or `EMCC_ONLY_FORCED_STDLIBS` to select system libraries
   you may need to add the `lib` prefix.
 - Rename `pthread-main.js` to `NAME.worker.js`, where `NAME` is the main
   name of your application, that is, if you emit `program.js` then you'll get
   `program.worker.js` (this allows more than one to exist in the same
   directory, etc.).
 - Dynamic linker has been taught to handle library -> library dependencies.

v1.38.21: 11/30/2018
--------------------
 - fastcomp: Remove `runPostSets` function and replace with normal static
   constructor function. See #7579

v1.38.20: 11/20/2018
--------------------
 - Remove SPLIT_MEMORY option.
 - Move getTempRet0/setTempRet0 to be JS library functions rather than
   auto-generated by fastcomp.
 - Change `strptime()`'s handling of the "%c" to match that of `strftime()`.
   This is a breaking change for code which depends on the old definition of
   "%c".

v1.38.19: 11/15/2018
--------------------

v1.38.18: 11/08/2018
--------------------
 - Wasm dynamic linking: Rename `tableBase/memoryBase` to
   `__table_base/__memory_base` (#7467)

v1.38.17: 11/07/2018
--------------------
 - Minify wasm import and export names. This decreases JS and wasm size by
   minifying the identifiers where JS calls into wasm or vice versa, which
   are not minifiable by closure or other JS-only tools. This happens in
   -O3, -Os and above. See #7431

v1.38.16: 11/02/2018
--------------------
 - Breaking change: Do not automatically set EXPORT_ALL for MAIN_MODULES or
   SIDE_MODULES. This means that you must explicitly export things that will
   be called from outside (normally, on EXPORTED_FUNCTIONS), or
   you can manually enable EXPORT_ALL yourself (which returns to the exact
   same behavior as before). This change brings us in line with more standard
   dynamic linking, and will match what the LLVM wasm backend will have.
   See #7312.
 - Invalid -s flags on the command line are now treated as errors.
 - Remove BUILD_AS_SHARED_LIBRARY setting.

v1.38.15: 10/25/2018
--------------------

v1.38.14: 10/22/2018
--------------------
 - Errors are now reported when functions listed in EXPORTED_FUNCTIONS are not
   defined. This can be disabled via ERROR_ON_UNDEFINED_SYMBOLS=0. See #7311.

v1.38.13: 10/10/2018
--------------------
 - Support `-s NO_X=1` as an alias for `-s X=0` and vice versa, which
   simplifies current settings with `NO_`-prefixed names. See #7151.
 - Various `EMULATED_FUNCTION_POINTER` improvements. See #7108, #7128.
 - `ERROR_ON_UNDEFINED_SYMBOLS` is now the default.  See #7196

v1.38.12: 09/03/2018
--------------------
 - Update SDL2 to 2.0.7. See #7016.
 - Optionally build using native object files (wasm backend only).
   For now this is behind a new option flag: `-s WASM_OBJECT_FILES=1`.
   See #6875.

v1.38.11: 08/02/2018
--------------------
 - Support for loading wasm files in the same dir as the JS file, using
   node.js/Web-specific techniques as applicable. See #5368 and followups.
 - Add an API for async side module compilation in wasm. See #6663.
 - Remove builtin Crunch support. See #6827.

v1.38.10: 07/23/2018
--------------------
 - Change the type of `size_t` and friends from int to long. This may have
   noticeable effects if you depend on the name mangling of a function that uses
   `size_t` (like in `EXPORTED_FUNCTIONS`), and you must rebuild source files to
   bitcode (so your bitcode is in sync with the system libraries after they are
   rebuilt with this change). Otherwise this should not have any noticeable
   effects for users. See #5916.

v1.38.9: 07/22/2018
-------------------
 - Fix `Module.locateFile` to resolve relative paths to *.wasm, *.mem and other
   files relatively to the main JavaScript file rather than the current working
   directory (see #5368).
   - Add second argument `prefix` to `Module.locateFile` function that contains
     the path to the JavaScript file where files are loaded from by default.
   - Remove `Module.*PrefixURL` APIs (use `Module.locateFile` instead).

v1.38.8: 07/06/2018
-------------------
 - Fix a regression in 1.38.7 with binaryen no longer bundling binaryen.js
   (which emscripten doesn't need, that's just for handwritten JS users, but
   emscripten did check for its presence).

v1.38.7: 07/06/2018
-------------------
 - Correctness fix for stack handling in `invoke_*()s`. This may add noticeable
   overhead to programs using C++ exceptions and (less likely) setjmp/longjmp -
   please report any issues. See #6666 #6702
 - Deprecate Module.ENVIRONMENT: Now that we have a compile-time option to set
   the environment, also having a runtime one on Module is complexity that we
   are better off without. When Module.ENVIRONMENT is used with ASSERTIONS it
   will show an error to direct users to the new option (-s ENVIRONMENT=web , or
   node, etc., at compile time).
 - Breaking change: Do not export print/printErr by default. Similar to other
   similar changes (like getValue/setValue). We now use out() and err()
   functions in JS to print to stdout/stderr respectively. See #6756.

v1.38.6: 06/13/2018
-------------------

v1.38.5: 06/04/2018
-------------------
 - Update libc++ to 6.0, bringing c++17 support (std::byte etc.)

v1.38.4: 05/29/2018
-------------------
 - Fix asm.js validation regression from 1.38.2.

v1.38.3: 05/25/2018
-------------------
 - Upgrade to LLVM 6.0.1.

v1.38.2: 05/25/2018
--------------------
 - Add ENVIRONMENT option to specify at compile time we only need JS to support
   one runtime environment (e.g., just the web). When emitting HTML, set that to
   web so we emit web code only. #6565
 - Regression in asm.js validation due to cttz optimization #6547

v1.38.1: 05/17/2018
-------------------
 - Remove special-case support for `src/struct_info.compiled.json`: Make it a
   normal cached thing like system libraries, not something checked into the
   source tree.
 - Breaking change: Emit WebAssembly by default. Only the default is changed -
   we of course still support asm.js, and will for a very long time. But
   changing the default makes sense as the recommended output for most use cases
   should be WebAssembly, given it has shipped in all major browsers and
   platforms and is more efficient than asm.js. Build with `-s WASM=0` to
   disable wasm and use asm.js if you want that (or use `-s
   LEGACY_VM_SUPPORT=1`, which emits output that can run in older browsers,
   which includes a bunch of polyfills as well as disables wasm). (#6419)

v1.38.0: 05/09/2018
-------------------

v1.37.40: 05/07/2018
--------------------
 - Fix regression in 1.37.39 on  -s X=@file  parsing (see #6497, #6436)

v1.37.39: 05/01/2018
--------------------
 - Regression: Parsing of `-s X=@file`  broke if the file contains a newline
   (see #6436; fixed in 1.37.40)

v1.37.38: 04/23/2018
--------------------
 - Breaking change: Simplify exception handling, disabling it by default.
   Previously it was disabled by default in -O1 and above and enabled in -O0,
   which could be confusing. You may notice this change if you need exceptions
   and only run in -O0 (since if you test in -O1 or above, you'd see you need to
   enable exceptions manually), in which case you will receive an error at
   runtime saying that exceptions are disabled by default and that you should
   build with `-s DISABLE_EXCEPTION_CATCHING=0` to enable them.
 - Fix regression in 1.37.37 on configure scripts on MacOS (see #6456)

v1.37.37: 04/13/2018
--------------------
 - Regression: configure scripts on MacOS may be broken (see #6456; fixed in 1.37.38)

v1.37.36: 03/13/2018
--------------------

v1.37.35: 02/23/2018
--------------------
 - MALLOC option, allowing picking between dlmalloc (previous allocator and
   still the default) and emmalloc, a new allocator which is smaller and
   simpler.
 - Binaryen update that should fix all known determinism bugs.

v1.37.34: 02/16/2018
--------------------
 - `addFunction` is now supported on LLVM wasm backend, but when being used on
   the wasm backend, you need to provide an additional second argument, a Wasm
   function signature string. Each character within a signature string
   represents a type. The first character represents the return type of a
   function, and remaining characters are for parameter types.
    - 'v': void type
    - 'i': 32-bit integer type
    - 'j': 64-bit integer type (currently does not exist in JavaScript)
    - 'f': 32-bit float type
    - 'd': 64-bit float type
   For asm.js and asm2wasm you can provide the optional second argument, but it
   isn't needed. For that reason this isn't a breaking change, however,
   providing the second argument is recommended so that code is portable across
   all backends and modes.

v1.37.33: 02/02/2018
--------------------

v1.37.32: 01/31/2018
--------------------

v1.37.31: 01/31/2018
--------------------
 - LLVM and clang updates from upstream (5.0svn, close 5.0 release).

v1.37.30: 01/31/2018
--------------------

v1.37.29: 01/24/2018
--------------------

v1.37.28: 01/08/2018
--------------------
 - Breaking change: Don't export the `ALLOC_*` numeric constants by default. As
   with previous changes, a warning will be shown in `-O0` and when `ASSERTIONS`
   are on if they are used.
 - Breaking change: Don't export FS methods by default. As with previous
   changes, a warning will be shown in `-O0` and when `ASSERTIONS` are on, which
   will suggest either exporting the specific methods you need, or using
   `FORCE_FILESYSTEM` which will auto export all the main filesystem methods.
   Aside from using FS methods yourself, you may notice this change when using a
   file package created standalone, that is, by running the file packager
   directly and then loading it at run time (as opposed to telling `emcc` to
   package the files for you, in which case it would be aware of them at compile
   time); you should build with `FORCE_FILESYSTEM` to ensure filesystem support
   for that case.

v1.37.27: 12/24/2017
--------------------
 - Breaking change: Remove the `Runtime` object, and move all the useful methods
   from it to simple top-level functions. Any usage of `Runtime.func` should be
   changed to `func`.

v1.37.26: 12/20/2017
--------------------
 - Breaking change: Change `NO_EXIT_RUNTIME` to 1 by default. This means that by
   default we don't include code to shut down the runtime, flush stdio streams,
   run atexits, etc., which is better for code size. When `ASSERTIONS` is on, we
   warn at runtime if there is text buffered in the streams that should be
   flushed, or atexits are used.
 - Meta-DCE for JS+wasm: remove unused code between JS+wasm more aggressively.
   This should not break valid code, but may break code that depended on unused
   code being kept around (like using a function from outside the emitted JS
   without exporting it - only exported things are guaranteed to be kept alive
   through optimization).

v1.37.24: 12/13/2017
--------------------
 - Breaking change: Similar to the getValue/setValue change from before (and
   with the same `ASSERTIONS` warnings to help users), do not export the
   following runtime methods by default: ccall, cwrap, allocate,
   Pointer_stringify, AsciiToString, stringToAscii, UTF8ArrayToString,
   UTF8ToString, stringToUTF8Array, stringToUTF8, lengthBytesUTF8, stackTrace,
   addOnPreRun, addOnInit, addOnPreMain, addOnExit, addOnPostRun,
   intArrayFromString, intArrayToString, writeStringToMemory,
   writeArrayToMemory, writeAsciiToMemory.

v1.37.23: 12/4/2017
-------------------
 - Breaking change: Do not polyfill Math.{clz32, fround, imul, trunc} by
   default. A new `LEGACY_VM_SUPPORT` option enables support for legacy
   browsers. In `ASSERTIONS` mode, a warning is shown if a polyfill was needed,
   suggesting using that option.
 - Breaking change: Do not export getValue/setValue runtime methods by default.
   You can still use them by calling them directly in code optimized with the
   main file (pre-js, post-js, js libraries; if the optimizer sees they are
   used, it preserves them), but if you try to use them on `Module` then you
   must export them by adding them to `EXTRA_EXPORTED_RUNTIME_METHODS`. In `-O0`
   or when `ASSERTIONS` is on, a run-time error message explains that, if they
   are attempted to be used incorrectly.

v1.37.17: 7/25/2017
------------------
 - Updated to libc++'s "v2" ABI, which provides better alignment for string data
   and other improvements. This is an ABI-incompatible change, so bitcode files
   from previous versions will not be compatible.

v1.37.13: 5/26/2017
-------------------
 - Improved Android support for emrun.
 - Duplicate function elimination fixes (#5186)
 - Fix problem with embinding derived classes (#5193)
 - Fix CMake compiler detection when EMCC_SKIP_SANITY_CHECK=1 is used. (#5145)
 - Implemented GLFW Joystick API (#5175)
 - Fixed a bug with emcc --clear-ports command (#5248)
 - Updated Binaryen to version 33.
 - Full list of changes:
    - Emscripten: https://github.com/emscripten-core/emscripten/compare/1.37.12...1.37.13
    - Emscripten-LLVM: no changes.
    - Emscripten-Clang: no changes.

v1.37.12: 5/1/2017
------------------
 - Added emscripten-legalize-javascript-ffi option to LLVM to allow disabling JS FFI mangling
 - Full list of changes:
    - Emscripten: https://github.com/emscripten-core/emscripten/compare/1.37.11...1.37.12
    - Emscripten-LLVM: https://github.com/emscripten-core/emscripten-fastcomp/compare/1.37.11...1.37.12
    - Emscripten-Clang: no changes.

v1.37.11: 5/1/2017
------------------
 - Added missing SIGSTKSZ define after musl 1.1.15 update (#5149)
 - Fix emscripten_get_mouse_status (#5152)
 - Fix `_mm_set_epi64x()` function (#5103)
 - Fix issue with number of gamepads connected at initial page load (#5169, #5170)
 - Full list of changes:
    - Emscripten: https://github.com/emscripten-core/emscripten/compare/1.37.10...1.37.11
    - Emscripten-LLVM: https://github.com/emscripten-core/emscripten-fastcomp/compare/1.37.10...1.37.11
    - Emscripten-Clang: https://github.com/emscripten-core/emscripten-fastcomp-clang/compare/1.37.10...1.37.11

v1.37.10: 4/20/2017
-------------------
 - Added stub for pthread_setcancelstate for singlethreaded runs.
 - Fixed an outlining bug on function returns (#5080)
 - Implemented new parallel test runner architecture (#5074)
 - Added Cocos2D to Emscripten ports. (-s USE_COCOS2D=1)
 - Updated Binaryen to version 32, which migrates Emscripten to use the new
   WebAssembly Names section. This is a forwards and backwards breaking change
   with respect to reading debug symbol names in Wasm callstacks. Use of the new
   Names section format first shipped in Emscripten 1.37.10, Binaryen version
   32, Firefox 55, Firefox Nightly 2017-05-18 and Chrome 59; earlier versions
   still used the old format. For more information, see
   https://github.com/WebAssembly/design/pull/984 and
   https://github.com/WebAssembly/binaryen/pull/933.
 - Full list of changes:
    - Emscripten: https://github.com/emscripten-core/emscripten/compare/1.37.9...1.37.10
    - Emscripten-LLVM: https://github.com/emscripten-core/emscripten-fastcomp/compare/1.37.9...1.37.10
    - Emscripten-Clang: no changes.

v1.37.9: 3/23/2017
------------------
 - Added new build feature -s GL_PREINITIALIZED_CONTEXT=1 which allows pages to
   manually precreate the GL context they use for customization purposes.
 - Added a custom callback hook Module.instantiateWasm() which allows user shell
   HTML file to manually perform Wasm instantiation for preloading and progress
   bar purposes.
 - Added a custom callback hook Module.getPreloadedPackage() to file preloader
   code to allow user shell HTML file to manually download .data files for
   preloading and progress bar purposes.
 - Full list of changes:
    - Emscripten: https://github.com/emscripten-core/emscripten/compare/1.37.8...1.37.9
    - Emscripten-LLVM: https://github.com/emscripten-core/emscripten-fastcomp/compare/1.37.8...1.37.9
    - Emscripten-Clang: no changes.

v1.37.8: 3/17/2017
------------------
 - Fixed a bug with robust_list initialization on pthreads build mode.
 - Full list of changes:
    - Emscripten: https://github.com/emscripten-core/emscripten/compare/1.37.7...1.37.8
    - Emscripten-LLVM: no changes.
    - Emscripten-Clang: no changes.

v1.37.7: 3/15/2017
------------------
 - Updated to LLVM 4.0.
 - Full list of changes:
    - Emscripten: https://github.com/emscripten-core/emscripten/compare/1.37.6...1.37.7
    - Emscripten-LLVM: https://github.com/emscripten-core/emscripten-fastcomp/compare/1.37.6...1.37.7
    - Emscripten-Clang: https://github.com/emscripten-core/emscripten-fastcomp-clang/compare/1.37.6...1.37.7

v1.37.6: 3/15/2017
------------------
 - Implemented readdir() function for WORKERFS.
 - Fixed bugs with Fetch API (#4995, #5027)
 - Full list of changes:
    - Emscripten: https://github.com/emscripten-core/emscripten/compare/1.37.5...1.37.6
    - Emscripten-LLVM: no changes.
    - Emscripten-Clang: no changes.

v1.37.5: 3/13/2017
------------------
 - Updated musl to version 1.1.15 from earlier version 1.0.5.
 - Full list of changes:
    - Emscripten: https://github.com/emscripten-core/emscripten/compare/1.37.4...1.37.5
    - Emscripten-LLVM: no changes.
    - Emscripten-Clang: no changes.

v1.37.4: 3/13/2017
------------------
 - Fixed glGetUniformLocation() to work according to spec with named uniform blocks.
 - Fixed WebAssembly Memory.grow() to work.
 - Switched to 16KB page size from earlier 64KB.
 - Optimize alBufferData() operation.
 - Fixed a resource lookup issue with multiple OpenAL audio contexts.
 - Full list of changes:
    - Emscripten: https://github.com/emscripten-core/emscripten/compare/1.37.3...1.37.4
    - Emscripten-LLVM: no changes.
    - Emscripten-Clang: no changes.

v1.37.3: 2/16/2017
------------------
 - Updated Binaryen to version 0x01. First official stable WebAssembly support version. (#4953)
 - Optimized memcpy and memset with unrolling and SIMD, when available.
 - Improved Emscripten toolchain profiler to track more hot code.
 - Added new linker flag -s WEBGL2_BACKWARDS_COMPATIBILITY_EMULATION=1 to allow
   simultaneously targeting WebGL 1 and WebGL 2.
 - Optimize Emscripten use of multiprocessing pools.
 - More WebGL 2 garbage free optimizations.
 - Full list of changes:
    - Emscripten: https://github.com/emscripten-core/emscripten/compare/1.37.2...1.37.3
    - Emscripten-LLVM: https://github.com/emscripten-core/emscripten-fastcomp/compare/1.37.2...1.37.3
    - Emscripten-Clang: no changes.

v1.37.2: 1/31/2017
------------------
 - Fixed a build error with boolean SIMD types.
 - Improved WebAssembly support, update Binaryen to version 22.
 - Update GL, GLES, GLES2 and GLES3 headers to latest upstream Khronos versions.
 - Implement support for new garbage free WebGL 2 API entrypoints which improve
   performance and reduce animation related stuttering.
 - Fixed a bug where -s USE_PTHREADS builds would not have correct heap size if
   -s TOTAL_MEMORY is not being used.
 - Fixed array type issue that prevented glTexImage3D() and glTexSubImage3D()
   from working.
 - Full list of changes:
    - Emscripten: https://github.com/emscripten-core/emscripten/compare/1.37.1...1.37.2
    - Emscripten-LLVM: https://github.com/emscripten-core/emscripten-fastcomp/compare/1.37.1...1.37.2
    - Emscripten-Clang: no changes.

v1.37.1: 12/26/2016
-------------------
 - Implemented new Fetch API for flexible multithreaded XHR and IndexedDB
   access.
 - Implemented initial version of new ASMFS filesystem for multithreaded
   filesystem operation.
 - Full list of changes:
    - Emscripten: https://github.com/emscripten-core/emscripten/compare/1.37.0...1.37.1
    - Emscripten-LLVM: no changes.
    - Emscripten-Clang: no changes.

v1.37.0: 12/23/2016
-------------------
 - Added support for LLVM sin&cos intrinsics.
 - Fix GLFW mouse button mappings (#4317, #4659)
 - Add support for --emit-symbol-map to wasm
 - Fixed handling of an invalid path in chdir (#4749)
 - Added new EMSCRIPTEN_STRICT mode, which can be enabled to opt in to removing
   support for deprecated behavior.
 - Remove references to Web Audio .setVelocity() function, which has been
   removed from the spec.
 - Full list of changes:
    - Emscripten: https://github.com/emscripten-core/emscripten/compare/1.36.14...1.37.0
    - Emscripten-LLVM: https://github.com/emscripten-core/emscripten-fastcomp/compare/1.36.14...1.37.0
    - Emscripten-Clang: no changes.

v1.36.14: 11/3/2016
-------------------
 - Added support to emscripten_async_wget() for relative paths.
 - Fixed FS.mkdirTree('/') to work.
 - Updated SDL 2 port to version 12.
 - Added more missing pthreads stubs.
 - Normalize system header includes to use the preferred form #include
   <emscripten/foo.h> to avoid polluting header include namespaces.
 - Fixed a bug where transitioning to fullscreen could cause a stack overflow in GLFW.
 - Added new system CMake option
   -DEMSCRIPTEN_GENERATE_BITCODE_STATIC_LIBRARIES=ON to choose if static
   libraries should be LLVM bitcode instead of .a files.
 - Improved SIMD support to be more correct to the spec.
 - Updated Binaryen to version 18. (#4674)
 - Fixed dlopen with RTLD_GLOBAL parameter.
 - Full list of changes:
    - Emscripten: https://github.com/emscripten-core/emscripten/compare/1.36.13...1.36.14
    - Emscripten-LLVM: no changes.
    - Emscripten-Clang: no changes.

v1.36.13: 10/21/2016
--------------------
 - Pass optimization settings to asm2wasm.
 - Fix to exporting emscripten_builtin_malloc() and emscripten_builtin_free()
   when heap is split to multiple parts.
 - Full list of changes:
    - Emscripten: https://github.com/emscripten-core/emscripten/compare/1.36.12...1.36.13
    - Emscripten-LLVM: no changes.
    - Emscripten-Clang: no changes.

v1.36.12: 10/20/2016
--------------------
 - Improved Emscripten toolchain profiler with more data. (#4566)
 - Export dlmalloc() and dlfree() as emscripten_builtin_malloc() and
   emscripten_builtin_free() to allow user applications to hook into memory
   allocation (#4603)
 - Improved asm.js -s USE_PTHREADS=2 build mode compatibility when
   multithreading is not supported.
 - Improved WebGL support with closure compiler (#4619)
 - Improved Bianaryen WebAssembly support
 - Added support for GL_disjoint_timer_query extension (#4575)
 - Improved Emscripten compiler detection with CMake (#4129, #4314, #4318)
 - Added support for int64 in wasm.
 - Optimize small constant length memcpys in wasm.
 - Full list of changes:
    - Emscripten: https://github.com/emscripten-core/emscripten/compare/1.36.11...1.36.12
    - Emscripten-LLVM: https://github.com/emscripten-core/emscripten-fastcomp/compare/1.36.11...1.36.12
    - Emscripten-Clang: no changes.

v1.36.11: 9/24/2016
-------------------
 - Added new runtime functions
   emscripten_sync/async/waitable_run_in_main_runtime_thread() for proxying
   calls with pthreads (#4569)
 - Full list of changes:
    - Emscripten: https://github.com/emscripten-core/emscripten/compare/1.36.10...1.36.11
    - Emscripten-LLVM: no changes.
    - Emscripten-Clang: no changes.

v1.36.10: 9/24/2016
-------------------
 - Improved compiler logging print messages on first run experience. (#4501)
 - Fixed log printing in glFlushMappedBufferRange() and glGetInfoLog()
   functions. (#4521)
 - Added setjmp/longjmp handling for wasm.
 - Improved support for --proxy-to-worker build mode.
 - Improved GLES3 support for glGet() features that WebGL2 does not have. (#4514)
 - Added support for implementation defined glReadPixels() format.
 - Improved WebGL 2 support with closure compilter. (#4554)
 - Implemented support for nanosleep() when building in pthreads mode (#4578)
 - Added support for  llvm_ceil_f64 and llvm_floor_f64 intrinsics.
 - Full list of changes:
    - Emscripten: https://github.com/emscripten-core/emscripten/compare/1.36.9...1.36.10
    - Emscripten-LLVM: https://github.com/emscripten-core/emscripten-fastcomp/compare/1.36.9...1.36.10
    - Emscripten-Clang: no changes.

v1.36.9: 8/24/2016
------------------
 - Fixed glGet for GL_VERTEX_ATTRIB_ARRAY_BUFFER_BINDING to work. (#1330)
 - Move the DYNAMICTOP variable from JS global scope to inside the heap so that
   the value is shared to multithreaded applications. This removes the global
   runtime variable DYNAMICTOP in favor of a new variable DYNAMICTOP_PTR.
   (#4391, #4496)
 - Implemented brk() system function.
 - Fixed --output-eol to work with --proxy-to-worker mode.
 - Improved reported error message when execution fails to stack overflow.
 - Full list of changes:
    - Emscripten: https://github.com/emscripten-core/emscripten/compare/1.36.8...1.36.9
    - Emscripten-LLVM: https://github.com/emscripten-core/emscripten-fastcomp/compare/1.36.8...1.36.9
    - Emscripten-Clang: no changes.

v1.36.8: 8/20/2016
------------------
 - Fixed a memory leak in ctor_evaller.py on Windows (#4446)
 - Migrate to requiring CMake 3.4.3 as the minimum version for Emscripten CMake
   build integration support.
 - Fixed an issue that prevented -s INLINING_LIMIT from working (#4471)
 - Fixed a bug with Building.llvm_nm interpretation of defined symbols (#4488)
 - Add support for DISABLE_EXCEPTION_CATCHING and EXCEPTION_CATCHING_WHITELIST
   options for wasm.
 - Added new emprofile.py script which can be used to profile toolchain wide
   performance. (#4491)
 - Added new linker flag --output-eol, which specifices what kind of line
   endings to generate to the output files. (#4492)
 - Fixed a Windows bug where aborting execution with Ctrl-C might hang
   Emscripten to an infinite loop instead. (#4494)
 - Implement support for touch events to GLUT (#4493)
 - Deprecated unsafe function writeStringToMemory() from src/preamble.js. Using
   stringToUTF8() is recommended instead. (#4497)
 - Full list of changes:
    - Emscripten: https://github.com/emscripten-core/emscripten/compare/1.36.7...1.36.8
    - Emscripten-LLVM: no changes.
    - Emscripten-Clang: no changes.

v1.36.7: 8/8/2016
-----------------
 - Updated to latest upstream LLVM 3.9.
 - Full list of changes:
    - Emscripten: https://github.com/emscripten-core/emscripten/compare/1.36.6...1.36.7
    - Emscripten-LLVM: https://github.com/emscripten-core/emscripten-fastcomp/compare/1.36.6...1.36.7
    - Emscripten-Clang: https://github.com/emscripten-core/emscripten-fastcomp-clang/compare/1.36.6...1.36.7

v1.36.6: 8/8/2016
-----------------
 - Fixed wheelDelta for MSIE (#4316)
 - Fixed inconsistencies in fullscreen API signatures (#4310, #4318, #4379)
 - Changed the behavior of Emscripten WebGL createContext() to not forcibly set
   CSS style on created canvases, but let page customize the style themselves
   (#3406, #4194 and #4350, #4355)
 - Adjusted the reported GL_VERSION field to adapt to the OpenGL ES
   specifications (#4345)
 - Added support for GLES3 GL_MAJOR/MINOR_VERSION fields. (#4368)
 - Improved -s USE_PTHREADS=1 and --proxy-to-worker linker options to be
   mutually compatible. (#4372)
 - Improved IDBFS to not fail on Safari where IndexedDB support is spotty
   (#4371)
 - Improved SIMD.js support when using Closure minifier. (#4374)
 - Improved glGetString to be able to read fields from WEBGL_debug_renderer_info
   extension. (#4381)
 - Fixed an issue with glFramebufferTextureLayer() not working correctly.
 - Fixed a bug with std::uncaught_exception() support (#4392)
 - Implemented a multiprocess lock to access the Emscripten cache. (#3850)
 - Implemented support for the pointerlockerror event in HTML5 API (#4373)
 - Report WebGL GLSL version number in GL_SHADING_LANGUAGE_VERSION string (#4365)
 - Optimized llvm_ctpop_i32() and conversion of strings from C to JS side
   (#4402, #4403)
 - Added support for the OffscreenCanvas proposal, and transferring canvases to
   offscreen in pthreads build mode, linker flag -s OFFSCREENCANVAS_SUPPORT=0/1
   (#4412)
 - Fixed an issue after updating to new LLVM version that response files passed
   to llvm-link must have forward slashes (#4434)
 - Fixed a memory leak in relooper in LLVM.
 - Full list of changes:
    - Emscripten: https://github.com/emscripten-core/emscripten/compare/1.36.5...1.36.6
    - Emscripten-LLVM: https://github.com/emscripten-core/emscripten-fastcomp/compare/1.36.5...1.36.6
    - Emscripten-Clang: no changes.

v1.36.5: 5/24/2016
------------------
 - Added support for passing custom messages when running in web worker.
 - Improved fp128 support when targeting WebAssembly.
 - Updated cpuprofiler.js to support tracing time spent in WebGL functions.
 - Fixed an issue with glFenceSync() function call signature (#4260, #4339)
 - Added missing zero argument version of emscripten_sync_run_in_main_thread().
 - Improves support for targeting pthreads when using Closure minifier (#4348).
 - Fixed an issue where pthreads enabled code did not correctly validate as asm.js
 - Fixed an issue with incorrect SIMD.js related imports (#4341)
 - Full list of changes:
    - Emscripten: https://github.com/emscripten-core/emscripten/compare/1.36.4...1.36.5
    - Emscripten-LLVM: https://github.com/emscripten-core/emscripten-fastcomp/compare/1.36.4...1.36.5
    - Emscripten-Clang: no changes.

v1.36.4: 5/9/2016
-----------------
 - Added EM_TRUE and EM_FALSE #defines to html5.h.
 - Fixed an issue with GLFW window and framebuffer size callbacks.
 - Added support for more missing WebGL 2 texture formats (#4277)
 - Added support for source files with no extension.
 - Updated emrun.py to latest version, adds support to precompressed content and
   running as just a web server without launching a browser.
 - Updated experimental WebAssembly support to generate 0xb version code.
 - Automatically build Binaryen when needed.
 - Updated libc++ to SVN revision 268153. (#4288)
 - Full list of changes:
    - Emscripten: https://github.com/emscripten-core/emscripten/compare/1.36.3...1.36.4
    - Emscripten-LLVM: no changes.
    - Emscripten-Clang: no changes.

v1.36.3: 4/27/2016
------------------
 - Fixed a deadlock bug with pthreads support.
 - Remove sources from temporary garbage being generated in OpenAL code (#4275)
 - Added support for calling alert() from pthreads code.
 - Full list of changes:
    - Emscripten: https://github.com/emscripten-core/emscripten/compare/1.36.2...1.36.3
    - Emscripten-LLVM: no changes.
    - Emscripten-Clang: no changes.

v1.36.2: 4/22/2016
------------------
 - Improve support for targeting WebAssembly with Binaryen.
 - Improve support for LLVM's WebAssembly backend (EMCC_WASM_BACKEND=1
   environment variable).
 - Separate out emscripten cache structure to asmjs and wasm directories.
 - Fix a bug where Emscripten would spawn too many unused python subprocesses (#4158)
 - Optimize Emscripten for large asm.js projects.
 - Added sdl2_net to Emscripten ports.
 - Updated to latest version of the SIMD polyfill (#4165)
 - Fixed an issue with missing texture formats support in GLES 3 (#4176)
 - Added a new WebAssembly linker option -s BINARYEN_IMPRECISE=1 (default=0)
   which mutes potential traps from WebAssembly int div/rem by zero and
   float-to-int conversions.
 - Added support for EXT_color_buffer_float extension.
 - Fixed behavior of SSE shift operations (#4165).
 - Fixed a bug where ctor_evaller.py (-Oz builds) would hang on Windows.
 - Fixed a bug where emscripten_set_main_loop() with EM_TIMING_SETTIMEOUT would
   incorrectly compute the delta times (#4200, #4208)
 - Update pthreads support to latest proposed spec version. (#4212, #4220)
 - Fixed an unresolved symbol linker error in embind (#4225)
 - Fix file_packager.py --use-preload-cache option to also work on Safari and
   iOS (#2977, #4253)
 - Added new file packager option --indexedDB-name to allow specifying the
   database name to use for the cache (#4219)
 - Added DWARF style debugging information.
 - Full list of changes:
    - Emscripten: https://github.com/emscripten-core/emscripten/compare/1.36.1...1.36.2
    - Emscripten-LLVM: https://github.com/emscripten-core/emscripten-fastcomp/compare/1.36.1...1.36.2
    - Emscripten-Clang: no changes.

v1.36.1: 3/8/2016
-----------------
 - Fixed glfwSetWindowSizeCallback to conform to GLFW2 API.
 - Update OpenAL sources only when the browser window is visible to avoid
   occasional stuttering static glitches when the page tab is hidden. (#4107)
 - Implemented LLVM math intrinsics powi, trunc and floor.
 - Added support for SDL_GL_ALPHA_SIZE in GL context initialization. (#4125)
 - Added no-op stubs for several pthread functions when building without
   pthreads enabled (#4130)
 - Optimize glUniform*fv and glVertexAttrib*fv functions to generate less
   garbage and perform much faster (#4128)
 - Added new EVAL_CTORS optimization pass which evaluates global data
   initializer constructors at link time, which would improve startup time and
   reduce code size of these ctors.
 - Implemented support for OpenAL AL_PITCH option.
 - Implemented new build options -s STACK_OVERFLOW_CHECK=0/1/2 which adds
   runtime stack overrun checks. 0: disabled, 1: minimal, between each frame, 2:
   at each explicit JS side stack allocation call to allocate().
 - Fixed an issue with -s SPLIT_MEMORY mode where an unsigned 32-bit memory
   access would come out as signed. (#4150)
 - Fixed asm.js validation in call handlers to `llvm_powi_f*`.
 - Full list of changes:
    - Emscripten: https://github.com/emscripten-core/emscripten/compare/1.36.0...1.36.1
    - Emscripten-LLVM: https://github.com/emscripten-core/emscripten-fastcomp/compare/1.36.0...1.36.1
    - Emscripten-Clang: no changes.

v1.36.0: 2/23/2016
------------------
 - Fixed an OpenAL bug where OpenAL sources would not respect global volume setting.
 - Fixed an issue where alGetListenerf() with AL_GAIN would not return the
   correct value. (#4091)
 - Fixed an issue where setting alListenerf() with AL_GAIN would not set the
   correct value. (#4092)
 - Implemented new JS optimizer "Duplicate Function Elimination" pass which
   collapses identical functions to save code size.
 - Implemented the `_Exit()` function.
 - Added support for SSE3 and SSSE3 intrinsics (#4099) and partially for SSE 4.1
   intrinsics (#4030, #4101)
 - Added support for -include-pch flag (#4086)
 - Fixed a regex syntax in ccall on Chrome Canary (#4111)
 - Full list of changes:
    - Emscripten: https://github.com/emscripten-core/emscripten/compare/1.35.23...1.36.0
    - Emscripten-LLVM: https://github.com/emscripten-core/emscripten-fastcomp/compare/1.35.23...1.36.0
    - Emscripten-Clang: no changes.

v1.35.23: 2/9/2016
------------------
 - Provide $NM environment variable to point to llvm-nm when running
   emconfigure, which helps e.g. libjansson to build (#4036)
 - Fixed glGetString(GL_SHADING_LANGUAGE_VERSION) to return appropriate result
   depending on if running on WebGL1 vs WebGL2, instead of hardcoding the result
   (#4040)
 - Fixed a regression with CMake try_run() possibly failing, caused by the
   addition of CMAKE_CROSSCOMPILING_EMULATOR in v1.32.3.
 - Fixed CMake to work in the case when NODE_JS is an array containing
   parameters to be passed to Node.js. (#4045)
 - Fixed a memory issue that caused the Emscripten memory initializer file
   (.mem.js) to be unnecessarily retained in memory during runtime (#4044)
 - Added support for complex valued mul and div ops.
 - Added new option "Module.environment" which allows overriding the runtime ENVIRONMENT_IS_WEB/ENVIRONMENT_IS_WORKER/ENVIRONMENT_IS_NODE/ENVIRONMENT_IS_SHELL fields.
 - Fixed an issue with SAFE_HEAP methods in async mode (#4046)
 - Fixed WebSocket constructor to work in web worker environment (#3849)
 - Fixed a potential issue with some browsers reporting gamepad axis values outside \[-1, 1\] (#3602)
 - Changed libcxxabi to be linked in last, so that it does not override weakly
   linked methods in libcxx (#4053)
 - Implemented new JSDCE code optimization pass which removes at JS link stage
   dead code that is not referenced anywhere (in addition to LLVM doing this for
   C++ link stage).
 - Fixed a Windows issue where embedding memory initializer as a string in JS
   code might cause corrupted output. (#3854)
 - Fixed an issue when spaces are present in directory names in response files
   (#4062)
 - Fixed a build issue when using --tracing and -s ALLOW_MEMORY_GROWTH=1
   simultaneously (#4064)
 - Greatly updated Emscripten support for SIMD.js intrinsics (non-SSE or NEON)
 - Fixed an issue where compiler would not generate a link error when JS library
   function depended on a nonexisting symbol. (#4077)
 - Removed UTF16 and UTF32 marshalling code from being exported by default.
 - Removed the -s NO_BROWSER linker option and automated the detection of when
   that option is needed.
 - Removed the JS implemented C++ symbol name demangler, now always depend on
   the libcxxabi compiled one.
 - Fixed an issue where Emscripten linker would redundantly generate missing
   function stubs for some functions that do exist.
 - Full list of changes:
    - Emscripten: https://github.com/emscripten-core/emscripten/compare/1.35.22...1.35.23
    - Emscripten-LLVM: https://github.com/emscripten-core/emscripten-fastcomp/compare/1.35.22...1.35.23
    - Emscripten-Clang: no changes.

v1.35.22: 1/13/2016
-------------------
 - Updated to latest upstream LLVM trunk as of January 13th.
 - Bumped up the required LLVM version from LLVM 3.8 to LLVM 3.9.
 - Full list of changes:
    - Emscripten: https://github.com/emscripten-core/emscripten/compare/1.35.21...1.35.22
    - Emscripten-LLVM: https://github.com/emscripten-core/emscripten-fastcomp/compare/1.35.21...1.35.22
    - Emscripten-Clang: https://github.com/emscripten-core/emscripten-fastcomp-clang/compare/1.35.21...1.35.22

v1.35.21: 1/13/2016
-------------------
 - Improved support for handling GLFW2 keycodes.
 - Improved emranlib, system/bin/sdl-config and system/bin/sdl2-config to be
   executable in both python2 and python3.
 - Fixed build flags -s AGGRESSIVE_VARIABLE_ELIMINATION=1 and -s USE_PTHREADS=2
   to correctly work when run on a browser that does not support pthreads.
 - Fixed a build issue that caused sequences of \r\r\n to be emitted on Windows.
 - Fixed an issue that prevented building LLVM on Visual Studio 2015
   (emscripten-fastcomp-clang #7)
 - Full list of changes:
    - Emscripten: https://github.com/emscripten-core/emscripten/compare/1.35.20...1.35.21
    - Emscripten-LLVM: https://github.com/emscripten-core/emscripten-fastcomp/compare/1.35.20...1.35.21
    - Emscripten-Clang: https://github.com/emscripten-core/emscripten-fastcomp-clang/compare/1.35.20...1.35.21

v1.35.20: 1/10/2016
-------------------
 - Fixed -s USE_PTHREADS compilation mode to account that SharedArrayBuffer
   specification no longer allows futex waiting on the main thread. (#4024)
 - Added new python2 vs python3 compatibility wrappers for emcmake, emconfigure, emmake and emar.
 - Fixed atomicrmw i64 codegen (#4025)
 - Optimized codegen to simplify "x != 0" to just "x" when output is a boolean.
 - Fixed a compiler crash when generating atomics code in debug builds of LLVM.
 - Fixed a compiler crash when generating SIMD.js code that utilizes
   non-canonical length vectors (e.g. <float x 3>)
 - Full list of changes:
    - Emscripten: https://github.com/emscripten-core/emscripten/compare/1.35.19...1.35.20
    - Emscripten-LLVM: https://github.com/emscripten-core/emscripten-fastcomp/compare/1.35.19...1.35.20
    - Emscripten-Clang: no changes.

v1.35.19: 1/7/2016
------------------
 - Updated to latest upstream LLVM trunk as of January 7th.
 - Full list of changes:
    - Emscripten: no changes.
    - Emscripten-LLVM: https://github.com/emscripten-core/emscripten-fastcomp/compare/1.35.18...1.35.19
    - Emscripten-Clang: https://github.com/emscripten-core/emscripten-fastcomp-clang/compare/1.35.18...1.35.19

v1.35.18: 1/7/2016
------------------
 - Implemented getpeername() and fixed issues with handling getsockname() (#3997)
 - Fixed an issue with daylight saving time in mktime() (#4001)
 - Optimized pthreads code to avoid unnecessary FFI transitions (#3504)
 - Fixed issues with strftime() (#3993)
 - Deprecated memory growth support in asm.js.
 - Implemented llvm_bitreverse_i32() (#3976)
 - Fixed missing include header that affected building relooper on some compilers.
 - Full list of changes:
    - Emscripten: https://github.com/emscripten-core/emscripten/compare/1.35.17...1.35.18
    - Emscripten-LLVM: https://github.com/emscripten-core/emscripten-fastcomp/compare/1.35.17...1.35.18
    - Emscripten-Clang: no changes.

v1.35.17: 1/4/2016
------------------
 - Updated to latest upstream LLVM trunk as of January 4th.
 - Full list of changes:
    - Emscripten: no changes.
    - Emscripten-LLVM: https://github.com/emscripten-core/emscripten-fastcomp/compare/1.35.16...1.35.17
    - Emscripten-Clang: https://github.com/emscripten-core/emscripten-fastcomp/compare/1.35.16...1.35.17

v1.35.16: 1/4/2016
------------------
 - Improved support for -s USE_PTHREADS=2 build mode and added support for Atomics.exchange().
 - Full list of changes:
    - Emscripten: https://github.com/emscripten-core/emscripten/compare/1.35.15...1.35.16
    - Emscripten-LLVM: https://github.com/emscripten-core/emscripten-fastcomp/compare/1.35.15...1.35.16
    - Emscripten-Clang: no changes.

v1.35.15: 1/4/2016
------------------
 - Fixed an error with glClearbufferfv not working. (#3961)
 - Improved file packager code so that file:// URLs work in Chrome too (#3965)
 - Fixed issues with the --memoryprofiler UI.
 - Fixed a Windows issue when generating system libraries in cache (#3939)
 - Fixed a regression from v1.35.13 where GLES2 compilation would not work when
   -s USE_PTHREADS=1 was passed.
 - Added support for WebIDL arrays as input parameters to WebIDL binder.
 - Updated build support when using the LLVM wasm backend.
 - Added new linker option --threadprofiler which generates a threads dashboard
   on the generated page for threads status overview. (#3971)
 - Improved backwards compatibility of building on GCC 4.3 - 4.6.
 - Fixed an asm.js validation issue when building against updated SIMD.js specification. (#3986)
 - Improved Rust support.
 - Full list of changes:
    - Emscripten: https://github.com/emscripten-core/emscripten/compare/1.35.14...1.35.15
    - Emscripten-LLVM: https://github.com/emscripten-core/emscripten-fastcomp/compare/1.35.14...1.35.15
    - Emscripten-Clang: no changes.

v1.35.14: 12/15/2015
--------------------
 - Updated to latest upstream LLVM trunk as of December 15th.
 - Full list of changes:
    - Emscripten: https://github.com/emscripten-core/emscripten/compare/1.35.13...1.35.14
    - Emscripten-LLVM: https://github.com/emscripten-core/emscripten-fastcomp/compare/1.35.13...1.35.14
    - Emscripten-Clang: https://github.com/emscripten-core/emscripten-fastcomp-clang/compare/1.35.13...1.35.14

v1.35.13: 12/15/2015
--------------------
 - Updated -s USE_PTHREADS code generation to reflect that the `SharedInt*Array`
   hierarchy no longer exists in the SharedArrayBuffer spec.
 - Removed references to Atomic.fence() which no longer is part of the
   SharedArrayBuffer specification.
 - Fixed an issue where JS code minifiers might generate bad code for cwrap
   (#3945)
 - Updated compiler to issue a warning when --separate-asm is being used and
   output suffix is .js.
 - Added new build option -s ONLY_MY_CODE which aims to eliminate most of the
   Emscripten runtime and generate a very minimal compiler output.
 - Added new build option -s WASM_BACKEND=0/1 which controls whether to utilize
   the upstream LLVM wasm emitting codegen backend.
 - Full list of changes:
    - Emscripten: https://github.com/emscripten-core/emscripten/compare/1.35.12...1.35.13
    - Emscripten-LLVM: https://github.com/emscripten-core/emscripten-fastcomp/compare/1.35.12...1.35.13
    - Emscripten-Clang: no changes.

v1.35.12: 11/28/2015
--------------------
 - Update to latest upstream LLVM trunk as of November 28th.
 - Fix Emscripten to handle new style format outputted by llvm-nm.
 - Added new build option BINARYEN_METHOD to allow choosing which wasm
   generation method to use.
 - Updates to Binaryen support.
 - Full list of changes:
    - Emscripten: https://github.com/emscripten-core/emscripten/compare/1.35.11...1.35.12
    - Emscripten-LLVM: https://github.com/emscripten-core/emscripten-fastcomp/compare/1.35.11...1.35.12
    - Emscripten-Clang: https://github.com/emscripten-core/emscripten-fastcomp-clang/compare/1.35.11...1.35.12

v1.35.11: 11/27/2015
--------------------
 - Updated atomics test to stress 64-bit atomics better (#3892)
 - Full list of changes:
    - Emscripten: https://github.com/emscripten-core/emscripten/compare/1.35.10...1.35.11
    - Emscripten-LLVM: https://github.com/emscripten-core/emscripten-fastcomp/compare/1.35.10...1.35.11
    - Emscripten-Clang: no changes.

v1.35.10: 11/25/2015
--------------------
 - Integration with Binaryen.
 - Add a performance warning when multiple FS.syncfs() calls are in flight simultaneously.
 - Correctly pass GLFW_REPEAT when sending key press repeats.
 - Improved filesystem performance when building in multithreaded mode (#3923)
 - Improve error detection when data file fails to load.
 - Clarified that -s NO_DYNAMIC_EXECUTION=1 and -s RELOCATABLE=1 build modes are mutually exclusive.
 - Added new build option -s NO_DYNAMIC_EXECUTION=2 which demotes eval() errors
   to warnings at runtime, useful for iterating fixes in a codebase for multiple
   eval()s  (#3930)
 - Added support to Module.locateFile(filename) to locate the pthread-main.js file (#3500)
 - Changed -s USE_PTHREADS=2 and -s PRECISE_F32=2 to imply --separate-asm
   instead of requiring it, to be backwards compatible (#3829, #3933)
 - Fixed bad codegen for some 64-bit atomics (#3892, #3936)
 - When emitting NaN canonicalization warning, also print the location in code
   where it occurs.
 - Full list of changes:
    - Emscripten: https://github.com/emscripten-core/emscripten/compare/1.35.9...1.35.10
    - Emscripten-LLVM: https://github.com/emscripten-core/emscripten-fastcomp/compare/1.35.9...1.35.10
    - Emscripten-Clang: no changes.

v1.35.9: 11/12/2015
-------------------
 - Implement glfwSetInputMode when mode is GLFW_CURSOR and value is GLFW_CURSOR_NORMAL|GLFW_CURSOR_DISABLED
 - Add explicit abort() when dlopen() is called without linking support
 - Make emcc explicitly reinvoke itself from python2 if called from python3.
 - Optimize memory initializer to omit zero-initialized values (#3907)
 - Full list of changes:
    - Emscripten: https://github.com/emscripten-core/emscripten/compare/1.35.8...1.35.9
    - Emscripten-LLVM: https://github.com/emscripten-core/emscripten-fastcomp/compare/1.35.8...1.35.9
    - Emscripten-Clang: no changes.

v1.35.8: 11/10/2015
-------------------
 - Removed obsoleted EXPORTED_GLOBALS build option.
 - Export filesystem as global object 'FS' in Emscripten runtime.
 - Fixed realpath() function on directories.
 - Fixed round() and roundf() to work when building without -s PRECISE_F32=1 and
   optimize these to be faster (#3876)
 - Full list of changes:
    - Emscripten: https://github.com/emscripten-core/emscripten/compare/1.35.7...1.35.8
    - Emscripten-LLVM: no changes.
    - Emscripten-Clang: no changes.

v1.35.7: 11/4/2015
------------------
 - Updated to latest upstream LLVM trunk version as of November 4th.
 - Full list of changes:
    - Emscripten: https://github.com/emscripten-core/emscripten/compare/1.35.6...1.35.7
    - Emscripten-LLVM: https://github.com/emscripten-core/emscripten-fastcomp/compare/1.35.6...1.35.7
    - Emscripten-Clang: https://github.com/emscripten-core/emscripten-fastcomp-clang/compare/1.35.6...1.35.7

v1.35.6: 11/4/2015
------------------
 - This tag was created for technical purposes, and has no changes compared to
   v1.35.6.

v1.35.5: 11/4/2015
------------------
 - Removed Content-Length and Connection: close headers in POST requests.
 - Migrate to using the native C++11-implemented optimizer by default.
 - Fixed call to `glDrawBuffers(0, *);` (#3890)
 - Fixed lazy file system to work with closure (#3842)
 - Fixed gzip compression with lazy file system (#3837)
 - Added no-op gracefully failing stubs for process spawn functions (#3819)
 - Clarified error message that memory growth is not supported with shared modules (#3893)
 - Initial work on wasm support in optimizer
 - Full list of changes:
    - Emscripten: https://github.com/emscripten-core/emscripten/compare/1.35.4...1.35.5
    - Emscripten-LLVM: no changes.
    - Emscripten-Clang: no changes.

v1.35.4: 10/26/2015
-------------------
 - Move to legalization in the JS backend.
 - Full list of changes:
    - Emscripten: https://github.com/emscripten-core/emscripten/compare/1.35.3...1.35.4
    - Emscripten-LLVM: https://github.com/emscripten-core/emscripten-fastcomp/compare/1.35.3...1.35.4
    - Emscripten-Clang: https://github.com/emscripten-core/emscripten-fastcomp-clang/compare/1.35.3...1.35.4

v1.35.3: 10/26/2015
-------------------
 - Ignore O_CLOEXEC on NODEFS (#3862)
 - Improved --js-library support in CMake by treating these as libraries (#3840)
 - Still support -Wno-warn-absolute-paths (#3833)
 - Add support to zext <4 x i1> to <4x i32>
 - Emit emscripten versions of llvm and clang in clang --version
 - Full list of changes:
    - Emscripten: https://github.com/emscripten-core/emscripten/compare/1.35.2...1.35.3
    - Emscripten-LLVM: https://github.com/emscripten-core/emscripten-fastcomp/compare/1.35.2...1.35.3
    - Emscripten-Clang: https://github.com/emscripten-core/emscripten-fastcomp-clang/compare/1.35.2...1.35.3

v1.35.2: 10/20/2015
-------------------
 - Rebase against upstream LLVM "google/stable" branch, bringing us to LLVM 3.8.
 - Full list of changes:
    - Emscripten: https://github.com/emscripten-core/emscripten/compare/1.35.1...1.35.2
    - Emscripten-LLVM: https://github.com/emscripten-core/emscripten-fastcomp/compare/1.35.1...1.35.2
    - Emscripten-Clang: https://github.com/emscripten-core/emscripten-fastcomp-clang/compare/1.35.1...1.35.2

v1.35.1: 10/20/2015
-------------------
 - Fixed a bug where passing -s option to LLVM would not work.
 - Work around a WebAudio bug on WebKit "pauseWebAudio failed: TypeError: Not
   enough arguments" (#3861)
 - Full list of changes:
    - Emscripten: https://github.com/emscripten-core/emscripten/compare/1.35.0...1.35.1
    - Emscripten-LLVM: no changes.
    - Emscripten-Clang: no changes.

v1.35.0: 10/19/2015
-------------------
 - Fixed out of memory abort message.
 - Full list of changes:
    - Emscripten: https://github.com/emscripten-core/emscripten/compare/1.34.12...1.35.0
    - Emscripten-LLVM: no changes.
    - Emscripten-Clang: no changes.

v1.34.12: 10/13/2015
--------------------
 - Added new experimental build option -s SPLIT_MEMORY=1, which splits up the
   Emscripten HEAP to multiple smaller slabs.
 - Added SDL2_ttf to Emscripten ports.
 - Added support for building GLES3 code to target WebGL 2. (#3757, #3782)
 - Fixed certain glUniform*() functions to work properly when called in
   conjunction with -s USE_PTHREADS=1.
 - Fixed support for -l, -L and -I command line parameters to accept a space
   between the path, i.e. "-l SDL". (#3777)
 - Fixed SSE2 support in optimized builds.
 - Changed the default behavior of warning when absolute paths are passed to -I
   to be silent. To enable the absolute paths warning, pass
   "-Wwarn-absolute-paths" flag to emcc.
 - Added new linker option -s ABORTING_MALLOC=0 that can be used to make
   malloc() return 0 on failed allocation (Current default is to abort execution
   of the page on OOM) (#3822)
 - Removed the default behavior of automatically decoding all preloaded assets on page startup (#3785)
 - Full list of changes:
    - Emscripten: https://github.com/emscripten-core/emscripten/compare/1.34.11...1.34.12
    - Emscripten-LLVM: https://github.com/emscripten-core/emscripten-fastcomp/compare/1.34.11...1.34.12
    - Emscripten-Clang: no changes.

v1.34.11: 9/29/2015
-------------------
 - Fixed asm.js validation on autovectorized output
 - Fix an issue with printing to iostream in global ctors (#3824)
 - Added support for LLVM pow intrinsics with integer exponent.
 - Full list of changes:
    - Emscripten: https://github.com/emscripten-core/emscripten/compare/1.34.10...1.34.11
    - Emscripten-LLVM: https://github.com/emscripten-core/emscripten-fastcomp/compare/1.34.10...1.34.11
    - Emscripten-Clang: no changes.

v1.34.10: 9/25/2015
-------------------
 - Added wasm compressor/decompressor polyfill (#3766)
 - Added support for sRGB texture formats.
 - Removed the deprecated --compression option.
 - Fixed an issue with asm.js validation for pthreads being broken since v1.34.7 (#3719)
 - Added built-in cpu performance profiler, which is enabled with linker flag --cpuprofiler. (#3781)
 - Added build-in memory usage profiler, which is enabled with linker flag --memoryprofiler. (#3781)
 - Fixed multiple arities per EM_ASM block (#3804)
 - Fixed issues with SSE2 an NaN bit patterns. (emscripten-fastcomp #116)
 - Full list of changes:
    - Emscripten: https://github.com/emscripten-core/emscripten/compare/1.34.9...1.34.10
    - Emscripten-LLVM: https://github.com/emscripten-core/emscripten-fastcomp/compare/1.34.9...1.34.10
    - Emscripten-Clang: no changes.

v1.34.9: 9/18/2015
------------------
 - Fixed an issue with --llvm-lto 3 builds (#3765)
 - Optimized LZ4 compression
 - Fixed a bug where glfwCreateWindow would return success even on failure
   (#3764)
 - Greatly optimized the -s SAFE_HEAP=1 linker flag option by executing the heap
   checks in asm.js side instead.
 - Fixed the return value of EM_ASM_DOUBLE (#3770)
 - Implemented getsockname syscall (#3769)
 - Don't warn on unresolved symbols when LINKABLE is specified.
 - Fixed various issues with SSE2 compilation in optimized builds.
 - Fixed a breakage with -s USE_PTHREADS=2 (#3774)
 - Added support for GL_HALF_FLOAT in WebGL 2. (#3790)
 - Full list of changes:
    - Emscripten: https://github.com/emscripten-core/emscripten/compare/1.34.8...1.34.9
    - Emscripten-LLVM: https://github.com/emscripten-core/emscripten-fastcomp/compare/1.34.8...1.34.9
    - Emscripten-Clang: no changes.

v1.34.8: 9/9/2015
-----------------
 - Fixed a race condition at worker startup (#3741)
 - Update emrun to latest, which improves unit test run automation with emrun.
 - Added support for LZ4 compressing file packages, used with the -s LZ4=1 linker flag. (#3754)
 - Fixed noisy build warning on "unexpected number of arguments in call to strtold" (#3760)
 - Added new linker flag --separate-asm that splits the asm.js module and the
   handwritten JS functions to separate files.
 - Full list of changes:
    - Emscripten: https://github.com/emscripten-core/emscripten/compare/1.34.7...1.34.8
    - Emscripten-LLVM: no changes.
    - Emscripten-Clang: no changes.

v1.34.7: 9/5/2015
-----------------
 - Fixed uses of `i64*` in side modules.
 - Improved GL support when proxying, and fake WebAudio calls when proxying.
 - Added new main loop timing mode EM_TIMING_SETIMMEDIATE for rendering with
   vsync disabled (#3717)
 - Updated emrun to latest version, adds --safe_firefox_profile option to run
   emrun pages in clean isolated environment.
 - Implemented glGetStringi() method for WebGL2/GLES3. (#3472, #3725)
 - Automatically emit loading code for EMTERPRETIFY_FILE if emitting html.
 - Added new build option -s USE_PTHREADS=2 for running pthreads-enabled pages
   in browsers that do not support SharedArrayBuffer.
 - Added support for building SSE2 intrinsics based code (emmintrin.h), when
   -msse2 is passed to the build.
 - Added exports for getting FS objects by their name (#3690)
 - Updated LLVM to latest upstream PNaCl version (Clang 3.7, July 29th).
 - Full list of changes:
    - Emscripten: https://github.com/emscripten-core/emscripten/compare/1.34.6...1.34.7
    - Emscripten-LLVM: https://github.com/emscripten-core/emscripten-fastcomp/compare/1.34.6...1.34.7
    - Emscripten-Clang: https://github.com/emscripten-core/emscripten-fastcomp-clang/compare/1.34.6...1.34.7

v1.34.6: 8/20/2015
------------------
 - Added new build option -s EMULATED_FUNCTION_POINTERS=2.
 - Fixed a bug with calling functions pointers that take float as parameter
   across dynamic modules.
 - Improved dynamic linking support with -s LINKABLE=1.
 - Added new build option -s MAIN_MODULE=2.
 - Cleaned up a few redundant linker warnings (#3702, #3704)
 - Full list of changes:
    - Emscripten: https://github.com/emscripten-core/emscripten/compare/1.34.5...1.34.6
    - Emscripten-LLVM: https://github.com/emscripten-core/emscripten-fastcomp/compare/1.34.5...1.34.6
    - Emscripten-Clang: no changes.

v1.34.5: 8/18/2015
------------------
 - Added Bullet physics, ogg and vorbis to emscripten-ports.
 - Added FreeType 2.6 to emscripten-ports.
 - Fixed CMake handling when building OpenCV.
 - Fixed and issue with exceptions being thrown in empty glBegin()-glEnd()
   blocks (#3693)
 - Improved function pointer handling between dynamically linked modules
 - Fixed some OpenAL alGetSource get calls (#3669)
 - Fixed issues with building the optimizer on 32-bit Windows (#3673)
 - Increased optimizer stack size on Windows to 10MB (#3679)
 - Added support for passing multiple input files to opt, to speed up
   optimization and linking in opt.
 - Full list of changes:
    - Emscripten: https://github.com/emscripten-core/emscripten/compare/1.34.4...1.34.5
    - Emscripten-LLVM: https://github.com/emscripten-core/emscripten-fastcomp/compare/1.34.4...1.34.5
    - Emscripten-Clang: no changes.

v1.34.4: 8/4/2015
-----------------
 - Add special handling support for /dev/null as an input file (#3552)
 - Added basic printf support in NO_FILESYSTEM mode (#3627)
 - Update WebVR support to the latest specification, and add support for
   retrieving device names
 - Improved --proxy-to-worker build mode with proxying (#3568, #3623)
 - Generalized EXPORT_FS_METHODS to EXPORT_RUNTIME_METHODS
 - Added node externs for closure
 - Fixed a memory allocation bug in pthreads code (#3636)
 - Cleaned up some debug assertion messages behind #ifdef ASSERTIONS (#3639)
 - Fixed umask syscall (#3637)
 - Fixed double alignment issue with formatStrind and emscripten_log (#3647)
 - Added new EXTRA_EXPORTED_RUNTIME_METHODS build option
 - Updated emrun to latest version
 - Full list of changes:
    - Emscripten: https://github.com/emscripten-core/emscripten/compare/1.34.3...1.34.4
    - Emscripten-LLVM: https://github.com/emscripten-core/emscripten-fastcomp/compare/1.34.3...1.34.4
    - Emscripten-Clang: no changes.

v1.34.3: 7/15/2015
------------------
 - Move libc to musl+syscalls
 - Full list of changes:
    - Emscripten: https://github.com/emscripten-core/emscripten/compare/1.34.2...1.34.3
    - Emscripten-LLVM: no changes.
    - Emscripten-Clang: no changes.

v1.34.2: 7/14/2015
------------------
 - Upgrade to new SIMD.js polyfill version and improved SIMD support.
 - Improved WebGL support in --proxy-to-worker mode (#3569)
 - Removed warning on unimplemented JS library functions
 - Fix WebGL 2 support with closure compiler
 - Fixed an issue with WebRTC support (#3574)
 - Fixed emcc to return a correct error process exit code when invoked with no input files
 - Fixed a compiler problem where global data might not get aligned correctly for SIMD.
 - Fixed a LLVM backend problem which caused recursive stack behavior when
   linking large codebases, which was seen to cause a stack overflow crash on
   Windows.
 - Full list of changes:
    - Emscripten: https://github.com/emscripten-core/emscripten/compare/1.34.1...1.34.2
    - Emscripten-LLVM: https://github.com/emscripten-core/emscripten-fastcomp/compare/1.34.1...1.34.2
    - Emscripten-Clang: no changes.

v1.34.1: 6/18/2015
------------------
 - Fixed an issue with resize canvas not working with GLFW.
 - Fixed handling of empty else blocks.
 - Full list of changes:
    - Emscripten: https://github.com/emscripten-core/emscripten/compare/1.34.0...1.34.1
    - Emscripten-LLVM: no changes.
    - Emscripten-Clang: no changes.

v1.34.0: 6/16/2015
------------------
 - Fixed an issue when generating .a files from object files that reside on
   separate drives on Windows (#3525).
 - Added a missing dependency for GLFW (#3530).
 - Removed the Emterpreter YIELDLIST option.
 - Added support for enabling memory growth before the runtime is ready.
 - Added a new feature to store the memory initializer in a string literal
   inside the generated .js file.
 - Fixed a code miscompilation issue with a constexpr in fcmp.
 - Full list of changes:
    - Emscripten: https://github.com/emscripten-core/emscripten/compare/1.33.2...1.34.0
    - Emscripten-LLVM: https://github.com/emscripten-core/emscripten-fastcomp/compare/1.33.2...1.34.0
    - Emscripten-Clang: no changes.

v1.33.2: 6/9/2015
-----------------
 - Added support for OpenAL Extension AL_EXT_float32 (#3492).
 - Added support for handling command line flags -M and -MM (#3518).
 - Fixed a code miscompilation issue with missing ';' character (#3520).
 - Full list of changes:
    - Emscripten: https://github.com/emscripten-core/emscripten/compare/1.33.1...1.33.2
    - Emscripten-LLVM: https://github.com/emscripten-core/emscripten-fastcomp/compare/1.33.1...1.33.2
    - Emscripten-Clang: no changes.

v1.33.1: 6/3/2015
-----------------
 - Added support for multithreading with the POSIX threads API (pthreads), used
   when compiling and linking with the -s USE_PTHREADS=1 flag (#3266).
 - Full list of changes:
    - Emscripten: https://github.com/emscripten-core/emscripten/compare/1.33.0...1.33.1
    - Emscripten-LLVM: https://github.com/emscripten-core/emscripten-fastcomp/compare/1.33.0...1.33.1
    - Emscripten-Clang: no changes.

v1.33.0: 5/29/2015
------------------
 - Fix an issue with writing to /dev/null (#3454).
 - Added a hash to objects inside .a files to support to linking duplicate
   symbol names inside .a files (#2142).
 - Provide extensions ANGLE_instanced_arrays and EXT_draw_buffers as aliases to
   the WebGL ones.
 - Fixed LLVM/Clang to build again on Windows after previous LLVM upgrade.
 - Full list of changes:
    - Emscripten: https://github.com/emscripten-core/emscripten/compare/1.32.4...1.33.0
    - Emscripten-LLVM: https://github.com/emscripten-core/emscripten-fastcomp/compare/1.32.4...1.33.0
    - Emscripten-Clang: no changes.

v1.32.4: 5/16/2015
------------------
 - Update LLVM and Clang to PNaCl's current 3.7 merge point (April 17 2015)
 - Added libpng to Emscripten-ports.
 - Added intrinsic llvm_fabs_f32.
 - Full list of changes:
    - Emscripten: https://github.com/emscripten-core/emscripten/compare/1.32.3...1.32.4
    - Emscripten-LLVM: https://github.com/emscripten-core/emscripten-fastcomp/compare/1.32.3...1.32.4
    - Emscripten-Clang: https://github.com/emscripten-core/emscripten-fastcomp-clang/compare/1.32.3...1.32.4

v1.32.3: 5/15/2015
------------------
 - Improved dynamic linking support.
 - Added new option to file_packager.py to store metadata externally.
 - Improved CMake support with CMAKE_CROSSCOMPILING_EMULATOR (#3447).
 - Added support for `sysconf(_SC_PHYS_PAGES)` (#3405, 3442).
 - Full list of changes:
    - Emscripten: https://github.com/emscripten-core/emscripten/compare/1.32.2...1.32.3
    - Emscripten-LLVM: https://github.com/emscripten-core/emscripten-fastcomp/compare/1.32.2...1.32.3
    - Emscripten-Clang: no changes.

v1.32.2: 5/8/2015
-----------------
 - Removed a (name+num)+num -> name+newnum optimization, which caused heavy
   performance regressions in Firefox when the intermediate computation wraps
   around the address space (#3438).
 - Improved dynamic linking support.
 - Improved emterpreter when doing dynamic linking.
 - Fixed an issue with source maps debug info containing zeroes as line numbers.
 - Full list of changes:
    - Emscripten: https://github.com/emscripten-core/emscripten/compare/1.32.1...1.32.2
    - Emscripten-LLVM: https://github.com/emscripten-core/emscripten-fastcomp/compare/1.32.1...1.32.2
    - Emscripten-Clang: no changes.

v1.32.1: 5/2/2015
-----------------
 - Removed old deprecated options -s INIT_HEAP, MICRO_OPTS, CLOSURE_ANNOTATIONS,
   INLINE_LIBRARY_FUNCS, SHOW_LABELS, COMPILER_ASSERTIONS and
   COMPILER_FASTPATHS.
 - Added support for dynamic linking and dlopen().
 - Fixed a compilation issue that affected -O2 builds and higher (#3430).
 - Full list of changes:
    - Emscripten: https://github.com/emscripten-core/emscripten/compare/1.32.0...1.32.1
    - Emscripten-LLVM: https://github.com/emscripten-core/emscripten-fastcomp/compare/1.32.0...1.32.1
    - Emscripten-Clang: no changes.

v1.32.0: 4/28/2015
------------------
 - Compile .i files properly as C and not C++ (#3365).
 - Removed old deprecated options -s PRECISE_I32_MUL, CORRECT_ROUNDINGS,
   CORRECT_OVERFLOWS, CORRECT_SIGNS, CHECK_HEAP_ALIGN, SAFE_HEAP_LINES,
   SAFE_HEAP >= 2, ASM_HEAP_LOG, SAFE_DYNCALLS, LABEL_DEBUG, RUNTIME_TYPE_INFO
   and EXECUTION_TIMEOUT, since these don't apply to fastcomp, which is now the
   only enabled compilation mode.
 - Preliminary work towards supporting dynamic linking and dlopen().
 - Fixed an issue where emrun stripped some characters at output (#3394).
 - Fixed alignment issues with varargs.
 - Full list of changes:
    - Emscripten: https://github.com/emscripten-core/emscripten/compare/1.31.3...1.32.0
    - Emscripten-LLVM: https://github.com/emscripten-core/emscripten-fastcomp/compare/1.31.3...1.32.0
    - Emscripten-Clang: no changes.

v1.31.3: 4/22/2015
------------------
 - Improved support for -E command line option (#3365).
 - Removed the old optimizeShifts optimization pass that was not valid for
   asm.js code.
 - Fixed an issue when simultaneously using EMULATE_FUNCTION_POINTER_CASTS and
   EMULATED_FUNCTION_POINTERS.
 - Fixed an issue with -s PRECISE_I64_MATH=2 not working (#3374).
 - Full list of changes:
    - Emscripten: https://github.com/emscripten-core/emscripten/compare/1.31.2...1.31.3
    - Emscripten-LLVM: https://github.com/emscripten-core/emscripten-fastcomp/compare/1.31.2...1.31.3
    - Emscripten-Clang: no changes.

v1.31.2: 4/20/2015
------------------
 - Added support for file suffixes .i and .ii (#3365).
 - Fixed an issue with embind and wide strings (#3299).
 - Removed more traces of the old non-fastcomp compiler code.
 - Full list of changes:
    - Emscripten: https://github.com/emscripten-core/emscripten/compare/1.31.1...1.31.2
    - Emscripten-LLVM: no changes.
    - Emscripten-Clang: no changes.

v1.31.1: 4/17/2015
------------------
 - Added support for unicode characters in EM_ASM() blocks (#3348).
 - Removed the pointer masking feature as experimental and unsupported.
 - Fixed an issue where exit() did not terminate execution of Emterpreter (#3360).
 - Removed traces of the old non-fastcomp compiler code.
 - Full list of changes:
    - Emscripten: https://github.com/emscripten-core/emscripten/compare/1.31.0...1.31.1
    - Emscripten-LLVM: https://github.com/emscripten-core/emscripten-fastcomp/compare/1.31.0...1.31.1
    - Emscripten-Clang: no changes.

v1.31.0: 4/14/2015
------------------
 - Remove references to unsupported EMCC_FAST_COMPILER mode, fastcomp is always enabled (#3347).
 - Full list of changes:
    - Emscripten: https://github.com/emscripten-core/emscripten/compare/1.30.6...1.31.0
    - Emscripten-LLVM: https://github.com/emscripten-core/emscripten-fastcomp/compare/1.30.6...1.31.0
    - Emscripten-Clang: no changes.

v1.30.6: 4/14/2015
------------------
 - Removed support for the deprecated jcache functionality (#3313).
 - Added support to emscripten_GetProcAddress() to fetch symbols with the ANGLE
   suffix (#3304, #3315).
 - Added immintrin.h header file to include all SSE support.
 - Added an async option to ccall (#3307).
 - Stopped from using 0 as a valid source ID for OpenAL (#3303).
 - When project has disabled exception catching, build an exceptions-disabled
   version of libcxx.
 - Split libcxx into two parts to optimize code size for projects that only need
   small amount of libcxx (#2545, #3308).
 - Avoid fprintf usage in emscripten_GetProcAddress() to allow using it with -s
   NO_FILESYSTEM=1 (#3327).
 - Removed old deprecated functionalities USE_TYPED_ARRAYS, FHEAP, GC emulation
   and non-asmjs-emscripten ABI.
 - Don't refer to prefixed GL extensions when creating a GL context (#3324).
 - Removed support code for x86_fp80 type (#3341).
 - Optimize EM_ASM() calls even more (#2596).
 - Full list of changes:
    - Emscripten: https://github.com/emscripten-core/emscripten/compare/1.30.5...1.30.6
    - Emscripten-LLVM: https://github.com/emscripten-core/emscripten-fastcomp/compare/1.30.5...1.30.6
    - Emscripten-Clang: no changes.

v1.30.5: 4/7/2015
-----------------
 - Fixed WebIDL operation when closure is enabled after the previous EM_ASM()
   optimizations.
 - Optimized jsCall() to handle variadic cases of number of arguments faster
   (#3290, #3305).
 - Removed support for the getwd() function (#1115, #3309).
 - Fixed a problem with -s IGNORED_FUNCTIONS and -s DEAD_FUNCTIONS not working
   as expected (#3239).
 - Fixed an issue with -s EMTERPRETIFY_ASYNC=1 and emscripten_sleep() not
   working (#3307).
 - Full list of changes:
    - Emscripten: https://github.com/emscripten-core/emscripten/compare/1.30.4...1.30.5
    - Emscripten-LLVM: https://github.com/emscripten-core/emscripten-fastcomp/compare/1.30.4...1.30.5
    - Emscripten-Clang: no changes.

v1.30.4: 4/3/2015
-----------------
 - Optimized the performance and security of EM_ASM() blocks by avoiding the use
   of eval() (#2596).
 - Full list of changes:
    - Emscripten: https://github.com/emscripten-core/emscripten/compare/1.30.3...1.30.4
    - Emscripten-LLVM: https://github.com/emscripten-core/emscripten-fastcomp/compare/1.30.3...1.30.4
    - Emscripten-Clang: no changes.

v1.30.3: 4/3/2015
-----------------
 - Improved error handling in library_idbstore.js.
 - Fixed an asm.js validation issue with EMULATE_FUNCTION_POINTER_CASTS=1 feature (#3300).
 - Fixed Clang build by adding missing nacltransforms project after latest
   LLVM/Clang upstream merge.
 - Full list of changes:
    - Emscripten: https://github.com/emscripten-core/emscripten/compare/1.30.2...1.30.3
    - Emscripten-LLVM: https://github.com/emscripten-core/emscripten-fastcomp/compare/1.30.2...1.30.3
    - Emscripten-Clang: https://github.com/emscripten-core/emscripten-fastcomp-clang/compare/1.30.2...1.30.3

v1.30.2: 4/1/2015
-----------------
 - Added support to writing to mmap()ed memory by implementing msync() (#3269).
 - Updated SDL2 port to version 7.
 - Exported new singleton function Module.createContext() for creating a GL
   context from SDL2.
 - Added support for asm.js/Emscripten arch in Clang.
 - Finished LLVM 3.6 upgrade merge.
 - Full list of changes:
    - Emscripten: https://github.com/emscripten-core/emscripten/compare/1.30.1...1.30.2
    - Emscripten-LLVM: https://github.com/emscripten-core/emscripten-fastcomp/compare/1.30.1...1.30.2
    - Emscripten-Clang: https://github.com/emscripten-core/emscripten-fastcomp-clang/compare/1.30.1...1.30.2

v1.30.1: 3/24/2015
------------------
 - Upgraded LLVM+Clang from vrsion 3.5 to version 3.6.
 - Full list of changes:
    - Emscripten: https://github.com/emscripten-core/emscripten/compare/1.30.0...1.30.1
    - Emscripten-LLVM: https://github.com/emscripten-core/emscripten-fastcomp/compare/1.30.0...1.30.1
    - Emscripten-Clang: https://github.com/emscripten-core/emscripten-fastcomp-clang/compare/1.30.0...1.30.1

v1.30.0: 3/24/2015
------------------
 - Fixed a bug where html5.h API would not remove event handlers on request.
 - Fixed a regression issue that broke building on Windows when attempting to
   invoke tools/gen_struct_info.py.
 - Improved memory growth feature to better handle growing to large memory sizes
   between 1GB and 2GB (#3253).
 - Fixed issues with emrun with terminating target browser process, managing
   lingering sockets and command line quote handling.
 - Fixed a bug where unsigned integer return values in embind could be returned
   as signed (#3249).
 - Improved handling of lost GL contexts.
 - Changed malloc to be fallible (return null on failure) when memory growth is
   enabled (#3253).
 - Fixed a bug with WebIDL not being able to handle enums (#3258).
 - Updated POINTER_MASKING feature to behave as a boolean rather than a mask
   (#3240).
 - Improved "emcmake cmake" on Windows to automatically remove from path any
   entries that contain sh.exe in them, which is not supported by CMake.
 - Fixed an issue with symlink handling in readlink (#3277).
 - Updated SDL2 port to version 6.
 - Removed the obsolete FAST_MEMORY build option.
 - Added reciprocalApproximation and reciprocalSqrtApproximation SIMD intrinsics.
 - Full list of changes:
    - Emscripten: https://github.com/emscripten-core/emscripten/compare/1.29.12...1.30.0
    - Emscripten-LLVM: https://github.com/emscripten-core/emscripten-fastcomp/compare/1.29.12...1.30.0
    - Emscripten-Clang: no changes.

v1.29.12: 3/15/2015
-------------------
 - Fix a bug where SDL_malloc and SDL_free were not available. (#3247)
 - Fix various issues with emrun usage. (#3234)
 - Fixed an off-by-one memory access in native optimizer.
 - Improve emterpreter support.
 - Full list of changes:
    - Emscripten: https://github.com/emscripten-core/emscripten/compare/1.29.11...1.29.12
    - Emscripten-LLVM: no changes.
    - Emscripten-Clang: no changes.

v1.29.11: 3/11/2015
-------------------
 - Remove the requirement to pass -s PRECISE_F32=1 manually when building with
   SIMD support.
 - Fix a temp directory leak that could leave behind empty directories in the
   temp directory after build (#706)
 - Improve support for growable Emscripten heap in asm.js mode.
 - Added a warning message when generating huge asset bundles with file packager.
 - Fixed a bug where emscripten_get_gamepad_status might throw a JS exception if
   called after a gamepad was disconnected.
 - Improve emterpreter sleep support.
 - Optimize code generation when multiple consecutive bitshifts are present.
 - Optimize redundant stack save and restores, and memcpy/memsets.
 - Full list of changes:
    - Emscripten: https://github.com/emscripten-core/emscripten/compare/1.29.10...1.29.11
    - Emscripten-LLVM: https://github.com/emscripten-core/emscripten-fastcomp/compare/1.29.10...1.29.11
    - Emscripten-Clang: no changes.

v1.29.10: 2/19/2015
-------------------
 - Add a warning message when generating code that has a very large number of
   variables, which optimization flags could remove.
 - Improve support for SIMD casts and special loads.
 - Fix the process return code when using EMCONFIGURE_JS=1.
 - Improved the error message in abort().
 - Fix main loop handling during emterpreter sync save/load.
 - Handle emscripten_async_call and friends during sleep, by pausing all
   `safeSet*()` operations.
 - Add support for Google WTF when building with --tracing.
 - Improve emterpreter stability with fuzzing.
 - Add an option to load the memory initializer file from a typed array (#3187)
 - Remove linker warning message when linking to -lm, since Emscripten includes
   musl that implements the math libraries built-in.
 - Add support for SDL_WM_SetCaption(), which calls to Module['setWindowTitle'],
   or if not present, sets the web page title. (#3192)
 - Full list of changes:
    - Emscripten: https://github.com/emscripten-core/emscripten/compare/1.29.9...1.29.10
    - Emscripten-LLVM: https://github.com/emscripten-core/emscripten-fastcomp/compare/1.29.9...1.29.10
    - Emscripten-Clang: no changes.

v1.29.9: 2/9/2015
-------------------
 - Documented FORCE_ALIGNED_MEMORY to be no longer supported.
 - Fixes issues with native optimizer handling of "if () else {}" statements.
   (#3129)
 - Improved cross-browser support for EMSCRIPTEN_FULLSCREEN_FILTERING_NEAREST.
   (#3165)
 - Added new linker option --profiling-funcs, which generates output that is
   otherwise minified, except that function names are kept intact, for use in
   profilers and getting descriptive call stacks.
 - The Module object is no longer written in global scope. (#3167)
 - Added new `emscripten_idb_*` API. (#3169)
 - Added new function emscripten_wget_data().
 - Add support for GL_RED with GLES3/WebGL2. (#3176)
 - Added basic WebVR support. (#3177)
 - Full list of changes:
    - Emscripten: https://github.com/emscripten-core/emscripten/compare/1.29.8...1.29.9
    - Emscripten-LLVM: no changes.
    - Emscripten-Clang: no changes.

v1.29.8: 1/31/2015
-------------------
 - Fix a temp file leak with emterpreter. (#3156)
 - Fix a typo that broke glBlitFramebuffer. (#3159)
 - Added scandir() and alphasort() from musl. (#3161)
 - Add a warning if multiple .a files with same basename are being linked
   together. (#2619)
 - Full list of changes:
    - Emscripten: https://github.com/emscripten-core/emscripten/compare/1.29.7...1.29.8
    - Emscripten-LLVM: https://github.com/emscripten-core/emscripten-fastcomp/compare/1.29.7...1.29.8
    - Emscripten-Clang: no changes.

v1.29.7: 1/28/2015
-------------------
 - Fixed an issue with backwards compatibility in emscripten-ports. (#3144)
 - Warn on duplicate entries in archives. (#2619)
 - Removed the MAX_SETJMPS limitation to improve setjmp/longjpmp support.
   (#3151)
 - Improve the native optimizer to not emit empty if clauses in some cases.
   (#3154)
 - Optimize Math.clz32, Math.min, NaN, and inf handling in asm.js.
 - Full list of changes:
    - Emscripten: https://github.com/emscripten-core/emscripten/compare/1.29.6...1.29.7
    - Emscripten-LLVM: https://github.com/emscripten-core/emscripten-fastcomp/compare/1.29.6...1.29.7
    - Emscripten-Clang: no changes.

v1.29.6: 1/23/2015
-------------------
 - Fixed an issue where calling `glGen*()` when the GL context was lost might
   throw a JS exception, instead a GL_INVALID_OPERATION is now recorded.
 - Improve label handling in native optimizer.
 - Full list of changes:
    - Emscripten: https://github.com/emscripten-core/emscripten/compare/1.29.5...1.29.6
    - Emscripten-LLVM: no changes.
    - Emscripten-Clang: no changes.

v1.29.5: 1/23/2015
-------------------
 - Enable compiling source files with the extension ".c++".
 - Enable versioning of the emscripten ports so that older Emscripten versions
   can keep using older versions of the ports (#3144)
 - Added a whitelist option to emterpreter, a linker flag of form -s
   EMTERPRETIFY_WHITELIST=["symbol1","symbol2"]. (#3129)
 - Improved emscripten_get_pointerlock_status() to always fill the output
   structure even when pointer lock is not supported.
 - Added an environment variable EMCC_NO_OPT_SORT=0/1 option to configure
   whether the generated output should have the functions sorted by length,
   useful for debugging.
 - Added new tool tools/merge_pair.py which allows bisecting differences between
   two output files to find discrepancies.
 - Improved parsing in cashew.
 - Improved output message from emconfigure and emmake when inputs are unexpected.
 - Added built-in asm handler for LLVM fabs operation.
 - Full list of changes:
    - Emscripten: https://github.com/emscripten-core/emscripten/compare/1.29.4...1.29.5
    - Emscripten-LLVM: https://github.com/emscripten-core/emscripten-fastcomp/compare/1.29.4...1.29.5
    - Emscripten-Clang: no changes.

v1.29.4: 1/21/2015
-------------------
 - Added new C <-> JS string marshalling functions asciiToString(),
   stringToAscii(), UTF8ToString(), stringToUTF8() that can be used to copy
   strings across the JS and C boundaries. (#2363)
 - Added new functions lengthBytesUTF8(), lengthBytesUTF16() and
   lengthBytesUTF32() to allow computing the byte lengths of strings in
   different encodings. (#2363)
 - Upgraded SDL2 port to version 4.
 - Add support for saving the emterpreter stack when there are functions
   returning a value on the stack (#3129)
 - Notice async state in emterpreter trampolines (#3129)
 - Optimize SDL1 pixel copying to the screen.
 - Fixed an issue with emterpreter parsing. (#3141)
 - Fixed an issue with native optimizer and -s PPRECISE_F32=1.
 - Full list of changes:
    - Emscripten: https://github.com/emscripten-core/emscripten/compare/1.29.3...1.29.4
    - Emscripten-LLVM: https://github.com/emscripten-core/emscripten-fastcomp/compare/1.29.3...1.29.4
    - Emscripten-Clang: no changes.

v1.29.3: 1/16/2015
-------------------
 - Fixed a bug with OpenGL context initialization enableExtensionsByDefault. (#3135)
 - Fixed an issue with nested if parsing in native optimizer.
 - Full list of changes:
    - Emscripten: https://github.com/emscripten-core/emscripten/compare/1.29.2...1.29.3
    - Emscripten-LLVM: no changes.
    - Emscripten-Clang: no changes.

v1.29.2: 1/16/2015
-------------------
 - Fixed an issue with embind compilation in LLVM 3.5.
 - Fixed an issue with SDL audio queueing stability, which would queue audio too
   eagerly and cause stutter in some applications (#3122, #3124)
 - Enabled native JS optimizer to be built automatically on Windows, requires
   VS2012 or VS2013.
 - Improve error message to reflect the fact that DLOPEN_SUPPORT is currently
   not available (#2365)
 - Improve SIMD load and store support.
 - Upgraded SDL2 port to version 3.
 - Fix a bug with native JS optimizer and braces in nested ifs.
 - Improved emterpreter support.
 - Fixed LLVM 3.5 to build with Visual Studio on Windows (emscripten-fastcomp #61)
 - Full list of changes:
    - Emscripten: https://github.com/emscripten-core/emscripten/compare/1.29.1...1.29.2
    - Emscripten-LLVM: https://github.com/emscripten-core/emscripten-fastcomp/compare/1.29.1...1.29.2
    - Emscripten-Clang: no changes.

v1.29.1: 1/7/2015
-------------------
 - Migrated to upstream PNaCl LLVM+Clang 3.5 from the previous 3.4.
 - Full list of changes:
    - Emscripten: https://github.com/emscripten-core/emscripten/compare/1.29.0...1.29.1
    - Emscripten-LLVM: https://github.com/emscripten-core/emscripten-fastcomp/compare/1.29.0...1.29.1
    - Emscripten-Clang: https://github.com/emscripten-core/emscripten-fastcomp-clang/compare/1.29.0...1.29.1

v1.29.0: 1/7/2015
-------------------
 - Full list of changes:
    - Emscripten: https://github.com/emscripten-core/emscripten/compare/1.28.3...1.29.0
    - Emscripten-LLVM: https://github.com/emscripten-core/emscripten-fastcomp/compare/1.28.3...1.29.0
    - Emscripten-Clang: no changes.

v1.28.3: 1/4/2015
-------------------
 - embuilder.py tool
 - Many fixes for native optimizer on Windows
 - Perform LLVM LTO in a separate invocation of opt, so that it does not mix
   with legalization and other stuff we do at link time
 - Full list of changes:
    - Emscripten: https://github.com/emscripten-core/emscripten/compare/1.28.2...1.28.3
    - Emscripten-LLVM: https://github.com/emscripten-core/emscripten-fastcomp/compare/1.28.2...1.28.3
    - Emscripten-Clang: https://github.com/emscripten-core/emscripten-fastcomp-clang/compare/1.28.2...1.28.3

v1.28.2: 12/17/2014
-------------------
 - Enable native optimizer by default
 - Disable slow2asm legacy testing (asm.js mode in pre-fastcomp)
 - Full list of changes:
    - Emscripten: https://github.com/emscripten-core/emscripten/compare/1.28.1...1.28.2
    - Emscripten-LLVM: https://github.com/emscripten-core/emscripten-fastcomp/compare/1.28.1...1.28.2
    - Emscripten-Clang: no changes.

v1.28.1: 12/15/2014
-------------------
 - Use a lot more MUSL math functions
 - Full list of changes:
    - Emscripten: https://github.com/emscripten-core/emscripten/compare/1.28.0...1.28.1
    - Emscripten-LLVM: https://github.com/emscripten-core/emscripten-fastcomp/compare/1.28.0...1.28.1
    - Emscripten-Clang: no changes.

v1.28.0: 12/12/2014
-------------------
 - Full list of changes:
    - Emscripten: https://github.com/emscripten-core/emscripten/compare/1.27.2...1.28.0
    - Emscripten-LLVM: https://github.com/emscripten-core/emscripten-fastcomp/compare/1.27.2...1.28.0
    - Emscripten-Clang: no changes.

v1.27.2: 12/10/2014
-------------------
 - Added more complete support for SSE1 SIMD intrinsics API. (#2792)
 - Fixed an issue with glTexImage2D on GL_LUMINANCE + GL_FLOAT textures. (#3039)
 - Use the cashew asm.js parser in native optimizer.
 - Fixed issues with IE when running closure minified pages. (#3012)
 - Enabled asm.js validation for SIMD compilation.
 - Full list of changes:
    - Emscripten: https://github.com/emscripten-core/emscripten/compare/1.27.1...1.27.2
    - Emscripten-LLVM: https://github.com/emscripten-core/emscripten-fastcomp/compare/1.27.1...1.27.2
    - Emscripten-Clang: no changes.

v1.27.1: 11/20/2014
-------------------
 - Migrated to upstream PNaCl LLVM+Clang 3.4 from the previous 3.3.
 - Added a FindOpenGL.cmake to support find_package() for OpenGL in CMake scripts.
 - Full list of changes:
    - Emscripten: https://github.com/emscripten-core/emscripten/compare/1.27.0...1.27.1
    - Emscripten-LLVM: https://github.com/emscripten-core/emscripten-fastcomp/compare/1.27.0...1.27.1
    - Emscripten-Clang: https://github.com/emscripten-core/emscripten-fastcomp-clang/compare/1.27.0...1.27.1

v1.27.0: 11/20/2014
-------------------
 - Added new work in progress option -s NATIVE_OPTIMIZER=1 that migrates
   optimizer code from JS to C++ for better performance.
 - Fixed an embind issue when compiling with closure (#2974)
 - Fixed an embind issue with unique_ptr (#2979)
 - Fixed a bug with new GL context initialization in proxy to worker mode.
 - Fixed an issue where GL context event handlers would leak after a GL context
   has been freed.
 - Optimized embind operation in Chrome by avoiding using Function.prototype.bind().
 - Full list of changes:
    - Emscripten: https://github.com/emscripten-core/emscripten/compare/1.26.1...1.27.0
    - Emscripten-LLVM: https://github.com/emscripten-core/emscripten-fastcomp/compare/1.26.1...1.27.0
    - Emscripten-Clang: no changes.

v1.26.1: 11/7/2014
------------------
 - Fixed emscripten::val handle for special js values (#2930)
 - Implemented SDL 1.2 SDL_SetClipRect / SDL_GetClipRect (#2931)
 - Added support for building zlib from Emscripten Ports with linker flag -s USE_ZLIB=1.
 - Improved experimental GLES3 support.
 - Fixed issues with llseek (#2945)
 - Enable using emscripten_get_now() in web workers (#2953)
 - Added stricter input data validation in GL code.
 - Added new HTML5 C API for managing fullscreen mode transitions to resolve
   cross-browser issue #2556 (#2975)
 - Fixed an issue with using structs in va_args (#2923)
 - Full list of changes:
    - Emscripten: https://github.com/emscripten-core/emscripten/compare/1.26.0...1.26.1
    - Emscripten-LLVM: https://github.com/emscripten-core/emscripten-fastcomp/compare/1.26.0...1.26.1
    - Emscripten-Clang: https://github.com/emscripten-core/emscripten-fastcomp-clang/compare/1.26.0...1.26.1

v1.26.0: 10/29/2014
-------------------
 - Fixed an issue where emar would forward --em-config to llvm-ar (#2886)
 - Added a new "emterpreter" feature that allows running Emscripten compiled
   code in interpreted form until asm.js compilation is ready (-s
   EMTERPRETIFY=1).
    - For more information, see
      https://groups.google.com/d/msg/emscripten-discuss/vhaPL9kULxk/_eD2G06eucwJ
 - Added new "Emscripten Ports" architecture that enables building SDL2 with -s
   USE_SDL=2 command line flag.
 - Added support for SDL 1.2 SDL_CreateRGBSurfaceFrom() function.
 - Improved experimental SIMD support.
 - Use only minimum necessary digits to print floating point literals in
   generated JS code for smaller code output.
 - Full list of changes:
    - Emscripten: https://github.com/emscripten-core/emscripten/compare/1.25.2...1.26.0
    - Emscripten-LLVM: https://github.com/emscripten-core/emscripten-fastcomp/compare/1.25.2...1.26.0
    - Emscripten-Clang: no changes.

v1.25.2: 10/16/2014
-------------------
 - Fixed a bug in tmpfile() function not allocating the mode argument correctly.
 - Fixed a bug with handling empty files in IDBFS (#2845)
 - Added an implementation of the utimes() function (#2845)
 - Added experimental WebGL 2.0 support with the linker flag -s USE_WEBGL2=1.
   (#2873)
 - Fixed a UnboundTypeError occurring in embind (#2875)
 - Fixed an error "IndexSizeError: Index or size is negative or greater than the
   allowed amount" being thrown by Emscripten SDL 1.2 surface blit code. (#2879)
 - Fixed a JS minifier issue that generated "x--y from x - -y" (#2869)
 - Added a new emcc command line flag "--cache <dir>" to control the location of
   the Emscripten cache directory (#2816)
 - Implemented SDL_ConvertSurface() and added support for SDL_SRCALPHA in
   SDL_SetAlpha (#2871)
 - Fixed issues with the GL library handling of invalid input values.
 - Optimized SDL copyIndexedColorData function (#2890)
 - Implemented GLES3 emulation for glMapBufferRange() for upcoming WebGL 2
   support, using the -s FULL_ES3=1 linker option.
 - Fixed a bug where setting up and cancelling the main loop multiple times
   would stack up the main loop to be called too frequently (#2839)
 - Introduced a new API emscripten_set_main_loop_timing() for managing the
   Emscripten main loop calling frequency (#2839)
 - Added new optimization flags SDL.discardOnLock and SDL.opaqueFrontBuffer to
   Emscripten SDL 1.2 SDL_LockSurface() and SDL_UnlockSurface() (#2870)
 - Fixed a bug with glfwGetProcAddress().
 - Added option to customize GLOBAL_BASE (the starting address of global
   variables in the Emscripten HEAP).
 - Added the ability to register mouseover and mouseout events from the HTML5
   API.
 - Improved experimental SIMD support.
 - Full list of changes:
    - Emscripten: https://github.com/emscripten-core/emscripten/compare/1.25.1...1.25.2
    - Emscripten-LLVM: no changes.
    - Emscripten-Clang: no changes.

v1.25.1: 10/1/2014
------------------
 - Updated heap resize support code when -s ALLOW_MEMORY_GROWTH=1 is defined.
 - Updated libc++ to new version from upstream svn revision 218372, 2014-09-24.
 - Fixed a bug where building on Windows might generate output JS files with
   incorrect syntax (emscripten-fastcomp #52)
 - Improved experimental SIMD support.
 - Full list of changes:
    - Emscripten: https://github.com/emscripten-core/emscripten/compare/1.25.0...1.25.1
    - Emscripten-LLVM: https://github.com/emscripten-core/emscripten-fastcomp/compare/1.25.0...1.25.1
    - Emscripten-Clang: no changes.


v1.25.0: 9/30/2014
------------------
 - Fixed a warning message with -s EXPORTED_FUNCTIONS.
 - Full list of changes:
    - Emscripten: https://github.com/emscripten-core/emscripten/compare/1.24.1...1.25.0
    - Emscripten-LLVM: no changes.
    - Emscripten-Clang: no changes.

v1.24.1: 9/27/2014
------------------
 - Fixed issues with the tmpnam and tmpfile functions (#2797, 2798)
 - Fixed CMake package find code to not search any system directories, because
   Emscripten is a cross-compiler.
 - Improved support for the proposed solution for heap resizing.
 - Fixed an issue where one could not run a main loop without having first a GL
   context created when -s FULL_ES2 or -s LEGACY_GL_EMULATION were set.
 - For compatibility, Emscripten will no longer warn about missing library files
   for -lGL, -lGLU and -lglut libraries, since Emscripten provides the
   implementation for these without having to explicitly link to anything.
 - Added support for readonly (const) attributes and automatically call
   Pointer_stringify on DOMStrings in WebIDL.
 - Improved SIMD support for the experimental Ecmascript SIMD spec.
 - Added support for GLFW 3.0.
 - Added new Emscripten HTML 5 functions emscripten_set_mouseenter_callback()
   and emscripten_set_mouseleave_callback().
 - Emscripten now recognizes an environment variable
   EMCC_JSOPT_BLACKLIST=a,b,c,d which can be used to force-disable Emscripten to
   skip running specific JS optimization passes. This is intended as a debugging
   aid to help zoom in on JS optimizer bugs when compiling with -O1 and greater.
   (#2819)
 - Fixed a bug where Module['TOTAL_STACK'] was ignored (#2837).
 - Improved SIMD support for the experimental Ecmascript SIMD spec. Preliminary asm.js validation.
 - Full list of changes:
    - Emscripten: https://github.com/emscripten-core/emscripten/compare/1.24.0...1.24.1
    - Emscripten-LLVM: https://github.com/emscripten-core/emscripten-fastcomp/compare/1.24.0...1.24.1
    - Emscripten-Clang: no changes.

v1.24.0: 9/16/2014
------------------
 - Renamed the earlier Module.locateFilePackage() to Module.locateFile() added
   in v1.22.2 to better reflect its extended usage.
 - Improved exceptions support with exception_ptr.
 - Fixed a bug where restoring files from IDBFS would not preserve their file modes.
 - Fixed and issue where one could not pass a null pointer to strftime() function.
 - Improved SIMD support for the experimental Ecmascript SIMD spec.
 - Full list of changes:
    - Emscripten: https://github.com/emscripten-core/emscripten/compare/1.23.5...1.24.0
    - Emscripten-LLVM: https://github.com/emscripten-core/emscripten-fastcomp/compare/1.23.5...1.24.0
    - Emscripten-Clang: no changes.

v1.23.5: 9/12/2014
------------------
 - Added new functions emscripten_get_device_pixel_ratio(),
   emscripten_set_canvas_css_size() and emscripten_get_canvas_css_size() which
   allow handling High DPI options from C code.
 - Fixed bugs with timzone-related functions in the JS-implemented C standard
   library.
 - Implemented clock_gettime(CLOCK_MONOTONIC) and added a new function
   emscripten_get_now_is_monotonic() to query whether the JS-provided timer is
   monotonic or not.
 - Fixed an issue where the user could not pass --llvm-opts=xxx when also
   specifying --llvm-lto=2.
 - Renamed the linker option -profiling to --profiling for consistency. The old
   form is still supported.
 - Formalized the set of valid characters to be used in files passed to the
   file_packager.py (#2765).
 - Implemented SDL function SDL_BlitScaled.
 - Fixed a bug with right modifier keys in SDL.
 - Full list of changes:
    - Emscripten: https://github.com/emscripten-core/emscripten/compare/1.23.4...1.23.5
    - Emscripten-LLVM: no changes.
    - Emscripten-Clang: no changes.

v1.23.4: 9/7/2014
------------------
 - Implemented new targetX and targetY fields for native HTML5 mouse and touch
   events (#2751)
 - Improved SIMD support for the experimental Ecmascript SIMD spec.
 - Full list of changes:
    - Emscripten: https://github.com/emscripten-core/emscripten/compare/1.23.3...1.23.4
    - Emscripten-LLVM: https://github.com/emscripten-core/emscripten-fastcomp/compare/1.23.3...1.23.4
    - Emscripten-Clang: no changes.

v1.23.3: 9/7/2014
------------------
 - Removed the scons-tools SCons build system as unused.
 - Fixed an issue where applications could not handle WebGL context creation
   failures gracefully.
 - Fixed a bug where the stringToC function in ccall/cwrap might not allocate
   enough space to hold unicode strings.
 - Removed CMake from attempting to link to library -ldl when building projects,
   by unsetting CMAKE_DL_LIBS.
 - Fixed a bug where write_sockaddr might return undefined data in its output
   structure.
 - Added a new _experimental_ -s POINTER_MASKING=1 linker option that might help
   JS VMs to optimize asm.js code.
 - Added first version of a memory tracing API to profile memory usage in
   Emscripten applications.
 - Added functions glob and globfree from musl regex library.
 - Improved SIMD support for the experimental Ecmascript SIMD spec.
 - Full list of changes:
    - Emscripten: https://github.com/emscripten-core/emscripten/compare/1.23.2...1.23.3
    - Emscripten-LLVM: https://github.com/emscripten-core/emscripten-fastcomp/compare/1.23.2...1.23.3
    - Emscripten-Clang: no changes.

v1.23.2: 9/2/2014
------------------
 - Adjusted the process and group ids reported by the stub library functions to
   be closer to native unix values.
 - Set stack to be aligned to 16 bytes. (#2721)
 - Fixed a compiler error "unresolved symbol:
   __cxa_decrement_exception_refcount" (#2715)
 - Added a new warning message that instructs that building .so, .dll and .dylib
   files is not actually supported, and is faked for compatibility reasons for
   existing build chains. (#2562)
 - Fixed problems with SDL mouse scrolling (#2643)
 - Implemented OpenAL function alSourceRewind.
 - Removed several old header files from the Emscripten repository that had been
   included for emulation purposes (zlib.h, png.h, tiff.h, tiffio.h), but their
   implementation is not included.
 - Work around an issue in d8 with binary file reading that broke e.g. printf
   when running in d8. (#2731)
 - Rigidified the semantics of Module.preRun and Module.postRun: These must
   always be JS arrays, single functions are not allowed (#2729)
 - Improved compiler warning diagnostics when generating output that will not
   validate as asm.js (#2737)
 - Updated to latest emrun version to enable support for passing arguments with
   hyphens to the program. (#2742)
 - Added Bessel math functions of the first kind  (j0, j1, jn) from musl.
 - Improved SIMD support for the experimental Ecmascript SIMD spec.
 - Full list of changes:
    - Emscripten: https://github.com/emscripten-core/emscripten/compare/1.23.1...1.23.2
    - Emscripten-LLVM: https://github.com/emscripten-core/emscripten-fastcomp/compare/1.23.1...1.23.2
    - Emscripten-Clang: no changes.

v1.23.1: 8/26/2014
------------------
 - Add support for the Chrome variant of the Gamepad API.
 - Updates to SIMD.js support.
 - Implemented glutSetCursor function.
 - Added new link-time options -s NO_FILESYSTEM=1 and -s NO_BROWSER=1 to enable
   reducing output file sizes when those functionalities are not necessary.
 - Added a new option --closure 2 to allow running closure even on the asm.js output.
 - Fixed a regression bug that broke the use of
   emscripten_set_socket_error_callback() in emscripten.h
 - Removed the support for old discontinued Mozilla Audio Data API in src/library_sdl.js.
 - Removed the support for using Web Audio ScriptProcessorNode to stream audio.
 - Improved SDL audio streaming by using the main rAF() callback instead of a
   separate setTimeout() callback to schedule the audio data.
 - Deprecated compiling without typed arrays support.
 - Migrated to using musl PRNG functions. Fixes reported bugs about the quality of randomness (#2341)
 - Improved SIMD support for the experimental Ecmascript SIMD spec.
 - Full list of changes:
    - Emscripten: https://github.com/emscripten-core/emscripten/compare/1.23.0...1.23.1
    - Emscripten-LLVM: https://github.com/emscripten-core/emscripten-fastcomp/compare/1.23.0...1.23.1
    - Emscripten-Clang: no changes.

v1.23.0: 8/21/2014
------------------
 - Added support for array attributes in WebIDL bindings.
 - Allow cloning pointers that are scheduled for deletion in embind, and add
   support for null in embind_repr().
 - Fixed possible issues with rounding and flooring operations.
 - Full list of changes:
    - Emscripten: https://github.com/emscripten-core/emscripten/compare/1.22.2...1.23.0
    - Emscripten-LLVM: no changes.
    - Emscripten-Clang: no changes.

v1.22.2: 8/19/2014
------------------
 - Adds stack overflow checks when building with the link flag -s ASSERTIONS=1.
 - Fix an issue where EM_ASM was not usable with closure when closure removed
   the Module object (#2639)
 - The locale "POSIX" is now recognized (#2636)
 - Fixed a problem with embind on IE11.
 - Added OpenAL functions alSource3i, alListener3f, alGetEnumValue and
   alSpeedOfSound and also recognize ALC_MAX_AUXILIARY_SENDS.
 - Fixed an issue where emcc would create .o files in the current directory when
   compiling multiple code files simultaneously (#2644)
 - The -s PROXY_TO_WORKER1= option now looks for a GET option "?noProxy" in the
   page URL to select at startup time whether proxying should be on or off.
 - Added new functions emscripten_yield, emscripten_coroutine_create and
   emscripten_coroutine_next which implement coroutines when building with the
   -s ASYNCIFY=1 option.
 - Optimized the size of intermediate generated .o files by omitting LLVM debug
   info from them when not needed. (#2657)
 - Fixed WebSocket connection URLs to allow a port number in them, e.g.
   "server:port/addr" (2610)
 - Added support for void* to the WebIDL binder, via the identifier VoidPtr.
 - Optimize emcc to not copy bitcode files around redundantly.
 - Fix stat() to correctly return ENOTDIR when expected (#2669).
 - Fixed issues with nested exception catching (#1714).
 - Increased the minimum size of the Emscripten HEAP to 64k instead of a previous 4k.
 - The {{{ cDefine('name') }}} macros now raise a compile-time error if the
   define name is not found, instead of hiding the error message inside the
   compiled output (#2672)
 - Fixed an issue where --emrun parameter was not compatible with the -s
   PROXY_TO_WORKER=1 option.
 - Improved WebGL support when compiling with the PROXY_TO_WORKER=1 option.
 - Fixed a regression issue with the handling of running dtors of classes that
   use virtual inheritance. (#2682)
 - Added an option Module.locateFilePackage() as a means to customize where data
   files are found in relative to the running page (#2680). NOTE: This parameter
   was later renamed to Module.locateFile() instead in release 1.24.0.
 - Fixed a bug where OpenAL sources would not properly delete.
 - Fixed a bug with upstream libc++ on std::map, std::multimap and
   std::unordered_map self-assignment
   (http://llvm.org/bugs/show_bug.cgi?id=18735)
 - Allow using __asm__ __volatile__("": : :"memory") as a compile-time
   reordering barrier (#2647)
 - Full list of changes:
    - Emscripten: https://github.com/emscripten-core/emscripten/compare/1.22.1...1.22.2
    - Emscripten-LLVM: https://github.com/emscripten-core/emscripten-fastcomp/compare/1.22.1...1.22.2
    - Emscripten-Clang: no changes.

v1.22.1: 8/7/2014
------------------
 - Added support for prefixing functions with '$' in JS libraries, in order to
   cause them not be prefixed with '_' when compiling.
 - Improved WebIDL compiler to support enums.
 - Fixed a bug with emscripten_force_exit() that would throw an exception (#2629).
 - Fixed setlocale() when setting a bad locale. (#2630)
 - Fixed a compiler miscompilation bug when optimizing loops. (#2626)
 - Fixed an issue with rethrowing an exception (#2627)
 - Fixed a bug where malloc()ing from JS code would leak memory if the C/C++
   side does not use malloc() (#2621)
 - Removed an unnecessary assert() in glReadPixels, and improved it to support
   more texture pixel types.
 - Fixed a bug with std::locale accepting unknown locale names (#2636)
 - Added support for WebIDL binder to work with Closure (#2620)
 - Added no-op SDL IMG_Quit() and TTF_Quit() symbols.
 - Migrated to building libcxx and libcxxapi with -Oz optimization flags.
 - Full list of changes:
    - Emscripten: https://github.com/emscripten-core/emscripten/compare/1.22.0...1.22.1
    - Emscripten-LLVM: no changes.
    - Emscripten-Clang: no changes.

v1.22.0: 8/5/2014
------------------
 - Added support to emrun to dump files to the local filesystem for debugging
   purposes.
 - Implemented emscripten_wget in ASYNCIFY mode.
 - Improved extension catching support (#2616)
 - Fixed .a link groups to also work when linking to bitcode. (#2568)
 - Full list of changes:
    - Emscripten: https://github.com/emscripten-core/emscripten/compare/1.21.10...1.22.0
    - Emscripten-LLVM: https://github.com/emscripten-core/emscripten-fastcomp/compare/1.21.10...1.22.0
    - Emscripten-Clang: no changes.

v1.21.10: 7/29/2014
-------------------
 - Fixed a Windows-specific issue where the generated output files might contain
   line endings of form \r\r\n. This caused browser debuggers to get confused
   with line numbers. (#2133)
 - Improved the node.js workaround introduced in v1.21.8.
 - Implemented new HTML5 API for direct WebGL context creation, emscripten_webgl_*().
 - Fixed a bug when loading in node.js and loaded by another module (#2586)
 - Full list of changes:
    - Emscripten: https://github.com/emscripten-core/emscripten/compare/1.21.9...1.21.10
    - Emscripten-LLVM: no changes.
    - Emscripten-Clang: no changes.

v1.21.9: 7/28/2014
------------------
 - Fixed issues with exception catching. (#2531)
 - Full list of changes:
    - Emscripten: https://github.com/emscripten-core/emscripten/compare/1.21.8...1.21.9
    - Emscripten-LLVM: no changes.
    - Emscripten-Clang: no changes.

v1.21.8: 7/28/2014
------------------
 - Fixed an issue when using --embed-file to embed very large files.
 - Worked around a Windows node.js bug where the compiler output might get cut
   off when the compilation ends in an error.
   (https://github.com/joyent/node/issues/1669)
 - Full list of changes:
    - Emscripten: https://github.com/emscripten-core/emscripten/compare/1.21.7...1.21.8
    - Emscripten-LLVM: https://github.com/emscripten-core/emscripten-fastcomp/compare/1.21.7...1.21.8
    - Emscripten-Clang: no changes.

v1.21.7: 7/25/2014
------------------
 - Added new environment variable EMCC_ONLY_FORCED_STDLIBS which can be used to
   restrict to only linking to the chosen set of Emscripten-provided libraries.
   (See also EMCC_FORCE_STDLIBS)
 - Adjusted argv[0] and environment variables USER, HOME, LANG and _ to report a
   more convenient set of default values. (#2565)
 - Fixed an issue where the application could not use environ without also
   referring to getenv() (#2557)
 - Fixed an issue with IDBFS running in web workers.
 - Print out an error if IDBFS is used without IDB support.
 - Fixed calling Runtime.getFuncWrapper() when -s ALIASING_FUNCTION_POINTERS=1 (#2010)
 - Fixed an issue where deleting files during directory iteration would produce
   incorrect iteration results (#2528)
 - Fixed support for strftime with %z and %Z (#2570)
 - Fixed a bug with truncate() throwing an exception (#2572)
 - Improved the linker to generate warning messages if user specifies -s X=Y
   linker flags that do not exist (#2579)
 - Fixed an issue with creating read-only files (#2573)
 - Added first implementation for the ASYNCIFY option, which splits up
   synchronous blocking loops to asynchronous execution. For more information on
   this approach, see https://github.com/emscripten-core/emscripten/wiki/Asyncify
 - Full list of changes:
    - Emscripten: https://github.com/emscripten-core/emscripten/compare/1.21.6...1.21.7
    - Emscripten-LLVM: https://github.com/emscripten-core/emscripten-fastcomp/compare/1.21.6...1.21.7
    - Emscripten-Clang: no changes.

v1.21.6: 7/22/2014
------------------
 - Separated OpenAL AL and ALC errors to properly separate fields.
 - When using EGL to initialize a GL context, initialize a stencil buffer to the
   context as well, since proper EGL context choosing is not yet implemented.
 - Added new linker flag -s DEMANGLE_SUPPORT to choose whether to compile the
   application with libcxxabi-provided demangling support ___cxa_demangle().
 - Fixed a problem where calling stat() on a nonexisting file in the runtime VFS
   would result in an exception being thrown. (#2552)
 - When using the -v flag, no longer retain intermediate compilation files. To
   preserve the intermediate files, set the EMCC_DEBUG=1 environment variable.
   (#2538)
 - Added a new HTML setting Module.memoryInitializerPrefixURL which specifies a
   prefix for where the memory initializer file .mem.js should be loaded from
   (#2542)
 - Implemented eglReleaseThread to work according to spec.
 - Implemented a new function emscripten_force_exit() which immediately shuts
   down the C runtime.
 - Fixed a bug with exception handling that resulted in an error unresolved
   symbol: _ZTISt13bad_exception (#2560)
 - Full list of changes:
    - Emscripten: https://github.com/emscripten-core/emscripten/compare/1.21.5...1.21.6
    - Emscripten-LLVM: no changes.
    - Emscripten-Clang: no changes.

v1.21.5: 7/21/2014
------------------
 - Added support for glDrawBuffers with the WEBGL_draw_buffers extension.
 - Added stub implementation for eglReleaseThread.
 - Fixed a bug where passing -E to emcc used the system include headers instead
   of the built-in ones. (#2534)
 - Fixed the stacktrace() function to work on MSIE as well.
 - Removed the zlib.h header file from system include directory, since
   Emscripten does not provide an implementation of zlib built-in.
 - Added support for __cxa_bad_typeid (#2547)
 - Fixed an internal compiler crash with a certain pattern involving optimized
   builds and int64_t (#2539)
 - Fixed an issue with -s EXCEPTION_CATCHING_WHITELIST handling where an
   extension that was a substring of another might get erroneously handled.
 - Full list of changes:
    - Emscripten: https://github.com/emscripten-core/emscripten/compare/1.21.4...1.21.5
    - Emscripten-LLVM: https://github.com/emscripten-core/emscripten-fastcomp/compare/1.21.4...1.21.5
    - Emscripten-Clang: no changes.

v1.21.4: 7/17/2014
------------------
 - Implemented the getsockopt() function.
 - Added new event callback functions emscripten_set_socket_xx_callback() that
   allow listening to WebSocket events in an asynchronous manner.
 - Greatly improved CMake support, now various forms of configure-time test
   builds are supported, and the default extension is set to ".js"
 - Prohibit the virtual filesystem from creating files with name '.' or '..' at
   runtime.
 - Have runtime mkdir() function call normalize the path to be created before
   creation.
 - Fixed an issue with omitting the third paramter in cwrap() call (#2511).
 - Fixed an issue where mouse event handling would throw an exception if the
   page did not contain a canvas object.
 - Fixed a GL initialization problem when user has extended Array with custom
   functions (#2514)
 - Added new compiler defines __EMSCRIPTEN_major__, __EMSCRIPTEN_minor__ and
   __EMSCRIPTEN_tiny__ which communicate the compiler version major.minor.tiny
   to compiled applications (#2343)
 - Fixed a bug where emrun did not properly capture the exit code when exit
   runtime via not calling exit().
 - Fixed an error message when symlinkin invalid filenams at runtime.
 - Fixed a bug in EGL context creation that parsed the input context creation
   parameters with wrong terminator.
 - Improved ffdb.py to be smarter when to attempt port forwarding to connect to
   a FFOS device DevTools port.
 - Implemented strsignal() function (#2532)
 - Full list of changes:
    - Emscripten: https://github.com/emscripten-core/emscripten/compare/1.21.3...1.21.4
    - Emscripten-LLVM: no changes.
    - Emscripten-Clang: no changes.

v1.21.3: 7/10/2014
------------------
 - Added implementations for SDL function SDL_AudioQuit and SDL_VideoQuit.
 - Fix an issue with the optimizeShifts optimization enabled in previous version.
 - Fixed the -s RELOOPER command line parameter to work.
 - Fixed a bug where building the system libc migt result in a compiler deadlock
   on Windows.
 - Removed emcc from trying to link in .dll files as static libraries on
   Windows.
 - Added support for GL_HALF_FLOAT_OES.
 - Fixed a bug where emcmake did not work on Windows.
 - Use multithreaded compilation to build libc.
 - Fixed an issue where the GL interop library could throw an exception in an
   error condition, instead of raising a GL error.
 - Full list of changes:
    - Emscripten: https://github.com/emscripten-core/emscripten/compare/1.21.2...1.21.3
    - Emscripten-LLVM: no changes.
    - Emscripten-Clang: no changes.

v1.21.2: 7/5/2014
------------------
 - Improved the checks that detect that code is run only while the runtime is
   initialized.
 - The memory initializer file (.mem.js) is now emitted by default when
   compiling with at least -O2 optimization level.
 - Fixed a performance issue where built-in math functions (Math.sqrt, etc.)
   took a slightly slower path (#2484).
 - Added support for the ffs libc function.
 - Re-enabled optimizeShifts optimization when not compiling for asm.js (#2481)
 - Full list of changes:
    - Emscripten: https://github.com/emscripten-core/emscripten/compare/1.21.1...1.21.2
    - Emscripten-LLVM: no changes.
    - Emscripten-Clang: no changes.

v1.21.1: 7/3/2014
------------------
 - Fixed an issue where wrong python interpreter could get invoked on Windows
   when both native and cygwin python were installed.
 - Updated musl from version 0.9.13 to version 1.0.3.
 - Full list of changes:
    - Emscripten: https://github.com/emscripten-core/emscripten/compare/1.21.0...1.21.1
    - Emscripten-LLVM: no changes.
    - Emscripten-Clang: no changes.

v1.21.0: 7/2/2014
------------------
 - Enable memory init files (.mem) by default in optimized builds (-O2+), as if
   --memory-init-file 1  is specified. This makes the default behavior on
   optimized builds emit smaller and faster-to-load code, but does require that
   you ship both a .js and a .mem file (if you prefer not to, can use
   --memory-init-file 1  ).
 - Implemented new SDL 1.2 functions SDL_GetRGB, SDL_GetRGBA and SDL_putenv.
 - Added support for /dev/random, /dev/urandom and C++11 std::random_device,
   which will use cryptographically secure random api if available. (#2447)
 - Added support for CMake find_path() directive.
 - Added support for std::unique_ptr in embind.
 - Improved Windows support for ffdb.py.
 - Implemented the clip_rect structure for created SDL surfaces.
 - Fixed a regression with SDL touch events (#2466)
 - Added support for C++11 std::thread::hardware_concurrency which backs to
   navigator.hardwareConcurrency. See
   http://wiki.whatwg.org/wiki/Navigator_HW_Concurrency (#2456)
 - Optimized embind code generation with constexprs.
 - Enabled the use of Runtime.add&removeFunction when closure minification is
   active (#2446)
 - Implemented support for accessing WebGL when building via the proxy to worker
   architecture.
 - Full list of changes:
    - Emscripten: https://github.com/emscripten-core/emscripten/compare/1.20.0...1.21.0
    - Emscripten-LLVM: no changes.
    - Emscripten-Clang: no changes.

v1.20.0: 6/13/2014
------------------
 - Optimize in-memory virtual filesystem performance when serialized to an IndexedDB.
 - Fixed memcpy regression with ta0 and ta1 modes.
 - Fixed an issue with line numbers being messed up when generating source maps (#2410)
 - Fixed an ffdb logging bug that could cause it to drop messages if they were
   being received too fast. Added support getting memory and system descriptions
   with ffdb.
 - Added a new extension to SDL "emscripten_SDL_SetEventHandler()" which enabled
   application to perform SDL event handling inside a JS event handler to
   overcome browser security restrictions. (#2417)
 - Full list of changes:
    - Emscripten: https://github.com/emscripten-core/emscripten/compare/1.19.2...1.20.0
    - Emscripten-LLVM: no changes.
    - Emscripten-Clang: no changes.

v1.19.2: 6/9/2014
------------------
 - Updated CMake support for response file handling.
 - Fixed issues with glfwGetProcAddress and glfwSetWindowSizeCallback.
 - Fixed an issue with regexes that caused issues on IE11 runtime (#2400)
 - Added a new functions emscripten_get_preloaded_image_data() and
   emscripten_get_preloaded_image_data_from_FILE() to obtain pixel data of
   preloaded images.
 - Greatly improved ffdb capabilities to operate a FFOS device.
 - Fixed a Windows-specific bug where the user temp directory was littered with
   temporary .rsp files that did not get cleaned up.
 - Improved SIMD support.
 - Full list of changes:
    - Emscripten: https://github.com/emscripten-core/emscripten/compare/1.19.1...1.19.2
    - Emscripten-LLVM: https://github.com/emscripten-core/emscripten-fastcomp/compare/1.19.1...1.19.2
    - Emscripten-Clang: no changes.

v1.19.1: 6/3/2014
------------------
 - Migrate to using musl sscanf and sprintf and the family that writes to
   memory, and not directly to the filesystem.
 - Improve the error messages from -s SAFE_HEAP_ACCESS=1 runtime checks.
 - Added new linker flag -s NO_DYNAMIC_EXECUTION=1 which removes the use of
   eval() and new Function() in the generated output. For more information, see
   "Eval and related functions are disabled" in
   https://developer.chrome.com/extensions/contentSecurityPolicy .
 - Fixed a compiler issue when very large double constants are present. (#2392)
 - Full list of changes:
    - Emscripten: https://github.com/emscripten-core/emscripten/compare/1.19.0...1.19.1
    - Emscripten-LLVM: no changes.
    - Emscripten-Clang: no changes.

v1.19.0: 5/29/2014
------------------
 - Added an error message to signal that linkable modules are not supported in fastcomp.
 - Fixed a miscompilation issue that resulted in an error "SyntaxError: invalid
   increment operand" and a statement +(+0) being generated (#2314)
 - Make optimized compiler output smaller by running the shell code through
   uglify when not using closure.
 - Fixed a crash in SDL audio loading code introduced in v1.18.3
 - Fixed an issue where glTex(Sub)Image2D might throw an exception on error,
   instead of setting glGetError().
 - Added new typedefs emscripten_align1_short, emscripten_align{1/2}_int,
   emscripten_align{1/2}_float and emscripten_align{1/2/4}_double to ease
   signaling the compiler that unaligned data is present. (#2378)
 - Fixed an embind issue with refcount tracking on smart pointers.
 - Full list of changes:
    - Emscripten: https://github.com/emscripten-core/emscripten/compare/1.18.4...1.19.0
    - Emscripten-LLVM: https://github.com/emscripten-core/emscripten-fastcomp/compare/1.18.4...1.19.0
    - Emscripten-Clang: no changes.

v1.18.4: 5/27/2014
------------------
 - Fixed error message on unsupported linking options (#2365)
 - Updated embind to latest version from IMVU upstream.
 - Fixed an issue where source maps did not load properly in Firefox.
 - Added a more descriptive error message to fastcomp when MAX_SETJMPS limit is
   violated. (#2379)
 - Full list of changes:
    - Emscripten: https://github.com/emscripten-core/emscripten/compare/1.18.3...1.18.4
    - Emscripten-LLVM: https://github.com/emscripten-core/emscripten-fastcomp/compare/1.18.3...1.18.4
    - Emscripten-Clang: no changes.

v1.18.3: 5/21/2014
------------------
 - Added support to emcc command line for "archive groups": -Wl,--start-group
   and -Wl,--end-group
 - Greatly optimized ccall and cwrap implementations.
 - Added new support for SDL_Mix backend to use WebAudio to play back audio clips.
 - Fixed a registerizeHarder issue with elimination of conditional expressions.
 - Migrated single-character standard C functions (islower, tolower, and the
   family) to use musl implementations.
 - Updated relooper to not optimize out breaks if it causes excessive nesting.
 - Full list of changes:
    - Emscripten: https://github.com/emscripten-core/emscripten/compare/1.18.2...1.18.3
    - Emscripten-LLVM: https://github.com/emscripten-core/emscripten-fastcomp/compare/1.18.2...1.18.3
    - Emscripten-Clang: no changes.

v1.18.2: 5/19/2014
------------------
 - Fixed a problem which blocked user applications from handling WebGL context
   loss events themselves.
 - Added a new HTML5 api function emscripten_is_webgl_context_lost() which
   allows polling for context loss in addition to receiving events.
 - Improved async wget progress events to work better across browsers.
 - Improved WebIDL binder support.
 - Added new typeof() function to emscripten::val.
 - Added support for SDL window events SDL_WINDOWEVENT_FOCUS_GAINED,
   SDL_WINDOWEVENT_FOCUS_LOST, SDL_WINDOWEVENT_SHOWN, SDL_WINDOWEVENT_HIDDEN.
 - Fixed a compiler miscompilation on unsigned i1 bitcasts (#2350)
 - Fixed a compiler bug where doubles in varargs might not get 8-byte aligned (#2358)
 - Full list of changes:
    - Emscripten: https://github.com/emscripten-core/emscripten/compare/1.18.1...1.18.2
    - Emscripten-LLVM: https://github.com/emscripten-core/emscripten-fastcomp/compare/1.18.1...1.18.2
    - Emscripten-Clang: no changes.

v1.18.1: 5/12/2014
------------------
 - Fixed an issue where the mouse wheel scroll did not work with SDL.
 - Fixed an issue with emscripten_async_wget, which undesirably expected that
   the string pointer passed to it stayed alive for the duration of the
   operation (#2349)
 - Emscripten now issues a warning message when the EXPORTED_FUNCTIONS list
   contains invalid symbol names (#2338)
 - Full list of changes:
    - Emscripten: https://github.com/emscripten-core/emscripten/compare/1.18.0...1.18.1
    - Emscripten-LLVM: no changes.
    - Emscripten-Clang: no changes.

v1.18.0: 5/10/2014
------------------
 - Enable support for low-level C<->JS interop to marshall 64 bit integers from
   C to JS.
 - Fixed an issue that caused some programs to immediately run out of memory
   "(cannot enlarge memory arrays)" at startup. (#2334)
 - Fixed a crash issue with generated touch events that didn't correspond to a real touch.
 - Full list of changes:
    - Emscripten: https://github.com/emscripten-core/emscripten/compare/1.17.0...1.18.0
    - Emscripten-LLVM: https://github.com/emscripten-core/emscripten-fastcomp/compare/1.17.0...1.18.0
    - Emscripten-Clang: no changes.

v1.17.0: 5/6/2014
------------------
 - Enabled asm.js compilation and -s PRECISE_F32 support when using embind.
 - Improved relooper to emit switches in many-entried blocks.
 - Fixed a GLFW bug where mouse wheel direction was reversed.
 - Fixed glfwGetKey to work even when no callback is registered with
   glfwGetKeyCallback (#1320)
 - Added a new tool 'webidl_binder' that generates C <-> JS interop code from
   WebIDL descriptions.
 - Fix emscripten compilation to work on pages that don't contain a HTML canvas.
 - Added a new error message to default shell when an uncaught exception is thrown.
 - Improved error diagnostics reported by -s SAFE_HEAP=1.
 - Added support for registering callbacks hook to VFS file open, write, move,
   close and delete.
 - Added embind support to std::basic_string<unsigned char>
 - By default, the C runtime will no longer exit after returning from main()
   when safeSetTimeout() or safeSetInterval() is used.
 - Fixed an issue with sscanf formatting (#2322)
 - Fixed an issue where precompiled headers were given a wrong output filename (#2320)
 - Enabled registerizeHarder optimization pass to work when outlining is enabled.
 - Fixed an issue with strptime month handling (#2324)
 - Added an initial implementation of a new tool 'ffdb' which can be used to
   operate a Firefox OS phone from the command line.
 - Fixed a compiler crash on assertion failure '!contains(BranchesOut, Target)'
   (emscripten-fastcomp #32)
 - Added a new ABI to Clang that targets Emscripten specifically. Stop aligning
   member functions to save some space in the function table array.
 - Full list of changes:
    - Emscripten: https://github.com/emscripten-core/emscripten/compare/1.16.0...1.17.0
    - Emscripten-LLVM: https://github.com/emscripten-core/emscripten-fastcomp/compare/1.16.0...1.17.0
    - Emscripten-Clang: https://github.com/emscripten-core/emscripten-fastcomp-clang/compare/1.16.0...1.17.0

v1.16.0: 4/16/2014
------------------
 - Removed browser warnings message in VFS library about replacing __proto__ performance issue.
 - Full list of changes:
    - Emscripten: https://github.com/emscripten-core/emscripten/compare/1.15.1...1.16.0
    - Emscripten-LLVM: no changes.
    - Emscripten-Clang: https://github.com/emscripten-core/emscripten-fastcomp-clang/compare/1.15.1...1.16.0

v1.15.1: 4/15/2014
------------------
 - Added support for SDL2 touch api.
 - Added new user-controllable emdind-related define #define
   EMSCRIPTEN_HAS_UNBOUND_TYPE_NAMES, which allows optimizing embind for minimal
   size when std::type_info is not needed.
 - Fixed issues with CMake support where CMAKE_AR and CMAKE_RANLIB were not
   accessible from CMakeLists.txt files.
 - Full list of changes:
    - Emscripten: https://github.com/emscripten-core/emscripten/compare/1.15.0...1.15.1
    - Emscripten-LLVM: no changes.
    - Emscripten-Clang: no changes.

v1.15.0: 4/11/2014
------------------
 - Fix outlining feature for functions that return a double (#2278)
 - Added support for C++11 atomic constructs (#2273)
 - Adjusted stdout and stderr stream behavior in the default shell.html to
   always print out to both web page text log box, and the browser console.
 - Fixed an issue with loop variable optimization.
 - Full list of changes:
    - Emscripten: https://github.com/emscripten-core/emscripten/compare/1.14.1...1.15.0
    - Emscripten-LLVM: https://github.com/emscripten-core/emscripten-fastcomp/compare/1.14.1...1.15.0
    - Emscripten-Clang: https://github.com/emscripten-core/emscripten-fastcomp-clang/compare/1.14.1...1.15.0

v1.14.1: 4/8/2014
------------------
 - Added new command line utility 'emcmake', which can be used to call
   emconfigure for cmake.
 - Added a new emcc command line parameter '--valid-abspath', which allows
   selectively suppressing warning messages that occur when using absolute path
   names in include and link directories.
 - Added a new emcc linker command line parameter '--emit-symbol-map', which
   will save a map file between minified global names and the original function
   names.
 - Fixed an issue with --default-object-ext not always working properly.
 - Added optimizations to eliminate redundant loop variables and redundant
   self-assignments.
 - Migrated several libc functions to use compiled code from musl instead of
   handwritten JS implementations.
 - Improved embind support.
 - Renamed the EM_ASM_() macro to the form EM_ASM_ARGS().
 - Fixed mouse button ordering issue in glfw.
 - Fixed an issue when creating a path name that ends in a slash (#2258, #2263)
 - Full list of changes:
    - Emscripten: https://github.com/emscripten-core/emscripten/compare/1.14.0...1.14.1
    - Emscripten-LLVM: https://github.com/emscripten-core/emscripten-fastcomp/compare/1.14.0...1.14.1
    - Emscripten-Clang: no changes.

v1.14.0: 3/25/2014
------------------
 - Added new emcc linker command line option '-profiling', which defaults JS
   code generation options suited for benchmarking and profiling purposes.
 - Implemented the EGL function eglWaitGL().
 - Fixed an issue with the HTML5 API that caused the HTML5 event listener unregistration to fail.
 - Fixed issues with numpad keys in SDL support library.
 - Added a new JS optimizer pass 'simplifyIfs', which is run when -s
   SIMPLIFY_IFS=1 link flag is set and -g is not specified. This pass merges
   multiple nested if()s together into single comparisons, where possible.
 - Removed false positive messages on missing internal "emscripten_xxx" symbols at link stage.
 - Updated to latest relooper version.
 - Full list of changes:
    - Emscripten: https://github.com/emscripten-core/emscripten/compare/1.13.2...1.14.0
    - Emscripten-LLVM: https://github.com/emscripten-core/emscripten-fastcomp/compare/1.13.2...1.14.0
    - Emscripten-Clang: no changes.

v1.13.2: 3/15/2014
------------------
 - Fixed issues with SDL audio on Safari.
 - Fixed issues with HTML5 API mouse scroll events on Safari.
 - Fixed issues with HTML5 fullscreen requests in IE11.
 - Enabled support for emscripten_get_callstack on IE10+.
 - Fixed issues with Closure symbol minification.
 - Further improved em_asm()-related error messages.
 - Updated to latest relooper version.
 - Full list of changes:
    - Emscripten: https://github.com/emscripten-core/emscripten/compare/1.13.1...1.13.2
    - Emscripten-LLVM: https://github.com/emscripten-core/emscripten-fastcomp/compare/1.13.1...1.13.2
    - Emscripten-Clang: no changes.

v1.13.1: 3/10/2014
------------------
 - Disallow C implicit function declarations by making it an error instead of a
   warning by default. These will not work with Emscripten, due to strict
   Emscripten signature requirements when calling function pointers (#2175).
 - Allow transitioning to full screen from SDL as a response to mouse press
   events.
 - Fixed a bug in previous 1.13.0 release that broke fullscreen transitioning
   from working.
 - Fixed emscripten/html5.h to be used in C source files.
 - Fix an issue where extraneous system libraries would get included in the
   generated output (#2191).
 - Added a new function emscripten_async_wget2_data() that allows reading from
   an XMLHTTPRequest directly into memory while supporting advanced features.
 - Fixed esc key code in GLFW.
 - Added new emscripten_debugger() intrinsic function, which calls into JS
   "debugger;" statement to break into a JS debugger.
 - Fixed varargs function call alignment of doubles to 8 bytes.
 - Switched to using default function local stack alignment to 16 bytes to be SIMD-friendly.
 - Improved error messages when user code has a syntax error in em_asm() statements.
 - Switched to using a new custom LLVM datalayout format for Emscripten. See
   https://github.com/emscripten-core/emscripten-fastcomp/commit/65405351ba0b32a8658c65940e0b65ceb2601ad4
 - Optimized function local stack space to use fewer temporary JS variables.
 - Full list of changes:
    - Emscripten: https://github.com/emscripten-core/emscripten/compare/1.13.0...1.13.1
    - Emscripten-LLVM: https://github.com/emscripten-core/emscripten-fastcomp/compare/1.13.0...1.13.1
    - Emscripten-Clang: https://github.com/emscripten-core/emscripten-fastcomp-clang/compare/1.13.0...1.13.1

v1.13.0: 3/3/2014
------------------
 - Fixed the deprecated source mapping syntax warning.
 - Fixed a buffer overflow issue in emscripten_get_callstack (#2171).
 - Added support for -Os (optimize for size) and -Oz (aggressively optimize for
   size) arguments to emcc.
 - Fixed a typo that broko the call signature of glCompressedTexSubImage2D()
   function (#2173).
 - Added new browser fullscreen resize logic that always retains aspect ratio
   and adds support for IE11.
 - Improve debug messaging with bad function pointer calls when -s ASSERTIONS=2
   is set.
 - Full list of changes: https://github.com/emscripten-core/emscripten/compare/1.12.3...1.13.0

v1.12.3: 2/27/2014
------------------
 - Fixed alcOpenDevice on Safari.
 - Improved the warning message on missing symbols to not show false positives (#2154).
 - Improved EmscriptenFullscreenChangeEvent HTML5 API structure to return
   information about HTML element and screen sizes for convenience.
 - Full list of changes: https://github.com/emscripten-core/emscripten/compare/1.12.2...1.12.3

v1.12.2: 2/25/2014
------------------
 - Added better warning message if Emscripten, LLVM and Clang versions don't match.
 - Introduced the asmjs-unknown-emscripten target triple that allows
   specializing LLVM codegen for Emscripten purposes.
 - Full list of changes: https://github.com/emscripten-core/emscripten/compare/1.12.1...1.12.2

v1.12.1: 2/25/2014
------------------
 - TURNED ON FASTCOMP BY DEFAULT. This means that you will need to migrate to
   fastcomp-clang build. Either use an Emscripten SDK distribution, or to build
   manually, see
   http://kripken.github.io/emscripten-site/docs/building_from_source/LLVM-Backend.html
   for info.
 - Migrate to requiring Clang 3.3 instead of Clang 3.2. The fastcomp-clang
   repository by Emscripten is based on Clang 3.3.
 - Deprecated old Emscripten libgc implementation.
 - asm.js will now be always enabled, even in -O0 builds in fastcomp.
 - Remove support for -s RUNTIME_TYPE_INFO, which is unsupported in fastcomp.
 - Added a new "powered by Emscripten" logo.
 - Updated default shell.html graphical layout.
 - Added new macro EM_ASM_, which allows sending values to JS without returning anything.
 - Deprecated the jcache compiler option. It should not be needed anymore.
 - Added support for fetching callstack column information in Firefox 30 in emscripten_get_callstack.
 - Fix issues with missing exceptions-related symbols in fastcomp.
 - Full list of changes: https://github.com/emscripten-core/emscripten/compare/1.12.0...1.12.1

v1.12.0: 2/22/2014
------------------
 - Improved the runtime abort error message when calling an invalid function
   pointer if compiled with -s ASSERTIONS=1 and 2. This allows the developer to
   better deduce errors with bad function pointers or function pointers casted
   and invoked via a wrong signature.
 - Added a new api function emscripten_set_main_loop_arg, which allows passing a
   userData pointer that will be carried via the function call, useful for
   object-oriented encapsulation purposes (#2114).
 - Fixed CMake MinSizeRel configuration type to actually optimize for minimal size with -Os.
 - Added support for GLES2 VAO extension OES_vertex_array_object for browsers that support it.
 - Fix issues with emscripten/html5.f when compiled with the SAFE_HEAP option.
 - Full list of changes: https://github.com/emscripten-core/emscripten/compare/1.11.1...1.12.0

v1.11.1: 2/19/2014
------------------
 - Improved eglSwapBuffers to be spec-conformant.
 - Fixed an issue with asm.js validation and va_args (#2120).
 - Fixed asm.js validation issues found with fuzzing.
 - Added new link-time compiler flag -s RETAIN_COMPILER_SETTINGS=1, which
   enables a runtime API for querying which Emscripten settings were used to
   compile the file.
 - Full list of changes: https://github.com/emscripten-core/emscripten/compare/1.11.0...1.11.1

v1.11.0: 2/14/2014
------------------
 - Implemented some new SDL library functions.
 - Renamed standard file descriptors to have handles 0, 1 and 2 rather than 1, 2
   and 3 to coincide with unix numbering.
 - Improved embind support with smart pointers and mixins.
 - Improved the registerization -O3 optimization pass around switch-case constructs.
 - Upper-case files with suffix .C are now also recognized (#2109).
 - Fixed an issue with glGetTexParameter (#2112).
 - Improved exceptions support in fastcomp.
 - Added new linker option -s NO_EXIT_RUNTIME=1, which can be used to set a
   default value for the Module["noExitRuntime"] parameter at compile-time.
 - Improved SDL audio buffer queueing when the sample rate matches the native
   web audio graph sample rate.
 - Added an optimization that removes redundant Math.frounds in -O3.
 - Improved the default shell.html file.
 - Full list of changes: https://github.com/emscripten-core/emscripten/compare/1.10.4...1.11.0

v1.10.4: 2/10/2014
------------------
 - Added support for legacy GL emulation in fastcomp.
 - Deprecated the --split-js compiler option. This is not supported in fastcomp.
 - Full list of changes: https://github.com/emscripten-core/emscripten/compare/1.10.3...1.10.4

v1.10.3: 2/9/2014
------------------
 - Work on supporting GL/EGL GetProcAddress.
 - Fixed issues with shared lib linking support.
 - Full list of changes: https://github.com/emscripten-core/emscripten/compare/1.10.2...1.10.3

v1.10.2: 2/7/2014
------------------
 - Added basic FS unmount support.
 - Improved screen orientation lock API to return a success code.
 - Added PRECISE_F32 support to fastcomp.
 - Fixed issues in fastcomp related to special floating point literal
   serialization.
 - Improved SDL audio buffer queueing.
 - Added new link-time option -s WARN_UNALIGNED=1 to fastcomp to report compiler
   warnings about generated unaligned memory accesses, which can hurt
   performance.
 - Optimized libc strcmp and memcmp with the implementations from musl libc.
 - Optimized libc memcpy and memset to back to native code for large buffer sizes.
 - Full list of changes: https://github.com/emscripten-core/emscripten/compare/1.10.1...1.10.2

v1.10.1: 1/31/2014
------------------
 - Improve srand() and rand() to be seedable and use a Linear Congruential
   Generator (LCG) for the rng generation for performance.
 - Improved OpenAL library support.
 - Full list of changes: https://github.com/emscripten-core/emscripten/compare/1.10.0...1.10.1

v1.10.0: 1/29/2014
------------------
 - Improved C++ exception handling.
 - Improved OpenAL library support.
 - Fixed an issue where loading side modules could try to allocate from sealed
   heap (#2060).
 - Fixed safe heap issues (2068).
 - Added new EM_ASM variants that return a value but do not receive any inputs
   (#2070).
 - Add support for simultaneously using setjmp and C++ exceptions in fastcomp.
 - Full list of changes: https://github.com/emscripten-core/emscripten/compare/1.9.5...1.10.0

v1.9.5: 1/25/2014
------------------
 - Added a spinner logo to default html shell.
 - Full list of changes: https://github.com/emscripten-core/emscripten/compare/1.9.4...1.9.5

v1.9.4: 1/24/2014
------------------
 - Add support for Ninja and Eclipse+Ninja builds with Emscripten+CMake.
 - Fixed regressions with GL emulation.
 - Added support for #if !X in .js library preprocessor.
 - Make the syntax EM_ASM("code"); not silently fail. Note that the proper form
   is EM_ASM(code); without double-quotes.
 - Optimize generated code size by minifying loop labels as well.
 - Revised the -O3 optimization level to mean "safe, but very slow optimizations
   on top of -O2", instead of the old meaning "unsafe optimizations". Using -O3
   will now only do safe optimizations, but can be very slow compared to -O2.
 - Implemented a new registerization optimization pass that does extra variable
   elimination in -O3 and later to reduce the number of local variables in
   functions.
 - Implemented a new emscripten/html5.h interface that exposes common HTML5 APIs
   directly to C code without having to handwrite JS wrappers.
 - Improved error messages reported on user-written .js libraries containing
   syntax errors (#2033).
 - Fixed glBufferData() function call signature with null data pointer.
 - Added new option Module['filePackagePrefixURL'] that allows customizing the
   URL where the VFS package is loaded from.
 - Implemented glGetTexEnviv and glGetTexEnvfv in GL emulation mode.
 - Optimized the size of large memory initializer sections.
 - Fixed issues with the safe heap compilation option.
 - Full list of changes: https://github.com/emscripten-core/emscripten/compare/1.9.3...1.9.4

v1.9.3: 1/17/2014
------------------
 - re-merge split blocks in multiples
 - Full list of changes: https://github.com/emscripten-core/emscripten/compare/1.9.2...1.9.3

v1.9.2: 1/16/2014
------------------
 - Full list of changes: https://github.com/emscripten-core/emscripten/compare/1.9.1...1.9.2

v1.9.1: 1/16/2014
------------------
 - Optimize desktop GL fixed function pipeline emulation texture load
   instruction counts when GL_COMBINE is used.
 - fix Math_floor coercion in unrecommended codegen modes
 - Full list of changes: https://github.com/emscripten-core/emscripten/compare/1.9.0...1.9.1

v1.9.0: 1/16/2014
------------------
 - Full list of changes: https://github.com/emscripten-core/emscripten/compare/1.8.14...1.9.0

v1.8.14: 1/15/2014
------------------
 - add musl fputws and fix vswprintf.
 - Full list of changes: https://github.com/emscripten-core/emscripten/compare/1.8.13...1.8.14

v1.8.13: 1/15/2014
------------------
 - remove musl use of fwritex
 - Full list of changes: https://github.com/emscripten-core/emscripten/compare/1.8.12...1.8.13

v1.8.12: 1/15/2014
------------------
 - Added new GLEW 1.10.0 emulation support.
 - Fixed an issue where the runtime could start more than once when run in a
   browser (#1992)
 - Fix a regression in wprintf.
 - Full list of changes: https://github.com/emscripten-core/emscripten/compare/1.8.11...1.8.12

v1.8.11: 1/15/2014
------------------
 - Full list of changes: https://github.com/emscripten-core/emscripten/compare/1.8.10...1.8.11

v1.8.10: 1/14/2014
------------------
 - Update libc implementation from musl libc.
 - Full list of changes: https://github.com/emscripten-core/emscripten/compare/1.8.9...1.8.10

v1.8.9: 1/14/2014
------------------
 - add fputwc, which enables wprintf.
 - Full list of changes: https://github.com/emscripten-core/emscripten/compare/1.8.8...1.8.9

v1.8.8: 1/14/2014
------------------
 - Update to latest libcxx and libcxxabi libraries.
 - Fix handling of floating point negative zero (#1898)
 - Fixed a memory leak in relooper in previous release.
 - Fixed an issue in previous release with VBO handling in GL optimizations.
 - Full list of changes: https://github.com/emscripten-core/emscripten/compare/1.8.7...1.8.8

v1.8.7: 1/13/2014
------------------
 - Added support to numpad keycodes in glut support library.
 - Fix SIMD support with fastcomp.
 - Fixed a compiler error 'ran out of names' that could occur with too many
   minified symbol names.
 - Work around webkit imul bug https://bugs.webkit.org/show_bug.cgi?id=126345
   (#1991)
 - Optimized desktop GL fixed function pipeline emulation path for better
   performance.
 - Added support for exceptions when building with fastcomp.
 - Fix and issue where the run() function could be called multiple times at
   startup (#1992)
 - Removed a relooper limitation with fixed buffer size.
 - Full list of changes: https://github.com/emscripten-core/emscripten/compare/1.8.6...1.8.7

v1.8.6: 1/8/2014
------------------
 - Added support for the libuuid library, see http://linux.die.net/man/3/libuuid.
 - Fixed .js file preprocessor to preprocess recursively (#1984).
 - Fixed a compiler codegen issue related to overflow arithmetic (#1975)
 - Added new link-time optimization flag -s AGGRESSIVE_VARIABLE_ELIMINATION=1
   that enables the aggressiveVariableElimination js optimizer pass, which tries
   to remove temporary variables in generated JS code at the expense of code
   size.
 - Full list of changes: https://github.com/emscripten-core/emscripten/compare/1.8.5...1.8.6

v1.8.5: 1/7/2014
------------------
 - Fixed compiler issues when used with LLVM 3.4.
 - Full list of changes: https://github.com/emscripten-core/emscripten/compare/1.8.4...1.8.5

v1.8.4: 1/6/2014
------------------
 - Added support to Return and Backspace keys to glut
 - Fixed compiler issues when used with LLVM 3.4.
 - Full list of changes: https://github.com/emscripten-core/emscripten/compare/1.8.3...1.8.4

v1.8.3: 1/5/2014
------------------
 - Improved SDL and page scroll pos handling support for IE10 and IE11.
 - Optimized SDL_UnlockSurface performance.
 - Full list of changes: https://github.com/emscripten-core/emscripten/compare/1.8.2...1.8.3

v1.8.2: 1/4/2014
------------------
 - Fixed glGetFramebufferAttachmentParameteriv and an issue with glGetXXX when
   the returned value was null.
 - Full list of changes: https://github.com/emscripten-core/emscripten/compare/1.8.1...1.8.2

v1.8.1: 1/3/2014
------------------
 - Added support for WebGL hardware instancing extension.
 - Improved fastcomp native LLVM backend support.
 - Added support for #include filename.js to JS libraries.
 - Deprecated --compression emcc command line parameter that manually compressed
   output JS files, due to performance issues. Instead, it is best to rely on
   the web server to serve compressed JS files.
 - Full list of changes: https://github.com/emscripten-core/emscripten/compare/1.8.0...1.8.1

v1.8.0: 12/28/2013
------------------
 - Fix two issues with function outliner and relooper.
 - Full list of changes: https://github.com/emscripten-core/emscripten/compare/1.7.9...1.8.0

v1.7.9: 12/27/2013
------------------
 - Added new command line parameter --em-config that allows specifying a custom
   location for the .emscripten configuration file.
 - Reintroduced relaxed asm.js heap sizes, which no longer need to be power of
   2, but a multiple of 16MB is sufficient.
 - Added emrun command line tool that allows launching .html pages from command
   line on desktop and Android as if they were native applications. See
   https://groups.google.com/forum/#!topic/emscripten-discuss/t2juu3q1H8E . Adds
   --emrun compiler link flag.
 - Began initial work on the "fastcomp" compiler toolchain, a rewrite of the
   previous JS LLVM AST parsing and codegen via a native LLVM backend.
 - Added --exclude-file command line flag to emcc and a matching --exclude
   command line flag to file packager, which allows specifying files and
   directories that should be excluded while packaging a VFS data blob.
 - Improved GLES2 and EGL support libraries to be more spec-conformant.
 - Optimized legacy GL emulation code path. Added new GL_FFP_ONLY optimization
   path to fixed function pipeline emulation.
 - Added new core functions emscripten_log() and emscripten_get_callstack() that
   allow printing out log messages with demangled and source-mapped callstack
   information.
 - Improved BSD Sockets support. Implemented getprotobyname() for BSD Sockets library.
 - Fixed issues with simd support.
 - Various bugfixes: #1573, #1846, #1886, #1908, #1918, #1930, #1931, #1942, #1948, ..
 - Full list of changes: https://github.com/emscripten-core/emscripten/compare/1.7.8...1.7.9

v1.7.8: 11/19/2013
------------------
 - Fixed an issue with -MMD compilation parameter.
 - Added EM_ASM_INT() and EM_ASM_DOUBLE() macros. For more information, read
   https://groups.google.com/forum/#!topic/emscripten-discuss/BFGTJPCgO6Y .
 - Fixed --split parameter to also work on Windows.
 - Fixed issues with BSD sockets accept() call.
 - Full list of changes: https://github.com/emscripten-core/emscripten/compare/1.7.7...1.7.8

v1.7.7: 11/16/2013
------------------
 - Improve SDL audio buffer queue timing support.
 - Improved default precision of clock_gettime even when not using CLOCK_REALTIME.
 - Optimize and fix issues with LLVM IR processing.
 - Full list of changes: https://github.com/emscripten-core/emscripten/compare/1.7.6...1.7.7

v1.7.6: 11/15/2013
------------------
 - Added regex implementation from musl libc.
 - The command line parameter -s DEAD_FUNCTIONS=[] can now be used to explicitly
   kill functions coming from built-in library_xx.js.
 - Improved EGL support and GLES2 spec conformance.
 - Reverted -s TOTAL_MEMORY=x to require pow2 values, instead of the relaxed
   'multiples of 16MB'. This is because the relaxed rule is released only in
   Firefox 26 which is currently in Beta and ships on the week of December 10th
   (currently in Beta). As of writing, current stable Firefox 25 does not yet
   support these.
 - Adjusted the default linker behavior to warn about all missing symbols,
   instead of silently ignoring them. Use -s WARN_ON_UNDEFINED_SYMBOLS=0 to
   suppress these warnings if necessary.
 - Full list of changes: https://github.com/emscripten-core/emscripten/compare/1.7.5...1.7.6

v1.7.5: 11/13/2013
------------------
 - Fix issues with the built-in C++ function name demangler.
 - Full list of changes: https://github.com/emscripten-core/emscripten/compare/1.7.4...1.7.5

v1.7.4: 11/12/2013
------------------
 - Fixed issues with BSD sockets code and SDL joystick implementation.
 - Full list of changes: https://github.com/emscripten-core/emscripten/compare/1.7.3...1.7.4

v1.7.3: 11/12/2013
------------------
 - Added support for generating single-precision floating point instructions.
    - For more information, read
      https://blog.mozilla.org/javascript/2013/11/07/efficient-float32-arithmetic-in-javascript/
 - Made GLES2 support library more spec-conformant by throwing fewer exceptions
   on errors. Be sure to build with -s GL_ASSERTIONS=1, remember to use
   glGetError() and check the browser console to best detect WebGL rendering
   errors.
 - Converted return value of emscripten_get_now() from float to double, to not
   lose precision in the function call.
 - Added support for joysticks in SDL via the Gamepad API
 - Full list of changes: https://github.com/emscripten-core/emscripten/compare/1.7.2...1.7.3

v1.7.2: 11/9/2013
------------------
 - The compiler now always generates a .js file that contains the generated
   source code even when compiling to a .html file.
    - Read https://groups.google.com/forum/#!topic/emscripten-discuss/EuHMwqdSsEs
 - Implemented depth+stencil buffer choosing behavior in GLUT, SDL and GLFW.
 - Fixed memory leaks generated by glGetString and eglGetString.
 - Greatly optimized startup times when virtual filesystems with a large amount
   of files in them.
 - Added some support for SIMD generated by LLVM.
 - Fixed some mappings with SDL keyboard codes.
 - Added a new command line parameter --no-heap-copy to compiler and file
   packager that can be used to optimize VFS memory usage at startup.
 - Updated libcxx to revision 194185, 2013-11-07.
 - Improvements to various library support.
 - Full list of changes: https://github.com/emscripten-core/emscripten/compare/1.7.1...1.7.2

v1.7.1: 10/24/2013
------------------
 - Remove old call to Runtime.warn in file packager code
 - Fix bug with parsing of empty types.
 - Full list of changes: https://github.com/emscripten-core/emscripten/compare/1.7.0...1.7.1

v1.7.0: 10/23/2013
------------------
 - Adds mouse wheel events support in GLUT library.
 - Adds support for a new link parameter -s CASE_INSENSITIVE_VFS=1 to enable
   Emscripten virtual filesystem to search files ignoring case.
 - *Numerous* optimizations in both compilation and runtime stages.
 - Remove unnecessary whitespace, compact postSets function, and other
   optimizations in compilation output to save on generated file size.
 - Fixes float parsing from negative zero.
 - Removes the -s EMIT_GENERATED_FUNCTIONS link parameter as unneeded.
 - Fixes an issue where updating subranges of GL uniform arrays was not
   possible.
 - asm.js heap size (-s TOTAL_MEMORY=x) no longer needs to be a power of 2. As a
   relaxed rule, choosing any multiple of 16MB is now possible.
 - O1 optimization no longer runs the 'simplifyExpressions' optimization pass.
   This is to improve build iteration times when using -O1. Use -O2 to run that
   pass.
 - EM_ASM() can now be used even when compiling to asm.js.
 - All currently specified non-debugging-related WebGL 1 extensions are now
   enabled by default on startup, no need to ctx.getExtension() manually to
   enable them.
 - Improve readability of uncaught JavaScript exceptions that are thrown all the
   way up to the web console by printing out the stack trace of where the throw
   occurred.
 - Fix an issue when renaming a directory to a subdirectory.
 - Several compiler stability fixes.
 - Adds a JavaScript implementation of cxa_demangle function for demangling call
   stack traces at runtime for easier debugging.
 - GL context MSAA antialising is now DISABLED by default, to make the GL
   behavior consistent with desktop usage.
 - Added support to SDL, GLUT and GLFW libraries to specify MSAA on/off at startup.
 - Implemented glColor4ubv in GL emulation mode.
 - Fix an issue with LLVM keyword __attribute__ ((__constructor__)) (#1155).
 - Fix an issue with va_args and -s UNALIGNED_MEMORY=1 (#1705).
 - Add initial support code for LLVM SIMD constructs and a JavaScript SIMD
   polyfill implementation from
   https://github.com/johnmccutchan/ecmascript_simd/ .
 - Fixed support for node.js native filesystem API NODEFS on Windows.
 - Optimize application startup times of Emscripten-compiled programs by
   enabling the virtual filesystem XHR and asm.js compilation to proceed in
   parallel when opening a page.
 - Full list of changes: https://github.com/emscripten-core/emscripten/compare/1.6.4...1.7.0

v1.6.4: 9/30/2013
------------------
 - Implements a new preprocessor tool for preparsing C struct definitions
   (#1554), useful for Emscripten support library implementors.
 - Fix parsing issue with sscanf (#1668).
 - Improved the responsiveness of compiler print output on Windows.
 - Improved compilation times at link stage.
 - Added support for new "NODEFS" filesystem that directly accesses files on the
   native filesystem. Only usable with node.js when compiling to JS.
 - Added support for new IDBFS filesystem for accessing files in IndexedDB storage (#1601.
 - Full list of changes: https://github.com/emscripten-core/emscripten/compare/1.6.3...1.6.4

v1.6.3: 9/26/2013
------------------
 - Emscripten CMake toolchain now generates archive files with .a suffix when
   project target type is static library, instead of generatic .bc files
   (#1648).
 - Adds iconv library from the musl project to implement wide functions in C
   library (#1670).
 - Full list of changes:
   https://github.com/emscripten-core/emscripten/compare/1.6.2...1.6.3

v1.6.2: 9/25/2013
------------------
 - Added support for dprintf() function (#1250).
 - Fixes several compiler stability issues (#1637, #1166, #1661, #1651 and more).
 - Enables support for WEBGL_depth_texture.
 - Adds support for new link flag -s GL_ASSERTIONS=1 which can be used to add
   extra validation layer to the Emscripten GL library to catch code issues.
 - Adds support to Web Audio API in SDL audio backend so that SDL audio now
   works in Chrome and new Opera as well.
 - Fixes an alpha blending issue with SDL_SetAlpha.
 - Implemented locale-related code in C library.
 - Full list of changes: https://github.com/emscripten-core/emscripten/compare/1.6.1...1.6.2

v1.6.1: 9/22/2013
------------------
 - Several optimizations to compiler link stage.
 - Full list of changes: https://github.com/emscripten-core/emscripten/compare/1.6.0...1.6.1

v1.6.0: 9/21/2013
------------------
 - Enable support for %[] pattern in scanf.
 - Added dependency tracking support to linked .js files in CMake toolchain.
 - The hex prefix 0x is now properly handled in sscanf (#1632).
 - Simplify internal compiler operations by removing the internal framework.js.
 - Full list of changes: https://github.com/emscripten-core/emscripten/compare/1.5.9...1.6.0

v1.5.9: 9/15/2013
------------------
 - Add support for SDL_Delay in web workers.
 - Full list of changes: https://github.com/emscripten-core/emscripten/compare/1.5.8...1.5.9

v1.5.8: 9/14/2013
------------------
 - Add support for the GCC -E compiler flag.
 - Update Emscripten libc headers to musl-0.9.13.
 - Added new utility function emscripten_async_load_script() to asynchronously
   load a new .js script URL.
 - Full list of changes: https://github.com/emscripten-core/emscripten/compare/1.5.7...1.5.8

v1.5.7: 8/30/2013
------------------
 - The script tag in default shell.html is now marked 'async', which enables
   loading the JS script code asynchronously in Firefox without making the main
   thread unresponsive.
 - Implemented new utility function emscripten_get_canvas_size() which returns
   the current Module <canvas> element size in pixels.
 - Optimize code size in compiled side modules.
 - Optimize startup memory usage by avoiding unnecessary copying of VFS data at
   startup.
 - Add support for SDL_WM_ToggleFullScreen().
 - Add support for emscripten_get_now() when running in SpiderMonkey shell.
 - Added new environment variable EM_BUILD_VERBOSE=0,1,2,3 to set an extra
   compiler output verbosity level for debugging.
 - Added better support for dlopen() to simulate dynamic library loading in
   JavaScript.
 - Improved support for BSD sockets and networking.
 - Added new SOCKFS filesystem, which reads files via a network connection.
 - Avoid issues with long command line limitations in CMake toolchain by using
   response files.
 - Fix issues with client-side vertex data rendering in GL emulation mode.
 - Improved precision of clock_gettime().
 - Improve function outlining support.
 - Added support for using NMake generator with CMake toolchain.
 - Improved support for flexible arrays in structs (#1602).
 - Added ability to marshal UTF16 and UTF32 strings between C++ <-> JS code.
 - Added a new commandline tool validate_asms.py to help automating asm.js
   validation testing.
 - Improved stability with inline asm() syntax.
 - Updated libc headers to new version.
 - Full list of changes: https://github.com/emscripten-core/emscripten/compare/1.5.6...1.5.7

v1.5.6: 8/17/2013
------------------
 - Improved BSD sockets support.
 - Added touch events support to GLUT library.
 - Added new --js-opts=0/1 command line option to control whether JS optimizer
   is run or not.
 - Improved OpenAL support.
 - Added new command line tool tools/find_bigvars.py which can be used on an
   output file to detect large functions and needs for outlining.
 - Merged link flags -s FORCE_GL_EMULATION and -s DISABLE_GL_EMULATION to a
   single opt-in flag -s LEGACY_GL_EMULATION=0/1 to control whether GL emulation
   is active.
 - Improved SDL input support.
 - Several stability-related compiler fixes.
 - Fixed source mapping generation support on Windows.
 - Added back the EMSCRIPTEN_KEEPALIVE attribute qualifier to help prevent
   inlining and to retain symbols in output without dead code elimination
   occurring.
 - Fix issues when marshalling UTF8 strings between C<->JS.
 - Full list of changes: https://github.com/emscripten-core/emscripten/compare/1.5.5...1.5.6

v1.5.5: 8/9/2013
------------------
 - Update libcxx to revision 187959, 2013-08-08.
 - Full list of changes: https://github.com/emscripten-core/emscripten/compare/1.5.4...1.5.5

v1.5.4: 8/9/2013
------------------
 - Fixed multiple issues with C stdlib support.
 - Fix audio buffer queueing issues with OpenAL.
 - Improved BSD sockets support.
 - Added a new compile+link time command line option -Wno-warn-absolute-paths to
   hide the emscripten compiler warning when absolute paths are passed into the
   compiler.
 - Added new link flag -s STB_IMAGE=0/1 and integrate it to SDL image loading to
   enable synchronous image loading support with SDL.
 - Several improvements on function outlining support.
 - Fix issues with GLES2 interop support.
 - Full list of changes: https://github.com/emscripten-core/emscripten/compare/1.5.3...1.5.4

v1.5.3: 6/28/2013
------------------
 - Added new optimization level --llvm-lto 3 to run even more aggressive LTO
   optimizations.
 - Improve optimizations for libc and other libraries.
 - Full list of changes: https://github.com/emscripten-core/emscripten/compare/1.5.2...1.5.3

v1.5.2: 6/27/2013
------------------
 - Added support for generating source maps along the built application when -g
   is specified. This lets the browser show original .cpp sources when
   debugging.
 - GLUT and SDL improvements.
 - Added new link option -g<level> where level=0-4, which allows controlling
   various levels of debuggability added to the output.
 - Full list of changes: https://github.com/emscripten-core/emscripten/compare/1.5.1...1.5.2

v1.5.1: 6/22/2013
------------------
 - File packager now skips all directories and files starting with '.', and hidden files on Windows.
 - Fix issues with strnlen, memmove, LDBL_ constants, va_args, float.h, and others.
 - Full list of changes: https://github.com/emscripten-core/emscripten/compare/1.5.0...1.5.1

v1.5.0: 6/17/2013
------------------
 - Several compiler optimizations.
 - Improve SDL key events support.
 - Increase debug logging when specifying emcc -v.
 - Full list of changes: https://github.com/emscripten-core/emscripten/compare/1.4.9...1.5.0

v1.4.9: 6/8/2013
------------------
 - Several compiler optimizations.
 - Full list of changes: https://github.com/emscripten-core/emscripten/compare/1.4.8...1.4.9

v1.4.8: 6/6/2013
------------------
 - Add support for webrtc-based sockets.
 - Full list of changes: https://github.com/emscripten-core/emscripten/compare/1.4.7...1.4.8

v1.4.7: 6/2/2013
------------------
 - Remove more unneeded break and continue statements in relooper.
 - Full list of changes: https://github.com/emscripten-core/emscripten/compare/1.4.6...1.4.7

v1.4.6: 6/2/2013
------------------
 - Improve relooper code.
 - Full list of changes: https://github.com/emscripten-core/emscripten/compare/1.4.5...1.4.6

v1.4.5: 6/1/2013
------------------
 - Improve relooper code.
 - Full list of changes: https://github.com/emscripten-core/emscripten/compare/1.4.4...1.4.5

v1.4.4: 6/1/2013
------------------
 - Add support for symlinks in source files.
 - Fix various issues with SDL.
 - Added -s FORCE_ALIGNED_MEMORY=0/1 link time flag to control whether all loads
   and stores are assumed to be aligned.
 - Fix file packager to work with closure.
 - Major improvements to embind support, and optimizations.
 - Improve GL emulation.
 - Optimize VFS usage.
 - Allow emscripten to compile .m and .mm files.
 - Added new syntax --preload-file src@dst to file packager command line to
   allow placing source files to custom destinations in the FS.
 - Full list of changes: https://github.com/emscripten-core/emscripten/compare/1.4.3...1.4.4

v1.4.3: 5/8/2013
------------------
 - Fix issue with strcat.
 - Major embind improvements.
 - Switch to le32-unknown-nacl LLVM target triple as default build option
   instead of the old i386-pc-linux-gnu target triple.
 - Improve compiler logging behavior.
 - Full list of changes: https://github.com/emscripten-core/emscripten/compare/1.4.2...1.4.3

v1.4.2: 5/3/2013
------------------
 - Fix issues with le32-unknown-nacl LLVM target triple.
 - Add some GLEW support.
 - Full list of changes: https://github.com/emscripten-core/emscripten/compare/1.4.1...1.4.2

v1.4.1: 4/28/2013
------------------
 - Implement support for le32-unknown-nacl LLVM target triple.
 - Added new cmdline option -s ERROR_ON_UNDEFINED_SYMBOLS=0/1 to give
   compile-time error on undefined symbols at link time. Default off.
 - Full list of changes: https://github.com/emscripten-core/emscripten/compare/1.3.8...1.4.1

v1.3.8: 4/29/2013
------------------
 - Improved 64-bit integer ops codegen.
 - Added Indexed DB support to vfs.
 - Improve warning message on dangerous function pointer casts when compiling in
   asm.js mode.
 - Added --use-preload-cache command line option to emcc, to be used with the
   file packager.
 - Fixes to libcextra.
 - Full list of changes: https://github.com/emscripten-core/emscripten/compare/1.3.7...1.3.8

v1.3.7: 4/24/2013
------------------
 - Merge IMVU implementation of embind to emscripten trunk. Embind allows
   high-level C++ <-> JS types interop.
 - Enable asm.js compilation in -O1 and higher by default. Fix issues when
   compiling to asm.js.
 - Improve libc support with Emscripten with the musl libc headers.
 - Full list of changes: https://github.com/emscripten-core/emscripten/compare/1.3.6...1.3.7

v1.3.6: 4/2/2013
------------------
 - Fix hang issue with strtof.
 - Update libcxx to upstream r178253 from March 29, 2013.
 - Fix issues with GL emulation.
 - Full list of changes: https://github.com/emscripten-core/emscripten/compare/1.3.5...1.3.6

v1.3.5: 3/25/2013
------------------
 - Get exceptions working as they did before.
 - Remove symbol removing hack.
 - Full list of changes: https://github.com/emscripten-core/emscripten/compare/1.3.4...1.3.5

v1.3.4: 3/24/2013
------------------
 - Update to new libcxx and libcxxabi versions from upstream.
 - Full list of changes: https://github.com/emscripten-core/emscripten/compare/1.3.3...1.3.4

v1.3.3: 3/23/2013
------------------
 - Remove unneeded check from relooper.
 - Full list of changes: https://github.com/emscripten-core/emscripten/compare/1.3.2...1.3.3

v1.3.2: 3/22/2013
------------------
 - Fix issues with fgets.
 - Add support for non-fullscreen pointer lock.
 - Improve OpenAL support.
 - Full list of changes: https://github.com/emscripten-core/emscripten/compare/1.3.1...1.3.2

v1.3.1: 3/19/2013
------------------
 - Improve SDL audio and mixer support.
 - Add GLES2 emulation features when -s FULL_ES2=1 is specified.
 - Add support for OpenAL.
 - Add new -s OPENAL_DEBUG=0/1 link command line option.
 - Fixed an issue with mouse coordinate being offset with canvas.
 - Removed -s UTF_STRING_SUPPORT=0 parameter, this is now always on.
 - Full list of changes: https://github.com/emscripten-core/emscripten/compare/1.3.0...1.3.1

v1.3.0: 3/11/2013
------------------
 - Improve GLES2 emulation with -s FULL_ES2=1.
 - Deprecated -s USE_TYPED_ARRAYS=1 and -s QUANTUM_SIZE=1.
 - Implement a minifier infrastructure when compiling for asm.js.
 - Full list of changes: https://github.com/emscripten-core/emscripten/compare/1.2.9...1.3.0

v1.2.9: 3/7/2013
------------------
 - Improved canvas behavior when transitioning between fullscreen.
 - Added support for getopt().
 - Fixed several libc issues.
 - Full list of changes: https://github.com/emscripten-core/emscripten/compare/1.2.8...1.2.9

v1.2.8: 3/6/2013
------------------
 - Remove unnecessary recursion in relooper RemoveUnneededFlows.
 - Full list of changes: https://github.com/emscripten-core/emscripten/compare/1.2.7...1.2.8

v1.2.7: 3/6/2013
------------------
 - Added SDL_Mixer support.
 - Implemented stubs for several Unix and threading-related functions.
 - Full list of changes: https://github.com/emscripten-core/emscripten/compare/1.2.6...1.2.7

v1.2.6: 3/5/2013
------------------
 - Relooper updates.
 - Full list of changes: https://github.com/emscripten-core/emscripten/compare/1.2.5...1.2.6

v1.2.5: 3/5/2013
------------------
 - Greatly improve GL emulation support.
 - Handle %c in sscanf.
 - Improve compilation times by optimizing parallel execution in the linker.
 - Improve several compiler stability issues detected from fuzzing tests.
 - Implemented emscripten_jcache_printf.
 - Allow running emscripten.py outside emcc itself.
 - Full list of changes: https://github.com/emscripten-core/emscripten/compare/1.2.4...1.2.5

v1.2.4: 2/2/2013
------------------
 - Work on adding support for asm.js compilation.
 - Improve EGL support.
 - Full list of changes: https://github.com/emscripten-core/emscripten/compare/1.2.3...1.2.4

v1.2.3: 1/9/2013
------------------
 - Work on adding support for asm.js compilation.
 - Full list of changes: https://github.com/emscripten-core/emscripten/compare/1.2.2...1.2.3

v1.2.2: 1/8/2013
------------------
 - Work on adding support for asm.js compilation.
 - Full list of changes: https://github.com/emscripten-core/emscripten/compare/1.2.1...1.2.2

v1.2.1: 1/8/2013
------------------
 - Improvements to GLUT, SDL and BSD sockets headers.
 - Full list of changes: https://github.com/emscripten-core/emscripten/compare/1.2.0...1.2.1

v1.2.0: 1/1/2013
------------------
 - Work on adding support for asm.js compilation.
 - Full list of changes: https://github.com/emscripten-core/emscripten/compare/1.1.0...1.2.0

v1.1.0: 12/12/2012
------------------
 - Fix several issues with Windows support.
 - Added a standalone toolchain for CMake.
 - Added emscripten_run_script_string().
 - Optimize compilation times via threading.
 - Update to requiring Clang 3.2. Older versions may no longer work.
 - Several improvements to emscripten library support headers.
 - Full list of changes: https://github.com/emscripten-core/emscripten/compare/1.0.1a...1.1.0

v1.0.1a: 11/11/2012
------------------
 - Add relooper code to repository.
 - Full list of changes: https://github.com/emscripten-core/emscripten/compare/1.0.1...1.0.1a

v1.0.1: 11/11/2012
------------------
 - First commit that introduced versioning to the Emscripten compiler.<|MERGE_RESOLUTION|>--- conflicted
+++ resolved
@@ -18,16 +18,13 @@
 
 See docs/process.md for more on how version tagging works.
 
-<<<<<<< HEAD
 Future
 -----
 - Bump the default minimum Node version from 10.19 to 15.0. To target the
   previous minimum version (10.19.0), use `-sMIN_NODE_VERSION=101900`.
 
 3.1.36 (in development)
-=======
 3.1.37 (in development)
->>>>>>> 5f84e88f
 -----------------------
 
 3.1.36 - 04/16/23
