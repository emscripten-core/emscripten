This document describes changes between tagged Emscripten SDK versions.

Note that version numbers do not necessarily reflect the amount of changes
between versions. A version number reflects a release that is known to pass all
tests, and versions may be tagged more or less frequently at different times.

Note that there is *no* ABI compatibility guarantee between versions - the ABI
may change, so that we can keep improving and optimizing it. The compiler will
automatically invalidate system caches when the version number updates, so that
libc etc. are rebuilt for you. You should also rebuild object files and
libraries in your project when you upgrade emscripten.

Not all changes are documented here. In particular, new features, user-oriented
fixes, options, command-line parameters, breaking ABI changes, deprecations,
significant internal modifications and optimizations etc. generally deserve a
mention. To examine the full set of changes between versions, you can use git
to browse the changes between the tags.

See docs/process.md for more on how version tagging works.

4.0.1 (in development)
----------------------
<<<<<<< HEAD
- The standard Wasm EH, enabled by `-sWASM_LEGACY_EXCEPTIONS=0`, now uses the
- LLVM backend implementation rather than the previously used Binaryen
  translator
  (https://github.com/WebAssembly/binaryen/blob/main/src/passes/TranslateEH.cpp).
  (#23469) No specific action from the user is required.
=======
- Added support for compiling AVX2 intrinsics, 256-bit wide intrinsic is emulated
  on top of 128-bit Wasm SIMD instruction set. (#23035). Pass `-msimd128 -mavx2`
  to enable targeting AVX2.
>>>>>>> ee32d3a4
- The system JS libraries in `src/` were renamed from `library_foo.js` to
  `lib/libfoo.js`. They are still included via the same `-lfoo.js` flag so
  this should not be a user-visible change. (#23348)
- The minimum version of node required to run emscripten was bumped from v16.20
  to v18.  Version 4.0 was mistakenly shipped with a change that required v20,
  but that was reverted. (#23410)
- `emscripten_webgl_create_context` now displays a warning message when there is
  a conflict between the `majorVersion` requested and the WebGL support defined
  via linker flags (`MIN_WEBGL_VERSION` and `MAX_WEBGL_VERSION`). This warning
  will be turned into a hard failure in a future release. (#23372, #23416)
- zlib port updated from 1.2.13 to 1.3.1. (#23462)

4.0.0 - 01/14/25
----------------
- Emscripten version was bumped to 4.0.0. Happy new year, happy new major
  version!  While version has a few interesting changes, there is nothing huge
  that makes it different from any other release. (#19053)
- `-sWASM_LEAGCY_EXCEPTIONS` option is added. (#23365) If true, it will emit
  instructions for the legacy Wasm exception handling proposal
  (https://github.com/WebAssembly/exception-handling/blob/main/proposals/exception-handling/legacy/Exceptions.md),
  and if false, the new standardized exception handling proposal
  (https://github.com/WebAssembly/exception-handling/blob/main/proposals/exception-handling/Exceptions.md).
  This option defaults to true, given that major web browsers do not support the
  new proposal by default yet. This option replaces the existing
  `-sWASM_EXNREF`, whose meaning was the opposite.
- compiler-rt, libcxx, libcxxabi, and libunwind were updated to LLVM 19.1.6.
  (#22937, #22994, and #23294)
- The default Safari version targeted by Emscripten has been raised from 14.1
  to 15.0 (the `MIN_SAFARI_VERSION` setting) (#23312). This has several effects:
  - The Wasm nontrapping-fptoint feature is enabled by default. Clang will
    generate nontrapping (saturating) float-to-int conversion instructions for
    C typecasts. This should have no effect on programs that do not have
    undefined behavior but if the casted floating-point value is outside the range
    of the target integer type, the result will be a number of the max or min value
    instead of a trap. This also results in a small code size improvement because
    of details of the LLVM IR semantics. This feature can be disabled in clang with
    the `-mno-nontrapping-fptoint` flag. (#23007)
  - The `WASM_BIGINT` feature is enabled by default. This has the effect that
    Wasm i64 values are passed and returned between Wasm and JS as BigInt values
    rather than being split by Binaryen into pairs of Numbers. (#22993)
  - The `BULK_MEMORY` feature is enabled by default. `memory.copy` and
    `memory.fill` instructions are used in the implementation of C `memcpy` and
    `memset`, and Clang may generate them elsewhere (#22873). It can be
    disabled with the `-mno-bulk-memory -mno-bulk-memory-opt` flags.
- When using `-sMODULARIZE` we now assert if the factory function is called with
  the JS `new` keyword.  e.g. `a = new Module()` rather than `b = Module()`.
  This paves the way for marking the function as `async` which does not allow
  `new` to be used.  This usage of `new` here was never documented and is
  considered an antipattern. (#23210)
- `PATH.basename()` no longer calls `PATH.normalize()`, so that
  `PATH.basename("a/.")` returns `"."` instead of `"a"` and
  `PATH.basename("a/b/..")` returns `".."` instead of `"a"`. This is in line with
  the behaviour of both node and coreutils, and is already the case when using
  NODERAWFS". (#23180)
- The factory function exposed in `-sMODULARIZE` mode is now marked as `async`
  when `WASM_ASYNC_COMPILATION` is enabled (the default). This allows us to use
  `await` during module creation.  One side effect of this is that code in
  `--post-js` files will now be delayed until after module creation and after
  `main` runs.  This matches the existing behaviour when using sync instantation
  (`-sWASM_ASYNC_COMPILATION=0`) but is an observable difference. (#23157)
- The `POLYFILL_OLD_MATH_FUNCTIONS` setting was removed.  The browser versions
  that require these polyfills are no longer supported by emscripten so the
  polyfills should never be needed. (#23262)
- JavaScript libraries can now be specified via `-lfoo.js`.  This works like the
  existing `--js-library` flag but will search the library path (all paths
  specified with `-L`) for `libfoo.js`. (#23338)
- The `mallinfo` struct members are now defined as `size_t` which makes them
  compatible with larger memories, and is also how linux defines them. (#23368)
- Emscripten now uses the debug version of malloc (i.e. assertions enabled)
  when linking in debug mode (`-O0` and/or `-sASSERTIONS`).  This means that
  things like double-free will be detected in these builds.  Previously this was
  only true with `-sASSERTIONS=2`. (#23330)
- The code geneated in `--proxy-to-worker` no longer contains support for
  reading the `?noProxy` URL parameter (this was not documented or tested).
  (#23297)

3.1.74 - 12/14/24
-----------------
- The file system was updated to independently track atime, mtime and ctime
  instead of using the same time for all three. (#22998)
- Emscripten-generated code will now use async/await internally when loading
  the Wasm module.  This will be lowered away by babel when targeting older
  browsers. (#23068)
- Due to the discontinued support for invalid specializations of
  `std::basic_string` (https://github.com/llvm/llvm-project/pull/72694), the
  support for `std::basic_string<unsigned char>` was removed from embind.
  (#23070)
- The minimum supported versions of browser engines that we support were updated
  to versions that support Promise, Fetch and Object.asign APIs, allowing the 
  polyfills for these to be removed.  Chrome 32 -> 45, Firefox 34 -> 40, Safari
  9.0 -> 10.1.  These browser engines version are all over 8 years old now.
  (#23077, #23118)

3.1.73 - 11/28/24
-----------------
- libunwind was updated to LLVM 19.1.4. (#22934)
- mimalloc was updated to 2.1.7. (#21548)

3.1.72 - 11/19/24
-----------------
- The `MEMORY64` setting is no longer experimental. At time of writing all
  browsers still require a flag to run the resulting binaries but that should
  change in the coming months since the proposal is now at stage 4. (#22864)
- GLFW: Fixed regression introduced in 3.1.51. CSS scaling is now available
  again. Note that CSS scaling is disabled in HiDPI mode. (#22847, #22900)

3.1.71 - 11/04/24
-----------------
- SDL2 port updated to 2.30.9. (#22830)
- LLVM's `-Wnontrivial-memaccess` warning has been updated to also warn about
  passing non-trivially-copyable destination parameter to `memcpy`,
  `memset` and similar functions for which it is a documented undefined
  behavior (#22798). See https://github.com/llvm/llvm-project/pull/111434
- The automatic fallback to `$HOME/.emscripten_cache` when the emscripten
  directory is read-only was removed.  This automatic behaviour could cause
  confusion.  Anyone who really wants to use `$HOME/.emscripten_cache` can
  still do so either via an environment variable (`EMCC_CACHE`) or via a config
  file setting `CACHE`.
- The standalone `file_packager.py` tool now outputs modern JS (specifically it
  includes nullish assignment).  If you use this output directly and you want
  to support older browsers you may need to transpile it.  If you use
  `file_packager` via emcc the output will be transpiled as part of the emcc
  output. (#22805)

3.1.70 - 10/25/24
-----------------
- Improvements to Audio Worklet support (#22731, #22681)
- Small improvements to embind (#22734)
  
3.1.69 - 10/12/24
-----------------
- The usage of `EM_BOOL` in the emscripten API has been replaced with C/C++
  bool.  This change should not be observable since `EM_BOOL` has been
  equivalent to `bool` since #22157. (#22155)
- Fix regression introduced in 3.1.67 (#22557) which broke webgpu / int64
  integration. (#22689)
- SDL2 port updated from 2.28.4 to 2.30.8. (#22697)
- embind no longer exports any library functions by default.  Previously we
  would export getInheritedInstanceCount, getLiveInheritedInstances,
  flushPendingDeletes and setDelayFunction.  If you need these library function
  exprted they can be added to `EXPORTED_RUNTIME_METHODS`. (#22705)

3.1.68 - 09/30/24
-----------------
- Added support for compiling 256-bit wide AVX intrinsics, emulated on top
  of 128-bit Wasm SIMD instruction set. (#22430). Pass `-msimd128 -mavx` to
  enable targeting AVX.
- Pthread-based programs no longer generates `.worker.js` file.  This file was
  made redundant back in 3.1.58 and now is completely removed. (#22598)
- The freetype port was updated from v2.6 to v2.13.3. (#22585)
- The number of arguments passed to Embind function calls is now only verified
  with ASSERTIONS enabled. (#22591)
- Optional arguments can now be omitted from Embind function calls. (#22591)
- Recent changes to Binaryen included in this version significantly improve
  the speed at which the post-link optimizations run for some large programs.

3.1.67 - 09/17/24
-----------------
- Add option `nonnull<ret_val>()` to Embind to omit `| null` from TS definitions
  for functions that return pointers.

3.1.66 - 09/10/24
-----------------
- The behaviour of the `pthread_kill` function was fixed to match the spec
  and will now run the designated handler on the target thread. (#22467)
- Added support for WebGL extensions EXT_clip_control, EXT_depth_clamp,
  EXT_polygon_offset_clamp and WEBGL_polygon_mode (#20841)
- New `emscripten_console_trace` and `emscripten_dbg_backtrace` APIs we were
  added to `console.h`.  The former simply maps directly to `console.trace`.
  The latter uses `dbg()` so it writes directly to stderr under node (better for
  multi-threaded apps).

3.1.65 - 08/22/24
-----------------
- A new `--emit-minification-map` command line flag was added, which can be used
  to emit a minifiction map in the case that import/export minification is
  performed (this happens at higher optimization levels). (#22428)
- Remove `Module['quit']` handling.  This could be used to override the internal
  method for shutting down the program, but it was neither documented nor
  tested.  Programs that want to intercept the shutting down of a program can
  use `Module['onExit']`. (#22371)
- The `NODEJS_CATCH_EXIT` setting is now disabled by default.  This setting
  is only useful under very specific circumstances, and has some downsides, so
  disabling it by default makes sense. (#22257)
- Add WebP (`.webp`) decoding support in file preloading. (#22282)

3.1.64 - 07/22/24
-----------------------
- Updated the SCons tool to not require the `EMSCRIPTEN_ROOT` environment
  variable, in which case it will assume that SCons will find the binaries in
  (its) `PATH`.
- Updated `emscons` to apply the `EMSCRIPTEN_ROOT`, `EMSCONS_PKG_CONFIG_LIBDIR`
  and `EMSCONS_PKG_CONFIG_PATH` environment variables. The SCons tool will use
  last two to set up `PKG_CONFIG_LIBDIR` and `PKG_CONFIG_PATH` respectively.

3.1.63 - 07/12/24
-----------------
- Fix html5 input event bug that was introduced in 3.1.62. (#22201)
- Fix webpack + pthreads bug that was introduced in 3.1.60. (#22165)

3.1.62 - 07/02/24
-----------------
- The `EM_BOOL` type changed from `int/u32` to `bool/u8`.  This changes the
  layout and size of some structs in the emscripten API. (#22157)
- The `EMSCRIPTEN_FETCH_WAITABLE` flag along with the `emscripten_fetch_wait`
  API were marked a deprecated.  These feature have not functions for several
  years now. (#22138)
- The internal `read_` function was removed.  We now just use `readBinary` or
  `readAsync`. (#22080)
- reference-types feature is now enabled by default in Emscripten, due to the
  upstream LLVM change (https://github.com/llvm/llvm-project/pull/93261).
- Emscripten now uses `strftime` from musl rather than using a custom
  JavaScript implementation. (#21379)
- Embind now supports return value policies for properties.

3.1.61 - 05/31/24
-----------------
- The internal `readAsync` function now returns a promise rather than accepting
  callback arguments.
- The JSPI feature now uses the updated browser API for JSPI (available in
  Chrome v126+). To support older versions of Chrome use Emscripten version
  3.1.60 or earlier.
- IDBFS mount has gained a new option { autoPersist: true }, which if passed,
  changes the semantics of the IDBFS mount to automatically persist any changes
  made to the filesystem. (#21938)

3.1.60 - 05/20/24
-----------------
- Under nodefs, symbolic links to files outside of mount locations no longer work.
  This reverts the previous behaviour added in #3277. (#21805)
- The `EXPORTED_FUNCTIONS` list can now include JS library symbols even if they
  have not been otherwise included (e.g. via `DEFAULT_LIBRARY_FUNCS_TO_INCLUDE`).
  (#21867)
- Due to the upstream LLVM changes
  (https://github.com/llvm/llvm-project/pull/80923 and
  https://github.com/llvm/llvm-project/pull/90792), multivalue feature is now
  enabled by default in Emscripten. This only enables the language features and
  does not turn on the multivalue ABI.
- Embind now supports return value policies to better define object lifetimes.
  See https://emscripten.org/docs/porting/connecting_cpp_and_javascript/embind.html#object-ownership for more information.

3.1.59 - 04/30/24
-----------------
- Fix the location of the dummy `.worker.js` file that is now generated as part
  of pthread builds so that is generated alongside the main JavaScript file.
  See #21701. ()
- `-sASYNCIFY=2` is setting now deprecated, use `-sJSPI` instead.

3.1.58 - 04/23/24
-----------------
- The `-sMAIN_MODULE=1` mode no longer exports all the main module symbols on
  `Module` object.  This saves a huge about of generated JS code due the fact
  that `-sMAIN_MODULE=1` includes *all* native symbols in your program as well
  is from the standard library.  The generated JS code for a simple program
  in this mode is reduced from from 3.3mb to 0.5mb.  The current implementation
  of this feature requires wasm-ld to be on the program twice which could have a
  noticeable effect on link times. (#21785)
- In `-sMODULARIZE` mode, the argument passed into the module constructor is
  no longer mutated in place.  The expectation is that the module instance will
  be available via the constructor return value.  Attempting to access methods
  on the object passed *into* the constructor will now abort. (#21775)
- Enable use of `::` to escape port option separator (#21710)
- In multi-threaded builds `--extern-pre-js` and `--extern-post-js` code is
  now only run on the main thread, and not on each of the workers. (#21750)
- Fix crash when throwing exceptions in dynamically linked int64 functions (#21759)
- Multi-threaded builds no depend on a separate `.worker.js` file.  This saves
  on code size and network requests.  In order to make this change go smoothly,
  without breaking build systems that expect a `worker.js`, emscripten will
  generate an empty `.worker.js` to give folks time to transition their
  deployment scripts.  In `-sSTRICT` mode, this empty file will not be
  generated. (#21701)

3.1.57 - 04/10/24
-----------------
- libcxx, libcxxabi, libunwind, and compiler-rt were updated to LLVM 18.1.2.
  (#21607, #21638, and #21663)
- musl libc updated from v1.2.4 to v1.2.5. (#21598)
- In `MODULARIZE` mode we no longer export the module ready promise as `ready`.
  This was previously exposed on the Module for historical reasons even though
  in `MODULARIZE` mode the only way to get access to the module is to wait on
  the promise returned from the factory function. (#21564)
- JS library code is now executed in its own context/scope, which limits how
  much of the compiler internals are accessible. If there are build time JS
  symbols that you are depending on, but that were not added to this scope,
  please file a bug and we can add more to this scope. (#21542)
- The JS functions for manipulating the native/shadow stack
  (`stackSave`/`stackRestore`/`stackAlloc`) are now just regular JS library
  function and as such are only included if you explicitly depend on them.  If
  you use these functions in your JS code you will need to depend on them via
  either:
  - The `EM_JS_DEPS` macro for `EM_ASM`/`EM_JS` code.
  - The `__deps` attribute for JS library functions
  - The `-sDEFAULT_LIBRARY_FUNCS_TO_INCLUDE` flag for `--pre-js`/`--post-js`
    code
  (#21555)
- TypeScript definitions for Wasm exports, runtime exports, and embind bindings
  can now be generated with `--emit-tsd`. The option `--embind-emit-tsd` has been
  deprecated, use `--emit-tsd` instead.
- Added the `ASYNCIFY_PROPAGATE_ADD` setting, to control whether the `ASYNCIFY_ADD`
  list propagates or not. By default this is enabled; as a result you may see larger
  ASYNCIFY builds as more of the function tree may be instrumented than you were
  previously manually specifying in `ASYNCIFY_ADD`. To stop propagation you can
  specify functions in the `ASYNCIFY_REMOVE` list, or to return to the previous
  behaviour, disable this setting (set `-sNO_ASYNCIFY_PROPAGATE_ADD`.) (#21672)
- ports changes:
  - Fixed transitive link dependencies (#21602)
  - Enable use of options in ports dependencies (#21629)

3.1.56 - 03/14/24
-----------------
- emscripten will now generate an `unused-command-line-argument` warning if
  a `-s` setting is specified more than once on the command line with
  conflicting values.  In this case the first setting is ignored. (#21464)

3.1.55 - 03/01/24
-----------------
- Update sdl2-mixer port from 2.6.0 to 2.8.0
- In `STRICT` mode the `HEAPXX` symbols (such as `HEAP8` and `HEAP32`) are now
  only exported on demand.  This means that they must be added to
  `EXPORTED_RUNTIME_METHODS` for them to appear on the `Module` object.  For
  now, this only effects users of `STRICT` mode. (#21439)
- Emscripten no longer supports `--memory-init-file` (i.e. extracting static
  data into an external .mem file).  This feature was only available under
  wasm2js (`-sWASM=0`) anyway so this change will only affect users of this
  setting. (#21217)
- `INITIAL_HEAP` setting is introduced to control the amount of initial
  memory available for dynamic allocation without capping it. If you are
  using `INITIAL_MEMORY`, consider switching to `INITIAL_HEAP`. Note that
  it is currently not supported in all configurations (#21071).

3.1.54 - 02/15/24
-----------------
- SDL2 port updated from v2.24.2 to v2.26.0. (#21337)
- The `DEMANGLE_SUPPORT` setting and the associated `demangle` function are
  now deprecated since Wasm stack traces always contain demangled symbols these
  days. (#21346)
- The type of `EMSCRIPTEN_WEBGL_CONTEXT_HANDLE` was changed to unsigned and
  the only valid error returned from `emscripten_webgl_create_context` is
  now zero.  This allows `EMSCRIPTEN_WEBGL_CONTEXT_HANDLE` to hold a pointer
  to memory even in 2GB+ mode.  Since `emscripten_webgl_create_context` never
  returns anything except zero for its errors today this change should not
  require any action. (#21268)
- Added `--use-port` option to `emcc`.  This option allows ports to be enabled
  by name and is designed to replace all existing `-sUSE_XXX` settings for
  ports. You can use `--show-ports` to get the list of available ports that
  can be used with this new option. (#21214)
- `--pre-js` and `--post-js` files can now opt into being run through the JS
  preprocessor. This change was originally landed in  #18525, but it got
  reverted in #19006.  Now it requires explicit opt-in by adding `#preprocess` to
  the top of the JS file.  This is useful as it allows things like `{{{
  POINTER_SIZE }}}` and `{{{ makeGetValue(..) }}}` to be used in pre/post JS
  files, just like they can be in JS library files. (#21227)
- Added concept of contrib ports which are ports contributed by the wider 
  community and supported on a "best effort" basis. See 
  `tools/ports/contrib/README.md` for details.A first contrib port is 
  available via `--use-port=contrib.glfw3`: an emscripten port of glfw written 
  in C++ with many features like support for multiple windows. (#21244 and 
  #21276)
- Added concept of external ports which live outside emscripten and are
  loaded on demand using the syntax `--use-port=/path/to/my_port.py` (#21316)
- `embuilder` can now build ports with options as well as external ports using
  the same syntax introduced with `--use-port`
  (ex: `embuilder sdl2_image:formats=png,jpg`) (#21345) 
- Allow comments in response files. Any line starting with `#` is now ignored.
  This is useful when listing exported symbols. (#21330)

3.1.53 - 01/29/24
-----------------
- The llvm version that emscripten uses was updated to 19.0.0 trunk. (#21165)

3.1.52 - 01/19/24
-----------------
- The core stack manipulation functions (`stackSave`, `stackRestore`,
  `stackAlloc`) are no longer exported by default.  Users of these function
  now need to depend on them explicitly (either via `__deps` attributes or via
  `-sEXPORTED_FUNCTIONS`). (#21075)
- Building with `pthreads+EXPORT_ES6` will now emit the worker file as
  `NAME.worker.mjs` rather than `.js`. This is a necessary breaking change to
  resolve other `pthreads+EXPORT_ES6` issues in Node.js (because Node.js is
  affected by the suffix in some cases). (#21041)
- Include paths added by ports (e.g. `-sUSE_SDL=2`) now use `-isystem` rather
  then `-I`.  This means that files in user-specified include directories will
  now take precedence over port includes. (#21014)
- Certain settings that only apply when generating JavaScript output will now
  trigger a warning if used when generating only Wasm.
- Fix bug where `main` was mistakenly included in debug builds but not in
  release builds. (#20971)
- Remove JAVA from the list of `.emscripten` config file settings.  In the
  past we used this to run the java version of closure compiler.  If there are
  folks who prefer to use the java version of closure compiler for some reason
  it should be possible by adding `--platform=java` to `--closure-args` or
  `EMCC_CLOSURE_ARGS` but emscripten will no longer do this automatically.
  (#20919)
- The WORKAROUND_OLD_WEBGL_UNIFORM_UPLOAD_IGNORED_OFFSET_BUG setting was
  removed.  This was a workaround from 2018 (#7459) that should no longer be
  needed. (#20925)
- The `--default-obj-ext` command line flag was removed. (#20917)
- emcc will now treat `.bc` files as source files.  These means that will get
  compiled by clang before being passed to the linker.  This matches the
  behaviour of clang. (#20922)
- Emscripten now only supports browsers going back to certain versions. The
  current set of minimum versions are: Chrome 32, Firefox 34, Safari 9.
  Attempting to targets version older this using, for example
  `MIN_CHROME_VERSION` will now result in build-time error.  All of these
  browser versions are at least 8 years old now so the hope is that nobody
  is intending to target them today.  (#20924)
- C++ objects passed into embind's val via constructors, methods, and call
  function will not be automatically destroyed after the function call. This
  makes the behavior consistent for invocations. 
- The `SUPPORT_ERRNO` setting is now deprecated as it only controlled setting
  errno from JS library functions and emscripten no longer requires this.
  (#21074)

3.1.51 - 12/13/23
-----------------
- Support for explicitly targeting the legacy Internet Explorer or EdgeHTML
  (edge version prior to the chromium-based edge) browsers via
  `-sMIN_EDGE_VERSION/-sMIN_IE_VERSION` was removed. (#20881)
- Emscripten is now more strict about handling unsupported shared library
  inputs.  For example, under the old behaviour if a system shared library
  such as `/usr/lib/libz.so` was passed to emscripten it would silently re-write
  this to `-lz`, which would then search this a libz in its own sysroot.  Now
  this file is passed though the linker like any other input file and you will
  see an `unknown file type` error from the linker (just like you would with the
  native clang or gcc toolchains). (#20886)
- Support for explicitly targeting the legacy EdgeHTML browser (edge version
  prior to the chromium-based edge) via `-sMIN_EDGE_VERSION` was removed.
  Using `-sLEGACY_VM_SUPPORT` should still work if anyone still wanted to target
  this or any other legacy browser.
- Breaking change: Using the `*glGetProcAddress()` family of functions now
  requires passing a linker flag -sGL_ENABLE_GET_PROC_ADDRESS. This prevents
  ports of native GL renderers from later accidentally attempting to activate
  "dormant" features if web browser implementations gain new WebGL extensions in
  the future, which `*glGetProcAddress()` is not able to support. (#20802)
- Added Hi DPI support to GLFW. When enabled, GLFW automatically accounts for
  the `devicePixelRatio` browser property and changes the size of the canvas
  accordingly (including dynamically if the canvas is moved from a 4K screen to
  a 2K screen and vice-versa). `glfwGetFramebufferSize` now properly returns the
  canvas size in pixels, while `glfwGetWindowSize` returns the canvas size is
  screen size. By default, this feature is disabled. You can enable it before
  creating a window by calling `glfwWindowHint(GLFW_SCALE_TO_MONITOR,
  GLFW_TRUE)`. You can also dynamically change it after the window has been
  created by calling `glfwSetWindowAttrib(window, GLFW_SCALE_TO_MONITOR,
  GLFW_TRUE)`. (#20584)
- Transpilation to support older environments/browsers is now performed by babel
  rather than closure compiler.  This means that folks targeting older browsers
  (e.g. `-sLEGACY_VM_SUPPORT`) do not need to ensure their code is closure
  compliant. (#20879)

3.1.50 - 11/29/23
-----------------
- Add a port of mimalloc, a fast and scalable multithreaded allocator. To use
  it, build with `-sMALLOC=mimalloc`. (#20651)
- When compiling, Emscripten will now invoke `clang` or `clang++` depending only
  on whether `emcc` or `em++` was run.  Previously it would determine which to
  run based on individual file extensions.  One side effect of this is that you
  may now see a clang warning when building `.c` source files using `em++`:
  `warning: treating 'c' input as 'c++' when in C++ mode`.  This also means that
  the `DEFAULT_TO_CXX` setting now only applies when linking and not when
  compiling. (#20712)
- JavaScript library code can now use the full range of ES6 features and we rely
  on closure compiler to transpile for ES5 when targeting older browsers.
  For those that would rather perform transpilation separately outside of
  emscripten you can use the `-sPOLYFILL=0` setting. (#20700)
- libcxx, libcxxabi, libunwind, and compiler-rt were updated to LLVM 17.0.4.
  (#20705, #20707, and #20708)
- Remove `BENCHMARK` setting. That has not been used by the benchmark suite for
  some time now (at least not by default), and is much less useful these days
  given lazy compilation in VMs (which makes it impossible to truly benchmark
  execution separately from compilation, which `BENCHMARK` hoped to do).
- Update GLFW handling of touch events to avoid sending duplicate mousedown and
  and mouseup events. Maps touchmove to mousemove events for a single primary
  touch. (#20805)

3.1.49 - 11/14/23
-----------------
- Many MEMORY64 fixes for browser and graphics APIs (#20678)
- The `glfwSetWindowSize` function no longer switches to fullscreen when the
  width/height provided as parameters match the screen size. This behavior
  now matches the behavior of SDL and glut. In order to switch to fullscreen,
  the client code should invoke `Module.requestFullscreen(...)` from a user 
  triggered event otherwise the browser raises an error. (#20600)

3.1.48 - 11/05/23
-----------------
- The JS `assert` function is no longer available in release builds when
  `-sSTRICT` is used.  This should only affect users with custom JS library code
  which doesn't use `#if ASSERTIONS` guards around their `assert` calls.  This
  behaviour matches that of `MINIMAL_RUNTIME`. (#20592)
- The minimum version of node required run the compiler was updated from
  10.19 to 16.20.  This does not effect the node requirements of the generated
  JavaScript code. (#20551)
- A new top-level `bootstrap` script was added.  This script is for emscripten
  developers and helps take a care of post-checkout tasks such as `npm install`.
  If this script needs to be run (e.g. because package.json was changed, emcc
  will exit with an error. (#19736)
- If exceptions are disabled, using `new` together with `std::nothrow` no
  longer aborts if the allocation fails. Instead `nullptr` is returned now.
  This does not change the behavior of regular usage of `new`.
- Default `MIN_CHROME_VERSION` was increased from 75 to 85 and default
  `MIN_FIREFOX_VERSION` was increased from 68 to 79 to allow Emscripten
  to use some ES2021 features for smaller JavaScript code size. (#20549)
- Emscripten now generates PowerShell wrappers for its CLIs. This allows to
  sidestep some of the issues with legacy cmd.exe, but developers must
  explicitly opt-in to running PowerShell scripts in system settings or
  via the `Set-ExecutionPolicy` command. (#20416)
- `emscripten::val` now supports C++20 `co_await` operator for JavaScript
  `Promise`s. (#20420)

3.1.47 - 10/09/23
-----------------
- The boost-headers port was updated to v1.83.0.
- The `noExitRuntime` global is now a JS library symbol that will only be
  included as needed.  User of `noExitRuntime` will now need to declare a
  dependency on it.  It will get implicitly included if `noExitRuntime` is part
  of `INCOMING_MODULE_JS_API.` (which it is by default), or it can be added to
  either `DEFAULT_LIBRARY_FUNCS_TO_INCLUDE` or `noExitRuntime`. (#20336)
- The egl, html5, sdl and webgpu libraries now support basic functionality with
  `-sMEMORY64`. (#20276)
- Value types in `emscripten/html5.h` that correspond the WebIDL `long` type are
  now represented as `int` rather than `long` types so that they are 32-bit wide
  on both wasm32 and wasm64.  (#20290)
- `EM_JS` and `EM_ASM` that are present in side module now have their syntax
  validated at build time. (#20258)
- `MAIN_THREAD_EM_ASM_PTR` macro added for code that returns a pointer.  This
  mirrors the existing `EM_ASM_PTR`. (#20261)
- Emscripten now implements default POSIX signal handlers. These can
  terminate or abort the program in response to `raise` cals. (#20257)
- `emscripten::val` now prevents accidental access to the underlying JavaScript
  value from threads other than its owner. This already didn't work correctly
  in majority of cases, but now it will throw a clear assertion failure. (#20344)
- `emscripten::val` can now be iterated over with a C++ range-based for loop.
  (#20364)

3.1.46 - 09/15/23
-----------------
- The `wasmTable` global is now a JS library function that will only be included
  as needed.  Code that references `wasmTable` will no need to declare a
  dependency on it.  It can also be explicitly included using
  `-sEXPORTED_RUNTIME_METHODS=wasmTable`.
- libunwind updated to LLVM 16.0.6. (#20088)
- The `--minify=0` command line flag will now preserve comments as well as
  whitespace.  This means the resulting output can then be run though closure
  compiler or some other tool that gives comments semantic meaning. (#20121)
- `-sSTRICT` now implies `-sINCOMING_MODULE_JS_API=[]` which is generally good
  for code size.  If you `-sSTRICT` you now need to be explicit about the
  incoming module APIs you are supplying.  Users who supply symbols on the
  incoming module but forget to include them in `-sINCOMING_MODULE_JS_API`
  will see an error in debug builds so this change will not generate any
  silent failures.
- JS library decorators such as `__deps` and `__async` are now type checked so
  that errors are not silently ignored.
- The `USE_GLFW` settings now defaults to 0 rather than 2.  This matches other
  other settings such as `USE_SDL` that default to 0 these days and also matches
  the existing behaviour for `MINIMAL_RUNTIME` and `STRICT` mode.
  If you use GLFW you now need to explicitly opt into it using `-sUSE_GLFW` or
  `-lglfw`. (#19939)
- A new settings `TABLE_BASE` was introduced that can be used to place static
  function addresses (table slots) at a certain offset.  This defaults to 1
  which is the previously fixed value. (#20149)
- Clang's error detection of unused variables `-Wunused-variable` improved,
  which may require changes in user code (see #20169).

3.1.45 - 08/23/23
-----------------
- The function used to add symbols the JS library has been renamed from
  `mergeInto`, to the more specific `addToLibrary`.  This new function does not
  require the passing of `LibraryManager.library` as a first argument.  The old
  `mergeInto` continues to exist for backwards compat.
- The `--log_html` option was removed from `emrun`.  This option was already not
  working with python3.8 or above so we hope is safe to say that nobody was
  relying on it.

3.1.44 - 07/25/23
-----------------
- musl libc updated from v1.2.3 to v1.2.4. (#19812)
- The `EM_LOG_FUNC_PARAMS` flag to `emscripten_log`/`emscripten_get_callstack`
  has been deprecated and no longer has any effect.  It was based on a
  long-deprecated JS API. (#19820)
- The internal `read_` and `readAsync` functions no longer handle data URIs.
  (Higher-level functions are expected to handle that themselves, before calling.)
  This only effects builds that use `-sSINGLE_FILE` or `--memory-init-file`.
  (#19792)
- The `asm` property of the Module object (which held the raw exports of the
  wasm module) has been removed.  Internally, this is now accessed via the
  `wasmExports` global. If necessary, it is possible to export `wasmExports`
  on the Module object using `-sEXPORTED_RUNTIME_METHODS=wasmExports`. (#19816)
- Embind now supports generating TypeScript definition files using the
  `--embind-emit-tsd <filename>` option.

3.1.43 - 07/10/23
-----------------
- Handling i64 arguments and return values in JS functions is now much simpler
  with the new `__i53abi` decorator.  When this is set to true, i64 values are
  automatically converted to JS numbers (i53) at the JS boundary.  Parameters
  outside of the i53 will show up as NaN in the JS code (#19711)
- EM_JS functions are now supported in side modules (#19705)

3.1.42 - 06/22/23
-----------------
- The default minimum Node version of Emscripten output was bumped from 10.19 to
  16.0. To run the output JS in an older version of node, you can use e.g.
  `-sMIN_NODE_VERSION=101900` which will apply the previous minimum version of
  10.19.0. (#19192).
- The log message that emcc will sometime print (for example when auto-building
  system libraries) can now be completely suppressed by running with
  `EMCC_LOGGING=0`.
- Runtime dynamic linking symbols such as dlopen and dlsym will no longer cause
  a linker error when building without `-sMAIN_MODULE`.  Instead stub functions
  will be included that fail at runtime.  This matches the behaviour of other
  libc functions that we don't implement.  For those that prefer to get a linker
  error we have the `-sALLOW_UNIMPLEMENTED_SYSCALLS` settings. (#19527)
- The `modifyFunction` helper in `parseTools.js` was renamed to
  `modifyJSFunction` and its callback function no longer takes the name of the
  function being modified.  The name is not relevant for JS library functions
  and can be safely ignored.
- JS library functions can now be implemented using ES6 arrow notation, which
  can save to a few bytes on JS code size. (#19539)

3.1.41 - 06/06/23
-----------------
- A new setting (`CHECK_NULL_WRITES`) was added to disabled the checking of
  address zero that is normally done when `STACK_OVERFLOW_CHECK` is enabled.
  (#19487)
- compiler-rt updated to LLVM 16. (#19506)
- libcxx and libcxxabi updated to LLVM 16. (#)

3.1.40 - 05/30/23
-----------------
- The `_emscripten_out()`, `_emscripten_err()` and `_emscripten_dbg()` functions
  declared in `emscripten/console.h` no longer have the underscore prefix and
  are now documented. (#19445)

3.1.39 - 05/18/23
-----------------
- The JS `err()` function will now bind to `console.error` by default rather
  than `console.warning`.  For debugging/tracing/logging we recommend the
  `dbg()` function instead. (#19326)
- The `WASM2C` options has been removed. All known users are using upstream wabt
  these days anyhow.

3.1.38 - 05/10/23
-----------------
- The `dladdr` function will now always return an error rather than filling in
  dummy values. (#19319)
- The restriction preventing the use of dynamic linking in combination with
  `-sDYNAMIC_EXECUTION=0` was removed.  This restriction was being enforced
  unnecessarily since dynamic linking has not depended on `eval()` for a while
  now.
- Remove extra code for falling back to long-deprecated BlobBuilder browser API
  when Blob constructor is missing.  This was a fix for an issue that has long
  been fixed. (#19277)

3.1.37 - 04/26/23
-----------------
- The `EM_PYTHON_MULTIPROCESSING` environment variable no longer has any effect.
  This was added a temporary fallback but should no longer be needed. (#19224)
- The old reverse dependency system based on `tools/deps_info.py` has been
  removed and the existing `__deps` entries in JS library files can now be used
  to express JS-to-native dependencies.  As well being more precise, and
  extensible via user-supplied JS libraries, this also speeds up link times
  since we no longer need scan linker inputs using `llvm-nm`.  It also
  completely removes the need for the `REVERSE_DEPS` settings which has now
  been deprecated. (#18905)
- Bump the default minimum Firefox version from 65 to 68 (#19191).
- Background pthreads no longer prevent a Node.js app from exiting. (#19073)

3.1.36 - 04/16/23
-----------------
- The `USES_DYNAMIC_ALLOC` setting has been deprecated.  You can get the same
  effect from `-sMALLOC=none`. (#19164)

3.1.35 - 04/03/23
-----------------
- The following JavaScript runtime functions were converted to JavaScript
  library functions:
   - UTF8ArrayToString
   - UTF8ToString
   - stringToUTF8Array
   - stringToUTF8
   - lengthBytesUTF8
  
  If you use any of these functions in your JS code you will now need to include
  them explicitly in one of the following ways:
   - Add them to a `__deps` entry in your JS library file (with leading $)
   - Add them to `DEFAULT_LIBRARY_FUNCS_TO_INCLUDE` (with leading $)
   - Add them to `EXPORTED_FUNCTIONS` (without leading $)
   - Set `-sLEGACY_RUNTIME` to include all of them at once.
- `FS.loadFilesFromDB` and `FS.saveFilesToDB` were removed.  We think it's
  unlikely there were any users of these functions since there is now a separate
  IDBFS filesystem for folks that want persistence. (#19049)
- `allocateUTF8` and `allocateUTF8OnStack` library function moved to
  `library_legacy.js`.  Prefer the more accurately named `stringToNewUTF8` and
  `stringToUTF8OnStack`. (#19089)
- `SDL_image` port was updated to version 2.6.0.
- `-z` arguments are now passed directly to wasm-ld without the need for the
  `-Wl,` prefix.  This matches the behaviour of both clang and gcc. (#18956)
- Reverted #18525 which runs the JS pre-processor over files passed via
  --pre-js and --post-js.  It turned out this change caused issue for several
  folks who had JS files with lines that start with `#` so can't be run through
  the pre-processor.  If folks want to re-enable this we can looks into ways to
  make it conditional/optional.
- The `{{{ cDefine('name') }}}` helper macro can now be simplified to just `{{{
  cDefs.name }}}`.

3.1.34 - 03/14/23
-----------------
- Fix for using `EM_JS` functions defined in other object files.  This was a bug
  that was introduced when `LLD_REPORT_UNDEFINED` was enabled by default back in
  3.1.28. (#18928)
- The preferred way to enable pthreads is now to just use the standard `-pthread`
  flag.  The `-sUSE_PTHREADS` setting still works but is marked as legacy and
  will generate a warning in `-sSTRICT` mode.
- When targeting node, and using `-sMODULARIZE`, we no longer internally catch
  unhandled promise rejections or exit status code. That is to say the,
  `NODEJS_CATCH_REJECTION` and `NODEJS_CATCH_EXIT` are no longer compatible
  with `-sMODULARIZE`.   

3.1.33 - 03/08/23
-----------------
- Initial support for C++20 modules.  We have added a very simple test in form
  of `other.test_cpp_module`. (#18915)
- Removed `sys/sysctl.h` compatibility header.  We don't implement the function
  it defines. (#18863)
- Update SDL2_ttf port to 2.20.2 (#18804)
- Update glfw header to 3.3.8 (#18826)
- The `LLD_REPORT_UNDEFINED` setting has been removed.  It's now essentially
  always enabled. (#18342)
- Added `-sEXPORT_KEEPALIVE` to export symbols. When using
  `MINIMAL_RUNTIME`, the option will be **disabled** by default.
  This option simply exports the symbols on the module object, i.e.,
  `Module['X'] = X;`
- The WasmFS OPFS backend is now faster in browsers that implement
  [`Atomics.waitAsync`](https://caniuse.com/mdn-javascript_builtins_atomics_waitasync).
  (#18861)
- The `emscripten_proxy_async_with_callback` API was replaced with a simpler
  `emscripten_proxy_callback` API that takes a second callback to be called if
  the worker thread dies before completing the proxied work.  

3.1.32 - 02/17/23
-----------------
- Added new linker option `-sEXCEPTION_STACK_TRACES` which will display a stack
  trace when an uncaught exception occurs. This defaults to true when
  `ASSERTIONS` is enabled. This option is mainly for the users who want only
  exceptions' stack traces without turning `ASSERTIONS` on. (#18642 and #18535)
- `SUPPORT_LONGJMP`'s default value now depends on the exception mode. If Wasm
  EH (`-fwasm-exception`) is used, it defaults to `wasm`, and if Emscripten EH
  (`-sDISABLE_EXCEPTION_CATCHING=0`) is used or no exception support is used, it
  defaults to `emscripten`. Previously it always defaulted to `emscripten`, so
  when a user specified `-fwasm-exceptions`, it resulted in Wasm EH + Emscripten
  SjLj, the combination we do not intend to support for the long term.
- Added support for Wasm-based AudioWorklets for realtime audio processing
  (#16449)
- Synchronous proxying functions in emscripten/proxying.h now return errors
  instead of hanging forever when the worker thread dies before the proxied work
  is finished.

3.1.31 - 01/26/23
-----------------
- Symbols that were previously exported from native code, but only for internal
  reasons, are no longer exported on the `Module` object by default.  For
  example, previously if you were using `Module._malloc` but not explicitly
  including `_malloc` in `EXPORTED_FUNCTIONS`, it might have been exported
  anyway due to internal use of `malloc` within the JS library code. (#18564)
- The `STACK_SIZE`, `STACK_ALIGN`, `POINTER_SIZE`, and `ASSERTIONS` JavaScript
  globals were removed by default.  In debug builds a clear error is shown if
  you try to use these. (#18503)
- --pre-js and --post-js files are now fed through the JS preprocessor, just
  like JS library files and the core runtime JS files.  This means they can
  now contain #if/#else/#endif blocks and {{{ }}} macro blocks. (#18525)
- `-sEXPORT_ALL` can now be used to export symbols on the `Module` object
  when used with `-sMINIMAL_RUNTIME` and `-sMODULARIZE` together. (#17911)
- The llvm version that emscripten uses was updated to 17.0.0 trunk.

3.1.30 - 01/11/23
-----------------
- The default pthread stack size will now be set to match `-sSTACK_SIZE` by
  default.  Set `DEFAULT_PTHREAD_STACK_SIZE` explicitly to override this.
  (#18479)
- The `buffer` JavaScript variable was removed.  This underlying buffer is
  still accessible via `wasmMemory.buffer` or `HEAPXX.buffer`.  In debug builds,
  a clear error is shown if you try to use it.  (#18454)
- The SDLv1 header directory is no longer added to the include path by default.
  This means if you include SDL headers without the explicit version in them
  (e.g. `SDL_events.h`) you will now need to add `-sUSE_SDL` explicitly at
  compile time.  If you include the SDL headers with the directory name included
  (e.g. `SDL/SDL_events.h`) you will not be affected by this change. (#18443)
- Significant improvements were made (in the version of LLVM associated with
  this emsdk release) to the quality of DWARF debug info when building in
  optimized mode. See https://reviews.llvm.org/D140373. Using the -O1 flag is
  recommended if a program is too large or slow to debug with -O0 (although
  -O0 is still better for debugging when feasible).

3.1.29 - 01/03/23
-----------------
- Fixed bug in `PROXY_TO_PTHREAD` whereby certain async operations on the main
  thread would cause the whole program to exit, even when the proxied main
  function was still running. (#18372)
- Added `Module.pthreadPoolReady` promise for the `PTHREAD_POOL_DELAY_LOAD`
  mode that allows to safely join spawned threads. (#18281)
- PThreads can now be safely spawned on-demand in Node.js even without a PThread
  pool (`PTHREAD_POOL_SIZE`) or proxying (`PROXY_TO_PTHREAD`) options. (#18305)

3.1.28 - 12/08/22
-----------------
- `LLD_REPORT_UNDEFINED` is now enabled by default.  This makes undefined symbol
  errors more precise by including the name of the object that references the
  undefined symbol. The old behaviour (of allowing all undefined symbols at
  wasm-ld time and reporting them later when processing JS library files) is
  still available using `-sLLD_REPORT_UNDEFINED=0`. (#16003)
- musl libc updated from v1.2.2 to v1.2.3. (#18270)
- The default emscripten config file no longer contains `EMSCRIPTEN_ROOT`.  This
  setting has long been completely ignored by emscripten itself. For
  applications that wish to know where emscripten is installed looking for
  `emcc` in the `PATH` has long been the recommended method (i.e. `which emcc`).
  (#18279)
- More accurate synchronisation of `emscripten_get_now` clocks between main
  thread and pthreads.
  This also changes the absolute value returned by the function, but it shouldn't
  affect correct usages as the function has always returned different values on
  different platforms, and is clearly documented as "only meaningful in
  comparison to other calls to this function". (#18267)
- Emscripten will now search your PATH for binaryen, llvm, and node if the
  corresponding config file settings (`BINARYEN_ROOT`, `LLVM_ROOT`, `NODE_JS`)
  are not set.  Allows emscripten to run with an empty config file given the
  right tools in the PATH. (#18289)

3.1.27 - 11/29/22
-----------------
- Add support for `-sEXPORT_ES6`/`*.mjs` on Node.js. (#17915)
- Idle workers in a PThread pool no longer prevent Node.js app from exiting. (#18227)
- The default `STACK_SIZE` was reduced from 5MB to 64KB.  Projects that use more
  than 64Kb of stack will now need specify `-sSTACK_SIZE` at link time.  For
  example, `-sSTACK_SIZE=5MB` can be used to restore the previous behaviour.
  To aid in debugging, as of #18154, we now also place the stack first in memory
  in debug builds so that overflows will be immediately detected, and result in
  runtime errors.  This change brings emscripten into line with `wasm-ld` and
  wasi-sdk defaults, and also reduces memory usage by default.  In general,
  WebAssembly stack usage should be lower than on other platforms since a lot of
  state normally stored on the stack is hidden within the runtime and does not
  occupy linear memory at all.  The default for `DEFAULT_PTHREAD_STACK_SIZE` was
  also reduced from 2MB to 64KB to match.
- Improved error messages for writing custom JS libraries. (#18266)
- EM_ASM code is now supported in side modules (#18228)

3.1.26 - 11/17/22
-----------------
- Inline with the recent changes to llvm and binaryen, emscripten will now, by
  default, enable the sign-extension and mutable-globals WebAssembly proposals.
  In order to do so the default minimum safari version (`MIN_SAFARI_VERSION`)
  was updated from 12.0 to 14.1, and support for the old EdgeHTML engine
  (`MIN_EDGE_VERSION`) was removed by default.  If you want to continue to
  support these older engines you can use these settings
  (`-sMIN_SAFARI_VERSION=120000` and/or `-sMIN_EDGE_VERSION=44`) to revert to
  the previous defaults, which will result in the new proposals being disabled.
  Note that in order to avoid support for the sign-extension emscripten uses
  a binaryen pass, so targeting older browsers requires the running of wasm-opt
  and is therefore incompatible with `ERROR_ON_WASM_CHANGES_AFTER_LINK` (i.e.
  fast linking). (#17690)
- Added `--reproduce` command line flag (or equivalently `EMCC_REPRODUCE`
  environment variable).  This options specifies the name of a tar file into
  which emscripten will copy all of the input files along with a response file
  that will allow the command to be replicated.  This can be useful for sharing
  reproduction cases with others (inspired by the lld option of the same name).
  (#18160)
- In non-optimizing builds emscripten will now place the stack first in memory,
  before global data.  This is to get more accurate stack overflow errors (since
  overflow will trap rather corrupting global data first).  This should not
  be a user-visible change (unless your program does something very odd such
  depending on the specific location of stack data in memory). (#18154)

3.1.25 - 11/08/22
-----------------
- The `TOTAL_STACK` setting was renamed to `STACK_SIZE`.  The old name will
  continue to work as an alias. (#18128)
- Exporting `print`/`printErr` via `-sEXPORTED_RUNTIME_METHODS` is deprecated in
  favor of `out`/`err`.  The former symbols are supposed to be used with
  `-sINCOMING_MODULE_JS_API` instead. (#17955)
- aio.h was removed from the sysroot.  Emscripten doesn't support any of the
  functions in this header.
- Clang's function pointer cast warnings (enabled with `-Wcast-function-type`)
  are now stricter. This warning is intended to help with CFI errors but also
  helps wasm builds since wasm traps on such type mismatches in indirect calls.
  We recommend that users enable it to prevent such errors (which can be hard to
  debug otherwise). The older (less strict) behavior is also still possible with
  `-Wcast-function-type -Wno-cast-function-type-strict` (or
  `-Wno-error=cast-function-type-strict` if you want the warnings to be visible
  but not errors). See https://reviews.llvm.org/D134831
- libcxx and libcxxabi updated to LLVM 15. (#18113)

3.1.24 - 10/11/22
-----------------
- In Wasm exception mode (`-fwasm-exceptions`), when `ASSERTIONS` is enabled,
  uncaught exceptions will display stack traces and what() message. (#17979 and
  #18003)
- It is now possible to specify indirect dependencies on JS library functions
  directly in C/C++ source code.  For example, in the case of a EM_JS or EM_ASM
  JavaScript function that depends on a JS library function.  See the
  `EM_JS_DEPS` macro in the `em_macros.h` header.  Adding dependencies in this
  way avoids the need to specify them on the command line with
  `-sDEFAULT_LIBRARY_FUNCS_TO_INCLUDE`. (#17854)

3.1.23 - 09/23/22
-----------------
- The `__EMSCRIPTEN_major__/minor__/tiny__` macros are no longer defined on the
  command line but require `<emscripten.h/>` (or just `<emscripten/version.h>`
  to be included. (#17883)
- Linking of bitcode files using `emcc -r` + `-flto` is no longer supported.
  `emcc -r` will now always use lld to link to an object file.  This matches the
  behavior of upstream llvm where bitcode linking using lld does not exist.
  The recommend way to combine bitcode input is to use library files (`ar`
  archives).  See #13492 for more details.

3.1.22 - 09/19/22
-----------------
- compiler-rt updated to LLVM 15. (#17802)
- Using `-Oz` or `-Os` will no longer pass `-fno-inline-functions` to clang and
  instead rely on clang's normal inline heuristics for these optimization
  levels.  `-fno-inline-functions` can be passed explicitly if needed.
- C++17 is now the default version of the C++ standard used by the compiler.
  This is due to an upstream change in llvm.  Use `-std=c++14` (or technically
  `-std=gnu++14`) to revert to the previous default.
- Closure warnings are now controlled via the standard `-Wclosure` warning flags
  rather than via a specific/custom `CLOSURE_WARNINGS` setting.  The old
  setting continues to work but will issue a deprecation warning.
  If you link with `-Werror` but you don't want closure warnings to be errors
  you can add `-Wno-error=closure` or `-Wno-closure`.

3.1.21 - 09/09/2022
-------------------
- Update SDL2 port to 2.24.0 (#17748)
- The `LEGACY_RUNTIME` setting is no longer enabled by default.  If you use any
  of these legacy runtime functions (except in library code with explicit
  dependencies) then you would need to set `LEGACY_RUNTIME` on the command line
  or add the ones you need to `DEFAULT_LIBRARY_FUNCS_TO_INCLUDE`:
   - addFunction
   - removeFunction
   - allocate
   - AsciiToString
   - stringToAscii
   - UTF16ToString
   - stringToUTF16
   - lengthBytesUTF16
   - UTF32ToString
   - stringToUTF32
   - lengthBytesUTF32
   - allocateUTF8
   - allocateUTF8OnStack
   - writeStringToMemory
   - writeArrayToMemory
   - writeAsciiToMemory
   - intArrayFromString
   - intArrayToString
   - warnOnce
   - ccall
   - cwrap
  Although this is technically a breaking change for those who use these
  functions, there are assertion in debug builds that catch such usages and
  direct towards how to fix the issue.

3.1.20 - 08/24/2022
-------------------
- The `getTempRet0`/`setTempRet0` helper functions are now implemented directly
  in WebAssembly, rather than supplied by the JS host.  This simplifies the
  wasm/JS interface.  These function are no longer exported in all cases.  If
  your code directly calls these functions from JS, you can add them to
  `-sEXPORTED_RUNTIME_METHODS`.
- Several linux-specific headers were removed from the emscripten sysroot. None
  of the functionality in these headers was ever supported by emscripten. For
  example `sys/soundcard.h` and `sys/ptrace.h`. (#17704)

3.1.19 - 08/17/2022
-------------------
- Old method of metadata extraction via wasm-emscripten-finalize removed
  in favor of local python code. (#16529)

3.1.18 - 08/01/2022
-------------------
- The tests/ directory was renamed to just test/ to match other project close
  emscripten (llvm, wabt, binaryen).  This should not effect any users of
  emscripten, only developers. (#17502)
- The llvm version that emscripten uses was updated to 16.0.0 (#17534)
- worker.js now propagates unhandled promise rejections to the main thread the
  same way it propagates uncaught exceptions.

3.1.17 - 07/22/2022
-------------------
- Add support for dynamic linking with Asyncify. (#15893)
- A source map file and DWARF info in the wasm can now be emitted at the same if
  the user gives the both options: `-g -gsource-map`. (#17484)
- The `align` argument to the makeGetValue/makeSetValue JS library macros was
  removed (and replaced with an assert) as it had no uses internally and was
  removed (and replaced with an assert) as it had now uses internally and was
  untested.
- Removed unused `calledMain` global variable from the JS runtime.  Folks who
  want to know when main is done can use `Module[postRun]`.

3.1.16 - 07/14/2022
-------------------
- Warnings generated by the JS compiler (compiler.js) are now propagated back
  to the emcc compiler driver which means that `-Werror` builds will now fail
  in the presence of JS compiler warnings.  As usual `-Wno-js-compiler` and
  `-Wno-error=js-compiler)` can be used to control these warnings. (#17365)
- When JS library functions are included as part of `EXPORTED_RUNTIME_METHODS`
  it is no longer necessary to also add them to
  `DEFAULT_LIBRARY_FUNCS_TO_INCLUDE`.  This change allows us to transition
  runtime functions to JS library functions without the need to folks to add
  `DEFAULT_LIBRARY_FUNCS_TO_INCLUDE`. (#17369)
- The following function, which were previously part of the default runtime, are
  now JS library functions:
   - addFunction
   - removeFunction
   - allocate
   - AsciiToString
   - stringToAscii
   - UTF16ToString
   - stringToUTF16
   - lengthBytesUTF16
   - UTF32ToString
   - stringToUTF32
   - lengthBytesUTF32
   - allocateUTF8
   - allocateUTF8OnStack
   - writeStringToMemory
   - writeArrayToMemory
   - writeAsciiToMemory
   - intArrayFromString
   - intArrayToString
   - warnOnce
   - ccall
   - cwrap
  However, they all still available by default due to a new setting called
  `LEGACY_RUNTIME` which is enabled by default.  When `LEGACY_RUNTIME` is
  disabled (which it may be in the future) these symbols would only be included
  if there were explicitly exported via `EXPORTED_RUNTIME_METHODS` or added to
  `DEFAULT_LIBRARY_FUNCS_TO_INCLUDE`.  `LEGACY_RUNTIME` is disabled by default
  in `STRICT` mode so this change only effects users of `STRICT` mode. (#17370,
  #17403)
- The `run` runtime function is no longer exported by default.  It can be added
  to `EXPORTED_RUNTIME_METHODS` if needed.
- The getWasmTableEntry/setWasmTableEntry library function are no longer
  included by default.  Add them to `DEFAULT_LIBRARY_FUNCS_TO_INCLUDE` or
  `EXPORTED_RUNTIME_METHODS` if you want to use them outside of JS library code.
- The type of `time_t` was restored 64-bit after being converted to 32-bit in
  3.1.11. (#17401)

3.1.15 - 07/01/2022
-------------------
- The JS library helper function `hasExportedFunction` has been replaced with
  `hasExportedSymbol`, which takes an unmangled (no leading underscore) symbol
  name.
- Post-link metadata extraction switched from wasm-emscripten-finalize
  (binaryen) to python code within emscripten.  This change should have no
  semantic effect, but can temporarily be reverted by setting
  `EMCC_READ_METADATA=binaryen` in the environment. (#17337)
- Added a shim for `BigInt64Array` so `-sWASM_BIGINT` can be used in Safari
  v14. (#17103)

3.1.14 - 06/20/2022
-------------------
- emcc now accepts `-print-file-name` and reports the correct library paths in
  `-print-search-dirs`.
- `tools/file_packager` no longer generates (or requires) any "pre-js" code when
  running in `--embed-file` mode.  Instead the embedded files are loaded at
  static constructor time.
- Emscripten now knows what minimum browser versions the `WASM_BIGINT` feature
  requires and will automatically set the defaults accordingly. (#17163)
- Embind now supports binding to functions specified as `noexcept`. (#17140)
- Weak undefined symbols fixed in dynamic linking. (#17164)
- Internally, the name of `main` function now gets mangled (by clang) in the
  same way as with other wasm targets.  This means that within the wasm module
  the name of the main function can now be `__main_argc_argv`, but, since we
  still export this to JS as `_main`, this should not be a user-visible change.
- Use of pkg-config from cmake not longer causes the C++ include path to be
  broken. (#17137)
- `emscripten_runtime_keeplive_push()` and `emscripten_runtime_keeplive_push()`
  are now exposed to native code and can be used to keep the runtime alive
  without immediately unwinding the event loop (as
  `emscripten_exit_with_live_runtime()` does). (#17160)
- The file packager option `--use-preload-cache` now only invalidates the
  cache if the data contents has changed. (#16807)

3.1.13 - 06/02/2022
-------------------
- xlocale.h compatibility header was restored after being removed in 3.1.12.

3.1.12 - 05/25/2022
-------------------
- Fix crash, introduced in 3.1.11, which occurred when using pointer types
  (types ending in `*`) with getValue/setValue library functions. (#17028)
- Fix possible deadlock in multi-threaded builds that use EXIT_RUNTIME=0 with
  ASSERTIONS enabled. This was introduced in 3.1.3 as part of #16130. (#17044)

3.1.11 - 05/21/2022
-------------------
- The return value of `emscripten_get_compiler_setting` was changed from `int`
  to `long` so that it is compatible with `MEMORY64`.  The return value of this
  function sometimes contains a pointer value so `int` is not sufficiently
  wide under `wasm64`. (#16938)
- The `EM_BUILD_VERBOSE` environment variable only effects test code these days
  and therefore was renamed to `EMTEST_BUILD_VERBOSE`. (#16904)
- compiler-rt updated to LLVM 14. (#16991)
- libc++ updated to LLVM 14. (#17000)
- libc++abi updated to LLVM 14. (#16993)

3.1.10 - 05/02/2022
-------------------
- Bug fixes

3.1.9 - 04/21/2022
------------------
- The `-sSHELL_FILE` setting, which (unlike the --shell-file command line
  options) we believe was never tested or externally used, has been removed.
  (#16589)
- A warning is now issued when passing C++-only settings such
  `-sEXCEPTION_CATCHING_ALLOWED` when not linking as C++. (#16609)
- Introduce a new [proxying
  API](https://emscripten.org/docs/api_reference/proxying.h.html) for proxying
  work between threads.

3.1.8 - 03/24/2022
------------------
- Command line settings (`-s`) are now type checked.  For example, passing a
  string to a boolean setting will now generate an error (e.g.
  `-sEXIT_RUNTIME=foo`).  Previously, the value of `foo` would have have been
  interpreted as non-zero and accepted as valid. (#16539)
- A warning (limited-postlink-optimizations) was added that gets shown when
  binaryen optimizations are limited due to DWARF information being requested.
  Several binaryen passed are not compatible with the preservation of DWARF
  information. (#16428)
- Use normalized mouse wheel delta for GLFW 3 in `library_glfw.js`. This changes
  the vertical scroll amount for GLFW 3. (#16480)
- The emsdk binaries for macOS now require macOS 10.14 Mojave (or above).
  Prior versions of emsdk could run on 10.11 (or above), but supporting those
  older versions recently became harder.
- The SDL_mixer library can be configured to support MIDIs by passing "mid"
  to the SDL2_MIXER_FORMATS setting. It uses Timidity, and you must provide
  your own instrument sound files and mount them at "/etc/timidity". (#16556)

3.1.7 - 03/07/2022
-------------------
- Remove unmaintained ASMFS filesystem backend and associated `-sASMFS`
  settings.  The new wasmfs filesystem is far enough along that it seems clear
  that ASMFS will not need to be revived.
- Fix deadlock in `munmap` that was introduced in 3.1.5.  The deadlock would
  occur in multi-threaded programs when a partial unmap was requested (which
  emscripten does not support). (#16413)
- Added new compiler+linker option -sSHARED_MEMORY=1, which enables targeting
  a shared WebAssembly.Memory. (#16419)
- Added new API "Wasm Workers", which is an alternative to pthreads for building
  multithreaded applications, enabled via -sWASM_WORKERS=1 (#12833)

3.1.6 - 02/24/2022
------------------
- Remove support for deprecated `EMMAKEN_COMPILER`, `EMMAKEN_CFLAGS`, and
  `EMMAKEN_NO_SDK`  environment variables.  These are all legacy and redundant
  in the face of other settings/flags:
   - `EMMAKEN_COMPILER` -> `LLVM_ROOT` in the config settings
   - `EMMAKEN_CFLAGS` -> `EMCC_CFLAGS`
   - `EMMAKEN_NO_SDK` -> standard `-nostdlib` and `-nostdinc` flags
- emscripten will no longer automatically create a config file if it can't
  find one in the configured location.  Instead, it will error out and point the
  user to the `--generate-config` option, in case that is what they want.
  (#13962)

3.1.5 - 02/17/2022
------------------
- Emscripten no longer uses the `allocate()` runtime function.  For backwards
  compatibility with external JS code we still include this function by default
  but it will no longer be included in `-sSTRICT` mode.  Usages of this function
  are generally best replaced with `_malloc`, `stackAlloc` or `allocateUTF8`.

3.1.4 - 02/14/2022
------------------
- Due to an llvm change (https://reviews.llvm.org/D118573) some clang flags
  that did not previously have any effect are now honored (e.g.
  `-fnew-alignment` and `-fshort-wchar`).
- llvm dependency updated to 15.0.0 to match upstream. (#16178)
- The `__EMSCRIPTEN_major__`, `__EMSCRIPTEN_minor__` and `__EMSCRIPTEN_tiny__`
  macros are now available via the `emscripten/version.h` header file.  For the
  time being, unless you enable `-sSTRICT`, these are still also defined
  directly on the command line.  If you use these macros please make sure you
  include `emscripten/version.h` (or `emscripten.h` which indirectly includes
  it). (#16147)

3.1.3 - 01/31/2022
------------------
- The file packager now supports embedding files directly into wasm memory and
  `emcc` now uses this mode when the `--embed-file` option is used.  If you
  use `file_packager` directly it is recommended that you switch to the new mode
  by adding `--obj-output` to the command line. (#16050)
- The `--bind` flag used to enable embind has been deprecated in favor of
  `-lembind`.  The semantics have not changed and the old flag continues to
  work. (#16087)
- New setjmp/longjmp support using Wasm EH instructions is added, which is
  faster and reduces code size. You need a browser that supports Wasm EH spec to
  use it. The new SjLj support is enabled by `-sSUPPORT_LONGJMP=wasm`. This can
  be used with Wasm exception support (`-fwasm-exceptions`), but not with
  Emscripten exception support (`-fexceptions` or
  `-sDISABLE_EXCEPTION_CATCHING=0`). When using Wasm EH with Wasm SjLj, there is
  one restriction that you cannot directly call `setjmp` within a `catch`
  clause. (Calling another function that calls `setjmp` is fine.)
  (#14976 and #16072)

3.1.2 - 01/20/2022
------------------
- A new setting, `POLYFILL`, was added which is on by default but can be disabled
  (via `-sNO_POLYFILL`) to prevent emscripten from outputting needed polyfills.
  For default browser targets, no polyfills are needed so this option only has
  meaning when targeting older browsers.
- `EVAL_CTORS` has been rewritten and improved. The main differences from before
  are that it is much more capable (it can now eval parts of functions and not
  just all or nothing, and it can eval more wasm constructs like globals). It is
  no longer run by default, so to use it you should build with `-s EVAL_CTORS`.
  See `settings.js` for more details. (#16011)
- `wasmX` test suites that are defined in `test_core.py` have been renamed to
  `coreX` to better reflect where they are defined.  The old suite names such
  as `wasm2` will continue to work for now as aliases.

3.1.1 - 01/08/2022
------------------
- Happy new year!
- Updated SDL 2 port to upstream version 2.0.18 (from a patched 2.0.10). This
  includes all downstream patches and many upstream changes.
- libc++ library updated to llvm-13. (#15901)
- libc++-abi library updated to llvm-13. (#15904)
- compiler-rt library updated to llvm-13. (#15906)
- Added new internal/debugging related environment variable
  EM_FORCE_RESPONSE_FILES that can be set to 0 to force disable the use of
  response files, and to 1 to force enable response files. If not set,
  response files will be used if command lines are long (> 8192 chars). (#15973)

3.1.0 - 12/22/2021
------------------
- Emscripten in starting to use ES6 features in its core libraries (at last!).
  For most users targeting the default set of browsers this is a code size win.
  For projects targeting older browsers (e.g. `-sMIN_CHROME_VERSION=10`),
  emscripten will now run closure compiler in `WHITESPACE_ONLY` mode in order to
  transpile any ES6 down to ES5.  When this automatic transpilation is performed
  we generate a warning which can be disabled (using `-Wno-transpile`) or by
  explicitly opting in-to or out-of closure using `--closure=1` or
  `--closure=0`. (#15763).

3.0.1 - 12/17/2021
------------------
- Deprecate `EMMAKEN_CFLAGS` is favor of `EMCC_CFLAGS`.
- Fixed an issue where user provided --js-library directives would not be
  processed as the last item after all system provided JS libraries have been
  added to the build. This fix enables overriding WebGL 2 symbols from user JS
  libraries.

3.0.0 - 11/22/2021
------------------
- A set of internally-unused functions were removed from `parseTools.js`.  While
  emscripten no longer needs any of these functions, there is slim chance that
  some external JS library is depending on them.  Please file issues if any such
  library code is found.  The removed/unused functions are:
   `removePointing`, `pointingLevels`, `removeAllPointing`, `isVoidType`,
   `isStructPointerType`, `isArrayType`, `isStructType`, `isVectorType`,
   `isStructuralType` `getStructuralTypeParts`, `getStructuralTypePartBits`,
   `isFunctionDef`, `isPossiblyFunctionType`, `isFunctionType`, `getReturnType`,
   `splitTokenList`, `_IntToHex`, `IEEEUnHex`, `Compiletime.isPointerType`,
   `Compiletime.isStructType`, `Compiletime.INT_TYPES`, `isType`.
- The example `shell.html` and `shell_minimal.html` templates no longer override
  `printErr` on the module object.  This means error message from emscripten and
  stderr from the application will go to the default location of `console.warn`
  rather than `console.error`.  This only effects application that use the
  example shell html files.
- The version of musl libc used by emscripten was upgraded from v1.1.15 to
  v1.2.2.  There could be some minor size regressions (or gains) due to changes
  in upstream musl code but we don't expect anything major.  Since this is a
  fairly substantial change (at least internally) we are bumping the major
  version of Emscripten to 3. (#13006)
- Added support for specifying the text encoding to be used in response filenames
  by passing the encoding as a file suffix (e.g. "a.rsp.utf-8" or "a.rsp.cp1252").
  If not specified, the encoding is autodetected as either UTF-8 or Python
  default "locale.getpreferredencoding()". (#15406, #15292, #15426)

2.0.34 - 11/04/2021
-------------------
- Symbols marked as visibility hidden are no longer exported from C/C++
  code when building with `SIDE_MODULE`, `MAIN_MODULE` or `LINKABLE`.  If you
  need to export a hidden symbol you can still do so by adding it to
  EXPORTED_FUNCTIONS.

2.0.33 - 11/01/2021
-------------------
- Bug fixes

2.0.32 - 10/19/2021
-------------------
- Internal-only library functions can now be marked as `__internal: true` in JS
  system libraries.  Such symbols should not be used by external libraries and
  are subject to change.  As of now we generate warning when external libraries
  depend on the these symbols.
- Stub functions from `library_syscall.js` and `library.js` were replaced with
  native code stubs (See `system/lib/libc/emscripten_syscall_stubs.c`).  This
  should be better for wasm module portability as well as code size.  As part
  of this change the return value of `popen` was fixed to return NULL rather
  than -1 and the `getpwnam` family of functions were changed to return an
  error rather than throw a JavaScript exception (this behaviour matches what
  the other stub functions do).  As before, the `ALLOW_UNIMPLEMENTED_SYSCALLS`
  setting controls whether of not these stubs get included at link time, and
  `STRICT` disables this setting.
- Emscripten will now warn when linker-only flags are specified in
  compile-only (`-c`) mode.  Just like with clang itself, this warning can be
  disabled using the flag: `-Wno-unused-command-line-argument`.
- Internal symbol names for musl syscalls changed from number-based (e.g.
  `__syscall22`) to name-based (e.g. `__syscall_open`).  This should not be
  a visible change except for folks trying to intercept/implement syscalls
  in native code (#15202).
- Fixed launcher batch script issues on Windows, and added two env. vars
  EM_WORKAROUND_PYTHON_BUG_34780 and EM_WORKAROUND_WIN7_BAD_ERRORLEVEL_BUG that
  can be enabled to work around a Windows Python issue
  https://bugs.python.org/issue34780 , and a Windows 7 exit code issue (#15146)
- Support a new CMake property `EMSCRIPTEN_SYSTEM_PROCESSOR` which can be used
  to override the default value of `CMAKE_SYSTEM_PROCESSOR` set by the
  toolchain file.
- Remove support for the `EMIT_EMSCRIPTEN_METADATA` setting.  This setting has
  been deprecated for some time now and we don't know of any remaining reasons to
  keep it around.
- Add JavaScript API `Emval.{toHandle, toValue}` as well as a C++ method
  `val::as_handle()` to allow passing values between the `val` class and
  `EM_JS`/ `EM_ASM` JavaScript snippets. (#15279)
- Added SAFE_HEAP=2 option which tests safe heap behavior for wasm-only builds
  (allowing unaligned memory accesses, which would not work in Wasm2JS but in
   wasm would be correct but potentially slow).

2.0.31 - 10/01/2021
-------------------
- Bug fixes

2.0.30 - 09/14/2021
-------------------
- Bug fixes

2.0.29 - 08/26/2021
-------------------
- Bug fixes

2.0.28 - 08/23/2021
-------------------
- Added some support for signal handling libc functions (raise, kill,
  sigaction, sigpending, etc).  We still don't have a way to deliver signals from
  the outside but these at least now work for sending signals to the current
  thread (JS context) (#14883).
- Remove the workaround used in emcmake and emmake that removed directories
  with sh.exe from PATH on Windows when MinGW Makefiles generator was used.
  This was needed with CMake versions older than 3.17.0. If you get an error
  "sh.exe was found in your PATH" on Windows, you can either update to CMake
  3.17.0 or newer, or remove the offending directory from your PATH. See
  https://github.com/Kitware/CMake/commit/82ddcf0db1d220564145122c3cce25d25ee0e254
  for more information. (#14930)

2.0.27 - 08/12/2021
-------------------
- Added `EM_ASYNC_JS` macro - similar to `EM_JS`, but allows using `await`
  inside the JS block and automatically integrates with Asyncify without
  the need for listing the declared function in `ASYNCIFY_IMPORTS` (#9709).
- Errors that occur on pthreads (e.g. uncaught exception) will now get re-thrown
  on the main thread rather than simply being logged (#13666).

2.0.26 - 07/26/2021
-------------------
- When building ports with the `embuilder` tool some of the names of the
  libraries have changed (they now match the filenames in the `tools/ports/`
  directory). For example `sdl-image` is now `sdl_image` (#14737).
- Undefined data symbols (in static executables) are no longer silently ignored
  at link time.  The previous behaviour (which was to silently give all
  undefined data symbols address zero, which could lead to bugs)
  can be enabled by passing either `-Wl,--allow-undefined` or
  `-Wl,--unresolved-symbols=ignore-all`.
- The alignment of `long double`, which is a 128-bit floating-point value
  implemented in software, is reduced from 16 to 8. The lower alignment allows
  `max_align_t` to properly match the alignment we use for malloc, which is 8
  (raising malloc's alignment to achieve correctness the other way would come
  with a performance regression). (#10072)
- The `alignMemory` function is now a library function and therefore not
  included by default.  Debug builds will automatically abort if you try
  to use this function without including it.  The normal library `__deps`
  mechanism can be used to include it, or can be added to
  `DEFAULT_LIBRARY_FUNCS_TO_INCLUDE`.
- dlopen can now load libraries at runtime from the web without preloading
  or embedding.  This features relies on `ASYNCIFY` to suspend execution until
  the library is loaded and then continue on as if dlopen was blocking.  For
  users who don't want to use `ASYNCIFY` (which has a size and runtime cost)
  there is a async (callback-based) version of the dlopen API available as
  `emscripten_dlopen()` declared in `emscropten/emscripten.h`.  See
  `docs/api_reference/emscripten.h.rst` (or the online version) for more
  details.
- Constructors, functions and methods bound with Embind can now be `await`ed.
  When Asyncify is used somewhere in the callstack, previously Embind would
  return `0` / `null` / `false` / instance with a NULL pointer, making it
  impossible to wait for the function to actually finish and retrieve its
  result. Now in those cases it will return a `Promise` instead that will
  resolve with the function's return value upon completion. (#11890)

2.0.25 - 06/30/2021
-------------------
- Support for the 'shell' environment is now disabled by default.  Running under
  `d8`, `js`, or `jsc` is not something that most emscripten users ever want to
  do, so including the support code is, more often than not, unnecessary.  Users
  who want shell support can enable it by including 'shell' in `-s ENVIRONMENT`
  (#14535).
- A new setting called `ALLOW_UNIMPLEMENTED_SYSCALLS` was added.  This setting
  is enabled by default but, if disabled, will generate link-time errors if
  a program references an unimplemented syscall.  This setting is disabled
  by default in `STRICT` mode.
- By default (unless `EXIT_RUNTIME=1` is specified) emscripten programs running
  under node will no longer call `process.exit()` on `exit()`.  Instead they
  will simply unwind the stack and return to the event loop, much like they do
  on the web.  In many cases the node process will then exit naturally if there
  is nothing keeping the event loop going.
  Note for users of node + pthreads: Because of the way that threads are
  implemented under node multi-threaded programs now require `EXIT_RUNTIME=1`
  (or call `emscripten_force_exit`) in order to actually bring down the process.
- Drop support for node versions older than v5.10.0.  We now assume the
  existence of `Buffer.from` which was added in v5.10.0.  If it turns out
  there is still a need to support these older node versions we can
  add a polyfil under LEGACY_VM_SUPPORT (#14447).

2.0.24 - 06/10/2021
-------------------
- Support `--preload-file` in Node.js. (#11785)
- System libraries are now passed to the linker internally via `-lfoo` rather
  than using their full path.  This is in line with how gcc and clang pass system
  libraries to the linker.  This should not effect any builds unless a project a
  happens to have, for example, a file called `libc.a` in one of its library
  paths.  This would have the effect of overriding the system library (as it
  would with gcc or clang) (#14342).
- CMake projects (those that either use emcmake or use Emscripten.cmake
  directly) are new configured to install (by default) directly into the
  emscripten sysroot.  This means that running `cmake --install` (or running the
  install target, via `make install` for example) will install resources into
  the sysroot such that they can later be found and used by `find_path`,
  `find_file`, `find_package`, etc.  Previously the default was to attempt to
  install into the host system (e.g `/usr/local`) which is almost always not
  desirable.  Folks that were previously using `CMAKE_INSTALL_PREFIX` to build
  their own secondary sysroot may be able to simplify their build system by
  removing this completely and relying on the new default.
- Reinstated the warning on linker-only `-s` settings passed when not linking
  (i.e. when compiling with `-c`).  As before this can be disabled with
  `-Wno-unused-command-line-argument` (#14182).
- Standalone wasm mode no longer does extra binaryen work during link. It used
  to remove unneeded imports, in hopes of avoiding nonstandard imports that
  could prevent running in WASI VMs, but that has not been needed any more. A
  minor side effect you might see from this is a larger wasm size in standalone
  mode when not optimizing (but optimized builds are unaffected). (#14338)
- You can now explicitly request that an environment variable remain unset by
  setting its value in `ENV` to `undefined`. This is useful for variables, such
  as `LANG`, for which Emscripten normally provides a default value.

2.0.23 - 05/26/2021
-------------------
- libcxxabi updated to llvm-12. (#14288)
- libcxx updated to llvm-12. (#14249)
- compiler-rt updated to llvm-12. (#14280)

2.0.22 - 05/25/2021
-------------------
- Fix a crash bug that was present in 2.0.21 with the use of `-g`.  See
  https://reviews.llvm.org/D102999.
- wasm-ld will now perform string tail merging in debug string sections as well
  as regular data sections.   This behaviour can be be disabled with `-Wl,-O0`.
  This should significantly reduce the size of dwarf debug information in the
  wasm binary.
- The experimental SPLIT_MODULE setting now expects the secondary module to be
  named `<module>.deferred.wasm` instead of `<module>.wasm.deferred`.
- sendfile.h header removed from musl. (#14248)

2.0.21: 05/18/2021
------------------
- Options such as EXPORTED_FUNCTIONS that can take a response file containing
  list of symbols can now use a simple one-symbol-per-line format.  This new
  format is much simpler and doesn't require commas between symbols, opening
  or closing braces, or any kind of escaping for special characters.
- The WebAssembly linker (`wasm-ld`) now performs string tail merging on any
  static string data in your program.   This has long been part of the native
  ELF linker and should not be observable in well-behaved programs.  This
  behavior can be disabled by passing `-Wl,-O0`.
- The functions `fork`, `vfork`, `posix_spawn` and `system` now fail with
  the errno value `ENOSYS` (52) rather than `EAGAIN` (6).  This is more
  correct, since they will never work and attempting to retry won't help.
- `EXPORT_ES6` will now emit static URLs for main WebAssembly file as well
  as for helper Worker used by `-pthread` that can be statically detected
  by modern bundlers at build time. In particular, you no longer have to set
  `Module.locateFile` hook and `Module.mainScriptUrlOrBlob` settings -
  both bundlers and browsers should pick up the required files automatically.
  Note: this doesn't yet cover other use-cases that emit external files,
  such as dynamic linking, `--proxy-to-worker`, external memory etc. (#14135)
- `EXPORT_ES6` can now be used in combination with `-o [filename].html`. (#14165)
- `EXPORT_ES6` no longer requires setting custom `EXPORT_NAME` too. (#14139)
- New diagnostics allow Emscripten to issue warnings when using Intel SIMD
  intrinsics (from xmmintrin.h) which have slow emulations rather than fast
  WebAssembly equivalents. To enable them, define WASM_SIMD_COMPAT_SLOW
  in the preprocessor (#14152)

2.0.20: 05/04/2021
------------------
- This ChangeLog and the `emscripten-version.txt` file that is checked into
  the repository now reflect the next, upcoming, release once a release is
  made.  Previously they would continue to reflect the old release until after
  we decide to cut the release.  Switching to this method allow for a slightly
  simpler release process that also allows us to tag a version that contains
  the correct version information.
- The version string reported by `-v`/`--version` now includes a `-git` suffix
  (e.g. `2.0.19-git`) when running from git checkout (to help distinguish
  unreleased git versions from official releases) (#14092).
- Temporarily back out new `-Wunused-command-line-argument` warnings introduced
  in 2.0.19.

2.0.19: 05/04/2021
------------------
- Emscripten will now warn when linker-only `-s` settings are specified in
  compile-only (`-c`) mode.  Just like with clang itself, this warning can be
  disabled using the flag: `-Wno-unused-command-line-argument`.
- When building with `-s MAIN_MODULE` emscripten will now error on undefined
  symbol by default.  This matches the behvious of clang/gcc/msvc.  This
  requires that your side modules be present on the command line.  If you do not
  specify your side modules on the command line (either directly or via
  `RUNTIME_LINKED_LIBS`) you may need to add `-s WARN_ON_UNDEFINED_SYMBOLS=0` to
  avoid errors about symbol that are missing at link time (but present in your
  side modules provided at runtime).  We hope that this case is not common and
  most users are building with side modules listed on the command line (#14060).
- The `RUNTIME_LINKED_LIBS` setting is now deprecated.  It's better to simply
  list dynamic library dependencies directly on the command line.

2.0.18: 04/23/2021
------------------
- The `makeBigInt` function was removed from the emscripten runtime since it
  had no internal users.
- Restored support for --cache command line flag to configure location of the
  Emscripten cache root directory.
- `EXTRA_EXPORTED_RUNTIME_METHODS` is deprecated in favor of just using
  `EXPORTED_RUNTIME_METHODS`.
- When building with `MAIN_MODULE=2` the linker will now automatically include
  any symbols required by side modules found on the command line.  This means
  that for many users of `MAIN_MODULE=2` it should no longer be necessary to
  list explicit `EXPORTED_FUNCTIONS`.  Also, users of `MAIN_MODULE=1` with
  dynamic linking (not dlopen) who list all side modules on the command line,
  should be able to switch to `MAIN_MODULE=2` and get a reduction in code size.
- When building with `MAIN_MODULE` it is now possible to warn or error on
  undefined symbols assuming all the side modules are passed at link time.  This
  means that for many projects it should now be possible to enable
  `ERROR_ON_UNDEFINED_SYMBOLS` along with `MAIN_MODULE`.

2.0.17: 04/10/2021
------------------
- Use of closure compiler (`--closure`) is now supported when using dynamic
  linking (building with `-s MAIN_MODULE`) (#13880)
- Specifying `EM_CONFIG` inline (python code in the environment variable itself)
  is no longer supported (#13855).  This has been long deprecated but finally
  completely removed.
- Deprecate `-g4`, which is a little confusing as it does not do more than `-g3`
  but instead emits source maps instead of DWARF. `-g4` will now warn. A new
  flag `-gsource-map` enables source maps without warning.
- In order to behave more like clang and gcc, emscripten no longer
  supports some nonstandard methods of library lookup (that worked
  unintentionally and were untested and not documented):
    1. Linking with `-llibc` rather than `-lc` will no longer work.
    2. Linking a library called `foo.a` via `-lfoo` will no longer work.
       (libraries found via `-l` have to start with `lib`)
- Use LLVM's new pass manager by default, as LLVM does. This changes a bunch of
  things about how LLVM optimizes and inlines, so it may cause noticeable
  changes in compile times, code size, and speed, either for better or for
  worse. You can use the old pass manager (until LLVM removes it) by passing
  `-flegacy-pass-manager` (and `-Wl,--lto-legacy-pass-manager` when doing LTO)
  (note however that neither workaround affects the building of system
  libraries, unless you modify emscripten or build them manually). (#13427)
- Removed use of Python multiprocessing library because of stability issues.
  Added a new environment variable `EM_PYTHON_MULTIPROCESSING=1` that can be set
  to revert back to using Python multiprocessing, in case there are reports of
  regressions (that variable is intended to be temporary). (#13493)
- Binaryen now always inlines single-use functions. This should reduce code size
  and improve performance. If you prefer the old default, you can get that with
  `-sBINARYEN_EXTRA_PASSES=--one-caller-inline-max-function-size=1` (#13744).
- Fix generating of symbol files with `--emit-symbol-map` for JS targets.
  When `-s WASM=2` is used. Two symbols are generated:
    - `[name].js.symbols` - storing Wasm mapping
    - `[name].wasm.js.symbols` - storing JS mapping
  In other cases a single `[name].js.symbols` file is created.

2.0.16: 03/25/2021
------------------
- Lists that are passed on the command line can now skip the opening an closing
  braces, allowing for simpler, more readable settings.  e.g.
    `-s EXPORTED_FUNCTIONS=foo,bar`
- Remove/deprecate no longer used `--llvm-opts` command line option.  Any
  arguments not processed by emcc will be passed through to clang directly
  these days.
- Values returned from `sysconf` now more closely match the definitions found in
  header files and in upstream musl (#13713).
- `DISABLE_EXCEPTION_CATCHING=2` is now deprecated since it can be inferred from
  the presence of the `EXCEPTION_CATCHING_ALLOWED` list.  This makes
  `DISABLE_EXCEPTION_CATCHING` a simple binary option (0 or 1) which defaults to
  0 which will be set to 1 internally if `EXCEPTION_CATCHING_ALLOWED` list is
  specified.
- Values returned from `pathconf` now match the definitions found in header files
  and/or upstream musl:
    _PC_LINK_MAX 3200 -> 8
    _PC_SYNC_IO -1 -> 1
    _PC_REC_INCR_XFER_SIZE -1 -> 4096
    _PC_REC_MAX_XFER_SIZE -1 -> 4096
    _PC_SYMLINK_MAX -1 -> 255
- Added support for wrapping emcc and em++ via ccache: install Emscripten port
  of ccache via emsdk, or from https://github.com/juj/ccache/tree/emscripten,
  and run explicitly with "ccache emcc ..." after installing, or automatically
  just with "emcc ..." after activating ccache via emsdk (#13498).
- Added support to use a custom set of substitution characters . # and ? to
  ease passing arrays of C symbols on the command line to ASYNCIFY_* settings.
  (#13477)
- In MINIMAL_RUNTIME build mode, errno support will now be disabled by default
  due to the code size that it adds. (MINIMAL_RUNTIME=1 implies SUPPORT_ERRNO=0
  by default) Pass -s SUPPORT_ERRNO=1 to enable errno support if necessary.
- Using EM_ASM and EM_JS in a side module will now result in an error (since
  this is not implemented yet).  This could effect users were previously
  inadvertently including (but not actually using) EM_ASM or EM_JS functions in
  side modules (#13649).
- Remove dependency on Uglify by finishing the rewrite of passes to acorn
 (#13636, #13621).
- Primary development branch switched from `master` to `main`.

2.0.15: 03/05/2021
------------------
- Calls to `newlocale` (and `new std::locale` in C++) with arbitrary names will
  now succeed.  This is the behaviour of musl libc which emscripten had
  previously inadvertently disabled.
- System libraries are now compiled with debug info (`-g`).  This doesn't
  affect release builds (builds without `-g`) but allows DWARF debugging of
  types defined in system libraries such as C++ STL types (#13078).
- uname machine field is now either wasm32 or wasm64 instead of x86-JS (#13440)
- Several pthreads exit-related fixes (#12985) (#10524).
- Fix IDBFS syncing with existing directories (#13574).
- Add libmodplug port and allow mod files to be played in SDL2 (#13478).
- `emscripten_GetProcAddress` is now part of `libGL`. Normally the change is not
  noticeable, unless you build in `STRICT` mode and do not already have `-lGL`
  to link in that library. If not, add `-lGL`. (#13524)

2.0.14: 02/14/2021
------------------
- Add new setting: `REVERSE_DEPS`. This can be used to control how emscripten
  decides which reverse dependencies to include.  See `settings.js` for more
  information.  The default setting ('auto') is the traditional way emscripten
  has worked in the past so there should be no change unless this options is
  actually used.  This option partially replaces the `EMCC_ONLY_FORCED_STDLIBS`
  environment variable which (among other things) essentially had the effect of
  setting `REVERSE_DEPS` to be 'all'.
- Clang now performs loop unrolling when targeting WebAssembly at -O2 and
  higher. It can be disabled using `-fno-unroll-loops`.

2.0.13: 01/19/2021
------------------
- Remove unused `Browser.safeSetInterval` and `Browser.safeCallback`.  These
  had no callers in emscripten itself or any testing.  If there are users of
  these functions we could re-enable them with some testing.
- Fix race condition when running many emcc processes after clearing the cache.
  The processes would race to run the sanity checks and could interfere with
  each other (#13299).
- Emscripten now builds a complete sysroot inside the EM_CACHE directory.
  This includes the system headers which get copied into place there rather
  than adding a sequence of extra include directories.
- Added support for -s MALLOC=emmalloc when -s MAXIMUM_MEMORY is more than 2GB.
  (#13258)
- Add back support for calling the legacy dynCall_sig() API to invoke function
  pointers to wasm functions from JavaScript. Pass -s DYNCALLS=1
  to include that functionality in the build. This fixes a regression that
  started in Aug 31st 2020 (Emscripten 2.0.2) in #12059. Also implement
  support for dynCall() in MINIMAL_RUNTIME builds. (#13296)
- `SDL2_ttf` now uses upstream compiled with `TTF_USE_HARFBUZ` flag.
- The system for linking native libraries on demand (based on the symbols
  present in input object files) has been removed.  Libraries such as libgl,
  libal, and libhtml5 are now included on the link line by default unless
  `-s AUTO_NATIVE_LIBRARIES=0` is used.  This should not effect most builds
  in any way since wasm-ld ignores unreferenced library files.  Only users
  of the `--whole-archive` linker flag (which is used when `MAIN_MODULE=1` is
  set) should be effected.

2.0.12: 01/09/2021
------------------
- `emscripten/vr.h` and other remnants of WebVR support removed. (#13210, which
  is a followup to #10460)
- Stop overriding CMake default flags based on build type. This will
  result in builds that are more like CMake does on other platforms. You
  may notice that `RelWithDebInfo` will now include debug info (it did not
  before, which appears to have been an error), and that `Release` will
  use `-O3` instead of `-O2` (which is a better choice anyhow). (#13083)

2.0.11: 12/17/2020
------------------
- `emcc -v` no longer forces the running the sanity checks.  Sanity checks
  are always run on first use or can be forced with `--check` or by setting
  `EMCC_DEBUG` is set in the environment.
- An upstream LLVM regression with global initializer linking has been fixed
  (#13038).
- Remove a racy unneeded assertion about async dynamic linking (#13060).

2.0.10: 12/04/2020
------------------
- Fix handling of exit() in pthreads. (#12933)
- Added support for C11 thread API. (#9243)
- The WebAssembly memory used by emscripten programs is now, by default, created
  in the wasm file and exported to JavaScript.  Previously we could create the
  memory in JavaScript and import it into the wasm file.  The new
  `IMPORTED_MEMORY` setting can be used to revert to the old behaviour.
  Breaking change: This new setting is required if you provide a runtime
  value for `wasmMemory` or `INITIAL_MEMORY` on the Module object.
- Internally, emscripten now uses the `--sysroot` argument to point clang at
  it headers.  This should not effect most projects but has a minor effect the
  order of the system include paths: The root include path
  (`<emscritpen_root>/system/include`) is now always last in the include path.
- Fix JS pthreads proxying + WASM_BIGINT (#12935)
- Optimize makeDynCall to use dynCall_xx function directly where needed (#12741)

2.0.9: 11/16/2020
-----------------
- dlopen, in conformace with the spec, now checks that one of either RTDL_LAZY
  or RTDL_NOW flags ar set.  Previously, it was possible set nether of these
  without generating an error.
- Allow `-lSDL2_mixer` to just work. (Others like `-lSDL2` always worked, but
  for `SDL2_mixer` things were broken because we build multiple variations of
  that library.) That link flag is now the same as `-s USE_SDL2_MIXER=2`.
- Stack state is no longer stored in JavaScript.  The following variables have
  been replaced with native functions in `<emscripten/stack.h>`:
  - STACK_BASE
  - STACK_MAX
  - STACKTOP
  - TOTAL_STACK
- The ABI used for importing symbol by address in dynamic linking (MAIN_MODULE +
  SIDE_MODULE) is now the same as the ABI used by llvm and wasm-ld.  That is,
  symbol addresses are imported from the 'GOT.mem' and 'GOT.func' pseudo
  modules.  As one side effect of this change it is now required that JavaScript
  functions that are imported by address are now required to have a `__sig`
  specified in the library JavaScript file.
- `MODULARIZE` + `WASM_ASYNC_COMPILATION=0`, that is, modularize mode but with
  async compilation turned off, so that startup is synchronous, now returns the
  Module object from the factory function (as it would not make sense to return
  a Promise without async startup). See #12647
- Added experimental support for using emscripten as a post link tool.  In this
  case the input to emscripten is a single wasm file (for example the output of
  `wasm-ld`).  When emcc is run with `--post-link` it will take a wasm file as
  input that perform all the normal post link steps such as finalizing and
  optimizing the wasm file and generating the JavaScript and/or html that will
  run it.
- Added emulation support and a build time warning for calling Wasm function
  pointers from JS library files via the old syntax
        {{{ makeDynCall('sig') }}} (ptr, arg1, arg2);
  that was broken on Aug 31st 2020 (Emscripten 2.0.2). A build warning will now
  be emitted if the old signature is used. Convert to using the new signature
        {{{ makeDynCall('sig', 'ptr') }}} (arg1, arg2);
  instead.

2.0.8: 10/24/2020
-----------------
- `-s ASSERTIONS=2` now implies `-s STACK_OVERFLOW_CHECK=2`. Previously only
  `-s ASSERTIONS=1` implied `-s STACK_OVERFLOW_CHECK=1`.
- Dynamic linking (MAIN_MODULE + SIDE_MODULE) now produces wasm binaries that
  depend on mutable globals.  Specifically the stack pointer global is mutable
  and shared between the modules. This is an ABI change for dynamic linking.
  (#12536)
- emcc now accepts `--arg=foo` as well as `--arg foo`.  For example
  `--js-library=file.js`.
- Reject promises returned from the factory function created by using the
  MODULARIZE build option if initialization of the module instance fails
  (#12396).
- emrun: Passing command line flags (arguments that start with `-`) to the
  program bring run now requires a `--` on the command line to signal the
  end of `emrun` arguments. e.g:
    `emrun filename.html -- --arg-for-page`
  This is standard behaviour for command line parsing and simplifies the
  emrun logic.

2.0.7: 10/13/2020
-----------------
- Don't run Binaryen postprocessing for Emscripten EH/SjLj. This lets us avoid
  running `wasm-emscripten-finalize` just for C++ exceptions or longjmp. This
  is an ABI change. (#12399)
- Run `SAFE_HEAP` on user JS code using a new Acorn pass, increasing the
  coverage of those tests to all JS in the output (#12450).
- `EM_LOG_DEMANGLE` is now deprecated.  Function names shown in wasm backtraces
  are never mangled (they are either missing or demangled already) so demangled
  is not possible anymore.
- In STRICT mode we no longer link in C++ mode by default.  This means if you
  are building a C++ program in STRICT mode you need to link via `em++` rather
  than `emcc`.  This matches the behaviour of gcc and clang.
- IDBFS now persists files whenever their timestamp changes; previously it acted
  on sync only if the timestamp increased and ignored the file changes otherwise.
- When `-s SUPPORT_LONGJMP=0` is passed to disable longjmp, do not run the LLVM
  wasm backend path that handles longjmp. Before this only affected linking, and
  now the flag gives you the ability to affect codegen at compile time too. This
  is necessary if one does not want any invokes generated for longjmp at all.
  (#12394)

2.0.6: 10/02/2020
-----------------
- Add new `COMPILER_WRAPPER` settings (with corresponding `EM_COMPILER_WRAPPER`
  environment variable.  This replaces the existing `EMMAKEN_COMPILER`
  environment variable which is deprecated, but still works for the time being.
  The main differences is that `EM_COMPILER_WRAPPER` only wraps the configured
  version of clang rather than replacing it.
- ASAN_SHADOW_SIZE is deprecated. When using AddressSanitizer, the correct
  amount of shadow memory will now be calculated automatically.

2.0.5: 09/28/2020
-----------------
- Fix a rare pthreads + exceptions/longjmp race condition (#12056).
- Add `WEBGL_multi_draw_instanced_base_vertex_base_instance` bindings (#12282).
- Fix a rare pthreads main thread deadlock (that worsened in 2.0.2, but existed
  before). (#12318)
- The WebAssembly table is now created and exported by the generated wasm
  module rather then constructed by the JS glue code.  This is an implementation
  detail that should not affect most users, but reduces code size. (#12296)
- Add `getentropy` in `sys/random.h`, and use that from libc++'s
  `random_device`. This is more efficient, see #12240.
- Fixed `ABORT_ON_WASM_EXCEPTIONS` to work with the recent dynCall changes where
  functions can be called via the WASM table directly, bypassing WASM exports
  (#12269).
- Add `ASYNCIFY_ADVISE` to output which functions have been instrumented for
  Asyncify mode, and why they need to be handled. (#12146)

2.0.4: 09/16/2020
-----------------
- First release with Bazel support.
- Stop including `malloc` and `free` by default. If you need access to them from
  JS, you must export them manually using
  `-s EXPORTED_FUNCTIONS=['_malloc', ..]`.
- Stop running Binaryen optimizations in `-O1`. This makes `-O1` builds a little
  larger but they compile a lot faster, which makes more sense in a "compromise"
  build (in between `-O0` and higher optimization levels suitable for release
  builds). (#12178)
- Add `ERROR_ON_WASM_CHANGES_AFTER_LINK` option that errors if we need to do
  any work in `wasm-emscripten-finalize` or `wasm-opt` after linking. This
  can verify the link is maximally fast and also does no DWARF rewriting.
  (#12173)

2.0.3: 09/10/2020
-----------------
- Breaking changes to calling Wasm function pointers from JavaScript:
  1. It is no longer possible to directly call dynCall_sig(funcPtr, param) to
    call a function pointer from JavaScript code. As a result, JavaScript code
    outside all JS libraries (pre-js/post-js/EM_ASM/EM_JS/external JS code) can no
    longer call a function pointer via static signature matching dynCall_sig, but
    must instead use the dynamic binding function

       dynCall(sig, ptr, args);

    This carries a significant performance overhead. The function dynCall is not
    available in -s MINIMAL_RUNTIME=1 builds.
  2. old syntax for calling a Wasm function pointer from a JS library file used
     to be

      {{{ makeDynCall('sig') }}} (ptr, arg1, arg2);

    This syntax will no longer work, and until Emscripten <2.0.9 causes
    a runtime error TypeError: WebAssembly.Table.get(): Argument 0 must be
    convertible to a valid number.

    New syntax for calling Wasm function pointers from JS library files is

      {{{ makeDynCall('sig', 'ptr') }}} (arg1, arg2);

  See PR #12059 for details.
- The native optimizer and the corresponding config setting
  (`EMSCRIPTEN_NATIVE_OPTIMIZER`) have been removed (it was only relevant to
  asmjs/fastcomp backend).
- Remove `ALLOC_DYNAMIC` and deprecate `dynamicAlloc`. (#12057, which also
  removes the internal `DYNAMICTOP_PTR` API.)
- Add `ABORT_ON_WASM_EXCEPTIONS` which will abort when an unhandled WASM exception
  is encountered. This makes the Emscripten program behave more like a native
  program where the OS would terminate the process and no further code can be
  executed when an unhandled exception (e.g. out-of-bounds memory access) happens.
  Once the program aborts any exported function calls will fail with a "program
  has already aborted" exception to prevent calls into code with a potentially
  corrupted program state.
- Use `__indirect_function_table` as the import name for the table, which is
  what LLVM does.
- Remove `BINARYEN_SCRIPTS` setting.
- The default output format is now executable JavaScript.  Previously we would
  default to output objecting files unless, for example, the output name ended
  in `.js`.  This is contrary to behaviour of clang and gcc.  Now emscripten
  will always produce and executable unless the `-c`, `-r` or `-shared` flags
  are given.  This is true even when the name of the output file ends in `.o`.
  e.g, `emcc foo.c -o foo.o` will produce a JavaScript file called `foo.o`.
  This might surprise some users (although it matches the behavior of existing
  toolchains) so we now produce a warning in this case.

2.0.2: 09/02/2020
-----------------
- Simplify Fetch C API error handling: we used to check if the error code was
  0 and switch that to 404, but that only really helps `file://` URLs, which
  are not very useful for testing anyhow for other reasons (like not working
  in chrome), and it made things more complex. The behavior has been changed
  to be simpler and just leave the browser's error code as it is.
- Enable `--no-heap-copy` file packager option by default, and remove the old
  default behavior entirely. That is the behavior we should have had from the
  beginning as it is more memory-efficient. (#12027)
- `--no-entry` is now required in `STANDALONE_WASM` mode when building a reactor
  (application without a main function).  Previously exporting a list of
  functions that didn't include `_main` would imply this.  Now the list of
  `EXPORTED_FUNCTIONS` is not relevant in the deciding the type of application
  to build. (#12020)
- Allow polymorphic types to be used without RTTI when using embind. (#10914)
- Do not remove `__original_main` using `--inline-main`. We used to do this
  so that it didn't show up in stack traces (which could be confusing because
  it is added by the linker - it's not in the source code). But this has had
  several downsides, so we are stopping that now. This does not affect program
  behavior, unless you look at the wasm internals. However, one noticeable
  effect is that if you use `ASYNCIFY_ADD` or `ASYNCIFY_ONLY` then you may need
  to add `__original_main` to there (since you are doing manual fine-tuning of
  the list of functions, which depends on the wasm's internals). Note that this
  should not matter in `-O2+` anyhow as normal inlining generally removes
  `__original_main`. (#11995)

2.0.1: 08/21/2020
-----------------
- Change the default value of `STACK_OVERFLOW_CHECK` in builds with `ASSERTIONS`
  from 2 to 1. This means that plain debug builds (`-O0`, which enables
  `ASSERTIONS`) do not have the most expensive stack checks on by default. You
  can still add them with `-s STACK_OVERFLOW_CHECK=2`.
- Remove the `RESERVED_FUNCTION_POINTERS` setting, which is no longer needed as
  we have `ALLOW_TABLE_GROWTH`. The old option allowed a fixed number of
  functions to be added to the table, while the new one allows an unlimited
  number. (We needed the old option for fastcomp, which could not support
  growth.) The old setting is mapped to the new one, so that building with
  `-s RESERVED_FUNCTION_POINTERS=K` for any `K > 0` will simply turn on
  table growth. The only noticeable effect of this is that you will be able to
  add an unlimited amount of functions and not just `K`.

2.0.0: 08/10/2020
-----------------
- First release that only supports the new upstream wasm backend (which has been
  the default for a long time) and no longer supports the old fastcomp backend.
  (#11319)
- Python2 is no longer supported by Emscripten.  Emsdk now includes a bundled
  copy of Python3 on both macOS and Windows.  This means that only non-emsdk
  users and linux users should be affected by this change.
- Store exceptions metadata in wasm memory instead of JS. This makes exception
  handling almost 100% thread-safe. (#11518)

1.40.1: 08/01/2020
------------------
- Last release that still has optional support for the old fastcomp backend.
  The new upstream backend, which has been the default for a long time, will
  be the only one supported from 2.0.0 and onward (#11319).
- Fix the WebGL2 regression in 1.40.0 due to #11738 (#11780).
- If input files don't have a known extension assume they are object files
  (linker inputs) rather then source files.  This matches gcc/clang behaviour.
  See #10560.

1.40.0: 07/30/2020
------------------
- This release contains a WebGL2 regression due to #11738.
- The `EM_CONFIG` environment variable and `--em-config` command line option no
  longer support a literal python string. Instead the name of a config file is
  required. Since all config file settings are individually override-able using
  `EM_FOO` this should be enough.
- Running emscripten under python2 is now deprecated.  It will show up as a
  warning (which can be disabled with `-Wno-deprecated`).  Please update to
  python3 as we hope to remove support completely in the next release.

1.39.20: 07/20/2020
-------------------
- Remove the `--save-bc` command line option.  This was specific to fastcomp,
  which is deprecated, and for debugging purposes we already have `EMCC_DEBUG`
  which saves all intermediate files.
- It is now an error if a function listed in the `EXPORTED_FUNCTIONS` list is
  missing from the build (can be disabled via `-Wno-undefined`)
  (ERROR_ON_UNDEFINED_SYMBOLS and WARN_ON_UNDEFINED_SYMBOLS no longer apply
  to these symbols which are explicly exported).
- Support for pthreads with wasm2js (`WASM=0`; #11505).
- Rename `emscripten/math.h` to `emscripten/em_math.h` because if a user adds
  `emscripten/` as an include path with `-I`, that can override libc math.h,
  which leads to very confusing errors.

1.39.19: 07/07/2020
-------------------
- In standalone mode make `main` mandatory by default (#11536). To build a
  library ("reactor"), use `--no-entry`. The compiler will suggest that if
  `main` is not present.
- Automatically resume AudioContexts on user input in SDL and OpenAL (#10843).
- Asyncify now does liveness analysis to find which locals to save
  (Binaryen#2890).
- Settings on the command line no longer require a space between the `-s` and
  the name of the setting.   For example, `-sEXPORT_ALL` is now equivalent to
  `-s EXPORT_ALL`.
- Rename `EXCEPTION_CATCHING_WHITELIST` to `EXCEPTION_CATCHING_ALLOWED`. The
  functionality is unchanged, and the old name will be allowed as an alias
  for a few releases to give users time to migrate.
- Add support for the new add-list in Asyncify and update existing list names
  following the updates in Binaryen, so that now we have `ASYNCIFY_ADD` to
  add a function, `ASYNCIFY_REMOVE` to remove one (previously this was
  called `ASYNCIFY_BLACKLIST`), and `ASYNCIFY_ONLY` to set a list of the
  only functions to instrument and no others (previously this was called
  `ASYNCIFY_WHITELIST`). The updated lists also handle indirect calls properly,
  so that if you use `ASYNCIFY_IGNORE_INDIRECT` and then add (using either the
  add-list or the only-list) all the functions that are on the stack when
  pausing, then things will work (for more, see
  https://github.com/WebAssembly/binaryen/pull/2913).

1.39.18: 06/12/2020
-------------------
- Disable `LIBCXX_ABI_OPTIMIZED_FUNCTION` which is an ABI change in libc++
  (changing the layout of the `std::function` object) (#11403).
- New `WASM2C` option that integrates with wabt's wasm2c tool in order to
  compile everything into a single C file (#11213).

1.39.17: 06/05/2020
-------------------
- Use Promise polyfill for MODULARIZE when supporting legacy browsers. (#11320)
- Fix minification of wasm2js output when using --emit-symbol-map. (#11279)
- On first use, emscripten creates a sample config file.  This config file
  is now created in the emscripten directory by default.  The traditional
  `~/.emscripten` config file in the `$HOME` directory is still supported and
  the sample config will still be written there in the case that the emscripten
  root is read-only.
- The default location for downloaded ports is now a directory called "ports"
  within the cache directory.  In practice these means by default they live
  in `cache/ports` inside the emscripten source directory.  This can be
  controlled by setting the location of the cache directory, or for even more
  fine grained control the `EM_PORTS` environment variable and the `PORTS`
  config setting can be used.
- Added support for compiling SSE, SSE2, SSE3, SSSE3, SSE4.1, SSE 4.2 and
  128-bit wide AVX intrinsics, emulated on top of Wasm SIMD instruction set.
  (#11193, #11243, #11290, #11327). Pass -msimd128 -msse<version> to enable
  targeting SSE.
- Removed obsolete SIMD.js support (-s SIMD=1). Use -msimd128 to target Wasm
  SIMD. (#11180)
- Add warning about fastcomp deprecation (can be disabled via `-Wno-fastcomp`).
- The mmap method of JavaScript filesystem drivers (based on library_fs.js) no
  longer takes a target memory.  It's safer/cleaner/smaller to assume the target
  is the global memory buffer.
- Remove emterpreter and `EMTERPRETIFY` settings.  Emterpreter has largely
  been replaced by asyncify and is fastcomp only so due for removing in
  the near future anyway.
- Upgrade various musl string functions to 1.2 to fix aliasing issues. (#11215)

1.39.16: 05/15/2020
-------------------
- Add Math C API for direct access to JavaScript Math object (#11151).
- Address Sanitizer support now includes JavaScript as well, that is, memory
  access of HEAP\* arrays is checked by ASan. That allows errors to be found if
  JS glue code does something wrong like forget to shift a pointer. To use this,
  just build with ASan normally, `-fsanitize=address` at link (#11147).
- Fix embind string conversions in multithreaded builds (#10844).
- `ALLOW_MEMORY_GROWTH` used to silently disable `ABORTING_MALLOC`. It now
  just changes the default, which means you can pass `-s ABORTING_MALLOC=1` to
  override the default, which was not possible before. (If you pass the flag
  and don't want that behavior, stop passing the flag.) (#11131)
- Change the factory function created by using the `MODULARIZE` build option to
  return a Promise instead of the module instance. That is, beforehand

        Module()

  would return an instance (which was perhaps not ready yet if startup was
  async). In the new model, that returns a Promise which you can do `.then` or
  `await` on to get notified when the instance is ready, and the callback
  receives the instance. Note that both before and after this change
  doing `Module()` creates and runs an instance, so the only change is
  the return value from that call.
  This fixes some long-standing bugs with that option which have been reported
  multiple times, but is a breaking change - sorry about that. To reduce the
  risk of confusing breakage, in a build with `ASSERTIONS` we will show a clear
  warning on common errors. For more, see detailed examples for the current
  usage in `src/settings.js` on `MODULARIZE`. (#10697)
- A new `PRINTF_LONG_DOUBLE` option allows printf to print long doubles at full
  float128 precision. (#11130)
- `emscripten_async_queue_on_thread` has been renamed to
  `emscripten_dispatch_to_thread` which no longer implies that it is async -
  the operation is in fact only async if it is sent to another thread, while it
  is sync if on the same one. A new `emscripten_dispatch_to_thread_async`
  function is added which is always async.
- The emscripten cache now lives in a directory called `cache` at the root
  of the emscripten tree by default.  The `CACHE` config setting and the
  `EM_CACHE` environment variable can be used to override this (#11126).
- Honor `CACHE` setting in config file as an alternative to `EM_CACHE`
  environment variable.
- Remove `--cache` command line arg.  The `CACHE` config setting and the
  `EM_CACHE` environment variable can be used to control this.
- Compiling to a file with no suffix will now generate an executable (JS) rather
  than an object file.  This means simple cases like `emcc -o foo foo.c` do the
  expected thing and generate an executable.
- System libraries such as libc and libc++ are now included by default at
  link time rather than selectively included based on the symbols used in the
  input object files.  For small programs that don't use any system libraries
  this might result in slightly slower link times with the old fastcomp
  backend.  In order to exclude these libraries build with `-nostdlib` and/or
  `-nostdlib++`.

1.39.15: 05/06/2020
-------------------
- Add `--extern-pre-js` and `--extern-post-js` emcc flags. Files provided there
  are prepended/appended to the final JavaScript output, *after* all other
  work has been done, including optimization, optional `MODULARIZE`-ation,
  instrumentation like `SAFE_HEAP`, etc. They are the same as prepending/
  appending those files after `emcc` finishes running, and are just a convenient
  way to do that. (For comparison, `--pre-js` and `--post-js` optimize that code
  together with everything else, keep it in the same scope if running
  `MODULARIZE`, etc.).
- Stop defining `FE_INEXACT` and other floating point exception macros in libc,
  since we don't support them. That also prevents musl from including code using
  pragmas that don't make sense for wasm. Ifdef out other uses of those pragmas
  as well, as tip of tree LLVM now fails to compile them on wasm. (#11087)
- Update libcxx and libcxxabi to LLVM 10 release branch (#11038).
- Remove `BINARYEN_PASSES` setting (#11057). We still have
  `BINARYEN_EXTRA_PASSES` (the removed setting completely overrides the set
  of passes from the command line, which doesn't make much sense as some of
  them are mandatory like setting the sbrk ptr).
- Remove `MODULARIZE_INSTANCE` build option (#11037). This was a seldom used
  option that was complicating the logic for `MODULARIZE`. Module instances can
  be created by using `MODULARIZE` and calling the factory function explicitly.
  See the new `--extern-post-js` option added in this release, which can help
  code that used `MODULARIZE_INSTANCE` (you can add an extern post js which
  does `Module = Module();` for example).

1.39.14: 05/01/2020
-------------------
- Update SDL2 to latest in ports, which has recently been updated to include
  upstream 2.0.10.
- Add warning on use of `EMTERPRETIFY` which is soon to be removed.
- Emscripten can now compile assembly files in llvm's .s/.S file format.
- Remove test-only environment variable handling for `EMCC_LEAVE_INPUTS_RAW`.
  The two uses cases in our test code were covered by the `-nostdlib` option.
- Remove untested `CONFIGURE_CC`.  This could be used to override the underlying
  compiler used in emcc/em++ but only during configure tests.  There are other
  ways to control/fake the detected configure features that don't require such
  monkey patching. For example setting defaults via a site file:
  https://www.gnu.org/software/autoconf/manual/autoconf-2.67/html_node/Site-Defaults.html
- Remove undocumented and untested config settings: `COMPILER_OPTS`.  This was
  a global setting in the emscripten config file that would inject extra
  compiler options.
- Allow spaces in a path to Python interpreter when running emscripten from Unix
  shell (#11005).
- Support atexit() in standalone mode (#10995). This also fixes stdio stream
  flushing on exit in that mode.

v1.39.13: 04/17/2020
--------------------
- Support for WebAssembly BigInt integration with a new `WASM_BIGINT` flag. With
  that the VM will use a JS BigInt for a wasm i64, avoiding the need for JS
  legalization. See #10860.
- Add another value for ENVIRONMENT named 'webview' - it is a companion
  option for 'web' and enables some additional compatibility checks
  so that generated code works both in normal web and in a webview like Cordova.
  See #10846

v1.39.12: 04/09/2020
--------------------
- Pass linker flags directly to wasm-ld by default.  We still filter out certain
  flags explicitly.  If there are other flags that it would be useful for us
  to ignore we can add them to the list of ignored flags.
- Optionally support 2GB+ heap sizes. To do this we make the JS code have unsigned
  pointers (we need all 32 bits in them now), which can slightly increase code
  size (>>> instead of >>). This only happens when the heap size may be over
  2GB, which you must opt into explicitly, by setting `MAXIMUM_MEMORY` to a
  higher value (i.e. by default you do not get support for 2GB+ heaps).
  See #10601
- `--llvm-lto` flag is now ignored when using the upstream llvm backend.
  With the upstream backend LTO is controlled via `-flto`.
- Require format string for emscripten_log.
- Program entry points without extensions are now shell scripts rather than
  python programs. See #10729.  This means that `python emcc` no longer works.
  However `emcc`, `emcc.py` and `python emcc.py` all continue to work.
  The reason for this change is that `#!/usr/bin/env python` is no longer
  portable since the python symlink was dropped from Ubuntu 20.04.
- New EM_IMPORT macro to mark C/C++ symbols as imported from outside the module
  (i.e. imported from JS).  Currently we still default to assuming that *all*
  undefined symbols can come from JS, but in the future we hope to mark such
  symbols explicitly to allow the linker to report on genuinely undefined
  symbols.
- Dynamic linking optimizations: Stop emitting unnecessary `fp$` and `g$`
  accessors in main modules, possible in Binaryen thanks to ensuring function
  table indexes are unique (#10741).
- New `JS_MATH` option to use `Math.*` in JS instead of compiled musl (#10821).
- Pass `Module` to Module callback functions like `Module.preRun` (#10777).
- Support not having ports, for packagers of emscripten that don't want
  them (#10810).
- Rename syscalls to have meaningful names (#10750).

v1.39.11: 03/20/2020
--------------------
- The default c++ version is no longer fixed at c++03.  We now fall back to
  clang's default which is currently c++14.
- Remove arc4random function form library.js.  This is a BSD-only library
  function.  Anyone requiring BSD compat should be able to use something like
  https://libbsd.freedesktop.org/.
- Change the meaning of `ASYNCIFY_IMPORTS`: it now contains only new imports
  you add, and does not need to contain the list of default system imports like
  `emscripten_sleep`. There is no harm in providing them, though, so this
  is not a breaking change.
- Enable DWARF support: When compiling with `-g`, normal DWARF emitting happens,
  and when linking with `-g` we preserve that and update it. This is a change
  from before, where we assumed DWARF was unneeded and did not emit it, so this
  can increase the size of debug builds (i.e. builds compiling and/or linking
  with -g). This change is necessary for full debugging support, that is, to
  be able to build with `-g` and use a debugger. Before this change only the
  `-gforce_dwarf` flag enabled DWARF; that flag is now removed. If you want
  the old behavior, build your object files with `-gline-tables-only` (that will
  only add line table info, which is just enough for things like source maps and
  does not include full debug info). For more info and background see #10325.
- Remove hacks from `memset` handling, in particular, in the wasm backend,
  completely remove the JS version of memset from the JS library and from
  `DEFAULT_LIBRARY_FUNCS_TO_INCLUDE`. The regular C version will be linked in
  from compiler_rt normally. A noticeable difference you may see is that
  a JS library cannot add a `__dep` to `memset` - deps only work for JS
  library functions, but now we only have the regular C version. If you hit that
  issue, just add `_memset` to `EXPORTED_FUNCTIONS` (or adjust
  `deps_info.json`).
- Minimal runtime code size optimizations, see #10725, #10724, #10663.
- wasm2js fix for a long-existing but very rare correctness bug, see #10682.
- Use atomics in musl lock/unlock in pthreads builds, which may fix very rare
  pthreads + stdio issues (none have been reported though). See #10670.

v1.39.10: 03/09/2020
--------------------
- Fix a SIMD regression in 1.39.9 (#10658).
- Fix `emscripten_atomic_exchange_u8,16,32,64` (#10657).
- Switch bzip2 to an emscripten-ports mirror.

v1.39.9: 03/05/2020
-------------------
- Add support for -Wall, -Werror, -w, -Wno-error=, -Werror=, for controlling
  internal emscripten errors. The behavior of these flags matches the gcc/clang
  counterparts.
- Rename `TOTAL_MEMORY` to `INITIAL_MEMORY` and `WASM_MEM_MAX` to `MAXIMUM_MEMORY`,
  which are more accurate and match wasm conventions. The old names are still
  supported as aliases.
- Updated of libc++abi and libc++ to llvm 9.0.0 (#10510)
- Refactor syscall interface: Syscalls are no longer variadic (except those
  that are inherently such as open) and no longer take the syscall number as
  arg0.  This should be invisible to most users but will effect any external
  projects that try to implement/emulate the emscripten syscall interface.
  See #10474
- Removed src/library_vr.js, as it was outdated and nonfunctional, and the WebVR
  specification has been obsoleted in favor of the upcoming WebXR specification.
  (#10460)
- Deprecate `WASM_OBJECT_FILES` setting.  There are many standard ways to enable
  bitcode objects (-flto, -flto=full, -flto=thin, -emit-llvm).
- Removed EmscriptenWebGLContextAttributes::preferLowPowerToHighPerformance
  option that has become unsupported by WebGL. Access
  EmscriptenWebGLContextAttributes::powerPreference instead. (#10505)
- When implementing forwarding function aliases in JS libraries, either the
  alias or the target function must contain a signature annotation. (#10550)
- Add a check in Asyncify builds with `ASSERTIONS` that we do not have
  compiled code on the stack when starting to rewind, which is dangerous.
- Implement libc system() for node.js (#10547).
- Standalone mode improvements, time (#10530, #10536), sysconf (#10535),
  getpagesize (#10533), _Exit (#10534)
- Fix many closure compiler warnings (e.g. #10525).
- Avoid unnecessary syscall proxying (#10511).
- Added new link time command line option -jsDfoo=val to allow specifying
  custom preprocessor options to JS library files. (#10624, #10580)

v1.39.8: 02/14/2020
-------------------
- Add LLD_REPORT_UNDEFINED option that should allow for more detailed
  diagnostics when symbols are undefined at link time.  This currently has
  some limitations and is not enabled by default. For example, EM_JS symbols
  are reported as undefined at link time, as are `__invoke_*` functions.
- wasm2js optimizations. See binaryen#2623.
- WebGPU Compute fixes. Simple examples now work. See #10367.
- Many DWARF debug info fixes. Emitting of DWARF is correct as far as we know,
  including when optimizing (a few passes are disabled for now, but almost all
  work). We still only generate it behind the `-gforce_dwarf` flag for now,
  though (but that should be removed soon).

v1.39.7: 02/03/2020
-------------------
- The checked-in copy of the Closure compiler was removed in favor of getting it
  from npm.  This means that developers now need to run `npm install` after
  checking out emscripten if they want to use closure (--closure).  emsdk users
  are not effected because emsdk runs this as a post install step (#9989).
- Added support for specifying JSDoc minification annotations for Closure in
  JS library, pre and post files. See
  https://github.com/google/closure-compiler/wiki/Annotating-JavaScript-for-the-Closure-Compiler
  (#10272)
- Add new Fibers API for context switching, that supersedes the old coroutine
  API that only ran on fastcomp. See #9859
- Added new linker option -s WASM=2 which produces a dual Wasm+JS build, which
  falls back to using a JavaScript version if WebAssembly is not supported in
  target browser/shell. (#10118)
- Added new linker option -s CLOSURE_WARNINGS=quiet|warn|error that allows aborting
  the build if the Closure compiler produced any warnings.

v1.39.6: 01/15/2020
-------------------
- Development has switched from the "incoming" branch to "master".
- Added new system header <emscripten/heap.h>, which enables querying information
  about the current WebAssembly heap state.
- Reduced default geometric memory overgrowth rate from a very generous 2x factor
  to a more memory conserving +20% factor, and capped maximum reservation to 96MB
  at most.
- Added options MEMORY_GROWTH_GEOMETRIC_STEP and MEMORY_GROWTH_GEOMETRIC_CAP
  to allow customizing the heap growth rates.
- Renamed MEMORY_GROWTH_STEP option to MEMORY_GROWTH_LINEAR_STEP option.
- Added new linker option -s HTML5_SUPPORT_DEFERRING_USER_SENSITIVE_REQUESTS=0
  (default enabled) to allow disabling support for deferred fullscreen mode and
  pointer lock requests for applications that do not need deferring support.

v1.39.5: 12/20/2019
-------------------
- Added support for streaming Wasm compilation in MINIMAL_RUNTIME (off by default)
- All ports now install their headers into a shared directory under
  `EM_CACHE`.  This should not really be a user visible change although one
  side effect is that once a given port is built, its headers are then
  universally accessible, just like the library is universally available as
  `-l<name>`.
- Removed `timestamp` field from mouse, wheel, devicemotion and
  deviceorientation events. The presence of a `timestamp` on these events was
  slightly arbitrary, and populating this field caused a small profileable
  overhead that all users might not care about. It is easy to get a timestamp of
  an event by calling `emscripten_get_now()` or `emscripten_performance_now()`
  inside the event handler function of any event.
- Add fine-grained options for specific legacy browser support,
  `MIN_FIREFOX_VERSION`, `MIN_SAFARI_VERSION`, `MIN_IE_VERSION`,
  `MIN_EDGE_VERSION`, `MIN_CHROME_VERSION`. The existing `LEGACY_VM_SUPPORT`
  option sets all of them to 0, that is, maximal backwards compatibility.
  Note that going forward, we will use these settings in more places, so if
  you do need very old legacy browser support, you may need to set either
  `LEGACY_VM_SUPPORT` or the fine-grained options. For more details see #9937
- Default `DISABLE_DEPRECATED_FIND_EVENT_TARGET_BEHAVIOR` to 1. See #9895.
  With this change the old deprecated HTML5 API event target lookup behavior is
  disabled. There is no "Module.canvas" object, no magic "null" default handling,
  and DOM element 'target' parameters are taken to refer to CSS selectors, instead
  of referring to DOM IDs. For more information see:
  <https://groups.google.com/forum/#!msg/emscripten-discuss/xScZ_LRIByk/_gEy67utDgAJ>
- WASI API updated from `wasi_unstable` to `wasi_snapshot_preview1`. This
  is mostly an implementation detail, but if you use `STANDALONE_WASM` it means
  that the output of emscripten now requires a runtime with
  `wasi_snapshot_preview1` support.
- `SAFE_STACK` has been removed, as it overlaps with `STACK_OVERFLOW_CHECK`.
   Replace `SAFE_STACK=1` with `STACK_OVERFLOW_CHECK=2` (note the value is 2).
   This also has the effect of enabling stack checking on upstream builds when
   `ASSERTIONS` are enabled (as assertions enable `STACK_OVERFLOW_CHECK=2`).

v1.39.4: 12/03/2019
-------------------
- Remove deprecated `requestFullScreen` method from `library_browser.js`, please
  use `requestFullscreen` (without the capital S).
- Remove deprecated `requestFullScreen` and `cancelFullScreen` from `library_glut.js`
- Remove deprecated `requestFullScreen` and `cancelFullScreen`from `library_glfw.js`
- Fix SDL2_mixer support for ogg vorbis. See #9849
- Various source maps fixes, see #9926 #9882 #9837 #9814

v1.39.3: 11/14/2019
------------------

v1.39.2: 11/06/2019
------------------
 - Archives with missing indexes will now have ranlib run on them automatically
   at link time.  This avoids linker errors when using GNU ar to build archive
   files.
 - `ERROR_ON_MISSING_LIBRARIES` now also applies to internal symbols that start
   with `emscripten_`.  Prior to this change such missing symbols would result
   in a runtime error, now they are reported at compile time.
 - Pthread blocking on the main thread will now warn in the console. If
   `ALLOW_BLOCKING_ON_MAIN_THREAD` is unset then the warning is an error.
 - Add `pthread_tryjoin_np`, which is a POSIX API similar to `pthread_join`
   but without blocking.
 - New function `emscripten_has_asyncify()`.
 - Add support for pthreads in Node.js, using Node Workers. See #9745

v1.39.1: 10/30/2019
-------------------
 - Only MEMFS is included by default, others (NODEFS, IDBFS, WORKERFS, PROXYFS)
   must be linked in explicitly, using `-lnodefs.js`, `-lidbfs.js`',
   `-lworkerfs.js`, `-lproxyfs.js`. See #9645

v1.39.0: 10/18/2019
-------------------
 - The emsdk defaults to the upstream backend (instead of fastcomp) from this
   release onward (but both backends are still fully supported). See
   https://emscripten.org/docs/compiling/WebAssembly.html#backends
 - Add support for overriding `.emscripten` config variables using environment
   variables.  Any config variable `FOO` can be overridden by `EM_FOO` in the
   environment.
 - `-Werror` now also turns warnings in the python driver code into errors.
 - Internal settings have moved from `settings.js` to `settings_internal.js`.
   These are settings that are for internal use only and are not set-able from
   the command line.  If we misclassified any of these please open a bug.
 - `STANDALONE_WASM` mode now supports setting up argv via wasi APIs.
 - `STANDALONE_WASM` mode now supports running static constructors in `_start`.

v1.38.48: 10/11/2019
--------------------
 - Add support for `MAIN_THREAD_EM_ASM` in wasm backend. #9560
 - Add ability to disable FETCH worker in Fastcomp backend via
   `USE_FETCH_WORKER=0`.  This is useful for people who use FETCH, but don't
   perform any synchronous fetches on the main thread. #9567
 - Remove `EMCONFIGURE_JS`. Since #6269 we have set it to "2" which means never
   use native, always use JS.

v1.38.47: 10/02/2019
--------------------
 - Add support for FETCH API in WASM backend. This doesn't support FETCH in the
   main thread (`USE_FETCH_WORKER=0` is enforced). #9490
 - Redefine errno values to be consistent with wasi. This will let us avoid
   needing to convert the values back and forth as we use more wasi APIs.
   This is an ABI change, which should not be noticeable from user code
   unless you use errno defines (like EAGAIN) *and* keep around binaries
   compiled with an older version that you link against. In that case, you
   should rebuild them. See #9545.
 - Removed build option `-s ONLY_MY_CODE` as we now have much better solutions
   for that, like building to a wasm object file or using `STANDALONE_WASM`
   etc. (see
   https://github.com/emscripten-core/emscripten/wiki/WebAssembly-Standalone).
 - Emscripten now supports the config file (.emscripten) being placed in the
   emscripten directory rather that the current user's home directory.
   See #9543

v1.38.46: 09/25/2019
--------------------
 - Rename libpthreads to libpthread to match its normal name on other platforms.
   This change should be completely internal to emscripten.
 - Remove redundant `COMPILER_ENGINE` and `JS_ENGINE` options.  We only support
   node as the compiler engine so just use a single `NODE_JS` option for that.
 - Module.abort is no longer exported by default. It can be exported in the normal
   way using `EXTRA_EXPORTED_RUNTIME_METHODS`, and as with other such changes in
   the past, forgetting to export it will show a clear error in `ASSERTIONS` mode.
 - Remove `EMITTING_JS` flag, and replace it with `STANDALONE_WASM`. That flag indicates
   that we want the wasm to be as standalone as possible. We may still emit JS in
   that case, but the JS would just be a convenient way to run the wasm on the Web
   or in Node.js.
 - `ASYNCIFY_BLACKLIST` and `ASYNCIFY_WHITELIST` now support simple '\*' wildcard matching

v1.38.45: 09/12/2019
--------------------

v1.38.44: 09/11/2019
--------------------
 - Remove Binaryen from the ports system. This means that emscripten will
   no longer automatically build Binaryen from source. Instead, either use
   the emsdk (binaries are provided automatically, just like for LLVM), or
   build it yourself and point `BINARYEN_ROOT` in .emscripten to it. See #9409

v1.38.43: 08/30/2019
---------------------
 - noExitRuntime is no longer a property on the Module object. Use `noExitRuntime`
   instead of `Module.noExitRuntime`.

v1.38.42: 08/19/2019
--------------------
 - Add support for [address sanitizer](https://clang.llvm.org/docs/AddressSanitizer.html)
   and standalone [leak sanitizer](https://clang.llvm.org/docs/LeakSanitizer.html)
   with multiple threads. (#9060, #9076)
 - Remove `ERROR_ON_MISSING_LIBRARIES` setting (it's always on now)
 - Remove the ability to use Python operators in flags that support KB/MB/GB/TB
   suffixes, e.g. `TOTAL_MEMORY`. This means that `-s TOTAL_MEMORY=1024*1024`
   will no longer work. This is done because the mechanism may result in
   execution of arbitrary code via command line flags.

v1.38.41: 08/07/2019
--------------------
 - Remove fastcomp's implementation of Asyncify. This has been deprecated for
   a long time, since we added Emterpreter-Async, and now we have a new Asyncify
   implementation in the upstream wasm backend. It is recommended to upgrade to
   the upstream backend and use Asyncify there if you need it. (If you do still
   need the older version, you can use 1.38.40.)
 - Drop ExitStatus from inheriting from Error(), as that could capture the whole
   global scope, preventing temporary variables at page startup from being garbage
   collected. (#9108)
 - `__builtin_return_address` now requires `-s USE_OFFSET_CONVERTER=1` to work. (#9073)
 - emrun now uses HTTP/1.1 instead of HTTP/1.0.
 - `callMain` is no longer exported by default on Module, to allow better JS
   minification. You must add it to `EXTRA_EXPORTED_RUNTIME_METHODS` if you want
   to call it on Module. (In assertions builds, an error with an explanation is
   shown.)
 - Allow expressions with side effects as `EM_ASM`'s arguments and prohibit
   non-arithmetic arguments (e.g. pointers, functions, arrays, objects). (#9054)
 - `emcc` on Windows now uses native newline byte sequence to get a line to
   print for parse error reporting. (#9088)
 - Internal API update: one can now specialize embind's (un)marshalling for a
   group of types via SFINAE, instead of a single type. (#9089)
 - Options passed on the `Module` object during startup, like `Module.arguments`,
   are now copied to a local (in order to avoid writing `Module.*` everywhere,
   which wastes space). You can still provide them as always, but you can't
   modify `Module.arguments` and other things *after* startup (which is now
   after we've finished processing them). In a build with assertions enabled you
   will get an error if you access those properties after startup. (#9072)

v1.38.40: 07/24/2019
--------------------
 - LLVM backend pthread builds no longer use external memory initialization
   files, replacing them with passive data segments.
 - LLVM backend now supports thread local storage via the C extension `__thread`
   and the C11/C++11 keyword `thread_local`. (#8976)
 - Internal API change: Move read, readAsync, readBinary, setWindowTitle from
   the Module object to normal JS variables. If you use those internal APIs,
   you must change `Module.readAsync()/Module['readAsync']()` to `readAsync()`.
   Note that read is also renamed to `read_` (since "`read`" is an API call in
   the SpiderMonkey shell). In builds with ASSERTIONS, an error message is
   shown about the API change. This change allows better JS minification
   (the names read, readAsync etc. can be minified, and if the variables are
   not used they can be removed entirely). Defining these APIs on Module
   (which was never documented or intended, but happened to work) is also
   no longer allowed (but you can override `read_` etc. from JS).

v1.38.39: 07/16/2019
--------------------
 - Add support for [address sanitizer](https://clang.llvm.org/docs/AddressSanitizer.html). (#8884)
   - Currently, only supports one thread without dynamic linking.
 - Rename Bysyncify (the name used during development) to Asyncify. This keeps
   the name consistent with the old ASYNCIFY flag, no need for a new one, as
   they basically do the same thing.

v1.38.38: 07/08/2019
--------------------
 - Add support for standalone [leak sanitizer](https://clang.llvm.org/docs/LeakSanitizer.html). (#8711)

v1.38.37: 06/26/2019
--------------------
 - Set ENV['LANG'] following the user's preferred language (HTTP Accept-Language / navigator.languages[0])
 - `emscripten_run_script_string` now returns C `NULL` instead of the string `null`
   or `undefined` when the result of the `eval` is JavaScript `null` or `undefined`.
 - Add a new system for managing system libraries. (#8780)
   This may require minor changes when performing certain operations:
     - When using `embuilder.py` to build a specific library, the name may have
       changed: for consistency, all library names are prefixed with lib now.
     - `embuilder.py` now only builds the requested library, and not its dependencies
       and certain system libraries that are always built. For example, running
       `embuilder.py build libc` no longer builds `libcompiler_rt` if it hasn't be built.
     - When using `EMCC_FORCE_STDLIBS` with a list of libraries, you must now use
       the simplified names, for example, `libmalloc` and `libpthreads` instead of
       `libdlmalloc` or `libpthreads_stub`. These names will link in the correct
       version of the library: if the build is configured to use `emmalloc`, `libmalloc`
       will mean `libemmalloc`, and if thread support is disabled, `libpthreads` will
       mean `libpthreads_stub`. This allows you to say `libmalloc` or `libpthreads` without
       worrying about which implementation is supposed to be used, and avoid duplicate
       symbols if you used the wrong implementation.
 - LLVM wasm backend pthreads fixes, see #8811, #8718

v1.38.36: 06/15/2019
--------------------

v1.38.35: 06/13/2019
--------------------
 - Include some [waterfall fixes](https://github.com/WebAssembly/waterfall/pull/541)
   for the emsdk builds on linux regarding libtinfo.
 - NOTE: due to a CI failure, builds for mac and windows were not generated.

v1.38.34: 06/01/2019
--------------------
 - Add support for [undefined behavior sanitizer](https://clang.llvm.org/docs/UndefinedBehaviorSanitizer.html).
    - This allows `emcc -fsanitize=undefined` to work. (#8651)
    - The minimal runtime (`-fsanitize-minimal-runtime`) also works. (#8617)

v1.38.33: 05/23/2019
--------------------
 - First release to use the new chromium build infrastructure
   https://groups.google.com/forum/#!msg/emscripten-discuss/WhDtqVyW_Ak/8DfDnfk0BgAJ
 - Add `emscripten_return_address` which implements the functionality of
   gcc/clang's `__builtin_return_address`. (#8617)

v1.38.32: SKIPPED
-----------------
 - The transition from the old to the new CI occurred around here. To avoid
   ambiguity while both CIs were still generating builds, we just tagged a new
   one (1.38.33) on the new CI and skipped 1.38.32.
 - The transition also moves all builds and downloads away from the old
   mozilla-games infrastructure to the new chromium ones. As a result all links
   to *mozilla-games* URLs will not work (these were never documented, but could
   be seen from the internals of the emsdk; the new emsdk uses the proper new
   URLs, so you can either use the sdk normally or find the URLs from there).

v1.38.31: 04/24/2019
--------------------
 - Change `ino_t/off_t` to 64-bits. (#8467)
 - Add port for bzip2 library (`libbz2.a`). (#8349)
 - Add port for libjpeg library. (#8361)
 - Enable `ERROR_ON_MISSING_LIBRARIES` by default (#8461)

v1.38.30: 03/21/2019
--------------------
 - Remove Module.buffer which was exported by default unnecessarily. This was an
   undocumented internal detail, but in theory, code may have relied on it.
   (#8277)

v1.38.29: 03/11/2019
--------------------

v1.38.28: 02/22/2019
--------------------
 - Option `-s EMTERPRETIFY_WHITELIST` now accepts shell-style wildcards;
   this allows matching static functions with conflicting names that
   the linker distinguishes by appending a random suffix.
 - Normalize mouse wheel delta in `library_browser.js`. This changes the scroll
   amount in SDL, GLFW, and GLUT. (#7968)

v1.38.27: 02/10/2019
--------------------
 - Change how `EMCC_LOCAL_PORTS` works, to be more usable. See #7963
 - Remove deprecated Pointer_stringify (use UTF8ToString instead). See #8011
 - Added a new option `-s DISABLE_DEPRECATED_FIND_EVENT_TARGET_BEHAVIOR=1` that
   changes the lookup semantics of DOM elements in html5.h event handler
   callbacks and WebGL context creation. The new behavior is to use CSS selector
   strings to look up DOM elements over the old behavior, which was somewhat
   ad hoc constructed rules around default Emscripten uses. The old behavior
   will be deprecated and removed in the future. Build with -s ASSERTIONS=1
   to get diagnostics messages related to this transition.
 - Breaking change with -s USE_PTHREADS=1 + -s FETCH=1: When building with
   -o a.html, the generated worker script is now named "a.fetch.js" according
   to the base name of the specified output, instead of having a fixed name
   "fetch-worker.js".

v1.38.26: 02/04/2019
--------------------
 - Fix some pthreads proxying deadlocks. See #7865

v1.38.25: 01/18/2019
--------------------
 - Move kripken/emscripten,emscripten-fastcomp,emscripten-fastcomp-clang to
   emscripten-core/\*

v1.38.24: 01/17/2019
--------------------
 - Perform JS static allocations at compile time (#7850)

v1.38.23: 01/10/2019
--------------------
 - Remove BINARYEN_METHOD: no more support for interpret modes, and if you want
   non-wasm, use WASM=0.
 - Support specifying multiple possible ENVIRONMENTs (#7809)

v1.38.22: 01/08/2019
--------------------
 - Add Regal port. See #7674
 - System libraries have been renamed to include the `lib` prefix.  If you use
   `EMCC_FORCE_STDLIBS` or `EMCC_ONLY_FORCED_STDLIBS` to select system libraries
   you may need to add the `lib` prefix.
 - Rename `pthread-main.js` to `NAME.worker.js`, where `NAME` is the main
   name of your application, that is, if you emit `program.js` then you'll get
   `program.worker.js` (this allows more than one to exist in the same
   directory, etc.).
 - Dynamic linker has been taught to handle library -> library dependencies.

v1.38.21: 11/30/2018
--------------------
 - fastcomp: Remove `runPostSets` function and replace with normal static
   constructor function. See #7579

v1.38.20: 11/20/2018
--------------------
 - Remove SPLIT_MEMORY option.
 - Move getTempRet0/setTempRet0 to be JS library functions rather than
   auto-generated by fastcomp.
 - Change `strptime()`'s handling of the "%c" to match that of `strftime()`.
   This is a breaking change for code which depends on the old definition of
   "%c".

v1.38.19: 11/15/2018
--------------------

v1.38.18: 11/08/2018
--------------------
 - Wasm dynamic linking: Rename `tableBase/memoryBase` to
   `__table_base/__memory_base` (#7467)

v1.38.17: 11/07/2018
--------------------
 - Minify wasm import and export names. This decreases JS and wasm size by
   minifying the identifiers where JS calls into wasm or vice versa, which
   are not minifiable by closure or other JS-only tools. This happens in
   -O3, -Os and above. See #7431

v1.38.16: 11/02/2018
--------------------
 - Breaking change: Do not automatically set EXPORT_ALL for MAIN_MODULES or
   SIDE_MODULES. This means that you must explicitly export things that will
   be called from outside (normally, on EXPORTED_FUNCTIONS), or
   you can manually enable EXPORT_ALL yourself (which returns to the exact
   same behavior as before). This change brings us in line with more standard
   dynamic linking, and will match what the LLVM wasm backend will have.
   See #7312.
 - Invalid -s flags on the command line are now treated as errors.
 - Remove BUILD_AS_SHARED_LIBRARY setting.

v1.38.15: 10/25/2018
--------------------

v1.38.14: 10/22/2018
--------------------
 - Errors are now reported when functions listed in EXPORTED_FUNCTIONS are not
   defined. This can be disabled via ERROR_ON_UNDEFINED_SYMBOLS=0. See #7311.

v1.38.13: 10/10/2018
--------------------
 - Support `-s NO_X=1` as an alias for `-s X=0` and vice versa, which
   simplifies current settings with `NO_`-prefixed names. See #7151.
 - Various `EMULATED_FUNCTION_POINTER` improvements. See #7108, #7128.
 - `ERROR_ON_UNDEFINED_SYMBOLS` is now the default.  See #7196

v1.38.12: 09/03/2018
--------------------
 - Update SDL2 to 2.0.7. See #7016.
 - Optionally build using native object files (wasm backend only).
   For now this is behind a new option flag: `-s WASM_OBJECT_FILES=1`.
   See #6875.

v1.38.11: 08/02/2018
--------------------
 - Support for loading wasm files in the same dir as the JS file, using
   node.js/Web-specific techniques as applicable. See #5368 and followups.
 - Add an API for async side module compilation in wasm. See #6663.
 - Remove builtin Crunch support. See #6827.

v1.38.10: 07/23/2018
--------------------
 - Change the type of `size_t` and friends from int to long. This may have
   noticeable effects if you depend on the name mangling of a function that uses
   `size_t` (like in `EXPORTED_FUNCTIONS`), and you must rebuild source files to
   bitcode (so your bitcode is in sync with the system libraries after they are
   rebuilt with this change). Otherwise this should not have any noticeable
   effects for users. See #5916.

v1.38.9: 07/22/2018
-------------------
 - Fix `Module.locateFile` to resolve relative paths to *.wasm, *.mem and other
   files relatively to the main JavaScript file rather than the current working
   directory (see #5368).
   - Add second argument `prefix` to `Module.locateFile` function that contains
     the path to the JavaScript file where files are loaded from by default.
   - Remove `Module.*PrefixURL` APIs (use `Module.locateFile` instead).

v1.38.8: 07/06/2018
-------------------
 - Fix a regression in 1.38.7 with binaryen no longer bundling binaryen.js
   (which emscripten doesn't need, that's just for handwritten JS users, but
   emscripten did check for its presence).

v1.38.7: 07/06/2018
-------------------
 - Correctness fix for stack handling in `invoke_*()s`. This may add noticeable
   overhead to programs using C++ exceptions and (less likely) setjmp/longjmp -
   please report any issues. See #6666 #6702
 - Deprecate Module.ENVIRONMENT: Now that we have a compile-time option to set
   the environment, also having a runtime one on Module is complexity that we
   are better off without. When Module.ENVIRONMENT is used with ASSERTIONS it
   will show an error to direct users to the new option (-s ENVIRONMENT=web , or
   node, etc., at compile time).
 - Breaking change: Do not export print/printErr by default. Similar to other
   similar changes (like getValue/setValue). We now use out() and err()
   functions in JS to print to stdout/stderr respectively. See #6756.

v1.38.6: 06/13/2018
-------------------

v1.38.5: 06/04/2018
-------------------
 - Update libc++ to 6.0, bringing c++17 support (std::byte etc.)

v1.38.4: 05/29/2018
-------------------
 - Fix asm.js validation regression from 1.38.2.

v1.38.3: 05/25/2018
-------------------
 - Upgrade to LLVM 6.0.1.

v1.38.2: 05/25/2018
--------------------
 - Add ENVIRONMENT option to specify at compile time we only need JS to support
   one runtime environment (e.g., just the web). When emitting HTML, set that to
   web so we emit web code only. #6565
 - Regression in asm.js validation due to cttz optimization #6547

v1.38.1: 05/17/2018
-------------------
 - Remove special-case support for `src/struct_info.compiled.json`: Make it a
   normal cached thing like system libraries, not something checked into the
   source tree.
 - Breaking change: Emit WebAssembly by default. Only the default is changed -
   we of course still support asm.js, and will for a very long time. But
   changing the default makes sense as the recommended output for most use cases
   should be WebAssembly, given it has shipped in all major browsers and
   platforms and is more efficient than asm.js. Build with `-s WASM=0` to
   disable wasm and use asm.js if you want that (or use `-s
   LEGACY_VM_SUPPORT=1`, which emits output that can run in older browsers,
   which includes a bunch of polyfills as well as disables wasm). (#6419)

v1.38.0: 05/09/2018
-------------------

v1.37.40: 05/07/2018
--------------------
 - Fix regression in 1.37.39 on  -s X=@file  parsing (see #6497, #6436)

v1.37.39: 05/01/2018
--------------------
 - Regression: Parsing of `-s X=@file`  broke if the file contains a newline
   (see #6436; fixed in 1.37.40)

v1.37.38: 04/23/2018
--------------------
 - Breaking change: Simplify exception handling, disabling it by default.
   Previously it was disabled by default in -O1 and above and enabled in -O0,
   which could be confusing. You may notice this change if you need exceptions
   and only run in -O0 (since if you test in -O1 or above, you'd see you need to
   enable exceptions manually), in which case you will receive an error at
   runtime saying that exceptions are disabled by default and that you should
   build with `-s DISABLE_EXCEPTION_CATCHING=0` to enable them.
 - Fix regression in 1.37.37 on configure scripts on MacOS (see #6456)

v1.37.37: 04/13/2018
--------------------
 - Regression: configure scripts on MacOS may be broken (see #6456; fixed in 1.37.38)

v1.37.36: 03/13/2018
--------------------

v1.37.35: 02/23/2018
--------------------
 - MALLOC option, allowing picking between dlmalloc (previous allocator and
   still the default) and emmalloc, a new allocator which is smaller and
   simpler.
 - Binaryen update that should fix all known determinism bugs.

v1.37.34: 02/16/2018
--------------------
 - `addFunction` is now supported on LLVM wasm backend, but when being used on
   the wasm backend, you need to provide an additional second argument, a Wasm
   function signature string. Each character within a signature string
   represents a type. The first character represents the return type of a
   function, and remaining characters are for parameter types.
    - 'v': void type
    - 'i': 32-bit integer type
    - 'j': 64-bit integer type (currently does not exist in JavaScript)
    - 'f': 32-bit float type
    - 'd': 64-bit float type
   For asm.js and asm2wasm you can provide the optional second argument, but it
   isn't needed. For that reason this isn't a breaking change, however,
   providing the second argument is recommended so that code is portable across
   all backends and modes.

v1.37.33: 02/02/2018
--------------------

v1.37.32: 01/31/2018
--------------------

v1.37.31: 01/31/2018
--------------------
 - LLVM and clang updates from upstream (5.0svn, close 5.0 release).

v1.37.30: 01/31/2018
--------------------

v1.37.29: 01/24/2018
--------------------

v1.37.28: 01/08/2018
--------------------
 - Breaking change: Don't export the `ALLOC_*` numeric constants by default. As
   with previous changes, a warning will be shown in `-O0` and when `ASSERTIONS`
   are on if they are used.
 - Breaking change: Don't export FS methods by default. As with previous
   changes, a warning will be shown in `-O0` and when `ASSERTIONS` are on, which
   will suggest either exporting the specific methods you need, or using
   `FORCE_FILESYSTEM` which will auto export all the main filesystem methods.
   Aside from using FS methods yourself, you may notice this change when using a
   file package created standalone, that is, by running the file packager
   directly and then loading it at run time (as opposed to telling `emcc` to
   package the files for you, in which case it would be aware of them at compile
   time); you should build with `FORCE_FILESYSTEM` to ensure filesystem support
   for that case.

v1.37.27: 12/24/2017
--------------------
 - Breaking change: Remove the `Runtime` object, and move all the useful methods
   from it to simple top-level functions. Any usage of `Runtime.func` should be
   changed to `func`.

v1.37.26: 12/20/2017
--------------------
 - Breaking change: Change `NO_EXIT_RUNTIME` to 1 by default. This means that by
   default we don't include code to shut down the runtime, flush stdio streams,
   run atexits, etc., which is better for code size. When `ASSERTIONS` is on, we
   warn at runtime if there is text buffered in the streams that should be
   flushed, or atexits are used.
 - Meta-DCE for JS+wasm: remove unused code between JS+wasm more aggressively.
   This should not break valid code, but may break code that depended on unused
   code being kept around (like using a function from outside the emitted JS
   without exporting it - only exported things are guaranteed to be kept alive
   through optimization).

v1.37.24: 12/13/2017
--------------------
 - Breaking change: Similar to the getValue/setValue change from before (and
   with the same `ASSERTIONS` warnings to help users), do not export the
   following runtime methods by default: ccall, cwrap, allocate,
   Pointer_stringify, AsciiToString, stringToAscii, UTF8ArrayToString,
   UTF8ToString, stringToUTF8Array, stringToUTF8, lengthBytesUTF8, stackTrace,
   addOnPreRun, addOnInit, addOnPreMain, addOnExit, addOnPostRun,
   intArrayFromString, intArrayToString, writeStringToMemory,
   writeArrayToMemory, writeAsciiToMemory.

v1.37.23: 12/4/2017
-------------------
 - Breaking change: Do not polyfill Math.{clz32, fround, imul, trunc} by
   default. A new `LEGACY_VM_SUPPORT` option enables support for legacy
   browsers. In `ASSERTIONS` mode, a warning is shown if a polyfill was needed,
   suggesting using that option.
 - Breaking change: Do not export getValue/setValue runtime methods by default.
   You can still use them by calling them directly in code optimized with the
   main file (pre-js, post-js, js libraries; if the optimizer sees they are
   used, it preserves them), but if you try to use them on `Module` then you
   must export them by adding them to `EXTRA_EXPORTED_RUNTIME_METHODS`. In `-O0`
   or when `ASSERTIONS` is on, a run-time error message explains that, if they
   are attempted to be used incorrectly.

v1.37.17: 7/25/2017
------------------
 - Updated to libc++'s "v2" ABI, which provides better alignment for string data
   and other improvements. This is an ABI-incompatible change, so bitcode files
   from previous versions will not be compatible.

v1.37.13: 5/26/2017
-------------------
 - Improved Android support for emrun.
 - Duplicate function elimination fixes (#5186)
 - Fix problem with embinding derived classes (#5193)
 - Fix CMake compiler detection when EMCC_SKIP_SANITY_CHECK=1 is used. (#5145)
 - Implemented GLFW Joystick API (#5175)
 - Fixed a bug with emcc --clear-ports command (#5248)
 - Updated Binaryen to version 33.
 - Full list of changes:
    - Emscripten: https://github.com/emscripten-core/emscripten/compare/1.37.12...1.37.13
    - Emscripten-LLVM: no changes.
    - Emscripten-Clang: no changes.

v1.37.12: 5/1/2017
------------------
 - Added emscripten-legalize-javascript-ffi option to LLVM to allow disabling JS FFI mangling
 - Full list of changes:
    - Emscripten: https://github.com/emscripten-core/emscripten/compare/1.37.11...1.37.12
    - Emscripten-LLVM: https://github.com/emscripten-core/emscripten-fastcomp/compare/1.37.11...1.37.12
    - Emscripten-Clang: no changes.

v1.37.11: 5/1/2017
------------------
 - Added missing SIGSTKSZ define after musl 1.1.15 update (#5149)
 - Fix emscripten_get_mouse_status (#5152)
 - Fix `_mm_set_epi64x()` function (#5103)
 - Fix issue with number of gamepads connected at initial page load (#5169, #5170)
 - Full list of changes:
    - Emscripten: https://github.com/emscripten-core/emscripten/compare/1.37.10...1.37.11
    - Emscripten-LLVM: https://github.com/emscripten-core/emscripten-fastcomp/compare/1.37.10...1.37.11
    - Emscripten-Clang: https://github.com/emscripten-core/emscripten-fastcomp-clang/compare/1.37.10...1.37.11

v1.37.10: 4/20/2017
-------------------
 - Added stub for pthread_setcancelstate for singlethreaded runs.
 - Fixed an outlining bug on function returns (#5080)
 - Implemented new parallel test runner architecture (#5074)
 - Added Cocos2D to Emscripten ports. (-s USE_COCOS2D=1)
 - Updated Binaryen to version 32, which migrates Emscripten to use the new
   WebAssembly Names section. This is a forwards and backwards breaking change
   with respect to reading debug symbol names in Wasm callstacks. Use of the new
   Names section format first shipped in Emscripten 1.37.10, Binaryen version
   32, Firefox 55, Firefox Nightly 2017-05-18 and Chrome 59; earlier versions
   still used the old format. For more information, see
   https://github.com/WebAssembly/design/pull/984 and
   https://github.com/WebAssembly/binaryen/pull/933.
 - Full list of changes:
    - Emscripten: https://github.com/emscripten-core/emscripten/compare/1.37.9...1.37.10
    - Emscripten-LLVM: https://github.com/emscripten-core/emscripten-fastcomp/compare/1.37.9...1.37.10
    - Emscripten-Clang: no changes.

v1.37.9: 3/23/2017
------------------
 - Added new build feature -s GL_PREINITIALIZED_CONTEXT=1 which allows pages to
   manually precreate the GL context they use for customization purposes.
 - Added a custom callback hook Module.instantiateWasm() which allows user shell
   HTML file to manually perform Wasm instantiation for preloading and progress
   bar purposes.
 - Added a custom callback hook Module.getPreloadedPackage() to file preloader
   code to allow user shell HTML file to manually download .data files for
   preloading and progress bar purposes.
 - Full list of changes:
    - Emscripten: https://github.com/emscripten-core/emscripten/compare/1.37.8...1.37.9
    - Emscripten-LLVM: https://github.com/emscripten-core/emscripten-fastcomp/compare/1.37.8...1.37.9
    - Emscripten-Clang: no changes.

v1.37.8: 3/17/2017
------------------
 - Fixed a bug with robust_list initialization on pthreads build mode.
 - Full list of changes:
    - Emscripten: https://github.com/emscripten-core/emscripten/compare/1.37.7...1.37.8
    - Emscripten-LLVM: no changes.
    - Emscripten-Clang: no changes.

v1.37.7: 3/15/2017
------------------
 - Updated to LLVM 4.0.
 - Full list of changes:
    - Emscripten: https://github.com/emscripten-core/emscripten/compare/1.37.6...1.37.7
    - Emscripten-LLVM: https://github.com/emscripten-core/emscripten-fastcomp/compare/1.37.6...1.37.7
    - Emscripten-Clang: https://github.com/emscripten-core/emscripten-fastcomp-clang/compare/1.37.6...1.37.7

v1.37.6: 3/15/2017
------------------
 - Implemented readdir() function for WORKERFS.
 - Fixed bugs with Fetch API (#4995, #5027)
 - Full list of changes:
    - Emscripten: https://github.com/emscripten-core/emscripten/compare/1.37.5...1.37.6
    - Emscripten-LLVM: no changes.
    - Emscripten-Clang: no changes.

v1.37.5: 3/13/2017
------------------
 - Updated musl to version 1.1.15 from earlier version 1.0.5.
 - Full list of changes:
    - Emscripten: https://github.com/emscripten-core/emscripten/compare/1.37.4...1.37.5
    - Emscripten-LLVM: no changes.
    - Emscripten-Clang: no changes.

v1.37.4: 3/13/2017
------------------
 - Fixed glGetUniformLocation() to work according to spec with named uniform blocks.
 - Fixed WebAssembly Memory.grow() to work.
 - Switched to 16KB page size from earlier 64KB.
 - Optimize alBufferData() operation.
 - Fixed a resource lookup issue with multiple OpenAL audio contexts.
 - Full list of changes:
    - Emscripten: https://github.com/emscripten-core/emscripten/compare/1.37.3...1.37.4
    - Emscripten-LLVM: no changes.
    - Emscripten-Clang: no changes.

v1.37.3: 2/16/2017
------------------
 - Updated Binaryen to version 0x01. First official stable WebAssembly support version. (#4953)
 - Optimized memcpy and memset with unrolling and SIMD, when available.
 - Improved Emscripten toolchain profiler to track more hot code.
 - Added new linker flag -s WEBGL2_BACKWARDS_COMPATIBILITY_EMULATION=1 to allow
   simultaneously targeting WebGL 1 and WebGL 2.
 - Optimize Emscripten use of multiprocessing pools.
 - More WebGL 2 garbage free optimizations.
 - Full list of changes:
    - Emscripten: https://github.com/emscripten-core/emscripten/compare/1.37.2...1.37.3
    - Emscripten-LLVM: https://github.com/emscripten-core/emscripten-fastcomp/compare/1.37.2...1.37.3
    - Emscripten-Clang: no changes.

v1.37.2: 1/31/2017
------------------
 - Fixed a build error with boolean SIMD types.
 - Improved WebAssembly support, update Binaryen to version 22.
 - Update GL, GLES, GLES2 and GLES3 headers to latest upstream Khronos versions.
 - Implement support for new garbage free WebGL 2 API entrypoints which improve
   performance and reduce animation related stuttering.
 - Fixed a bug where -s USE_PTHREADS builds would not have correct heap size if
   -s TOTAL_MEMORY is not being used.
 - Fixed array type issue that prevented glTexImage3D() and glTexSubImage3D()
   from working.
 - Full list of changes:
    - Emscripten: https://github.com/emscripten-core/emscripten/compare/1.37.1...1.37.2
    - Emscripten-LLVM: https://github.com/emscripten-core/emscripten-fastcomp/compare/1.37.1...1.37.2
    - Emscripten-Clang: no changes.

v1.37.1: 12/26/2016
-------------------
 - Implemented new Fetch API for flexible multithreaded XHR and IndexedDB
   access.
 - Implemented initial version of new ASMFS filesystem for multithreaded
   filesystem operation.
 - Full list of changes:
    - Emscripten: https://github.com/emscripten-core/emscripten/compare/1.37.0...1.37.1
    - Emscripten-LLVM: no changes.
    - Emscripten-Clang: no changes.

v1.37.0: 12/23/2016
-------------------
 - Added support for LLVM sin&cos intrinsics.
 - Fix GLFW mouse button mappings (#4317, #4659)
 - Add support for --emit-symbol-map to wasm
 - Fixed handling of an invalid path in chdir (#4749)
 - Added new EMSCRIPTEN_STRICT mode, which can be enabled to opt in to removing
   support for deprecated behavior.
 - Remove references to Web Audio .setVelocity() function, which has been
   removed from the spec.
 - Full list of changes:
    - Emscripten: https://github.com/emscripten-core/emscripten/compare/1.36.14...1.37.0
    - Emscripten-LLVM: https://github.com/emscripten-core/emscripten-fastcomp/compare/1.36.14...1.37.0
    - Emscripten-Clang: no changes.

v1.36.14: 11/3/2016
-------------------
 - Added support to emscripten_async_wget() for relative paths.
 - Fixed FS.mkdirTree('/') to work.
 - Updated SDL 2 port to version 12.
 - Added more missing pthreads stubs.
 - Normalize system header includes to use the preferred form #include
   <emscripten/foo.h> to avoid polluting header include namespaces.
 - Fixed a bug where transitioning to fullscreen could cause a stack overflow in GLFW.
 - Added new system CMake option
   -DEMSCRIPTEN_GENERATE_BITCODE_STATIC_LIBRARIES=ON to choose if static
   libraries should be LLVM bitcode instead of .a files.
 - Improved SIMD support to be more correct to the spec.
 - Updated Binaryen to version 18. (#4674)
 - Fixed dlopen with RTLD_GLOBAL parameter.
 - Full list of changes:
    - Emscripten: https://github.com/emscripten-core/emscripten/compare/1.36.13...1.36.14
    - Emscripten-LLVM: no changes.
    - Emscripten-Clang: no changes.

v1.36.13: 10/21/2016
--------------------
 - Pass optimization settings to asm2wasm.
 - Fix to exporting emscripten_builtin_malloc() and emscripten_builtin_free()
   when heap is split to multiple parts.
 - Full list of changes:
    - Emscripten: https://github.com/emscripten-core/emscripten/compare/1.36.12...1.36.13
    - Emscripten-LLVM: no changes.
    - Emscripten-Clang: no changes.

v1.36.12: 10/20/2016
--------------------
 - Improved Emscripten toolchain profiler with more data. (#4566)
 - Export dlmalloc() and dlfree() as emscripten_builtin_malloc() and
   emscripten_builtin_free() to allow user applications to hook into memory
   allocation (#4603)
 - Improved asm.js -s USE_PTHREADS=2 build mode compatibility when
   multithreading is not supported.
 - Improved WebGL support with closure compiler (#4619)
 - Improved Bianaryen WebAssembly support
 - Added support for GL_disjoint_timer_query extension (#4575)
 - Improved Emscripten compiler detection with CMake (#4129, #4314, #4318)
 - Added support for int64 in wasm.
 - Optimize small constant length memcpys in wasm.
 - Full list of changes:
    - Emscripten: https://github.com/emscripten-core/emscripten/compare/1.36.11...1.36.12
    - Emscripten-LLVM: https://github.com/emscripten-core/emscripten-fastcomp/compare/1.36.11...1.36.12
    - Emscripten-Clang: no changes.

v1.36.11: 9/24/2016
-------------------
 - Added new runtime functions
   emscripten_sync/async/waitable_run_in_main_runtime_thread() for proxying
   calls with pthreads (#4569)
 - Full list of changes:
    - Emscripten: https://github.com/emscripten-core/emscripten/compare/1.36.10...1.36.11
    - Emscripten-LLVM: no changes.
    - Emscripten-Clang: no changes.

v1.36.10: 9/24/2016
-------------------
 - Improved compiler logging print messages on first run experience. (#4501)
 - Fixed log printing in glFlushMappedBufferRange() and glGetInfoLog()
   functions. (#4521)
 - Added setjmp/longjmp handling for wasm.
 - Improved support for --proxy-to-worker build mode.
 - Improved GLES3 support for glGet() features that WebGL2 does not have. (#4514)
 - Added support for implementation defined glReadPixels() format.
 - Improved WebGL 2 support with closure compiler. (#4554)
 - Implemented support for nanosleep() when building in pthreads mode (#4578)
 - Added support for  llvm_ceil_f64 and llvm_floor_f64 intrinsics.
 - Full list of changes:
    - Emscripten: https://github.com/emscripten-core/emscripten/compare/1.36.9...1.36.10
    - Emscripten-LLVM: https://github.com/emscripten-core/emscripten-fastcomp/compare/1.36.9...1.36.10
    - Emscripten-Clang: no changes.

v1.36.9: 8/24/2016
------------------
 - Fixed glGet for GL_VERTEX_ATTRIB_ARRAY_BUFFER_BINDING to work. (#1330)
 - Move the DYNAMICTOP variable from JS global scope to inside the heap so that
   the value is shared to multithreaded applications. This removes the global
   runtime variable DYNAMICTOP in favor of a new variable DYNAMICTOP_PTR.
   (#4391, #4496)
 - Implemented brk() system function.
 - Fixed --output-eol to work with --proxy-to-worker mode.
 - Improved reported error message when execution fails to stack overflow.
 - Full list of changes:
    - Emscripten: https://github.com/emscripten-core/emscripten/compare/1.36.8...1.36.9
    - Emscripten-LLVM: https://github.com/emscripten-core/emscripten-fastcomp/compare/1.36.8...1.36.9
    - Emscripten-Clang: no changes.

v1.36.8: 8/20/2016
------------------
 - Fixed a memory leak in ctor_evaller.py on Windows (#4446)
 - Migrate to requiring CMake 3.4.3 as the minimum version for Emscripten CMake
   build integration support.
 - Fixed an issue that prevented -s INLINING_LIMIT from working (#4471)
 - Fixed a bug with Building.llvm_nm interpretation of defined symbols (#4488)
 - Add support for DISABLE_EXCEPTION_CATCHING and EXCEPTION_CATCHING_WHITELIST
   options for wasm.
 - Added new emprofile.py script which can be used to profile toolchain wide
   performance. (#4491)
 - Added new linker flag --output-eol, which specifies what kind of line
   endings to generate to the output files. (#4492)
 - Fixed a Windows bug where aborting execution with Ctrl-C might hang
   Emscripten to an infinite loop instead. (#4494)
 - Implement support for touch events to GLUT (#4493)
 - Deprecated unsafe function writeStringToMemory() from src/preamble.js. Using
   stringToUTF8() is recommended instead. (#4497)
 - Full list of changes:
    - Emscripten: https://github.com/emscripten-core/emscripten/compare/1.36.7...1.36.8
    - Emscripten-LLVM: no changes.
    - Emscripten-Clang: no changes.

v1.36.7: 8/8/2016
-----------------
 - Updated to latest upstream LLVM 3.9.
 - Full list of changes:
    - Emscripten: https://github.com/emscripten-core/emscripten/compare/1.36.6...1.36.7
    - Emscripten-LLVM: https://github.com/emscripten-core/emscripten-fastcomp/compare/1.36.6...1.36.7
    - Emscripten-Clang: https://github.com/emscripten-core/emscripten-fastcomp-clang/compare/1.36.6...1.36.7

v1.36.6: 8/8/2016
-----------------
 - Fixed wheelDelta for MSIE (#4316)
 - Fixed inconsistencies in fullscreen API signatures (#4310, #4318, #4379)
 - Changed the behavior of Emscripten WebGL createContext() to not forcibly set
   CSS style on created canvases, but let page customize the style themselves
   (#3406, #4194 and #4350, #4355)
 - Adjusted the reported GL_VERSION field to adapt to the OpenGL ES
   specifications (#4345)
 - Added support for GLES3 GL_MAJOR/MINOR_VERSION fields. (#4368)
 - Improved -s USE_PTHREADS=1 and --proxy-to-worker linker options to be
   mutually compatible. (#4372)
 - Improved IDBFS to not fail on Safari where IndexedDB support is spotty
   (#4371)
 - Improved SIMD.js support when using Closure minifier. (#4374)
 - Improved glGetString to be able to read fields from WEBGL_debug_renderer_info
   extension. (#4381)
 - Fixed an issue with glFramebufferTextureLayer() not working correctly.
 - Fixed a bug with std::uncaught_exception() support (#4392)
 - Implemented a multiprocess lock to access the Emscripten cache. (#3850)
 - Implemented support for the pointerlockerror event in HTML5 API (#4373)
 - Report WebGL GLSL version number in GL_SHADING_LANGUAGE_VERSION string (#4365)
 - Optimized llvm_ctpop_i32() and conversion of strings from C to JS side
   (#4402, #4403)
 - Added support for the OffscreenCanvas proposal, and transferring canvases to
   offscreen in pthreads build mode, linker flag -s OFFSCREENCANVAS_SUPPORT=0/1
   (#4412)
 - Fixed an issue after updating to new LLVM version that response files passed
   to llvm-link must have forward slashes (#4434)
 - Fixed a memory leak in relooper in LLVM.
 - Full list of changes:
    - Emscripten: https://github.com/emscripten-core/emscripten/compare/1.36.5...1.36.6
    - Emscripten-LLVM: https://github.com/emscripten-core/emscripten-fastcomp/compare/1.36.5...1.36.6
    - Emscripten-Clang: no changes.

v1.36.5: 5/24/2016
------------------
 - Added support for passing custom messages when running in web worker.
 - Improved fp128 support when targeting WebAssembly.
 - Updated cpuprofiler.js to support tracing time spent in WebGL functions.
 - Fixed an issue with glFenceSync() function call signature (#4260, #4339)
 - Added missing zero argument version of emscripten_sync_run_in_main_thread().
 - Improves support for targeting pthreads when using Closure minifier (#4348).
 - Fixed an issue where pthreads enabled code did not correctly validate as asm.js
 - Fixed an issue with incorrect SIMD.js related imports (#4341)
 - Full list of changes:
    - Emscripten: https://github.com/emscripten-core/emscripten/compare/1.36.4...1.36.5
    - Emscripten-LLVM: https://github.com/emscripten-core/emscripten-fastcomp/compare/1.36.4...1.36.5
    - Emscripten-Clang: no changes.

v1.36.4: 5/9/2016
-----------------
 - Added EM_TRUE and EM_FALSE #defines to html5.h.
 - Fixed an issue with GLFW window and framebuffer size callbacks.
 - Added support for more missing WebGL 2 texture formats (#4277)
 - Added support for source files with no extension.
 - Updated emrun.py to latest version, adds support to precompressed content and
   running as just a web server without launching a browser.
 - Updated experimental WebAssembly support to generate 0xb version code.
 - Automatically build Binaryen when needed.
 - Updated libc++ to SVN revision 268153. (#4288)
 - Full list of changes:
    - Emscripten: https://github.com/emscripten-core/emscripten/compare/1.36.3...1.36.4
    - Emscripten-LLVM: no changes.
    - Emscripten-Clang: no changes.

v1.36.3: 4/27/2016
------------------
 - Fixed a deadlock bug with pthreads support.
 - Remove sources from temporary garbage being generated in OpenAL code (#4275)
 - Added support for calling alert() from pthreads code.
 - Full list of changes:
    - Emscripten: https://github.com/emscripten-core/emscripten/compare/1.36.2...1.36.3
    - Emscripten-LLVM: no changes.
    - Emscripten-Clang: no changes.

v1.36.2: 4/22/2016
------------------
 - Improve support for targeting WebAssembly with Binaryen.
 - Improve support for LLVM's WebAssembly backend (EMCC_WASM_BACKEND=1
   environment variable).
 - Separate out emscripten cache structure to asmjs and wasm directories.
 - Fix a bug where Emscripten would spawn too many unused python subprocesses (#4158)
 - Optimize Emscripten for large asm.js projects.
 - Added sdl2_net to Emscripten ports.
 - Updated to latest version of the SIMD polyfill (#4165)
 - Fixed an issue with missing texture formats support in GLES 3 (#4176)
 - Added a new WebAssembly linker option -s BINARYEN_IMPRECISE=1 (default=0)
   which mutes potential traps from WebAssembly int div/rem by zero and
   float-to-int conversions.
 - Added support for EXT_color_buffer_float extension.
 - Fixed behavior of SSE shift operations (#4165).
 - Fixed a bug where ctor_evaller.py (-Oz builds) would hang on Windows.
 - Fixed a bug where emscripten_set_main_loop() with EM_TIMING_SETTIMEOUT would
   incorrectly compute the delta times (#4200, #4208)
 - Update pthreads support to latest proposed spec version. (#4212, #4220)
 - Fixed an unresolved symbol linker error in embind (#4225)
 - Fix file_packager.py --use-preload-cache option to also work on Safari and
   iOS (#2977, #4253)
 - Added new file packager option --indexedDB-name to allow specifying the
   database name to use for the cache (#4219)
 - Added DWARF style debugging information.
 - Full list of changes:
    - Emscripten: https://github.com/emscripten-core/emscripten/compare/1.36.1...1.36.2
    - Emscripten-LLVM: https://github.com/emscripten-core/emscripten-fastcomp/compare/1.36.1...1.36.2
    - Emscripten-Clang: no changes.

v1.36.1: 3/8/2016
-----------------
 - Fixed glfwSetWindowSizeCallback to conform to GLFW2 API.
 - Update OpenAL sources only when the browser window is visible to avoid
   occasional stuttering static glitches when the page tab is hidden. (#4107)
 - Implemented LLVM math intrinsics powi, trunc and floor.
 - Added support for SDL_GL_ALPHA_SIZE in GL context initialization. (#4125)
 - Added no-op stubs for several pthread functions when building without
   pthreads enabled (#4130)
 - Optimize glUniform*fv and glVertexAttrib*fv functions to generate less
   garbage and perform much faster (#4128)
 - Added new EVAL_CTORS optimization pass which evaluates global data
   initializer constructors at link time, which would improve startup time and
   reduce code size of these ctors.
 - Implemented support for OpenAL AL_PITCH option.
 - Implemented new build options -s STACK_OVERFLOW_CHECK=0/1/2 which adds
   runtime stack overrun checks. 0: disabled, 1: minimal, between each frame, 2:
   at each explicit JS side stack allocation call to allocate().
 - Fixed an issue with -s SPLIT_MEMORY mode where an unsigned 32-bit memory
   access would come out as signed. (#4150)
 - Fixed asm.js validation in call handlers to `llvm_powi_f*`.
 - Full list of changes:
    - Emscripten: https://github.com/emscripten-core/emscripten/compare/1.36.0...1.36.1
    - Emscripten-LLVM: https://github.com/emscripten-core/emscripten-fastcomp/compare/1.36.0...1.36.1
    - Emscripten-Clang: no changes.

v1.36.0: 2/23/2016
------------------
 - Fixed an OpenAL bug where OpenAL sources would not respect global volume setting.
 - Fixed an issue where alGetListenerf() with AL_GAIN would not return the
   correct value. (#4091)
 - Fixed an issue where setting alListenerf() with AL_GAIN would not set the
   correct value. (#4092)
 - Implemented new JS optimizer "Duplicate Function Elimination" pass which
   collapses identical functions to save code size.
 - Implemented the `_Exit()` function.
 - Added support for SSE3 and SSSE3 intrinsics (#4099) and partially for SSE 4.1
   intrinsics (#4030, #4101)
 - Added support for -include-pch flag (#4086)
 - Fixed a regex syntax in ccall on Chrome Canary (#4111)
 - Full list of changes:
    - Emscripten: https://github.com/emscripten-core/emscripten/compare/1.35.23...1.36.0
    - Emscripten-LLVM: https://github.com/emscripten-core/emscripten-fastcomp/compare/1.35.23...1.36.0
    - Emscripten-Clang: no changes.

v1.35.23: 2/9/2016
------------------
 - Provide $NM environment variable to point to llvm-nm when running
   emconfigure, which helps e.g. libjansson to build (#4036)
 - Fixed glGetString(GL_SHADING_LANGUAGE_VERSION) to return appropriate result
   depending on if running on WebGL1 vs WebGL2, instead of hardcoding the result
   (#4040)
 - Fixed a regression with CMake try_run() possibly failing, caused by the
   addition of CMAKE_CROSSCOMPILING_EMULATOR in v1.32.3.
 - Fixed CMake to work in the case when NODE_JS is an array containing
   parameters to be passed to Node.js. (#4045)
 - Fixed a memory issue that caused the Emscripten memory initializer file
   (.mem.js) to be unnecessarily retained in memory during runtime (#4044)
 - Added support for complex valued mul and div ops.
 - Added new option "Module.environment" which allows overriding the runtime ENVIRONMENT_IS_WEB/ENVIRONMENT_IS_WORKER/ENVIRONMENT_IS_NODE/ENVIRONMENT_IS_SHELL fields.
 - Fixed an issue with SAFE_HEAP methods in async mode (#4046)
 - Fixed WebSocket constructor to work in web worker environment (#3849)
 - Fixed a potential issue with some browsers reporting gamepad axis values outside \[-1, 1\] (#3602)
 - Changed libcxxabi to be linked in last, so that it does not override weakly
   linked methods in libcxx (#4053)
 - Implemented new JSDCE code optimization pass which removes at JS link stage
   dead code that is not referenced anywhere (in addition to LLVM doing this for
   C++ link stage).
 - Fixed a Windows issue where embedding memory initializer as a string in JS
   code might cause corrupted output. (#3854)
 - Fixed an issue when spaces are present in directory names in response files
   (#4062)
 - Fixed a build issue when using --tracing and -s ALLOW_MEMORY_GROWTH=1
   simultaneously (#4064)
 - Greatly updated Emscripten support for SIMD.js intrinsics (non-SSE or NEON)
 - Fixed an issue where compiler would not generate a link error when JS library
   function depended on a nonexisting symbol. (#4077)
 - Removed UTF16 and UTF32 marshalling code from being exported by default.
 - Removed the -s NO_BROWSER linker option and automated the detection of when
   that option is needed.
 - Removed the JS implemented C++ symbol name demangler, now always depend on
   the libcxxabi compiled one.
 - Fixed an issue where Emscripten linker would redundantly generate missing
   function stubs for some functions that do exist.
 - Full list of changes:
    - Emscripten: https://github.com/emscripten-core/emscripten/compare/1.35.22...1.35.23
    - Emscripten-LLVM: https://github.com/emscripten-core/emscripten-fastcomp/compare/1.35.22...1.35.23
    - Emscripten-Clang: no changes.

v1.35.22: 1/13/2016
-------------------
 - Updated to latest upstream LLVM trunk as of January 13th.
 - Bumped up the required LLVM version from LLVM 3.8 to LLVM 3.9.
 - Full list of changes:
    - Emscripten: https://github.com/emscripten-core/emscripten/compare/1.35.21...1.35.22
    - Emscripten-LLVM: https://github.com/emscripten-core/emscripten-fastcomp/compare/1.35.21...1.35.22
    - Emscripten-Clang: https://github.com/emscripten-core/emscripten-fastcomp-clang/compare/1.35.21...1.35.22

v1.35.21: 1/13/2016
-------------------
 - Improved support for handling GLFW2 keycodes.
 - Improved emranlib, system/bin/sdl-config and system/bin/sdl2-config to be
   executable in both python2 and python3.
 - Fixed build flags -s AGGRESSIVE_VARIABLE_ELIMINATION=1 and -s USE_PTHREADS=2
   to correctly work when run on a browser that does not support pthreads.
 - Fixed a build issue that caused sequences of \r\r\n to be emitted on Windows.
 - Fixed an issue that prevented building LLVM on Visual Studio 2015
   (emscripten-fastcomp-clang #7)
 - Full list of changes:
    - Emscripten: https://github.com/emscripten-core/emscripten/compare/1.35.20...1.35.21
    - Emscripten-LLVM: https://github.com/emscripten-core/emscripten-fastcomp/compare/1.35.20...1.35.21
    - Emscripten-Clang: https://github.com/emscripten-core/emscripten-fastcomp-clang/compare/1.35.20...1.35.21

v1.35.20: 1/10/2016
-------------------
 - Fixed -s USE_PTHREADS compilation mode to account that SharedArrayBuffer
   specification no longer allows futex waiting on the main thread. (#4024)
 - Added new python2 vs python3 compatibility wrappers for emcmake, emconfigure, emmake and emar.
 - Fixed atomicrmw i64 codegen (#4025)
 - Optimized codegen to simplify "x != 0" to just "x" when output is a boolean.
 - Fixed a compiler crash when generating atomics code in debug builds of LLVM.
 - Fixed a compiler crash when generating SIMD.js code that utilizes
   non-canonical length vectors (e.g. <float x 3>)
 - Full list of changes:
    - Emscripten: https://github.com/emscripten-core/emscripten/compare/1.35.19...1.35.20
    - Emscripten-LLVM: https://github.com/emscripten-core/emscripten-fastcomp/compare/1.35.19...1.35.20
    - Emscripten-Clang: no changes.

v1.35.19: 1/7/2016
------------------
 - Updated to latest upstream LLVM trunk as of January 7th.
 - Full list of changes:
    - Emscripten: no changes.
    - Emscripten-LLVM: https://github.com/emscripten-core/emscripten-fastcomp/compare/1.35.18...1.35.19
    - Emscripten-Clang: https://github.com/emscripten-core/emscripten-fastcomp-clang/compare/1.35.18...1.35.19

v1.35.18: 1/7/2016
------------------
 - Implemented getpeername() and fixed issues with handling getsockname() (#3997)
 - Fixed an issue with daylight saving time in mktime() (#4001)
 - Optimized pthreads code to avoid unnecessary FFI transitions (#3504)
 - Fixed issues with strftime() (#3993)
 - Deprecated memory growth support in asm.js.
 - Implemented llvm_bitreverse_i32() (#3976)
 - Fixed missing include header that affected building relooper on some compilers.
 - Full list of changes:
    - Emscripten: https://github.com/emscripten-core/emscripten/compare/1.35.17...1.35.18
    - Emscripten-LLVM: https://github.com/emscripten-core/emscripten-fastcomp/compare/1.35.17...1.35.18
    - Emscripten-Clang: no changes.

v1.35.17: 1/4/2016
------------------
 - Updated to latest upstream LLVM trunk as of January 4th.
 - Full list of changes:
    - Emscripten: no changes.
    - Emscripten-LLVM: https://github.com/emscripten-core/emscripten-fastcomp/compare/1.35.16...1.35.17
    - Emscripten-Clang: https://github.com/emscripten-core/emscripten-fastcomp/compare/1.35.16...1.35.17

v1.35.16: 1/4/2016
------------------
 - Improved support for -s USE_PTHREADS=2 build mode and added support for Atomics.exchange().
 - Full list of changes:
    - Emscripten: https://github.com/emscripten-core/emscripten/compare/1.35.15...1.35.16
    - Emscripten-LLVM: https://github.com/emscripten-core/emscripten-fastcomp/compare/1.35.15...1.35.16
    - Emscripten-Clang: no changes.

v1.35.15: 1/4/2016
------------------
 - Fixed an error with glClearbufferfv not working. (#3961)
 - Improved file packager code so that file:// URLs work in Chrome too (#3965)
 - Fixed issues with the --memoryprofiler UI.
 - Fixed a Windows issue when generating system libraries in cache (#3939)
 - Fixed a regression from v1.35.13 where GLES2 compilation would not work when
   -s USE_PTHREADS=1 was passed.
 - Added support for WebIDL arrays as input parameters to WebIDL binder.
 - Updated build support when using the LLVM wasm backend.
 - Added new linker option --threadprofiler which generates a threads dashboard
   on the generated page for threads status overview. (#3971)
 - Improved backwards compatibility of building on GCC 4.3 - 4.6.
 - Fixed an asm.js validation issue when building against updated SIMD.js specification. (#3986)
 - Improved Rust support.
 - Full list of changes:
    - Emscripten: https://github.com/emscripten-core/emscripten/compare/1.35.14...1.35.15
    - Emscripten-LLVM: https://github.com/emscripten-core/emscripten-fastcomp/compare/1.35.14...1.35.15
    - Emscripten-Clang: no changes.

v1.35.14: 12/15/2015
--------------------
 - Updated to latest upstream LLVM trunk as of December 15th.
 - Full list of changes:
    - Emscripten: https://github.com/emscripten-core/emscripten/compare/1.35.13...1.35.14
    - Emscripten-LLVM: https://github.com/emscripten-core/emscripten-fastcomp/compare/1.35.13...1.35.14
    - Emscripten-Clang: https://github.com/emscripten-core/emscripten-fastcomp-clang/compare/1.35.13...1.35.14

v1.35.13: 12/15/2015
--------------------
 - Updated -s USE_PTHREADS code generation to reflect that the `SharedInt*Array`
   hierarchy no longer exists in the SharedArrayBuffer spec.
 - Removed references to Atomic.fence() which no longer is part of the
   SharedArrayBuffer specification.
 - Fixed an issue where JS code minifiers might generate bad code for cwrap
   (#3945)
 - Updated compiler to issue a warning when --separate-asm is being used and
   output suffix is .js.
 - Added new build option -s ONLY_MY_CODE which aims to eliminate most of the
   Emscripten runtime and generate a very minimal compiler output.
 - Added new build option -s WASM_BACKEND=0/1 which controls whether to utilize
   the upstream LLVM wasm emitting codegen backend.
 - Full list of changes:
    - Emscripten: https://github.com/emscripten-core/emscripten/compare/1.35.12...1.35.13
    - Emscripten-LLVM: https://github.com/emscripten-core/emscripten-fastcomp/compare/1.35.12...1.35.13
    - Emscripten-Clang: no changes.

v1.35.12: 11/28/2015
--------------------
 - Update to latest upstream LLVM trunk as of November 28th.
 - Fix Emscripten to handle new style format outputted by llvm-nm.
 - Added new build option BINARYEN_METHOD to allow choosing which wasm
   generation method to use.
 - Updates to Binaryen support.
 - Full list of changes:
    - Emscripten: https://github.com/emscripten-core/emscripten/compare/1.35.11...1.35.12
    - Emscripten-LLVM: https://github.com/emscripten-core/emscripten-fastcomp/compare/1.35.11...1.35.12
    - Emscripten-Clang: https://github.com/emscripten-core/emscripten-fastcomp-clang/compare/1.35.11...1.35.12

v1.35.11: 11/27/2015
--------------------
 - Updated atomics test to stress 64-bit atomics better (#3892)
 - Full list of changes:
    - Emscripten: https://github.com/emscripten-core/emscripten/compare/1.35.10...1.35.11
    - Emscripten-LLVM: https://github.com/emscripten-core/emscripten-fastcomp/compare/1.35.10...1.35.11
    - Emscripten-Clang: no changes.

v1.35.10: 11/25/2015
--------------------
 - Integration with Binaryen.
 - Add a performance warning when multiple FS.syncfs() calls are in flight simultaneously.
 - Correctly pass GLFW_REPEAT when sending key press repeats.
 - Improved filesystem performance when building in multithreaded mode (#3923)
 - Improve error detection when data file fails to load.
 - Clarified that -s NO_DYNAMIC_EXECUTION=1 and -s RELOCATABLE=1 build modes are mutually exclusive.
 - Added new build option -s NO_DYNAMIC_EXECUTION=2 which demotes eval() errors
   to warnings at runtime, useful for iterating fixes in a codebase for multiple
   eval()s  (#3930)
 - Added support to Module.locateFile(filename) to locate the pthread-main.js file (#3500)
 - Changed -s USE_PTHREADS=2 and -s PRECISE_F32=2 to imply --separate-asm
   instead of requiring it, to be backwards compatible (#3829, #3933)
 - Fixed bad codegen for some 64-bit atomics (#3892, #3936)
 - When emitting NaN canonicalization warning, also print the location in code
   where it occurs.
 - Full list of changes:
    - Emscripten: https://github.com/emscripten-core/emscripten/compare/1.35.9...1.35.10
    - Emscripten-LLVM: https://github.com/emscripten-core/emscripten-fastcomp/compare/1.35.9...1.35.10
    - Emscripten-Clang: no changes.

v1.35.9: 11/12/2015
-------------------
 - Implement glfwSetInputMode when mode is GLFW_CURSOR and value is GLFW_CURSOR_NORMAL|GLFW_CURSOR_DISABLED
 - Add explicit abort() when dlopen() is called without linking support
 - Make emcc explicitly reinvoke itself from python2 if called from python3.
 - Optimize memory initializer to omit zero-initialized values (#3907)
 - Full list of changes:
    - Emscripten: https://github.com/emscripten-core/emscripten/compare/1.35.8...1.35.9
    - Emscripten-LLVM: https://github.com/emscripten-core/emscripten-fastcomp/compare/1.35.8...1.35.9
    - Emscripten-Clang: no changes.

v1.35.8: 11/10/2015
-------------------
 - Removed obsoleted EXPORTED_GLOBALS build option.
 - Export filesystem as global object 'FS' in Emscripten runtime.
 - Fixed realpath() function on directories.
 - Fixed round() and roundf() to work when building without -s PRECISE_F32=1 and
   optimize these to be faster (#3876)
 - Full list of changes:
    - Emscripten: https://github.com/emscripten-core/emscripten/compare/1.35.7...1.35.8
    - Emscripten-LLVM: no changes.
    - Emscripten-Clang: no changes.

v1.35.7: 11/4/2015
------------------
 - Updated to latest upstream LLVM trunk version as of November 4th.
 - Full list of changes:
    - Emscripten: https://github.com/emscripten-core/emscripten/compare/1.35.6...1.35.7
    - Emscripten-LLVM: https://github.com/emscripten-core/emscripten-fastcomp/compare/1.35.6...1.35.7
    - Emscripten-Clang: https://github.com/emscripten-core/emscripten-fastcomp-clang/compare/1.35.6...1.35.7

v1.35.6: 11/4/2015
------------------
 - This tag was created for technical purposes, and has no changes compared to
   v1.35.6.

v1.35.5: 11/4/2015
------------------
 - Removed Content-Length and Connection: close headers in POST requests.
 - Migrate to using the native C++11-implemented optimizer by default.
 - Fixed call to `glDrawBuffers(0, *);` (#3890)
 - Fixed lazy file system to work with closure (#3842)
 - Fixed gzip compression with lazy file system (#3837)
 - Added no-op gracefully failing stubs for process spawn functions (#3819)
 - Clarified error message that memory growth is not supported with shared modules (#3893)
 - Initial work on wasm support in optimizer
 - Full list of changes:
    - Emscripten: https://github.com/emscripten-core/emscripten/compare/1.35.4...1.35.5
    - Emscripten-LLVM: no changes.
    - Emscripten-Clang: no changes.

v1.35.4: 10/26/2015
-------------------
 - Move to legalization in the JS backend.
 - Full list of changes:
    - Emscripten: https://github.com/emscripten-core/emscripten/compare/1.35.3...1.35.4
    - Emscripten-LLVM: https://github.com/emscripten-core/emscripten-fastcomp/compare/1.35.3...1.35.4
    - Emscripten-Clang: https://github.com/emscripten-core/emscripten-fastcomp-clang/compare/1.35.3...1.35.4

v1.35.3: 10/26/2015
-------------------
 - Ignore O_CLOEXEC on NODEFS (#3862)
 - Improved --js-library support in CMake by treating these as libraries (#3840)
 - Still support -Wno-warn-absolute-paths (#3833)
 - Add support to zext <4 x i1> to <4x i32>
 - Emit emscripten versions of llvm and clang in clang --version
 - Full list of changes:
    - Emscripten: https://github.com/emscripten-core/emscripten/compare/1.35.2...1.35.3
    - Emscripten-LLVM: https://github.com/emscripten-core/emscripten-fastcomp/compare/1.35.2...1.35.3
    - Emscripten-Clang: https://github.com/emscripten-core/emscripten-fastcomp-clang/compare/1.35.2...1.35.3

v1.35.2: 10/20/2015
-------------------
 - Rebase against upstream LLVM "google/stable" branch, bringing us to LLVM 3.8.
 - Full list of changes:
    - Emscripten: https://github.com/emscripten-core/emscripten/compare/1.35.1...1.35.2
    - Emscripten-LLVM: https://github.com/emscripten-core/emscripten-fastcomp/compare/1.35.1...1.35.2
    - Emscripten-Clang: https://github.com/emscripten-core/emscripten-fastcomp-clang/compare/1.35.1...1.35.2

v1.35.1: 10/20/2015
-------------------
 - Fixed a bug where passing -s option to LLVM would not work.
 - Work around a WebAudio bug on WebKit "pauseWebAudio failed: TypeError: Not
   enough arguments" (#3861)
 - Full list of changes:
    - Emscripten: https://github.com/emscripten-core/emscripten/compare/1.35.0...1.35.1
    - Emscripten-LLVM: no changes.
    - Emscripten-Clang: no changes.

v1.35.0: 10/19/2015
-------------------
 - Fixed out of memory abort message.
 - Full list of changes:
    - Emscripten: https://github.com/emscripten-core/emscripten/compare/1.34.12...1.35.0
    - Emscripten-LLVM: no changes.
    - Emscripten-Clang: no changes.

v1.34.12: 10/13/2015
--------------------
 - Added new experimental build option -s SPLIT_MEMORY=1, which splits up the
   Emscripten HEAP to multiple smaller slabs.
 - Added SDL2_ttf to Emscripten ports.
 - Added support for building GLES3 code to target WebGL 2. (#3757, #3782)
 - Fixed certain glUniform*() functions to work properly when called in
   conjunction with -s USE_PTHREADS=1.
 - Fixed support for -l, -L and -I command line parameters to accept a space
   between the path, i.e. "-l SDL". (#3777)
 - Fixed SSE2 support in optimized builds.
 - Changed the default behavior of warning when absolute paths are passed to -I
   to be silent. To enable the absolute paths warning, pass
   "-Wwarn-absolute-paths" flag to emcc.
 - Added new linker option -s ABORTING_MALLOC=0 that can be used to make
   malloc() return 0 on failed allocation (Current default is to abort execution
   of the page on OOM) (#3822)
 - Removed the default behavior of automatically decoding all preloaded assets on page startup (#3785)
 - Full list of changes:
    - Emscripten: https://github.com/emscripten-core/emscripten/compare/1.34.11...1.34.12
    - Emscripten-LLVM: https://github.com/emscripten-core/emscripten-fastcomp/compare/1.34.11...1.34.12
    - Emscripten-Clang: no changes.

v1.34.11: 9/29/2015
-------------------
 - Fixed asm.js validation on autovectorized output
 - Fix an issue with printing to iostream in global ctors (#3824)
 - Added support for LLVM pow intrinsics with integer exponent.
 - Full list of changes:
    - Emscripten: https://github.com/emscripten-core/emscripten/compare/1.34.10...1.34.11
    - Emscripten-LLVM: https://github.com/emscripten-core/emscripten-fastcomp/compare/1.34.10...1.34.11
    - Emscripten-Clang: no changes.

v1.34.10: 9/25/2015
-------------------
 - Added wasm compressor/decompressor polyfill (#3766)
 - Added support for sRGB texture formats.
 - Removed the deprecated --compression option.
 - Fixed an issue with asm.js validation for pthreads being broken since v1.34.7 (#3719)
 - Added built-in cpu performance profiler, which is enabled with linker flag --cpuprofiler. (#3781)
 - Added build-in memory usage profiler, which is enabled with linker flag --memoryprofiler. (#3781)
 - Fixed multiple arities per EM_ASM block (#3804)
 - Fixed issues with SSE2 an NaN bit patterns. (emscripten-fastcomp #116)
 - Full list of changes:
    - Emscripten: https://github.com/emscripten-core/emscripten/compare/1.34.9...1.34.10
    - Emscripten-LLVM: https://github.com/emscripten-core/emscripten-fastcomp/compare/1.34.9...1.34.10
    - Emscripten-Clang: no changes.

v1.34.9: 9/18/2015
------------------
 - Fixed an issue with --llvm-lto 3 builds (#3765)
 - Optimized LZ4 compression
 - Fixed a bug where glfwCreateWindow would return success even on failure
   (#3764)
 - Greatly optimized the -s SAFE_HEAP=1 linker flag option by executing the heap
   checks in asm.js side instead.
 - Fixed the return value of EM_ASM_DOUBLE (#3770)
 - Implemented getsockname syscall (#3769)
 - Don't warn on unresolved symbols when LINKABLE is specified.
 - Fixed various issues with SSE2 compilation in optimized builds.
 - Fixed a breakage with -s USE_PTHREADS=2 (#3774)
 - Added support for GL_HALF_FLOAT in WebGL 2. (#3790)
 - Full list of changes:
    - Emscripten: https://github.com/emscripten-core/emscripten/compare/1.34.8...1.34.9
    - Emscripten-LLVM: https://github.com/emscripten-core/emscripten-fastcomp/compare/1.34.8...1.34.9
    - Emscripten-Clang: no changes.

v1.34.8: 9/9/2015
-----------------
 - Fixed a race condition at worker startup (#3741)
 - Update emrun to latest, which improves unit test run automation with emrun.
 - Added support for LZ4 compressing file packages, used with the -s LZ4=1 linker flag. (#3754)
 - Fixed noisy build warning on "unexpected number of arguments in call to strtold" (#3760)
 - Added new linker flag --separate-asm that splits the asm.js module and the
   handwritten JS functions to separate files.
 - Full list of changes:
    - Emscripten: https://github.com/emscripten-core/emscripten/compare/1.34.7...1.34.8
    - Emscripten-LLVM: no changes.
    - Emscripten-Clang: no changes.

v1.34.7: 9/5/2015
-----------------
 - Fixed uses of `i64*` in side modules.
 - Improved GL support when proxying, and fake WebAudio calls when proxying.
 - Added new main loop timing mode EM_TIMING_SETIMMEDIATE for rendering with
   vsync disabled (#3717)
 - Updated emrun to latest version, adds --safe_firefox_profile option to run
   emrun pages in clean isolated environment.
 - Implemented glGetStringi() method for WebGL2/GLES3. (#3472, #3725)
 - Automatically emit loading code for EMTERPRETIFY_FILE if emitting html.
 - Added new build option -s USE_PTHREADS=2 for running pthreads-enabled pages
   in browsers that do not support SharedArrayBuffer.
 - Added support for building SSE2 intrinsics based code (emmintrin.h), when
   -msse2 is passed to the build.
 - Added exports for getting FS objects by their name (#3690)
 - Updated LLVM to latest upstream PNaCl version (Clang 3.7, July 29th).
 - Full list of changes:
    - Emscripten: https://github.com/emscripten-core/emscripten/compare/1.34.6...1.34.7
    - Emscripten-LLVM: https://github.com/emscripten-core/emscripten-fastcomp/compare/1.34.6...1.34.7
    - Emscripten-Clang: https://github.com/emscripten-core/emscripten-fastcomp-clang/compare/1.34.6...1.34.7

v1.34.6: 8/20/2015
------------------
 - Added new build option -s EMULATED_FUNCTION_POINTERS=2.
 - Fixed a bug with calling functions pointers that take float as parameter
   across dynamic modules.
 - Improved dynamic linking support with -s LINKABLE=1.
 - Added new build option -s MAIN_MODULE=2.
 - Cleaned up a few redundant linker warnings (#3702, #3704)
 - Full list of changes:
    - Emscripten: https://github.com/emscripten-core/emscripten/compare/1.34.5...1.34.6
    - Emscripten-LLVM: https://github.com/emscripten-core/emscripten-fastcomp/compare/1.34.5...1.34.6
    - Emscripten-Clang: no changes.

v1.34.5: 8/18/2015
------------------
 - Added Bullet physics, ogg and vorbis to emscripten-ports.
 - Added FreeType 2.6 to emscripten-ports.
 - Fixed CMake handling when building OpenCV.
 - Fixed and issue with exceptions being thrown in empty glBegin()-glEnd()
   blocks (#3693)
 - Improved function pointer handling between dynamically linked modules
 - Fixed some OpenAL alGetSource get calls (#3669)
 - Fixed issues with building the optimizer on 32-bit Windows (#3673)
 - Increased optimizer stack size on Windows to 10MB (#3679)
 - Added support for passing multiple input files to opt, to speed up
   optimization and linking in opt.
 - Full list of changes:
    - Emscripten: https://github.com/emscripten-core/emscripten/compare/1.34.4...1.34.5
    - Emscripten-LLVM: https://github.com/emscripten-core/emscripten-fastcomp/compare/1.34.4...1.34.5
    - Emscripten-Clang: no changes.

v1.34.4: 8/4/2015
-----------------
 - Add special handling support for /dev/null as an input file (#3552)
 - Added basic printf support in NO_FILESYSTEM mode (#3627)
 - Update WebVR support to the latest specification, and add support for
   retrieving device names
 - Improved --proxy-to-worker build mode with proxying (#3568, #3623)
 - Generalized EXPORT_FS_METHODS to EXPORT_RUNTIME_METHODS
 - Added node externs for closure
 - Fixed a memory allocation bug in pthreads code (#3636)
 - Cleaned up some debug assertion messages behind #ifdef ASSERTIONS (#3639)
 - Fixed umask syscall (#3637)
 - Fixed double alignment issue with formatStrind and emscripten_log (#3647)
 - Added new EXTRA_EXPORTED_RUNTIME_METHODS build option
 - Updated emrun to latest version
 - Full list of changes:
    - Emscripten: https://github.com/emscripten-core/emscripten/compare/1.34.3...1.34.4
    - Emscripten-LLVM: https://github.com/emscripten-core/emscripten-fastcomp/compare/1.34.3...1.34.4
    - Emscripten-Clang: no changes.

v1.34.3: 7/15/2015
------------------
 - Move libc to musl+syscalls
 - Full list of changes:
    - Emscripten: https://github.com/emscripten-core/emscripten/compare/1.34.2...1.34.3
    - Emscripten-LLVM: no changes.
    - Emscripten-Clang: no changes.

v1.34.2: 7/14/2015
------------------
 - Upgrade to new SIMD.js polyfill version and improved SIMD support.
 - Improved WebGL support in --proxy-to-worker mode (#3569)
 - Removed warning on unimplemented JS library functions
 - Fix WebGL 2 support with closure compiler
 - Fixed an issue with WebRTC support (#3574)
 - Fixed emcc to return a correct error process exit code when invoked with no input files
 - Fixed a compiler problem where global data might not get aligned correctly for SIMD.
 - Fixed a LLVM backend problem which caused recursive stack behavior when
   linking large codebases, which was seen to cause a stack overflow crash on
   Windows.
 - Full list of changes:
    - Emscripten: https://github.com/emscripten-core/emscripten/compare/1.34.1...1.34.2
    - Emscripten-LLVM: https://github.com/emscripten-core/emscripten-fastcomp/compare/1.34.1...1.34.2
    - Emscripten-Clang: no changes.

v1.34.1: 6/18/2015
------------------
 - Fixed an issue with resize canvas not working with GLFW.
 - Fixed handling of empty else blocks.
 - Full list of changes:
    - Emscripten: https://github.com/emscripten-core/emscripten/compare/1.34.0...1.34.1
    - Emscripten-LLVM: no changes.
    - Emscripten-Clang: no changes.

v1.34.0: 6/16/2015
------------------
 - Fixed an issue when generating .a files from object files that reside on
   separate drives on Windows (#3525).
 - Added a missing dependency for GLFW (#3530).
 - Removed the Emterpreter YIELDLIST option.
 - Added support for enabling memory growth before the runtime is ready.
 - Added a new feature to store the memory initializer in a string literal
   inside the generated .js file.
 - Fixed a code miscompilation issue with a constexpr in fcmp.
 - Full list of changes:
    - Emscripten: https://github.com/emscripten-core/emscripten/compare/1.33.2...1.34.0
    - Emscripten-LLVM: https://github.com/emscripten-core/emscripten-fastcomp/compare/1.33.2...1.34.0
    - Emscripten-Clang: no changes.

v1.33.2: 6/9/2015
-----------------
 - Added support for OpenAL Extension AL_EXT_float32 (#3492).
 - Added support for handling command line flags -M and -MM (#3518).
 - Fixed a code miscompilation issue with missing ';' character (#3520).
 - Full list of changes:
    - Emscripten: https://github.com/emscripten-core/emscripten/compare/1.33.1...1.33.2
    - Emscripten-LLVM: https://github.com/emscripten-core/emscripten-fastcomp/compare/1.33.1...1.33.2
    - Emscripten-Clang: no changes.

v1.33.1: 6/3/2015
-----------------
 - Added support for multithreading with the POSIX threads API (pthreads), used
   when compiling and linking with the -s USE_PTHREADS=1 flag (#3266).
 - Full list of changes:
    - Emscripten: https://github.com/emscripten-core/emscripten/compare/1.33.0...1.33.1
    - Emscripten-LLVM: https://github.com/emscripten-core/emscripten-fastcomp/compare/1.33.0...1.33.1
    - Emscripten-Clang: no changes.

v1.33.0: 5/29/2015
------------------
 - Fix an issue with writing to /dev/null (#3454).
 - Added a hash to objects inside .a files to support to linking duplicate
   symbol names inside .a files (#2142).
 - Provide extensions ANGLE_instanced_arrays and EXT_draw_buffers as aliases to
   the WebGL ones.
 - Fixed LLVM/Clang to build again on Windows after previous LLVM upgrade.
 - Full list of changes:
    - Emscripten: https://github.com/emscripten-core/emscripten/compare/1.32.4...1.33.0
    - Emscripten-LLVM: https://github.com/emscripten-core/emscripten-fastcomp/compare/1.32.4...1.33.0
    - Emscripten-Clang: no changes.

v1.32.4: 5/16/2015
------------------
 - Update LLVM and Clang to PNaCl's current 3.7 merge point (April 17 2015)
 - Added libpng to Emscripten-ports.
 - Added intrinsic llvm_fabs_f32.
 - Full list of changes:
    - Emscripten: https://github.com/emscripten-core/emscripten/compare/1.32.3...1.32.4
    - Emscripten-LLVM: https://github.com/emscripten-core/emscripten-fastcomp/compare/1.32.3...1.32.4
    - Emscripten-Clang: https://github.com/emscripten-core/emscripten-fastcomp-clang/compare/1.32.3...1.32.4

v1.32.3: 5/15/2015
------------------
 - Improved dynamic linking support.
 - Added new option to file_packager.py to store metadata externally.
 - Improved CMake support with CMAKE_CROSSCOMPILING_EMULATOR (#3447).
 - Added support for `sysconf(_SC_PHYS_PAGES)` (#3405, 3442).
 - Full list of changes:
    - Emscripten: https://github.com/emscripten-core/emscripten/compare/1.32.2...1.32.3
    - Emscripten-LLVM: https://github.com/emscripten-core/emscripten-fastcomp/compare/1.32.2...1.32.3
    - Emscripten-Clang: no changes.

v1.32.2: 5/8/2015
-----------------
 - Removed a (name+num)+num -> name+newnum optimization, which caused heavy
   performance regressions in Firefox when the intermediate computation wraps
   around the address space (#3438).
 - Improved dynamic linking support.
 - Improved emterpreter when doing dynamic linking.
 - Fixed an issue with source maps debug info containing zeroes as line numbers.
 - Full list of changes:
    - Emscripten: https://github.com/emscripten-core/emscripten/compare/1.32.1...1.32.2
    - Emscripten-LLVM: https://github.com/emscripten-core/emscripten-fastcomp/compare/1.32.1...1.32.2
    - Emscripten-Clang: no changes.

v1.32.1: 5/2/2015
-----------------
 - Removed old deprecated options -s INIT_HEAP, MICRO_OPTS, CLOSURE_ANNOTATIONS,
   INLINE_LIBRARY_FUNCS, SHOW_LABELS, COMPILER_ASSERTIONS and
   COMPILER_FASTPATHS.
 - Added support for dynamic linking and dlopen().
 - Fixed a compilation issue that affected -O2 builds and higher (#3430).
 - Full list of changes:
    - Emscripten: https://github.com/emscripten-core/emscripten/compare/1.32.0...1.32.1
    - Emscripten-LLVM: https://github.com/emscripten-core/emscripten-fastcomp/compare/1.32.0...1.32.1
    - Emscripten-Clang: no changes.

v1.32.0: 4/28/2015
------------------
 - Compile .i files properly as C and not C++ (#3365).
 - Removed old deprecated options -s PRECISE_I32_MUL, CORRECT_ROUNDINGS,
   CORRECT_OVERFLOWS, CORRECT_SIGNS, CHECK_HEAP_ALIGN, SAFE_HEAP_LINES,
   SAFE_HEAP >= 2, ASM_HEAP_LOG, SAFE_DYNCALLS, LABEL_DEBUG, RUNTIME_TYPE_INFO
   and EXECUTION_TIMEOUT, since these don't apply to fastcomp, which is now the
   only enabled compilation mode.
 - Preliminary work towards supporting dynamic linking and dlopen().
 - Fixed an issue where emrun stripped some characters at output (#3394).
 - Fixed alignment issues with varargs.
 - Full list of changes:
    - Emscripten: https://github.com/emscripten-core/emscripten/compare/1.31.3...1.32.0
    - Emscripten-LLVM: https://github.com/emscripten-core/emscripten-fastcomp/compare/1.31.3...1.32.0
    - Emscripten-Clang: no changes.

v1.31.3: 4/22/2015
------------------
 - Improved support for -E command line option (#3365).
 - Removed the old optimizeShifts optimization pass that was not valid for
   asm.js code.
 - Fixed an issue when simultaneously using EMULATE_FUNCTION_POINTER_CASTS and
   EMULATED_FUNCTION_POINTERS.
 - Fixed an issue with -s PRECISE_I64_MATH=2 not working (#3374).
 - Full list of changes:
    - Emscripten: https://github.com/emscripten-core/emscripten/compare/1.31.2...1.31.3
    - Emscripten-LLVM: https://github.com/emscripten-core/emscripten-fastcomp/compare/1.31.2...1.31.3
    - Emscripten-Clang: no changes.

v1.31.2: 4/20/2015
------------------
 - Added support for file suffixes .i and .ii (#3365).
 - Fixed an issue with embind and wide strings (#3299).
 - Removed more traces of the old non-fastcomp compiler code.
 - Full list of changes:
    - Emscripten: https://github.com/emscripten-core/emscripten/compare/1.31.1...1.31.2
    - Emscripten-LLVM: no changes.
    - Emscripten-Clang: no changes.

v1.31.1: 4/17/2015
------------------
 - Added support for unicode characters in EM_ASM() blocks (#3348).
 - Removed the pointer masking feature as experimental and unsupported.
 - Fixed an issue where exit() did not terminate execution of Emterpreter (#3360).
 - Removed traces of the old non-fastcomp compiler code.
 - Full list of changes:
    - Emscripten: https://github.com/emscripten-core/emscripten/compare/1.31.0...1.31.1
    - Emscripten-LLVM: https://github.com/emscripten-core/emscripten-fastcomp/compare/1.31.0...1.31.1
    - Emscripten-Clang: no changes.

v1.31.0: 4/14/2015
------------------
 - Remove references to unsupported EMCC_FAST_COMPILER mode, fastcomp is always enabled (#3347).
 - Full list of changes:
    - Emscripten: https://github.com/emscripten-core/emscripten/compare/1.30.6...1.31.0
    - Emscripten-LLVM: https://github.com/emscripten-core/emscripten-fastcomp/compare/1.30.6...1.31.0
    - Emscripten-Clang: no changes.

v1.30.6: 4/14/2015
------------------
 - Removed support for the deprecated jcache functionality (#3313).
 - Added support to emscripten_GetProcAddress() to fetch symbols with the ANGLE
   suffix (#3304, #3315).
 - Added immintrin.h header file to include all SSE support.
 - Added an async option to ccall (#3307).
 - Stopped from using 0 as a valid source ID for OpenAL (#3303).
 - When project has disabled exception catching, build an exceptions-disabled
   version of libcxx.
 - Split libcxx into two parts to optimize code size for projects that only need
   small amount of libcxx (#2545, #3308).
 - Avoid fprintf usage in emscripten_GetProcAddress() to allow using it with -s
   NO_FILESYSTEM=1 (#3327).
 - Removed old deprecated functionalities USE_TYPED_ARRAYS, FHEAP, GC emulation
   and non-asmjs-emscripten ABI.
 - Don't refer to prefixed GL extensions when creating a GL context (#3324).
 - Removed support code for x86_fp80 type (#3341).
 - Optimize EM_ASM() calls even more (#2596).
 - Full list of changes:
    - Emscripten: https://github.com/emscripten-core/emscripten/compare/1.30.5...1.30.6
    - Emscripten-LLVM: https://github.com/emscripten-core/emscripten-fastcomp/compare/1.30.5...1.30.6
    - Emscripten-Clang: no changes.

v1.30.5: 4/7/2015
-----------------
 - Fixed WebIDL operation when closure is enabled after the previous EM_ASM()
   optimizations.
 - Optimized jsCall() to handle variadic cases of number of arguments faster
   (#3290, #3305).
 - Removed support for the getwd() function (#1115, #3309).
 - Fixed a problem with -s IGNORED_FUNCTIONS and -s DEAD_FUNCTIONS not working
   as expected (#3239).
 - Fixed an issue with -s EMTERPRETIFY_ASYNC=1 and emscripten_sleep() not
   working (#3307).
 - Full list of changes:
    - Emscripten: https://github.com/emscripten-core/emscripten/compare/1.30.4...1.30.5
    - Emscripten-LLVM: https://github.com/emscripten-core/emscripten-fastcomp/compare/1.30.4...1.30.5
    - Emscripten-Clang: no changes.

v1.30.4: 4/3/2015
-----------------
 - Optimized the performance and security of EM_ASM() blocks by avoiding the use
   of eval() (#2596).
 - Full list of changes:
    - Emscripten: https://github.com/emscripten-core/emscripten/compare/1.30.3...1.30.4
    - Emscripten-LLVM: https://github.com/emscripten-core/emscripten-fastcomp/compare/1.30.3...1.30.4
    - Emscripten-Clang: no changes.

v1.30.3: 4/3/2015
-----------------
 - Improved error handling in library_idbstore.js.
 - Fixed an asm.js validation issue with EMULATE_FUNCTION_POINTER_CASTS=1 feature (#3300).
 - Fixed Clang build by adding missing nacltransforms project after latest
   LLVM/Clang upstream merge.
 - Full list of changes:
    - Emscripten: https://github.com/emscripten-core/emscripten/compare/1.30.2...1.30.3
    - Emscripten-LLVM: https://github.com/emscripten-core/emscripten-fastcomp/compare/1.30.2...1.30.3
    - Emscripten-Clang: https://github.com/emscripten-core/emscripten-fastcomp-clang/compare/1.30.2...1.30.3

v1.30.2: 4/1/2015
-----------------
 - Added support to writing to mmap()ed memory by implementing msync() (#3269).
 - Updated SDL2 port to version 7.
 - Exported new singleton function Module.createContext() for creating a GL
   context from SDL2.
 - Added support for asm.js/Emscripten arch in Clang.
 - Finished LLVM 3.6 upgrade merge.
 - Full list of changes:
    - Emscripten: https://github.com/emscripten-core/emscripten/compare/1.30.1...1.30.2
    - Emscripten-LLVM: https://github.com/emscripten-core/emscripten-fastcomp/compare/1.30.1...1.30.2
    - Emscripten-Clang: https://github.com/emscripten-core/emscripten-fastcomp-clang/compare/1.30.1...1.30.2

v1.30.1: 3/24/2015
------------------
 - Upgraded LLVM+Clang from version 3.5 to version 3.6.
 - Full list of changes:
    - Emscripten: https://github.com/emscripten-core/emscripten/compare/1.30.0...1.30.1
    - Emscripten-LLVM: https://github.com/emscripten-core/emscripten-fastcomp/compare/1.30.0...1.30.1
    - Emscripten-Clang: https://github.com/emscripten-core/emscripten-fastcomp-clang/compare/1.30.0...1.30.1

v1.30.0: 3/24/2015
------------------
 - Fixed a bug where html5.h API would not remove event handlers on request.
 - Fixed a regression issue that broke building on Windows when attempting to
   invoke tools/gen_struct_info.py.
 - Improved memory growth feature to better handle growing to large memory sizes
   between 1GB and 2GB (#3253).
 - Fixed issues with emrun with terminating target browser process, managing
   lingering sockets and command line quote handling.
 - Fixed a bug where unsigned integer return values in embind could be returned
   as signed (#3249).
 - Improved handling of lost GL contexts.
 - Changed malloc to be fallible (return null on failure) when memory growth is
   enabled (#3253).
 - Fixed a bug with WebIDL not being able to handle enums (#3258).
 - Updated POINTER_MASKING feature to behave as a boolean rather than a mask
   (#3240).
 - Improved "emcmake cmake" on Windows to automatically remove from path any
   entries that contain sh.exe in them, which is not supported by CMake.
 - Fixed an issue with symlink handling in readlink (#3277).
 - Updated SDL2 port to version 6.
 - Removed the obsolete FAST_MEMORY build option.
 - Added reciprocalApproximation and reciprocalSqrtApproximation SIMD intrinsics.
 - Full list of changes:
    - Emscripten: https://github.com/emscripten-core/emscripten/compare/1.29.12...1.30.0
    - Emscripten-LLVM: https://github.com/emscripten-core/emscripten-fastcomp/compare/1.29.12...1.30.0
    - Emscripten-Clang: no changes.

v1.29.12: 3/15/2015
-------------------
 - Fix a bug where SDL_malloc and SDL_free were not available. (#3247)
 - Fix various issues with emrun usage. (#3234)
 - Fixed an off-by-one memory access in native optimizer.
 - Improve emterpreter support.
 - Full list of changes:
    - Emscripten: https://github.com/emscripten-core/emscripten/compare/1.29.11...1.29.12
    - Emscripten-LLVM: no changes.
    - Emscripten-Clang: no changes.

v1.29.11: 3/11/2015
-------------------
 - Remove the requirement to pass -s PRECISE_F32=1 manually when building with
   SIMD support.
 - Fix a temp directory leak that could leave behind empty directories in the
   temp directory after build (#706)
 - Improve support for growable Emscripten heap in asm.js mode.
 - Added a warning message when generating huge asset bundles with file packager.
 - Fixed a bug where emscripten_get_gamepad_status might throw a JS exception if
   called after a gamepad was disconnected.
 - Improve emterpreter sleep support.
 - Optimize code generation when multiple consecutive bitshifts are present.
 - Optimize redundant stack save and restores, and memcpy/memsets.
 - Full list of changes:
    - Emscripten: https://github.com/emscripten-core/emscripten/compare/1.29.10...1.29.11
    - Emscripten-LLVM: https://github.com/emscripten-core/emscripten-fastcomp/compare/1.29.10...1.29.11
    - Emscripten-Clang: no changes.

v1.29.10: 2/19/2015
-------------------
 - Add a warning message when generating code that has a very large number of
   variables, which optimization flags could remove.
 - Improve support for SIMD casts and special loads.
 - Fix the process return code when using EMCONFIGURE_JS=1.
 - Improved the error message in abort().
 - Fix main loop handling during emterpreter sync save/load.
 - Handle emscripten_async_call and friends during sleep, by pausing all
   `safeSet*()` operations.
 - Add support for Google WTF when building with --tracing.
 - Improve emterpreter stability with fuzzing.
 - Add an option to load the memory initializer file from a typed array (#3187)
 - Remove linker warning message when linking to -lm, since Emscripten includes
   musl that implements the math libraries built-in.
 - Add support for SDL_WM_SetCaption(), which calls to Module['setWindowTitle'],
   or if not present, sets the web page title. (#3192)
 - Full list of changes:
    - Emscripten: https://github.com/emscripten-core/emscripten/compare/1.29.9...1.29.10
    - Emscripten-LLVM: https://github.com/emscripten-core/emscripten-fastcomp/compare/1.29.9...1.29.10
    - Emscripten-Clang: no changes.

v1.29.9: 2/9/2015
-------------------
 - Documented FORCE_ALIGNED_MEMORY to be no longer supported.
 - Fixes issues with native optimizer handling of "if () else {}" statements.
   (#3129)
 - Improved cross-browser support for EMSCRIPTEN_FULLSCREEN_FILTERING_NEAREST.
   (#3165)
 - Added new linker option --profiling-funcs, which generates output that is
   otherwise minified, except that function names are kept intact, for use in
   profilers and getting descriptive call stacks.
 - The Module object is no longer written in global scope. (#3167)
 - Added new `emscripten_idb_*` API. (#3169)
 - Added new function emscripten_wget_data().
 - Add support for GL_RED with GLES3/WebGL2. (#3176)
 - Added basic WebVR support. (#3177)
 - Full list of changes:
    - Emscripten: https://github.com/emscripten-core/emscripten/compare/1.29.8...1.29.9
    - Emscripten-LLVM: no changes.
    - Emscripten-Clang: no changes.

v1.29.8: 1/31/2015
-------------------
 - Fix a temp file leak with emterpreter. (#3156)
 - Fix a typo that broke glBlitFramebuffer. (#3159)
 - Added scandir() and alphasort() from musl. (#3161)
 - Add a warning if multiple .a files with same basename are being linked
   together. (#2619)
 - Full list of changes:
    - Emscripten: https://github.com/emscripten-core/emscripten/compare/1.29.7...1.29.8
    - Emscripten-LLVM: https://github.com/emscripten-core/emscripten-fastcomp/compare/1.29.7...1.29.8
    - Emscripten-Clang: no changes.

v1.29.7: 1/28/2015
-------------------
 - Fixed an issue with backwards compatibility in emscripten-ports. (#3144)
 - Warn on duplicate entries in archives. (#2619)
 - Removed the MAX_SETJMPS limitation to improve setjmp/longjpmp support.
   (#3151)
 - Improve the native optimizer to not emit empty if clauses in some cases.
   (#3154)
 - Optimize Math.clz32, Math.min, NaN, and inf handling in asm.js.
 - Full list of changes:
    - Emscripten: https://github.com/emscripten-core/emscripten/compare/1.29.6...1.29.7
    - Emscripten-LLVM: https://github.com/emscripten-core/emscripten-fastcomp/compare/1.29.6...1.29.7
    - Emscripten-Clang: no changes.

v1.29.6: 1/23/2015
-------------------
 - Fixed an issue where calling `glGen*()` when the GL context was lost might
   throw a JS exception, instead a GL_INVALID_OPERATION is now recorded.
 - Improve label handling in native optimizer.
 - Full list of changes:
    - Emscripten: https://github.com/emscripten-core/emscripten/compare/1.29.5...1.29.6
    - Emscripten-LLVM: no changes.
    - Emscripten-Clang: no changes.

v1.29.5: 1/23/2015
-------------------
 - Enable compiling source files with the extension ".c++".
 - Enable versioning of the emscripten ports so that older Emscripten versions
   can keep using older versions of the ports (#3144)
 - Added a whitelist option to emterpreter, a linker flag of form -s
   EMTERPRETIFY_WHITELIST=["symbol1","symbol2"]. (#3129)
 - Improved emscripten_get_pointerlock_status() to always fill the output
   structure even when pointer lock is not supported.
 - Added an environment variable EMCC_NO_OPT_SORT=0/1 option to configure
   whether the generated output should have the functions sorted by length,
   useful for debugging.
 - Added new tool tools/merge_pair.py which allows bisecting differences between
   two output files to find discrepancies.
 - Improved parsing in cashew.
 - Improved output message from emconfigure and emmake when inputs are unexpected.
 - Added built-in asm handler for LLVM fabs operation.
 - Full list of changes:
    - Emscripten: https://github.com/emscripten-core/emscripten/compare/1.29.4...1.29.5
    - Emscripten-LLVM: https://github.com/emscripten-core/emscripten-fastcomp/compare/1.29.4...1.29.5
    - Emscripten-Clang: no changes.

v1.29.4: 1/21/2015
-------------------
 - Added new C <-> JS string marshalling functions asciiToString(),
   stringToAscii(), UTF8ToString(), stringToUTF8() that can be used to copy
   strings across the JS and C boundaries. (#2363)
 - Added new functions lengthBytesUTF8(), lengthBytesUTF16() and
   lengthBytesUTF32() to allow computing the byte lengths of strings in
   different encodings. (#2363)
 - Upgraded SDL2 port to version 4.
 - Add support for saving the emterpreter stack when there are functions
   returning a value on the stack (#3129)
 - Notice async state in emterpreter trampolines (#3129)
 - Optimize SDL1 pixel copying to the screen.
 - Fixed an issue with emterpreter parsing. (#3141)
 - Fixed an issue with native optimizer and -s PPRECISE_F32=1.
 - Full list of changes:
    - Emscripten: https://github.com/emscripten-core/emscripten/compare/1.29.3...1.29.4
    - Emscripten-LLVM: https://github.com/emscripten-core/emscripten-fastcomp/compare/1.29.3...1.29.4
    - Emscripten-Clang: no changes.

v1.29.3: 1/16/2015
-------------------
 - Fixed a bug with OpenGL context initialization enableExtensionsByDefault. (#3135)
 - Fixed an issue with nested if parsing in native optimizer.
 - Full list of changes:
    - Emscripten: https://github.com/emscripten-core/emscripten/compare/1.29.2...1.29.3
    - Emscripten-LLVM: no changes.
    - Emscripten-Clang: no changes.

v1.29.2: 1/16/2015
-------------------
 - Fixed an issue with embind compilation in LLVM 3.5.
 - Fixed an issue with SDL audio queueing stability, which would queue audio too
   eagerly and cause stutter in some applications (#3122, #3124)
 - Enabled native JS optimizer to be built automatically on Windows, requires
   VS2012 or VS2013.
 - Improve error message to reflect the fact that DLOPEN_SUPPORT is currently
   not available (#2365)
 - Improve SIMD load and store support.
 - Upgraded SDL2 port to version 3.
 - Fix a bug with native JS optimizer and braces in nested ifs.
 - Improved emterpreter support.
 - Fixed LLVM 3.5 to build with Visual Studio on Windows (emscripten-fastcomp #61)
 - Full list of changes:
    - Emscripten: https://github.com/emscripten-core/emscripten/compare/1.29.1...1.29.2
    - Emscripten-LLVM: https://github.com/emscripten-core/emscripten-fastcomp/compare/1.29.1...1.29.2
    - Emscripten-Clang: no changes.

v1.29.1: 1/7/2015
-------------------
 - Migrated to upstream PNaCl LLVM+Clang 3.5 from the previous 3.4.
 - Full list of changes:
    - Emscripten: https://github.com/emscripten-core/emscripten/compare/1.29.0...1.29.1
    - Emscripten-LLVM: https://github.com/emscripten-core/emscripten-fastcomp/compare/1.29.0...1.29.1
    - Emscripten-Clang: https://github.com/emscripten-core/emscripten-fastcomp-clang/compare/1.29.0...1.29.1

v1.29.0: 1/7/2015
-------------------
 - Full list of changes:
    - Emscripten: https://github.com/emscripten-core/emscripten/compare/1.28.3...1.29.0
    - Emscripten-LLVM: https://github.com/emscripten-core/emscripten-fastcomp/compare/1.28.3...1.29.0
    - Emscripten-Clang: no changes.

v1.28.3: 1/4/2015
-------------------
 - embuilder.py tool
 - Many fixes for native optimizer on Windows
 - Perform LLVM LTO in a separate invocation of opt, so that it does not mix
   with legalization and other stuff we do at link time
 - Full list of changes:
    - Emscripten: https://github.com/emscripten-core/emscripten/compare/1.28.2...1.28.3
    - Emscripten-LLVM: https://github.com/emscripten-core/emscripten-fastcomp/compare/1.28.2...1.28.3
    - Emscripten-Clang: https://github.com/emscripten-core/emscripten-fastcomp-clang/compare/1.28.2...1.28.3

v1.28.2: 12/17/2014
-------------------
 - Enable native optimizer by default
 - Disable slow2asm legacy testing (asm.js mode in pre-fastcomp)
 - Full list of changes:
    - Emscripten: https://github.com/emscripten-core/emscripten/compare/1.28.1...1.28.2
    - Emscripten-LLVM: https://github.com/emscripten-core/emscripten-fastcomp/compare/1.28.1...1.28.2
    - Emscripten-Clang: no changes.

v1.28.1: 12/15/2014
-------------------
 - Use a lot more MUSL math functions
 - Full list of changes:
    - Emscripten: https://github.com/emscripten-core/emscripten/compare/1.28.0...1.28.1
    - Emscripten-LLVM: https://github.com/emscripten-core/emscripten-fastcomp/compare/1.28.0...1.28.1
    - Emscripten-Clang: no changes.

v1.28.0: 12/12/2014
-------------------
 - Full list of changes:
    - Emscripten: https://github.com/emscripten-core/emscripten/compare/1.27.2...1.28.0
    - Emscripten-LLVM: https://github.com/emscripten-core/emscripten-fastcomp/compare/1.27.2...1.28.0
    - Emscripten-Clang: no changes.

v1.27.2: 12/10/2014
-------------------
 - Added more complete support for SSE1 SIMD intrinsics API. (#2792)
 - Fixed an issue with glTexImage2D on GL_LUMINANCE + GL_FLOAT textures. (#3039)
 - Use the cashew asm.js parser in native optimizer.
 - Fixed issues with IE when running closure minified pages. (#3012)
 - Enabled asm.js validation for SIMD compilation.
 - Full list of changes:
    - Emscripten: https://github.com/emscripten-core/emscripten/compare/1.27.1...1.27.2
    - Emscripten-LLVM: https://github.com/emscripten-core/emscripten-fastcomp/compare/1.27.1...1.27.2
    - Emscripten-Clang: no changes.

v1.27.1: 11/20/2014
-------------------
 - Migrated to upstream PNaCl LLVM+Clang 3.4 from the previous 3.3.
 - Added a FindOpenGL.cmake to support find_package() for OpenGL in CMake scripts.
 - Full list of changes:
    - Emscripten: https://github.com/emscripten-core/emscripten/compare/1.27.0...1.27.1
    - Emscripten-LLVM: https://github.com/emscripten-core/emscripten-fastcomp/compare/1.27.0...1.27.1
    - Emscripten-Clang: https://github.com/emscripten-core/emscripten-fastcomp-clang/compare/1.27.0...1.27.1

v1.27.0: 11/20/2014
-------------------
 - Added new work in progress option -s NATIVE_OPTIMIZER=1 that migrates
   optimizer code from JS to C++ for better performance.
 - Fixed an embind issue when compiling with closure (#2974)
 - Fixed an embind issue with unique_ptr (#2979)
 - Fixed a bug with new GL context initialization in proxy to worker mode.
 - Fixed an issue where GL context event handlers would leak after a GL context
   has been freed.
 - Optimized embind operation in Chrome by avoiding using Function.prototype.bind().
 - Full list of changes:
    - Emscripten: https://github.com/emscripten-core/emscripten/compare/1.26.1...1.27.0
    - Emscripten-LLVM: https://github.com/emscripten-core/emscripten-fastcomp/compare/1.26.1...1.27.0
    - Emscripten-Clang: no changes.

v1.26.1: 11/7/2014
------------------
 - Fixed emscripten::val handle for special js values (#2930)
 - Implemented SDL 1.2 SDL_SetClipRect / SDL_GetClipRect (#2931)
 - Added support for building zlib from Emscripten Ports with linker flag -s USE_ZLIB=1.
 - Improved experimental GLES3 support.
 - Fixed issues with llseek (#2945)
 - Enable using emscripten_get_now() in web workers (#2953)
 - Added stricter input data validation in GL code.
 - Added new HTML5 C API for managing fullscreen mode transitions to resolve
   cross-browser issue #2556 (#2975)
 - Fixed an issue with using structs in va_args (#2923)
 - Full list of changes:
    - Emscripten: https://github.com/emscripten-core/emscripten/compare/1.26.0...1.26.1
    - Emscripten-LLVM: https://github.com/emscripten-core/emscripten-fastcomp/compare/1.26.0...1.26.1
    - Emscripten-Clang: https://github.com/emscripten-core/emscripten-fastcomp-clang/compare/1.26.0...1.26.1

v1.26.0: 10/29/2014
-------------------
 - Fixed an issue where emar would forward --em-config to llvm-ar (#2886)
 - Added a new "emterpreter" feature that allows running Emscripten compiled
   code in interpreted form until asm.js compilation is ready (-s
   EMTERPRETIFY=1).
    - For more information, see
      https://groups.google.com/d/msg/emscripten-discuss/vhaPL9kULxk/_eD2G06eucwJ
 - Added new "Emscripten Ports" architecture that enables building SDL2 with -s
   USE_SDL=2 command line flag.
 - Added support for SDL 1.2 SDL_CreateRGBSurfaceFrom() function.
 - Improved experimental SIMD support.
 - Use only minimum necessary digits to print floating point literals in
   generated JS code for smaller code output.
 - Full list of changes:
    - Emscripten: https://github.com/emscripten-core/emscripten/compare/1.25.2...1.26.0
    - Emscripten-LLVM: https://github.com/emscripten-core/emscripten-fastcomp/compare/1.25.2...1.26.0
    - Emscripten-Clang: no changes.

v1.25.2: 10/16/2014
-------------------
 - Fixed a bug in tmpfile() function not allocating the mode argument correctly.
 - Fixed a bug with handling empty files in IDBFS (#2845)
 - Added an implementation of the utimes() function (#2845)
 - Added experimental WebGL 2.0 support with the linker flag -s USE_WEBGL2=1.
   (#2873)
 - Fixed a UnboundTypeError occurring in embind (#2875)
 - Fixed an error "IndexSizeError: Index or size is negative or greater than the
   allowed amount" being thrown by Emscripten SDL 1.2 surface blit code. (#2879)
 - Fixed a JS minifier issue that generated "x--y from x - -y" (#2869)
 - Added a new emcc command line flag "--cache <dir>" to control the location of
   the Emscripten cache directory (#2816)
 - Implemented SDL_ConvertSurface() and added support for SDL_SRCALPHA in
   SDL_SetAlpha (#2871)
 - Fixed issues with the GL library handling of invalid input values.
 - Optimized SDL copyIndexedColorData function (#2890)
 - Implemented GLES3 emulation for glMapBufferRange() for upcoming WebGL 2
   support, using the -s FULL_ES3=1 linker option.
 - Fixed a bug where setting up and cancelling the main loop multiple times
   would stack up the main loop to be called too frequently (#2839)
 - Introduced a new API emscripten_set_main_loop_timing() for managing the
   Emscripten main loop calling frequency (#2839)
 - Added new optimization flags SDL.discardOnLock and SDL.opaqueFrontBuffer to
   Emscripten SDL 1.2 SDL_LockSurface() and SDL_UnlockSurface() (#2870)
 - Fixed a bug with glfwGetProcAddress().
 - Added option to customize GLOBAL_BASE (the starting address of global
   variables in the Emscripten HEAP).
 - Added the ability to register mouseover and mouseout events from the HTML5
   API.
 - Improved experimental SIMD support.
 - Full list of changes:
    - Emscripten: https://github.com/emscripten-core/emscripten/compare/1.25.1...1.25.2
    - Emscripten-LLVM: no changes.
    - Emscripten-Clang: no changes.

v1.25.1: 10/1/2014
------------------
 - Updated heap resize support code when -s ALLOW_MEMORY_GROWTH=1 is defined.
 - Updated libc++ to new version from upstream svn revision 218372, 2014-09-24.
 - Fixed a bug where building on Windows might generate output JS files with
   incorrect syntax (emscripten-fastcomp #52)
 - Improved experimental SIMD support.
 - Full list of changes:
    - Emscripten: https://github.com/emscripten-core/emscripten/compare/1.25.0...1.25.1
    - Emscripten-LLVM: https://github.com/emscripten-core/emscripten-fastcomp/compare/1.25.0...1.25.1
    - Emscripten-Clang: no changes.


v1.25.0: 9/30/2014
------------------
 - Fixed a warning message with -s EXPORTED_FUNCTIONS.
 - Full list of changes:
    - Emscripten: https://github.com/emscripten-core/emscripten/compare/1.24.1...1.25.0
    - Emscripten-LLVM: no changes.
    - Emscripten-Clang: no changes.

v1.24.1: 9/27/2014
------------------
 - Fixed issues with the tmpnam and tmpfile functions (#2797, 2798)
 - Fixed CMake package find code to not search any system directories, because
   Emscripten is a cross-compiler.
 - Improved support for the proposed solution for heap resizing.
 - Fixed an issue where one could not run a main loop without having first a GL
   context created when -s FULL_ES2 or -s LEGACY_GL_EMULATION were set.
 - For compatibility, Emscripten will no longer warn about missing library files
   for -lGL, -lGLU and -lglut libraries, since Emscripten provides the
   implementation for these without having to explicitly link to anything.
 - Added support for readonly (const) attributes and automatically call
   Pointer_stringify on DOMStrings in WebIDL.
 - Improved SIMD support for the experimental Ecmascript SIMD spec.
 - Added support for GLFW 3.0.
 - Added new Emscripten HTML 5 functions emscripten_set_mouseenter_callback()
   and emscripten_set_mouseleave_callback().
 - Emscripten now recognizes an environment variable
   EMCC_JSOPT_BLACKLIST=a,b,c,d which can be used to force-disable Emscripten to
   skip running specific JS optimization passes. This is intended as a debugging
   aid to help zoom in on JS optimizer bugs when compiling with -O1 and greater.
   (#2819)
 - Fixed a bug where Module['TOTAL_STACK'] was ignored (#2837).
 - Improved SIMD support for the experimental Ecmascript SIMD spec. Preliminary asm.js validation.
 - Full list of changes:
    - Emscripten: https://github.com/emscripten-core/emscripten/compare/1.24.0...1.24.1
    - Emscripten-LLVM: https://github.com/emscripten-core/emscripten-fastcomp/compare/1.24.0...1.24.1
    - Emscripten-Clang: no changes.

v1.24.0: 9/16/2014
------------------
 - Renamed the earlier Module.locateFilePackage() to Module.locateFile() added
   in v1.22.2 to better reflect its extended usage.
 - Improved exceptions support with exception_ptr.
 - Fixed a bug where restoring files from IDBFS would not preserve their file modes.
 - Fixed and issue where one could not pass a null pointer to strftime() function.
 - Improved SIMD support for the experimental Ecmascript SIMD spec.
 - Full list of changes:
    - Emscripten: https://github.com/emscripten-core/emscripten/compare/1.23.5...1.24.0
    - Emscripten-LLVM: https://github.com/emscripten-core/emscripten-fastcomp/compare/1.23.5...1.24.0
    - Emscripten-Clang: no changes.

v1.23.5: 9/12/2014
------------------
 - Added new functions emscripten_get_device_pixel_ratio(),
   emscripten_set_canvas_css_size() and emscripten_get_canvas_css_size() which
   allow handling High DPI options from C code.
 - Fixed bugs with timzone-related functions in the JS-implemented C standard
   library.
 - Implemented clock_gettime(CLOCK_MONOTONIC) and added a new function
   emscripten_get_now_is_monotonic() to query whether the JS-provided timer is
   monotonic or not.
 - Fixed an issue where the user could not pass --llvm-opts=xxx when also
   specifying --llvm-lto=2.
 - Renamed the linker option -profiling to --profiling for consistency. The old
   form is still supported.
 - Formalized the set of valid characters to be used in files passed to the
   file_packager.py (#2765).
 - Implemented SDL function SDL_BlitScaled.
 - Fixed a bug with right modifier keys in SDL.
 - Full list of changes:
    - Emscripten: https://github.com/emscripten-core/emscripten/compare/1.23.4...1.23.5
    - Emscripten-LLVM: no changes.
    - Emscripten-Clang: no changes.

v1.23.4: 9/7/2014
------------------
 - Implemented new targetX and targetY fields for native HTML5 mouse and touch
   events (#2751)
 - Improved SIMD support for the experimental Ecmascript SIMD spec.
 - Full list of changes:
    - Emscripten: https://github.com/emscripten-core/emscripten/compare/1.23.3...1.23.4
    - Emscripten-LLVM: https://github.com/emscripten-core/emscripten-fastcomp/compare/1.23.3...1.23.4
    - Emscripten-Clang: no changes.

v1.23.3: 9/7/2014
------------------
 - Removed the scons-tools SCons build system as unused.
 - Fixed an issue where applications could not handle WebGL context creation
   failures gracefully.
 - Fixed a bug where the stringToC function in ccall/cwrap might not allocate
   enough space to hold unicode strings.
 - Removed CMake from attempting to link to library -ldl when building projects,
   by unsetting CMAKE_DL_LIBS.
 - Fixed a bug where write_sockaddr might return undefined data in its output
   structure.
 - Added a new _experimental_ -s POINTER_MASKING=1 linker option that might help
   JS VMs to optimize asm.js code.
 - Added first version of a memory tracing API to profile memory usage in
   Emscripten applications.
 - Added functions glob and globfree from musl regex library.
 - Improved SIMD support for the experimental Ecmascript SIMD spec.
 - Full list of changes:
    - Emscripten: https://github.com/emscripten-core/emscripten/compare/1.23.2...1.23.3
    - Emscripten-LLVM: https://github.com/emscripten-core/emscripten-fastcomp/compare/1.23.2...1.23.3
    - Emscripten-Clang: no changes.

v1.23.2: 9/2/2014
------------------
 - Adjusted the process and group ids reported by the stub library functions to
   be closer to native unix values.
 - Set stack to be aligned to 16 bytes. (#2721)
 - Fixed a compiler error "unresolved symbol:
   __cxa_decrement_exception_refcount" (#2715)
 - Added a new warning message that instructs that building .so, .dll and .dylib
   files is not actually supported, and is faked for compatibility reasons for
   existing build chains. (#2562)
 - Fixed problems with SDL mouse scrolling (#2643)
 - Implemented OpenAL function alSourceRewind.
 - Removed several old header files from the Emscripten repository that had been
   included for emulation purposes (zlib.h, png.h, tiff.h, tiffio.h), but their
   implementation is not included.
 - Work around an issue in d8 with binary file reading that broke e.g. printf
   when running in d8. (#2731)
 - Rigidified the semantics of Module.preRun and Module.postRun: These must
   always be JS arrays, single functions are not allowed (#2729)
 - Improved compiler warning diagnostics when generating output that will not
   validate as asm.js (#2737)
 - Updated to latest emrun version to enable support for passing arguments with
   hyphens to the program. (#2742)
 - Added Bessel math functions of the first kind  (j0, j1, jn) from musl.
 - Improved SIMD support for the experimental Ecmascript SIMD spec.
 - Full list of changes:
    - Emscripten: https://github.com/emscripten-core/emscripten/compare/1.23.1...1.23.2
    - Emscripten-LLVM: https://github.com/emscripten-core/emscripten-fastcomp/compare/1.23.1...1.23.2
    - Emscripten-Clang: no changes.

v1.23.1: 8/26/2014
------------------
 - Add support for the Chrome variant of the Gamepad API.
 - Updates to SIMD.js support.
 - Implemented glutSetCursor function.
 - Added new link-time options -s NO_FILESYSTEM=1 and -s NO_BROWSER=1 to enable
   reducing output file sizes when those functionalities are not necessary.
 - Added a new option --closure 2 to allow running closure even on the asm.js output.
 - Fixed a regression bug that broke the use of
   emscripten_set_socket_error_callback() in emscripten.h
 - Removed the support for old discontinued Mozilla Audio Data API in src/library_sdl.js.
 - Removed the support for using Web Audio ScriptProcessorNode to stream audio.
 - Improved SDL audio streaming by using the main rAF() callback instead of a
   separate setTimeout() callback to schedule the audio data.
 - Deprecated compiling without typed arrays support.
 - Migrated to using musl PRNG functions. Fixes reported bugs about the quality of randomness (#2341)
 - Improved SIMD support for the experimental Ecmascript SIMD spec.
 - Full list of changes:
    - Emscripten: https://github.com/emscripten-core/emscripten/compare/1.23.0...1.23.1
    - Emscripten-LLVM: https://github.com/emscripten-core/emscripten-fastcomp/compare/1.23.0...1.23.1
    - Emscripten-Clang: no changes.

v1.23.0: 8/21/2014
------------------
 - Added support for array attributes in WebIDL bindings.
 - Allow cloning pointers that are scheduled for deletion in embind, and add
   support for null in embind_repr().
 - Fixed possible issues with rounding and flooring operations.
 - Full list of changes:
    - Emscripten: https://github.com/emscripten-core/emscripten/compare/1.22.2...1.23.0
    - Emscripten-LLVM: no changes.
    - Emscripten-Clang: no changes.

v1.22.2: 8/19/2014
------------------
 - Adds stack overflow checks when building with the link flag -s ASSERTIONS=1.
 - Fix an issue where EM_ASM was not usable with closure when closure removed
   the Module object (#2639)
 - The locale "POSIX" is now recognized (#2636)
 - Fixed a problem with embind on IE11.
 - Added OpenAL functions alSource3i, alListener3f, alGetEnumValue and
   alSpeedOfSound and also recognize ALC_MAX_AUXILIARY_SENDS.
 - Fixed an issue where emcc would create .o files in the current directory when
   compiling multiple code files simultaneously (#2644)
 - The -s PROXY_TO_WORKER1= option now looks for a GET option "?noProxy" in the
   page URL to select at startup time whether proxying should be on or off.
 - Added new functions emscripten_yield, emscripten_coroutine_create and
   emscripten_coroutine_next which implement coroutines when building with the
   -s ASYNCIFY=1 option.
 - Optimized the size of intermediate generated .o files by omitting LLVM debug
   info from them when not needed. (#2657)
 - Fixed WebSocket connection URLs to allow a port number in them, e.g.
   "server:port/addr" (2610)
 - Added support for void* to the WebIDL binder, via the identifier VoidPtr.
 - Optimize emcc to not copy bitcode files around redundantly.
 - Fix stat() to correctly return ENOTDIR when expected (#2669).
 - Fixed issues with nested exception catching (#1714).
 - Increased the minimum size of the Emscripten HEAP to 64k instead of a previous 4k.
 - The {{{ cDefine('name') }}} macros now raise a compile-time error if the
   define name is not found, instead of hiding the error message inside the
   compiled output (#2672)
 - Fixed an issue where --emrun parameter was not compatible with the -s
   PROXY_TO_WORKER=1 option.
 - Improved WebGL support when compiling with the PROXY_TO_WORKER=1 option.
 - Fixed a regression issue with the handling of running dtors of classes that
   use virtual inheritance. (#2682)
 - Added an option Module.locateFilePackage() as a means to customize where data
   files are found in relative to the running page (#2680). NOTE: This parameter
   was later renamed to Module.locateFile() instead in release 1.24.0.
 - Fixed a bug where OpenAL sources would not properly delete.
 - Fixed a bug with upstream libc++ on std::map, std::multimap and
   std::unordered_map self-assignment
   (http://llvm.org/bugs/show_bug.cgi?id=18735)
 - Allow using __asm__ __volatile__("": : :"memory") as a compile-time
   reordering barrier (#2647)
 - Full list of changes:
    - Emscripten: https://github.com/emscripten-core/emscripten/compare/1.22.1...1.22.2
    - Emscripten-LLVM: https://github.com/emscripten-core/emscripten-fastcomp/compare/1.22.1...1.22.2
    - Emscripten-Clang: no changes.

v1.22.1: 8/7/2014
------------------
 - Added support for prefixing functions with '$' in JS libraries, in order to
   cause them not be prefixed with '_' when compiling.
 - Improved WebIDL compiler to support enums.
 - Fixed a bug with emscripten_force_exit() that would throw an exception (#2629).
 - Fixed setlocale() when setting a bad locale. (#2630)
 - Fixed a compiler miscompilation bug when optimizing loops. (#2626)
 - Fixed an issue with rethrowing an exception (#2627)
 - Fixed a bug where malloc()ing from JS code would leak memory if the C/C++
   side does not use malloc() (#2621)
 - Removed an unnecessary assert() in glReadPixels, and improved it to support
   more texture pixel types.
 - Fixed a bug with std::locale accepting unknown locale names (#2636)
 - Added support for WebIDL binder to work with Closure (#2620)
 - Added no-op SDL IMG_Quit() and TTF_Quit() symbols.
 - Migrated to building libcxx and libcxxapi with -Oz optimization flags.
 - Full list of changes:
    - Emscripten: https://github.com/emscripten-core/emscripten/compare/1.22.0...1.22.1
    - Emscripten-LLVM: no changes.
    - Emscripten-Clang: no changes.

v1.22.0: 8/5/2014
------------------
 - Added support to emrun to dump files to the local filesystem for debugging
   purposes.
 - Implemented emscripten_wget in ASYNCIFY mode.
 - Improved extension catching support (#2616)
 - Fixed .a link groups to also work when linking to bitcode. (#2568)
 - Full list of changes:
    - Emscripten: https://github.com/emscripten-core/emscripten/compare/1.21.10...1.22.0
    - Emscripten-LLVM: https://github.com/emscripten-core/emscripten-fastcomp/compare/1.21.10...1.22.0
    - Emscripten-Clang: no changes.

v1.21.10: 7/29/2014
-------------------
 - Fixed a Windows-specific issue where the generated output files might contain
   line endings of form \r\r\n. This caused browser debuggers to get confused
   with line numbers. (#2133)
 - Improved the node.js workaround introduced in v1.21.8.
 - Implemented new HTML5 API for direct WebGL context creation, emscripten_webgl_*().
 - Fixed a bug when loading in node.js and loaded by another module (#2586)
 - Full list of changes:
    - Emscripten: https://github.com/emscripten-core/emscripten/compare/1.21.9...1.21.10
    - Emscripten-LLVM: no changes.
    - Emscripten-Clang: no changes.

v1.21.9: 7/28/2014
------------------
 - Fixed issues with exception catching. (#2531)
 - Full list of changes:
    - Emscripten: https://github.com/emscripten-core/emscripten/compare/1.21.8...1.21.9
    - Emscripten-LLVM: no changes.
    - Emscripten-Clang: no changes.

v1.21.8: 7/28/2014
------------------
 - Fixed an issue when using --embed-file to embed very large files.
 - Worked around a Windows node.js bug where the compiler output might get cut
   off when the compilation ends in an error.
   (https://github.com/joyent/node/issues/1669)
 - Full list of changes:
    - Emscripten: https://github.com/emscripten-core/emscripten/compare/1.21.7...1.21.8
    - Emscripten-LLVM: https://github.com/emscripten-core/emscripten-fastcomp/compare/1.21.7...1.21.8
    - Emscripten-Clang: no changes.

v1.21.7: 7/25/2014
------------------
 - Added new environment variable EMCC_ONLY_FORCED_STDLIBS which can be used to
   restrict to only linking to the chosen set of Emscripten-provided libraries.
   (See also EMCC_FORCE_STDLIBS)
 - Adjusted argv[0] and environment variables USER, HOME, LANG and _ to report a
   more convenient set of default values. (#2565)
 - Fixed an issue where the application could not use environ without also
   referring to getenv() (#2557)
 - Fixed an issue with IDBFS running in web workers.
 - Print out an error if IDBFS is used without IDB support.
 - Fixed calling Runtime.getFuncWrapper() when -s ALIASING_FUNCTION_POINTERS=1 (#2010)
 - Fixed an issue where deleting files during directory iteration would produce
   incorrect iteration results (#2528)
 - Fixed support for strftime with %z and %Z (#2570)
 - Fixed a bug with truncate() throwing an exception (#2572)
 - Improved the linker to generate warning messages if user specifies -s X=Y
   linker flags that do not exist (#2579)
 - Fixed an issue with creating read-only files (#2573)
 - Added first implementation for the ASYNCIFY option, which splits up
   synchronous blocking loops to asynchronous execution. For more information on
   this approach, see https://github.com/emscripten-core/emscripten/wiki/Asyncify
 - Full list of changes:
    - Emscripten: https://github.com/emscripten-core/emscripten/compare/1.21.6...1.21.7
    - Emscripten-LLVM: https://github.com/emscripten-core/emscripten-fastcomp/compare/1.21.6...1.21.7
    - Emscripten-Clang: no changes.

v1.21.6: 7/22/2014
------------------
 - Separated OpenAL AL and ALC errors to properly separate fields.
 - When using EGL to initialize a GL context, initialize a stencil buffer to the
   context as well, since proper EGL context choosing is not yet implemented.
 - Added new linker flag -s DEMANGLE_SUPPORT to choose whether to compile the
   application with libcxxabi-provided demangling support ___cxa_demangle().
 - Fixed a problem where calling stat() on a nonexisting file in the runtime VFS
   would result in an exception being thrown. (#2552)
 - When using the -v flag, no longer retain intermediate compilation files. To
   preserve the intermediate files, set the EMCC_DEBUG=1 environment variable.
   (#2538)
 - Added a new HTML setting Module.memoryInitializerPrefixURL which specifies a
   prefix for where the memory initializer file .mem.js should be loaded from
   (#2542)
 - Implemented eglReleaseThread to work according to spec.
 - Implemented a new function emscripten_force_exit() which immediately shuts
   down the C runtime.
 - Fixed a bug with exception handling that resulted in an error unresolved
   symbol: _ZTISt13bad_exception (#2560)
 - Full list of changes:
    - Emscripten: https://github.com/emscripten-core/emscripten/compare/1.21.5...1.21.6
    - Emscripten-LLVM: no changes.
    - Emscripten-Clang: no changes.

v1.21.5: 7/21/2014
------------------
 - Added support for glDrawBuffers with the WEBGL_draw_buffers extension.
 - Added stub implementation for eglReleaseThread.
 - Fixed a bug where passing -E to emcc used the system include headers instead
   of the built-in ones. (#2534)
 - Fixed the stacktrace() function to work on MSIE as well.
 - Removed the zlib.h header file from system include directory, since
   Emscripten does not provide an implementation of zlib built-in.
 - Added support for __cxa_bad_typeid (#2547)
 - Fixed an internal compiler crash with a certain pattern involving optimized
   builds and int64_t (#2539)
 - Fixed an issue with -s EXCEPTION_CATCHING_WHITELIST handling where an
   extension that was a substring of another might get erroneously handled.
 - Full list of changes:
    - Emscripten: https://github.com/emscripten-core/emscripten/compare/1.21.4...1.21.5
    - Emscripten-LLVM: https://github.com/emscripten-core/emscripten-fastcomp/compare/1.21.4...1.21.5
    - Emscripten-Clang: no changes.

v1.21.4: 7/17/2014
------------------
 - Implemented the getsockopt() function.
 - Added new event callback functions emscripten_set_socket_xx_callback() that
   allow listening to WebSocket events in an asynchronous manner.
 - Greatly improved CMake support, now various forms of configure-time test
   builds are supported, and the default extension is set to ".js"
 - Prohibit the virtual filesystem from creating files with name '.' or '..' at
   runtime.
 - Have runtime mkdir() function call normalize the path to be created before
   creation.
 - Fixed an issue with omitting the third parameter in cwrap() call (#2511).
 - Fixed an issue where mouse event handling would throw an exception if the
   page did not contain a canvas object.
 - Fixed a GL initialization problem when user has extended Array with custom
   functions (#2514)
 - Added new compiler defines __EMSCRIPTEN_major__, __EMSCRIPTEN_minor__ and
   __EMSCRIPTEN_tiny__ which communicate the compiler version major.minor.tiny
   to compiled applications (#2343)
 - Fixed a bug where emrun did not properly capture the exit code when exit
   runtime via not calling exit().
 - Fixed an error message when symlinkin invalid filenams at runtime.
 - Fixed a bug in EGL context creation that parsed the input context creation
   parameters with wrong terminator.
 - Improved ffdb.py to be smarter when to attempt port forwarding to connect to
   a FFOS device DevTools port.
 - Implemented strsignal() function (#2532)
 - Full list of changes:
    - Emscripten: https://github.com/emscripten-core/emscripten/compare/1.21.3...1.21.4
    - Emscripten-LLVM: no changes.
    - Emscripten-Clang: no changes.

v1.21.3: 7/10/2014
------------------
 - Added implementations for SDL function SDL_AudioQuit and SDL_VideoQuit.
 - Fix an issue with the optimizeShifts optimization enabled in previous version.
 - Fixed the -s RELOOPER command line parameter to work.
 - Fixed a bug where building the system libc might result in a compiler deadlock
   on Windows.
 - Removed emcc from trying to link in .dll files as static libraries on
   Windows.
 - Added support for GL_HALF_FLOAT_OES.
 - Fixed a bug where emcmake did not work on Windows.
 - Use multithreaded compilation to build libc.
 - Fixed an issue where the GL interop library could throw an exception in an
   error condition, instead of raising a GL error.
 - Full list of changes:
    - Emscripten: https://github.com/emscripten-core/emscripten/compare/1.21.2...1.21.3
    - Emscripten-LLVM: no changes.
    - Emscripten-Clang: no changes.

v1.21.2: 7/5/2014
------------------
 - Improved the checks that detect that code is run only while the runtime is
   initialized.
 - The memory initializer file (.mem.js) is now emitted by default when
   compiling with at least -O2 optimization level.
 - Fixed a performance issue where built-in math functions (Math.sqrt, etc.)
   took a slightly slower path (#2484).
 - Added support for the ffs libc function.
 - Re-enabled optimizeShifts optimization when not compiling for asm.js (#2481)
 - Full list of changes:
    - Emscripten: https://github.com/emscripten-core/emscripten/compare/1.21.1...1.21.2
    - Emscripten-LLVM: no changes.
    - Emscripten-Clang: no changes.

v1.21.1: 7/3/2014
------------------
 - Fixed an issue where wrong python interpreter could get invoked on Windows
   when both native and cygwin python were installed.
 - Updated musl from version 0.9.13 to version 1.0.3.
 - Full list of changes:
    - Emscripten: https://github.com/emscripten-core/emscripten/compare/1.21.0...1.21.1
    - Emscripten-LLVM: no changes.
    - Emscripten-Clang: no changes.

v1.21.0: 7/2/2014
------------------
 - Enable memory init files (.mem) by default in optimized builds (-O2+), as if
   --memory-init-file 1  is specified. This makes the default behavior on
   optimized builds emit smaller and faster-to-load code, but does require that
   you ship both a .js and a .mem file (if you prefer not to, can use
   --memory-init-file 1  ).
 - Implemented new SDL 1.2 functions SDL_GetRGB, SDL_GetRGBA and SDL_putenv.
 - Added support for /dev/random, /dev/urandom and C++11 std::random_device,
   which will use cryptographically secure random api if available. (#2447)
 - Added support for CMake find_path() directive.
 - Added support for std::unique_ptr in embind.
 - Improved Windows support for ffdb.py.
 - Implemented the clip_rect structure for created SDL surfaces.
 - Fixed a regression with SDL touch events (#2466)
 - Added support for C++11 std::thread::hardware_concurrency which backs to
   navigator.hardwareConcurrency. See
   http://wiki.whatwg.org/wiki/Navigator_HW_Concurrency (#2456)
 - Optimized embind code generation with constexprs.
 - Enabled the use of Runtime.add&removeFunction when closure minification is
   active (#2446)
 - Implemented support for accessing WebGL when building via the proxy to worker
   architecture.
 - Full list of changes:
    - Emscripten: https://github.com/emscripten-core/emscripten/compare/1.20.0...1.21.0
    - Emscripten-LLVM: no changes.
    - Emscripten-Clang: no changes.

v1.20.0: 6/13/2014
------------------
 - Optimize in-memory virtual filesystem performance when serialized to an IndexedDB.
 - Fixed memcpy regression with ta0 and ta1 modes.
 - Fixed an issue with line numbers being messed up when generating source maps (#2410)
 - Fixed an ffdb logging bug that could cause it to drop messages if they were
   being received too fast. Added support getting memory and system descriptions
   with ffdb.
 - Added a new extension to SDL "emscripten_SDL_SetEventHandler()" which enabled
   application to perform SDL event handling inside a JS event handler to
   overcome browser security restrictions. (#2417)
 - Full list of changes:
    - Emscripten: https://github.com/emscripten-core/emscripten/compare/1.19.2...1.20.0
    - Emscripten-LLVM: no changes.
    - Emscripten-Clang: no changes.

v1.19.2: 6/9/2014
------------------
 - Updated CMake support for response file handling.
 - Fixed issues with glfwGetProcAddress and glfwSetWindowSizeCallback.
 - Fixed an issue with regexes that caused issues on IE11 runtime (#2400)
 - Added a new functions emscripten_get_preloaded_image_data() and
   emscripten_get_preloaded_image_data_from_FILE() to obtain pixel data of
   preloaded images.
 - Greatly improved ffdb capabilities to operate a FFOS device.
 - Fixed a Windows-specific bug where the user temp directory was littered with
   temporary .rsp files that did not get cleaned up.
 - Improved SIMD support.
 - Full list of changes:
    - Emscripten: https://github.com/emscripten-core/emscripten/compare/1.19.1...1.19.2
    - Emscripten-LLVM: https://github.com/emscripten-core/emscripten-fastcomp/compare/1.19.1...1.19.2
    - Emscripten-Clang: no changes.

v1.19.1: 6/3/2014
------------------
 - Migrate to using musl sscanf and sprintf and the family that writes to
   memory, and not directly to the filesystem.
 - Improve the error messages from -s SAFE_HEAP_ACCESS=1 runtime checks.
 - Added new linker flag -s NO_DYNAMIC_EXECUTION=1 which removes the use of
   eval() and new Function() in the generated output. For more information, see
   "Eval and related functions are disabled" in
   https://developer.chrome.com/extensions/contentSecurityPolicy .
 - Fixed a compiler issue when very large double constants are present. (#2392)
 - Full list of changes:
    - Emscripten: https://github.com/emscripten-core/emscripten/compare/1.19.0...1.19.1
    - Emscripten-LLVM: no changes.
    - Emscripten-Clang: no changes.

v1.19.0: 5/29/2014
------------------
 - Added an error message to signal that linkable modules are not supported in fastcomp.
 - Fixed a miscompilation issue that resulted in an error "SyntaxError: invalid
   increment operand" and a statement +(+0) being generated (#2314)
 - Make optimized compiler output smaller by running the shell code through
   uglify when not using closure.
 - Fixed a crash in SDL audio loading code introduced in v1.18.3
 - Fixed an issue where glTex(Sub)Image2D might throw an exception on error,
   instead of setting glGetError().
 - Added new typedefs emscripten_align1_short, emscripten_align{1/2}_int,
   emscripten_align{1/2}_float and emscripten_align{1/2/4}_double to ease
   signaling the compiler that unaligned data is present. (#2378)
 - Fixed an embind issue with refcount tracking on smart pointers.
 - Full list of changes:
    - Emscripten: https://github.com/emscripten-core/emscripten/compare/1.18.4...1.19.0
    - Emscripten-LLVM: https://github.com/emscripten-core/emscripten-fastcomp/compare/1.18.4...1.19.0
    - Emscripten-Clang: no changes.

v1.18.4: 5/27/2014
------------------
 - Fixed error message on unsupported linking options (#2365)
 - Updated embind to latest version from IMVU upstream.
 - Fixed an issue where source maps did not load properly in Firefox.
 - Added a more descriptive error message to fastcomp when MAX_SETJMPS limit is
   violated. (#2379)
 - Full list of changes:
    - Emscripten: https://github.com/emscripten-core/emscripten/compare/1.18.3...1.18.4
    - Emscripten-LLVM: https://github.com/emscripten-core/emscripten-fastcomp/compare/1.18.3...1.18.4
    - Emscripten-Clang: no changes.

v1.18.3: 5/21/2014
------------------
 - Added support to emcc command line for "archive groups": -Wl,--start-group
   and -Wl,--end-group
 - Greatly optimized ccall and cwrap implementations.
 - Added new support for SDL_Mix backend to use WebAudio to play back audio clips.
 - Fixed a registerizeHarder issue with elimination of conditional expressions.
 - Migrated single-character standard C functions (islower, tolower, and the
   family) to use musl implementations.
 - Updated relooper to not optimize out breaks if it causes excessive nesting.
 - Full list of changes:
    - Emscripten: https://github.com/emscripten-core/emscripten/compare/1.18.2...1.18.3
    - Emscripten-LLVM: https://github.com/emscripten-core/emscripten-fastcomp/compare/1.18.2...1.18.3
    - Emscripten-Clang: no changes.

v1.18.2: 5/19/2014
------------------
 - Fixed a problem which blocked user applications from handling WebGL context
   loss events themselves.
 - Added a new HTML5 api function emscripten_is_webgl_context_lost() which
   allows polling for context loss in addition to receiving events.
 - Improved async wget progress events to work better across browsers.
 - Improved WebIDL binder support.
 - Added new typeof() function to emscripten::val.
 - Added support for SDL window events SDL_WINDOWEVENT_FOCUS_GAINED,
   SDL_WINDOWEVENT_FOCUS_LOST, SDL_WINDOWEVENT_SHOWN, SDL_WINDOWEVENT_HIDDEN.
 - Fixed a compiler miscompilation on unsigned i1 bitcasts (#2350)
 - Fixed a compiler bug where doubles in varargs might not get 8-byte aligned (#2358)
 - Full list of changes:
    - Emscripten: https://github.com/emscripten-core/emscripten/compare/1.18.1...1.18.2
    - Emscripten-LLVM: https://github.com/emscripten-core/emscripten-fastcomp/compare/1.18.1...1.18.2
    - Emscripten-Clang: no changes.

v1.18.1: 5/12/2014
------------------
 - Fixed an issue where the mouse wheel scroll did not work with SDL.
 - Fixed an issue with emscripten_async_wget, which undesirably expected that
   the string pointer passed to it stayed alive for the duration of the
   operation (#2349)
 - Emscripten now issues a warning message when the EXPORTED_FUNCTIONS list
   contains invalid symbol names (#2338)
 - Full list of changes:
    - Emscripten: https://github.com/emscripten-core/emscripten/compare/1.18.0...1.18.1
    - Emscripten-LLVM: no changes.
    - Emscripten-Clang: no changes.

v1.18.0: 5/10/2014
------------------
 - Enable support for low-level C<->JS interop to marshall 64 bit integers from
   C to JS.
 - Fixed an issue that caused some programs to immediately run out of memory
   "(cannot enlarge memory arrays)" at startup. (#2334)
 - Fixed a crash issue with generated touch events that didn't correspond to a real touch.
 - Full list of changes:
    - Emscripten: https://github.com/emscripten-core/emscripten/compare/1.17.0...1.18.0
    - Emscripten-LLVM: https://github.com/emscripten-core/emscripten-fastcomp/compare/1.17.0...1.18.0
    - Emscripten-Clang: no changes.

v1.17.0: 5/6/2014
------------------
 - Enabled asm.js compilation and -s PRECISE_F32 support when using embind.
 - Improved relooper to emit switches in many-entried blocks.
 - Fixed a GLFW bug where mouse wheel direction was reversed.
 - Fixed glfwGetKey to work even when no callback is registered with
   glfwGetKeyCallback (#1320)
 - Added a new tool 'webidl_binder' that generates C <-> JS interop code from
   WebIDL descriptions.
 - Fix emscripten compilation to work on pages that don't contain a HTML canvas.
 - Added a new error message to default shell when an uncaught exception is thrown.
 - Improved error diagnostics reported by -s SAFE_HEAP=1.
 - Added support for registering callbacks hook to VFS file open, write, move,
   close and delete.
 - Added embind support to std::basic_string<unsigned char>
 - By default, the C runtime will no longer exit after returning from main()
   when safeSetTimeout() or safeSetInterval() is used.
 - Fixed an issue with sscanf formatting (#2322)
 - Fixed an issue where precompiled headers were given a wrong output filename (#2320)
 - Enabled registerizeHarder optimization pass to work when outlining is enabled.
 - Fixed an issue with strptime month handling (#2324)
 - Added an initial implementation of a new tool 'ffdb' which can be used to
   operate a Firefox OS phone from the command line.
 - Fixed a compiler crash on assertion failure '!contains(BranchesOut, Target)'
   (emscripten-fastcomp #32)
 - Added a new ABI to Clang that targets Emscripten specifically. Stop aligning
   member functions to save some space in the function table array.
 - Full list of changes:
    - Emscripten: https://github.com/emscripten-core/emscripten/compare/1.16.0...1.17.0
    - Emscripten-LLVM: https://github.com/emscripten-core/emscripten-fastcomp/compare/1.16.0...1.17.0
    - Emscripten-Clang: https://github.com/emscripten-core/emscripten-fastcomp-clang/compare/1.16.0...1.17.0

v1.16.0: 4/16/2014
------------------
 - Removed browser warnings message in VFS library about replacing __proto__ performance issue.
 - Full list of changes:
    - Emscripten: https://github.com/emscripten-core/emscripten/compare/1.15.1...1.16.0
    - Emscripten-LLVM: no changes.
    - Emscripten-Clang: https://github.com/emscripten-core/emscripten-fastcomp-clang/compare/1.15.1...1.16.0

v1.15.1: 4/15/2014
------------------
 - Added support for SDL2 touch api.
 - Added new user-controllable emdind-related define #define
   EMSCRIPTEN_HAS_UNBOUND_TYPE_NAMES, which allows optimizing embind for minimal
   size when std::type_info is not needed.
 - Fixed issues with CMake support where CMAKE_AR and CMAKE_RANLIB were not
   accessible from CMakeLists.txt files.
 - Full list of changes:
    - Emscripten: https://github.com/emscripten-core/emscripten/compare/1.15.0...1.15.1
    - Emscripten-LLVM: no changes.
    - Emscripten-Clang: no changes.

v1.15.0: 4/11/2014
------------------
 - Fix outlining feature for functions that return a double (#2278)
 - Added support for C++11 atomic constructs (#2273)
 - Adjusted stdout and stderr stream behavior in the default shell.html to
   always print out to both web page text log box, and the browser console.
 - Fixed an issue with loop variable optimization.
 - Full list of changes:
    - Emscripten: https://github.com/emscripten-core/emscripten/compare/1.14.1...1.15.0
    - Emscripten-LLVM: https://github.com/emscripten-core/emscripten-fastcomp/compare/1.14.1...1.15.0
    - Emscripten-Clang: https://github.com/emscripten-core/emscripten-fastcomp-clang/compare/1.14.1...1.15.0

v1.14.1: 4/8/2014
------------------
 - Added new command line utility 'emcmake', which can be used to call
   emconfigure for cmake.
 - Added a new emcc command line parameter '--valid-abspath', which allows
   selectively suppressing warning messages that occur when using absolute path
   names in include and link directories.
 - Added a new emcc linker command line parameter '--emit-symbol-map', which
   will save a map file between minified global names and the original function
   names.
 - Fixed an issue with --default-object-ext not always working properly.
 - Added optimizations to eliminate redundant loop variables and redundant
   self-assignments.
 - Migrated several libc functions to use compiled code from musl instead of
   handwritten JS implementations.
 - Improved embind support.
 - Renamed the EM_ASM_() macro to the form EM_ASM_ARGS().
 - Fixed mouse button ordering issue in glfw.
 - Fixed an issue when creating a path name that ends in a slash (#2258, #2263)
 - Full list of changes:
    - Emscripten: https://github.com/emscripten-core/emscripten/compare/1.14.0...1.14.1
    - Emscripten-LLVM: https://github.com/emscripten-core/emscripten-fastcomp/compare/1.14.0...1.14.1
    - Emscripten-Clang: no changes.

v1.14.0: 3/25/2014
------------------
 - Added new emcc linker command line option '-profiling', which defaults JS
   code generation options suited for benchmarking and profiling purposes.
 - Implemented the EGL function eglWaitGL().
 - Fixed an issue with the HTML5 API that caused the HTML5 event listener unregistration to fail.
 - Fixed issues with numpad keys in SDL support library.
 - Added a new JS optimizer pass 'simplifyIfs', which is run when -s
   SIMPLIFY_IFS=1 link flag is set and -g is not specified. This pass merges
   multiple nested if()s together into single comparisons, where possible.
 - Removed false positive messages on missing internal "emscripten_xxx" symbols at link stage.
 - Updated to latest relooper version.
 - Full list of changes:
    - Emscripten: https://github.com/emscripten-core/emscripten/compare/1.13.2...1.14.0
    - Emscripten-LLVM: https://github.com/emscripten-core/emscripten-fastcomp/compare/1.13.2...1.14.0
    - Emscripten-Clang: no changes.

v1.13.2: 3/15/2014
------------------
 - Fixed issues with SDL audio on Safari.
 - Fixed issues with HTML5 API mouse scroll events on Safari.
 - Fixed issues with HTML5 fullscreen requests in IE11.
 - Enabled support for emscripten_get_callstack on IE10+.
 - Fixed issues with Closure symbol minification.
 - Further improved em_asm()-related error messages.
 - Updated to latest relooper version.
 - Full list of changes:
    - Emscripten: https://github.com/emscripten-core/emscripten/compare/1.13.1...1.13.2
    - Emscripten-LLVM: https://github.com/emscripten-core/emscripten-fastcomp/compare/1.13.1...1.13.2
    - Emscripten-Clang: no changes.

v1.13.1: 3/10/2014
------------------
 - Disallow C implicit function declarations by making it an error instead of a
   warning by default. These will not work with Emscripten, due to strict
   Emscripten signature requirements when calling function pointers (#2175).
 - Allow transitioning to full screen from SDL as a response to mouse press
   events.
 - Fixed a bug in previous 1.13.0 release that broke fullscreen transitioning
   from working.
 - Fixed emscripten/html5.h to be used in C source files.
 - Fix an issue where extraneous system libraries would get included in the
   generated output (#2191).
 - Added a new function emscripten_async_wget2_data() that allows reading from
   an XMLHTTPRequest directly into memory while supporting advanced features.
 - Fixed esc key code in GLFW.
 - Added new emscripten_debugger() intrinsic function, which calls into JS
   "debugger;" statement to break into a JS debugger.
 - Fixed varargs function call alignment of doubles to 8 bytes.
 - Switched to using default function local stack alignment to 16 bytes to be SIMD-friendly.
 - Improved error messages when user code has a syntax error in em_asm() statements.
 - Switched to using a new custom LLVM datalayout format for Emscripten. See
   https://github.com/emscripten-core/emscripten-fastcomp/commit/65405351ba0b32a8658c65940e0b65ceb2601ad4
 - Optimized function local stack space to use fewer temporary JS variables.
 - Full list of changes:
    - Emscripten: https://github.com/emscripten-core/emscripten/compare/1.13.0...1.13.1
    - Emscripten-LLVM: https://github.com/emscripten-core/emscripten-fastcomp/compare/1.13.0...1.13.1
    - Emscripten-Clang: https://github.com/emscripten-core/emscripten-fastcomp-clang/compare/1.13.0...1.13.1

v1.13.0: 3/3/2014
------------------
 - Fixed the deprecated source mapping syntax warning.
 - Fixed a buffer overflow issue in emscripten_get_callstack (#2171).
 - Added support for -Os (optimize for size) and -Oz (aggressively optimize for
   size) arguments to emcc.
 - Fixed a typo that broko the call signature of glCompressedTexSubImage2D()
   function (#2173).
 - Added new browser fullscreen resize logic that always retains aspect ratio
   and adds support for IE11.
 - Improve debug messaging with bad function pointer calls when -s ASSERTIONS=2
   is set.
 - Full list of changes: https://github.com/emscripten-core/emscripten/compare/1.12.3...1.13.0

v1.12.3: 2/27/2014
------------------
 - Fixed alcOpenDevice on Safari.
 - Improved the warning message on missing symbols to not show false positives (#2154).
 - Improved EmscriptenFullscreenChangeEvent HTML5 API structure to return
   information about HTML element and screen sizes for convenience.
 - Full list of changes: https://github.com/emscripten-core/emscripten/compare/1.12.2...1.12.3

v1.12.2: 2/25/2014
------------------
 - Added better warning message if Emscripten, LLVM and Clang versions don't match.
 - Introduced the asmjs-unknown-emscripten target triple that allows
   specializing LLVM codegen for Emscripten purposes.
 - Full list of changes: https://github.com/emscripten-core/emscripten/compare/1.12.1...1.12.2

v1.12.1: 2/25/2014
------------------
 - TURNED ON FASTCOMP BY DEFAULT. This means that you will need to migrate to
   fastcomp-clang build. Either use an Emscripten SDK distribution, or to build
   manually, see
   http://kripken.github.io/emscripten-site/docs/building_from_source/LLVM-Backend.html
   for info.
 - Migrate to requiring Clang 3.3 instead of Clang 3.2. The fastcomp-clang
   repository by Emscripten is based on Clang 3.3.
 - Deprecated old Emscripten libgc implementation.
 - asm.js will now be always enabled, even in -O0 builds in fastcomp.
 - Remove support for -s RUNTIME_TYPE_INFO, which is unsupported in fastcomp.
 - Added a new "powered by Emscripten" logo.
 - Updated default shell.html graphical layout.
 - Added new macro EM_ASM_, which allows sending values to JS without returning anything.
 - Deprecated the jcache compiler option. It should not be needed anymore.
 - Added support for fetching callstack column information in Firefox 30 in emscripten_get_callstack.
 - Fix issues with missing exceptions-related symbols in fastcomp.
 - Full list of changes: https://github.com/emscripten-core/emscripten/compare/1.12.0...1.12.1

v1.12.0: 2/22/2014
------------------
 - Improved the runtime abort error message when calling an invalid function
   pointer if compiled with -s ASSERTIONS=1 and 2. This allows the developer to
   better deduce errors with bad function pointers or function pointers casted
   and invoked via a wrong signature.
 - Added a new api function emscripten_set_main_loop_arg, which allows passing a
   userData pointer that will be carried via the function call, useful for
   object-oriented encapsulation purposes (#2114).
 - Fixed CMake MinSizeRel configuration type to actually optimize for minimal size with -Os.
 - Added support for GLES2 VAO extension OES_vertex_array_object for browsers that support it.
 - Fix issues with emscripten/html5.f when compiled with the SAFE_HEAP option.
 - Full list of changes: https://github.com/emscripten-core/emscripten/compare/1.11.1...1.12.0

v1.11.1: 2/19/2014
------------------
 - Improved eglSwapBuffers to be spec-conformant.
 - Fixed an issue with asm.js validation and va_args (#2120).
 - Fixed asm.js validation issues found with fuzzing.
 - Added new link-time compiler flag -s RETAIN_COMPILER_SETTINGS=1, which
   enables a runtime API for querying which Emscripten settings were used to
   compile the file.
 - Full list of changes: https://github.com/emscripten-core/emscripten/compare/1.11.0...1.11.1

v1.11.0: 2/14/2014
------------------
 - Implemented some new SDL library functions.
 - Renamed standard file descriptors to have handles 0, 1 and 2 rather than 1, 2
   and 3 to coincide with unix numbering.
 - Improved embind support with smart pointers and mixins.
 - Improved the registerization -O3 optimization pass around switch-case constructs.
 - Upper-case files with suffix .C are now also recognized (#2109).
 - Fixed an issue with glGetTexParameter (#2112).
 - Improved exceptions support in fastcomp.
 - Added new linker option -s NO_EXIT_RUNTIME=1, which can be used to set a
   default value for the Module["noExitRuntime"] parameter at compile-time.
 - Improved SDL audio buffer queueing when the sample rate matches the native
   web audio graph sample rate.
 - Added an optimization that removes redundant Math.frounds in -O3.
 - Improved the default shell.html file.
 - Full list of changes: https://github.com/emscripten-core/emscripten/compare/1.10.4...1.11.0

v1.10.4: 2/10/2014
------------------
 - Added support for legacy GL emulation in fastcomp.
 - Deprecated the --split-js compiler option. This is not supported in fastcomp.
 - Full list of changes: https://github.com/emscripten-core/emscripten/compare/1.10.3...1.10.4

v1.10.3: 2/9/2014
------------------
 - Work on supporting GL/EGL GetProcAddress.
 - Fixed issues with shared lib linking support.
 - Full list of changes: https://github.com/emscripten-core/emscripten/compare/1.10.2...1.10.3

v1.10.2: 2/7/2014
------------------
 - Added basic FS unmount support.
 - Improved screen orientation lock API to return a success code.
 - Added PRECISE_F32 support to fastcomp.
 - Fixed issues in fastcomp related to special floating point literal
   serialization.
 - Improved SDL audio buffer queueing.
 - Added new link-time option -s WARN_UNALIGNED=1 to fastcomp to report compiler
   warnings about generated unaligned memory accesses, which can hurt
   performance.
 - Optimized libc strcmp and memcmp with the implementations from musl libc.
 - Optimized libc memcpy and memset to back to native code for large buffer sizes.
 - Full list of changes: https://github.com/emscripten-core/emscripten/compare/1.10.1...1.10.2

v1.10.1: 1/31/2014
------------------
 - Improve srand() and rand() to be seedable and use a Linear Congruential
   Generator (LCG) for the rng generation for performance.
 - Improved OpenAL library support.
 - Full list of changes: https://github.com/emscripten-core/emscripten/compare/1.10.0...1.10.1

v1.10.0: 1/29/2014
------------------
 - Improved C++ exception handling.
 - Improved OpenAL library support.
 - Fixed an issue where loading side modules could try to allocate from sealed
   heap (#2060).
 - Fixed safe heap issues (2068).
 - Added new EM_ASM variants that return a value but do not receive any inputs
   (#2070).
 - Add support for simultaneously using setjmp and C++ exceptions in fastcomp.
 - Full list of changes: https://github.com/emscripten-core/emscripten/compare/1.9.5...1.10.0

v1.9.5: 1/25/2014
------------------
 - Added a spinner logo to default html shell.
 - Full list of changes: https://github.com/emscripten-core/emscripten/compare/1.9.4...1.9.5

v1.9.4: 1/24/2014
------------------
 - Add support for Ninja and Eclipse+Ninja builds with Emscripten+CMake.
 - Fixed regressions with GL emulation.
 - Added support for #if !X in .js library preprocessor.
 - Make the syntax EM_ASM("code"); not silently fail. Note that the proper form
   is EM_ASM(code); without double-quotes.
 - Optimize generated code size by minifying loop labels as well.
 - Revised the -O3 optimization level to mean "safe, but very slow optimizations
   on top of -O2", instead of the old meaning "unsafe optimizations". Using -O3
   will now only do safe optimizations, but can be very slow compared to -O2.
 - Implemented a new registerization optimization pass that does extra variable
   elimination in -O3 and later to reduce the number of local variables in
   functions.
 - Implemented a new emscripten/html5.h interface that exposes common HTML5 APIs
   directly to C code without having to handwrite JS wrappers.
 - Improved error messages reported on user-written .js libraries containing
   syntax errors (#2033).
 - Fixed glBufferData() function call signature with null data pointer.
 - Added new option Module['filePackagePrefixURL'] that allows customizing the
   URL where the VFS package is loaded from.
 - Implemented glGetTexEnviv and glGetTexEnvfv in GL emulation mode.
 - Optimized the size of large memory initializer sections.
 - Fixed issues with the safe heap compilation option.
 - Full list of changes: https://github.com/emscripten-core/emscripten/compare/1.9.3...1.9.4

v1.9.3: 1/17/2014
------------------
 - re-merge split blocks in multiples
 - Full list of changes: https://github.com/emscripten-core/emscripten/compare/1.9.2...1.9.3

v1.9.2: 1/16/2014
------------------
 - Full list of changes: https://github.com/emscripten-core/emscripten/compare/1.9.1...1.9.2

v1.9.1: 1/16/2014
------------------
 - Optimize desktop GL fixed function pipeline emulation texture load
   instruction counts when GL_COMBINE is used.
 - fix Math_floor coercion in unrecommended codegen modes
 - Full list of changes: https://github.com/emscripten-core/emscripten/compare/1.9.0...1.9.1

v1.9.0: 1/16/2014
------------------
 - Full list of changes: https://github.com/emscripten-core/emscripten/compare/1.8.14...1.9.0

v1.8.14: 1/15/2014
------------------
 - add musl fputws and fix vswprintf.
 - Full list of changes: https://github.com/emscripten-core/emscripten/compare/1.8.13...1.8.14

v1.8.13: 1/15/2014
------------------
 - remove musl use of fwritex
 - Full list of changes: https://github.com/emscripten-core/emscripten/compare/1.8.12...1.8.13

v1.8.12: 1/15/2014
------------------
 - Added new GLEW 1.10.0 emulation support.
 - Fixed an issue where the runtime could start more than once when run in a
   browser (#1992)
 - Fix a regression in wprintf.
 - Full list of changes: https://github.com/emscripten-core/emscripten/compare/1.8.11...1.8.12

v1.8.11: 1/15/2014
------------------
 - Full list of changes: https://github.com/emscripten-core/emscripten/compare/1.8.10...1.8.11

v1.8.10: 1/14/2014
------------------
 - Update libc implementation from musl libc.
 - Full list of changes: https://github.com/emscripten-core/emscripten/compare/1.8.9...1.8.10

v1.8.9: 1/14/2014
------------------
 - add fputwc, which enables wprintf.
 - Full list of changes: https://github.com/emscripten-core/emscripten/compare/1.8.8...1.8.9

v1.8.8: 1/14/2014
------------------
 - Update to latest libcxx and libcxxabi libraries.
 - Fix handling of floating point negative zero (#1898)
 - Fixed a memory leak in relooper in previous release.
 - Fixed an issue in previous release with VBO handling in GL optimizations.
 - Full list of changes: https://github.com/emscripten-core/emscripten/compare/1.8.7...1.8.8

v1.8.7: 1/13/2014
------------------
 - Added support to numpad keycodes in glut support library.
 - Fix SIMD support with fastcomp.
 - Fixed a compiler error 'ran out of names' that could occur with too many
   minified symbol names.
 - Work around webkit imul bug https://bugs.webkit.org/show_bug.cgi?id=126345
   (#1991)
 - Optimized desktop GL fixed function pipeline emulation path for better
   performance.
 - Added support for exceptions when building with fastcomp.
 - Fix and issue where the run() function could be called multiple times at
   startup (#1992)
 - Removed a relooper limitation with fixed buffer size.
 - Full list of changes: https://github.com/emscripten-core/emscripten/compare/1.8.6...1.8.7

v1.8.6: 1/8/2014
------------------
 - Added support for the libuuid library, see http://linux.die.net/man/3/libuuid.
 - Fixed .js file preprocessor to preprocess recursively (#1984).
 - Fixed a compiler codegen issue related to overflow arithmetic (#1975)
 - Added new link-time optimization flag -s AGGRESSIVE_VARIABLE_ELIMINATION=1
   that enables the aggressiveVariableElimination js optimizer pass, which tries
   to remove temporary variables in generated JS code at the expense of code
   size.
 - Full list of changes: https://github.com/emscripten-core/emscripten/compare/1.8.5...1.8.6

v1.8.5: 1/7/2014
------------------
 - Fixed compiler issues when used with LLVM 3.4.
 - Full list of changes: https://github.com/emscripten-core/emscripten/compare/1.8.4...1.8.5

v1.8.4: 1/6/2014
------------------
 - Added support to Return and Backspace keys to glut
 - Fixed compiler issues when used with LLVM 3.4.
 - Full list of changes: https://github.com/emscripten-core/emscripten/compare/1.8.3...1.8.4

v1.8.3: 1/5/2014
------------------
 - Improved SDL and page scroll pos handling support for IE10 and IE11.
 - Optimized SDL_UnlockSurface performance.
 - Full list of changes: https://github.com/emscripten-core/emscripten/compare/1.8.2...1.8.3

v1.8.2: 1/4/2014
------------------
 - Fixed glGetFramebufferAttachmentParameteriv and an issue with glGetXXX when
   the returned value was null.
 - Full list of changes: https://github.com/emscripten-core/emscripten/compare/1.8.1...1.8.2

v1.8.1: 1/3/2014
------------------
 - Added support for WebGL hardware instancing extension.
 - Improved fastcomp native LLVM backend support.
 - Added support for #include filename.js to JS libraries.
 - Deprecated --compression emcc command line parameter that manually compressed
   output JS files, due to performance issues. Instead, it is best to rely on
   the web server to serve compressed JS files.
 - Full list of changes: https://github.com/emscripten-core/emscripten/compare/1.8.0...1.8.1

v1.8.0: 12/28/2013
------------------
 - Fix two issues with function outliner and relooper.
 - Full list of changes: https://github.com/emscripten-core/emscripten/compare/1.7.9...1.8.0

v1.7.9: 12/27/2013
------------------
 - Added new command line parameter --em-config that allows specifying a custom
   location for the .emscripten configuration file.
 - Reintroduced relaxed asm.js heap sizes, which no longer need to be power of
   2, but a multiple of 16MB is sufficient.
 - Added emrun command line tool that allows launching .html pages from command
   line on desktop and Android as if they were native applications. See
   https://groups.google.com/forum/#!topic/emscripten-discuss/t2juu3q1H8E . Adds
   --emrun compiler link flag.
 - Began initial work on the "fastcomp" compiler toolchain, a rewrite of the
   previous JS LLVM AST parsing and codegen via a native LLVM backend.
 - Added --exclude-file command line flag to emcc and a matching --exclude
   command line flag to file packager, which allows specifying files and
   directories that should be excluded while packaging a VFS data blob.
 - Improved GLES2 and EGL support libraries to be more spec-conformant.
 - Optimized legacy GL emulation code path. Added new GL_FFP_ONLY optimization
   path to fixed function pipeline emulation.
 - Added new core functions emscripten_log() and emscripten_get_callstack() that
   allow printing out log messages with demangled and source-mapped callstack
   information.
 - Improved BSD Sockets support. Implemented getprotobyname() for BSD Sockets library.
 - Fixed issues with simd support.
 - Various bugfixes: #1573, #1846, #1886, #1908, #1918, #1930, #1931, #1942, #1948, ..
 - Full list of changes: https://github.com/emscripten-core/emscripten/compare/1.7.8...1.7.9

v1.7.8: 11/19/2013
------------------
 - Fixed an issue with -MMD compilation parameter.
 - Added EM_ASM_INT() and EM_ASM_DOUBLE() macros. For more information, read
   https://groups.google.com/forum/#!topic/emscripten-discuss/BFGTJPCgO6Y .
 - Fixed --split parameter to also work on Windows.
 - Fixed issues with BSD sockets accept() call.
 - Full list of changes: https://github.com/emscripten-core/emscripten/compare/1.7.7...1.7.8

v1.7.7: 11/16/2013
------------------
 - Improve SDL audio buffer queue timing support.
 - Improved default precision of clock_gettime even when not using CLOCK_REALTIME.
 - Optimize and fix issues with LLVM IR processing.
 - Full list of changes: https://github.com/emscripten-core/emscripten/compare/1.7.6...1.7.7

v1.7.6: 11/15/2013
------------------
 - Added regex implementation from musl libc.
 - The command line parameter -s DEAD_FUNCTIONS=[] can now be used to explicitly
   kill functions coming from built-in library_xx.js.
 - Improved EGL support and GLES2 spec conformance.
 - Reverted -s TOTAL_MEMORY=x to require pow2 values, instead of the relaxed
   'multiples of 16MB'. This is because the relaxed rule is released only in
   Firefox 26 which is currently in Beta and ships on the week of December 10th
   (currently in Beta). As of writing, current stable Firefox 25 does not yet
   support these.
 - Adjusted the default linker behavior to warn about all missing symbols,
   instead of silently ignoring them. Use -s WARN_ON_UNDEFINED_SYMBOLS=0 to
   suppress these warnings if necessary.
 - Full list of changes: https://github.com/emscripten-core/emscripten/compare/1.7.5...1.7.6

v1.7.5: 11/13/2013
------------------
 - Fix issues with the built-in C++ function name demangler.
 - Full list of changes: https://github.com/emscripten-core/emscripten/compare/1.7.4...1.7.5

v1.7.4: 11/12/2013
------------------
 - Fixed issues with BSD sockets code and SDL joystick implementation.
 - Full list of changes: https://github.com/emscripten-core/emscripten/compare/1.7.3...1.7.4

v1.7.3: 11/12/2013
------------------
 - Added support for generating single-precision floating point instructions.
    - For more information, read
      https://blog.mozilla.org/javascript/2013/11/07/efficient-float32-arithmetic-in-javascript/
 - Made GLES2 support library more spec-conformant by throwing fewer exceptions
   on errors. Be sure to build with -s GL_ASSERTIONS=1, remember to use
   glGetError() and check the browser console to best detect WebGL rendering
   errors.
 - Converted return value of emscripten_get_now() from float to double, to not
   lose precision in the function call.
 - Added support for joysticks in SDL via the Gamepad API
 - Full list of changes: https://github.com/emscripten-core/emscripten/compare/1.7.2...1.7.3

v1.7.2: 11/9/2013
------------------
 - The compiler now always generates a .js file that contains the generated
   source code even when compiling to a .html file.
    - Read https://groups.google.com/forum/#!topic/emscripten-discuss/EuHMwqdSsEs
 - Implemented depth+stencil buffer choosing behavior in GLUT, SDL and GLFW.
 - Fixed memory leaks generated by glGetString and eglGetString.
 - Greatly optimized startup times when virtual filesystems with a large amount
   of files in them.
 - Added some support for SIMD generated by LLVM.
 - Fixed some mappings with SDL keyboard codes.
 - Added a new command line parameter --no-heap-copy to compiler and file
   packager that can be used to optimize VFS memory usage at startup.
 - Updated libcxx to revision 194185, 2013-11-07.
 - Improvements to various library support.
 - Full list of changes: https://github.com/emscripten-core/emscripten/compare/1.7.1...1.7.2

v1.7.1: 10/24/2013
------------------
 - Remove old call to Runtime.warn in file packager code
 - Fix bug with parsing of empty types.
 - Full list of changes: https://github.com/emscripten-core/emscripten/compare/1.7.0...1.7.1

v1.7.0: 10/23/2013
------------------
 - Adds mouse wheel events support in GLUT library.
 - Adds support for a new link parameter -s CASE_INSENSITIVE_VFS=1 to enable
   Emscripten virtual filesystem to search files ignoring case.
 - *Numerous* optimizations in both compilation and runtime stages.
 - Remove unnecessary whitespace, compact postSets function, and other
   optimizations in compilation output to save on generated file size.
 - Fixes float parsing from negative zero.
 - Removes the -s EMIT_GENERATED_FUNCTIONS link parameter as unneeded.
 - Fixes an issue where updating subranges of GL uniform arrays was not
   possible.
 - asm.js heap size (-s TOTAL_MEMORY=x) no longer needs to be a power of 2. As a
   relaxed rule, choosing any multiple of 16MB is now possible.
 - O1 optimization no longer runs the 'simplifyExpressions' optimization pass.
   This is to improve build iteration times when using -O1. Use -O2 to run that
   pass.
 - EM_ASM() can now be used even when compiling to asm.js.
 - All currently specified non-debugging-related WebGL 1 extensions are now
   enabled by default on startup, no need to ctx.getExtension() manually to
   enable them.
 - Improve readability of uncaught JavaScript exceptions that are thrown all the
   way up to the web console by printing out the stack trace of where the throw
   occurred.
 - Fix an issue when renaming a directory to a subdirectory.
 - Several compiler stability fixes.
 - Adds a JavaScript implementation of cxa_demangle function for demangling call
   stack traces at runtime for easier debugging.
 - GL context MSAA antialiasing is now DISABLED by default, to make the GL
   behavior consistent with desktop usage.
 - Added support to SDL, GLUT and GLFW libraries to specify MSAA on/off at startup.
 - Implemented glColor4ubv in GL emulation mode.
 - Fix an issue with LLVM keyword __attribute__ ((__constructor__)) (#1155).
 - Fix an issue with va_args and -s UNALIGNED_MEMORY=1 (#1705).
 - Add initial support code for LLVM SIMD constructs and a JavaScript SIMD
   polyfill implementation from
   https://github.com/johnmccutchan/ecmascript_simd/ .
 - Fixed support for node.js native filesystem API NODEFS on Windows.
 - Optimize application startup times of Emscripten-compiled programs by
   enabling the virtual filesystem XHR and asm.js compilation to proceed in
   parallel when opening a page.
 - Full list of changes: https://github.com/emscripten-core/emscripten/compare/1.6.4...1.7.0

v1.6.4: 9/30/2013
------------------
 - Implements a new preprocessor tool for preparsing C struct definitions
   (#1554), useful for Emscripten support library implementors.
 - Fix parsing issue with sscanf (#1668).
 - Improved the responsiveness of compiler print output on Windows.
 - Improved compilation times at link stage.
 - Added support for new "NODEFS" filesystem that directly accesses files on the
   native filesystem. Only usable with node.js when compiling to JS.
 - Added support for new IDBFS filesystem for accessing files in IndexedDB storage (#1601.
 - Full list of changes: https://github.com/emscripten-core/emscripten/compare/1.6.3...1.6.4

v1.6.3: 9/26/2013
------------------
 - Emscripten CMake toolchain now generates archive files with .a suffix when
   project target type is static library, instead of generatic .bc files
   (#1648).
 - Adds iconv library from the musl project to implement wide functions in C
   library (#1670).
 - Full list of changes:
   https://github.com/emscripten-core/emscripten/compare/1.6.2...1.6.3

v1.6.2: 9/25/2013
------------------
 - Added support for dprintf() function (#1250).
 - Fixes several compiler stability issues (#1637, #1166, #1661, #1651 and more).
 - Enables support for WEBGL_depth_texture.
 - Adds support for new link flag -s GL_ASSERTIONS=1 which can be used to add
   extra validation layer to the Emscripten GL library to catch code issues.
 - Adds support to Web Audio API in SDL audio backend so that SDL audio now
   works in Chrome and new Opera as well.
 - Fixes an alpha blending issue with SDL_SetAlpha.
 - Implemented locale-related code in C library.
 - Full list of changes: https://github.com/emscripten-core/emscripten/compare/1.6.1...1.6.2

v1.6.1: 9/22/2013
------------------
 - Several optimizations to compiler link stage.
 - Full list of changes: https://github.com/emscripten-core/emscripten/compare/1.6.0...1.6.1

v1.6.0: 9/21/2013
------------------
 - Enable support for %[] pattern in scanf.
 - Added dependency tracking support to linked .js files in CMake toolchain.
 - The hex prefix 0x is now properly handled in sscanf (#1632).
 - Simplify internal compiler operations by removing the internal framework.js.
 - Full list of changes: https://github.com/emscripten-core/emscripten/compare/1.5.9...1.6.0

v1.5.9: 9/15/2013
------------------
 - Add support for SDL_Delay in web workers.
 - Full list of changes: https://github.com/emscripten-core/emscripten/compare/1.5.8...1.5.9

v1.5.8: 9/14/2013
------------------
 - Add support for the GCC -E compiler flag.
 - Update Emscripten libc headers to musl-0.9.13.
 - Added new utility function emscripten_async_load_script() to asynchronously
   load a new .js script URL.
 - Full list of changes: https://github.com/emscripten-core/emscripten/compare/1.5.7...1.5.8

v1.5.7: 8/30/2013
------------------
 - The script tag in default shell.html is now marked 'async', which enables
   loading the JS script code asynchronously in Firefox without making the main
   thread unresponsive.
 - Implemented new utility function emscripten_get_canvas_size() which returns
   the current Module <canvas> element size in pixels.
 - Optimize code size in compiled side modules.
 - Optimize startup memory usage by avoiding unnecessary copying of VFS data at
   startup.
 - Add support for SDL_WM_ToggleFullScreen().
 - Add support for emscripten_get_now() when running in SpiderMonkey shell.
 - Added new environment variable EM_BUILD_VERBOSE=0,1,2,3 to set an extra
   compiler output verbosity level for debugging.
 - Added better support for dlopen() to simulate dynamic library loading in
   JavaScript.
 - Improved support for BSD sockets and networking.
 - Added new SOCKFS filesystem, which reads files via a network connection.
 - Avoid issues with long command line limitations in CMake toolchain by using
   response files.
 - Fix issues with client-side vertex data rendering in GL emulation mode.
 - Improved precision of clock_gettime().
 - Improve function outlining support.
 - Added support for using NMake generator with CMake toolchain.
 - Improved support for flexible arrays in structs (#1602).
 - Added ability to marshal UTF16 and UTF32 strings between C++ <-> JS code.
 - Added a new commandline tool validate_asms.py to help automating asm.js
   validation testing.
 - Improved stability with inline asm() syntax.
 - Updated libc headers to new version.
 - Full list of changes: https://github.com/emscripten-core/emscripten/compare/1.5.6...1.5.7

v1.5.6: 8/17/2013
------------------
 - Improved BSD sockets support.
 - Added touch events support to GLUT library.
 - Added new --js-opts=0/1 command line option to control whether JS optimizer
   is run or not.
 - Improved OpenAL support.
 - Added new command line tool tools/find_bigvars.py which can be used on an
   output file to detect large functions and needs for outlining.
 - Merged link flags -s FORCE_GL_EMULATION and -s DISABLE_GL_EMULATION to a
   single opt-in flag -s LEGACY_GL_EMULATION=0/1 to control whether GL emulation
   is active.
 - Improved SDL input support.
 - Several stability-related compiler fixes.
 - Fixed source mapping generation support on Windows.
 - Added back the EMSCRIPTEN_KEEPALIVE attribute qualifier to help prevent
   inlining and to retain symbols in output without dead code elimination
   occurring.
 - Fix issues when marshalling UTF8 strings between C<->JS.
 - Full list of changes: https://github.com/emscripten-core/emscripten/compare/1.5.5...1.5.6

v1.5.5: 8/9/2013
------------------
 - Update libcxx to revision 187959, 2013-08-08.
 - Full list of changes: https://github.com/emscripten-core/emscripten/compare/1.5.4...1.5.5

v1.5.4: 8/9/2013
------------------
 - Fixed multiple issues with C stdlib support.
 - Fix audio buffer queueing issues with OpenAL.
 - Improved BSD sockets support.
 - Added a new compile+link time command line option -Wno-warn-absolute-paths to
   hide the emscripten compiler warning when absolute paths are passed into the
   compiler.
 - Added new link flag -s STB_IMAGE=0/1 and integrate it to SDL image loading to
   enable synchronous image loading support with SDL.
 - Several improvements on function outlining support.
 - Fix issues with GLES2 interop support.
 - Full list of changes: https://github.com/emscripten-core/emscripten/compare/1.5.3...1.5.4

v1.5.3: 6/28/2013
------------------
 - Added new optimization level --llvm-lto 3 to run even more aggressive LTO
   optimizations.
 - Improve optimizations for libc and other libraries.
 - Full list of changes: https://github.com/emscripten-core/emscripten/compare/1.5.2...1.5.3

v1.5.2: 6/27/2013
------------------
 - Added support for generating source maps along the built application when -g
   is specified. This lets the browser show original .cpp sources when
   debugging.
 - GLUT and SDL improvements.
 - Added new link option -g<level> where level=0-4, which allows controlling
   various levels of debuggability added to the output.
 - Full list of changes: https://github.com/emscripten-core/emscripten/compare/1.5.1...1.5.2

v1.5.1: 6/22/2013
------------------
 - File packager now skips all directories and files starting with '.', and hidden files on Windows.
 - Fix issues with strnlen, memmove, LDBL_ constants, va_args, float.h, and others.
 - Full list of changes: https://github.com/emscripten-core/emscripten/compare/1.5.0...1.5.1

v1.5.0: 6/17/2013
------------------
 - Several compiler optimizations.
 - Improve SDL key events support.
 - Increase debug logging when specifying emcc -v.
 - Full list of changes: https://github.com/emscripten-core/emscripten/compare/1.4.9...1.5.0

v1.4.9: 6/8/2013
------------------
 - Several compiler optimizations.
 - Full list of changes: https://github.com/emscripten-core/emscripten/compare/1.4.8...1.4.9

v1.4.8: 6/6/2013
------------------
 - Add support for webrtc-based sockets.
 - Full list of changes: https://github.com/emscripten-core/emscripten/compare/1.4.7...1.4.8

v1.4.7: 6/2/2013
------------------
 - Remove more unneeded break and continue statements in relooper.
 - Full list of changes: https://github.com/emscripten-core/emscripten/compare/1.4.6...1.4.7

v1.4.6: 6/2/2013
------------------
 - Improve relooper code.
 - Full list of changes: https://github.com/emscripten-core/emscripten/compare/1.4.5...1.4.6

v1.4.5: 6/1/2013
------------------
 - Improve relooper code.
 - Full list of changes: https://github.com/emscripten-core/emscripten/compare/1.4.4...1.4.5

v1.4.4: 6/1/2013
------------------
 - Add support for symlinks in source files.
 - Fix various issues with SDL.
 - Added -s FORCE_ALIGNED_MEMORY=0/1 link time flag to control whether all loads
   and stores are assumed to be aligned.
 - Fix file packager to work with closure.
 - Major improvements to embind support, and optimizations.
 - Improve GL emulation.
 - Optimize VFS usage.
 - Allow emscripten to compile .m and .mm files.
 - Added new syntax --preload-file src@dst to file packager command line to
   allow placing source files to custom destinations in the FS.
 - Full list of changes: https://github.com/emscripten-core/emscripten/compare/1.4.3...1.4.4

v1.4.3: 5/8/2013
------------------
 - Fix issue with strcat.
 - Major embind improvements.
 - Switch to le32-unknown-nacl LLVM target triple as default build option
   instead of the old i386-pc-linux-gnu target triple.
 - Improve compiler logging behavior.
 - Full list of changes: https://github.com/emscripten-core/emscripten/compare/1.4.2...1.4.3

v1.4.2: 5/3/2013
------------------
 - Fix issues with le32-unknown-nacl LLVM target triple.
 - Add some GLEW support.
 - Full list of changes: https://github.com/emscripten-core/emscripten/compare/1.4.1...1.4.2

v1.4.1: 4/28/2013
------------------
 - Implement support for le32-unknown-nacl LLVM target triple.
 - Added new cmdline option -s ERROR_ON_UNDEFINED_SYMBOLS=0/1 to give
   compile-time error on undefined symbols at link time. Default off.
 - Full list of changes: https://github.com/emscripten-core/emscripten/compare/1.3.8...1.4.1

v1.3.8: 4/29/2013
------------------
 - Improved 64-bit integer ops codegen.
 - Added Indexed DB support to vfs.
 - Improve warning message on dangerous function pointer casts when compiling in
   asm.js mode.
 - Added --use-preload-cache command line option to emcc, to be used with the
   file packager.
 - Fixes to libcextra.
 - Full list of changes: https://github.com/emscripten-core/emscripten/compare/1.3.7...1.3.8

v1.3.7: 4/24/2013
------------------
 - Merge IMVU implementation of embind to emscripten trunk. Embind allows
   high-level C++ <-> JS types interop.
 - Enable asm.js compilation in -O1 and higher by default. Fix issues when
   compiling to asm.js.
 - Improve libc support with Emscripten with the musl libc headers.
 - Full list of changes: https://github.com/emscripten-core/emscripten/compare/1.3.6...1.3.7

v1.3.6: 4/2/2013
------------------
 - Fix hang issue with strtof.
 - Update libcxx to upstream r178253 from March 29, 2013.
 - Fix issues with GL emulation.
 - Full list of changes: https://github.com/emscripten-core/emscripten/compare/1.3.5...1.3.6

v1.3.5: 3/25/2013
------------------
 - Get exceptions working as they did before.
 - Remove symbol removing hack.
 - Full list of changes: https://github.com/emscripten-core/emscripten/compare/1.3.4...1.3.5

v1.3.4: 3/24/2013
------------------
 - Update to new libcxx and libcxxabi versions from upstream.
 - Full list of changes: https://github.com/emscripten-core/emscripten/compare/1.3.3...1.3.4

v1.3.3: 3/23/2013
------------------
 - Remove unneeded check from relooper.
 - Full list of changes: https://github.com/emscripten-core/emscripten/compare/1.3.2...1.3.3

v1.3.2: 3/22/2013
------------------
 - Fix issues with fgets.
 - Add support for non-fullscreen pointer lock.
 - Improve OpenAL support.
 - Full list of changes: https://github.com/emscripten-core/emscripten/compare/1.3.1...1.3.2

v1.3.1: 3/19/2013
------------------
 - Improve SDL audio and mixer support.
 - Add GLES2 emulation features when -s FULL_ES2=1 is specified.
 - Add support for OpenAL.
 - Add new -s OPENAL_DEBUG=0/1 link command line option.
 - Fixed an issue with mouse coordinate being offset with canvas.
 - Removed -s UTF_STRING_SUPPORT=0 parameter, this is now always on.
 - Full list of changes: https://github.com/emscripten-core/emscripten/compare/1.3.0...1.3.1

v1.3.0: 3/11/2013
------------------
 - Improve GLES2 emulation with -s FULL_ES2=1.
 - Deprecated -s USE_TYPED_ARRAYS=1 and -s QUANTUM_SIZE=1.
 - Implement a minifier infrastructure when compiling for asm.js.
 - Full list of changes: https://github.com/emscripten-core/emscripten/compare/1.2.9...1.3.0

v1.2.9: 3/7/2013
------------------
 - Improved canvas behavior when transitioning between fullscreen.
 - Added support for getopt().
 - Fixed several libc issues.
 - Full list of changes: https://github.com/emscripten-core/emscripten/compare/1.2.8...1.2.9

v1.2.8: 3/6/2013
------------------
 - Remove unnecessary recursion in relooper RemoveUnneededFlows.
 - Full list of changes: https://github.com/emscripten-core/emscripten/compare/1.2.7...1.2.8

v1.2.7: 3/6/2013
------------------
 - Added SDL_Mixer support.
 - Implemented stubs for several Unix and threading-related functions.
 - Full list of changes: https://github.com/emscripten-core/emscripten/compare/1.2.6...1.2.7

v1.2.6: 3/5/2013
------------------
 - Relooper updates.
 - Full list of changes: https://github.com/emscripten-core/emscripten/compare/1.2.5...1.2.6

v1.2.5: 3/5/2013
------------------
 - Greatly improve GL emulation support.
 - Handle %c in sscanf.
 - Improve compilation times by optimizing parallel execution in the linker.
 - Improve several compiler stability issues detected from fuzzing tests.
 - Implemented emscripten_jcache_printf.
 - Allow running emscripten.py outside emcc itself.
 - Full list of changes: https://github.com/emscripten-core/emscripten/compare/1.2.4...1.2.5

v1.2.4: 2/2/2013
------------------
 - Work on adding support for asm.js compilation.
 - Improve EGL support.
 - Full list of changes: https://github.com/emscripten-core/emscripten/compare/1.2.3...1.2.4

v1.2.3: 1/9/2013
------------------
 - Work on adding support for asm.js compilation.
 - Full list of changes: https://github.com/emscripten-core/emscripten/compare/1.2.2...1.2.3

v1.2.2: 1/8/2013
------------------
 - Work on adding support for asm.js compilation.
 - Full list of changes: https://github.com/emscripten-core/emscripten/compare/1.2.1...1.2.2

v1.2.1: 1/8/2013
------------------
 - Improvements to GLUT, SDL and BSD sockets headers.
 - Full list of changes: https://github.com/emscripten-core/emscripten/compare/1.2.0...1.2.1

v1.2.0: 1/1/2013
------------------
 - Work on adding support for asm.js compilation.
 - Full list of changes: https://github.com/emscripten-core/emscripten/compare/1.1.0...1.2.0

v1.1.0: 12/12/2012
------------------
 - Fix several issues with Windows support.
 - Added a standalone toolchain for CMake.
 - Added emscripten_run_script_string().
 - Optimize compilation times via threading.
 - Update to requiring Clang 3.2. Older versions may no longer work.
 - Several improvements to emscripten library support headers.
 - Full list of changes: https://github.com/emscripten-core/emscripten/compare/1.0.1a...1.1.0

v1.0.1a: 11/11/2012
------------------
 - Add relooper code to repository.
 - Full list of changes: https://github.com/emscripten-core/emscripten/compare/1.0.1...1.0.1a

v1.0.1: 11/11/2012
------------------
 - First commit that introduced versioning to the Emscripten compiler.<|MERGE_RESOLUTION|>--- conflicted
+++ resolved
@@ -20,17 +20,14 @@
 
 4.0.1 (in development)
 ----------------------
-<<<<<<< HEAD
 - The standard Wasm EH, enabled by `-sWASM_LEGACY_EXCEPTIONS=0`, now uses the
 - LLVM backend implementation rather than the previously used Binaryen
   translator
   (https://github.com/WebAssembly/binaryen/blob/main/src/passes/TranslateEH.cpp).
   (#23469) No specific action from the user is required.
-=======
 - Added support for compiling AVX2 intrinsics, 256-bit wide intrinsic is emulated
   on top of 128-bit Wasm SIMD instruction set. (#23035). Pass `-msimd128 -mavx2`
   to enable targeting AVX2.
->>>>>>> ee32d3a4
 - The system JS libraries in `src/` were renamed from `library_foo.js` to
   `lib/libfoo.js`. They are still included via the same `-lfoo.js` flag so
   this should not be a user-visible change. (#23348)
