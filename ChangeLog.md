--- conflicted
+++ resolved
@@ -17,16 +17,13 @@
 
 Current Trunk
 -------------
-<<<<<<< HEAD
  - Pthread blocking on the main thread is now disallowed by default. To enable
    it, you must set `ALLOW_BLOCKING_ON_MAIN_THREAD` (disallowing by default
    makes it less likely new users of pthreads will hit surprising deadlocks
    on the Web).
-=======
  - Internal settings have moved from `settings.js` to `settings_internal.js`.
    These are settings that are for internal use only and are not set-able from
    the command line.  If we misclassified any of these please open a bug.
->>>>>>> a5117d75
  - `STANDALONE_WASM` mode now supports settings up argv vai wasi APIs.
  - `STANDALONE_WASM` mode now supports running static constructors in `_start`.
 
