This document describes changes between tagged Emscripten SDK versions.

Note that in the compiler, version numbering is used as the mechanism to invalidate internal compiler caches,
so version numbers do not necessarily reflect the amount of changes between versions.

To browse or download snapshots of old tagged versions, visit https://github.com/kripken/emscripten/releases .

Not all changes are documented here. In particular, new features, user-oriented fixes, options, command-line parameters, usage changes, deprecations, significant internal modifications and optimizations etc. generally deserve a mention. To examine the full set of changes between versions, visit the link to full changeset diff at the end of each section.

Current Trunk
-------------
<<<<<<< HEAD
 - Added new option "Module.scriptDirectory" that allows customizing the URL where .wasm, .mem and some other files are located (defaults to the same location as .js file)
=======
 - Binaryen update that should fix all known determinism bugs.

v1.37.34: 02/16/2018
--------------------
 - `addFunction` is now supported on LLVM wasm backend, but when being used on the wasm backend, you need to provide an additional second argument, a Wasm function signature string. Each character within a signature string represents a type. The first character represents the return type of a function, and remaining characters are for parameter types.
    - 'v': void type
    - 'i': 32-bit integer type
    - 'j': 64-bit integer type (currently does not exist in JavaScript)
    - 'f': 32-bit float type
    - 'd': 64-bit float type
   For asm.js and asm2wasm you can provide the optional second argument, but it isn't needed. For that reason this isn't a breaking change, however, providing the second argument is recommended so that code is portable across all backends and modes.

v1.37.33: 02/02/2018
--------------------

v1.37.32: 01/31/2018
--------------------

v1.37.31: 01/31/2018
--------------------
 - LLVM and clang updates from upstream (5.0svn, close 5.0 release).

v1.37.30: 01/31/2018
--------------------

v1.37.29: 01/24/2018
--------------------
>>>>>>> 5a0c671e

v1.37.28: 01/08/2018
--------------------
 - Breaking change: Don't export the `ALLOC_*` numeric constants by default. As with previous changes, a warning will be shown in `-O0` and when `ASSERTIONS` are on if they are used.
 - Breaking change: Don't export FS methods by default. As with previous changes, a warning will be shown in `-O0` and when `ASSERTIONS` are on, which will suggest either exporting the specific methods you need, or using `FORCE_FILESYSTEM` which will auto export all the main filesystem methods. Aside from using FS methods yourself, you may notice this change when using a file package created standalone, that is, by running the file packager directly and then loading it at run time (as opposed to telling `emcc` to package the files for you, in which case it would be aware of them at compile time); you should build with `FORCE_FILESYSTEM` to ensure filesystem support for that case.

v1.37.27: 12/24/2017
--------------------
 - Breaking change: Remove the `Runtime` object, and move all the useful methods from it to simple top-level functions. Any usage of `Runtime.func` should be changed to `func`.

v1.37.26: 12/20/2017
--------------------
 - Breaking change: Change `NO_EXIT_RUNTIME` to 1 by default. This means that by default we don't include code to shut down the runtime, flush stdio streams, run atexits, etc., which is better for code size. When `ASSERTIONS` is on, we warn at runtime if there is text buffered in the streams that should be flushed, or atexits are used.
 - Meta-DCE for JS+wasm: remove unused code between JS+wasm more aggressively. This should not break valid code, but may break code that depended on unused code being kept around (like using a function from outside the emitted JS without exporting it - only exported things are guaranteed to be kept alive through optimization).

v1.37.24: 12/13/2017
--------------------
 - Breaking change: Similar to the getValue/setValue change from before (and with the same `ASSERTIONS` warnings to help users), do not export the following runtime methods by default: ccall, cwrap, allocate, Pointer_stringify, AsciiToString, stringToAscii, UTF8ArrayToString, UTF8ToString, stringToUTF8Array, stringToUTF8, lengthBytesUTF8, stackTrace, addOnPreRun, addOnInit, addOnPreMain, addOnExit, addOnPostRun, intArrayFromString, intArrayToString, writeStringToMemory, writeArrayToMemory, writeAsciiToMemory.

v1.37.23: 12/4/2017
-------------------
 - Breaking change: Do not polyfill Math.{clz32, fround, imul, trunc} by default. A new `LEGACY_VM_SUPPORT` option enables support for legacy browsers. In `ASSERTIONS` mode, a warning is shown if a polyfill was needed, suggesting using that option.
 - Breaking change: Do not export getValue/setValue runtime methods by default. You can still use them by calling them directly in code optimized with the main file (pre-js, post-js, js libraries; if the optimizer sees they are used, it preserves them), but if you try to use them on `Module` then you must export them by adding them to `EXTRA_EXPORTED_RUNTIME_METHODS`. In `-O0` or when `ASSERTIONS` is on, a run-time error message explains that, if they are attempted to be used incorrectly.

v1.37.17: 7/25/2017
------------------
 - Updated to libc++'s "v2" ABI, which provides better alignment for string data and other improvements. This is an ABI-incompatible change, so bitcode files from previous versions will not be compatible.
 - To see a list of commits in the active development branch 'incoming', which have not yet been packaged in a release, see
    - Emscripten: https://github.com/kripken/emscripten/compare/1.37.13...incoming
    - Emscripten-LLVM: https://github.com/kripken/emscripten-fastcomp/compare/1.37.13...incoming
    - Emscripten-Clang: https://github.com/kripken/emscripten-fastcomp-clang/compare/1.37.13...incoming

v1.37.13: 5/26/2017
-------------------
 - Improved Android support for emrun.
 - Duplicate function elimination fixes (#5186)
 - Fix problem with embinding derived classes (#5193)
 - Fix CMake compiler detection when EMCC_SKIP_SANITY_CHECK=1 is used. (#5145)
 - Implemented GLFW Joystick API (#5175)
 - Fixed a bug with emcc --clear-ports command (#5248)
 - Updated Binaryen to version 33.
 - Full list of changes:
    - Emscripten: https://github.com/kripken/emscripten/compare/1.37.12...1.37.13
    - Emscripten-LLVM: no changes.
    - Emscripten-Clang: no changes.

v1.37.12: 5/1/2017
------------------
 - Added emscripten-legalize-javascript-ffi option to LLVM to allow disabling JS FFI mangling
 - Full list of changes:
    - Emscripten: https://github.com/kripken/emscripten/compare/1.37.11...1.37.12
    - Emscripten-LLVM: https://github.com/kripken/emscripten-fastcomp/compare/1.37.11...1.37.12
    - Emscripten-Clang: no changes.

v1.37.11: 5/1/2017
------------------
 - Added missing SIGSTKSZ define after musl 1.1.15 update (#5149)
 - Fix emscripten_get_mouse_status (#5152)
 - Fix _mm_set_epi64x() function (#5103)
 - Fix issue with number of gamepads connected at initial page load (#5169, #5170)
 - Full list of changes:
    - Emscripten: https://github.com/kripken/emscripten/compare/1.37.10...1.37.11
    - Emscripten-LLVM: https://github.com/kripken/emscripten-fastcomp/compare/1.37.10...1.37.11
    - Emscripten-Clang: https://github.com/kripken/emscripten-fastcomp-clang/compare/1.37.10...1.37.11

v1.37.10: 4/20/2017
-------------------
 - Added stub for pthread_setcancelstate for singlethreaded runs.
 - Fixed an outlining bug on function returns (#5080)
 - Implemented new parallel test runner architecture (#5074)
 - Added Cocos2D to Emscripten ports. (-s USE_COCOS2D=1)
 - Updated Binaryen to version 32, which migrates Emscripten to use the new WebAssembly Names section. This is a forwards and backwards breaking change with respect to reading debug symbol names in Wasm callstacks. Use of the new Names section format first shipped in Emscripten 1.37.10, Binaryen version 32, Firefox 55, Firefox Nightly 2017-05-18 and Chrome 59; earlier versions still used the old format. For more information, see https://github.com/WebAssembly/design/pull/984 and https://github.com/WebAssembly/binaryen/pull/933.
 - Full list of changes:
    - Emscripten: https://github.com/kripken/emscripten/compare/1.37.9...1.37.10
    - Emscripten-LLVM: https://github.com/kripken/emscripten-fastcomp/compare/1.37.9...1.37.10
    - Emscripten-Clang: no changes.

v1.37.9: 3/23/2017
------------------
 - Added new build feature -s GL_PREINITIALIZED_CONTEXT=1 which allows pages to manually precreate the GL context they use for customization purposes.
 - Added a custom callback hook Module.instantiateWasm() which allows user shell HTML file to manually perform Wasm instantiation for preloading and progress bar purposes.
 - Added a custom callback hook Module.getPreloadedPackage() to file preloader code to allow user shell HTML file to manually download .data files for preloading and progress bar purposes.
 - Full list of changes:
    - Emscripten: https://github.com/kripken/emscripten/compare/1.37.8...1.37.9
    - Emscripten-LLVM: https://github.com/kripken/emscripten-fastcomp/compare/1.37.8...1.37.9
    - Emscripten-Clang: no changes.

v1.37.8: 3/17/2017
------------------
 - Fixed a bug with robust_list initialization on pthreads build mode.
 - Full list of changes:
    - Emscripten: https://github.com/kripken/emscripten/compare/1.37.7...1.37.8
    - Emscripten-LLVM: no changes.
    - Emscripten-Clang: no changes.

v1.37.7: 3/15/2017
------------------
 - Updated to LLVM 4.0.
 - Full list of changes:
    - Emscripten: https://github.com/kripken/emscripten/compare/1.37.6...1.37.7
    - Emscripten-LLVM: https://github.com/kripken/emscripten-fastcomp/compare/1.37.6...1.37.7
    - Emscripten-Clang: https://github.com/kripken/emscripten-fastcomp-clang/compare/1.37.6...1.37.7

v1.37.6: 3/15/2017
------------------
 - Implemented readdir() function for WORKERFS.
 - Fixed bugs with Fetch API (#4995, #5027)
 - Full list of changes:
    - Emscripten: https://github.com/kripken/emscripten/compare/1.37.5...1.37.6
    - Emscripten-LLVM: no changes.
    - Emscripten-Clang: no changes.

v1.37.5: 3/13/2017
------------------
 - Updated musl to version 1.1.15 from earlier version 1.0.5.
 - Full list of changes:
    - Emscripten: https://github.com/kripken/emscripten/compare/1.37.4...1.37.5
    - Emscripten-LLVM: no changes.
    - Emscripten-Clang: no changes.

v1.37.4: 3/13/2017
------------------
 - Fixed glGetUniformLocation() to work according to spec with named uniform blocks.
 - Fixed WebAssembly Memory.grow() to work.
 - Switched to 16KB page size from earlier 64KB.
 - Optimize alBufferData() operation.
 - Fixed a resource lookup issue with multiple OpenAL audio contexts.
 - Full list of changes:
    - Emscripten: https://github.com/kripken/emscripten/compare/1.37.3...1.37.4
    - Emscripten-LLVM: no changes.
    - Emscripten-Clang: no changes.

v1.37.3: 2/16/2017
------------------
 - Updated Binaryen to version 0x01. First official stable WebAssembly support version. (#4953)
 - Optimized memcpy and memset with unrolling and SIMD, when available.
 - Improved Emscripten toolchain profiler to track more hot code.
 - Added new linker flag -s WEBGL2_BACKWARDS_COMPATIBILITY_EMULATION=1 to allow simultaneously targeting WebGL 1 and WebGL 2.
 - Optimize Emscripten use of multiprocessing pools.
 - More WebGL 2 garbage free optimizations.
 - Full list of changes:
    - Emscripten: https://github.com/kripken/emscripten/compare/1.37.2...1.37.3
    - Emscripten-LLVM: https://github.com/kripken/emscripten-fastcomp/compare/1.37.2...1.37.3
    - Emscripten-Clang: no changes.

v1.37.2: 1/31/2017
------------------
 - Fixed a build error with boolean SIMD types.
 - Improved WebAssembly support, update Binaryen to version 22.
 - Update GL, GLES, GLES2 and GLES3 headers to latest upstream Khronos versions.
 - Implement support for new garbage free WebGL 2 API entrypoints which improve performance and reduce animation related stuttering.
 - Fixed a bug where -s USE_PTHREADS builds would not have correct heap size if -s TOTAL_MEMORY is not being used.
 - Fixed array type issue that prevented glTexImage3D() and glTexSubImage3D() from working.
 - Full list of changes:
    - Emscripten: https://github.com/kripken/emscripten/compare/1.37.1...1.37.2
    - Emscripten-LLVM: https://github.com/kripken/emscripten-fastcomp/compare/1.37.1...1.37.2
    - Emscripten-Clang: no changes.

v1.37.1: 12/26/2016
-------------------
 - Implemented new Fetch API for flexible multithreaded XHR and IndexedDB access.
 - Implemented initial version of new ASMFS filesystem for multithreaded filesystem operation.
 - Full list of changes:
    - Emscripten: https://github.com/kripken/emscripten/compare/1.37.0...1.37.1
    - Emscripten-LLVM: no changes.
    - Emscripten-Clang: no changes.

v1.37.0: 12/23/2016
-------------------
 - Added support for LLVM sin&cos intrinsics.
 - Fix GLFW mouse button mappings (#4317, #4659)
 - Add support for --emit-symbol-map to wasm
 - Fixed handling of an invalid path in chdir (#4749)
 - Added new EMSCRIPTEN_STRICT mode, which can be enabled to opt in to removing support for deprecated behavior.
 - Remove references to Web Audio .setVelocity() function, which has been removed from the spec.
 - Full list of changes:
    - Emscripten: https://github.com/kripken/emscripten/compare/1.36.14...1.37.0
    - Emscripten-LLVM: https://github.com/kripken/emscripten-fastcomp/compare/1.36.14...1.37.0
    - Emscripten-Clang: no changes.

v1.36.14: 11/3/2016
-------------------
 - Added support to emscripten_async_wget() for relative paths.
 - Fixed FS.mkdirTree('/') to work.
 - Updated SDL 2 port to version 12.
 - Added more missing pthreads stubs.
 - Normalize system header includes to use the preferred form #include <emscripten/foo.h> to avoid polluting header include namespaces.
 - Fixed a bug where transitioning to fullscreen could cause a stack overflow in GLFW.
 - Added new system CMake option -DEMSCRIPTEN_GENERATE_BITCODE_STATIC_LIBRARIES=ON to choose if static libraries should be LLVM bitcode instead of .a files.
 - Improved SIMD support to be more correct to the spec.
 - Updated Binaryen to version 18. (#4674)
 - Fixed dlopen with RTLD_GLOBAL parameter.
 - Full list of changes:
    - Emscripten: https://github.com/kripken/emscripten/compare/1.36.13...1.36.14
    - Emscripten-LLVM: no changes.
    - Emscripten-Clang: no changes.

v1.36.13: 10/21/2016
--------------------
 - Pass optimization settings to asm2wasm.
 - Fix to exporting emscripten_builtin_malloc() and emscripten_builtin_free() when heap is split to multiple parts.
 - Full list of changes:
    - Emscripten: https://github.com/kripken/emscripten/compare/1.36.12...1.36.13
    - Emscripten-LLVM: no changes.
    - Emscripten-Clang: no changes.

v1.36.12: 10/20/2016
--------------------
 - Improved Emscripten toolchain profiler with more data. (#4566)
 - Export dlmalloc() and dlfree() as emscripten_builtin_malloc() and emscripten_builtin_free() to allow user applications to hook into memory allocation (#4603)
 - Improved asm.js -s USE_PTHREADS=2 build mode compatibility when multithreading is not supported.
 - Improved WebGL support with closure compiler (#4619)
 - Improved Bianaryen WebAssembly support
 - Added support for GL_disjoint_timer_query extension (#4575)
 - Improved Emscripten compiler detection with CMake (#4129, #4314, #4318)
 - Added support for int64 in wasm.
 - Optimize small constant length memcpys in wasm.
 - Full list of changes:
    - Emscripten: https://github.com/kripken/emscripten/compare/1.36.11...1.36.12
    - Emscripten-LLVM: https://github.com/kripken/emscripten-fastcomp/compare/1.36.11...1.36.12
    - Emscripten-Clang: no changes.

v1.36.11: 9/24/2016
-------------------
 - Added new runtime functions emscripten_sync/async/waitable_run_in_main_runtime_thread() for proxying calls with pthreads (#4569)
 - Full list of changes:
    - Emscripten: https://github.com/kripken/emscripten/compare/1.36.10...1.36.11
    - Emscripten-LLVM: no changes.
    - Emscripten-Clang: no changes.

v1.36.10: 9/24/2016
-------------------
 - Improved compiler logging print messages on first run experience. (#4501)
 - Fixed log printing in glFlushMappedBufferRange() and glGetInfoLog() functions. (#4521)
 - Added setjmp/longjmp handling for wasm.
 - Improved support for --proxy-to-worker build mode.
 - Improved GLES3 support for glGet() features that WebGL2 does not have. (#4514)
 - Added support for implementation defined glReadPixels() format.
 - Improved WebGL 2 support with closure compilter. (#4554)
 - Implemented support for nanosleep() when building in pthreads mode (#4578)
 - Added support for  llvm_ceil_f64 and llvm_floor_f64 intrinsics.
 - Full list of changes:
    - Emscripten: https://github.com/kripken/emscripten/compare/1.36.9...1.36.10
    - Emscripten-LLVM: https://github.com/kripken/emscripten-fastcomp/compare/1.36.9...1.36.10
    - Emscripten-Clang: no changes.

v1.36.9: 8/24/2016
------------------
 - Fixed glGet for GL_VERTEX_ATTRIB_ARRAY_BUFFER_BINDING to work. (#1330)
 - Move the DYNAMICTOP variable from JS global scope to inside the heap so that the value is shared to multithreaded applications. This removes the global runtime variable DYNAMICTOP in favor of a new variable DYNAMICTOP_PTR. (#4391, #4496)
 - Implemented brk() system function.
 - Fixed --output-eol to work with --proxy-to-worker mode.
 - Improved reported error message when execution fails to stack overflow.
 - Full list of changes:
    - Emscripten: https://github.com/kripken/emscripten/compare/1.36.8...1.36.9
    - Emscripten-LLVM: https://github.com/kripken/emscripten-fastcomp/compare/1.36.8...1.36.9
    - Emscripten-Clang: no changes.

v1.36.8: 8/20/2016
------------------
 - Fixed a memory leak in ctor_evaller.py on Windows (#4446)
 - Migrate to requiring CMake 3.4.3 as the minimum version for Emscripten CMake build integration support.
 - Fixed an issue that prevented -s INLINING_LIMIT from working (#4471)
 - Fixed a bug with Building.llvm_nm interpretation of defined symbols (#4488)
 - Add support for DISABLE_EXCEPTION_CATCHING and EXCEPTION_CATCHING_WHITELIST options for wasm.
 - Added new emprofile.py script which can be used to profile toolchain wide performance. (#4491)
 - Added new linker flag --output-eol, which specifices what kind of line endings to generate to the output files. (#4492)
 - Fixed a Windows bug where aborting execution with Ctrl-C might hang Emscripten to an infinite loop instead. (#4494)
 - Implement support for touch events to GLUT (#4493)
 - Deprecated unsafe function writeStringToMemory() from src/preamble.js. Using stringToUTF8() is recommended instead. (#4497)
 - Full list of changes:
    - Emscripten: https://github.com/kripken/emscripten/compare/1.36.7...1.36.8
    - Emscripten-LLVM: no changes.
    - Emscripten-Clang: no changes.

v1.36.7: 8/8/2016
-----------------
 - Updated to latest upstream LLVM 3.9.
 - Full list of changes:
    - Emscripten: https://github.com/kripken/emscripten/compare/1.36.6...1.36.7
    - Emscripten-LLVM: https://github.com/kripken/emscripten-fastcomp/compare/1.36.6...1.36.7
    - Emscripten-Clang: https://github.com/kripken/emscripten-fastcomp-clang/compare/1.36.6...1.36.7

v1.36.6: 8/8/2016
-----------------
 - Fixed wheelDelta for MSIE (#4316)
 - Fixed inconsistencies in fullscreen API signatures (#4310, #4318, #4379)
 - Changed the behavior of Emscripten WebGL createContext() to not forcibly set CSS style on created canvases, but let page customize the style themselves (#3406, #4194 and #4350, #4355)
 - Adjusted the reported GL_VERSION field to adapt to the OpenGL ES specifications (#4345)
 - Added support for GLES3 GL_MAJOR/MINOR_VERSION fields. (#4368)
 - Improved -s USE_PTHREADS=1 and --proxy-to-worker linker options to be mutually compatible. (#4372)
 - Improved IDBFS to not fail on Safari where IndexedDB support is spotty (#4371)
 - Improved SIMD.js support when using Closure minifier. (#4374)
 - Improved glGetString to be able to read fields from WEBGL_debug_renderer_info extension. (#4381)
 - Fixed an issue with glFramebufferTextureLayer() not working correctly.
 - Fixed a bug with std::uncaught_exception() support (#4392)
 - Implemented a multiprocess lock to access the Emscripten cache. (#3850)
 - Implemented support for the pointerlockerror event in HTML5 API (#4373)
 - Report WebGL GLSL version number in GL_SHADING_LANGUAGE_VERSION string (#4365)
 - Optimized llvm_ctpop_i32() and conversion of strings from C to JS side (#4402, #4403)
 - Added support for the OffscreenCanvas proposal, and transferring canvases to offscreen in pthreads build mode, linker flag -s OFFSCREENCANVAS_SUPPORT=0/1 (#4412)
 - Fixed an issue after updating to new LLVM version that response files passed to llvm-link must have forward slashes (#4434)
 - Fixed a memory leak in relooper in LLVM.
 - Full list of changes:
    - Emscripten: https://github.com/kripken/emscripten/compare/1.36.5...1.36.6
    - Emscripten-LLVM: https://github.com/kripken/emscripten-fastcomp/compare/1.36.5...1.36.6
    - Emscripten-Clang: no changes.

v1.36.5: 5/24/2016
------------------
 - Added support for passing custom messages when running in web worker.
 - Improved fp128 support when targeting WebAssembly.
 - Updated cpuprofiler.js to support tracing time spent in WebGL functions.
 - Fixed an issue with glFenceSync() function call signature (#4260, #4339)
 - Added missing zero argument version of emscripten_sync_run_in_main_thread().
 - Improves support for targeting pthreads when using Closure minifier (#4348).
 - Fixed an issue where pthreads enabled code did not correctly validate as asm.js
 - Fixed an issue with incorrect SIMD.js related imports (#4341)
 - Full list of changes:
    - Emscripten: https://github.com/kripken/emscripten/compare/1.36.4...1.36.5
    - Emscripten-LLVM: https://github.com/kripken/emscripten-fastcomp/compare/1.36.4...1.36.5
    - Emscripten-Clang: no changes.

v1.36.4: 5/9/2016
-----------------
 - Added EM_TRUE and EM_FALSE #defines to html5.h.
 - Fixed an issue with GLFW window and framebuffer size callbacks.
 - Added support for more missing WebGL 2 texture formats (#4277)
 - Added support for source files with no extension.
 - Updated emrun.py to latest version, adds support to precompressed content and running as just a web server without launching a browser.
 - Updated experimental WebAssembly support to generate 0xb version code.
 - Automatically build Binaryen when needed.
 - Updated libc++ to SVN revision 268153. (#4288)
 - Full list of changes:
    - Emscripten: https://github.com/kripken/emscripten/compare/1.36.3...1.36.4
    - Emscripten-LLVM: no changes.
    - Emscripten-Clang: no changes.

v1.36.3: 4/27/2016
------------------
 - Fixed a deadlock bug with pthreads support.
 - Remove sources from temporary garbage being generated in OpenAL code (#4275)
 - Added support for calling alert() from pthreads code.
 - Full list of changes:
    - Emscripten: https://github.com/kripken/emscripten/compare/1.36.2...1.36.3
    - Emscripten-LLVM: no changes.
    - Emscripten-Clang: no changes.

v1.36.2: 4/22/2016
------------------
 - Improve support for targeting WebAssembly with Binaryen.
 - Improve support for LLVM's WebAssembly backend (EMCC_WASM_BACKEND=1 environment variable).
 - Separate out emscripten cache structure to asmjs and wasm directories.
 - Fix a bug where Emscripten would spawn too many unused python subprocesses (#4158)
 - Optimize Emscripten for large asm.js projects.
 - Added sdl2_net to Emscripten ports.
 - Updated to latest version of the SIMD polyfill (#4165)
 - Fixed an issue with missing texture formats support in GLES 3 (#4176)
 - Added a new WebAssembly linker option -s BINARYEN_IMPRECISE=1 (default=0) which mutes potential traps from WebAssembly int div/rem by zero and float-to-int conversions.
 - Added support for EXT_color_buffer_float extension.
 - Fixed behavior of SSE shift operations (#4165).
 - Fixed a bug where ctor_evaller.py (-Oz builds) would hang on Windows.
 - Fixed a bug where emscripten_set_main_loop() with EM_TIMING_SETTIMEOUT would incorrectly compute the delta times (#4200, #4208)
 - Update pthreads support to latest proposed spec version. (#4212, #4220)
 - Fixed an unresolved symbol linker error in embind (#4225)
 - Fix file_packager.py --use-preload-cache option to also work on Safari and iOS (#2977, #4253)
 - Added new file packager option --indexedDB-name to allow specifying the database name to use for the cache (#4219)
 - Added DWARF style debugging information.
 - Full list of changes:
    - Emscripten: https://github.com/kripken/emscripten/compare/1.36.1...1.36.2
    - Emscripten-LLVM: https://github.com/kripken/emscripten-fastcomp/compare/1.36.1...1.36.2
    - Emscripten-Clang: no changes.

v1.36.1: 3/8/2016
-----------------
 - Fixed glfwSetWindowSizeCallback to conform to GLFW2 API.
 - Update OpenAL sources only when the browser window is visible to avoid occasional stuttering static glitches when the page tab is hidden. (#4107)
 - Implemented LLVM math intrinsics powi, trunc and floor.
 - Added support for SDL_GL_ALPHA_SIZE in GL context initialization. (#4125)
 - Added no-op stubs for several pthread functions when building without pthreads enabled (#4130)
 - Optimize glUniform*fv and glVertexAttrib*fv functions to generate less garbage and perform much faster (#4128)
 - Added new EVAL_CTORS optimization pass which evaluates global data initializer constructors at link time, which would improve startup time and reduce code size of these ctors.
 - Implemented support for OpenAL AL_PITCH option.
 - Implemented new build options -s STACK_OVERFLOW_CHECK=0/1/2 which adds runtime stack overrun checks. 0: disabled, 1: minimal, between each frame, 2: at each explicit JS side stack allocation call to allocate().
 - Fixed an issue with -s SPLIT_MEMORY mode where an unsigned 32-bit memory access would come out as signed. (#4150)
 - Fixed asm.js validation in call handlers to llvm_powi_f*.
 - Full list of changes:
    - Emscripten: https://github.com/kripken/emscripten/compare/1.36.0...1.36.1
    - Emscripten-LLVM: https://github.com/kripken/emscripten-fastcomp/compare/1.36.0...1.36.1
    - Emscripten-Clang: no changes.

v1.36.0: 2/23/2016
------------------
 - Fixed an OpenAL bug where OpenAL sources would not respect global volume setting.
 - Fixed an issue where alGetListenerf() with AL_GAIN would not return the correct value. (#4091)
 - Fixed an issue where setting alListenerf() with AL_GAIN would not set the correct value. (#4092)
 - Implemented new JS optimizer "Duplicate Function Elimination" pass which collapses identical functions to save code size.
 - Implemented the _Exit() function.
 - Added support for SSE3 and SSSE3 intrinsics (#4099) and partially for SSE 4.1 intrinsics (#4030, #4101)
 - Added support for -include-pch flag (#4086)
 - Fixed a regex syntax in ccall on Chrome Canary (#4111)
 - Full list of changes:
    - Emscripten: https://github.com/kripken/emscripten/compare/1.35.23...1.36.0
    - Emscripten-LLVM: https://github.com/kripken/emscripten-fastcomp/compare/1.35.23...1.36.0
    - Emscripten-Clang: no changes.

v1.35.23: 2/9/2016
------------------
 - Provide $NM environment variable to point to llvm-nm when running emconfigure, which helps e.g. libjansson to build (#4036)
 - Fixed glGetString(GL_SHADING_LANGUAGE_VERSION) to return appropriate result depending on if running on WebGL1 vs WebGL2, instead of hardcoding the result (#4040)
 - Fixed a regression with CMake try_run() possibly failing, caused by the addition of CMAKE_CROSSCOMPILING_EMULATOR in v1.32.3.
 - Fixed CMake to work in the case when NODE_JS is an array containing parameters to be passed to Node.js. (#4045)
 - Fixed a memory issue that caused the Emscripten memory initializer file (.mem.js) to be unnecessarily retained in memory during runtime (#4044)
 - Added support for complex valued mul and div ops.
 - Added new option "Module.environment" which allows overriding the runtime ENVIRONMENT_IS_WEB/ENVIRONMENT_IS_WORKER/ENVIRONMENT_IS_NODE/ENVIRONMENT_IS_SHELL fields.
 - Fixed an issue with SAFE_HEAP methods in async mode (#4046)
 - Fixed WebSocket constructor to work in web worker environment (#3849)
 - Fixed a potential issue with some browsers reporting gamepad axis values outside \[-1, 1\] (#3602)
 - Changed libcxxabi to be linked in last, so that it does not override weakly linked methods in libcxx (#4053)
 - Implemented new JSDCE code optimization pass which removes at JS link stage dead code that is not referenced anywhere (in addition to LLVM doing this for C++ link stage).
 - Fixed a Windows issue where embedding memory initializer as a string in JS code might cause corrupted output. (#3854)
 - Fixed an issue when spaces are present in directory names in response files (#4062)
 - Fixed a build issue when using --tracing and -s ALLOW_MEMORY_GROWTH=1 simultaneously (#4064)
 - Greatly updated Emscripten support for SIMD.js intrinsics (non-SSE or NEON)
 - Fixed an issue where compiler would not generate a link error when JS library function depended on a nonexisting symbol. (#4077)
 - Removed UTF16 and UTF32 marshalling code from being exported by default.
 - Removed the -s NO_BROWSER linker option and automated the detection of when that option is needed.
 - Removed the JS implemented C++ symbol name demangler, now always depend on the libcxxabi compiled one.
 - Fixed an issue where Emscripten linker would redundantly generate missing function stubs for some functions that do exist.
 - Full list of changes:
    - Emscripten: https://github.com/kripken/emscripten/compare/1.35.22...1.35.23
    - Emscripten-LLVM: https://github.com/kripken/emscripten-fastcomp/compare/1.35.22...1.35.23
    - Emscripten-Clang: no changes.

v1.35.22: 1/13/2016
-------------------
 - Updated to latest upstream LLVM trunk as of January 13th.
 - Bumped up the required LLVM version from LLVM 3.8 to LLVM 3.9.
 - Full list of changes:
    - Emscripten: https://github.com/kripken/emscripten/compare/1.35.21...1.35.22
    - Emscripten-LLVM: https://github.com/kripken/emscripten-fastcomp/compare/1.35.21...1.35.22
    - Emscripten-Clang: https://github.com/kripken/emscripten-fastcomp-clang/compare/1.35.21...1.35.22

v1.35.21: 1/13/2016
-------------------
 - Improved support for handling GLFW2 keycodes.
 - Improved emranlib, system/bin/sdl-config and system/bin/sdl2-config to be executable in both python2 and python3.
 - Fixed build flags -s AGGRESSIVE_VARIABLE_ELIMINATION=1 and -s USE_PTHREADS=2 to correctly work when run on a browser that does not support pthreads.
 - Fixed a build issue that caused sequences of \r\r\n to be emitted on Windows.
 - Fixed an issue that prevented building LLVM on Visual Studio 2015 (emscripten-fastcomp-clang #7)
 - Full list of changes:
    - Emscripten: https://github.com/kripken/emscripten/compare/1.35.20...1.35.21
    - Emscripten-LLVM: https://github.com/kripken/emscripten-fastcomp/compare/1.35.20...1.35.21
    - Emscripten-Clang: https://github.com/kripken/emscripten-fastcomp-clang/compare/1.35.20...1.35.21

v1.35.20: 1/10/2016
-------------------
 - Fixed -s USE_PTHREADS compilation mode to account that SharedArrayBuffer specification no longer allows futex waiting on the main thread. (#4024)
 - Added new python2 vs python3 compatibility wrappers for emcmake, emconfigure, emmake and emar.
 - Fixed atomicrmw i64 codegen (#4025)
 - Optimized codegen to simplify "x != 0" to just "x" when output is a boolean.
 - Fixed a compiler crash when generating atomics code in debug builds of LLVM.
 - Fixed a compiler crash when generating SIMD.js code that utilizes non-canonical length vectors (e.g. <float x 3>)
 - Full list of changes:
    - Emscripten: https://github.com/kripken/emscripten/compare/1.35.19...1.35.20
    - Emscripten-LLVM: https://github.com/kripken/emscripten-fastcomp/compare/1.35.19...1.35.20
    - Emscripten-Clang: no changes.

v1.35.19: 1/7/2016
------------------
 - Updated to latest upstream LLVM trunk as of January 7th.
 - Full list of changes:
    - Emscripten: no changes.
    - Emscripten-LLVM: https://github.com/kripken/emscripten-fastcomp/compare/1.35.18...1.35.19
    - Emscripten-Clang: https://github.com/kripken/emscripten-fastcomp-clang/compare/1.35.18...1.35.19

v1.35.18: 1/7/2016
------------------
 - Implemented getpeername() and fixed issues with handling getsockname() (#3997)
 - Fixed an issue with daylight saving time in mktime() (#4001)
 - Optimized pthreads code to avoid unnecessary FFI transitions (#3504)
 - Fixed issues with strftime() (#3993)
 - Deprecated memory growth support in asm.js.
 - Implemented llvm_bitreverse_i32() (#3976)
 - Fixed missing include header that affected building relooper on some compilers.
 - Full list of changes:
    - Emscripten: https://github.com/kripken/emscripten/compare/1.35.17...1.35.18
    - Emscripten-LLVM: https://github.com/kripken/emscripten-fastcomp/compare/1.35.17...1.35.18
    - Emscripten-Clang: no changes.

v1.35.17: 1/4/2016
------------------
 - Updated to latest upstream LLVM trunk as of January 4th.
 - Full list of changes:
    - Emscripten: no changes.
    - Emscripten-LLVM: https://github.com/kripken/emscripten-fastcomp/compare/1.35.16...1.35.17
    - Emscripten-Clang: https://github.com/kripken/emscripten-fastcomp/compare/1.35.16...1.35.17

v1.35.16: 1/4/2016
------------------
 - Improved support for -s USE_PTHREADS=2 build mode and added support for Atomics.exchange().
 - Full list of changes:
    - Emscripten: https://github.com/kripken/emscripten/compare/1.35.15...1.35.16
    - Emscripten-LLVM: https://github.com/kripken/emscripten-fastcomp/compare/1.35.15...1.35.16
    - Emscripten-Clang: no changes.

v1.35.15: 1/4/2016
------------------
 - Fixed an error with glClearbufferfv not working. (#3961)
 - Improved file packager code so that file:// URLs work in Chrome too (#3965)
 - Fixed issues with the --memoryprofiler UI.
 - Fixed a Windows issue when generating system libraries in cache (#3939)
 - Fixed a regression from v1.35.13 where GLES2 compilation would not work when -s USE_PTHREADS=1 was passed.
 - Added support for WebIDL arrays as input parameters to WebIDL binder.
 - Updated build support when using the LLVM wasm backend.
 - Added new linker option --threadprofiler which generates a threads dashboard on the generated page for threads status overview. (#3971)
 - Improved backwards compatibility of building on GCC 4.3 - 4.6.
 - Fixed an asm.js validation issue when building against updated SIMD.js specification. (#3986)
 - Improved Rust support.
 - Full list of changes:
    - Emscripten: https://github.com/kripken/emscripten/compare/1.35.14...1.35.15
    - Emscripten-LLVM: https://github.com/kripken/emscripten-fastcomp/compare/1.35.14...1.35.15
    - Emscripten-Clang: no changes.

v1.35.14: 12/15/2015
--------------------
 - Updated to latest upstream LLVM trunk as of December 15th.
 - Full list of changes:
    - Emscripten: https://github.com/kripken/emscripten/compare/1.35.13...1.35.14
    - Emscripten-LLVM: https://github.com/kripken/emscripten-fastcomp/compare/1.35.13...1.35.14
    - Emscripten-Clang: https://github.com/kripken/emscripten-fastcomp-clang/compare/1.35.13...1.35.14

v1.35.13: 12/15/2015
--------------------
 - Updated -s USE_PTHREADS code generation to reflect that the SharedInt*Array hierarchy no longer exists in the SharedArrayBuffer spec.
 - Removed references to Atomic.fence() which no longer is part of the SharedArrayBuffer specification.
 - Fixed an issue where JS code minifiers might generate bad code for cwrap (#3945)
 - Updated compiler to issue a warning when --separate-asm is being used and output suffix is .js.
 - Added new build option -s ONLY_MY_CODE which aims to eliminate most of the Emscripten runtime and generate a very minimal compiler output.
 - Added new build option -s WASM_BACKEND=0/1 which controls whether to utilize the upstream LLVM wasm emitting codegen backend.
 - Full list of changes:
    - Emscripten: https://github.com/kripken/emscripten/compare/1.35.12...1.35.13
    - Emscripten-LLVM: https://github.com/kripken/emscripten-fastcomp/compare/1.35.12...1.35.13
    - Emscripten-Clang: no changes.

v1.35.12: 11/28/2015
--------------------
 - Update to latest upstream LLVM trunk as of November 28th.
 - Fix Emscripten to handle new style format outputted by llvm-nm.
 - Added new build option BINARYEN_METHOD to allow choosing which wasm generation method to use.
 - Updates to Binaryen support.
 - Full list of changes:
    - Emscripten: https://github.com/kripken/emscripten/compare/1.35.11...1.35.12
    - Emscripten-LLVM: https://github.com/kripken/emscripten-fastcomp/compare/1.35.11...1.35.12
    - Emscripten-Clang: https://github.com/kripken/emscripten-fastcomp-clang/compare/1.35.11...1.35.12

v1.35.11: 11/27/2015
--------------------
 - Updated atomics test to stress 64-bit atomics better (#3892)
 - Full list of changes:
    - Emscripten: https://github.com/kripken/emscripten/compare/1.35.10...1.35.11
    - Emscripten-LLVM: https://github.com/kripken/emscripten-fastcomp/compare/1.35.10...1.35.11
    - Emscripten-Clang: no changes.

v1.35.10: 11/25/2015
--------------------
 - Integration with Binaryen.
 - Add a performance warning when multiple FS.syncfs() calls are in flight simultaneously.
 - Correctly pass GLFW_REPEAT when sending key press repeats.
 - Improved filesystem performance when building in multithreaded mode (#3923)
 - Improve error detection when data file fails to load.
 - Clarified that -s NO_DYNAMIC_EXECUTION=1 and -s RELOCATABLE=1 build modes are mutually exclusive.
 - Added new build option -s NO_DYNAMIC_EXECUTION=2 which demotes eval() errors to warnings at runtime, useful for iterating fixes in a codebase for multiple eval()s  (#3930)
 - Added support to Module.locateFile(filename) to locate the pthread-main.js file (#3500)
 - Changed -s USE_PTHREADS=2 and -s PRECISE_F32=2 to imply --separate-asm instead of requiring it, to be backwards compatible (#3829, #3933)
 - Fixed bad codegen for some 64-bit atomics (#3892, #3936)
 - When emitting NaN canonicalization warning, also print the location in code where it occurs.
 - Full list of changes:
    - Emscripten: https://github.com/kripken/emscripten/compare/1.35.9...1.35.10
    - Emscripten-LLVM: https://github.com/kripken/emscripten-fastcomp/compare/1.35.9...1.35.10
    - Emscripten-Clang: no changes.

v1.35.9: 11/12/2015
-------------------
 - Implement glfwSetInputMode when mode is GLFW_CURSOR and value is GLFW_CURSOR_NORMAL|GLFW_CURSOR_DISABLED
 - Add explicit abort() when dlopen() is called without linking support
 - Make emcc explicitly reinvoke itself from python2 if called from python3.
 - Optimize memory initializer to omit zero-initialized values (#3907)
 - Full list of changes:
    - Emscripten: https://github.com/kripken/emscripten/compare/1.35.8...1.35.9
    - Emscripten-LLVM: https://github.com/kripken/emscripten-fastcomp/compare/1.35.8...1.35.9
    - Emscripten-Clang: no changes.

v1.35.8: 11/10/2015
-------------------
 - Removed obsoleted EXPORTED_GLOBALS build option.
 - Export filesystem as global object 'FS' in Emscripten runtime.
 - Fixed realpath() function on directories.
 - Fixed round() and roundf() to work when building without -s PRECISE_F32=1 and optimize these to be faster (#3876)
 - Full list of changes:
    - Emscripten: https://github.com/kripken/emscripten/compare/1.35.7...1.35.8
    - Emscripten-LLVM: no changes.
    - Emscripten-Clang: no changes.

v1.35.7: 11/4/2015
------------------
 - Updated to latest upstream LLVM trunk version as of November 4th.
 - Full list of changes:
    - Emscripten: https://github.com/kripken/emscripten/compare/1.35.6...1.35.7
    - Emscripten-LLVM: https://github.com/kripken/emscripten-fastcomp/compare/1.35.6...1.35.7
    - Emscripten-Clang: https://github.com/kripken/emscripten-fastcomp-clang/compare/1.35.6...1.35.7

v1.35.6: 11/4/2015
------------------
 - This tag was created for technical purposes, and has no changes compared to v1.35.6.

v1.35.5: 11/4/2015
------------------
 - Removed Content-Length and Connection: close headers in POST requests.
 - Migrate to using the native C++11-implemented optimizer by default.
 - Fixed call to glDrawBuffers(0, *); (#3890)
 - Fixed lazy file system to work with closure (#3842)
 - Fixed gzip compression with lazy file system (#3837)
 - Added no-op gracefully failing stubs for process spawn functions (#3819)
 - Clarified error message that memory growth is not supported with shared modules (#3893)
 - Initial work on wasm support in optimizer
 - Full list of changes:
    - Emscripten: https://github.com/kripken/emscripten/compare/1.35.4...1.35.5
    - Emscripten-LLVM: no changes.
    - Emscripten-Clang: no changes.

v1.35.4: 10/26/2015
-------------------
 - Move to legalization in the JS backend.
 - Full list of changes:
    - Emscripten: https://github.com/kripken/emscripten/compare/1.35.3...1.35.4
    - Emscripten-LLVM: https://github.com/kripken/emscripten-fastcomp/compare/1.35.3...1.35.4
    - Emscripten-Clang: https://github.com/kripken/emscripten-fastcomp-clang/compare/1.35.3...1.35.4

v1.35.3: 10/26/2015
-------------------
 - Ignore O_CLOEXEC on NODEFS (#3862)
 - Improved --js-library support in CMake by treating these as libraries (#3840)
 - Still support -Wno-warn-absolute-paths (#3833)
 - Add support to zext <4 x i1> to <4x i32>
 - Emit emscripten versions of llvm and clang in clang --version
 - Full list of changes:
    - Emscripten: https://github.com/kripken/emscripten/compare/1.35.2...1.35.3
    - Emscripten-LLVM: https://github.com/kripken/emscripten-fastcomp/compare/1.35.2...1.35.3
    - Emscripten-Clang: https://github.com/kripken/emscripten-fastcomp-clang/compare/1.35.2...1.35.3

v1.35.2: 10/20/2015
-------------------
 - Rebase against upstream LLVM "google/stable" branch, bringing us to LLVM 3.8.
 - Full list of changes:
    - Emscripten: https://github.com/kripken/emscripten/compare/1.35.1...1.35.2
    - Emscripten-LLVM: https://github.com/kripken/emscripten-fastcomp/compare/1.35.1...1.35.2
    - Emscripten-Clang: https://github.com/kripken/emscripten-fastcomp-clang/compare/1.35.1...1.35.2

v1.35.1: 10/20/2015
-------------------
 - Fixed a bug where passing -s option to LLVM would not work.
 - Work around a WebAudio bug on WebKit "pauseWebAudio failed: TypeError: Not enough arguments" (#3861)
 - Full list of changes:
    - Emscripten: https://github.com/kripken/emscripten/compare/1.35.0...1.35.1
    - Emscripten-LLVM: no changes.
    - Emscripten-Clang: no changes.

v1.35.0: 10/19/2015
-------------------
 - Fixed out of memory abort message.
 - Full list of changes:
    - Emscripten: https://github.com/kripken/emscripten/compare/1.34.12...1.35.0
    - Emscripten-LLVM: no changes.
    - Emscripten-Clang: no changes.

v1.34.12: 10/13/2015
--------------------
 - Added new experimental build option -s SPLIT_MEMORY=1, which splits up the Emscripten HEAP to multiple smaller slabs.
 - Added SDL2_ttf to Emscripten ports.
 - Added support for building GLES3 code to target WebGL 2. (#3757, #3782)
 - Fixed certain glUniform*() functions to work properly when called in conjunction with -s USE_PTHREADS=1.
 - Fixed support for -l, -L and -I command line parameters to accept a space between the path, i.e. "-l SDL". (#3777)
 - Fixed SSE2 support in optimized builds.
 - Changed the default behavior of warning when absolute paths are passed to -I to be silent. To enable the absolute paths warning, pass "-Wwarn-absolute-paths" flag to emcc.
 - Added new linker option -s ABORTING_MALLOC=0 that can be used to make malloc() return 0 on failed allocation (Current default is to abort execution of the page on OOM) (#3822)
 - Removed the default behavior of automatically decoding all preloaded assets on page startup (#3785)
 - Full list of changes:
    - Emscripten: https://github.com/kripken/emscripten/compare/1.34.11...1.34.12
    - Emscripten-LLVM: https://github.com/kripken/emscripten-fastcomp/compare/1.34.11...1.34.12
    - Emscripten-Clang: no changes.

v1.34.11: 9/29/2015
-------------------
 - Fixed asm.js validation on autovectorized output
 - Fix an issue with printing to iostream in global ctors (#3824)
 - Added support for LLVM pow intrinsics with integer exponent.
 - Full list of changes:
    - Emscripten: https://github.com/kripken/emscripten/compare/1.34.10...1.34.11
    - Emscripten-LLVM: https://github.com/kripken/emscripten-fastcomp/compare/1.34.10...1.34.11
    - Emscripten-Clang: no changes.

v1.34.10: 9/25/2015
-------------------
 - Added wasm compressor/decompressor polyfill (#3766)
 - Added support for sRGB texture formats.
 - Removed the deprecated --compression option.
 - Fixed an issue with asm.js validation for pthreads being broken since v1.34.7 (#3719)
 - Added built-in cpu performance profiler, which is enabled with linker flag --cpuprofiler. (#3781)
 - Added build-in memory usage profiler, which is enabled with linker flag --memoryprofiler. (#3781)
 - Fixed multiple arities per EM_ASM block (#3804)
 - Fixed issues with SSE2 an NaN bit patterns. (emscripten-fastcomp #116)
 - Full list of changes:
    - Emscripten: https://github.com/kripken/emscripten/compare/1.34.9...1.34.10
    - Emscripten-LLVM: https://github.com/kripken/emscripten-fastcomp/compare/1.34.9...1.34.10
    - Emscripten-Clang: no changes.

v1.34.9: 9/18/2015
------------------
 - Fixed an issue with --llvm-lto 3 builds (#3765)
 - Optimized LZ4 compression
 - Fixed a bug where glfwCreateWindow would return success even on failure (#3764)
 - Greatly optimized the -s SAFE_HEAP=1 linker flag option by executing the heap checks in asm.js side instead.
 - Fixed the return value of EM_ASM_DOUBLE (#3770)
 - Implemented getsockname syscall (#3769)
 - Don't warn on unresolved symbols when LINKABLE is specified.
 - Fixed various issues with SSE2 compilation in optimized builds.
 - Fixed a breakage with -s USE_PTHREADS=2 (#3774)
 - Added support for GL_HALF_FLOAT in WebGL 2. (#3790)
 - Full list of changes:
    - Emscripten: https://github.com/kripken/emscripten/compare/1.34.8...1.34.9
    - Emscripten-LLVM: https://github.com/kripken/emscripten-fastcomp/compare/1.34.8...1.34.9
    - Emscripten-Clang: no changes.

v1.34.8: 9/9/2015
-----------------
 - Fixed a race condition at worker startup (#3741)
 - Update emrun to latest, which improves unit test run automation with emrun.
 - Added support for LZ4 compressing file packages, used with the -s LZ4=1 linker flag. (#3754)
 - Fixed noisy build warning on "unexpected number of arguments in call to strtold" (#3760)
 - Added new linker flag --separate-asm that splits the asm.js module and the handwritten JS functions to separate files.
 - Full list of changes:
    - Emscripten: https://github.com/kripken/emscripten/compare/1.34.7...1.34.8
    - Emscripten-LLVM: no changes.
    - Emscripten-Clang: no changes.

v1.34.7: 9/5/2015
-----------------
 - Fixed uses of i64* in side modules.
 - Improved GL support when proxying, and fake WebAudio calls when proxying.
 - Added new main loop timing mode EM_TIMING_SETIMMEDIATE for rendering with vsync disabled (#3717)
 - Updated emrun to latest version, adds --safe_firefox_profile option to run emrun pages in clean isolated environment.
 - Implemented glGetStringi() method for WebGL2/GLES3. (#3472, #3725)
 - Automatically emit loading code for EMTERPRETIFY_FILE if emitting html.
 - Added new build option -s USE_PTHREADS=2 for running pthreads-enabled pages in browsers that do not support SharedArrayBuffer.
 - Added support for building SSE2 intrinsics based code (emmintrin.h), when -msse2 is passed to the build.
 - Added exports for getting FS objects by their name (#3690)
 - Updated LLVM to latest upstream PNaCl version (Clang 3.7, July 29th).
 - Full list of changes:
    - Emscripten: https://github.com/kripken/emscripten/compare/1.34.6...1.34.7
    - Emscripten-LLVM: https://github.com/kripken/emscripten-fastcomp/compare/1.34.6...1.34.7
    - Emscripten-Clang: https://github.com/kripken/emscripten-fastcomp-clang/compare/1.34.6...1.34.7

v1.34.6: 8/20/2015
------------------
 - Added new build option -s EMULATED_FUNCTION_POINTERS=2.
 - Fixed a bug with calling functions pointers that take float as parameter across dynamic modules.
 - Improved dynamic linking support with -s LINKABLE=1.
 - Added new build option -s MAIN_MODULE=2.
 - Cleaned up a few redundant linker warnings (#3702, #3704)
 - Full list of changes:
    - Emscripten: https://github.com/kripken/emscripten/compare/1.34.5...1.34.6
    - Emscripten-LLVM: https://github.com/kripken/emscripten-fastcomp/compare/1.34.5...1.34.6
    - Emscripten-Clang: no changes.

v1.34.5: 8/18/2015
------------------
 - Added Bullet physics, ogg and vorbis to emscripten-ports.
 - Added FreeType 2.6 to emscripten-ports.
 - Fixed CMake handling when building OpenCV.
 - Fixed and issue with exceptions being thrown in empty glBegin()-glEnd() blocks (#3693)
 - Improved function pointer handling between dynamically linked modules
 - Fixed some OpenAL alGetSource get calls (#3669)
 - Fixed issues with building the optimizer on 32-bit Windows (#3673)
 - Increased optimizer stack size on Windows to 10MB (#3679)
 - Added support for passing multiple input files to opt, to speed up optimization and linking in opt.
 - Full list of changes:
    - Emscripten: https://github.com/kripken/emscripten/compare/1.34.4...1.34.5
    - Emscripten-LLVM: https://github.com/kripken/emscripten-fastcomp/compare/1.34.4...1.34.5
    - Emscripten-Clang: no changes.

v1.34.4: 8/4/2015
-----------------
 - Add special handling support for /dev/null as an input file (#3552)
 - Added basic printf support in NO_FILESYSTEM mode (#3627)
 - Update WebVR support to the latest specification, and add support for retrieving device names
 - Improved --proxy-to-worker build mode with proxying (#3568, #3623)
 - Generalized EXPORT_FS_METHODS to EXPORT_RUNTIME_METHODS
 - Added node externs for closure
 - Fixed a memory allocation bug in pthreads code (#3636)
 - Cleaned up some debug assertion messages behind #ifdef ASSERTIONS (#3639)
 - Fixed umask syscall (#3637)
 - Fixed double alignment issue with formatStrind and emscripten_log (#3647)
 - Added new EXTRA_EXPORTED_RUNTIME_METHODS build option
 - Updated emrun to latest version
 - Full list of changes:
    - Emscripten: https://github.com/kripken/emscripten/compare/1.34.3...1.34.4
    - Emscripten-LLVM: https://github.com/kripken/emscripten-fastcomp/compare/1.34.3...1.34.4
    - Emscripten-Clang: no changes.

v1.34.3: 7/15/2015
------------------
 - Move libc to musl+syscalls
 - Full list of changes:
    - Emscripten: https://github.com/kripken/emscripten/compare/1.34.2...1.34.3
    - Emscripten-LLVM: no changes.
    - Emscripten-Clang: no changes.

v1.34.2: 7/14/2015
------------------
 - Upgrade to new SIMD.js polyfill version and improved SIMD support.
 - Improved WebGL support in --proxy-to-worker mode (#3569)
 - Removed warning on unimplemented JS library functions
 - Fix WebGL 2 support with closure compiler
 - Fixed an issue with WebRTC support (#3574)
 - Fixed emcc to return a correct error process exit code when invoked with no input files
 - Fixed a compiler problem where global data might not get aligned correctly for SIMD.
 - Fixed a LLVM backend problem which caused recursive stack behavior when linking large codebases, which was seen to cause a stack overflow crash on Windows.
 - Full list of changes:
    - Emscripten: https://github.com/kripken/emscripten/compare/1.34.1...1.34.2
    - Emscripten-LLVM: https://github.com/kripken/emscripten-fastcomp/compare/1.34.1...1.34.2
    - Emscripten-Clang: no changes.

v1.34.1: 6/18/2015
------------------
 - Fixed an issue with resize canvas not working with GLFW.
 - Fixed handling of empty else blocks.
 - Full list of changes:
    - Emscripten: https://github.com/kripken/emscripten/compare/1.34.0...1.34.1
    - Emscripten-LLVM: no changes.
    - Emscripten-Clang: no changes.

v1.34.0: 6/16/2015
------------------
 - Fixed an issue when generating .a files from object files that reside on separate drives on Windows (#3525).
 - Added a missing dependency for GLFW (#3530).
 - Removed the Emterpreter YIELDLIST option.
 - Added support for enabling memory growth before the runtime is ready.
 - Added a new feature to store the memory initializer in a string literal inside the generated .js file.
 - Fixed a code miscompilation issue with a constexpr in fcmp.
 - Full list of changes:
    - Emscripten: https://github.com/kripken/emscripten/compare/1.33.2...1.34.0
    - Emscripten-LLVM: https://github.com/kripken/emscripten-fastcomp/compare/1.33.2...1.34.0
    - Emscripten-Clang: no changes.

v1.33.2: 6/9/2015
-----------------
 - Added support for OpenAL Extension AL_EXT_float32 (#3492).
 - Added support for handling command line flags -M and -MM (#3518).
 - Fixed a code miscompilation issue with missing ';' character (#3520).
 - Full list of changes:
    - Emscripten: https://github.com/kripken/emscripten/compare/1.33.1...1.33.2
    - Emscripten-LLVM: https://github.com/kripken/emscripten-fastcomp/compare/1.33.1...1.33.2
    - Emscripten-Clang: no changes.

v1.33.1: 6/3/2015
-----------------
 - Added support for multithreading with the POSIX threads API (pthreads), used when compiling and linking with the -s USE_PTHREADS=1 flag (#3266).
 - Full list of changes:
    - Emscripten: https://github.com/kripken/emscripten/compare/1.33.0...1.33.1
    - Emscripten-LLVM: https://github.com/kripken/emscripten-fastcomp/compare/1.33.0...1.33.1
    - Emscripten-Clang: no changes.

v1.33.0: 5/29/2015
------------------
 - Fix an issue with writing to /dev/null (#3454).
 - Added a hash to objects inside .a files to support to linking duplicate symbol names inside .a files (#2142).
 - Provide extensions ANGLE_instanced_arrays and EXT_draw_buffers as aliases to the WebGL ones.
 - Fixed LLVM/Clang to build again on Windows after previous LLVM upgrade.
 - Full list of changes:
    - Emscripten: https://github.com/kripken/emscripten/compare/1.32.4...1.33.0
    - Emscripten-LLVM: https://github.com/kripken/emscripten-fastcomp/compare/1.32.4...1.33.0
    - Emscripten-Clang: no changes.

v1.32.4: 5/16/2015
------------------
 - Update LLVM and Clang to PNaCl's current 3.7 merge point (April 17 2015)
 - Added libpng to Emscripten-ports.
 - Added intrinsic llvm_fabs_f32.
 - Full list of changes:
    - Emscripten: https://github.com/kripken/emscripten/compare/1.32.3...1.32.4
    - Emscripten-LLVM: https://github.com/kripken/emscripten-fastcomp/compare/1.32.3...1.32.4
    - Emscripten-Clang: https://github.com/kripken/emscripten-fastcomp-clang/compare/1.32.3...1.32.4

v1.32.3: 5/15/2015
------------------
 - Improved dynamic linking support.
 - Added new option to file_packager.py to store metadata externally.
 - Improved CMake support with CMAKE_CROSSCOMPILING_EMULATOR (#3447).
 - Added support for sysconf(_SC_PHYS_PAGES) (#3405, 3442).
 - Full list of changes:
    - Emscripten: https://github.com/kripken/emscripten/compare/1.32.2...1.32.3
    - Emscripten-LLVM: https://github.com/kripken/emscripten-fastcomp/compare/1.32.2...1.32.3
    - Emscripten-Clang: no changes.

v1.32.2: 5/8/2015
-----------------
 - Removed a (name+num)+num -> name+newnum optimization, which caused heavy performance regressions in Firefox when the intermediate computation wraps around the address space (#3438).
 - Improved dynamic linking support.
 - Improved emterpreter when doing dynamic linking.
 - Fixed an issue with source maps debug info containing zeroes as line numbers.
 - Full list of changes:
    - Emscripten: https://github.com/kripken/emscripten/compare/1.32.1...1.32.2
    - Emscripten-LLVM: https://github.com/kripken/emscripten-fastcomp/compare/1.32.1...1.32.2
    - Emscripten-Clang: no changes.

v1.32.1: 5/2/2015
-----------------
 - Removed old deprecated options -s INIT_HEAP, MICRO_OPTS, CLOSURE_ANNOTATIONS, INLINE_LIBRARY_FUNCS, SHOW_LABELS, COMPILER_ASSERTIONS and COMPILER_FASTPATHS.
 - Added support for dynamic linking and dlopen().
 - Fixed a compilation issue that affected -O2 builds and higher (#3430).
 - Full list of changes:
    - Emscripten: https://github.com/kripken/emscripten/compare/1.32.0...1.32.1
    - Emscripten-LLVM: https://github.com/kripken/emscripten-fastcomp/compare/1.32.0...1.32.1
    - Emscripten-Clang: no changes.

v1.32.0: 4/28/2015
------------------
 - Compile .i files properly as C and not C++ (#3365).
 - Removed old deprecated options -s PRECISE_I32_MUL, CORRECT_ROUNDINGS, CORRECT_OVERFLOWS, CORRECT_SIGNS, CHECK_HEAP_ALIGN, SAFE_HEAP_LINES, SAFE_HEAP >= 2, ASM_HEAP_LOG, SAFE_DYNCALLS, LABEL_DEBUG, RUNTIME_TYPE_INFO and EXECUTION_TIMEOUT, since these don't apply to fastcomp, which is now the only enabled compilation mode.
 - Preliminary work towards supporting dynamic linking and dlopen().
 - Fixed an issue where emrun stripped some characters at output (#3394).
 - Fixed alignment issues with varargs.
 - Full list of changes:
    - Emscripten: https://github.com/kripken/emscripten/compare/1.31.3...1.32.0
    - Emscripten-LLVM: https://github.com/kripken/emscripten-fastcomp/compare/1.31.3...1.32.0
    - Emscripten-Clang: no changes.

v1.31.3: 4/22/2015
------------------
 - Improved support for -E command line option (#3365).
 - Removed the old optimizeShifts optimization pass that was not valid for asm.js code.
 - Fixed an issue when simultaneously using EMULATE_FUNCTION_POINTER_CASTS and EMULATED_FUNCTION_POINTERS.
 - Fixed an issue with -s PRECISE_I64_MATH=2 not working (#3374).
 - Full list of changes:
    - Emscripten: https://github.com/kripken/emscripten/compare/1.31.2...1.31.3
    - Emscripten-LLVM: https://github.com/kripken/emscripten-fastcomp/compare/1.31.2...1.31.3
    - Emscripten-Clang: no changes.

v1.31.2: 4/20/2015
------------------
 - Added support for file suffixes .i and .ii (#3365).
 - Fixed an issue with embind and wide strings (#3299).
 - Removed more traces of the old non-fastcomp compiler code.
 - Full list of changes:
    - Emscripten: https://github.com/kripken/emscripten/compare/1.31.1...1.31.2
    - Emscripten-LLVM: no changes.
    - Emscripten-Clang: no changes.

v1.31.1: 4/17/2015
------------------
 - Added support for unicode characters in EM_ASM() blocks (#3348).
 - Removed the pointer masking feature as experimental and unsupported.
 - Fixed an issue where exit() did not terminate execution of Emterpreter (#3360).
 - Removed traces of the old non-fastcomp compiler code.
 - Full list of changes:
    - Emscripten: https://github.com/kripken/emscripten/compare/1.31.0...1.31.1
    - Emscripten-LLVM: https://github.com/kripken/emscripten-fastcomp/compare/1.31.0...1.31.1
    - Emscripten-Clang: no changes.

v1.31.0: 4/14/2015
------------------
 - Remove references to unsupported EMCC_FAST_COMPILER mode, fastcomp is always enabled (#3347).
 - Full list of changes:
    - Emscripten: https://github.com/kripken/emscripten/compare/1.30.6...1.31.0
    - Emscripten-LLVM: https://github.com/kripken/emscripten-fastcomp/compare/1.30.6...1.31.0
    - Emscripten-Clang: no changes.

v1.30.6: 4/14/2015
------------------
 - Removed support for the deprecated jcache functionality (#3313).
 - Added support to emscripten_GetProcAddress() to fetch symbols with the ANGLE suffix (#3304, #3315).
 - Added immintrin.h header file to include all SSE support.
 - Added an async option to ccall (#3307).
 - Stopped from using 0 as a valid source ID for OpenAL (#3303).
 - When project has disabled exception catching, build an exceptions-disabled version of libcxx.
 - Split libcxx into two parts to optimize code size for projects that only need small amount of libcxx (#2545, #3308).
 - Avoid fprintf usage in emscripten_GetProcAddress() to allow using it with -s NO_FILESYSTEM=1 (#3327).
 - Removed old deprecated functionalities USE_TYPED_ARRAYS, FHEAP, GC emulation and non-asmjs-emscripten ABI.
 - Don't refer to prefixed GL extensions when creating a GL context (#3324).
 - Removed support code for x86_fp80 type (#3341).
 - Optimize EM_ASM() calls even more (#2596).
 - Full list of changes:
    - Emscripten: https://github.com/kripken/emscripten/compare/1.30.5...1.30.6
    - Emscripten-LLVM: https://github.com/kripken/emscripten-fastcomp/compare/1.30.5...1.30.6
    - Emscripten-Clang: no changes.

v1.30.5: 4/7/2015
-----------------
 - Fixed WebIDL operation when closure is enabled after the previous EM_ASM() optimizations.
 - Optimized jsCall() to handle variadic cases of number of arguments faster (#3290, #3305).
 - Removed support for the getwd() function (#1115, #3309).
 - Fixed a problem with -s IGNORED_FUNCTIONS and -s DEAD_FUNCTIONS not working as expected (#3239).
 - Fixed an issue with -s EMTERPRETIFY_ASYNC=1 and emscripten_sleep() not working (#3307).
 - Full list of changes:
    - Emscripten: https://github.com/kripken/emscripten/compare/1.30.4...1.30.5
    - Emscripten-LLVM: https://github.com/kripken/emscripten-fastcomp/compare/1.30.4...1.30.5
    - Emscripten-Clang: no changes.

v1.30.4: 4/3/2015
-----------------
 - Optimized the performance and security of EM_ASM() blocks by avoiding the use of eval() (#2596).
 - Full list of changes:
    - Emscripten: https://github.com/kripken/emscripten/compare/1.30.3...1.30.4
    - Emscripten-LLVM: https://github.com/kripken/emscripten-fastcomp/compare/1.30.3...1.30.4
    - Emscripten-Clang: no changes.

v1.30.3: 4/3/2015
-----------------
 - Improved error handling in library_idbstore.js.
 - Fixed an asm.js validation issue with EMULATE_FUNCTION_POINTER_CASTS=1 feature (#3300).
 - Fixed Clang build by adding missing nacltransforms project after latest LLVM/Clang upstream merge.
 - Full list of changes:
    - Emscripten: https://github.com/kripken/emscripten/compare/1.30.2...1.30.3
    - Emscripten-LLVM: https://github.com/kripken/emscripten-fastcomp/compare/1.30.2...1.30.3
    - Emscripten-Clang: https://github.com/kripken/emscripten-fastcomp-clang/compare/1.30.2...1.30.3

v1.30.2: 4/1/2015
-----------------
 - Added support to writing to mmap()ed memory by implementing msync() (#3269).
 - Updated SDL2 port to version 7.
 - Exported new singleton function Module.createContext() for creating a GL context from SDL2.
 - Added support for asm.js/Emscripten arch in Clang.
 - Finished LLVM 3.6 upgrade merge.
 - Full list of changes:
    - Emscripten: https://github.com/kripken/emscripten/compare/1.30.1...1.30.2
    - Emscripten-LLVM: https://github.com/kripken/emscripten-fastcomp/compare/1.30.1...1.30.2
    - Emscripten-Clang: https://github.com/kripken/emscripten-fastcomp-clang/compare/1.30.1...1.30.2

v1.30.1: 3/24/2015
------------------
 - Upgraded LLVM+Clang from vrsion 3.5 to version 3.6.
 - Full list of changes:
    - Emscripten: https://github.com/kripken/emscripten/compare/1.30.0...1.30.1
    - Emscripten-LLVM: https://github.com/kripken/emscripten-fastcomp/compare/1.30.0...1.30.1
    - Emscripten-Clang: https://github.com/kripken/emscripten-fastcomp-clang/compare/1.30.0...1.30.1

v1.30.0: 3/24/2015
------------------
 - Fixed a bug where html5.h API would not remove event handlers on request.
 - Fixed a regression issue that broke building on Windows when attempting to invoke tools/gen_struct_info.py.
 - Improved memory growth feature to better handle growing to large memory sizes between 1GB and 2GB (#3253).
 - Fixed issues with emrun with terminating target browser process, managing lingering sockets and command line quote handling.
 - Fixed a bug where unsigned integer return values in embind could be returned as signed (#3249).
 - Improved handling of lost GL contexts.
 - Changed malloc to be fallible (return null on failure) when memory growth is enabled (#3253).
 - Fixed a bug with WebIDL not being able to handle enums (#3258).
 - Updated POINTER_MASKING feature to behave as a boolean rather than a mask (#3240).
 - Improved "emcmake cmake" on Windows to automatically remove from path any entries that contain sh.exe in them, which is not supported by CMake.
 - Fixed an issue with symlink handling in readlink (#3277).
 - Updated SDL2 port to version 6.
 - Removed the obsolete FAST_MEMORY build option.
 - Added reciprocalApproximation and reciprocalSqrtApproximation SIMD intrinsics.
 - Full list of changes:
    - Emscripten: https://github.com/kripken/emscripten/compare/1.29.12...1.30.0
    - Emscripten-LLVM: https://github.com/kripken/emscripten-fastcomp/compare/1.29.12...1.30.0
    - Emscripten-Clang: no changes.

v1.29.12: 3/15/2015
-------------------
 - Fix a bug where SDL_malloc and SDL_free were not available. (#3247)
 - Fix various issues with emrun usage. (#3234)
 - Fixed an off-by-one memory access in native optimizer.
 - Improve emterpreter support.
 - Full list of changes:
    - Emscripten: https://github.com/kripken/emscripten/compare/1.29.11...1.29.12
    - Emscripten-LLVM: no changes.
    - Emscripten-Clang: no changes.

v1.29.11: 3/11/2015
-------------------
 - Remove the requirement to pass -s PRECISE_F32=1 manually when building with SIMD support.
 - Fix a temp directory leak that could leave behind empty directories in the temp directory after build (#706)
 - Improve support for growable Emscripten heap in asm.js mode.
 - Added a warning message when generating huge asset bundles with file packager.
 - Fixed a bug where emscripten_get_gamepad_status might throw a JS exception if called after a gamepad was disconnected.
 - Improve emterpreter sleep support.
 - Optimize code generation when multiple consecutive bitshifts are present.
 - Optimize redundant stack save and restores, and memcpy/memsets.
 - Full list of changes:
    - Emscripten: https://github.com/kripken/emscripten/compare/1.29.10...1.29.11
    - Emscripten-LLVM: https://github.com/kripken/emscripten-fastcomp/compare/1.29.10...1.29.11
    - Emscripten-Clang: no changes.

v1.29.10: 2/19/2015
-------------------
 - Add a warning message when generating code that has a very large number of variables, which optimization flags could remove.
 - Improve support for SIMD casts and special loads.
 - Fix the process return code when using EMCONFIGURE_JS=1.
 - Improved the error message in abort().
 - Fix main loop handling during emterpreter sync save/load.
 - Handle emscripten_async_call and friends during sleep, by pausing all safeSet*() operations.
 - Add support for Google WTF when building with --tracing.
 - Improve emterpreter stability with fuzzing.
 - Add an option to load the memory initializer file from a typed array (#3187)
 - Remove linker warning message when linking to -lm, since Emscripten includes musl that implements the math libraries built-in.
 - Add support for SDL_WM_SetCaption(), which calls to Module['setWindowTitle'], or if not present, sets the web page title. (#3192)
 - Full list of changes:
    - Emscripten: https://github.com/kripken/emscripten/compare/1.29.9...1.29.10
    - Emscripten-LLVM: https://github.com/kripken/emscripten-fastcomp/compare/1.29.9...1.29.10
    - Emscripten-Clang: no changes.

v1.29.9: 2/9/2015
-------------------
 - Documented FORCE_ALIGNED_MEMORY to be no longer supported.
 - Fixes issues with native optimizer handling of "if () else {}" statements. (#3129)
 - Improved cross-browser support for EMSCRIPTEN_FULLSCREEN_FILTERING_NEAREST. (#3165)
 - Added new linker option --profiling-funcs, which generates output that is otherwise minified, except that function names are kept intact, for use in profilers and getting descriptive call stacks.
 - The Module object is no longer written in global scope. (#3167)
 - Added new emscripten_idb_* API. (#3169)
 - Added new function emscripten_wget_data().
 - Add support for GL_RED with GLES3/WebGL2. (#3176)
 - Added basic WebVR support. (#3177)
 - Full list of changes:
    - Emscripten: https://github.com/kripken/emscripten/compare/1.29.8...1.29.9
    - Emscripten-LLVM: no changes.
    - Emscripten-Clang: no changes.

v1.29.8: 1/31/2015
-------------------
 - Fix a temp file leak with emterpreter. (#3156)
 - Fix a typo that broke glBlitFramebuffer. (#3159)
 - Added scandir() and alphasort() from musl. (#3161)
 - Add a warning if multiple .a files with same basename are being linked together. (#2619)
 - Full list of changes:
    - Emscripten: https://github.com/kripken/emscripten/compare/1.29.7...1.29.8
    - Emscripten-LLVM: https://github.com/kripken/emscripten-fastcomp/compare/1.29.7...1.29.8
    - Emscripten-Clang: no changes.

v1.29.7: 1/28/2015
-------------------
 - Fixed an issue with backwards compatibility in emscripten-ports. (#3144)
 - Warn on duplicate entries in archives. (#2619)
 - Removed the MAX_SETJMPS limitation to improve setjmp/longjpmp support. (#3151)
 - Improve the native optimizer to not emit empty if clauses in some cases. (#3154)
 - Optimize Math.clz32, Math.min, NaN, and inf handling in asm.js.
 - Full list of changes:
    - Emscripten: https://github.com/kripken/emscripten/compare/1.29.6...1.29.7
    - Emscripten-LLVM: https://github.com/kripken/emscripten-fastcomp/compare/1.29.6...1.29.7
    - Emscripten-Clang: no changes.

v1.29.6: 1/23/2015
-------------------
 - Fixed an issue where calling glGen*() when the GL context was lost might throw a JS exception, instead a GL_INVALID_OPERATION is now recorded.
 - Improve label handling in native optimizer.
 - Full list of changes:
    - Emscripten: https://github.com/kripken/emscripten/compare/1.29.5...1.29.6
    - Emscripten-LLVM: no changes.
    - Emscripten-Clang: no changes.

v1.29.5: 1/23/2015
-------------------
 - Enable compiling source files with the extension ".c++".
 - Enable versioning of the emscripten ports so that older Emscripten versions can keep using older versions of the ports (#3144)
 - Added a whitelist option to emterpreter, a linker flag of form -s EMTERPRETIFY_WHITELIST=["symbol1","symbol2"]. (#3129)
 - Improved emscripten_get_pointerlock_status() to always fill the output structure even when pointer lock is not supported.
 - Added an environment variable EMCC_NO_OPT_SORT=0/1 option to configure whether the generated output should have the functions sorted by length, useful for debugging.
 - Added new tool tools/merge_pair.py which allows bisecting differences between two output files to find discrepancies.
 - Improved parsing in cashew.
 - Improved output message from emconfigure and emmake when inputs are unexpected.
 - Added built-in asm handler for LLVM fabs operation.
 - Full list of changes:
    - Emscripten: https://github.com/kripken/emscripten/compare/1.29.4...1.29.5
    - Emscripten-LLVM: https://github.com/kripken/emscripten-fastcomp/compare/1.29.4...1.29.5
    - Emscripten-Clang: no changes.

v1.29.4: 1/21/2015
-------------------
 - Added new C <-> JS string marshalling functions asciiToString(), stringToAscii(), UTF8ToString(), stringToUTF8() that can be used to copy strings across the JS and C boundaries. (#2363)
 - Added new functions lengthBytesUTF8(), lengthBytesUTF16() and lengthBytesUTF32() to allow computing the byte lengths of strings in different encodings. (#2363)
 - Upgraded SDL2 port to version 4.
 - Add support for saving the emterpreter stack when there are functions returning a value on the stack (#3129)
 - Notice async state in emterpreter trampolines (#3129)
 - Optimize SDL1 pixel copying to the screen.
 - Fixed an issue with emterpreter parsing. (#3141)
 - Fixed an issue with native optimizer and -s PPRECISE_F32=1.
 - Full list of changes:
    - Emscripten: https://github.com/kripken/emscripten/compare/1.29.3...1.29.4
    - Emscripten-LLVM: https://github.com/kripken/emscripten-fastcomp/compare/1.29.3...1.29.4
    - Emscripten-Clang: no changes.

v1.29.3: 1/16/2015
-------------------
 - Fixed a bug with OpenGL context initialization enableExtensionsByDefault. (#3135)
 - Fixed an issue with nested if parsing in native optimizer.
 - Full list of changes:
    - Emscripten: https://github.com/kripken/emscripten/compare/1.29.2...1.29.3
    - Emscripten-LLVM: no changes.
    - Emscripten-Clang: no changes.

v1.29.2: 1/16/2015
-------------------
 - Fixed an issue with embind compilation in LLVM 3.5.
 - Fixed an issue with SDL audio queueing stability, which would queue audio too eagerly and cause stutter in some applications (#3122, #3124)
 - Enabled native JS optimizer to be built automatically on Windows, requires VS2012 or VS2013.
 - Improve error message to reflect the fact that DLOPEN_SUPPORT is currently not available (#2365)
 - Improve SIMD load and store support.
 - Upgraded SDL2 port to version 3.
 - Fix a bug with native JS optimizer and braces in nested ifs.
 - Improved emterpreter support.
 - Fixed LLVM 3.5 to build with Visual Studio on Windows (emscripten-fastcomp #61)
 - Full list of changes:
    - Emscripten: https://github.com/kripken/emscripten/compare/1.29.1...1.29.2
    - Emscripten-LLVM: https://github.com/kripken/emscripten-fastcomp/compare/1.29.1...1.29.2
    - Emscripten-Clang: no changes.

v1.29.1: 1/7/2015
-------------------
 - Migrated to upstream PNaCl LLVM+Clang 3.5 from the previous 3.4.
 - Full list of changes:
    - Emscripten: https://github.com/kripken/emscripten/compare/1.29.0...1.29.1
    - Emscripten-LLVM: https://github.com/kripken/emscripten-fastcomp/compare/1.29.0...1.29.1
    - Emscripten-Clang: https://github.com/kripken/emscripten-fastcomp-clang/compare/1.29.0...1.29.1

v1.29.0: 1/7/2015
-------------------
 - Full list of changes:
    - Emscripten: https://github.com/kripken/emscripten/compare/1.28.3...1.29.0
    - Emscripten-LLVM: https://github.com/kripken/emscripten-fastcomp/compare/1.28.3...1.29.0
    - Emscripten-Clang: no changes.

v1.28.3: 1/4/2015
-------------------
 - embuilder.py tool
 - Many fixes for native optimizer on Windows
 - Perform LLVM LTO in a separate invocation of opt, so that it does not mix with legalization and other stuff we do at link time
 - Full list of changes:
    - Emscripten: https://github.com/kripken/emscripten/compare/1.28.2...1.28.3
    - Emscripten-LLVM: https://github.com/kripken/emscripten-fastcomp/compare/1.28.2...1.28.3
    - Emscripten-Clang: https://github.com/kripken/emscripten-fastcomp-clang/compare/1.28.2...1.28.3

v1.28.2: 12/17/2014
-------------------
 - Enable native optimizer by default
 - Disable slow2asm legacy testing (asm.js mode in pre-fastcomp)
 - Full list of changes:
    - Emscripten: https://github.com/kripken/emscripten/compare/1.28.1...1.28.2
    - Emscripten-LLVM: https://github.com/kripken/emscripten-fastcomp/compare/1.28.1...1.28.2
    - Emscripten-Clang: no changes.

v1.28.1: 12/15/2014
-------------------
 - Use a lot more MUSL math functions
 - Full list of changes:
    - Emscripten: https://github.com/kripken/emscripten/compare/1.28.0...1.28.1
    - Emscripten-LLVM: https://github.com/kripken/emscripten-fastcomp/compare/1.28.0...1.28.1
    - Emscripten-Clang: no changes.

v1.28.0: 12/12/2014
-------------------
 - Full list of changes:
    - Emscripten: https://github.com/kripken/emscripten/compare/1.27.2...1.28.0
    - Emscripten-LLVM: https://github.com/kripken/emscripten-fastcomp/compare/1.27.2...1.28.0
    - Emscripten-Clang: no changes.

v1.27.2: 12/10/2014
-------------------
 - Added more complete support for SSE1 SIMD intrinsics API. (#2792)
 - Fixed an issue with glTexImage2D on GL_LUMINANCE + GL_FLOAT textures. (#3039)
 - Use the cashew asm.js parser in native optimizer.
 - Fixed issues with IE when running closure minified pages. (#3012)
 - Enabled asm.js validation for SIMD compilation.
 - Full list of changes:
    - Emscripten: https://github.com/kripken/emscripten/compare/1.27.1...1.27.2
    - Emscripten-LLVM: https://github.com/kripken/emscripten-fastcomp/compare/1.27.1...1.27.2
    - Emscripten-Clang: no changes.

v1.27.1: 11/20/2014
-------------------
 - Migrated to upstream PNaCl LLVM+Clang 3.4 from the previous 3.3.
 - Added a FindOpenGL.cmake to support find_package() for OpenGL in CMake scripts.
 - Full list of changes:
    - Emscripten: https://github.com/kripken/emscripten/compare/1.27.0...1.27.1
    - Emscripten-LLVM: https://github.com/kripken/emscripten-fastcomp/compare/1.27.0...1.27.1
    - Emscripten-Clang: https://github.com/kripken/emscripten-fastcomp-clang/compare/1.27.0...1.27.1

v1.27.0: 11/20/2014
-------------------
 - Added new work in progress option -s NATIVE_OPTIMIZER=1 that migrates optimizer code from JS to C++ for better performance.
 - Fixed an embind issue when compiling with closure (#2974)
 - Fixed an embind issue with unique_ptr (#2979)
 - Fixed a bug with new GL context initialization in proxy to worker mode.
 - Fixed an issue where GL context event handlers would leak after a GL context has been freed.
 - Optimized embind operation in Chrome by avoiding using Function.prototype.bind().
 - Full list of changes:
    - Emscripten: https://github.com/kripken/emscripten/compare/1.26.1...1.27.0
    - Emscripten-LLVM: https://github.com/kripken/emscripten-fastcomp/compare/1.26.1...1.27.0
    - Emscripten-Clang: no changes.

v1.26.1: 11/7/2014
------------------
 - Fixed emscripten::val handle for special js values (#2930)
 - Implemented SDL 1.2 SDL_SetClipRect / SDL_GetClipRect (#2931)
 - Added support for building zlib from Emscripten Ports with linker flag -s USE_ZLIB=1.
 - Improved experimental GLES3 support.
 - Fixed issues with llseek (#2945)
 - Enable using emscripten_get_now() in web workers (#2953)
 - Added stricter input data validation in GL code.
 - Added new HTML5 C API for managing fullscreen mode transitions to resolve cross-browser issue #2556 (#2975)
 - Fixed an issue with using structs in va_args (#2923)
 - Full list of changes:
    - Emscripten: https://github.com/kripken/emscripten/compare/1.26.0...1.26.1
    - Emscripten-LLVM: https://github.com/kripken/emscripten-fastcomp/compare/1.26.0...1.26.1
    - Emscripten-Clang: https://github.com/kripken/emscripten-fastcomp-clang/compare/1.26.0...1.26.1

v1.26.0: 10/29/2014
-------------------
 - Fixed an issue where emar would forward --em-config to llvm-ar (#2886)
 - Added a new "emterpreter" feature that allows running Emscripten compiled code in interpreted form until asm.js compilation is ready (-s EMTERPRETIFY=1).
    - For more information, see https://groups.google.com/d/msg/emscripten-discuss/vhaPL9kULxk/_eD2G06eucwJ
 - Added new "Emscripten Ports" architecture that enables building SDL2 with -s USE_SDL=2 command line flag.
 - Added support for SDL 1.2 SDL_CreateRGBSurfaceFrom() function.
 - Improved experimental SIMD support.
 - Use only minimum necessary digits to print floating point literals in generated JS code for smaller code output.
 - Full list of changes:
    - Emscripten: https://github.com/kripken/emscripten/compare/1.25.2...1.26.0
    - Emscripten-LLVM: https://github.com/kripken/emscripten-fastcomp/compare/1.25.2...1.26.0
    - Emscripten-Clang: no changes.

v1.25.2: 10/16/2014
-------------------
 - Fixed a bug in tmpfile() function not allocating the mode argument correctly.
 - Fixed a bug with handling empty files in IDBFS (#2845)
 - Added an implementation of the utimes() function (#2845)
 - Added experimental WebGL 2.0 support with the linker flag -s USE_WEBGL2=1. (#2873)
 - Fixed a UnboundTypeError occurring in embind (#2875)
 - Fixed an error "IndexSizeError: Index or size is negative or greater than the allowed amount" being thrown by Emscripten SDL 1.2 surface blit code. (#2879)
 - Fixed a JS minifier issue that generated "x--y from x - -y" (#2869)
 - Added a new emcc command line flag "--cache <dir>" to control the location of the Emscripten cache directory (#2816)
 - Implemented SDL_ConvertSurface() and added support for SDL_SRCALPHA in SDL_SetAlpha (#2871)
 - Fixed issues with the GL library handling of invalid input values.
 - Optimized SDL copyIndexedColorData function (#2890)
 - Implemented GLES3 emulation for glMapBufferRange() for upcoming WebGL 2 support, using the -s FULL_ES3=1 linker option.
 - Fixed a bug where setting up and cancelling the main loop multiple times would stack up the main loop to be called too frequently (#2839)
 - Introduced a new API emscripten_set_main_loop_timing() for managing the Emscripten main loop calling frequency (#2839)
 - Added new optimization flags SDL.discardOnLock and SDL.opaqueFrontBuffer to Emscripten SDL 1.2 SDL_LockSurface() and SDL_UnlockSurface() (#2870)
 - Fixed a bug with glfwGetProcAddress().
 - Added option to customize GLOBAL_BASE (the starting address of global variables in the Emscripten HEAP).
 - Added the ability to register mouseover and mouseout events from the HTML5 API.
 - Improved experimental SIMD support.
 - Full list of changes:
    - Emscripten: https://github.com/kripken/emscripten/compare/1.25.1...1.25.2
    - Emscripten-LLVM: no changes.
    - Emscripten-Clang: no changes.

v1.25.1: 10/1/2014
------------------
 - Updated heap resize support code when -s ALLOW_MEMORY_GROWTH=1 is defined.
 - Updated libc++ to new version from upstream svn revision 218372, 2014-09-24.
 - Fixed a bug where building on Windows might generate output JS files with incorrect syntax (emscripten-fastcomp #52)
 - Improved experimental SIMD support.
 - Full list of changes:
    - Emscripten: https://github.com/kripken/emscripten/compare/1.25.0...1.25.1
    - Emscripten-LLVM: https://github.com/kripken/emscripten-fastcomp/compare/1.25.0...1.25.1
    - Emscripten-Clang: no changes.


v1.25.0: 9/30/2014
------------------
 - Fixed a warning message with -s EXPORTED_FUNCTIONS.
 - Full list of changes:
    - Emscripten: https://github.com/kripken/emscripten/compare/1.24.1...1.25.0
    - Emscripten-LLVM: no changes.
    - Emscripten-Clang: no changes.

v1.24.1: 9/27/2014
------------------
 - Fixed issues with the tmpnam and tmpfile functions (#2797, 2798)
 - Fixed CMake package find code to not search any system directories, because Emscripten is a cross-compiler.
 - Improved support for the proposed solution for heap resizing.
 - Fixed an issue where one could not run a main loop without having first a GL context created when -s FULL_ES2 or -s LEGACY_GL_EMULATION were set.
 - For compatibility, Emscripten will no longer warn about missing library files for -lGL, -lGLU and -lglut libraries, since Emscripten provides the implementation for these without having to explicitly link to anything.
 - Added support for readonly (const) attributes and automatically call Pointer_stringify on DOMStrings in WebIDL.
 - Improved SIMD support for the experimental Ecmascript SIMD spec.
 - Added support for GLFW 3.0.
 - Added new Emscripten HTML 5 functions emscripten_set_mouseenter_callback() and emscripten_set_mouseleave_callback().
 - Emscripten now recognizes an environment variable EMCC_JSOPT_BLACKLIST=a,b,c,d which can be used to force-disable Emscripten to skip running specific JS optimization passes. This is intended as a debugging aid to help zoom in on JS optimizer bugs when compiling with -O1 and greater. (#2819)
 - Fixed a bug where Module['TOTAL_STACK'] was ignored (#2837).
 - Improved SIMD support for the experimental Ecmascript SIMD spec. Preliminary asm.js validation.
 - Full list of changes:
    - Emscripten: https://github.com/kripken/emscripten/compare/1.24.0...1.24.1
    - Emscripten-LLVM: https://github.com/kripken/emscripten-fastcomp/compare/1.24.0...1.24.1
    - Emscripten-Clang: no changes.

v1.24.0: 9/16/2014
------------------
 - Renamed the earlier Module.locateFilePackage() to Module.locateFile() added in v1.22.2 to better reflect its extended usage.
 - Improved exceptions support with exception_ptr.
 - Fixed a bug where restoring files from IDBFS would not preserve their file modes.
 - Fixed and issue where one could not pass a null pointer to strftime() function.
 - Improved SIMD support for the experimental Ecmascript SIMD spec.
 - Full list of changes:
    - Emscripten: https://github.com/kripken/emscripten/compare/1.23.5...1.24.0
    - Emscripten-LLVM: https://github.com/kripken/emscripten-fastcomp/compare/1.23.5...1.24.0
    - Emscripten-Clang: no changes.

v1.23.5: 9/12/2014
------------------
 - Added new functions emscripten_get_device_pixel_ratio(), emscripten_set_canvas_css_size() and emscripten_get_canvas_css_size() which allow handling High DPI options from C code.
 - Fixed bugs with timzone-related functions in the JS-implemented C standard library.
 - Implemented clock_gettime(CLOCK_MONOTONIC) and added a new function emscripten_get_now_is_monotonic() to query whether the JS-provided timer is monotonic or not.
 - Fixed an issue where the user could not pass --llvm-opts=xxx when also specifying --llvm-lto=2.
 - Renamed the linker option -profiling to --profiling for consistency. The old form is still supported.
 - Formalized the set of valid characters to be used in files passed to the file_packager.py (#2765).
 - Implemented SDL function SDL_BlitScaled.
 - Fixed a bug with right modifier keys in SDL.
 - Full list of changes:
    - Emscripten: https://github.com/kripken/emscripten/compare/1.23.4...1.23.5
    - Emscripten-LLVM: no changes.
    - Emscripten-Clang: no changes.

v1.23.4: 9/7/2014
------------------
 - Implemented new targetX and targetY fields for native HTML5 mouse and touch events (#2751)
 - Improved SIMD support for the experimental Ecmascript SIMD spec.
 - Full list of changes:
    - Emscripten: https://github.com/kripken/emscripten/compare/1.23.3...1.23.4
    - Emscripten-LLVM: https://github.com/kripken/emscripten-fastcomp/compare/1.23.3...1.23.4
    - Emscripten-Clang: no changes.

v1.23.3: 9/7/2014
------------------
 - Removed the scons-tools SCons build system as unused.
 - Fixed an issue where applications could not handle WebGL context creation failures gracefully.
 - Fixed a bug where the stringToC function in ccall/cwrap might not allocate enough space to hold unicode strings.
 - Removed CMake from attempting to link to library -ldl when building projects, by unsetting CMAKE_DL_LIBS.
 - Fixed a bug where write_sockaddr might return undefined data in its output structure.
 - Added a new _experimental_ -s POINTER_MASKING=1 linker option that might help JS VMs to optimize asm.js code.
 - Added first version of a memory tracing API to profile memory usage in Emscripten applications.
 - Added functions glob and globfree from musl regex library.
 - Improved SIMD support for the experimental Ecmascript SIMD spec.
 - Full list of changes:
    - Emscripten: https://github.com/kripken/emscripten/compare/1.23.2...1.23.3
    - Emscripten-LLVM: https://github.com/kripken/emscripten-fastcomp/compare/1.23.2...1.23.3
    - Emscripten-Clang: no changes.

v1.23.2: 9/2/2014
------------------
 - Adjusted the process and group ids reported by the stub library functions to be closer to native unix values.
 - Set stack to be aligned to 16 bytes. (#2721)
 - Fixed a compiler error "unresolved symbol: __cxa_decrement_exception_refcount" (#2715)
 - Added a new warning message that instructs that building .so, .dll and .dylib files is not actually supported, and is faked for compatibility reasons for existing build chains. (#2562)
 - Fixed problems with SDL mouse scrolling (#2643)
 - Implemented OpenAL function alSourceRewind.
 - Removed several old header files from the Emscripten repository that had been included for emulation purposes (zlib.h, png.h, tiff.h, tiffio.h), but their implementation is not included.
 - Work around an issue in d8 with binary file reading that broke e.g. printf when running in d8. (#2731)
 - Rigidified the semantics of Module.preRun and Module.postRun: These must always be JS arrays, single functions are not allowed (#2729)
 - Improved compiler warning diagnostics when generating output that will not validate as asm.js (#2737)
 - Updated to latest emrun version to enable support for passing arguments with hyphens to the program. (#2742)
 - Added Bessel math functions of the first kind  (j0, j1, jn) from musl.
 - Improved SIMD support for the experimental Ecmascript SIMD spec.
 - Full list of changes:
    - Emscripten: https://github.com/kripken/emscripten/compare/1.23.1...1.23.2
    - Emscripten-LLVM: https://github.com/kripken/emscripten-fastcomp/compare/1.23.1...1.23.2
    - Emscripten-Clang: no changes.

v1.23.1: 8/26/2014
------------------
 - Add support for the Chrome variant of the Gamepad API.
 - Updates to SIMD.js support.
 - Implemented glutSetCursor function.
 - Added new link-time options -s NO_FILESYSTEM=1 and -s NO_BROWSER=1 to enable reducing output file sizes when those functionalities are not necessary.
 - Added a new option --closure 2 to allow running closure even on the asm.js output.
 - Fixed a regression bug that broke the use of emscripten_set_socket_error_callback() in emscripten.h
 - Removed the support for old discontinued Mozilla Audio Data API in src/library_sdl.js.
 - Removed the support for using Web Audio ScriptProcessorNode to stream audio.
 - Improved SDL audio streaming by using the main rAF() callback instead of a separate setTimeout() callback to schedule the audio data.
 - Deprecated compiling without typed arrays support.
 - Migrated to using musl PRNG functions. Fixes reported bugs about the quality of randomness (#2341)
 - Improved SIMD support for the experimental Ecmascript SIMD spec.
 - Full list of changes:
    - Emscripten: https://github.com/kripken/emscripten/compare/1.23.0...1.23.1
    - Emscripten-LLVM: https://github.com/kripken/emscripten-fastcomp/compare/1.23.0...1.23.1
    - Emscripten-Clang: no changes.

v1.23.0: 8/21/2014
------------------
 - Added support for array attributes in WebIDL bindings.
 - Allow cloning pointers that are scheduled for deletion in embind, and add support for null in embind_repr().
 - Fixed possible issues with rounding and flooring operations.
 - Full list of changes:
    - Emscripten: https://github.com/kripken/emscripten/compare/1.22.2...1.23.0
    - Emscripten-LLVM: no changes.
    - Emscripten-Clang: no changes.

v1.22.2: 8/19/2014
------------------
 - Adds stack overflow checks when building with the link flag -s ASSERTIONS=1.
 - Fix an issue where EM_ASM was not usable with closure when closure removed the Module object (#2639)
 - The locale "POSIX" is now recognized (#2636)
 - Fixed a problem with embind on IE11.
 - Added OpenAL functions alSource3i, alListener3f, alGetEnumValue and alSpeedOfSound and also recognize ALC_MAX_AUXILIARY_SENDS.
 - Fixed an issue where emcc would create .o files in the current directory when compiling multiple code files simultaneously (#2644)
 - The -s PROXY_TO_WORKER1= option now looks for a GET option "?noProxy" in the page URL to select at startup time whether proxying should be on or off.
 - Added new functions emscripten_yield, emscripten_coroutine_create and emscripten_coroutine_next which implement coroutines when building with the -s ASYNCIFY=1 option.
 - Optimized the size of intermediate generated .o files by omitting LLVM debug info from them when not needed. (#2657)
 - Fixed WebSocket connection URLs to allow a port number in them, e.g. "server:port/addr" (2610)
 - Added support for void* to the WebIDL binder, via the identifier VoidPtr.
 - Optimize emcc to not copy bitcode files around redundantly.
 - Fix stat() to correctly return ENOTDIR when expected (#2669).
 - Fixed issues with nested exception catching (#1714).
 - Increased the minimum size of the Emscripten HEAP to 64k instead of a previous 4k.
 - The {{{ cDefine('name') }}} macros now raise a compile-time error if the define name is not found, instead of hiding the error message inside the compiled output (#2672)
 - Fixed an issue where --emrun parameter was not compatible with the -s PROXY_TO_WORKER=1 option.
 - Improved WebGL support when compiling with the PROXY_TO_WORKER=1 option.
 - Fixed a regression issue with the handling of running dtors of classes that use virtual inheritance. (#2682)
 - Added an option Module.locateFilePackage() as a means to customize where data files are found in relative to the running page (#2680). NOTE: This parameter was later renamed to Module.locateFile() instead in release 1.24.0.
 - Fixed a bug where OpenAL sources would not properly delete.
 - Fixed a bug with upstream libc++ on std::map, std::multimap and std::unordered_map self-assignment (http://llvm.org/bugs/show_bug.cgi?id=18735)
 - Allow using __asm__ __volatile__("": : :"memory") as a compile-time reordering barrier (#2647)
 - Full list of changes:
    - Emscripten: https://github.com/kripken/emscripten/compare/1.22.1...1.22.2
    - Emscripten-LLVM: https://github.com/kripken/emscripten-fastcomp/compare/1.22.1...1.22.2
    - Emscripten-Clang: no changes.

v1.22.1: 8/7/2014
------------------
 - Added support for prefixing functions with '$' in JS libraries, in order to cause them not be prefixed with '_' when compiling.
 - Improved WebIDL compiler to support enums.
 - Fixed a bug with emscripten_force_exit() that would throw an exception (#2629).
 - Fixed setlocale() when setting a bad locale. (#2630)
 - Fixed a compiler miscompilation bug when optimizing loops. (#2626)
 - Fixed an issue with rethrowing an exception (#2627)
 - Fixed a bug where malloc()ing from JS code would leak memory if the C/C++ side does not use malloc() (#2621)
 - Removed an unnecessary assert() in glReadPixels, and improved it to support more texture pixel types.
 - Fixed a bug with std::locale accepting unknown locale names (#2636)
 - Added support for WebIDL binder to work with Closure (#2620)
 - Added no-op SDL IMG_Quit() and TTF_Quit() symbols.
 - Migrated to building libcxx and libcxxapi with -Oz optimization flags.
 - Full list of changes:
    - Emscripten: https://github.com/kripken/emscripten/compare/1.22.0...1.22.1
    - Emscripten-LLVM: no changes.
    - Emscripten-Clang: no changes.

v1.22.0: 8/5/2014
------------------
 - Added support to emrun to dump files to the local filesystem for debugging purposes.
 - Implemented emscripten_wget in ASYNCIFY mode.
 - Improved extension catching support (#2616)
 - Fixed .a link groups to also work when linking to bitcode. (#2568)
 - Full list of changes:
    - Emscripten: https://github.com/kripken/emscripten/compare/1.21.10...1.22.0
    - Emscripten-LLVM: https://github.com/kripken/emscripten-fastcomp/compare/1.21.10...1.22.0
    - Emscripten-Clang: no changes.

v1.21.10: 7/29/2014
-------------------
 - Fixed a Windows-specific issue where the generated output files might contain line endings of form \r\r\n. This caused browser debuggers to get confused with line numbers. (#2133)
 - Improved the node.js workaround introduced in v1.21.8.
 - Implemented new HTML5 API for direct WebGL context creation, emscripten_webgl_*().
 - Fixed a bug when loading in node.js and loaded by another module (#2586)
 - Full list of changes:
    - Emscripten: https://github.com/kripken/emscripten/compare/1.21.9...1.21.10
    - Emscripten-LLVM: no changes.
    - Emscripten-Clang: no changes.

v1.21.9: 7/28/2014
------------------
 - Fixed issues with exception catching. (#2531)
 - Full list of changes:
    - Emscripten: https://github.com/kripken/emscripten/compare/1.21.8...1.21.9
    - Emscripten-LLVM: no changes.
    - Emscripten-Clang: no changes.

v1.21.8: 7/28/2014
------------------
 - Fixed an issue when using --embed-file to embed very large files.
 - Worked around a Windows node.js bug where the compiler output might get cut off when the compilation ends in an error. (https://github.com/joyent/node/issues/1669)
 - Full list of changes:
    - Emscripten: https://github.com/kripken/emscripten/compare/1.21.7...1.21.8
    - Emscripten-LLVM: https://github.com/kripken/emscripten-fastcomp/compare/1.21.7...1.21.8
    - Emscripten-Clang: no changes.

v1.21.7: 7/25/2014
------------------
 - Added new link option -s EMCC_ONLY_FORCED_STDLIBS which can be used to restrict to only linking to the chosen set of Emscripten-provided libraries. (See also -s EMCC_FORCE_STDLIBS)
 - Adjusted argv[0] and environment variables USER, HOME, LANG and _ to report a more convenient set of default values. (#2565)
 - Fixed an issue where the application could not use environ without also referring to getenv() (#2557)
 - Fixed an issue with IDBFS running in web workers.
 - Print out an error if IDBFS is used without IDB support.
 - Fixed calling Runtime.getFuncWrapper() when -s ALIASING_FUNCTION_POINTERS=1 (#2010)
 - Fixed an issue where deleting files during directory iteration would produce incorrect iteration results (#2528)
 - Fixed support for strftime with %z and %Z (#2570)
 - Fixed a bug with truncate() throwing an exception (#2572)
 - Improved the linker to generate warning messages if user specifies -s X=Y linker flags that do not exist (#2579)
 - Fixed an issue with creating read-only files (#2573)
 - Added first implementation for the ASYNCIFY option, which splits up synchronous blocking loops to asynchronous execution. For more information on this approach, see https://github.com/kripken/emscripten/wiki/Asyncify
 - Full list of changes:
    - Emscripten: https://github.com/kripken/emscripten/compare/1.21.6...1.21.7
    - Emscripten-LLVM: https://github.com/kripken/emscripten-fastcomp/compare/1.21.6...1.21.7
    - Emscripten-Clang: no changes.

v1.21.6: 7/22/2014
------------------
 - Separated OpenAL AL and ALC errors to properly separate fields.
 - When using EGL to initialize a GL context, initialize a stencil buffer to the context as well, since proper EGL context choosing is not yet implemented.
 - Added new linker flag -s DEMANGLE_SUPPORT to choose whether to compile the application with libcxxabi-provided demangling support ___cxa_demangle().
 - Fixed a problem where calling stat() on a nonexisting file in the runtime VFS would result in an exception being thrown. (#2552)
 - When using the -v flag, no longer retain intermediate compilation files. To preserve the intermediate files, set the EMCC_DEBUG=1 environment variable. (#2538)
 - Added a new HTML setting Module.memoryInitializerPrefixURL which specifies a prefix for where the memory initializer file .mem.js should be loaded from (#2542)
 - Implemented eglReleaseThread to work according to spec.
 - Implemented a new function emscripten_force_exit() which immediately shuts down the C runtime.
 - Fixed a bug with exception handling that resulted in an error unresolved symbol: _ZTISt13bad_exception (#2560)
 - Full list of changes:
    - Emscripten: https://github.com/kripken/emscripten/compare/1.21.5...1.21.6
    - Emscripten-LLVM: no changes.
    - Emscripten-Clang: no changes.

v1.21.5: 7/21/2014
------------------
 - Added support for glDrawBuffers with the WEBGL_draw_buffers extension.
 - Added stub implementation for eglReleaseThread.
 - Fixed a bug where passing -E to emcc used the system include headers instead of the built-in ones. (#2534)
 - Fixed the stacktrace() function to work on MSIE as well.
 - Removed the zlib.h header file from system include directory, since Emscripten does not provide an implementation of zlib built-in.
 - Added support for __cxa_bad_typeid (#2547)
 - Fixed an internal compiler crash with a certain pattern involving optimized builds and int64_t (#2539)
 - Fixed an issue with -s EXCEPTION_CATCHING_WHITELIST handling where an extension that was a substring of another might get erroneously handled.
 - Full list of changes:
    - Emscripten: https://github.com/kripken/emscripten/compare/1.21.4...1.21.5
    - Emscripten-LLVM: https://github.com/kripken/emscripten-fastcomp/compare/1.21.4...1.21.5
    - Emscripten-Clang: no changes.

v1.21.4: 7/17/2014
------------------
 - Implemented the getsockopt() function.
 - Added new event callback functions emscripten_set_socket_xx_callback() that allow listening to WebSocket events in an asynchronous manner.
 - Greatly improved CMake support, now various forms of configure-time test builds are supported, and the default extension is set to ".js"
 - Prohibit the virtual filesystem from creating files with name '.' or '..' at runtime.
 - Have runtime mkdir() function call normalize the path to be created before creation.
 - Fixed an issue with omitting the third paramter in cwrap() call (#2511).
 - Fixed an issue where mouse event handling would throw an exception if the page did not contain a canvas object.
 - Fixed a GL initialization problem when user has extended Array with custom functions (#2514)
 - Added new compiler defines __EMSCRIPTEN_major__, __EMSCRIPTEN_minor__ and __EMSCRIPTEN_tiny__ which communicate the compiler version major.minor.tiny to compiled applications (#2343)
 - Fixed a bug where emrun did not properly capture the exit code when exit runtime via not calling exit().
 - Fixed an error message when symlinkin invalid filenams at runtime.
 - Fixed a bug in EGL context creation that parsed the input context creation parameters with wrong terminator.
 - Improved ffdb.py to be smarter when to attempt port forwarding to connect to a FFOS device DevTools port.
 - Implemented strsignal() function (#2532)
 - Full list of changes:
    - Emscripten: https://github.com/kripken/emscripten/compare/1.21.3...1.21.4
    - Emscripten-LLVM: no changes.
    - Emscripten-Clang: no changes.

v1.21.3: 7/10/2014
------------------
 - Added implementations for SDL function SDL_AudioQuit and SDL_VideoQuit.
 - Fix an issue with the optimizeShifts optimization enabled in previous version.
 - Fixed the -s RELOOPER command line parameter to work.
 - Fixed a bug where building the system libc migt result in a compiler deadlock on Windows.
 - Removed emcc from trying to link in .dll files as static libraries on Windows.
 - Added support for GL_HALF_FLOAT_OES.
 - Fixed a bug where emcmake did not work on Windows.
 - Use multithreaded compilation to build libc.
 - Fixed an issue where the GL interop library could throw an exception in an error condition, instead of raising a GL error.
 - Full list of changes:
    - Emscripten: https://github.com/kripken/emscripten/compare/1.21.2...1.21.3
    - Emscripten-LLVM: no changes.
    - Emscripten-Clang: no changes.

v1.21.2: 7/5/2014
------------------
 - Improved the checks that detect that code is run only while the runtime is initialized.
 - The memory initializer file (.mem.js) is now emitted by default when compiling with at least -O2 optimization level.
 - Fixed a performance issue where built-in math functions (Math.sqrt, etc.) took a slightly slower path (#2484).
 - Added support for the ffs libc function.
 - Re-enabled optimizeShifts optimization when not compiling for asm.js (#2481)
 - Full list of changes:
    - Emscripten: https://github.com/kripken/emscripten/compare/1.21.1...1.21.2
    - Emscripten-LLVM: no changes.
    - Emscripten-Clang: no changes.

v1.21.1: 7/3/2014
------------------
 - Fixed an issue where wrong python interpreter could get invoked on Windows when both native and cygwin python were installed.
 - Updated musl from version 0.9.13 to version 1.0.3.
 - Full list of changes:
    - Emscripten: https://github.com/kripken/emscripten/compare/1.21.0...1.21.1
    - Emscripten-LLVM: no changes.
    - Emscripten-Clang: no changes.

v1.21.0: 7/2/2014
------------------
 - Enable memory init files (.mem) by default in optimized builds (-O2+), as if  --memory-init-file 1  is specified. This makes the default behavior on optimized builds emit smaller and faster-to-load code, but does require that you ship both a .js and a .mem file (if you prefer not to, can use  --memory-init-file 1  ).
 - Implemented new SDL 1.2 functions SDL_GetRGB, SDL_GetRGBA and SDL_putenv.
 - Added support for /dev/random, /dev/urandom and C++11 std::random_device, which will use cryptographically secure random api if available. (#2447)
 - Added support for CMake find_path() directive.
 - Added support for std::unique_ptr in embind.
 - Improved Windows support for ffdb.py.
 - Implemented the clip_rect structure for created SDL surfaces.
 - Fixed a regression with SDL touch events (#2466)
 - Added support for C++11 std::thread::hardware_concurrency which backs to navigator.hardwareConcurrency. See http://wiki.whatwg.org/wiki/Navigator_HW_Concurrency (#2456)
 - Optimized embind code generation with constexprs.
 - Enabled the use of Runtime.add&removeFunction when closure minification is active (#2446)
 - Implemented support for accessing WebGL when building via the proxy to worker architecture.
 - Full list of changes:
    - Emscripten: https://github.com/kripken/emscripten/compare/1.20.0...1.21.0
    - Emscripten-LLVM: no changes.
    - Emscripten-Clang: no changes.

v1.20.0: 6/13/2014
------------------
 - Optimize in-memory virtual filesystem performance when serialized to an IndexedDB.
 - Fixed memcpy regression with ta0 and ta1 modes.
 - Fixed an issue with line numbers being messed up when generating source maps (#2410)
 - Fixed an ffdb logging bug that could cause it to drop messages if they were being received too fast. Added support getting memory and system descriptions with ffdb.
 - Added a new extension to SDL "emscripten_SDL_SetEventHandler()" which enabled application to perform SDL event handling inside a JS event handler to overcome browser security restrictions. (#2417)
 - Full list of changes:
    - Emscripten: https://github.com/kripken/emscripten/compare/1.19.2...1.20.0
    - Emscripten-LLVM: no changes.
    - Emscripten-Clang: no changes.

v1.19.2: 6/9/2014
------------------
 - Updated CMake support for response file handling.
 - Fixed issues with glfwGetProcAddress and glfwSetWindowSizeCallback.
 - Fixed an issue with regexes that caused issues on IE11 runtime (#2400)
 - Added a new functions emscripten_get_preloaded_image_data() and emscripten_get_preloaded_image_data_from_FILE() to obtain pixel data of preloaded images.
 - Greatly improved ffdb capabilities to operate a FFOS device.
 - Fixed a Windows-specific bug where the user temp directory was littered with temporary .rsp files that did not get cleaned up.
 - Improved SIMD support.
 - Full list of changes:
    - Emscripten: https://github.com/kripken/emscripten/compare/1.19.1...1.19.2
    - Emscripten-LLVM: https://github.com/kripken/emscripten-fastcomp/compare/1.19.1...1.19.2
    - Emscripten-Clang: no changes.

v1.19.1: 6/3/2014
------------------
 - Migrate to using musl sscanf and sprintf and the family that writes to memory, and not directly to the filesystem.
 - Improve the error messages from -s SAFE_HEAP_ACCESS=1 runtime checks.
 - Added new linker flag -s NO_DYNAMIC_EXECUTION=1 which removes the use of eval() and new Function() in the generated output. For more information, see "Eval and related functions are disabled" in https://developer.chrome.com/extensions/contentSecurityPolicy .
 - Fixed a compiler issue when very large double constants are present. (#2392)
 - Full list of changes:
    - Emscripten: https://github.com/kripken/emscripten/compare/1.19.0...1.19.1
    - Emscripten-LLVM: no changes.
    - Emscripten-Clang: no changes.

v1.19.0: 5/29/2014
------------------
 - Added an error message to signal that linkable modules are not supported in fastcomp.
 - Fixed a miscompilation issue that resulted in an error "SyntaxError: invalid increment operand" and a statement +(+0) being generated (#2314)
 - Make optimized compiler output smaller by running the shell code through uglify when not using closure.
 - Fixed a crash in SDL audio loading code introduced in v1.18.3
 - Fixed an issue where glTex(Sub)Image2D might throw an exception on error, instead of setting glGetError().
 - Added new typedefs emscripten_align1_short, emscripten_align{1/2}_int, emscripten_align{1/2}_float and emscripten_align{1/2/4}_double to ease signaling the compiler that unaligned data is present. (#2378)
 - Fixed an embind issue with refcount tracking on smart pointers.
 - Full list of changes:
    - Emscripten: https://github.com/kripken/emscripten/compare/1.18.4...1.19.0
    - Emscripten-LLVM: https://github.com/kripken/emscripten-fastcomp/compare/1.18.4...1.19.0
    - Emscripten-Clang: no changes.

v1.18.4: 5/27/2014
------------------
 - Fixed error message on unsupported linking options (#2365)
 - Updated embind to latest version from IMVU upstream.
 - Fixed an issue where source maps did not load properly in Firefox.
 - Added a more descriptive error message to fastcomp when MAX_SETJMPS limit is violated. (#2379)
 - Full list of changes:
    - Emscripten: https://github.com/kripken/emscripten/compare/1.18.3...1.18.4
    - Emscripten-LLVM: https://github.com/kripken/emscripten-fastcomp/compare/1.18.3...1.18.4
    - Emscripten-Clang: no changes.

v1.18.3: 5/21/2014
------------------
 - Added support to emcc command line for "archive groups": -Wl,--start-group and -Wl,--end-group
 - Greatly optimized ccall and cwrap implementations.
 - Added new support for SDL_Mix backend to use WebAudio to play back audio clips.
 - Fixed a registerizeHarder issue with elimination of conditional expressions.
 - Migrated single-character standard C functions (islower, tolower, and the family) to use musl implementations.
 - Updated relooper to not optimize out breaks if it causes excessive nesting.
 - Full list of changes:
    - Emscripten: https://github.com/kripken/emscripten/compare/1.18.2...1.18.3
    - Emscripten-LLVM: https://github.com/kripken/emscripten-fastcomp/compare/1.18.2...1.18.3
    - Emscripten-Clang: no changes.

v1.18.2: 5/19/2014
------------------
 - Fixed a problem which blocked user applications from handling WebGL context loss events themselves.
 - Added a new HTML5 api function emscripten_is_webgl_context_lost() which allows polling for context loss in addition to receiving events.
 - Improved async wget progress events to work better across browsers.
 - Improved WebIDL binder support.
 - Added new typeof() function to emscripten::val.
 - Added support for SDL window events SDL_WINDOWEVENT_FOCUS_GAINED, SDL_WINDOWEVENT_FOCUS_LOST, SDL_WINDOWEVENT_SHOWN, SDL_WINDOWEVENT_HIDDEN.
 - Fixed a compiler miscompilation on unsigned i1 bitcasts (#2350)
 - Fixed a compiler bug where doubles in varargs might not get 8-byte aligned (#2358)
 - Full list of changes:
    - Emscripten: https://github.com/kripken/emscripten/compare/1.18.1...1.18.2
    - Emscripten-LLVM: https://github.com/kripken/emscripten-fastcomp/compare/1.18.1...1.18.2
    - Emscripten-Clang: no changes.

v1.18.1: 5/12/2014
------------------
 - Fixed an issue where the mouse wheel scroll did not work with SDL.
 - Fixed an issue with emscripten_async_wget, which undesirably expected that the string pointer passed to it stayed alive for the duration of the operation (#2349)
 - Emscripten now issues a warning message when the EXPORTED_FUNCTIONS list contains invalid symbol names (#2338)
 - Full list of changes:
    - Emscripten: https://github.com/kripken/emscripten/compare/1.18.0...1.18.1
    - Emscripten-LLVM: no changes.
    - Emscripten-Clang: no changes.

v1.18.0: 5/10/2014
------------------
 - Enable support for low-level C<->JS interop to marshall 64 bit integers from C to JS.
 - Fixed an issue that caused some programs to immediately run out of memory "(cannot enlarge memory arrays)" at startup. (#2334)
 - Fixed a crash issue with generated touch events that didn't correspond to a real touch.
 - Full list of changes:
    - Emscripten: https://github.com/kripken/emscripten/compare/1.17.0...1.18.0
    - Emscripten-LLVM: https://github.com/kripken/emscripten-fastcomp/compare/1.17.0...1.18.0
    - Emscripten-Clang: no changes.

v1.17.0: 5/6/2014
------------------
 - Enabled asm.js compilation and -s PRECISE_F32 support when using embind.
 - Improved relooper to emit switches in many-entried blocks.
 - Fixed a GLFW bug where mouse wheel direction was reversed.
 - Fixed glfwGetKey to work even when no callback is registered with glfwGetKeyCallback (#1320)
 - Added a new tool 'webidl_binder' that generates C <-> JS interop code from WebIDL descriptions.
 - Fix emscripten compilation to work on pages that don't contain a HTML canvas.
 - Added a new error message to default shell when an uncaught exception is thrown.
 - Improved error diagnostics reported by -s SAFE_HEAP=1.
 - Added support for registering callbacks hook to VFS file open, write, move, close and delete.
 - Added embind support to std::basic_string<unsigned char>
 - By default, the C runtime will no longer exit after returning from main() when safeSetTimeout() or safeSetInterval() is used.
 - Fixed an issue with sscanf formatting (#2322)
 - Fixed an issue where precompiled headers were given a wrong output filename (#2320)
 - Enabled registerizeHarder optimization pass to work when outlining is enabled.
 - Fixed an issue with strptime month handling (#2324)
 - Added an initial implementation of a new tool 'ffdb' which can be used to operate a Firefox OS phone from the command line.
 - Fixed a compiler crash on assertion failure '!contains(BranchesOut, Target)' (emscripten-fastcomp #32)
 - Added a new ABI to Clang that targets Emscripten specifically. Stop aligning member functions to save some space in the function table array.
 - Full list of changes:
    - Emscripten: https://github.com/kripken/emscripten/compare/1.16.0...1.17.0
    - Emscripten-LLVM: https://github.com/kripken/emscripten-fastcomp/compare/1.16.0...1.17.0
    - Emscripten-Clang: https://github.com/kripken/emscripten-fastcomp-clang/compare/1.16.0...1.17.0

v1.16.0: 4/16/2014
------------------
 - Removed browser warnings message in VFS library about replacing __proto__ performance issue.
 - Full list of changes:
    - Emscripten: https://github.com/kripken/emscripten/compare/1.15.1...1.16.0
    - Emscripten-LLVM: no changes.
    - Emscripten-Clang: https://github.com/kripken/emscripten-fastcomp-clang/compare/1.15.1...1.16.0

v1.15.1: 4/15/2014
------------------
 - Added support for SDL2 touch api.
 - Added new user-controllable emdind-related define #define EMSCRIPTEN_HAS_UNBOUND_TYPE_NAMES, which allows optimizing embind for minimal size when std::type_info is not needed.
 - Fixed issues with CMake support where CMAKE_AR and CMAKE_RANLIB were not accessible from CMakeLists.txt files.
 - Full list of changes:
    - Emscripten: https://github.com/kripken/emscripten/compare/1.15.0...1.15.1
    - Emscripten-LLVM: no changes.
    - Emscripten-Clang: no changes.

v1.15.0: 4/11/2014
------------------
 - Fix outlining feature for functions that return a double (#2278)
 - Added support for C++11 atomic constructs (#2273)
 - Adjusted stdout and stderr stream behavior in the default shell.html to always print out to both web page text log box, and the browser console.
 - Fixed an issue with loop variable optimization.
 - Full list of changes:
    - Emscripten: https://github.com/kripken/emscripten/compare/1.14.1...1.15.0
    - Emscripten-LLVM: https://github.com/kripken/emscripten-fastcomp/compare/1.14.1...1.15.0
    - Emscripten-Clang: https://github.com/kripken/emscripten-fastcomp-clang/compare/1.14.1...1.15.0

v1.14.1: 4/8/2014
------------------
 - Added new command line utility 'emcmake', which can be used to call emconfigure for cmake.
 - Added a new emcc command line parameter '--valid-abspath', which allows selectively suppressing warning messages that occur when using absolute path names in include and link directories.
 - Added a new emcc linker command line parameter '--emit-symbol-map', which will save a map file between minified global names and the original function names.
 - Fixed an issue with --default-object-ext not always working properly.
 - Added optimizations to eliminate redundant loop variables and redundant self-assignments.
 - Migrated several libc functions to use compiled code from musl instead of handwritten JS implementations.
 - Improved embind support.
 - Renamed the EM_ASM_() macro to the form EM_ASM_ARGS().
 - Fixed mouse button ordering issue in glfw.
 - Fixed an issue when creating a path name that ends in a slash (#2258, #2263)
 - Full list of changes:
    - Emscripten: https://github.com/kripken/emscripten/compare/1.14.0...1.14.1
    - Emscripten-LLVM: https://github.com/kripken/emscripten-fastcomp/compare/1.14.0...1.14.1
    - Emscripten-Clang: no changes.

v1.14.0: 3/25/2014
------------------
 - Added new emcc linker command line option '-profiling', which defaults JS code generation options suited for benchmarking and profiling purposes.
 - Implemented the EGL function eglWaitGL().
 - Fixed an issue with the HTML5 API that caused the HTML5 event listener unregistration to fail.
 - Fixed issues with numpad keys in SDL support library.
 - Added a new JS optimizer pass 'simplifyIfs', which is run when -s SIMPLIFY_IFS=1 link flag is set and -g is not specified. This pass merges multiple nested if()s together into single comparisons, where possible.
 - Removed false positive messages on missing internal "emscripten_xxx" symbols at link stage.
 - Updated to latest relooper version.
 - Full list of changes:
    - Emscripten: https://github.com/kripken/emscripten/compare/1.13.2...1.14.0
    - Emscripten-LLVM: https://github.com/kripken/emscripten-fastcomp/compare/1.13.2...1.14.0
    - Emscripten-Clang: no changes.

v1.13.2: 3/15/2014
------------------
 - Fixed issues with SDL audio on Safari.
 - Fixed issues with HTML5 API mouse scroll events on Safari.
 - Fixed issues with HTML5 fullscreen requests in IE11.
 - Enabled support for emscripten_get_callstack on IE10+.
 - Fixed issues with Closure symbol minification.
 - Further improved em_asm()-related error messages.
 - Updated to latest relooper version.
 - Full list of changes:
    - Emscripten: https://github.com/kripken/emscripten/compare/1.13.1...1.13.2
    - Emscripten-LLVM: https://github.com/kripken/emscripten-fastcomp/compare/1.13.1...1.13.2
    - Emscripten-Clang: no changes.

v1.13.1: 3/10/2014
------------------
 - Disallow C implicit function declarations by making it an error instead of a warning by default. These will not work with Emscripten, due to strict Emscripten signature requirements when calling function pointers (#2175).
 - Allow transitioning to full screen from SDL as a response to mouse press events.
 - Fixed a bug in previous 1.13.0 release that broke fullscreen transitioning from working.
 - Fixed emscripten/html5.h to be used in C source files.
 - Fix an issue where extraneous system libraries would get included in the generated output (#2191).
 - Added a new function emscripten_async_wget2_data() that allows reading from an XMLHTTPRequest directly into memory while supporting advanced features.
 - Fixed esc key code in GLFW.
 - Added new emscripten_debugger() intrinsic function, which calls into JS "debugger;" statement to break into a JS debugger.
 - Fixed varargs function call alignment of doubles to 8 bytes.
 - Switched to using default function local stack alignment to 16 bytes to be SIMD-friendly.
 - Improved error messages when user code has a syntax error in em_asm() statements.
 - Switched to using a new custom LLVM datalayout format for Emscripten. See https://github.com/kripken/emscripten-fastcomp/commit/65405351ba0b32a8658c65940e0b65ceb2601ad4
 - Optimized function local stack space to use fewer temporary JS variables.
 - Full list of changes:
    - Emscripten: https://github.com/kripken/emscripten/compare/1.13.0...1.13.1
    - Emscripten-LLVM: https://github.com/kripken/emscripten-fastcomp/compare/1.13.0...1.13.1
    - Emscripten-Clang: https://github.com/kripken/emscripten-fastcomp-clang/compare/1.13.0...1.13.1

v1.13.0: 3/3/2014
------------------
 - Fixed the deprecated source mapping syntax warning.
 - Fixed a buffer overflow issue in emscripten_get_callstack (#2171).
 - Added support for -Os (optimize for size) and -Oz (aggressively optimize for size) arguments to emcc.
 - Fixed a typo that broko the call signature of glCompressedTexSubImage2D() function (#2173).
 - Added new browser fullscreen resize logic that always retains aspect ratio and adds support for IE11.
 - Improve debug messaging with bad function pointer calls when -s ASSERTIONS=2 is set.
 - Full list of changes: https://github.com/kripken/emscripten/compare/1.12.3...1.13.0

v1.12.3: 2/27/2014
------------------
 - Fixed alcOpenDevice on Safari.
 - Improved the warning message on missing symbols to not show false positives (#2154).
 - Improved EmscriptenFullscreenChangeEvent HTML5 API structure to return information about HTML element and screen sizes for convenience.
 - Full list of changes: https://github.com/kripken/emscripten/compare/1.12.2...1.12.3

v1.12.2: 2/25/2014
------------------
 - Added better warning message if Emscripten, LLVM and Clang versions don't match.
 - Introduced the asmjs-unknown-emscripten target triple that allows specializing LLVM codegen for Emscripten purposes.
 - Full list of changes: https://github.com/kripken/emscripten/compare/1.12.1...1.12.2

v1.12.1: 2/25/2014
------------------
 - TURNED ON FASTCOMP BY DEFAULT. This means that you will need to migrate to fastcomp-clang build. Either use an Emscripten SDK distribution, or to build manually, see http://kripken.github.io/emscripten-site/docs/building_from_source/LLVM-Backend.html for info.
 - Migrate to requiring Clang 3.3 instead of Clang 3.2. The fastcomp-clang repository by Emscripten is based on Clang 3.3.
 - Deprecated old Emscripten libgc implementation.
 - asm.js will now be always enabled, even in -O0 builds in fastcomp.
 - Remove support for -s RUNTIME_TYPE_INFO, which is unsupported in fastcomp.
 - Added a new "powered by Emscripten" logo.
 - Updated default shell.html graphical layout.
 - Added new macro EM_ASM_, which allows sending values to JS without returning anything.
 - Deprecated the jcache compiler option. It should not be needed anymore.
 - Added support for fetching callstack column information in Firefox 30 in emscripten_get_callstack.
 - Fix issues with missing exceptions-related symbols in fastcomp.
 - Full list of changes: https://github.com/kripken/emscripten/compare/1.12.0...1.12.1

v1.12.0: 2/22/2014
------------------
 - Improved the runtime abort error message when calling an invalid function pointer if compiled with -s ASSERTIONS=1 and 2. This allows the developer to better deduce errors with bad function pointers or function pointers casted and invoked via a wrong signature.
 - Added a new api function emscripten_set_main_loop_arg, which allows passing a userData pointer that will be carried via the function call, useful for object-oriented encapsulation purposes (#2114).
 - Fixed CMake MinSizeRel configuration type to actually optimize for minimal size with -Os.
 - Added support for GLES2 VAO extension OES_vertex_array_object for browsers that support it.
 - Fix issues with emscripten/html5.f when compiled with the SAFE_HEAP option.
 - Full list of changes: https://github.com/kripken/emscripten/compare/1.11.1...1.12.0

v1.11.1: 2/19/2014
------------------
 - Improved eglSwapBuffers to be spec-conformant.
 - Fixed an issue with asm.js validation and va_args (#2120).
 - Fixed asm.js validation issues found with fuzzing.
 - Added new link-time compiler flag -s RETAIN_COMPILER_SETTINGS=1, which enables a runtime API for querying which Emscripten settings were used to compile the file.
 - Full list of changes: https://github.com/kripken/emscripten/compare/1.11.0...1.11.1

v1.11.0: 2/14/2014
------------------
 - Implemented some new SDL library functions.
 - Renamed standard file descriptors to have handles 0, 1 and 2 rather than 1, 2 and 3 to coincide with unix numbering.
 - Improved embind support with smart pointers and mixins.
 - Improved the registerization -O3 optimization pass around switch-case constructs.
 - Upper-case files with suffix .C are now also recognized (#2109).
 - Fixed an issue with glGetTexParameter (#2112).
 - Improved exceptions support in fastcomp.
 - Added new linker option -s NO_EXIT_RUNTIME=1, which can be used to set a default value for the Module["noExitRuntime"] parameter at compile-time.
 - Improved SDL audio buffer queueing when the sample rate matches the native web audio graph sample rate.
 - Added an optimization that removes redundant Math.frounds in -O3.
 - Improved the default shell.html file.
 - Full list of changes: https://github.com/kripken/emscripten/compare/1.10.4...1.11.0

v1.10.4: 2/10/2014
------------------
 - Added support for legacy GL emulation in fastcomp.
 - Deprecated the --split-js compiler option. This is not supported in fastcomp.
 - Full list of changes: https://github.com/kripken/emscripten/compare/1.10.3...1.10.4

v1.10.3: 2/9/2014
------------------
 - Work on supporting GL/EGL GetProcAddress.
 - Fixed issues with shared lib linking support.
 - Full list of changes: https://github.com/kripken/emscripten/compare/1.10.2...1.10.3

v1.10.2: 2/7/2014
------------------
 - Added basic FS unmount support.
 - Improved screen orientation lock API to return a success code.
 - Added PRECISE_F32 support to fastcomp.
 - Fixed issues in fastcomp related to special floating point literal serialization.
 - Improved SDL audio buffer queueing.
 - Added new link-time option -s WARN_UNALIGNED=1 to fastcomp to report compiler warnings about generated unaligned memory accesses, which can hurt performance.
 - Optimized libc strcmp and memcmp with the implementations from musl libc.
 - Optimized libc memcpy and memset to back to native code for large buffer sizes.
 - Full list of changes: https://github.com/kripken/emscripten/compare/1.10.1...1.10.2

v1.10.1: 1/31/2014
------------------
 - Improve srand() and rand() to be seedable and use a Linear Congruential Generator (LCG) for the rng generation for performance.
 - Improved OpenAL library support.
 - Full list of changes: https://github.com/kripken/emscripten/compare/1.10.0...1.10.1

v1.10.0: 1/29/2014
------------------
 - Improved C++ exception handling.
 - Improved OpenAL library support.
 - Fixed an issue where loading side modules could try to allocate from sealed heap (#2060).
 - Fixed safe heap issues (2068).
 - Added new EM_ASM variants that return a value but do not receive any inputs (#2070).
 - Add support for simultaneously using setjmp and C++ exceptions in fastcomp.
 - Full list of changes: https://github.com/kripken/emscripten/compare/1.9.5...1.10.0

v1.9.5: 1/25/2014
------------------
 - Added a spinner logo to default html shell.
 - Full list of changes: https://github.com/kripken/emscripten/compare/1.9.4...1.9.5

v1.9.4: 1/24/2014
------------------
 - Add support for Ninja and Eclipse+Ninja builds with Emscripten+CMake.
 - Fixed regressions with GL emulation.
 - Added support for #if !X in .js library preprocessor.
 - Make the syntax EM_ASM("code"); not silently fail. Note that the proper form is EM_ASM(code); without double-quotes.
 - Optimize generated code size by minifying loop labels as well.
 - Revised the -O3 optimization level to mean "safe, but very slow optimizations on top of -O2", instead of the old meaning "unsafe optimizations". Using -O3 will now only do safe optimizations, but can be very slow compared to -O2.
 - Implemented a new registerization optimization pass that does extra variable elimination in -O3 and later to reduce the number of local variables in functions.
 - Implemented a new emscripten/html5.h interface that exposes common HTML5 APIs directly to C code without having to handwrite JS wrappers.
 - Improved error messages reported on user-written .js libraries containing syntax errors (#2033).
 - Fixed glBufferData() function call signature with null data pointer.
 - Added new option Module['filePackagePrefixURL'] that allows customizing the URL where the VFS package is loaded from.
 - Implemented glGetTexEnviv and glGetTexEnvfv in GL emulation mode.
 - Optimized the size of large memory initializer sections.
 - Fixed issues with the safe heap compilation option.
 - Full list of changes: https://github.com/kripken/emscripten/compare/1.9.3...1.9.4

v1.9.3: 1/17/2014
------------------
 - re-merge split blocks in multiples
 - Full list of changes: https://github.com/kripken/emscripten/compare/1.9.2...1.9.3

v1.9.2: 1/16/2014
------------------
 - Full list of changes: https://github.com/kripken/emscripten/compare/1.9.1...1.9.2

v1.9.1: 1/16/2014
------------------
 - Optimize desktop GL fixed function pipeline emulation texture load instruction counts when GL_COMBINE is used.
 - fix Math_floor coercion in unrecommended codegen modes
 - Full list of changes: https://github.com/kripken/emscripten/compare/1.9.0...1.9.1

v1.9.0: 1/16/2014
------------------
 - Full list of changes: https://github.com/kripken/emscripten/compare/1.8.14...1.9.0

v1.8.14: 1/15/2014
------------------
 - add musl fputws and fix vswprintf.
 - Full list of changes: https://github.com/kripken/emscripten/compare/1.8.13...1.8.14

v1.8.13: 1/15/2014
------------------
 - remove musl use of fwritex
 - Full list of changes: https://github.com/kripken/emscripten/compare/1.8.12...1.8.13

v1.8.12: 1/15/2014
------------------
 - Added new GLEW 1.10.0 emulation support.
 - Fixed an issue where the runtime could start more than once when run in a browser (#1992)
 - Fix a regression in wprintf.
 - Full list of changes: https://github.com/kripken/emscripten/compare/1.8.11...1.8.12

v1.8.11: 1/15/2014
------------------
 - Full list of changes: https://github.com/kripken/emscripten/compare/1.8.10...1.8.11

v1.8.10: 1/14/2014
------------------
 - Update libc implementation from musl libc.
 - Full list of changes: https://github.com/kripken/emscripten/compare/1.8.9...1.8.10

v1.8.9: 1/14/2014
------------------
 - add fputwc, which enables wprintf.
 - Full list of changes: https://github.com/kripken/emscripten/compare/1.8.8...1.8.9

v1.8.8: 1/14/2014
------------------
 - Update to latest libcxx and libcxxabi libraries.
 - Fix handling of floating point negative zero (#1898)
 - Fixed a memory leak in relooper in previous release.
 - Fixed an issue in previous release with VBO handling in GL optimizations.
 - Full list of changes: https://github.com/kripken/emscripten/compare/1.8.7...1.8.8

v1.8.7: 1/13/2014
------------------
 - Added support to numpad keycodes in glut support library.
 - Fix SIMD support with fastcomp.
 - Fixed a compiler error 'ran out of names' that could occur with too many minified symbol names.
 - Work around webkit imul bug https://bugs.webkit.org/show_bug.cgi?id=126345 (#1991)
 - Optimized desktop GL fixed function pipeline emulation path for better performance.
 - Added support for exceptions when building with fastcomp.
 - Fix and issue where the run() function could be called multiple times at startup (#1992)
 - Removed a relooper limitation with fixed buffer size.
 - Full list of changes: https://github.com/kripken/emscripten/compare/1.8.6...1.8.7

v1.8.6: 1/8/2014
------------------
 - Added support for the libuuid library, see http://linux.die.net/man/3/libuuid.
 - Fixed .js file preprocessor to preprocess recursively (#1984).
 - Fixed a compiler codegen issue related to overflow arithmetic (#1975)
 - Added new link-time optimization flag -s AGGRESSIVE_VARIABLE_ELIMINATION=1 that enables the aggressiveVariableElimination js optimizer pass, which tries to remove temporary variables in generated JS code at the expense of code size.
 - Full list of changes: https://github.com/kripken/emscripten/compare/1.8.5...1.8.6

v1.8.5: 1/7/2014
------------------
 - Fixed compiler issues when used with LLVM 3.4.
 - Full list of changes: https://github.com/kripken/emscripten/compare/1.8.4...1.8.5

v1.8.4: 1/6/2014
------------------
 - Added support to Return and Backspace keys to glut
 - Fixed compiler issues when used with LLVM 3.4.
 - Full list of changes: https://github.com/kripken/emscripten/compare/1.8.3...1.8.4

v1.8.3: 1/5/2014
------------------
 - Improved SDL and page scroll pos handling support for IE10 and IE11.
 - Optimized SDL_UnlockSurface performance.
 - Full list of changes: https://github.com/kripken/emscripten/compare/1.8.2...1.8.3

v1.8.2: 1/4/2014
------------------
 - Fixed glGetFramebufferAttachmentParameteriv and an issue with glGetXXX when the returned value was null.
 - Full list of changes: https://github.com/kripken/emscripten/compare/1.8.1...1.8.2

v1.8.1: 1/3/2014
------------------
 - Added support for WebGL hardware instancing extension.
 - Improved fastcomp native LLVM backend support.
 - Added support for #include filename.js to JS libraries.
 - Deprecated --compression emcc command line parameter that manually compressed output JS files, due to performance issues. Instead, it is best to rely on the web server to serve compressed JS files.
 - Full list of changes: https://github.com/kripken/emscripten/compare/1.8.0...1.8.1

v1.8.0: 12/28/2013
------------------
 - Fix two issues with function outliner and relooper.
 - Full list of changes: https://github.com/kripken/emscripten/compare/1.7.9...1.8.0

v1.7.9: 12/27/2013
------------------
 - Added new command line parameter --em-config that allows specifying a custom location for the .emscripten configuration file.
 - Reintroduced relaxed asm.js heap sizes, which no longer need to be power of 2, but a multiple of 16MB is sufficient.
 - Added emrun command line tool that allows launching .html pages from command line on desktop and Android as if they were native applications. See https://groups.google.com/forum/#!topic/emscripten-discuss/t2juu3q1H8E . Adds --emrun compiler link flag.
 - Began initial work on the "fastcomp" compiler toolchain, a rewrite of the previous JS LLVM AST parsing and codegen via a native LLVM backend.
 - Added --exclude-file command line flag to emcc and a matching --exclude command line flag to file packager, which allows specifying files and directories that should be excluded while packaging a VFS data blob.
 - Improved GLES2 and EGL support libraries to be more spec-conformant.
 - Optimized legacy GL emulation code path. Added new GL_FFP_ONLY optimization path to fixed function pipeline emulation.
 - Added new core functions emscripten_log() and emscripten_get_callstack() that allow printing out log messages with demangled and source-mapped callstack information.
 - Improved BSD Sockets support. Implemented getprotobyname() for BSD Sockets library.
 - Fixed issues with simd support.
 - Various bugfixes: #1573, #1846, #1886, #1908, #1918, #1930, #1931, #1942, #1948, ..
 - Full list of changes: https://github.com/kripken/emscripten/compare/1.7.8...1.7.9

v1.7.8: 11/19/2013
------------------
 - Fixed an issue with -MMD compilation parameter.
 - Added EM_ASM_INT() and EM_ASM_DOUBLE() macros. For more information, read https://groups.google.com/forum/#!topic/emscripten-discuss/BFGTJPCgO6Y .
 - Fixed --split parameter to also work on Windows.
 - Fixed issues with BSD sockets accept() call.
 - Full list of changes: https://github.com/kripken/emscripten/compare/1.7.7...1.7.8

v1.7.7: 11/16/2013
------------------
 - Improve SDL audio buffer queue timing support.
 - Improved default precision of clock_gettime even when not using CLOCK_REALTIME.
 - Optimize and fix issues with LLVM IR processing.
 - Full list of changes: https://github.com/kripken/emscripten/compare/1.7.6...1.7.7

v1.7.6: 11/15/2013
------------------
 - Added regex implementation from musl libc.
 - The command line parameter -s DEAD_FUNCTIONS=[] can now be used to explicitly kill functions coming from built-in library_xx.js.
 - Improved EGL support and GLES2 spec conformance.
 - Reverted -s TOTAL_MEMORY=x to require pow2 values, instead of the relaxed 'multiples of 16MB'. This is because the relaxed rule is released only in Firefox 26 which is currently in Beta and ships on the week of December 10th (currently in Beta). As of writing, current stable Firefox 25 does not yet support these.
 - Adjusted the default linker behavior to warn about all missing symbols, instead of silently ignoring them. Use -s WARN_ON_UNDEFINED_SYMBOLS=0 to suppress these warnings if necessary.
 - Full list of changes: https://github.com/kripken/emscripten/compare/1.7.5...1.7.6

v1.7.5: 11/13/2013
------------------
 - Fix issues with the built-in C++ function name demangler.
 - Full list of changes: https://github.com/kripken/emscripten/compare/1.7.4...1.7.5

v1.7.4: 11/12/2013
------------------
 - Fixed issues with BSD sockets code and SDL joystick implementation.
 - Full list of changes: https://github.com/kripken/emscripten/compare/1.7.3...1.7.4

v1.7.3: 11/12/2013
------------------
 - Added support for generating single-precision floating point instructions.
    - For more information, read https://blog.mozilla.org/javascript/2013/11/07/efficient-float32-arithmetic-in-javascript/
 - Made GLES2 support library more spec-conformant by throwing fewer exceptions on errors. Be sure to build with -s GL_ASSERTIONS=1, remember to use glGetError() and check the browser console to best detect WebGL rendering errors.
 - Converted return value of emscripten_get_now() from float to double, to not lose precision in the function call.
 - Added support for joysticks in SDL via the Gamepad API
 - Full list of changes: https://github.com/kripken/emscripten/compare/1.7.2...1.7.3

v1.7.2: 11/9/2013
------------------
 - The compiler now always generates a .js file that contains the generated source code even when compiling to a .html file.
    - Read https://groups.google.com/forum/#!topic/emscripten-discuss/EuHMwqdSsEs
 - Implemented depth+stencil buffer choosing behavior in GLUT, SDL and GLFW.
 - Fixed memory leaks generated by glGetString and eglGetString.
 - Greatly optimized startup times when virtual filesystems with a large amount of files in them.
 - Added some support for SIMD generated by LLVM.
 - Fixed some mappings with SDL keyboard codes.
 - Added a new command line parameter --no-heap-copy to compiler and file packager that can be used to optimize VFS memory usage at startup.
 - Updated libcxx to revision 194185, 2013-11-07.
 - Improvements to various library support.
 - Full list of changes: https://github.com/kripken/emscripten/compare/1.7.1...1.7.2

v1.7.1: 10/24/2013
------------------
 - Remove old call to Runtime.warn in file packager code
 - Fix bug with parsing of empty types.
 - Full list of changes: https://github.com/kripken/emscripten/compare/1.7.0...1.7.1

v1.7.0: 10/23/2013
------------------
 - Adds mouse wheel events support in GLUT library.
 - Adds support for a new link parameter -s CASE_INSENSITIVE_VFS=1 to enable Emscripten virtual filesystem to search files ignoring case.
 - *Numerous* optimizations in both compilation and runtime stages.
 - Remove unnecessary whitespace, compact postSets function, and other optimizations in compilation output to save on generated file size.
 - Fixes float parsing from negative zero.
 - Removes the -s EMIT_GENERATED_FUNCTIONS link parameter as unneeded.
 - Fixes an issue where updating subranges of GL uniform arrays was not possible.
 - asm.js heap size (-s TOTAL_MEMORY=x) no longer needs to be a power of 2. As a relaxed rule, choosing any multiple of 16MB is now possible.
 - O1 optimization no longer runs the 'simplifyExpressions' optimization pass. This is to improve build iteration times when using -O1. Use -O2 to run that pass.
 - EM_ASM() can now be used even when compiling to asm.js.
 - All currently specified non-debugging-related WebGL 1 extensions are now enabled by default on startup, no need to ctx.getExtension() manually to enable them.
 - Improve readability of uncaught JavaScript exceptions that are thrown all the way up to the web console by printing out the stack trace of where the throw occurred.
 - Fix an issue when renaming a directory to a subdirectory.
 - Several compiler stability fixes.
 - Adds a JavaScript implementation of cxa_demangle function for demangling call stack traces at runtime for easier debugging.
 - GL context MSAA antialising is now DISABLED by default, to make the GL behavior consistent with desktop usage.
 - Added support to SDL, GLUT and GLFW libraries to specify MSAA on/off at startup.
 - Implemented glColor4ubv in GL emulation mode.
 - Fix an issue with LLVM keyword __attribute__ ((__constructor__)) (#1155).
 - Fix an issue with va_args and -s UNALIGNED_MEMORY=1 (#1705).
 - Add initial support code for LLVM SIMD constructs and a JavaScript SIMD polyfill implementation from https://github.com/johnmccutchan/ecmascript_simd/ .
 - Fixed support for node.js native filesystem API NODEFS on Windows.
 - Optimize application startup times of Emscripten-compiled programs by enabling the virtual filesystem XHR and asm.js compilation to proceed in parallel when opening a page.
 - Full list of changes: https://github.com/kripken/emscripten/compare/1.6.4...1.7.0

v1.6.4: 9/30/2013
------------------
 - Implements a new preprocessor tool for preparsing C struct definitions (#1554), useful for Emscripten support library implementors.
 - Fix parsing issue with sscanf (#1668).
 - Improved the responsiveness of compiler print output on Windows.
 - Improved compilation times at link stage.
 - Added support for new "NODEFS" filesystem that directly accesses files on the native filesystem. Only usable with node.js when compiling to JS.
 - Added support for new IDBFS filesystem for accessing files in IndexedDB storage (#1601.
 - Full list of changes: https://github.com/kripken/emscripten/compare/1.6.3...1.6.4

v1.6.3: 9/26/2013
------------------
 - Emscripten CMake toolchain now generates archive files with .a suffix when project target type is static library, instead of generatic .bc files (#1648).
 - Adds iconv library from the musl project to implement wide functions in C library (#1670).
 - Full list of changes: https://github.com/kripken/emscripten/compare/1.6.2...1.6.3

v1.6.2: 9/25/2013
------------------
 - Added support for dprintf() function (#1250).
 - Fixes several compiler stability issues (#1637, #1166, #1661, #1651 and more).
 - Enables support for WEBGL_depth_texture.
 - Adds support for new link flag -s GL_ASSERTIONS=1 which can be used to add extra validation layer to the Emscripten GL library to catch code issues.
 - Adds support to Web Audio API in SDL audio backend so that SDL audio now works in Chrome and new Opera as well.
 - Fixes an alpha blending issue with SDL_SetAlpha.
 - Implemented locale-related code in C library.
 - Full list of changes: https://github.com/kripken/emscripten/compare/1.6.1...1.6.2

v1.6.1: 9/22/2013
------------------
 - Several optimizations to compiler link stage.
 - Full list of changes: https://github.com/kripken/emscripten/compare/1.6.0...1.6.1

v1.6.0: 9/21/2013
------------------
 - Enable support for %[] pattern in scanf.
 - Added dependency tracking support to linked .js files in CMake toolchain.
 - The hex prefix 0x is now properly handled in sscanf (#1632).
 - Simplify internal compiler operations by removing the internal framework.js.
 - Full list of changes: https://github.com/kripken/emscripten/compare/1.5.9...1.6.0

v1.5.9: 9/15/2013
------------------
 - Add support for SDL_Delay in web workers.
 - Full list of changes: https://github.com/kripken/emscripten/compare/1.5.8...1.5.9

v1.5.8: 9/14/2013
------------------
 - Add support for the GCC -E compiler flag.
 - Update Emscripten libc headers to musl-0.9.13.
 - Added new utility function emscripten_async_load_script() to asynchronously load a new .js script URL.
 - Full list of changes: https://github.com/kripken/emscripten/compare/1.5.7...1.5.8

v1.5.7: 8/30/2013
------------------
 - The script tag in default shell.html is now marked 'async', which enables loading the JS script code asynchronously in Firefox without making the main thread unresponsive.
 - Implemented new utility function emscripten_get_canvas_size() which returns the current Module <canvas> element size in pixels.
 - Optimize code size in compiled side modules.
 - Optimize startup memory usage by avoiding unnecessary copying of VFS data at startup.
 - Add support for SDL_WM_ToggleFullScreen().
 - Add support for emscripten_get_now() when running in SpiderMonkey shell.
 - Added new environment variable EM_BUILD_VERBOSE=0,1,2,3 to set an extra compiler output verbosity level for debugging.
 - Added better support for dlopen() to simulate dynamic library loading in JavaScript.
 - Improved support for BSD sockets and networking.
 - Added new SOCKFS filesystem, which reads files via a network connection.
 - Avoid issues with long command line limitations in CMake toolchain by using response files.
 - Fix issues with client-side vertex data rendering in GL emulation mode.
 - Improved precision of clock_gettime().
 - Improve function outlining support.
 - Added support for using NMake generator with CMake toolchain.
 - Improved support for flexible arrays in structs (#1602).
 - Added ability to marshal UTF16 and UTF32 strings between C++ <-> JS code.
 - Added a new commandline tool validate_asms.py to help automating asm.js validation testing.
 - Improved stability with inline asm() syntax.
 - Updated libc headers to new version.
 - Full list of changes: https://github.com/kripken/emscripten/compare/1.5.6...1.5.7

v1.5.6: 8/17/2013
------------------
 - Improved BSD sockets support.
 - Added touch events support to GLUT library.
 - Added new --js-opts=0/1 command line option to control whether JS optimizer is run or not.
 - Improved OpenAL support.
 - Added new command line tool tools/find_bigvars.py which can be used on an output file to detect large functions and needs for outlining.
 - Merged link flags -s FORCE_GL_EMULATION and -s DISABLE_GL_EMULATION to a single opt-in flag -s LEGACY_GL_EMULATION=0/1 to control whether GL emulation is active.
 - Improved SDL input support.
 - Several stability-related compiler fixes.
 - Fixed source mapping generation support on Windows.
 - Added back the EMSCRIPTEN_KEEPALIVE attribute qualifier to help prevent inlining and to retain symbols in output without dead code elimination occurring.
 - Fix issues when marshalling UTF8 strings between C<->JS.
 - Full list of changes: https://github.com/kripken/emscripten/compare/1.5.5...1.5.6

v1.5.5: 8/9/2013
------------------
 - Update libcxx to revision 187959, 2013-08-08.
 - Full list of changes: https://github.com/kripken/emscripten/compare/1.5.4...1.5.5

v1.5.4: 8/9/2013
------------------
 - Fixed multiple issues with C stdlib support.
 - Fix audio buffer queueing issues with OpenAL.
 - Improved BSD sockets support.
 - Added a new compile+link time command line option -Wno-warn-absolute-paths to hide the emscripten compiler warning when absolute paths are passed into the compiler.
 - Added new link flag -s STB_IMAGE=0/1 and integrate it to SDL image loading to enable synchronous image loading support with SDL.
 - Several improvements on function outlining support.
 - Fix issues with GLES2 interop support.
 - Full list of changes: https://github.com/kripken/emscripten/compare/1.5.3...1.5.4

v1.5.3: 6/28/2013
------------------
 - Added new optimization level --llvm-lto 3 to run even more aggressive LTO optimizations.
 - Improve optimizations for libc and other libraries.
 - Full list of changes: https://github.com/kripken/emscripten/compare/1.5.2...1.5.3

v1.5.2: 6/27/2013
------------------
 - Added support for generating source maps along the built application when -g is specified. This lets the browser show original .cpp sources when debugging.
 - GLUT and SDL improvements.
 - Added new link option -g<level> where level=0-4, which allows controlling various levels of debuggability added to the output.
 - Full list of changes: https://github.com/kripken/emscripten/compare/1.5.1...1.5.2

v1.5.1: 6/22/2013
------------------
 - File packager now skips all directories and files starting with '.', and hidden files on Windows.
 - Fix issues with strnlen, memmove, LDBL_ constants, va_args, float.h, and others.
 - Full list of changes: https://github.com/kripken/emscripten/compare/1.5.0...1.5.1

v1.5.0: 6/17/2013
------------------
 - Several compiler optimizations.
 - Improve SDL key events support.
 - Increase debug logging when specifying emcc -v.
 - Full list of changes: https://github.com/kripken/emscripten/compare/1.4.9...1.5.0

v1.4.9: 6/8/2013
------------------
 - Several compiler optimizations.
 - Full list of changes: https://github.com/kripken/emscripten/compare/1.4.8...1.4.9

v1.4.8: 6/6/2013
------------------
 - Add support for webrtc-based sockets.
 - Full list of changes: https://github.com/kripken/emscripten/compare/1.4.7...1.4.8

v1.4.7: 6/2/2013
------------------
 - Remove more unneeded break and continue statements in relooper.
 - Full list of changes: https://github.com/kripken/emscripten/compare/1.4.6...1.4.7

v1.4.6: 6/2/2013
------------------
 - Improve relooper code.
 - Full list of changes: https://github.com/kripken/emscripten/compare/1.4.5...1.4.6

v1.4.5: 6/1/2013
------------------
 - Improve relooper code.
 - Full list of changes: https://github.com/kripken/emscripten/compare/1.4.4...1.4.5

v1.4.4: 6/1/2013
------------------
 - Add support for symlinks in source files.
 - Fix various issues with SDL.
 - Added -s FORCE_ALIGNED_MEMORY=0/1 link time flag to control whether all loads and stores are assumed to be aligned.
 - Fix file packager to work with closure.
 - Major improvements to embind support, and optimizations.
 - Improve GL emulation.
 - Optimize VFS usage.
 - Allow emscripten to compile .m and .mm files.
 - Added new syntax --preload-file src@dst to file packager command line to allow placing source files to custom destinations in the FS.
 - Full list of changes: https://github.com/kripken/emscripten/compare/1.4.3...1.4.4

v1.4.3: 5/8/2013
------------------
 - Fix issue with strcat.
 - Major embind improvements.
 - Switch to le32-unknown-nacl LLVM target triple as default build option instead of the old i386-pc-linux-gnu target triple.
 - Improve compiler logging behavior.
 - Full list of changes: https://github.com/kripken/emscripten/compare/1.4.2...1.4.3

v1.4.2: 5/3/2013
------------------
 - Fix issues with le32-unknown-nacl LLVM target triple.
 - Add some GLEW support.
 - Full list of changes: https://github.com/kripken/emscripten/compare/1.4.1...1.4.2

v1.4.1: 4/28/2013
------------------
 - Implement support for le32-unknown-nacl LLVM target triple.
 - Added new cmdline option -s ERROR_ON_UNDEFINED_SYMBOLS=0/1 to give compile-time error on undefined symbols at link time. Default off.
 - Full list of changes: https://github.com/kripken/emscripten/compare/1.3.8...1.4.1

v1.3.8: 4/29/2013
------------------
 - Improved 64-bit integer ops codegen.
 - Added Indexed DB support to vfs.
 - Improve warning message on dangerous function pointer casts when compiling in asm.js mode.
 - Added --use-preload-cache command line option to emcc, to be used with the file packager.
 - Fixes to libcextra.
 - Full list of changes: https://github.com/kripken/emscripten/compare/1.3.7...1.3.8

v1.3.7: 4/24/2013
------------------
 - Merge IMVU implementation of embind to emscripten trunk. Embind allows high-level C++ <-> JS types interop.
 - Enable asm.js compilation in -O1 and higher by default. Fix issues when compiling to asm.js.
 - Improve libc support with Emscripten with the musl libc headers.
 - Full list of changes: https://github.com/kripken/emscripten/compare/1.3.6...1.3.7

v1.3.6: 4/2/2013
------------------
 - Fix hang issue with strtof.
 - Update libcxx to upstream r178253 from March 29, 2013.
 - Fix issues with GL emulation.
 - Full list of changes: https://github.com/kripken/emscripten/compare/1.3.5...1.3.6

v1.3.5: 3/25/2013
------------------
 - Get exceptions working as they did before.
 - Remove symbol removing hack.
 - Full list of changes: https://github.com/kripken/emscripten/compare/1.3.4...1.3.5

v1.3.4: 3/24/2013
------------------
 - Update to new libcxx and libcxxabi versions from upstream.
 - Full list of changes: https://github.com/kripken/emscripten/compare/1.3.3...1.3.4

v1.3.3: 3/23/2013
------------------
 - Remove unneeded check from relooper.
 - Full list of changes: https://github.com/kripken/emscripten/compare/1.3.2...1.3.3

v1.3.2: 3/22/2013
------------------
 - Fix issues with fgets.
 - Add support for non-fullscreen pointer lock.
 - Improve OpenAL support.
 - Full list of changes: https://github.com/kripken/emscripten/compare/1.3.1...1.3.2

v1.3.1: 3/19/2013
------------------
 - Improve SDL audio and mixer support.
 - Add GLES2 emulation features when -s FULL_ES2=1 is specified.
 - Add support for OpenAL.
 - Add new -s OPENAL_DEBUG=0/1 link command line option.
 - Fixed an issue with mouse coordinate being offset with canvas.
 - Removed -s UTF_STRING_SUPPORT=0 parameter, this is now always on.
 - Full list of changes: https://github.com/kripken/emscripten/compare/1.3.0...1.3.1

v1.3.0: 3/11/2013
------------------
 - Improve GLES2 emulation with -s FULL_ES2=1.
 - Deprecated -s USE_TYPED_ARRAYS=1 and -s QUANTUM_SIZE=1.
 - Implement a minifier infrastructure when compiling for asm.js.
 - Full list of changes: https://github.com/kripken/emscripten/compare/1.2.9...1.3.0

v1.2.9: 3/7/2013
------------------
 - Improved canvas behavior when transitioning between fullscreen.
 - Added support for getopt().
 - Fixed several libc issues.
 - Full list of changes: https://github.com/kripken/emscripten/compare/1.2.8...1.2.9

v1.2.8: 3/6/2013
------------------
 - Remove unnecessary recursion in relooper RemoveUnneededFlows.
 - Full list of changes: https://github.com/kripken/emscripten/compare/1.2.7...1.2.8

v1.2.7: 3/6/2013
------------------
 - Added SDL_Mixer support.
 - Implemented stubs for several Unix and threading-related functions.
 - Full list of changes: https://github.com/kripken/emscripten/compare/1.2.6...1.2.7

v1.2.6: 3/5/2013
------------------
 - Relooper updates.
 - Full list of changes: https://github.com/kripken/emscripten/compare/1.2.5...1.2.6

v1.2.5: 3/5/2013
------------------
 - Greatly improve GL emulation support.
 - Handle %c in sscanf.
 - Improve compilation times by optimizing parallel execution in the linker.
 - Improve several compiler stability issues detected from fuzzing tests.
 - Implemented emscripten_jcache_printf.
 - Allow running emscripten.py outside emcc itself.
 - Full list of changes: https://github.com/kripken/emscripten/compare/1.2.4...1.2.5

v1.2.4: 2/2/2013
------------------
 - Work on adding support for asm.js compilation.
 - Improve EGL support.
 - Full list of changes: https://github.com/kripken/emscripten/compare/1.2.3...1.2.4

v1.2.3: 1/9/2013
------------------
 - Work on adding support for asm.js compilation.
 - Full list of changes: https://github.com/kripken/emscripten/compare/1.2.2...1.2.3

v1.2.2: 1/8/2013
------------------
 - Work on adding support for asm.js compilation.
 - Full list of changes: https://github.com/kripken/emscripten/compare/1.2.1...1.2.2

v1.2.1: 1/8/2013
------------------
 - Improvements to GLUT, SDL and BSD sockets headers.
 - Full list of changes: https://github.com/kripken/emscripten/compare/1.2.0...1.2.1

v1.2.0: 1/1/2013
------------------
 - Work on adding support for asm.js compilation.
 - Full list of changes: https://github.com/kripken/emscripten/compare/1.1.0...1.2.0

v1.1.0: 12/12/2012
------------------
 - Fix several issues with Windows support.
 - Added a standalone toolchain for CMake.
 - Added emscripten_run_script_string().
 - Optimize compilation times via threading.
 - Update to requiring Clang 3.2. Older versions may no longer work.
 - Several improvements to emscripten library support headers.
 - Full list of changes: https://github.com/kripken/emscripten/compare/1.0.1a...1.1.0

v1.0.1a: 11/11/2012
------------------
 - Add relooper code to repository.
 - Full list of changes: https://github.com/kripken/emscripten/compare/1.0.1...1.0.1a

v1.0.1: 11/11/2012
------------------
 - First commit that introduced versioning to the Emscripten compiler.<|MERGE_RESOLUTION|>--- conflicted
+++ resolved
@@ -9,10 +9,8 @@
 
 Current Trunk
 -------------
-<<<<<<< HEAD
+ - Binaryen update that should fix all known determinism bugs.
  - Added new option "Module.scriptDirectory" that allows customizing the URL where .wasm, .mem and some other files are located (defaults to the same location as .js file)
-=======
- - Binaryen update that should fix all known determinism bugs.
 
 v1.37.34: 02/16/2018
 --------------------
@@ -39,7 +37,6 @@
 
 v1.37.29: 01/24/2018
 --------------------
->>>>>>> 5a0c671e
 
 v1.37.28: 01/08/2018
 --------------------
@@ -825,7 +822,7 @@
  - Fixed some OpenAL alGetSource get calls (#3669)
  - Fixed issues with building the optimizer on 32-bit Windows (#3673)
  - Increased optimizer stack size on Windows to 10MB (#3679)
- - Added support for passing multiple input files to opt, to speed up optimization and linking in opt.
+ - Added support for passing multiple input files to opt, to speed up optimization and linking in opt.  
  - Full list of changes:
     - Emscripten: https://github.com/kripken/emscripten/compare/1.34.4...1.34.5
     - Emscripten-LLVM: https://github.com/kripken/emscripten-fastcomp/compare/1.34.4...1.34.5
@@ -1244,7 +1241,7 @@
 -------------------
  - Fixed an issue with embind compilation in LLVM 3.5.
  - Fixed an issue with SDL audio queueing stability, which would queue audio too eagerly and cause stutter in some applications (#3122, #3124)
- - Enabled native JS optimizer to be built automatically on Windows, requires VS2012 or VS2013.
+ - Enabled native JS optimizer to be built automatically on Windows, requires VS2012 or VS2013. 
  - Improve error message to reflect the fact that DLOPEN_SUPPORT is currently not available (#2365)
  - Improve SIMD load and store support.
  - Upgraded SDL2 port to version 3.
@@ -1517,7 +1514,7 @@
  - Removed the support for old discontinued Mozilla Audio Data API in src/library_sdl.js.
  - Removed the support for using Web Audio ScriptProcessorNode to stream audio.
  - Improved SDL audio streaming by using the main rAF() callback instead of a separate setTimeout() callback to schedule the audio data.
- - Deprecated compiling without typed arrays support.
+ - Deprecated compiling without typed arrays support. 
  - Migrated to using musl PRNG functions. Fixes reported bugs about the quality of randomness (#2341)
  - Improved SIMD support for the experimental Ecmascript SIMD spec.
  - Full list of changes:
@@ -1887,7 +1884,7 @@
 
 v1.16.0: 4/16/2014
 ------------------
- - Removed browser warnings message in VFS library about replacing __proto__ performance issue.
+ - Removed browser warnings message in VFS library about replacing __proto__ performance issue. 
  - Full list of changes:
     - Emscripten: https://github.com/kripken/emscripten/compare/1.15.1...1.16.0
     - Emscripten-LLVM: no changes.
@@ -1896,7 +1893,7 @@
 v1.15.1: 4/15/2014
 ------------------
  - Added support for SDL2 touch api.
- - Added new user-controllable emdind-related define #define EMSCRIPTEN_HAS_UNBOUND_TYPE_NAMES, which allows optimizing embind for minimal size when std::type_info is not needed.
+ - Added new user-controllable emdind-related define #define EMSCRIPTEN_HAS_UNBOUND_TYPE_NAMES, which allows optimizing embind for minimal size when std::type_info is not needed. 
  - Fixed issues with CMake support where CMAKE_AR and CMAKE_RANLIB were not accessible from CMakeLists.txt files.
  - Full list of changes:
     - Emscripten: https://github.com/kripken/emscripten/compare/1.15.0...1.15.1
@@ -2052,7 +2049,7 @@
 v1.10.4: 2/10/2014
 ------------------
  - Added support for legacy GL emulation in fastcomp.
- - Deprecated the --split-js compiler option. This is not supported in fastcomp.
+ - Deprecated the --split-js compiler option. This is not supported in fastcomp. 
  - Full list of changes: https://github.com/kripken/emscripten/compare/1.10.3...1.10.4
 
 v1.10.3: 2/9/2014
@@ -2282,7 +2279,7 @@
  - Converted return value of emscripten_get_now() from float to double, to not lose precision in the function call.
  - Added support for joysticks in SDL via the Gamepad API
  - Full list of changes: https://github.com/kripken/emscripten/compare/1.7.2...1.7.3
-
+ 
 v1.7.2: 11/9/2013
 ------------------
  - The compiler now always generates a .js file that contains the generated source code even when compiling to a .html file.
@@ -2294,7 +2291,7 @@
  - Fixed some mappings with SDL keyboard codes.
  - Added a new command line parameter --no-heap-copy to compiler and file packager that can be used to optimize VFS memory usage at startup.
  - Updated libcxx to revision 194185, 2013-11-07.
- - Improvements to various library support.
+ - Improvements to various library support. 
  - Full list of changes: https://github.com/kripken/emscripten/compare/1.7.1...1.7.2
 
 v1.7.1: 10/24/2013
@@ -2367,7 +2364,7 @@
  - Enable support for %[] pattern in scanf.
  - Added dependency tracking support to linked .js files in CMake toolchain.
  - The hex prefix 0x is now properly handled in sscanf (#1632).
- - Simplify internal compiler operations by removing the internal framework.js.
+ - Simplify internal compiler operations by removing the internal framework.js. 
  - Full list of changes: https://github.com/kripken/emscripten/compare/1.5.9...1.6.0
 
 v1.5.9: 9/15/2013
@@ -2562,7 +2559,7 @@
 
 v1.3.2: 3/22/2013
 ------------------
- - Fix issues with fgets.
+ - Fix issues with fgets. 
  - Add support for non-fullscreen pointer lock.
  - Improve OpenAL support.
  - Full list of changes: https://github.com/kripken/emscripten/compare/1.3.1...1.3.2
